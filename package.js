--- conflicted
+++ resolved
@@ -2,21 +2,13 @@
 
 Package.describe({
   summary: 'Authorization package for Meteor',
-<<<<<<< HEAD
   version: '4.0.0-alpha.1',
-=======
-  version: '3.6.1',
->>>>>>> d4731e84
   git: 'https://github.com/Meteor-Community-Packages/meteor-roles.git',
   name: 'alanning:roles'
 })
 
 Package.onUse(function (api) {
-<<<<<<< HEAD
   api.versionsFrom(['2.8.1', '3.0-alpha.11'])
-=======
-  api.versionsFrom(['2.8.0'])
->>>>>>> d4731e84
 
   const both = ['client', 'server']
 
@@ -52,11 +44,7 @@
     'meteortesting:mocha@2.1.0'
   ])
 
-<<<<<<< HEAD
   api.versionsFrom('2.8.1')
-=======
-  api.versionsFrom(['2.3', '2.8.1'])
->>>>>>> d4731e84
 
   const both = ['client', 'server']
 
