{
  "name": "cordova-plugin-meteor-webapp",
<<<<<<< HEAD
  "version": "2.0.1",
=======
  "version": "2.0.3",
>>>>>>> 1a8905ac
  "description": "Cordova plugin that serves a Meteor web app through a local server and implements hot code push",
  "cordova": {
    "id": "cordova-plugin-meteor-webapp",
    "platforms": [
      "android",
      "ios"
    ]
  },
  "repository": {
    "type": "git",
    "url": "https://github.com/meteor/cordova-plugin-meteor-webapp"
  },
  "keywords": [
    "cordova",
    "meteor",
    "ecosystem:cordova",
    "cordova-android",
    "cordova-ios"
  ],
  "author": "Meteor Development Group",
  "license": "MIT",
  "type": "commonjs",
  "scripts": {
    "pretest": "ios-sim start --devicetypeid=iPhone-11-Pro-Max",
    "test": "cordova-paramedic --plugin . --platform ios --target 'iPhone-11-Pro-Max' --args=--buildFlag='-UseModernBuildSystem=0' --verbose"
  },
  "dependencies": {
    "xcode": "^2.0.0"
  },
  "devDependencies": {
    "cordova": "^12.0.0",
    "cordova-paramedic": "github:meteor/cordova-paramedic#40df66c3efc2f0db4d66b8c172174a68c031c114",
    "ios-deploy": "^1.10.0-beta.3",
    "ios-sim": "^8.0.2"
  }
}<|MERGE_RESOLUTION|>--- conflicted
+++ resolved
@@ -1,10 +1,6 @@
 {
   "name": "cordova-plugin-meteor-webapp",
-<<<<<<< HEAD
-  "version": "2.0.1",
-=======
   "version": "2.0.3",
->>>>>>> 1a8905ac
   "description": "Cordova plugin that serves a Meteor web app through a local server and implements hot code push",
   "cordova": {
     "id": "cordova-plugin-meteor-webapp",
