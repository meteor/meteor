const path = require('path');
const os = require('os');

<<<<<<< HEAD
const METEOR_LATEST_VERSION = '2.11.0';
=======
const METEOR_LATEST_VERSION = '2.12';
>>>>>>> 6872d21d
const sudoUser = process.env.SUDO_USER || '';
function isRoot() {
  return process.getuid && process.getuid() === 0;
}
function isSudo() {
  return isRoot() && !!sudoUser;
}
const localAppData = process.env.LOCALAPPDATA;
const isWindows = () => os.platform() === 'win32';
const isMac = () => os.platform() === 'darwin';

let rootPath;
if (isWindows()) {
  rootPath = localAppData;
} else if (isRoot() && sudoUser) {
  rootPath = isMac() ? `/Users/${sudoUser}` : `/home/${sudoUser}`;
} else {
  if (isRoot()) {
    console.info(
      'You are running the install script as root, without SUDO. This is not recommended and should be avoided. Continuing.'
    );
  }
  rootPath = os.homedir();
}

if (isWindows() && !localAppData) {
  throw new Error('LOCALAPPDATA env var is not set.');
}

const shouldSetupExecPath = () =>
  !process.env.npm_config_ignore_meteor_setup_exec_path;

const meteorLocalFolder = '.meteor';
const meteorPath = path.resolve(rootPath, meteorLocalFolder);

module.exports = {
  METEOR_LATEST_VERSION,
  extractPath: rootPath,
  meteorPath,
  release: process.env.INSTALL_METEOR_VERSION || METEOR_LATEST_VERSION,
  rootPath,
  sudoUser,
  startedPath: path.resolve(rootPath, '.meteor-install-started.txt'),
  isWindows,
  isMac,
  isRoot,
  isSudo,
  shouldSetupExecPath,
};<|MERGE_RESOLUTION|>--- conflicted
+++ resolved
@@ -1,11 +1,8 @@
 const path = require('path');
 const os = require('os');
 
-<<<<<<< HEAD
-const METEOR_LATEST_VERSION = '2.11.0';
-=======
 const METEOR_LATEST_VERSION = '2.12';
->>>>>>> 6872d21d
+
 const sudoUser = process.env.SUDO_USER || '';
 function isRoot() {
   return process.getuid && process.getuid() === 0;
