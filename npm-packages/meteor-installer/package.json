{
  "name": "meteor",
<<<<<<< HEAD
  "version": "2.11.0",
=======
  "version": "2.12.1",
>>>>>>> 6872d21d
  "description": "Install Meteor",
  "main": "install.js",
  "scripts": {
    "install": "node cli.js install"
  },
  "author": "zodern",
  "license": "MIT",
  "dependencies": {
    "7zip-bin": "^5.2.0",
    "cli-progress": "^3.11.1",
    "https-proxy-agent": "^5.0.1",
    "node-7z": "^2.1.2",
    "node-downloader-helper": "^1.0.19",
    "rimraf": "^3.0.2",
    "semver": "^7.3.7",
    "tar": "^6.1.11",
    "tmp": "^0.2.1"
  },
  "bin": {
    "meteor-installer": "cli.js"
  },
  "engines": {
    "node": "<=14.x",
    "npm": "<=6.x"
  }
}<|MERGE_RESOLUTION|>--- conflicted
+++ resolved
@@ -1,10 +1,6 @@
 {
   "name": "meteor",
-<<<<<<< HEAD
-  "version": "2.11.0",
-=======
   "version": "2.12.1",
->>>>>>> 6872d21d
   "description": "Install Meteor",
   "main": "install.js",
   "scripts": {
