{
  "name": "meteor",
<<<<<<< HEAD
  "version": "2.8.1",
=======
  "version": "2.8.2",
>>>>>>> 4abe0d6c
  "description": "Install Meteor",
  "main": "install.js",
  "scripts": {
    "install": "node cli.js install"
  },
  "author": "zodern",
  "license": "MIT",
  "dependencies": {
    "7zip-bin": "^5.2.0",
    "cli-progress": "^3.11.1",
    "https-proxy-agent": "^5.0.1",
    "node-7z": "^2.1.2",
    "node-downloader-helper": "^1.0.19",
    "rimraf": "^3.0.2",
    "semver": "^7.3.7",
    "tar": "^6.1.11",
    "tmp": "^0.2.1"
  },
  "bin": {
    "meteor-installer": "cli.js"
  },
  "engines": {
    "node": "<=14.x",
    "npm": "<=6.x"
  }
}<|MERGE_RESOLUTION|>--- conflicted
+++ resolved
@@ -1,10 +1,6 @@
 {
   "name": "meteor",
-<<<<<<< HEAD
-  "version": "2.8.1",
-=======
   "version": "2.8.2",
->>>>>>> 4abe0d6c
   "description": "Install Meteor",
   "main": "install.js",
   "scripts": {
