{
  "name": "meteor",
<<<<<<< HEAD
  "version": "2.16.0",
=======
  "version": "3.0.3",
>>>>>>> aac4b944
  "description": "Install Meteor",
  "main": "install.js",
  "scripts": {
    "install": "node cli.js install"
  },
  "author": "zodern",
  "license": "MIT",
  "type": "commonjs",
  "dependencies": {
    "7zip-bin": "^5.2.0",
    "cli-progress": "^3.11.1",
    "https-proxy-agent": "^5.0.1",
    "node-7z": "^2.1.2",
    "node-downloader-helper": "^2.1.9",
    "rimraf": "^6.0.1",
    "semver": "^7.3.7",
    "tar": "^6.1.11",
    "tmp": "^0.2.1"
  },
  "bin": {
    "meteor-installer": "cli.js"
  },
  "engines": {
    "node": ">=20.x",
    "npm": ">=10.x"
  }
}<|MERGE_RESOLUTION|>--- conflicted
+++ resolved
@@ -1,10 +1,6 @@
 {
   "name": "meteor",
-<<<<<<< HEAD
-  "version": "2.16.0",
-=======
   "version": "3.0.3",
->>>>>>> aac4b944
   "description": "Install Meteor",
   "main": "install.js",
   "scripts": {
