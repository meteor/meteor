--- conflicted
+++ resolved
@@ -296,18 +296,6 @@
   function scheduleTimeout() {
     var now = Date.now(),
         next = s.next(2, now);
-<<<<<<< HEAD
-      // don't assume that there is always a next occurrence
-      if(next[0]){
-        var diff = next[0].getTime() - now,
-            intendedAt = next[0];
-
-        // minimum time to fire is one second, use next occurrence instead
-        if(diff < 1000) {
-          diff = next[1].getTime() - now;
-          intendedAt = next[1];
-        }
-=======
 
     // don't schedlue another occurence if no more exist synced-cron#41
     if (! next[0])
@@ -321,15 +309,13 @@
       diff = next[1].getTime() - now;
       intendedAt = next[1];
     }
->>>>>>> 36820e48
-
-        if(diff < 2147483647) {
-          t = Meteor.setTimeout(function() { fn(intendedAt); }, diff);
-        }
-        else {
-          t = Meteor.setTimeout(scheduleTimeout, 2147483647);
-        }
-      }
+
+    if(diff < 2147483647) {
+      t = Meteor.setTimeout(function() { fn(intendedAt); }, diff);
+    }
+    else {
+      t = Meteor.setTimeout(scheduleTimeout, 2147483647);
+    }
   }
 
   return {
