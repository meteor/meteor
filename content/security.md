---
title: "Security"
description: How to secure your Meteor app.
discourseTopicId: 19667
---

After reading this guide, you'll know:

1. The security surface area of a Meteor app.
2. How to secure Meteor Methods, publications, and source code.
3. Where to store secret keys in development and production.
4. How to follow a security checklist when auditing your app.

<h1 id="introduction">Introduction</h1>

Securing a web application is all about understanding security domains and understanding the attack surface between these domains. In a Meteor app, things are pretty simple:

1. Code that runs on the server can be trusted.
2. Everything else: code that runs on the client, data sent through Method and publication arguments, etc, can't be trusted.

In practice, this means that you should do most of your security and validation on the boundary between these two domains. In simple terms:

1. Validate and check all inputs that come from the client.
2. Don't leak any secret information to the client.

<h2 id="attack-surface">Concept: Attack surface</h2>

Since Meteor apps are often written in a style that puts client and server code together, it's extra important to be aware what is running on the client, what is running on the server, and what the boundaries are. Here's a complete list of places security checks need to be done in a Meteor app:

1. **Methods**: Any data that comes in through Method arguments needs to be validated, and Methods should not return data the user shouldn't have access to.
2. **Publications**: Any data that comes in through publication arguments needs to be validated, and publications should not return data the user shouldn't have access to.
3. **Served files**: You should make sure none of the source code or configuration files served to the client have secret data.

Each of these points will have their own section below.

<h3 id="allow-deny">Avoid allow/deny</h3>

In this guide, we're going to take a strong position that using [allow](http://docs.meteor.com/#/full/allow) or [deny](http://docs.meteor.com/#/full/deny) to run MongoDB queries directly from the client is not a good idea. The main reason is that it is hard to follow the principles outlined above. It's extremely difficult to validate the complete space of possible MongoDB operators, which could potentially grow over time with new versions of MongoDB.

There have been several articles about the potential pitfalls of accepting MongoDB update operators from the client, in particular the [Allow & Deny Security Challenge](https://www.discovermeteor.com/blog/allow-deny-security-challenge/) and its [results](https://www.discovermeteor.com/blog/allow-deny-challenge-results/), both on the Discover Meteor blog.

Given the points above, we recommend that all Meteor apps should use Methods to accept data input from the client, and restrict the arguments accepted by each Method as tightly as possible.

Here's a code snippet to add to your server code which disables client-side updates on a collection. This will make sure no other part of your app can use `allow`:

```js
// Deny all client-side updates on the Lists collection
Lists.deny({
  insert() { return true; },
  update() { return true; },
  remove() { return true; },
});
```


<h2 id="methods">Methods</h2>

Methods are the way your Meteor server accepts inputs and data from the outside world, so it's natural that they are the most important topic for security. If you don't properly secure your Methods, users can end up modifying your database in unexpected ways - editing other people's documents, deleting data, or messing up your database schema causing the app to crash.

<h3 id="validate-arguments">Validate all arguments</h3>

It's much easier to write clean code if you can assume your inputs are correct, so it's valuable to validate all Method arguments before running any actual business logic. You don't want someone to pass a data type you aren't expecting and cause unexpected behavior.

Consider that if you are writing unit tests for your Methods, you would need to test all possible kinds of input to the Method; validating the arguments restricts the space of inputs you need to unit test, reducing the amount of code you need to write overall. It also has the extra bonus of being self-documenting; someone else can come along and read the code to find out what kinds of parameters a Method is looking for.

Just as an example, here's a situation where not checking arguments can be disastrous:

```js
Meteor.methods({
  removeWidget(id) {
    if (! this.userId) {
      throw new Meteor.Error('removeWidget.unauthorized');
    }

    Widgets.remove(id);
  }
});
```

If someone comes along and passes a non-ID selector like `{}`, they will end up deleting the entire collection.

<h3 id="validated-method">mdg:validated-method</h3>

To help you write good Methods that exhaustively validate their arguments, we've written a simple wrapper package for Methods that enforces argument validation. Read more about how to use it in the [Methods article](methods.html#validated-method). The rest of the code samples in this article will assume that you are using this package. If you aren't, you can still apply the same principles but the code will look a little different.

<h3 id="user-id-client">Don't pass userId from the client</h3>

The `this` context inside every Meteor Method has some useful information about the current connection, and the most useful is [`this.userId`](http://docs.meteor.com/#/full/method_userId). This property is managed by the DDP login system, and is guaranteed by the framework itself to be secure following widely-used best practices.

Given that the user ID of the current user is available through this context, you should never pass the ID of the current user as an argument to a Method. This would allow any client of your app to pass any user ID they want. Let's look at an example:

```js
// #1: Bad! The client could pass any user ID and set someone else's name
setName({ userId, newName }) {
  Meteor.users.update(userId, {
    $set: { name: newName }
  });
}

// #2: Good, the client can only set the name on the currently logged in user
setName({ newName }) {
  Meteor.users.update(this.userId, {
    $set: { name: newName }
  });
}
```

The _only_ times you should be passing any user ID as an argument are the following:

1. This is a Method only accessible by admin users, who are allowed to edit other users. See the section about [user roles](accounts.html##roles-and-permissions) to learn how to check that a user is in a certain role.
2. This Method doesn't modify the other user, but uses it as a target; for example, it could be a Method for sending a private message, or adding a user as a friend.

<h3 id="specific-action">One Method per action</h3>

The best way to make your app secure is to understand all of the possible inputs that could come from an untrusted source, and make sure that they are all handled correctly. The easiest way to understand what inputs can come from the client is to restrict them to as small of a space as possible. This means your Methods should all be specific actions, and shouldn't take a multitude of options that change the behavior in significant ways. The end goal is that you can easily look at each Method in your app and validate or test that it is secure. Here's a secure example Method from the Todos example app:

```js
export const makePrivate = new ValidatedMethod({
  name: 'lists.makePrivate',
  validate: new SimpleSchema({
    listId: { type: String }
  }).validator(),
  run({ listId }) {
    if (!this.userId) {
      throw new Meteor.Error('lists.makePrivate.notLoggedIn',
        'Must be logged in to make private lists.');
    }

    const list = Lists.findOne(listId);

    if (list.isLastPublicList()) {
      throw new Meteor.Error('lists.makePrivate.lastPublicList',
        'Cannot make the last public list private.');
    }

    Lists.update(listId, {
      $set: { userId: this.userId }
    });

    Lists.userIdDenormalizer.set(listId, this.userId);
  }
});
```

You can see that this Method does a _very specific thing_ - it just makes a single list private. An alternative would have been to have a Method called `setPrivacy`, which could set the list to private or public, but it turns out that in this particular app the security considerations for the two related operations - `makePrivate` and `makePublic` - are very different. By splitting our operations into different Methods, we make each one much clearer. It's obvious from the above Method definition which arguments we accept, what security checks we perform, and what operations we do on the database.

However, this doesn't mean you can't have any flexibility in your Methods. Let's look at an example:

```js
const Meteor.users.methods.setUserData = new ValidatedMethod({
  name: 'Meteor.users.methods.setUserData',
  validate: new SimpleSchema({
    fullName: { type: String, optional: true },
    dateOfBirth: { type: Date, optional: true },
  }).validator(),
  run(fieldsToSet) {
    Meteor.users.update(this.userId, {
      $set: fieldsToSet
    });
  }
});
```

The above Method is great because you can have the flexibility of having some optional fields and only passing the ones you want to change. In particular, what makes it possible for this Method is that the security considerations of setting one's full name and date of birth are the same - we don't have to do different security checks for different fields being set. Note that it's very important that the `$set` query on MongoDB is generated on the server - we should never take MongoDB operators as-is from the client, since they are hard to validate and could result in unexpected side effects.

<h4 id="reusing-security-rules">Refactoring to reuse security rules</h4>

You might run into a situation where many Methods in your app have the same security checks. This can be simplified by factoring out the security into a separate module, wrapping the Method body, or extending the `Mongo.Collection` class to do security inside the `insert`, `update`, and `remove` implementations on the server. However, implementing your client-server communication via specific Methods is still a good idea rather than sending arbitrary `update` operators from the client, since a malicious client can't send an `update` operator that you didn't test for.

<h3 id="rate-limiting">Rate limiting</h3>

Just like REST endpoints, Meteor Methods can easily be called from anywhere - a malicious program, script in the browser console, etc. It is easy to fire many Method calls in a very short amount of time. This means it can be easy for an attacker to test lots of different inputs to find one that works. Meteor has built-in rate limiting for password login to stop password brute-forcing, but it's up to you to define rate limits for your other Methods.

In the Todos example app, we use the following code to set a basic rate limit on all Methods:

```js
// Get list of all method names on Lists
const LISTS_METHODS = _.pluck([
  insert,
  makePublic,
  makePrivate,
  updateName,
  remove,
], 'name');

// Only allow 5 list operations per connection per second

if (Meteor.isServer) {
  DDPRateLimiter.addRule({
    name(name) {
      return _.contains(LISTS_METHODS, name);
    },

    // Rate limit per connection ID
    connectionId() { return true; }
  }, 5, 1000);
}
```

This will make every Method only callable 5 times per second per connection. This is a rate limit that shouldn't be noticeable by the user at all, but will prevent a malicious script from totally flooding the server with requests. You will need to tune the limit parameters to match your app's needs.

<h2 id="publications">Publications</h2>

Publications are the primary way a Meteor server can make data available to a client. While with Methods the primary concern was making sure users can't modify the database in unexpected ways, with publications the main issue is filtering the data being returned so that a malicious user can't get access to data they aren't supposed to see.

#### You can't do security at the rendering layer

In a server-side-rendered framework like Ruby on Rails, it's sufficient to simply not display sensitive data in the returned HTML response. In Meteor, since the rendering is done on the client, an `if` statement in your HTML template is not secure; you need to do security at the data level to make sure that data is never sent in the first place.

<h3 id="method-rules">Rules about Methods still apply</h3>

All of the points above about Methods apply to publications as well:

1. Validate all arguments using `check` or `aldeed:simple-schema`.
1. Never pass the current user ID as an argument.
1. Don't take generic arguments; make sure you know exactly what your publication is getting from the client.
1. Use rate limiting to stop people from spamming you with subscriptions.

<h3 id="fields">Always restrict fields</h3>

[`Mongo.Collection#find` has an option called `fields`](http://docs.meteor.com/#/full/find) which lets you filter the fields on the fetched documents. You should always use this in publications to make sure you don't accidentally publish secret fields.

For example, you could write a publication, then later add a secret field to the published collection. Now, the publication would be sending that secret to the client. If you filter the fields on every publication when you first write it, then adding another field won't automatically publish it.

```js
// #1: Bad! If we add a secret field to Lists later, the client
// will see it
Meteor.publish('lists.public', function () {
  return Lists.find({userId: {$exists: false}});
});

// #2: Good, if we add a secret field to Lists later, the client
// will only publish it if we add it to the list of fields
Meteor.publish('lists.public', function () {
  return Lists.find({userId: {$exists: false}}, {
    fields: {
      name: 1,
      incompleteCount: 1,
      userId: 1
    }
  });
});
```

If you find yourself repeating the fields often, it makes sense to factor out a dictionary of public fields that you can always filter by, like so:

```js
// In the file where Lists is defined
Lists.publicFields = {
  name: 1,
  incompleteCount: 1,
  userId: 1
};
```

Now your code becomes a bit simpler:

```js
Meteor.publish('lists.public', function () {
  return Lists.find({userId: {$exists: false}}, {
    fields: Lists.publicFields
  });
});
```

<h3 id="publications-user-id">Publications and userId</h3>

The data returned from publications will often be dependent on the currently logged in user, and perhaps some properties about that user - whether they are an admin, whether they own a certain document, etc.

Publications are not reactive, and they only re-run when the currently logged in `userId` changes, which can be accessed through `this.userId`. Because of this, it's easy to accidentally write a publication that is secure when it first runs, but doesn't respond to changes in the app environment. Let's look at an example:

```js
// #1: Bad! If the owner of the list changes, the old owner will still see it
Meteor.publish('list', function (listId) {
  check(listId, String);

  const list = Lists.findOne(listId);

  if (list.userId !== this.userId) {
    throw new Meteor.Error('list.unauthorized',
      'This list doesn\'t belong to you.');
  }

  return Lists.find(listId, {
    fields: {
      name: 1,
      incompleteCount: 1,
      userId: 1
    }
  });
});

// #2: Good! When the owner of the list changes, the old owner won't see it anymore
Meteor.publish('list', function (listId) {
  check(listId, String);

  return Lists.find({
    _id: listId,
    userId: this.userId
  }, {
    fields: {
      name: 1,
      incompleteCount: 1,
      userId: 1
    }
  });
});
```

In the first example, if the `userId` property on the selected list changes, the query in the publication will still return the data, since the security check in the beginning will not re-run. In the second example, we have fixed this by putting the security check in the returned query itself.

Unfortunately, not all publications are as simple to secure as the example above. For more tips on how to use `reywood:publish-composite` to handle reactive changes in publications, see the [data loading article](data-loading.html#complex-auth).

<h3 id="publication-options">Passing options</h3>

For certain applications, for example pagination, you'll want to pass options into the publication to control things like how many documents should be sent to the client. There are some extra considerations to keep in mind for this particular case.

1. **Passing a limit**: In the case where you are passing the `limit` option of the query from the client, make sure to set a maximum limit. Otherwise, a malicious client could request too many documents at once, which could raise performance issues.
2. **Passing in a filter**: If you want to pass fields to filter on because you don't want all of the data, for example in the case of a search query, make sure to use MongoDB `$and` to intersect the filter coming from the client with the documents that client should be allowed to see. Also, you should whitelist the keys that the client can use to filter - if the client can filter on secret data, it can run a search to find out what that data is.
3. **Passing in fields**: If you want the client to be able to decide which fields of the collection should be fetched, make sure to intersect that with the fields that client is allowed to see, so that you don't accidentally send secret data to the client.

In summary, you should make sure that any options passed from the client to a publication can only restrict the data being requested, rather than extending it.

<h2 id="served-files">Served files</h2>

Publications are not the only place the client gets data from the server. The set of source code files and static assets that are served by your application server could also potentially contain sensitive data:

1. Business logic an attacker could analyze to find weak points.
1. Secret algorithms that a competitor could steal.
1. Secret API keys.

<h3 id="secret-code">Secret server code</h3>

While the client-side code of your application is necessarily accessible by the browser, every application will have some secret code on the server that you don't want to share with the world.

Secret business logic in your app should be located in code that is only loaded on the server. This means it is in a `server/` directory of your app, in a package that is only included on the server, or in a file inside a package that was loaded only on the server.

If you have a Meteor Method in your app that has secret business logic, you might want to split the Method into two functions - the optimistic UI part that will run on the client, and the secret part that runs on the server. Most of the time, putting the entire Method on the server doesn't result in the best user experience. Let's look at an example, where you have a secret algorithm for calculating someone's MMR (ranking) in a game:

```js
// In a server-only file
MMR = {
  updateWithSecretAlgorithm(userId) {
    // your secret code here
  }
}
```

```js
// In a file loaded on client and server
const Meteor.users.methods.updateMMR = new ValidatedMethod({
  name: 'Meteor.users.methods.updateMMR',
  validate: null,
  run() {
    if (this.isSimulation) {
      // Simulation code for the client (optional)
    } else {
      MMR.updateWithSecretAlgorithm(this.userId);
    }
  }
});
```

Note that while the Method is defined on the client, the actual secret logic is only accessible from the server. Keep in mind that code inside `if (Meteor.isServer)` blocks is still sent to the client, it is just not executed. So don't put any secret code in there.

Secret API keys should never be stored in your source code at all, the next section will talk about how to handle them.

<h2 id="api-keys">Securing API keys</h2>

Every app will have some secret API keys or passwords:

1. Your database password.
1. API keys for external APIs.

These should never be stored as part of your app's source code in version control, because developers might copy code around to unexpected places and forget that it contains secret keys. You can keep your keys separately in [Dropbox](https://www.dropbox.com/), [LastPass](https://lastpass.com), or another service, and then reference them when you need to deploy the app.

You can pass settings to your app through a _settings file_ or an _environment variable_. Most of your app settings should be in JSON files that you pass in when starting your app. You can start your app with a settings file by passing the `--settings` flag:

```sh
# Pass development settings when running your app locally
meteor --settings development.json

# Pass production settings when deploying your app to Galaxy
meteor deploy myapp.com --settings production.json
```

Here's what a settings file with some API keys might look like:

```js
{
  "facebook": {
    "appId": "12345",
    "secret": "1234567"
  }
}
```

In your app's JavaScript code, these settings can be accessed from the variable `Meteor.settings`.

[Read more about managing keys and settings in the Deployment article.](deployment.html#environment)

<h3 id="client-settings">Settings on the client</h3>

In most normal situations, API keys from your settings file will only be used by the server, and by default the data passed in through `--settings` is only available on the server. However, if you put data under a special key called `public`, it will be available on the client. You might want to do this if, for example, you need to make an API call from the client and are OK with users knowing that key. Public settings will be available on the client under `Meteor.settings.public`.

<h3 id="api-keys-oauth">API keys for OAuth</h3>

For the `accounts-facebook` package to pick up these keys, you need to add them to the service configuration collection in the database. Here's how you do that:

First, add the `service-configuration` package:

```sh
meteor add service-configuration
```

Then, upsert into the `ServiceConfiguration` collection:

```js
ServiceConfiguration.configurations.upsert({
  service: "facebook"
}, {
  $set: {
    appId: Meteor.settings.facebook.appId,
    loginStyle: "popup",
    secret: Meteor.settings.facebook.secret
  }
});
```

Now, `accounts-facebook` will be able to find that API key and Facebook login will work properly.

<h2 id="ssl">SSL</h2>

This is a very short section, but it deserves its own place in the table of contents.

**Every production Meteor app that handles user data should run with SSL.**

Yes, Meteor does hash your password or login token on the client before sending it over the wire, but that only prevents an attacker from figuring out your password - it doesn't prevent them from logging in as you, since they could just send the hashed password to the server to log in! No matter how you slice it, logging in requires the client to send sensitive data  to the server, and the only way to secure that transfer is by using SSL. Note that the same issue is present when using cookies for authentication in a normal HTTP web application, so any app that needs to reliably identify users should be running on SSL.

#### Setting up SSL

* On [Galaxy](deployment.html#galaxy), configuration of SSL is automatic. [See the help article about SSL on Galaxy](http://galaxy-guide.meteor.com/encryption.html).
* If you are running on your own [infrastructure](deployment.html#custom-deployment), there are a few options for setting up SSL, mostly through configuring a proxy web server. See the articles: [Josh Owens on SSL and Meteor](http://joshowens.me/ssl-and-meteor-js/), [SSL on Meteorpedia](http://www.meteorpedia.com/read/SSL), and [Digital Ocean tutorial with an Nginx config](https://www.digitalocean.com/community/tutorials/how-to-deploy-a-meteor-js-application-on-ubuntu-14-04-with-nginx).

#### Forcing SSL

Generally speaking, all production HTTP requests should go over HTTPS, and all WebSocket data should be sent over WSS.

It's best to handle the redirection from HTTP to HTTPS on the platform which handles the SSL certificates and termination.

* On [Galaxy](deployment.html#galaxy), simply enable the "Force HTTPS" setting on a specific domain in the "Domains & Encryption" section of the application's "Settings" tab.
* Other deployments *may* have control panel options or may need to be manually configured on the the proxy server (e.g. HAProxy, nginx, etc.). The articles linked above provide some assistance on this.

In the event that a platform does not offer the ability to configure this, the `force-ssl` package can be added to the project and Meteor will attempt to intelligently redirect based on the presence of the `x-forwarded-for` header.

<h2 id="httpheaders">HTTP Headers</h2>

HTTP headers can be used to improve the security of apps, although these are not a silver bullet, they will assist users in mitigating more common attacks.  

<h4 id="helmet">Recommended: Helmet</h4>

Although there are many great open source solutions for setting HTTP headers, Meteor recommends [Helmet](https://helmetjs.github.io/). Helmet is a collection of 12 smaller middleware functions that set HTTP headers.

First, install helmet.

```js
  meteor npm install helmet --save
```

<<<<<<< HEAD
By default, Helmet can be used to set various HTTP headers (see link above). These are a good starting point for mitigating common attacks. To use the default headers, developers should use the following code anywhere in their server side meteor startup code.

> Note: Meteor has not extensively tested each header for compatibility with Meteor. Only headers listed below have been tested.   
=======
By default, Helmet can be used to set various HTTP headers (see link above). These are a good starting point for mitigating common attacks. To use the default headers, users should use the following code anywhere in their server side meteor startup code.     
>>>>>>> 55df5856

```js
// With other import statements
import helmet from "helmet";

// Within server side Meter.startup()
WebApp.connectHandlers.use(helmet())
```

At a minimum, Meteor recommends users to set the following headers. Note that code examples shown below are specific to Helmet.

<h3 id="csp">Content Security Policy</h3>

> Note: Content Security Policy is not configured using Helmet's default header configuration.

From MDN, Content Security Policy (CSP) is an added layer of security that helps to detect and mitigate certain types of attacks, including Cross Site Scripting (XSS) and data injection attacks. These attacks are used for everything from data theft to site defacement or distribution of malware.

It is recommended  that users use CSP to protect their apps from access by third parties. CSP assists to control how resources are loaded into your application.

By default, Meteor recommends unsafe inline scripts and styles are allowed, since many apps typically use them for analytics, etc. Unsafe eval is disallowed, and the only allowable content source is same origin or data, except for connect which allows anything (since meteor apps make websocket connections to a lot of different origins). Browsers will also be told not to sniff content types away from declared content types.

```js
// With other import statements
import helmet from "helmet";

// Within server side Meter.startup()
WebApp.connectHandlers.use(
  helmet.contentSecurityPolicy({
    directives: {
      defaultSrc: ["'self'"],
      scriptSrc: ["'self'", "'unsafe-inline'"],
      connectSrc: ["*"],
      imgSrc: ["'self'"],
      styleSrc: ["'self'", "'unsafe-inline'"],
    },
    browserSniff: false
  })
);
```

Helmet supports a large number of directives, users should further customise their CSP based on their needs. For more detail please read the following guide: [Content Security Policy](https://helmetjs.github.io/docs/csp/).

<h3 id="xframeoptions">X-Frame-Options</h3>

> Note: The X-Frame Options header is configured using Helmet's default header configuration.

From MDN, the X-Frame-Options HTTP response header can be used to indicate whether or not a browser should be allowed to render a page in a <frame>, <iframe> or <object> . Sites can use this to avoid clickjacking attacks, by ensuring that their content is not embedded into other sites.

Meteor recommend users configure the X-Frame-Options header for same origin only. This tells browsers to prevent your webpage from being put in an iframe. By using this config, you will set your policy where only web pages on the same origin as your app can frame your app.

With Helmet, Frameguard sets the X-Frame-Options header.

```js
// With other import statements
import helmet from "helmet";

// Within server side Meter.startup()
WebApp.connectHandlers.use(helmet.frameguard());  // defaults to sameorigin
```
For more detail please read the following guide: [Frameguard](https://helmetjs.github.io/docs/frameguard/).

<h2 id="checklist">Security checklist</h2>

This is a collection of points to check about your app that might catch common errors. However, it's not an exhaustive list yet---if we missed something, please let us know or file a pull request!

1. Make sure your app doesn't have the `insecure` or `autopublish` packages.
1. Validate all Method and publication arguments, and include the `audit-argument-checks` to check this automatically.
1. [Deny writes to the `profile` field on user documents.](accounts.html#dont-use-profile)
1. [Use Methods instead of client-side insert/update/remove and allow/deny.](security.html#allow-deny)
1. Use specific selectors and [filter fields](http://guide.meteor.com/security.html#fields) in publications.
1. Don't use [raw HTML inclusion in Blaze](http://blazejs.org/guide/spacebars.html#Rendering-raw-HTML) unless you really know what you are doing.
1. [Make sure secret API keys and passwords aren't in your source code.](security.html#api-keys)
1. Secure the data, not the UI - redirecting away from a client-side route does nothing for security, it's just a nice UX feature.
1. [Don't ever trust user IDs passed from the client.](http://guide.meteor.com/security.html#user-id-client) Use `this.userId` inside Methods and publications.
1. Set up [browser policy](https://atmospherejs.com/meteor/browser-policy), but know that not all browsers support it so it just provides an extra layer of security to users with modern browsers.<|MERGE_RESOLUTION|>--- conflicted
+++ resolved
@@ -467,13 +467,7 @@
   meteor npm install helmet --save
 ```
 
-<<<<<<< HEAD
-By default, Helmet can be used to set various HTTP headers (see link above). These are a good starting point for mitigating common attacks. To use the default headers, developers should use the following code anywhere in their server side meteor startup code.
-
-> Note: Meteor has not extensively tested each header for compatibility with Meteor. Only headers listed below have been tested.   
-=======
 By default, Helmet can be used to set various HTTP headers (see link above). These are a good starting point for mitigating common attacks. To use the default headers, users should use the following code anywhere in their server side meteor startup code.     
->>>>>>> 55df5856
 
 ```js
 // With other import statements
