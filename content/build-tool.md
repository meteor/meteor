--- conflicted
+++ resolved
@@ -1,11 +1,7 @@
 ---
 title: Build system
 order: 12
-<<<<<<< HEAD
 description: How to use Meteor's build system to compile your app.
-=======
-description: How to use Meteor's build system to compile your app, and use packages from Atmosphere and npm.
->>>>>>> cd16491f
 discourseTopicId: 19669
 ---
 
