--- conflicted
+++ resolved
@@ -254,11 +254,7 @@
 
 Using Flow Router with React is very similar to using it with Blaze. The only difference is that in your route actions, you should use the [`react-mounter`](https://www.npmjs.com/package/react-mounter) package to mount components with a layout. Once you `npm install --save react-mounter`, you can do the following:
 
-<<<<<<< HEAD
-```js
-=======
-```jsx
->>>>>>> 5e7cbba0
+```js
 import React from 'react';
 import { FlowRouter } from 'meteor/kadira:flow-router';
 import { mount } from 'react-mounter';
