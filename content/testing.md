--- conflicted
+++ resolved
@@ -462,14 +462,8 @@
 import { Template } from 'meteor/templating';
 import { _ } from 'meteor/underscore';
 import { $ } from 'meteor/jquery';
-<<<<<<< HEAD
 import { FlowRouter } from 'meteor/ostrio:flow-router-extra';
-import { sinon } from 'meteor/practicalmeteor:sinon';
-=======
-import { FlowRouter } from 'meteor/kadira:flow-router';
 import sinon from 'sinon';
->>>>>>> 91c3ac8f
-
 
 import { withRenderedTemplate } from '../../test-helpers.js';
 import '../lists-show-page.js';
@@ -545,13 +539,9 @@
 import { Meteor } from 'meteor/meteor';
 import { Tracker } from 'meteor/tracker';
 import { DDP } from 'meteor/ddp-client';
-<<<<<<< HEAD
 import { FlowRouter } from 'meteor/ostrio:flow-router-extra';
-import { assert } from 'meteor/practicalmeteor:chai';
-=======
-import { FlowRouter } from 'meteor/kadira:flow-router';
 import { assert } from 'chai';
->>>>>>> 91c3ac8f
+
 import { Promise } from 'meteor/promise';
 import { $ } from 'meteor/jquery';
 
