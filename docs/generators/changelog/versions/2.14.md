## v2.14.0, 2023-10-XX

### Highlights

Hacktoberfest release! 🎉

* MongoDB driver has been updated to v4.17.0

* You can now set `DISABLE_SOCKJS_CORS=1` if you want to prevent SockJS from setting CORS headers. Do not set this option if you will have DDP clients from other origins connecting to the DDP server. [PR #12789]

* Added guide on [how to prepare for Meteor 3.0 migration](https://guide.meteor.com/prepare-meteor-3.0).

* New DDP merge strategy `NO_MERGE_MULTI`, which is similar to `NO_MERGE`, but it does track whether a document is used by multiple publications. [PR #12742]

* Appcache has been further deprecated and moved to the deprecated packages folder.

* Added `Accounts.createUserAsync` into the client.

* Many packages had their underscore dependency removed.

* Cordova has been updated to v12.0.1 for Android and v7.0.1 for iOS

* `meteor create` command is now interactive!

#### Migration Steps

##### Android splash screen
If you have been using `splash-screen` for Cordova, you need to update your code as Android changed their splash screen API, 
the `cordova-plugin-splashscreen` is now on `cordova-android` core, so we have removed the dependency from the `splash-screen` 
package. As a result we are dropping the support for dark mode splash screen on Android.

To create this now you need to create two themes on your `config.xml` file.

>  Note that it's still possible to have it by adding the according themes with App.appendToConfig and App.addResourceFile - but this is not something Meteor will do automagically right now.

TODO: @matheusccastroo sample on how the new config should look and link to relevant Cordova docs 

## Breaking Changes

* `splash-screen` package has removed the `cordova-plugin-splashscreen` dependency. See migration steps for more info.

## Docs

- Added guide on (how to prepare for Meteor 3.0 migration)[https://guide.meteor.com/prepare-meteor-3.0].
- Added guide on (performance improvements)[https://guide.meteor.com/performance-improvement].

##  Internal API changes

* Tool
  - Rename `EACCESS` to `EACCES` to follow the Windows spelling
  - Fixed links in skeletons
  - Fixed build issue in Vue skeleton
  - Updated `source-map-support`
  - Fixed bugs in negated “in” and “instanceof” expressions
  - Updated `semver` to v7.5.4
  - Updated `@meteorjs/babel` to v7.18.4
  - Cordova has been updated to v12.0.1 for Android and v7.0.1 for iOS
  - `meteor create` command was re-made to be more interactive 

## Meteor Version Release

* `accounts-base@get-version`
  - Ensure that `onLogin` callback fires properly
  - Indexes are now created asynchronously

* `accounts-oauth@get-version`
  - Indexes are now created asynchronously

* `accounts-password@get-version`
  - Add `Accounts.createUserAsync` to the client, a promise-based version of `Accounts.createUser`
  - Indexes are now created asynchronously

* `accounts-passwordless@get-version`
  - Fix #12401, ensure that user is found with ID
  - Indexes are now created asynchronously

* `babel-compiler@get-version`
  - Updated `@meteorjs/babel` to v7.18.4

* `boilerplate-generator@get-version`
  - Removed Underscore dependency

* `browser-policy-content@get-version`
  - Removed Underscore dependency

* `constraint-solver@get-version`
  - Removed Underscore dependency

* `crosswalk@get-version`
  - Updated `cordova-plugin-crosswalk-webview` to v2.4.0
  - Deprecated the package

* `ddp-rate-limiter@get-version`
  - Removed Underscore dependency
  
* `ddp-server@get-version`:
  - Allow setting `DISABLE_SOCKJS_CORS` to prevent SockJS from setting CORS headers
  - Added new publication strategy `NO_MERGE_MULTI`

* `facebook-oauth@get-version`:
  - Updated default version of Facebook GraphAPI to v17

* `fetch@get-version`:
  - Update `node-fetch` to version 1.6.12
  - Update `whatwg-fetch` to version 3.6.17

* `logging@get-version`:
  - Added TS types

* `meteor@get-version`:
  - Improve TS types

* `modern-browsers@get-version`
  - Added `appleMail` user agent to allow modern bundle on iPads

* `mongo@get-version`
  - Added deprecation messages into type definitions 
  - Fix ObjectIDs handling in oplogV2V1Converter

* `modules@get-version`
  - Updated `@meteorjs/babel` to v7.18.4

* `npm-mongo@get-version`:
  - Bumped MongoDB driver to version 4.17

* `oauth@get-version`
  - Indexes are now created asynchronously
  - `remove` DB calls migrated to `removeAsync

* `launch-screen@get-version`
  - Removed `cordova-plugin-splashscreen` dependency

* `logic-solver@get-version`
  - Removed Underscore dependency

* `package-version-parser@get-version`
  - Updated `semver` to v7.5.4

* `react-fast-refresh@get-version`:
  - Updated `semver` to version 7.5.4

* `service-configuration@get-version`
  - Indexes are now created asynchronously
  - Add types for ConfigError

* `socket-stream-client@get-version`
  - Removed Underscore dependency

* `test-server-tests-in-console-once@get-version`
  - Removed Underscore dependency

* `tinytest@get-version`
  - Removed Underscore dependency

<<<<<<< HEAD
* `underscore@get-version`
  - Underscore update to version `1.9.2`
=======
* `webapp@get-version`
  - Updated `cordova-plugin-meteor-webapp` to v2.0.3
  - Updated `cookie-parser` to v1.4.6
  - Updated `send` to v0.18.0
  - Updated `stream-to-string` to v1.2.1
  - Updated `qs` to v6.11.2
  - Updated `@types/connect` to v3.4.38
>>>>>>> 685f0c44


## Independent releases

* `google-oauth@1.4.4`:
  - Remove logging request/response in google_server

* NPM `@meteorjs/babel@7.18.4`
  - Updated `@meteorjs/reify` to v0.24.1 

* NPM `@meteorjs/babel-preset-meteor@7.10.1`
  - Add Facebook in-app browser

* NPM `cordova-plugin-meteor-webapp@2.0.2`
  - Fixed Android hot code push failing

* NPM `cordova-plugin-meteor-webapp@2.0.3`
  - Fix pull manifest from correct url if parameter are used in baseurl

* NPM `meteor-node-stubs@1.2.6`
  - Update dependencies
  - Deep update dependencies that were highlighted by `npm audit`

## Contributors

- [@StorytellerCZ](https://github.com/sponsors/StorytellerCZ)
- [@Grubba27](https://github.com/sponsors/Grubba27)
- [@vit0rr](https://github.com/vit0rr)
- [@realyze](https://github.com/realyze)
- [@jamauro](https://github.com/jamauro)
- [@Torgen](https://github.com/Torgen)
- [@brucejo75](https://github.com/brucejo75)
- [@zodern](https://github.com/sponsors/zodern)
- [@alisnic](https://github.com/alisnic)
- [@ebroder](https://github.com/ebroder)
- [@BANSAL-NISHU](https://github.com/BANSAL-NISHU)
- [@salmanhasni](https://github.com/salmanhasni)
- [@jdgjsag67251](https://github.com/jdgjsag67251)
- [@guncebektas](https://github.com/guncebektas)
- [@harryadel](https://github.com/harryadel)
- [@dd137](https://github.com/dd137)
- [@matheusccastroo](https://github.com/matheusccastroo)
- [@mr-loop-1](https://github.com/mr-loop-1)

For making this great framework even better!
<|MERGE_RESOLUTION|>--- conflicted
+++ resolved
@@ -152,10 +152,9 @@
 * `tinytest@get-version`
   - Removed Underscore dependency
 
-<<<<<<< HEAD
 * `underscore@get-version`
   - Underscore update to version `1.9.2`
-=======
+  
 * `webapp@get-version`
   - Updated `cordova-plugin-meteor-webapp` to v2.0.3
   - Updated `cookie-parser` to v1.4.6
@@ -163,7 +162,6 @@
   - Updated `stream-to-string` to v1.2.1
   - Updated `qs` to v6.11.2
   - Updated `@types/connect` to v3.4.38
->>>>>>> 685f0c44
 
 
 ## Independent releases
