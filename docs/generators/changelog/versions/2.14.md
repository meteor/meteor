--- conflicted
+++ resolved
@@ -90,15 +90,9 @@
   - Updated `cordova-plugin-crosswalk-webview` to v2.4.0
   - Deprecated the package
 
-<<<<<<< HEAD
-
-* `underscore@get-version`
-  - Underscore update to version `1.9.2`
-
-=======
 * `ddp-rate-limiter@get-version`
   - Removed Underscore dependency
->>>>>>> daeae445
+  
 * `ddp-server@get-version`:
   - Allow setting `DISABLE_SOCKJS_CORS` to prevent SockJS from setting CORS headers
   - Added new publication strategy `NO_MERGE_MULTI`
@@ -160,6 +154,9 @@
 * `tinytest@get-version`
   - Removed Underscore dependency
 
+* `underscore@get-version`
+  - Underscore update to version `1.9.2`
+
 
 ## Independent releases
 
