--- conflicted
+++ resolved
@@ -20,14 +20,12 @@
 
 #### Meteor Version Release
 
-<<<<<<< HEAD
 * `accounts-passwordless@get-version`
   - Fix #12401, ensure that user is found with ID 
-=======
 
 * `react-fast-refresh@get-version`:
     - Updated `semver` to version 7.5.4
->>>>>>> 382c43b5
+
 
 #### Special thanks to
 
