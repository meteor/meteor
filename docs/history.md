--- conflicted
+++ resolved
@@ -1,20 +1,21 @@
-<<<<<<< HEAD
 ## v.NEXT, 2022-04-XX
-=======
-## v2.7.1, 2022-03-31
->>>>>>> ae679117
 
 #### Highlights
 
 #### Breaking Changes
 
-<<<<<<< HEAD
 #### Meteor Version Release
 
 * `mongo@1.15.0`
   - If an index with the same name, but different options exists Meteor will re-create it instead of crashing.
   - If there is an error Meteor will output a better message naming the collection and index where the error occured.
-=======
+
+## v2.7.1, 2022-03-31
+
+#### Highlights
+
+#### Breaking Changes
+
 * `accounts-2fa@2.0.0`
   - The method `has2faEnabled` no longer takes a selector as an argument, just the callback.
   - `generate2faActivationQrCode` now throws an error if it's being called when the user already has 2FA enabled.
@@ -38,7 +39,6 @@
   - PostCSS bug fixes. [PR](https://github.com/meteor/meteor/pull/11987/files)
 
 #### Independent Releases
->>>>>>> ae679117
 
 ## v2.7, 2022-03-24
 
