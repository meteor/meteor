--- conflicted
+++ resolved
@@ -69,15 +69,11 @@
 
 * `webapp`:
   - `WebAppInternals.getBoilerplate` is now async.
-<<<<<<< HEAD
   - Changed engine from connect to express and changed api naming to match express. See below: 
   - `WebApp.connectHandlers.use(middleware)` is now `WebApp.expressHandlers.use(middleware)`
   - `WebApp.rawConnectHandlers.use(middleware)` is now `WebApp.rawExpressHandlers.use(middleware)`
   - `WebApp.connectApp` is now `WebApp.expressApp`
   
-=======
-
->>>>>>> c0a1308c
 ####  Internal API changes
 
 
