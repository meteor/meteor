--- conflicted
+++ resolved
@@ -1,8 +1,4 @@
-<<<<<<< HEAD
 ## v2.6.1, UNRELEASED
-=======
-## vNEXT, UNRELEASED
->>>>>>> 9f92f1ab
 
 #### Highlights
 
@@ -12,7 +8,6 @@
 
 #### Meteor Version Release
 
-<<<<<<< HEAD
 * `@meteorjs/babel@7.16.0`
   - Upgrade TypeScript to `4.5.4`
 
@@ -30,18 +25,13 @@
 
 #### Independent Releases
 
-`email@2.2.1`
-- Added checking that `to` and `from` email params are present if not using MailComposer object and throw error early
-
-## v2.6, UNRELEASED
-=======
-#### Independent Releases
-
 * `mongo@1.14.1` at 2022-02-04
   - Fix flatten object issue when the object is empty on oplog converter. [PR](https://github.com/meteor/meteor/pull/11885), [Issue](https://github.com/meteor/meteor/issues/11884).
 
-## v2.6, 2022-02-01
->>>>>>> 9f92f1ab
+* `email@2.2.1`
+  - Added checking that `to` and `from` email params are present if not using MailComposer object and throw error early
+
+## v2.6, UNRELEASED
 
 #### Highlights
 
