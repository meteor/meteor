## 2.9, 2022-XX-XX

<<<<<<< HEAD
#### Highlights
* TypeScript update to v4.6.4 [PR](https://github.com/meteor/meteor/pull/12204)
=======
### Highlights
>>>>>>> 4abe0d6c

#### Breaking Changes
* Most of OAuth related code has been moved from `accounts-base` to `accounts-oauth`

#### Migration Steps

#### Meteor Version Release


<<<<<<< HEAD
=======
## 2.8.1, 2022-11-14

#### Highlights

- modernize tools/run-updater.js by [afrokick](https://github.com/afrokick)
- feat(error message): Especifing error message when cross-boundary by [Grubba27](https://github.com/Grubba27)
- Type definitions for core packages by [piotrpospiech](https://github.com/piotrpospiech)
- Add https proxy support to meteor-installer by [heschong](https://github.com/heschong)
- Fix case insensitive lookup resource overuse by [ToyboxZach](https://github.com/ToyboxZach)
- Update default Facebook API to v15 and fix local changelog by [StorytellerCZ](https://github.com/StorytellerCZ)
- Bump to Node v14.21.1 by [StorytellerCZ](https://github.com/StorytellerCZ)
- Use true mongo binary types by [znewsham](https://github.com/znewsham)
- Add docs for Accounts.registerLoginHandler by [shivam1646](https://github.com/shivam1646)
- Updated MongoDB driver to 4.11 by [radekmie](https://github.com/radekmie)
- Show port in restart message by [harryadel](https://github.com/harryadel)
- In the client, don't wait if the stub doesn't return a promise by [denihs](https://github.com/denihs)
- The rest of type definitions for core packages by [piotrpospiech](https://github.com/piotrpospiech)
- Removing underscore in packages by [harryadel](https://github.com/harryadel):
  - [twitter-oauth] Remove underscore 
  - [test-in-browser] Remove underscore 
  - [webapp-hashing] Remove underscore 
  - [browser-policy] Remove underscore 
  - [ecmascript] Remove underscore 
  - [browser-policy-framing] Remove underscore 
  - [diff-sequence] Remove underscore 
  - [facts-ui] Remove underscore
  - [geojson-utils] Remove underscore 

#### Breaking Changes

N/A

#### Migration Steps

_In case you want types in your app using the core packages types/zodern:types (now you do have the option)_

1. Remove `@types/meteor` package
2. Install [`zodern:types`](https://github.com/zodern/meteor-types) package
3. Follow [installation guide for the Meteor Apps](https://github.com/zodern/meteor-types#meteor-apps) to update

#### Meteor Version Release

* `accounts-base@2.2.5`
  - added types for package.
* `browser-policy@1.1.1`
  - adjusted package tests.
* `browser-policy-common@1.0.12`
  - added types for package.
* `browser-policy-framing@1.1.1`
  - removed underscore.
* `check@1.3.2`
  - added types for package.
* `ddp@1.4.0`
  - added types for package.
* `ddp-client@2.6.1`
  - In the client, don't wait if the stub doesn't return a promise.
* `ddp-rate-limiter@1.1.1`
  - added types for package.
* `diff-sequence@1.1.2`
  - removed underscore.
* `ecmascript@0.16.3`
  - removed underscore.
* `ejson@1.1.3`
  - added types for package. 
* `ejson@2.2.2`
  - added types for package.
* `facebook-oauth@1.12.0`
  - Updated default version of Facebook GraphAPI to v15
* `facts-ui@1.0.1`
  - removed underscore.
* `fetch@0.1.2`
  - added types for package.
* `geojson-utils@1.0.11`
  - removed underscore.
* `hot-module-replacement@0.5.2`
  - added types for package.
* `meteor@1.10.2`
  - added types for package.
* `modern-browsers@0.1.9`
  - added types for package.
* `modules-runtime@0.13.2`
  - added accurate error messages.
* `modules-runtime-hot@0.14.1`
  - added accurate error messages.
* `mongo@1.16.1`
  - added types for package.
  - added true mongo binary
* `npm-mongo@4.11.0`
  - updated npm mongo version to match npm one.
* `promise@0.13.0`
  - added types for package.
* `random@1.2.1`
  - added types for package.
* `reactive-dict@1.3.1`
  - added types for package.
* `reactive-dict@1.0.12`
  - added types for package.
* `server-render@0.4.1`
  - added types for package.
* `service-configuration@1.3.1`
  - added types for package.
* `session@1.2.1`
  - added types for package.
* `test-in-browser@1.3.1`
  - removed underscore.
* `tracker@1.2.1`
  - added types for package.
* `twitter-oauth@1.3.1`
  - removed underscore.
* `underscore@1.0.11`
  - added types for package.
* `webapp@1.13.2`
  - added types for package.
* `webapp-hashing@1.1.1`
  - added types for package.
>>>>>>> 4abe0d6c
## v2.8, 2022-10-19

#### Highlights
* New MongoDB Package Async API. [PR](https://github.com/meteor/meteor/pull/12028)
* Node update to [v14.20.1](https://nodejs.org/en/blog/release/v14.20.1/) as part of the [September 22nd security release](https://nodejs.org/en/blog/vulnerability/september-2022-security-releases/)
* Update MongoDB driver to 4.9. [PR](https://github.com/meteor/meteor/pull/12097)
* Meteor.callAsync method. [PR](https://github.com/meteor/meteor/pull/12196)
* Added new Chakra-ui Skeleton. [PR](https://github.com/meteor/meteor/pull/12181)
* Added new Solid Skeleton. [PR](https://github.com/meteor/meteor/pull/12186)

#### Breaking Changes
N/A

#### Migration Steps
Read our [Migration Guide](https://guide.meteor.com/2.8-migration.html) for this version.

#### Meteor Version Release
* `modules@0.19.0`:
  - Updating reify version. [PR](https://github.com/meteor/meteor/pull/12055).
* `minimongo@1.9.0`:
  - New methods to work with the Async API. [PR](https://github.com/meteor/meteor/pull/12028).
  - Solved invalid dates in Minimongo Matcher [PR](https://github.com/meteor/meteor/pull/12165).
* `mongo@1.16.0`:
  - Adding async counterparts that allows gradual migration from Fibers. [PR](https://github.com/meteor/meteor/pull/12028).
  - Improved oplogV2V1Converter implementation. [PR](https://github.com/meteor/meteor/pull/12116).
  - Exit on MongoDB connection error. [PR](https://github.com/meteor/meteor/pull/12115).
  - Fixed MongoConnection._onFailover hook. [PR](https://github.com/meteor/meteor/pull/12125).
  - Fixed handling objects in oplogV2V1Converter. [PR](https://github.com/meteor/meteor/pull/12107).
* `meteor@1.10.1`:
  - Create method to check if Fibers is enabled by flag DISABLE_FIBERS. [PR](https://github.com/meteor/meteor/pull/12100).
  - Fix bugs for linter build plugins. [PR](https://github.com/meteor/meteor/pull/12120).
  - Document meteor show METEOR. [PR](https://github.com/meteor/meteor/pull/12124).
  - Update Cordova Android to 10.1.2. [PR](https://github.com/meteor/meteor/pull/12131).
  - Fixed flaky test. [PR](https://github.com/meteor/meteor/pull/12129).
  - Refactoring/Remove unused imports from tools folder. [PR](https://github.com/meteor/meteor/pull/12084).
  - Fix problem when publishing async methods. [PR](https://github.com/meteor/meteor/pull/12152).
  - Update skeletons Apollo[PR](https://github.com/meteor/meteor/pull/12091) and other skeletons [PR](https://github.com/meteor/meteor/pull/12099)
  - Added callAsync method for calling async methods [PR](https://github.com/meteor/meteor/pull/12196).
* `meteor-installer@2.7.5`:
  - Validates required Node.js version. [PR](https://github.com/meteor/meteor/pull/12066).
* `npm-mongo@4.9.0`:
  - Updated MongoDB driver to 4.9. [PR](https://github.com/meteor/meteor/pull/12163).
* `@meteorjs/babel@7.17.0`
  - Upgrade TypeScript to `4.6.4`
* `babel-compiler@7.10.0`
  - Upgrade TypeScript to `4.6.4`
* `ecmascript@0.16.3`
  - Upgrade TypeScript to `4.6.4`
* `typescript@4.6.4`
  - Upgrade TypeScript to `4.6.4`
* `eslint-plugin-meteor@7.4.0`
  - Upgrade TypeScript to `4.6.4`

#### Independent Releases
* `accounts-passwordless@2.1.3`:
  - Fixing bug where tokens where never expiring. [PR](https://github.com/meteor/meteor/pull/12088).
* `accounts-base@2.2.4`:
  - Adding new options to the `Accounts.config()` method: `loginTokenExpirationHours` and `tokenSequenceLength`. [PR](https://github.com/meteor/meteor/pull/12088).
* `Meteor Repo`:
  - Included githubactions in the dependabot config. [PR](https://github.com/meteor/meteor/pull/12061).
  - Visual rework in meteor readme. [PR](https://github.com/meteor/meteor/pull/12133).
  - Remove useraccounts from Guide. [PR](https://github.com/meteor/meteor/pull/12090).
* `minifier-css@1.6.1`:
  - Update postcss package to avoid issues with `Browserslist` and `caniuse-lite`. [PR](https://github.com/meteor/meteor/pull/12136).
* `minifier-js@2.7.5`:
  - Update terser package due to security fixes and to take advantage of terser improvements. [PR](https://github.com/meteor/meteor/pull/12137).
* `standard-minifier-css@1.8.2`:
  - Update dependencies to avoid issues with `Browserslist` and `caniuse-lite`. [PR](https://github.com/meteor/meteor/pull/12141).
* `standard-minifier-js@2.8.1`:
  - Update dependencies to avoid issues with `Browserslist` and `caniuse-lite`. [PR](https://github.com/meteor/meteor/pull/12142).
* `ddp-server@2.5.1`:
  - Rename setPublicationStrategy and getPublicationStrategy arguments. [PR](https://github.com/meteor/meteor/pull/12166).

#### Special thanks to
- [@fredmaiaarantes](https://github.com/fredmaiaarantes)
- [@radekmie](https://github.com/radekmie)
- [@naveensrinivasan](https://github.com/naveensrinivasan)
- [@zodern](https://github.com/zodern)
- [@brucejo75](https://github.com/brucejo75)
- [@matheusccastroo](https://github.com/matheusccastroo)
- [@victoriaquasar](https://github.com/victoriaquasar)
- [@StorytellerCZ](https://github.com/StorytellerCZ)
- [@Grubba27](https://github.com/Grubba27)
- [@denihs](https://github.com/denihs)
- [@edimarlnx](https://github.com/edimarlnx)

For making this great framework even better!

## v2.7.3, 2022-05-3

#### Highlights
* `accounts-passwordless@2.1.2`:
  - Throwing an error when the login tokens are not generated well calling requestLoginTokenForUser. [PR](https://github.com/meteor/meteor/pull/12047/files).
* Node updated to v14.19.3
* npm update to v6.14.17
* Fix recompiling npm packages for web arch. [PR](https://github.com/meteor/meteor/pull/12023).

#### Breaking Changes
N/A

#### Migration Steps

#### Meteor Version Release
* `accounts-passwordless@2.1.2`:
  - Throwing an error when the login tokens are not generated well calling requestLoginTokenForUser. [PR](https://github.com/meteor/meteor/pull/12047/files).
* `babel-runtime@1.5.1`:
  - Make client 25kb smaller. [PR](https://github.com/meteor/meteor/pull/12051).
* Node updated to v14.19.3
* npm update to v6.14.17
* Fix win style paths being added to watch sets.
* Fix recompiling npm packages for web arch. [PR](https://github.com/meteor/meteor/pull/12023).

## v2.7.2, 2022-05-10

#### Highlights

#### Breaking Changes
N/A
#### Migration Steps

#### Meteor Version Release

* `mongo@1.15.0`
  - New option `Meteor.settings.packages.mongo.reCreateIndexOnOptionMismatch` for case when an index with the same name, but different options exists it will be re-created. 
  - If there is an error on index creation Meteor will output a better message naming the collection and index where the error occured. [PR](https://github.com/meteor/meteor/pull/11995).
* `modern-browsers@0.1.8`
  - New api `getMinimumBrowserVersions` to access the `minimumBrowserVersions`. [PR](https://github.com/meteor/meteor/pull/11998).
* `socket-stream-client@0.5.0`
  - Ability to disable sockjs on client side. [PR](https://github.com/meteor/meteor/pull/12007/).
* `meteor-node-stubs@1.2.3`:
  - Fix using meteor-node-stubs in IE. [PR](https://github.com/meteor/meteor/pull/12014).
* New ARCH environment variable that permit users to set uname info. [PR](https://github.com/meteor/meteor/pull/12020).
* Skeleton dependencies updated.
* New Tailwind skeleton. [PR](https://github.com/meteor/meteor/pull/12000).

#### Independent Releases

## v2.7.1, 2022-03-31

#### Highlights

#### Breaking Changes

* `accounts-2fa@2.0.0`
  - The method `has2faEnabled` no longer takes a selector as an argument, just the callback.
  - `generate2faActivationQrCode` now throws an error if it's being called when the user already has 2FA enabled.

#### Migration Steps

#### Meteor Version Release

* `accounts-2fa@2.0.0`
  - Reduce one DB call on 2FA login. [PR](https://github.com/meteor/meteor/pull/11985)
  - Throw error when user is not found on `Accounts._is2faEnabledForUser`
  - Remove vulnerability from the method `has2faEnabled`
  - Now the package auto-publish the field `services.twoFactorAuthentication.type` for logged in users.
* `accounts-password@2.3.1`
  - Use method `Accounts._check2faEnabled` when validating 2FA
* `accounts-passwordless@2.1.1`
  - Use method `Accounts._check2faEnabled` when validating 2FA
* `oauth@2.1.2`
  - Check effectively if popup was blocked by browser. [PR](https://github.com/meteor/meteor/pull/11984)
* `standard-minifier-css@1.8.1`
  - PostCSS bug fixes. [PR](https://github.com/meteor/meteor/pull/11987/files)

#### Independent Releases

## v2.7, 2022-03-24

#### Highlights
* Bump node version to 14.19.1
* TailwindCSS 3.x support
* Typescript `4.5.4` upgrade
* New core package: `accounts-2fa`
* Support for 2FA in `accounts-password` and `accounts-passwordless`
* PostCSS's plugins are run by `standard-minifier-css` if the app has PostCSS configured
* App skeletons and test packages were updated to `meteor-node-stubs@1.2.1`

#### Breaking Changes

N/A

#### Migration Steps

Read our [Migration Guide](https://guide.meteor.com/2.7-migration.html) for this version.

#### Meteor Version Release

* `standard-minifier-css@1.8.0`
  - Runs PostCSS plugins if the app has a PostCSS config and the `postcss-load-config` npm package installed. Supports TailwindCSS 3.x [PR 1](https://github.com/Meteor-Community-Packages/meteor-postcss/pull/56) [PR 2](https://github.com/meteor/meteor/pull/11903)

* `react-fast-refresh@0.2.3`
  - Fix tracking states with circular dependencies. [PR](https://github.com/meteor/meteor/pull/11923)
  
* `accounts-2fa@1.0.0`
  - New package to provide 2FA support
  
* `accounts-password@2.3.0`
  - 2FA support
  
* `accounts-passwordless@2.1.0`
  - 2FA support

* `@meteorjs/babel@7.16.0`
  - Upgrade TypeScript to `4.5.4`

* `babel-compiler@7.9.0`
  - Upgrade TypeScript to `4.5.4`

* `ecmascript@0.16.2`
  - Upgrade TypeScript to `4.5.4`

* `typescript@4.5.4`
  - Upgrade TypeScript to `4.5.4` [PR](https://github.com/meteor/meteor/pull/11846)

* `accounts-ui-unstyled@1.6.0`
  - `Accounts.ui.config` can now be set via `Meteor.settings.public.packages.accounts-ui-unstyled`.

* `meteor-tool@2.7`
  - CSS minifiers must now handle any caching themselves [PR](https://github.com/meteor/meteor/pull/11882)
  - CSS minifiers are always given lazy css resources instead of only during production builds [PR](https://github.com/meteor/meteor/pull/11897)
  - Files passed to CSS minifiers now have `file.readAndWatchFileWithHash`, same as for compilers [PR](https://github.com/meteor/meteor/pull/11882)
  - If a minifier has a `beforeMinify` function, it will be called once during each build before the minifier is run the first time [PR](https://github.com/meteor/meteor/pull/11882)
  - Add `Plugin.fs.readdirWithTypesSync` [PR](https://github.com/meteor/meteor/pull/11882)

* `ejson@1.1.2`
  - Fixing error were EJSON.equals fail to compare object and array if first param is object and second is array. [PR](https://github.com/meteor/meteor/pull/11866), [Issue](https://github.com/meteor/meteor/issues/11864).
  
* `oauth@1.4.1`
  - If OAuth._retrieveCredentialSecret() fails trying to get credentials inside Accounts.oauth.tryLoginAfterPopupClosed(), we call it again once more.

* `accounts-base@2.2.2`
  - Fix an issue where an extra field defined in `defaultFieldSelector` would not get published to the client
  - Proving the login results to the `_onLoginHook` when finishing login inside `callLoginMethod`. [PR](https://github.com/meteor/meteor/pull/11913).

* `github-oauth@1.4.0`
  - More data will be retrieved and saved under `services.github` on the user account.
  - Add option to disallow sign-up on GitHub using `allow_signup` [parameter](https://docs.github.com/en/developers/apps/building-oauth-apps/authorizing-oauth-apps#parameters), this will be activated based on your Accounts settings, specifically if the option `forbidClientAccountCreation` is set to `true`.

* `email@2.2.1`
  - Throwing error when trying to send email in a production environment but without a mail URL set. [PR](https://github.com/meteor/meteor/pull/11891), [Issue](https://github.com/meteor/meteor/issues/11709).

* `facebook-oauth@1.11.0`
  - Updated Facebook API to version 12.0

* `google-oauth@1.4.2`
  - Migrate from `http` to `fetch`

* `modules-runtime@0.13.0`
  - Fix some npm modules being imported as an empty object. [PR](https://github.com/meteor/meteor/pull/11954), [Issue 1](https://github.com/meteor/meteor/issues/11900), [Issue 2](https://github.com/meteor/meteor/issues/11853).

* `meteor-node-stubs@1.2.1`
  - Adds support for [node:](https://nodejs.org/api/esm.html#node-imports) imports.

* `minifier-jss@2.8.0`
  - Updating terser. It will fix this [issue](https://github.com/meteor/meteor/issues/11721) and [this](https://github.com/meteor/meteor/issues/11930) one. [PR](https://github.com/meteor/meteor/pull/11983).

#### Independent Releases

## v2.6.1, 2022-02-18

#### Highlights

* Fix regression on build speed by updating babel dependencies to 7.17.x
* We have removed IE 9 from our browser test list
* We are changing the device used for testing, Samsung Galaxy S7, as browserstack is having issues provisioning it. We will be using now Samsung Galaxy Note 10.
* Fix issue when generating tarballs from Windows systems related to execute permissions
* Fix issues with HMR and meteor build --debug [PR](https://github.com/meteor/meteor/pull/11922)


#### Breaking Changes

- IE 9 might not be compatible from now on, although, we will still consider PR's fixing it.

#### Migration Steps

#### Meteor Version Release

* `meteor-tool@2.6.1`
  - Use latest @meteor/babel dependency with @babel@7.17.x
  
* `@meteorjs/babel@7.15.1`
  - Use babel@7.17.x
  
* `babel-compiler@7.8.1`
  - Use latest @meteor/babel dependency with @babel@7.17.x
  
* `hot-module-replacement@0.5.1`
  - Fix issues with HMR and meteor build --debug [PR](https://github.com/meteor/meteor/pull/11922)
  
* `webapp@1.13.1`
  - Fix issues with HMR and meteor build --debug [PR](https://github.com/meteor/meteor/pull/11922)

#### Independent Releases

* `mongo@1.14.6` at 2022-02-18
  - Remove false-positive warning for supported operation a.0.b:{}
* `mongo@1.14.5` at 2022-02-16
  - Fix multiple array operators bug and add support for debug messages
  - Fix isArrayOperator function regexp false-positive
* `mongo@1.14.4` at 2022-02-11
  - Fix sync return for insert methods inside _collection private method [PR](https://github.com/meteor/meteor/pull/11907)
  - Support the new "projection" field inside the decision of using oplog for a published cursor or not [PR](https://github.com/meteor/meteor/pull/11908)
* `mongo@1.14.3` at 2022-02-08
  - Remove throw on _id exclusion inside mongo collection finds. [PR](https://github.com/meteor/meteor/pull/11894).
* `mongo@1.14.2` at 2022-02-06
  - Fix flatten object issue when internal object value is an array on oplog converter. [PR](https://github.com/meteor/meteor/pull/11888).
* `mongo@1.14.1` at 2022-02-04
  - Fix flatten object issue when the object is empty on oplog converter. [PR](https://github.com/meteor/meteor/pull/11885), [Issue](https://github.com/meteor/meteor/issues/11884).

## v2.6, 2022-02-01

#### Highlights

* MongoDB Node.js driver Upgrade from 3.6.10 to 4.3.1
* MongoDB Server 5.x Support
* Embedded Mongo now uses MongoDB 5.0.5
* You are now able to use dark theme specific splash screens for both iOS and Android by passing an object `{src: 'light-image-src-here.png', srcDarkMode: 'dark-mode-src-here.png'}` to the corresponding key in `App.launchScreens`

#### Breaking Changes

* `mongo@1.14.0`
    - This is not a breaking change in Meteor itself but as this is a major upgrade in the MongoDB Node.js driver you should read the [Migration Guide](https://guide.meteor.com/2.6-migration.html), especially if you are using rawCollection.

* `meteor-tool@2.6`
    - Legacy launch screens keys for iOS on `App.launchScreens` are now deprecated in favor of new storyboard compliant keys [PR #11797](https://github.com/meteor/meteor/pull/11797). This will drop the following keys we have: `['iphone5','iphone6','iphone6p_portrait','iphone6p_landscape','iphoneX_portrait','iphoneX_landscape','ipad_portrait_2x','ipad_landscape_2x','iphone','iphone_2x','ipad_portrait','ipad_landscape']`. Read the [Migration Guide](https://guide.meteor.com/2.6-migration.html) for more details.

#### Migration Steps

Read our [Migration Guide](https://guide.meteor.com/2.6-migration.html) for this version.

#### Meteor Version Release

* `mongo@1.14.0`
    - `applySkipLimit` option for count() on find cursors is no longer supported. Read more about it [here](https://guide.meteor.com/2.6-migration.html), in the `Cursor.count()` section.
    - internal result of operations inside Node.js MongoDB driver have changed. If you are depending on rawCollection results (not only the effect inside the DB), please review the expected format as we have done [here](https://github.com/meteor/meteor/blob/155ae639ee590bae66237fc1c29295072ec92aef/packages/mongo/mongo_driver.js#L658)
    - useUnifiedTopology is not an option anymore, it defaults to true.
    - native parser is not an option anymore, it defaults to false in the mongo connection.
    - poolSize not an option anymore, we are using max/minPoolSize for the same behavior on mongo connection.
    - fields option is deprecated, we are maintaining a translation layer to "projection" field (now prefered) until the next minor version, where we will start showing alerts.
    - _ensureIndex is now showing a deprecation message
    - we are maintaining a translation layer for the new oplog format, so if you read or rely on any behavior of it please read our oplog_v2_converter.js code
    - update/insert/remove behavior is maintained in the Meteor way, documented in our docs, but we are now using replaceOne/updateOne/updateMany internally. This is subject to changes in the API rewrite of MongoDB without Fibers AND if you are using rawCollection directly you have to review your methods otherwise you will see deprecation messages if you are still using the old mongodb style directly.
    - waitForStepDownOnNonCommandShutdown=false is not needed anymore when spawning the mongodb process
    - _synchronousCursor._dbCursor.operation is not an option anymore in the raw cursor from nodejs mongodb driver. If you want to access the options, use _synchronousCursor._dbCursor.(GETTERS) - for example, _synchronousCursor._dbCursor.readPreference.
    - the default write preference for replica sets on mongo v5 is w:majority
    - If you are using MongoDB inside a Docker container in your dev environment, you might need to append directConnection=true in your mongouri to avoid the new mongo driver Service Discovery feature

* `allow-deny@1.1.1`
    - Handle `MongoBulkWriteError` as `BulkWriteError` was already handled.

* `meteor-tool@2.6.0`
    - Cordova changes to support new Launch Screens.
    - Mongo changes to support new embedded version, 5.0.5.
    - Fix resolving npm deps of local packages when on different drive. [PR](https://github.com/meteor/meteor/pull/11868)

* `minimongo@1.8.0`
    - Changes to keep everything compatible with MongoDB Server 5.x and MongoDB Node.js driver 4.x.

* `npm-mongo@4.3.1`
    - Upgraded MongoDB Node.js driver to 4.3.1

* `tinytest@1.2.1`
    - Custom message support for `throws`

#### Independent Releases

## v2.5.8, 2022-05-31

#### Highlights

* Fixed 2.5.7 MongoDB error
* Patch release to update Node to version 14.19.3 and npm version to 6.14.17.

#### Breaking Changes

- N/A

#### Migration Steps

- N/A

## v2.5.7, 2022-05-31

#### Highlights

* Patch release to update Node and npm versions.

#### Breaking Changes

- N/A

#### Migration Steps

- N/A

#### Meteor Version Release

* `meteor-tool@2.5.7`
  - Patch release to update Node and npm versions.

## v2.5.6, 2022-01-25

#### Highlights

* Go back to using node-fibers mainline dependency instead of a fork. Also ships fibers binaries.

#### Breaking Changes

- N/A

#### Migration Steps

- N/A

#### Meteor Version Release

* `meteor-tool@2.5.6`
    - Go back to using node-fibers mainline dependency instead of a fork. Also ships fibers binaries.

## v2.5.5, 2022-01-18

#### Highlights

* Bump node version to 14.18.3 - security patch
* Change the tar implementation for streams, used on deploying and unpacking packages. Reduced "upload bundle" time when deploying is expected.

#### Breaking Changes

- N/A

#### Migration Steps

- N/A

#### Meteor Version Release

* `meteor-tool@2.5.5`
    - Bump node version to 14.18.3 - security patch
    - Change the tar implementation for streams, used on deploying and unpacking packages. Reduced "upload bundle" time when deploying is expected.

* `accounts-base@2.2.1`
    - Fixes onLogin firing twice. [PR](https://github.com/meteor/meteor/pull/11785) and [Issue](https://github.com/meteor/meteor/issues/10853)

#### Independent Releases

* `oauth@2.1.1`
    - Fixes end of redirect response for oauth inside iframes. [PR](https://github.com/meteor/meteor/pull/11825) and [Issue](https://github.com/meteor/meteor/issues/11817)

## v2.5.4, 2022-01-14

This version should be ignored. Proceed to 2.5.5 above.

## v2.5.3, 2022-01-04

#### Highlights

* Fixes invalid package.json error with `resolve`

#### Breaking Changes

- N/A

#### Migration Steps

- N/A

#### Meteor Version Release

* `meteor-tool@2.5.3`
    - Fixes invalid package.json files breaking Meteor run. [PR](https://github.com/meteor/meteor/pull/11832) and [Issue](https://github.com/meteor/meteor/issues/11830)

#### Independent Releases

## v2.5.2, 2021-12-21

#### Highlights

* Reify performance improvements
* Node.js update to 14.18.2
* HMR Fixes

#### Breaking Changes

* If a module calls `module.hot.decline()`, calling `module.hot.accept()` later now does nothing instead of overriding `module.hot.decline()`.

#### Migration Steps

- N/A

#### Meteor Version Release

* `meteor-tool@2.5.2`
    - Changes @meteorjs/babel and @meteorjs/reify to improve Reify performance.
    - Upgrades Node.js to 14.18.2
    - Fixes isopacket [load failure](https://github.com/meteor/meteor/issues/10930) on Windows. [PR](https://github.com/meteor/meteor/pull/11740)

* `hot-module-replacement@0.5.0`
    - Prevents hot.accept from overriding hot.decline. [PR](https://github.com/meteor/meteor/pull/11801)
    - Fixes falling back to hot code push on web archs. [PR](https://github.com/meteor/meteor/pull/11795)

* `@meteorjs/babel@7.15.0`
    - Updates @meteorjs/reify to improve Reify performance.

* `@meteorjs/reify@0.23.0`
    - Uses `@meteorjs/reify` instead of `reify`
    - Check scope when wrapping to fix slowness in MUI v5. [PR](https://github.com/meteor/reify/pull/1) and [Issue](https://github.com/benjamn/reify/issues/277).

* `standard-minifier-js@2.8.0`
    - Bump to apply improvements from Reify

* `typescript@4.4.1`
    - Bump to apply improvements from Reify

* `babel-compiler@7.8.0`
    - Bump to apply improvements from Reify

* `ecmascript@0.16.1`
    - Bump to apply improvements from Reify

* `modules@0.18.0`
    - Bump to apply improvements from Reify

#### Independent Releases

* `react-fast-refresh@0.2.2`
    - [Fixes](https://github.com/meteor/meteor/issues/11744) bugs. [PR](https://github.com/meteor/meteor/pull/11794/)

* `accounts-ui@1.4.2`
    - Update usage of `accounts-passwordless` to be compatible with 2.0.0.

* `minifier-js@2.7.3`
    - Revert `evaluate` option that was set to false in 2.7.2.

* `standard-minifier-js@2.7.3`
    - Using `minifier-js@2.7.3`


* `npm-mongo@4.2.1`
    - Update MongoDB driver version to 4.2.1

## v2.5.1, 2021-11-17

#### Highlights
- Mac M1 Support - darwin arm64. [Read more](https://blog.meteor.com/).

#### Breaking Changes
- `Meteor.loginWithToken` from the new package `accounts-passwordless` was conflicting with another method with the same name on `accounts-base` so we had to rename the method of `accounts-passwordless` package to `Meteor.passwordlessLoginWithToken`.

#### Meteor Version Release

* `meteor-tool@2.5.1`
    - Meteor supports now Mac M1 chips (darwin arm64)

* `accounts-passwordless@2.0.0`
    - `Meteor.loginWithToken` from the new package `accounts-passwordless` was conflicting with another method with the same name on `accounts-base` so we had to rename the method of `accounts-passwordless` package to `Meteor.passwordlessLoginWithToken`.

#### Independent Releases
* `minifier-js@2.7.2`
    - Stopped using `evaluate` option in the compression to fix a [bug](https://github.com/meteor/meteor/issues/11756).
    - Updated `terser` to [v5.9.0](https://github.com/terser/terser/blob/master/CHANGELOG.md#v590) to fix various bugs

* `standard-minifier-js@2.7.2`
    - Using `minifier-js@2.7.2`

* `github-oauth@1.3.2`
    - Migrate from `http` to `fetch`
    - Fix GitHub login params to adhere to changes in GitHub API

## v2.5, 2021-10-21

#### Highlights

* New package: `accounts-passwordless`
* Cordova Android v10
* HMR now works on all architectures and legacy browsers
* `Accounts.config()` and third-party login services can now be configured from Meteor settings

#### Breaking Changes

* Cordova Android v10 now enables AndroidX. If you use any cordova-plugin that depends or uses any old support library, you need to include the cordova-plugin-androidx-adapter cordova-plugin, otherwise you will get build errors.

#### Meteor Version Release

* CircleCI testing image was updated to include Android 30 and Node 14

* `meteor-tool@2.5`
    - Cordova Android upgraded to v10
    - HMR improvements related to `hot-module-replacement@0.4.0`
    - Fix finding local packages on Windows located on drives other than C
    - Fix infinite loop in import scanner when file is on a different drive than source root
    - Fix Meteor sometimes not detecting changes to a file after the first time it is modified
    - Fixes Meteor sometimes hanging on Windows. Reverts the temporary fix in Meteor 2.4 of disabling native file watchers for some commands
    - Uses recursive file watchers on Windows and macOS. In most situations removes the up to 5 seconds delay before detecting the first change to a file, and is more efficient.
    - Node updated to [v14.18.1](https://nodejs.org/en/blog/release/v14.18.1/), following [October 12th 2021 security release](https://nodejs.org/en/blog/vulnerability/oct-2021-security-releases/)
    - Skeletons had their dependencies updated

* `accounts-passwordless@1.0.0`
    - New accounts package to provide passwordless authentication.

* `accounts-password@2.2.0`
    - Changes to reuse code between passwordless and password packages.

* `accounts-base@2.2.0`
    - You can now apply all the settings for `Accounts.config` in `Meteor.settings.packages.accounts-base`. They will be applied automatically at the start of your app. Given the limitations of `json` format you can only apply configuration that can be applied via types supported by `json` (ie. booleans, strings, numbers, arrays). If you need a function in any of the config options the current approach will still work. The options should have the same name as in `Accounts.config`, [check them out in docs.](https://docs.meteor.com/api/accounts-multi.html#AccountsCommon-config).
    - Changes to reuse code between passwordless and password packages.

* `accounts-ui-unstyled@1.6.0`
    - Add support for `accounts-passwordless`.

* `service-configuration@1.3.0`
    - You can now define services configuration via `Meteor.settings.packages.service-configuration` by adding keys as service names and their objects being the service settings. You will need to refer to the specific service for the settings that are expected, most commonly those will be `secret` and `appId`.

* `autoupdate@1.8.0`
    - Enable HMR for all web arch's

* `ecmascript@0.16.0`
    - Enable HMR for all web arch's

* `hot-module-replacement@0.4.0`
    - Provides polyfills needed by Meteor.absoluteUrl in legacy browsers
    - Improvements for HMR to work in all architectures and legacy browsers

* `module-runtime@0.14.0`
    - Improvements for legacy browsers

* `react-fast-refrest@0.2.0`
    - Enable HMR for all web arch's

* `typescript@4.4.0`
    - Enable HMR for all web arch's

* `webapp@1.13.0`
    - Update `cordova-plugin-meteor-webapp` to v2
    - Removed dependency on `cordova-plugin-whitelist` as it is now included in core
    - Cordova Meteor plugin is now using AndroidX
    - Added new settings option `Meteor.settings.packages.webapp.alwaysReturnContent` that will always return content on requests like `POST`, essentially enabling behavior prior to Meteor 2.3.1.

#### Independent Releases

* `modern-browsers@0.1.6`
    - Added `mobileSafariUI` as an alias for Mobile Safari

* `minifier-js@2.7.1`
    - Updated `terser` to [v5.8.0](https://github.com/terser/terser/blob/master/CHANGELOG.md#v580) to fix various bugs

* `standard-minifier-js@2.7.1`
    - Updated `@babel/runtime` to [v7.15.4](https://github.com/babel/babel/releases/tag/v7.15.4)

* `accounts-ui@1.4.1`
    - Update compatibility range with `less` from 3.0.2 to 4.0.0

* `accounts-ui-unstyled@1.5.1`
    - Update compatibility range with `less` from 3.0.2 to 4.0.0

* `google-config-ui@1.0.3`
    - Deliver siteUrl in the same way as other config-ui packages

* `ecmascript-runtime-client@0.12.1`
    - Revert `core-js` to v3.15.2 due to issues in legacy build with arrays, [see issue for more details](https://github.com/meteor/meteor/issues/11662)

* `modern-browsers@0.1.7`
    - Added `firefoxMobile` as an alias for `firefox`

* `dynamic-import@0.7.2`
    - Fixes 404 in dynamic-import/fetch when ROOT_URL is set with a custom path. [see issue](https://github.com/meteor/meteor/issues/11701)

## v2.4.1, 2021-10-12

#### Meteor Version Release

* `meteor-tool@2.4.1`
    - Patch to make 2.4.1 compatible with Push to Deploy feature in Galaxy (Meteor Cloud)

## v2.4, 2021-09-15

#### Highlights

* Typescript updated to [v4.3.5](https://github.com/Microsoft/TypeScript/releases/tag/v4.3.5)
* Email package now allows setting `Email.customTransport` to override sending method.
* Use `createIndex` instead of `_ensureIndex` to align with new MongoDB naming.
* Apollo skeleton has been upgraded for [Apollo server v3](https://github.com/apollographql/apollo-server/blob/main/CHANGELOG_historical.md#v300)
* `reify` has been updated to v0.22.2 which reduces the overhead of `import` statements and some uses of `export ... from`, especially when a module is imported a large number of times or re-exports a large number of exports from other modules. PRs [1](https://github.com/benjamn/reify/pull/246), [2](https://github.com/benjamn/reify/pull/291)
* Meteor NPM installer is [now available for all platforms](https://github.com/meteor/meteor/pull/11590).
* DDP server now allows you to set publication strategies for your publications to control mergebox behavior
* On Windows Meteor should no longer be hanging on commands

#### Migration steps

1. Replace all usage of `collection._ensureIndex` with `collection.createIndex`. You only need to rename the method as the functionality is the same.
2. If you are using a [well known service](https://nodemailer.com/smtp/well-known/) for the email package switch to using `Meteor.settings.packages.email` settings instead of `MAIL_URL` env variable. Alternatively you can utilize the new `Email.customTransport` function to override the default package behavior and use your own. [Read the email docs](https://docs.meteor.com/api/email.html) for implementation details.

#### Meteor Version Release

* Skeletons dependencies updated

* `meteor-tool@2.4`
    - `meteor show` now reports if a package is deprecated
    - `reify` update to v0.22.2 which bring optimizations for imports. PRs [1](https://github.com/benjamn/reify/pull/246), [2](https://github.com/benjamn/reify/pull/291)
    - Apollo skeleton now uses [Apollo server v3](https://github.com/apollographql/apollo-server/blob/main/CHANGELOG.md#v300) - [migration guide](https://www.apollographql.com/docs/apollo-server/migration/)
    - Upgraded `chalk` to v4.1.1
    - Typescript updated to [v4.3.5](https://github.com/Microsoft/TypeScript/releases/tag/v4.3.5)
    - `METEOR_SETTINGS` is now accepted an all modes
    - Native file watchers are now disabled on Windows for many file-intensive actions (like, `create`, `update`, `build` etc.), this solves an issue with hanging Meteor commands on Windows

* `webapp@1.12`
    - npm dependencies have been updated
    - Added hook to change runtime config delivered to the client app, [read more](https://github.com/meteor/meteor/pull/11506)
    - Added hook to get notified when the app is updated, [read more](https://github.com/meteor/meteor/pull/11607)
    - `@vlasky/whomst@0.1.7`
    - Added `addUpdateNotifyHook` that gets called when runtime configuration is updated

* `logging@1.3.0`
    - Switch from `cli-color` to `chalk` to have the same dependency as meteor-tool
    - Fix detecting eval
    - Copy over code from `Meteor._debug` to `Log.debug` which will be deprecated in the future

* `email@2.2`
    - Modernized package code
    - Add alternative API function that you can hook into to utilize your own sending method: `Email.customTransport`. [Read the docs](https://docs.meteor.com/api/email.html#Email-customTransport)
    - Use `Meteor.settings` for easy setup to sending email via [known providers](https://nodemailer.com/smtp/well-known/). [Read the docs](https://docs.meteor.com/api/email.html)

* `ddp-server@2.5.0`
    - One of three different publication strategies can be selected for any Meteor publication - SERVER_MERGE, NO_MERGE and NO_MERGE_NO_HISTORY. These control the behaviour of the Meteor mergebox, providing a compromise between client-server bandwidth usage and server side memory usage. [See PR](https://github.com/meteor/meteor/pull/11368) or [the documentation](https://docs.meteor.com/api/pubsub.html#Publication-strategies) for more details.

* `mongo@1.13.0`
    - Add `createIndex` as a collection function (in MongoDB since MongoDB v3). This is a new name for `_ensureIndex` which MongoDB has deprecated and removed in MongoDB 5.0. Use of `_ensureIndex` will show a deprecation warning on development.

* `accounts-base@2.1.0`
    - Migrated usage of `_ensureIndex` to `createIndex`

* `accounts-oauth@1.4.0`
    - Migrated usage of `_ensureIndex` to `createIndex`

* `accounts-password@2.1.0`
    - Migrated usage of `_ensureIndex` to `createIndex`

* `oauth@2.1.0`
    - Migrated usage of `_ensureIndex` to `createIndex`

* `oauth1@1.5.0`
    - Migrated usage of `_ensureIndex` to `createIndex`

* `facebook-oauth@1.10.0`
    - Added login handler hook, like in the Google package for easier management in React Native and similar apps. [PR](https://github.com/meteor/meteor/pull/11603)

* `service-configuration@1.5.0`
    - Migrated usage of `_ensureIndex` to `createIndex`

* `ecmascript-runtime-client@0.12.0`
    - `core-js@3.16.0`

* `ecmascript-runtime-server@0.11.0`
    - `core-js@3.16.0`

* `ecmascript-runtime@0.8.0`
    - Version bump to ensure changes from server & client runtime get propagated.

* `tinytest@1.2.0`
    - Add option to temporarily replace `Tinytest.add` or `Tinytest.addAsync` by `Tinytest.only` or `Tinytest.onlyAsync` so only the tests added using `only*` are going to be executed.

* `test-helpers@1.3.0`
    - Support for `Tinytest.only` and `Tinytest.onlyAsync`

* `modules@0.17.0`
    - Update `reify` to `0.22.2`

* `standard-minifier-js@2.7.0`
    - `@babel/runtime@7.15.3`
    - Code modernization
    - Improved error handling

* `minifier-js@2.7.0`
    - Added tests
    - Code modernization

* `standard-minifier-css@1.7.4`
    - `@babel/runtime@7.15.3`

* `minifier-css@1.6.0`
    - Updated dependencies
        - `postcss@8.3.5`
        - `cssnano@4.1.11`

* `callback-hook@1.4.0`
    - Added `forEach` iterator to be more in-line with the ES use for iterations. `each` is now deprecated, but will remain supported.

## v2.3.7, 2021-10-12

#### Meteor Version Release

* `meteor-tool@2.3.7`
    - Patch to make 2.3.7 compatible with Push to Deploy feature in Galaxy (Meteor Cloud)

## v2.3.6, 2021-09-02

#### Highlights

* Updated Node.js per [August 31st security release](https://nodejs.org/en/blog/vulnerability/aug-2021-security-releases2/)

#### Meteor Version Release

* `meteor-tool@2.3.6`
    - Node.js updated to [v14.17.6](https://nodejs.org/en/blog/release/v14.17.6/)

#### Independent Releases

* `minifier-js@2.6.1`
    - Terser updated to [4.8.0](https://github.com/terser/terser/blob/master/CHANGELOG.md#v480)

* `routepolicy@1.1.1`
    - Removed `underscore` dependency since it was not used in the package

* `email@2.1.1`
    - Updated `nodemailer` to v6.6.3

* `callback-hook@1.3.1`
    - Modernized the code
    - Fixed a variable assignment bug in `dontBindEnvironment` function

* `less@4.0.0`
    - Updated `less` to v4.1.1
    - Fixed tests

* `npm-mongo@3.9.1`
    - `mongodb@3.6.10`

* `accounts-base@2.0.1`
    - Create index on `services.password.enroll.when`
    - Blaze weak dependency updated to v2.5.0

* `facebook-oauth@1.9.1`
    - Allow usage of `http` package both v1 and v2 for backward compatibility

* `github-oauth@1.3.1`
    - Allow usage of `http` package both v1 and v2 for backward compatibility

* `google-oauth@1.3.1`
    - Allow usage of `http` package both v1 and v2 for backward compatibility

* `meetup-oauth@1.1.1`
    - Allow usage of `http` package both v1 and v2 for backward compatibility

* `meteor-developer-oauth@1.3.1`
    - Allow usage of `http` package both v1 and v2 for backward compatibility

* `weibo-oauth@1.3.1`
    - Allow usage of `http` package both v1 and v2 for backward compatibility

* `oauth1@1.4.1`
    - Allow usage of `http` package both v1 and v2 for backward compatibility
    - Blaze weak dependency updated to v2.5.0

* `ddp-server@2.4.1`
    - Fix a bug where `testMessageOnConnect` has always been sent

* `accounts-password@2.0.1`
    - Fix use of `isEnroll` in reset password

* `mdg:geolocation@1.3.1`
    - Fixed API to work with Meteor 2.3+

* `mdg:reload-on-resume@1.0.5`
    - Fixed API to work with Meteor 2.3+

## v2.3.5, 2021-08-12

#### Highlights

* Updated Node.js per the [August security release](https://nodejs.org/en/blog/vulnerability/aug-2021-security-releases/)
* Includes same improvements as in Meteor v2.2.3
    - Typescript updated to [v4.3.5](https://github.com/Microsoft/TypeScript/releases/tag/v4.3.5)
    - `@meteorjs/babel@7.12.0`

#### Meteor Version Release

* `meteor-tool@2.3.5`
    - Node.js updated to [v14.17.5](https://nodejs.org/en/blog/release/v14.17.5/)
    - Typescript updated to [v4.3.5](https://github.com/Microsoft/TypeScript/releases/tag/v4.3.5)
    - `@meteorjs/babel@7.12.0`
    - Fix broken source maps in VSCode - [PR](https://github.com/meteor/meteor/pull/11584)

## v2.3.4, 2021-08-03

* Fix an issue in `bare` and `vue` skeletons

## v2.3.3, 2021-08-02

* Security patch of Node.js to [14.17.4](https://nodejs.org/en/blog/release/v14.17.4/)
* App skeletons had the following dependencies updated:
    - `meteor-node-stubs@1.1.0`
    - `@babel/runtime@7.14.8`
* `babel/parser@7.14.9` for server dev bundle

## v2.3.2, 2021-07-13

#### Meteor Version Release

* `meteor-tool@2.3.2`
    - fixes a bug that makes `meteor run android` run with the new aab package flag

## v2.3.1, 2021-07-08

#### Highlights

* Fix windows issue when running webapp package.
* Node.js updated to 14.17.3, following [security release](https://nodejs.org/en/blog/vulnerability/july-2021-security-releases/)

#### Breaking Changes

* Meteor will now generate ".aab" (bundle files) by default when building for Android. This is the [new default format](https://android-developers.googleblog.com/2021/06/the-future-of-android-app-bundles-is.html) for Android apps. Use the new build flag `--packageType=apk` if you still need to generate APK.

#### Meteor Version Release

* Updated travis CI environment to use Node.js 14.17.3

* `meteor-tool@2.3.1`
    - Node.js updated to [14.17.2](https://nodejs.org/en/blog/release/v14.17.2/) and [14.17.3](https://nodejs.org/en/blog/release/v14.17.3/)
    - `@babel/runtime` dependency updated to v7.14.6 across the tool and testing apps
    - Skeletons dependencies updated
    - Apollo skeleton removed `apollo-boost` dependency which is no longer needed
    - New build flag `--packageType` to choose between apk/bundle for android builds (defaults to bundle).

#### Independent Releases

* `webapp@1.11.1`
    - Remove `posix` from npm shrinkwrap, to fix a bug it causes on Windows.

* `less@3.0.2`
    - Updated `@babel/runtime` to v7.14.6
    - Updated `less` to v3.11.3

* `standard-minifiers-css@1.7.3`
    - Updated `@babel/runtime` to v7.14.6

* `standard-minifiers-js@2.6.1`
    - Updated `@babel/runtime` to v7.14.6

* `dynamic-import@0.7.1`
    - Fix [Safari 14 bug](https://bugs.webkit.org/show_bug.cgi?id=226547) with indexedDB

## v2.3, 2021-06-24

#### Highlights

* Node.js update to 14.17.1 from 12.22.1 🎉

* Typescript update to [4.3.2](https://devblogs.microsoft.com/typescript/announcing-typescript-4-3/)

* Packages had their backward compatibility to before Meteor 1.0 removed. See below for more details.

* Improved tracking of which files are used by build plugins to know when it should do a full rebuild, a faster client-only rebuild, or can completely skip rebuilding after a file is modified. This should work with any type of file in any directory, and for both files in the app and files in packages. The most noticeable improvement is when modifying a file only used on the client Meteor will only rebuild the client, even if the file is not inside `imports` or a `client` folder.

### Summary of breaking changes

- As Node.js version was upgraded to a new major version we recommend that you review if your npm dependencies are compatible with Node.js 14.
    - If we receive reports from breaking changes we are going to list them here but so far we are not aware of any.
    - We recommend that you read Node.js [release notes](https://nodejs.org/en/blog/release/v14.0.0/) though.

- Accounts have undergone some major changes including major version bump. See below for more details.

- All official packages that have been deprecated have now the deprecated flag and will inform you about that if you install or update them.

- If you are working with enrollments in user accounts, do note that the enrollment token handling is now separate from reset password token. The token is now under `services.password.enroll`, so adjust your code accordingly if you use it.

### Migration steps

- As Node.js version was upgraded we recommend that you remove your `node_modules` folder (`rm -rf node_modules`) and run `meteor npm i` to be sure you compile all the binary dependencies again using the new Node.js version.
    - Maybe you also want to recreate your lock file.
    - If you get an error try `meteor reset` which will clear caches, beware that this will also remove your local DB for your app.

- If you are maintaining a package that depends on one of the accounts packages which had a major version bump you will either need to set the new version manually or set `api.versionsFrom('2.3')`.
  You can also have it reference its current version and 2.3 like this: `api.versionsFrom(['1.12', '2.3'])`, for specific package it can be like this: `api.use('accounts-base@1.0.1 || 2.0.0')`.

- Old API for packages definitions has been removed. The old underscore method names (e.g. `api.add_files()`) will no longer work, please use the camel case method names (e.g. `api.addFiles()`).

### Breaking changes
* Removed deprecated `mobile-port` flag

* Removed deprecated `raw` name from `isobuild`

* Removed deprecated package API method names `Package.on_use`, `Package.on_test`, `Package._transitional_registerBuildPlugin` and `api.add_files`, if you haven't till now, please use the current camel case versions.

* `accounts-base@2.0.0`
    - Deprecated backward compatibility function `logoutOtherClients` has been removed.

* `accounts-password@2.0.0`
    - Deprecated backward compatibility functionality for `SRP` passwords from pre-Meteor 1.0 days has been removed.
    - Enroll account workflow has been separated from reset password workflow (the enrollment token records are now stored in a separate db field `services.password.enroll`).

* `ddp-client@2.5.0`
    - Removed deprecated backward compatibility method names for Meteor before 1.0

* `ddp-server@2.4.0`
    - Removed deprecated backward compatibility method names for Meteor before 1.0

* `meteor-base@1.5.0`
    - Removed `livedata` dependency which was there for packages build for 0.9.0

* `minimongo@1.7.0`
    - Removed the `rewind` method that was noop for compatibility with Meteor 0.8.1

* `mongo@1.12.0`
    - Removed the `rewind` method that was noop for compatibility with Meteor 0.8.1

* `oauth@2.0.0`
    - Removed deprecated `OAuth.initiateLogin` and other functionality like the addition of `?close` in return URI for deprecated OAuth flow pre Meteor 1.0

* `markdown@2.0.0`
    - Use lazy imports to prevent it from being added to the initial bundle
    - This package is now deprecated

* `http@2.0.0`
    - Internally http has been replaced by [fetch](https://developer.mozilla.org/en-US/docs/Web/API/Fetch_API), should still work as previous version, but edge cases might be different. This is to aid you in transition to fetch. Note that this means that the `npmRequestOptions` parameter to `HTTP.call` has been removed, as `request` is no longer used internally.

* `socket-stream-client@0.4.0`
    - Remove IE8 checks

#### Meteor Version Release

* `meteor-tool@2.3`
    - Node.js update to 14.17.1 from 12.22.1 🎉
        - This is a major upgrade in Node.js. See the [release notes](https://nodejs.org/en/blog/release/v14.0.0/) for more details.
    - `npm` update to 6.14.13.
    - `fibers` has been updated to v5.0.0.
    - `promise` has been updated to v8.1.0.
    - `node-gyp` has been updated to v8.0.0.
    - `node-pre-gyp` has been updated to v0.15.0.
    - `@babel/runtime` has been updated to v7.14.0.
    - `request` has been updated to v2.88.2.
    - `uuid` has been updated to v3.4.0.
    - `graceful-fs` has been updated to v4.2.6.
    - `tar` has been updated to v2.2.2.
    - `sqlite3` has been updated to v5.0.2.
    - `http-proxy` has been updated to v1.18.1.
    - `wordwrap` has been updated to v1.0.0.
    - `moment` has been updated to v2.29.1.
    - `glob` has been updated to v7.1.6.
    - `split2` has been updated to v3.2.2.
    - `lru-cache` has been updated to v4.1.5.
    - `anser` has been updated to v2.0.1.
    - `xmlbuilder2` has been updated to v1.8.1.
    - `ws` has been updated to v7.4.5.
    - `underscore` has been updated to v1.13.1
    - `optimism` has been updated to v0.16.1
    - `@wry/context` has been update to v0.6.0
    - Reduced time spent by server (re)start in development by adding a cache for Reify. This optimization is on by default in development. Set the new `METEOR_TOOL_ENABLE_REIFY_RUNTIME_CACHE` and `METEOR_REIFY_CACHE_DIR` environment variables to adjust it or turn it on for production [read more in the PR](https://github.com/meteor/meteor/pull/11400).
    - New flag `--platforms` has been added to the `build` command to specify the platform you want to build for. `meteor build . --platforms=android`. This is useful for example when you are not using a MacOS and you want to build your app only for Android. Also to save time on CI not building all the platforms all the time. See [PR](https://github.com/meteor/meteor/pull/11437) for details.
    - The undocumented environment variable `DDP_DEFAULT_CONNECTION_URL` behavior has changed. Setting `DDP_DEFAULT_CONNECTION_URL` when running the server (development: `meteor run` or production: `node main.js`) sets the default DDP server value for meteor.  But this did not work for `cordova` apps.  Now you can define the `cordova` app default DDP server value by setting `DDP_DEFAULT_CONNECTION_URL` when building (`meteor build`).
    - Skeletons dependencies updated to latest version
    - Svelte skeleton now has HMR
    - New deploy option: `--build-only`. Helpful if you want to build first and after some validations proceeding with the upload and deploy. [Read more](https://galaxy-guide.meteor.com/deploy-command-line.html#cache-only)
    - Improved watched system to properly rebuild `client` even when a file is outside of `client` or `imports` folders. See [PR](https://github.com/meteor/meteor/pull/11474) for details.
    - Fix an issue when `App.appendToConfig` crashed Cordova build.
    - Reify compiler now uses cache in runtime. [Read more](https://github.com/meteor/meteor/pull/11400)

* `launch-screen@1.3.0`
    - Removes LaunchScreen from web clients.

* `meteor-babel@7.11.0 (@meteorjs/babel)`
    - Fixes for Samsung Internet v6.2+ to be considered modern browser and addition of [logical assignment operators](https://github.com/tc39/proposal-logical-assignment) via `babel-presets-meteor`.
    - This package was renamed to `@meteorjs/babel`.

* `hot-module-replacement@0.3.0`
    - Fixes various HMR bugs and edge cases see [PR for more](https://github.com/meteor/meteor/pull/11405).

* `email@2.1.0`
    - Updates `nodemailer` to `6.6.0` and it now adds `charset=utf-8` to `text/plain` messages by default.

* `server-render@0.4.0`
    - Updated npm dependencies

* `accounts-base@2.0.0`
    - New hook `setAdditionalFindUserOnExternalLogin` has been added which allows you to customize user selection on external logins if you want to, for example, login a user who has the same e-mail as the external account.

* `ddp-server@2.4.0`
    - Added support for `this.unblock()` in `Meteor.publish()` context. See [PR](https://github.com/meteor/meteor/pull/11392) for more details.
    - Add support in `Meteor.publish()` for async functions

* `webapp@1.11.0`
    - Webapp will respond appropriately to unsupported requests instead of sending content, including handling for new HTTP verbs. See [PR](https://github.com/meteor/meteor/pull/11224) for more details.

#### Independent Releases

* `ddp-server@2.3.3`
    - Updates dependencies which removes Node's HTTP deprecation warning.

* `socket-stream-client@0.3.2`
    - Updates dependencies which removes Node's HTTP deprecation warning.

* `ddp-client@2.4.1`
    - Re-ordering fields in DDP message for better client readability.

* `mongo@1.11.1`
    - Fixes a `Timestamp.ONE is undefined` bug.

* `mongo-id@1.0.8`
    - Removes unused dependency `id-map`.

* `accounts-server@1.7.1`
    - To better test password format & limit password to 256 characters, you can change this limit by setting `Meteor.settings.packages.accounts.passwordMaxLength`.

* `static-html@1.3.1`
    - Removes `underscore` dependency.

* `dev-error-overlay@0.1.1`
    - Fixes sometimes page content being on top of error overlay.

* `id-map@1.1.1`
    - Removes unused dependencies and modernizing the code.

* `http@1.4.4`
    - Used the new deprecation package flag instead of loud console warning.

* `logic-solver@2.0.8`
    - Fixed `package.js` to use current `api` method calls.

* `socket-stream-client@0.3.3`
    - Update `faye-websocket` dependency to v0.11.4.

* `jshint@1.1.8`
    - The package has been deprecated.

* `npm-bcrypt@0.9.4`
    - The package has been deprecated.

* `ecmascript-runtime-client@0.11.1`
    - Updated `core-js` to v3.14.0

* `ecmascript-runtime-server@0.11.1`
    - Updated `core-js` to v3.14.0

* `url@1.3.2`
    - Updated `core-js` to v3.14.0

* `hot-module-replacement@0.2.1`
    - Add missing dependency.

* `observe-sequence@1.0.17`
    - Updated dependencies

* `observe-sequence@1.0.18`
    - When `#each` argument is unsupported it will be shown
    - Moving package under Blaze repository

* `react-fast-refresh@0.1.1`
    - Fixed the package to work in IE11

## v2.2.4, 2021-10-12

#### Meteor Version Release

* `meteor-tool@2.2.4`
    - Patch to make 2.2.4 compatible with Push to Deploy feature in Galaxy (Meteor Cloud)

## v2.2.3, 2021-08-12

#### Highlights

* Security update to Node.js [12.22.5](https://nodejs.org/en/blog/release/v12.22.5/)
* Typescript updated to [v4.3.5](https://github.com/Microsoft/TypeScript/releases/tag/v4.3.5)

#### Meteor Version Release

* `meteor-tool@2.3.3`
    - Updated Node.js to 12.22.5 per [Node security update](https://nodejs.org/en/blog/vulnerability/aug-2021-security-releases/)
    - Typescript updated to [v4.3.5](https://github.com/Microsoft/TypeScript/releases/tag/v4.3.5)
    - `@meteorjs/babel@7.12.0`

* `@meteorjs/babel@7.12.0` && `@meteorjs/babel@7.13.0`
    - Dependencies updated to their latest versions

* `babel-compile@7.7.0`
    - `@meteorjs/babel@7.12.0`

* `ecmascript@0.15.3`
    - Typescript and Babel version bump

* `typescript@4.3.5`
    - [`typescript@4.3.5`](https://github.com/Microsoft/TypeScript/releases/tag/v4.3.5)

## v2.2.2, 2021-08-02

#### Highlights

- Security update to Node.js [12.22.4](https://nodejs.org/en/blog/release/v12.22.4/)

## v2.2.1, 2021-06-02

#### Highlights

- Node.js updated to [12.22.2](https://nodejs.org/en/blog/release/v12.22.2/)
- npm updated to 6.14.13

#### Meteor Version Release

* `meteor-tool@2.2.1`
    - Updated Node.js to 12.22.2 per [Node security update](https://nodejs.org/en/blog/vulnerability/july-2021-security-releases/)

## v2.2, 2021-04-15

#### Highlights

- MongoDB Update to 4.4.4
- Cordova Update to 10
- Typescript Update to 4.2.2
- New skeleton: `meteor create myapp --svelte`

### Breaking changes

* N/A

### Migration steps

* `meteor-tool` maybe you need to install the new Visual C++ Redistributable for Visual Studio 2019 to run MongoDB 4.4.4 on Windows. [read more](https://docs.meteor.com/windows.html)

* `mongo` package is now using useUnifiedTopology as `true` by default otherwise the new driver was producing a warning (see details below). It's important to test your app with this change.

* `cordova` plugins and main libraries were updated from 9 to 10. It's important to test your app with these changes.

* `typescript` was updated to 4.2.2, make sure your read the [breaking changes](https://devblogs.microsoft.com/typescript/announcing-typescript-4-2/#breaking-changes).

#### Meteor Version Release

* `meteor-tool@2.2`
    - Update embedded MongoDB version to 4.4.4 [#11341](https://github.com/meteor/meteor/pull/11341)
        - Maybe you need to install the new Visual C++ Redistributable for Visual Studio 2019 to run on Windows. [read more](https://docs.meteor.com/windows.html)
    - Fix WindowsLikeFilesystem true when release string includes case insensitive word microsoft. [#11321](https://github.com/meteor/meteor/pull/11321)
    - Fix absoluteFilePath on Windows. [#11346](https://github.com/meteor/meteor/pull/11346)
    - New skeleton: `meteor create myapp --svelte`
    - Update Blaze skeleton to use HMR

* `npm-mongo@3.9.0`
    - Update MongoDB driver version to 3.6.6

* `mongo@1.11.0`
    - Using useUnifiedTopology as `true` by default to avoid the warning: `(node:59240) [MONGODB DRIVER] Warning: Current Server Discovery and Monitoring engine is deprecated, and will be removed in a future version. To use the new Server Discover and Monitoring engine, pass option { useUnifiedTopology: true } to the MongoClient constructor. You can still use it as false with `Mongo._connectionOptions` or `Meteor.settings?.packages?.mongo?.options`.

* `cordova@10`
    - Update Cordova to 10.0.0 [#11208](https://github.com/meteor/meteor/pull/11208)

* `typescript@4.2.2`
    - Update Typescript to 4.2.2, make sure your read the [breaking changes](https://devblogs.microsoft.com/typescript/announcing-typescript-4-2/#breaking-changes) [#11329](https://github.com/meteor/meteor/pull/11329)

* `accounts-base@1.9.0`
    - Allow to set token expiration to be set in milliseconds. [#11366](https://github.com/meteor/meteor/pull/11366)

* `facebook-oauth@1.9.0`
    - Upgrade default Facebook API to v10 & allow overriding this value. [#11362](https://github.com/meteor/meteor/pull/11362)

* `minimongo@1.6.2`
    - Add [$mul](https://docs.mongodb.com/manual/reference/operator/update/mul/#up._S_mul) to minimongo. [#11364](https://github.com/meteor/meteor/pull/11364)

* `webapp@1.10.1`
    - Fix for UNIX sockets with node cluster. [#11369](https://github.com/meteor/meteor/pull/11369)


## v2.1.2, 2021-10-12

#### Meteor Version Release

* `meteor-tool@2.1.2`
    - Patch to make 2.1.2 compatible with Push to Deploy feature in Galaxy (Meteor Cloud)

## v2.1.1, 2021-04-06

### Changes

#### Highlights

- Node.js security [update](https://nodejs.org/en/blog/vulnerability/april-2021-security-releases/) to 12.22.1

#### Meteor Version Release

* `meteor-tool@2.1.1`
    - Node.js security [update](https://nodejs.org/en/blog/vulnerability/april-2021-security-releases/) to 12.22.1
    - npm update to 6.14.12

### Breaking changes

* N/A

### Migration steps

* N/A

## v2.1, 2021-02-24

### Changes

#### Highlights

- Node.js security [update](https://nodejs.org/en/blog/vulnerability/february-2021-security-releases/) to 12.21.0

#### Meteor Version Release

* `meteor-tool@2.1`
    - Node.js security [update](https://nodejs.org/en/blog/vulnerability/february-2021-security-releases/) to 12.21.0
    - `meteor create my-app --plan professional` new flag `plan` to enable you to choose a plan from the deploy command.

### Breaking changes

* N/A

### Migration steps

* N/A

## v2.0.1, 2021-10-12

#### Meteor Version Release

* `meteor-tool@2.0.1`
    - Patch to make 2.0.1 compatible with Push to Deploy feature in Galaxy (Meteor Cloud)

## v2.0, 2021-01-20

### Changes

#### Highlights

- Free deploy on [Cloud](https://www.meteor.com/cloud): Deploy for free to Cloud with one command: `meteor deploy myapp.meteorapp.com --free`. ([docs](https://docs.meteor.com/commandline.html#meteordeploy))


- Deploy including MongoDB on [Cloud](https://www.meteor.com/cloud): Deploy including MongoDB in a shared instance for free to Cloud with one command: `meteor deploy myapp.meteorapp.com --free --mongo`. ([docs](https://docs.meteor.com/commandline.html#meteordeploy))


- Hot Module Replacement (HMR): Updates the javascript modules in a running app that were modified during a rebuild. Reduces the feedback cycle while developing so you can view and test changes quicker (it even updates the app before the build has finished). Enabled by adding the `hot-module-replacement` package to an app. React components are automatically updated by default using React Fast Refresh. Integrations with other libraries and view layers can be provided by third party packages. Support for Blaze is coming soon. This first version supports app code in the modern web architecture. ([docs](https://guide.meteor.com/build-tool.html#hot-module-replacement)) [#11117](https://github.com/meteor/meteor/pull/11117)

#### Meteor Version Release

* `meteor-tool@2.0`
    - `meteor create my-app` now creates by default a project using React. If you want to create a new project using Blaze you should use the new option `--blaze`.
        - `meteor create --react my-app` is still going to create a React project.
    - `meteor create --free` deploy for free to Cloud with one command: `meteor deploy myapp.meteorapp.com --free`. ([docs](https://docs.meteor.com/commandline.html#meteordeploy)).
    - `meteor create --free --mongo` deploy including MongoDB in a shared instance for free to Cloud with one command: `meteor deploy myapp.meteorapp.com --free --mongo`. ([docs](https://docs.meteor.com/commandline.html#meteordeploy))
    - `isobuild` fixes a regression on recompiling node modules in different architectures. [#11290](https://github.com/meteor/meteor/pull/11290)
    - `isobuild` converts npm-discards.js to TypeScript. [#10663](https://github.com/meteor/meteor/pull/10663)
    - `cordova` ensures the pathname of the rootUrl is used in the mobile URL. [#11053](hhttps://github.com/meteor/meteor/pull/11053)
    - Add `file.hmrAvailable()` for compiler plugins to check if a file meets the minimum requirements to be updated with HMR [#11117](https://github.com/meteor/meteor/pull/11117)


* `hot-module-replacement@1.0.0`
    - New package that enables Hot Module Replacement for the Meteor app and provides an API to configure how updates are applied. HMR reduces the feedback cycle while developing by updating modified javascript modules within the running application. ([docs](https://docs.meteor.com/packages/hot-module-replacement.html)) [#11117](https://github.com/meteor/meteor/pull/11117)
    - These packages have been updated to support HMR: `autoupdate@1.7.0`, `babel-compiler@7.6.0`, `ddp-client@2.4.0`, `dynamic-import@0.6.0`, `ecmascript@0.15.0`, `modules@0.16.0`, `modules-runtime-hot@0.13.0`, `standard-minifier-css@1.7.2`, `webapp@1.10.0`, `webapp-hashing@1.1.0`


* `react-fast-refresh@0.1.0`
    - New package that updates React components using HMR. This is enabled by default in apps that have HMR enabled and use a supported React version. ([docs](https://atmospherejs.com/meteor/react-fast-refresh)) [#11117](https://github.com/meteor/meteor/pull/11117)


* `dev-error-overlay@0.1.0`
    - New package that allows you to see build errors and server crashes in your browser during development. Requires the app to have HMR enabled. [#11117](https://github.com/meteor/meteor/pull/11117)


* `accounts-base@1.8.0` and `accounts-password@1.7.0`
    - Extra parameters can now be added to reset password, verify e-mail and enroll account links that are generated for account e-mails. By default, these are added as search parameters to the generated url. You can pass them as an object in the appropriate functions. E.g. `Accounts.sendEnrollmentEmail(userId, email, null, extraParams);`. [#11288](https://github.com/meteor/meteor/pull/11288)


* `logging@1.2.0`
    - Updates dependencies and make debug available for use in non production environments. [#11068](https://github.com/meteor/meteor/pull/11068)

#### Independent Releases
* `react-meteor-data@2.2.0`
    - Fix issue with useTracker and Subscriptions when using deps. [#306](https://github.com/meteor/react-packages/pull/306)
    - Remove version constraint on core TypeScript package [#308](https://github.com/meteor/react-packages/pull/308)


* `http`
    - It has been deprecated. [#11068](https://github.com/meteor/meteor/pull/11068)

### Breaking changes

* `http` package has been deprecated. Please start on migrating towards the [fetch](https://atmospherejs.com/meteor/fetch) package instead.

### Migration steps

Simple run `meteor update` in your app.

Great new features and no breaking changes (except one package deprecation). You can always check our [Roadmap](https://docs.meteor.com/roadmap.html) to understand what is next.

## v1.12.2, 2021-10-12

#### Meteor Version Release

* `meteor-tool@1.12.2`
    - Patch to make 1.12.2 compatible with Push to Deploy feature in Galaxy (Meteor Cloud)

## v1.12.1, 2021-01-06

### Breaking changes

N/A

### Migration steps

N/A

### Changes

#### Highlights

- Node.js 12.20.1 [release notes](https://nodejs.org/en/blog/vulnerability/january-2021-security-releases/)
- Fixes problem on IE because of modern syntax on `dynamic-import` package.

#### Meteor Version Release

* `dynamic-import@0.5.5`
    - Fixes problem on IE because of modern syntax (arrow function).

* `meteor-babel@7.10.6`
    - Allows to disable sourceMap generation [#36](https://github.com/meteor/babel/pull/36)

* `babel-compiler@7.5.5`
    - Allows to disable sourceMap generation [#36](https://github.com/meteor/babel/pull/36)

## v1.12, 2020-12-04

### Breaking changes

- When importing types, you might need to use the "type" qualifier, like so:
```js
import { Point } from 'react-easy-crop/types';
```
to
```ts
import type { Point } from 'react-easy-crop/types';
```
Because now emitDecoratorsMetadata is enabled.

- Refer to typescript breaking changes before migrating your existing project, from 3.7.6 to 4.1.2: https://github.com/Microsoft/TypeScript/wiki/Breaking-Changes

### Migration steps

N/A

### Changes

#### Highlights
- TypeScript update from 3.7.6 to 4.1.2.
    - enables decorators and metadata reflection. Important: these are stage 2 features so be aware that breaking changes could be introduced before they reach stage 3.

#### Meteor Version Release
* `meteor-tool@1.12`
    - updates TypeScript to 4.1.2. [#11225](https://github.com/meteor/meteor/pull/11225) and [#11255](https://github.com/meteor/meteor/pull/11255)
    - adds new options for `meteor list` command (TODO pending link to updated doc). [#11165](https://github.com/meteor/meteor/pull/11165)
    - supports Cordova add plugin command working again with plugin id or plugin name in the git URL as it was before Meteor 1.11. [#11202](https://github.com/meteor/meteor/pull/11202)
    - avoids MiTM by downloading through https. [#11188](https://github.com/meteor/meteor/pull/11188)

* `meteor-babel@7.10.5`
    - updates TypeScript to 4.1.2 and enables decorators and metadata reflection. [#11225](https://github.com/meteor/meteor/pull/11225) and [#11255](https://github.com/meteor/meteor/pull/11255)

* `minimongo@1.6.1`
    - fixes a null reference exception, if an array contains null values while compiling a fields projection. [#10499](https://github.com/meteor/meteor/pull/10499).

* `accounts-password@1.6.3`
    - adds a new function `createUserVerifyingEmail` (TODO pending link to updated doc). [#11080](https://github.com/meteor/meteor/pull/11080)
    - fixes a typo. [#11182](https://github.com/meteor/meteor/pull/11182)

* `browser-content-policy@1.1.1`
    - adds support to nonce
  ```js
    BrowserPolicy.content.allowScriptOrigin(`nonce-${nonce}`);
  ```

* `accounts-ui@1.3.2`
    - follow accounts-ui-unstyled release

* `accounts-ui-unstyled@1.4.3`
    - fixes the login form would send the server two login requests
    - fixes the "forgot password" form would not only send the email but also refresh the page

* `dynamic-import@0.5.4`
    - fixes prefetching errors. [#11209](https://github.com/meteor/meteor/pull/11209)
    - adds the option for dynamic-imports to fetch from the current origin instead of the absolute URL. [#11105](https://github.com/meteor/meteor/pull/11105)

* `mongo-decimal@0.1.2`
    - updates npm dependency `decimal.js` to v10.2.1

* `accounts-base@1.7.1`
    - adds the ability to define default user fields published on login. [#11118](https://github.com/meteor/meteor/pull/11118)

* `standard-minifier-css@1.7.0`
    - modernize and update dependencies. [#11196](https://github.com/meteor/meteor/pull/11196)


#### Independent Releases
* `facebook-oauth@1.7.3`
    - is now using Facebook GraphAPI v8. [#11160](https://github.com/meteor/meteor/pull/11160)

## v1.11.1, 2020-09-16

### Breaking changes

N/A

### Migration steps

N/A

### Changes

* `--apollo` skeleton was missing client cache setup [more](https://github.com/meteor/meteor/pull/11146)

* `--vue` skeleton was updated to use proper folder structure [more](https://github.com/meteor/meteor/pull/11174)

* All skeletons got their `npm` dependencies updated. [more](https://github.com/meteor/meteor/pull/11172)

* Node.js has been updated to version [12.18.4](https://nodejs.org/en/blog/release/v12.18.4/), this is a [security release](https://nodejs.org/en/blog/vulnerability/september-2020-security-releases/)

* Updated npm to version 6.14.8 [more](https://blog.npmjs.org/post/626732790304686080/release-6148)

* `npm-mongo` version 3.8.1 was published, updating `mongodb` to [3.6.2](https://github.com/mongodb/node-mongodb-native/releases/tag/v3.6.2) [more](https://github.com/advisories/GHSA-pp7h-53gx-mx7r)

* Updated PostCSS from 7.0.31 to 7.0.32 [more](https://github.com/meteor/meteor/issues/10682)

* Allow android-webview-video-poster [more](https://github.com/meteor/meteor/pull/11159)

## v1.11, 2020-08-18

### Breaking changes

* `email` package dependencies have been update and package version has been bumped to 2.0.0
  There is a potential breaking change as the underlying package started to use `dns.resolve()`
  instead of `dns.lookup()` which might be breaking on some environments.
  See [nodemailer changelog](https://github.com/nodemailer/nodemailer/blob/master/CHANGELOG.md) for more information.

* (Added later) Cordova add plugin is not working with plugin name in the git URL when the plugin id was different than the name in the config.xml. Fixed on [#11202](https://github.com/meteor/meteor/pull/11202)

### Migration steps

N/A

### Changes

* `meteor create --apollo` is now available thanks to [@StorytellerCZ](https://github.com/StorytellerCZ). PR [#11119](https://github.com/meteor/meteor/pull/11119)

* `meteor create --vue` is now available thanks to [@chris-visser](https://github.com/chris-visser). PR [#11086](https://github.com/meteor/meteor/pull/11086)

* `--cache-build` option is now available on `meteor deploy` command and you can use it safely all the time if you are using a Git repository to run your deploy. This is helpful if your upload is failing then you can retry just the upload and also if you deploy the same bundle to multiple environments. [Read more](https://galaxy-guide.meteor.com/deploy-command-line.html#cache-build)

* Multiple optimizations in build performance, many of them for Windows thanks to [@zodern](https://github.com/zodern). PRs [#10838](https://github.com/meteor/meteor/pull/10838), [#11114](https://github.com/meteor/meteor/pull/11114), [#11115](https://github.com/meteor/meteor/pull/11115), [#11102](https://github.com/meteor/meteor/pull/11102), [#10839](https://github.com/meteor/meteor/pull/10839)

* Fixes error when removing cordova plugin that depends on cli variables. PR [#10976](https://github.com/meteor/meteor/pull/11052)

* `email` package now exposes `hookSend` that runs before emails are send.

* Node.js has been updated to version
  [12.18.3](https://nodejs.org/en/blog/release/v12.18.3/)

* Updated npm to version 6.14.5

* `mongodb` driver npm dependency has been updated to 3.6.0

* The version of MongoDB used by Meteor in development has been updated
  from 4.2.5 to 4.2.8

## v1.10.2, 2020-04-21

### Breaking changes

* The `babel-compiler` package, used by both `ecmascript` and
  `typescript`, no longer supports stripping [Flow](https://flow.org/)
  type annotations by default, which may be a breaking change if your
  application (or Meteor package) relied on Flow syntax.

### Migration steps

* If you still need Babel's Flow plugins, you can install them with npm
  and then enable them with a custom `.babelrc` file in your application's
  (or package's) root directory:
  ```json
  {
    "plugins": [
      "@babel/plugin-syntax-flow",
      "@babel/plugin-transform-flow-strip-types"
    ]
  }
  ```

### Changes

* Adds support to override MongoDB options via Meteor settings. Code PR
  [#10976](https://github.com/meteor/meteor/pull/10976), Docs PR
  [#662](https://github.com/meteor/docs/pull/662)

* The `meteor-babel` npm package has been updated to version 7.9.0.

* The `typescript` npm package has been updated to version 3.8.3.

* To pass Node command line flags to the server node instance,
  now it is recommended to use `SERVER_NODE_OPTIONS` instead of `NODE_OPTIONS`.
  Since Meteor 0.5.3, Meteor allowed to pass node command line flags via the  `NODE_OPTIONS`
  environment variable.
  However, since Node version 8 / Meteor 1.6 this has become a default node
  envar with the same behavior. The side effect is that this now also affects
  Meteor tool. The command line parameters could already be set separately
  via the `TOOL_NODE_FLAGS` envar. This is now also possible (again) for the server.

* The version of MongoDB used by Meteor in development has been updated from
  4.2.1 to 4.2.5.
  [PR #11020](https://github.com/meteor/meteor/pull/11020)

* The `url` package now provides an isomorphic implementation of the [WHATWG `url()`
  API](https://url.spec.whatwg.org/).
  While remaining backwards compatible, you can now also import `URL` and `URLSearchParams` from `meteor/url`.
  These will work for both modern and legacy browsers as well as node.


## v1.10.1, 2020-03-12

### Breaking changes

* Cordova has been updated from version 7 to 9. We recommend that you test
  your features that are taking advantage of Cordova plugins to be sure
  they are still working as expected.

    * WKWebViewOnly is set by default now as true so if you are relying on
      UIWebView or plugins that are using UIWebView APIs you probably want to
      set it as false, you can do this by calling
      `App.setPreference('WKWebViewOnly', false);` in your mobile-config.js. But we
      don't recommend turning this into false because
      [Apple have said](https://developer.apple.com/news/?id=12232019b) they are
      going to reject apps using UIWebView.

* Because MongoDB since 3.4 no longer supports 32-bit Windows, Meteor 1.10 has
  also dropped support for 32-bit Windows. In other words, Meteor 1.10 supports
  64-bit Mac, Windows 64-bit, and Linux 64-bit.

### Migration Steps
* If you get `Unexpected mongo exit code 62. Restarting.` when starting your local
  MongoDB, you can either reset your project (`meteor reset`)
  (if you don't care about your local data)
  or you will need to update the feature compatibility version of your local MongoDB:

    1. Downgrade your app to earlier version of Meteor `meteor update --release 1.9.2`
    2. Start your application
    3. While your application is running open a new terminal window, navigate to the
       app directory and open `mongo` shell: `meteor mongo`
    4. Use: `db.adminCommand({ getParameter: 1, featureCompatibilityVersion: 1 })` to
       check the current feature compatibility.
    5. If the returned version is less than 4.0 update like this:
       `db.adminCommand({ setFeatureCompatibilityVersion: "4.2" })`
    6. You can now stop your app and update to Meteor 1.10.

  For more information about this, check out [MongoDB documentation](https://docs.mongodb.com/manual/release-notes/4.2-upgrade-standalone/).

### Changes

* The version of MongoDB used by Meteor in development has been updated
  from 4.0.6 to 4.2.1, and the `mongodb` driver package has been updated
  from 3.2.7 to 3.5.4, thanks to [@klaussner](https://github.com/klaussner).
  [Feature #361](https://github.com/meteor/meteor-feature-requests/issues/361)
  [PR #10723](https://github.com/meteor/meteor/pull/10723)

* The `npm` command-line tool used by the `meteor npm` command (and by
  Meteor internally) has been updated to version 6.14.0, and our
  [fork](https://github.com/meteor/pacote/tree/v9.5.12-meteor) of its
  `pacote` dependency has been updated to version 9.5.12.

* Cordova was updated from version 7 to 9
    * cordova-lib from 7.1.0 to 9.0.1 [release notes](https://github.com/apache/cordova-lib/blob/master/RELEASENOTES.md)
    * cordova-common from 2.1.1 to 3.2.1 [release notes](https://github.com/apache/cordova-common/blob/master/RELEASENOTES.md)
    * cordova-android from 7.1.4 to 8.1.0 [release notes](https://github.com/apache/cordova-android/blob/master/RELEASENOTES.md)
    * cordova-ios from 4.5.5 to 5.1.1 [release notes](https://github.com/apache/cordova-ios/blob/master/RELEASENOTES.md)
    * cordova-plugin-wkwebview-engine from 1.1.4 to 1.2.1 [release notes](https://github.com/apache/cordova-plugin-wkwebview-engine/blob/master/RELEASENOTES.md#121-jul-20-2019)
    * cordova-plugin-whitelist from 1.3.3 to 1.3.4 [release notes](https://github.com/apache/cordova-plugin-whitelist/blob/master/RELEASENOTES.md#134-jun-19-2019)
    * cordova-plugin-splashscreen (included by mobile-experience > launch-screen)
      from 4.1.0 to 5.0.3 [release notes](https://github.com/apache/cordova-plugin-splashscreen/blob/master/RELEASENOTES.md#503-may-09-2019)
    * cordova-plugin-statusbar (included by mobile-experience > mobile-status-bar)
      from 2.3.0 to 2.4.3 [release notes](https://github.com/apache/cordova-plugin-statusbar/blob/master/RELEASENOTES.md#243-jun-19-2019)
    * On iOS WKWebViewOnly is set by default now as true.
    * On iOS the Swift version is now set by default to `5` this change can make
      your app to produce some warnings if your plugins are using old Swift code.
      You can override the Swift version using
      `App.setPreference('SwiftVersion', 4.2);` but we don't recommend that.

* New command to ensure that Cordova dependencies are installed. Usage:
  `meteor ensure-cordova-dependencies`. Meteor handles this automatically but in
  some cases, like running in a CI, is useful to install them in advance.

* You can now pass an `--exclude-archs` option to the `meteor run` and
  `meteor test` commands to temporarily disable building certain web
  architectures. For example, `meteor run --exclude-archs web.browser.legacy`.
  Multiple architectures should be separated by commas. This option can be
  used to improve (re)build times if you're not actively testing the
  excluded architectures during development.
  [Feature #333](https://github.com/meteor/meteor-feature-requests/issues/333),
  [PR #10824](https://github.com/meteor/meteor/pull/10824)

* `meteor create --react app` and `--typescript` now use `useTracker` hook instead of
  `withTracker` HOC, it also uses `function` components instead of `classes`.

## v1.9.3, 2020-03-09

### Breaking changes
* The MongoDB `retryWrites` option now defaults to `true` (it previously defaulted to false). Users of database services that don't support retryWrites will experience a fatal error due to this.

### Migration Steps
* If you get the error `MongoError: This MongoDB deployment does not support retryable writes. Please add retryWrites=false to your connection string.`, append `retryWrites=false` to your MongoDB connection string.

### Changes
* `mongodb` driver package has been updated
  from 3.2.7 to 3.5.4 [#10961](https://github.com/meteor/meteor/pull/10961)

## v1.9.2, 2020-02-20

### Breaking changes
N/A

### Migration Steps
N/A

### Changes

* Node.js has been updated to version
  [12.16.1](https://nodejs.org/en/blog/release/v12.16.1/), fixing several unintended
  [regressions](https://github.com/nodejs/node/blob/master/doc/changelogs/CHANGELOG_V12.md#12.16.1)
  introduced in 12.16.0.

* The `meteor-babel` npm package has been updated to version 7.8.2.

* The `typescript` npm package has been updated to version 3.7.5.

## v1.9.1, 2020-02-18

### Breaking changes

N/A

### Migration Steps
N/A

### Changes

* Node.js has been updated to version
  12.16.0 from 12.14.0, which includes
  security updates and small changes:
    * [12.16.0](https://nodejs.org/en/blog/release/v12.16.0/)
        * Updated V8 to [release v7.8](https://v8.dev/blog/v8-release-78) which includes improvements in performance, for example, object destructuring now is as fast as the equivalent variable assignment.
    * [12.15.0](https://nodejs.org/en/blog/release/v12.15.0/)

* `cursor.observeChanges` now accepts a second options argument.
  If your observer functions do not mutate the passed arguments, you can specify
  `{ nonMutatingCallbacks: true }`, which improves performance by reducing
  the amount of data copies.

## v1.9, 2020-01-09

### Breaking changes

* Because Node.js 12 no longer supports 32-bit Linux, Meteor 1.9 has also
  dropped support for 32-bit Linux. In other words, Meteor 1.9 supports
  64-bit Mac, Windows, and Linux, as well as 32-bit Windows.

### Migration Steps
N/A

### Changes

* Node.js has been updated to version
  [12.14.0](https://nodejs.org/en/blog/release/v12.14.0/), which includes
  several major Node.js versions since 8.17.0 (used by Meteor 1.8.3):
    * [12.0.0](https://nodejs.org/en/blog/release/v12.0.0/)
    * [11.0.0](https://nodejs.org/en/blog/release/v10.0.0/)
    * [10.0.0](https://nodejs.org/en/blog/release/v10.0.0/)
    * [9.0.0](https://nodejs.org/en/blog/release/v9.0.0/)

* The `fibers` npm package has been updated to version 4.0.3, which
  includes [changes](https://github.com/laverdet/node-fibers/pull/429)
  that may drastically reduce garbage collection pressure resulting from
  heavy `Fiber` usage.

* The `pathwatcher` npm package has been updated to use a fork of version
  8.0.2, with [PR #128](https://github.com/atom/node-pathwatcher/pull/128)
  applied.

* The `sqlite3` npm package has been updated to version 4.1.0.

* The `node-gyp` npm package has been updated to version 6.0.1, and
  `node-pre-gyp` has been updated to version 0.14.0.

* The feature that restarts the application up to two times if it crashes
  on startup has been removed.
  [Feature #335](https://github.com/meteor/meteor-feature-requests/issues/335)
  [PR #10345](https://github.com/meteor/meteor/pull/10345)

* Facebook OAuth has been updated to call v5 API endpoints. [PR #10738](https://github.com/meteor/meteor/pull/10738)

* `Meteor.user()`, `Meteor.findUserByEmail()` and `Meteor.findUserByUserName()` can take a new
  `options` parameter which can be used to limit the returned fields. Useful for minimizing
  DB bandwidth on the server and avoiding unnecessary reactive UI updates on the client.
  [Issue #10469](https://github.com/meteor/meteor/issues/10469)

* `Accounts.config()` has a new option `defaultFieldSelector` which will apply to all
  `Meteor.user()` and `Meteor.findUserBy...()` functions without explicit field selectors, and
  also to all `onLogin`, `onLogout` and `onLoginFailure` callbacks.  This is useful if you store
  large data on the user document (e.g. a growing list of transactions) which do no need to be
  retrieved from the DB whenever you or a package author call `Meteor.user()` without limiting the
  fields. [Issue #10469](https://github.com/meteor/meteor/issues/10469)

* Lots of internal calls to `Meteor.user()` without field specifiers in `accounts-base` and
  `accounts-password` packages have been optimized with explicit field selectors to only
  the fields needed by the functions they are in.
  [Issue #10469](https://github.com/meteor/meteor/issues/10469)

## v1.8.3, 2019-12-19

### Migration Steps

* If your application uses `blaze-html-templates`, the Meteor `jquery`
  package will be automatically installed in your `.meteor/packages` file
  when you update to Meteor 1.8.3. However, this new version of the Meteor
  `jquery` package no longer bundles its own copy of the `jquery` npm
  implementation, so you may need to install `jquery` from npm by running
  ```sh
  meteor npm i jquery
  ```
  in your application directory. Symptoms of not installing jquery include
  a blank browser window, with helpful error messages in the console.

### Changes

* Node has been updated to version
  [8.17.0](https://nodejs.org/en/blog/release/v8.17.0/).

* The `npm` npm package has been updated to version 6.13.4, and our
  [fork](https://github.com/meteor/pacote/tree/v9.5.11-meteor) of its
  `pacote` dependency has been updated to version 9.5.11, an important
  [security release](https://nodejs.org/en/blog/vulnerability/december-2019-security-releases/).

* Prior to Meteor 1.8.3, installing the `jquery` package from npm along
  with the Meteor `jquery` package could result in bundling jQuery twice.
  Thanks to [PR #10498](https://github.com/meteor/meteor/pull/10498), the
  Meteor `jquery` package will no longer provide its own copy of jQuery,
  but will simply display a warning in the console if the `jquery` npm
  package cannot be found in your `node_modules` directory. If you are
  using `blaze` in your application, updating to Meteor 1.8.3 will
  automatically add this new version of the Meteor `jquery` package to
  your application if you were not already using it (thanks to
  [PR #10801](https://github.com/meteor/meteor/pull/10801)), but you might
  need to run `meteor npm i jquery` manually, so that `blaze` can import
  `jquery` from your `node_modules` directory.

* The `meteor-babel` npm package has been updated to version 7.7.5.

* The `typescript` npm package has been updated to version 3.7.3.

## v1.8.2, 2019-11-14

### Breaking changes

* Module-level variable declarations named `require` or `exports` are no
  longer automatically renamed, so they may collide with module function
  parameters of the same name, leading to errors like
  `Uncaught SyntaxError: Identifier 'exports' has already been declared`.
  See [this comment](https://github.com/meteor/meteor/pull/10522#issuecomment-535535056)
  by [@SimonSimCity](https://github.com/SimonSimCity).

* `Plugin.fs` methods are now always sync and no longer accept a callback.

### Migration Steps

* Be sure to update the `@babel/runtime` npm package to its latest version
  (currently 7.7.2):
  ```sh
  meteor npm install @babel/runtime@latest
  ```

* New Meteor applications now depend on `meteor-node-stubs@1.0.0`, so it
  may be a good idea to update to the same major version:
  ```sh
  meteor npm install meteor-node-stubs@next
  ```

* If you are the author of any Meteor packages, and you encounter errors
  when using those packages in a Meteor 1.8.2 application (for example,
  `module.watch` being undefined), we recommend that you bump the minor
  version of your package and republish it using Meteor 1.8.2, so
  Meteor 1.8.2 applications will automatically use the new version of the
  package, as compiled by Meteor 1.8.2:
  ```sh
  cd path/to/your/package
  # Add api.versionsFrom("1.8.2") to Package.onUse in package.js...
  meteor --release 1.8.2 publish
  ```
  This may not be necessary for all packages, especially those that have
  been recently republished using Meteor 1.8.1, or local packages in the
  `packages/` directory (which are always recompiled from source).
  However, republishing packages is a general solution to a wide variety
  of package versioning and compilation problems, and package authors can
  make their users' lives easier by handling these issues proactively.

### Changes

* Node has been updated to version
  [8.16.2](https://nodejs.org/en/blog/release/v8.16.2/).

* The `npm` npm package has been updated to version 6.13.0, and our
  [fork](https://github.com/meteor/pacote/tree/v9.5.9-meteor) of its
  `pacote` dependency has been updated to version 9.5.9.

* New Meteor applications now include an official `typescript` package,
  supporting TypeScript compilation of `.ts` and `.tsx` modules, which can
  be added to existing apps by running `meteor add typescript`.

* New TypeScript-based Meteor applications can be created by running
  ```sh
  meteor create --typescript new-typescript-app
  ```
  This app skeleton contains a recommended tsconfig.json file, and should
  serve as a reference for how to make TypeScript and Meteor work together
  (to the best of our current knowledge).
  [PR #10695](https://github.com/meteor/meteor/pull/10695)

* When bundling modern client code, the Meteor module system now prefers
  the `"module"` field in `package.json` (if defined) over the `"main"`
  field, which should unlock various `import`/`export`-based optimizations
  such as tree shaking in future versions of Meteor. As before, server
  code uses only the `"main"` field, like Node.js, and legacy client code
  prefers `"browser"`, `"main"`, and then `"module"`.
  [PR #10541](https://github.com/meteor/meteor/pull/10541),
  [PR #10765](https://github.com/meteor/meteor/pull/10765).

* ECMAScript module syntax (`import`, `export`, and dynamic `import()`) is
  now supported by default everywhere, including in modules imported from
  `node_modules`, thanks to the [Reify](https://github.com/benjamn/reify)
  compiler.

* If you need to import code from `node_modules` that uses modern syntax
  beyond module syntax, it is now possible to enable recompilation for
  specific npm packages using the `meteor.nodeModules.recompile` option in
  your application's `package.json` file.
  See [PR #10603](https://github.com/meteor/meteor/pull/10603) for further
  explanation.

* The Meteor build process is now able to detect whether files changed in
  development were actually used by the server bundle, so that a full
  server restart can be avoided when no files used by the server bundle
  have changed. Client-only refreshes are typically much faster than
  server restarts. Run `meteor add autoupdate` to enable client refreshes,
  if you are not already using the `autoupdate` package.
  [Issue #10449](https://github.com/meteor/meteor/issues/10449)
  [PR #10686](https://github.com/meteor/meteor/pull/10686)

* The `mongodb` npm package used by the `npm-mongo` Meteor package has
  been updated to version 3.2.7.

* The `meteor-babel` npm package has been updated to version 7.7.0,
  enabling compilation of the `meteor/tools` codebase with TypeScript
  (specifically, version 3.7.2 of the `typescript` npm package).

* The `reify` npm package has been updated to version 0.20.12.

* The `core-js` npm package used by `ecmascript-runtime-client` and
  `ecmascript-runtime-server` has been updated to version 3.2.1.

* The `terser` npm package used by `minifier-js` (and indirectly by
  `standard-minifier-js`) has been updated to version 4.3.1.

* The `node-gyp` npm package has been updated to version 5.0.1, and
  `node-pre-gyp` has been updated to 0.13.0.

* The `optimism` npm package has been updated to version 0.11.3, which
  enables caching of thrown exceptions as well as ordinary results, in
  addition to performance improvements.

* The `pathwatcher` npm package has been updated to version 8.1.0.

* The `underscore` npm package installed in the Meteor dev bundle (for use
  by the `meteor/tools` codebase) has been updated from version 1.5.2 to
  version 1.9.1, and `@types/underscore` has been installed for better
  TypeScript support.

* In addition to the `.js` and `.jsx` file extensions, the `ecmascript`
  compiler plugin now automatically handles JavaScript modules with the
  `.mjs` file extension.

* Add `--cordova-server-port` option to override local port where Cordova will
  serve static resources, which is useful when multiple Cordova apps are built
  from the same application source code, since by default the port is generated
  using the ID from the application's `.meteor/.id` file.

* The `--test-app-path <directory>` option for `meteor test-packages` and
  `meteor test` now accepts relative paths as well as absolute paths.

## v1.8.1, 2019-04-03

### Breaking changes

* Although we are not aware of any specific backwards incompatibilities,
  the major upgrade of `cordova-android` from 6.4.0 to 7.1.4 likely
  deserves extra attention, if you use Cordova to build Android apps.

### Migration Steps
N/A

### Changes

* Node has been updated from version 8.11.4 to version
  [8.15.1](https://nodejs.org/en/blog/release/v8.15.1/), an important
  [security release](https://nodejs.org/en/blog/vulnerability/february-2019-security-releases/),
  which includes the changes from four other minor releases:
    * [8.15.0](https://nodejs.org/en/blog/release/v8.15.0/)
    * [8.14.0](https://nodejs.org/en/blog/release/v8.14.0/), an important
      [security release](https://nodejs.org/en/blog/vulnerability/november-2018-security-releases/)
    * [8.12.0](https://nodejs.org/en/blog/release/v8.12.0/)
    * [8.13.0](https://nodejs.org/en/blog/release/v8.13.0/)

  > Note: While Node 8.12.0 included changes that may improve the
  performance of Meteor apps, there have been reports of CPU usage spikes
  in production due to excessive garbage collection, so this version of
  Meteor should be considered experimental until those problems have been
  fixed. [Issue #10216](https://github.com/meteor/meteor/issues/10216)

* The `npm` tool has been upgraded to version
  [6.9.0](https://github.com/npm/cli/releases/tag/v6.9.0), and our
  [fork](https://github.com/meteor/pacote/tree/v9.5.0-meteor) of its
  `pacote` dependency has been updated to version 9.5.0.

* Mongo has been upgraded to version 4.0.6 for 64-bit systems (was 4.0.2),
  and 3.2.22 for 32-bit systems (was 3.2.19). The `mongodb` npm package
  used by `npm-mongo` has been updated to version 3.1.13 (was 3.1.6).

* The `fibers` npm package has been updated to version 3.1.1, a major
  update from version 2.0.0. Building this version of `fibers` requires a
  C++11 compiler, unlike previous versions. If you deploy your Meteor app
  manually (without using Galaxy), you may need to update the version of
  `g++` used when running `npm install` in the `bundle/programs/server`
  directory.

* The `meteor-babel` npm package has been updated to version 7.3.4.

* Cordova Hot Code Push mechanism is now switching versions explicitly with
  call to `WebAppLocalServer.switchToPendingVersion` instead of trying to
  switch every time a browser reload is detected. If you use any third
  party package or have your own HCP routines implemented be sure to call
  it before forcing a browser reload. If you use the automatic reload from
  the `Reload` meteor package you do not need to do anything.
  [cordova-plugin-meteor-webapp PR #62](https://github.com/meteor/cordova-plugin-meteor-webapp/pull/62)

* Multiple Cordova-related bugs have been fixed, including Xcode 10 build
  incompatibilities and hot code push errors due to duplicated
  images/assets. [PR #10339](https://github.com/meteor/meteor/pull/10339)

* The `cordova-android` and `cordova-ios` npm dependencies have been
  updated to 7.1.4 (from 6.4.0) and 4.5.5 (from 4.5.4), respectively.

* Build performance has improved (especially on Windows) thanks to
  additional caching implemented by [@zodern](https://github.com/zodern)
  in PRs [#10399](https://github.com/meteor/meteor/pull/10399),
  [#10452](https://github.com/meteor/meteor/pull/10452),
  [#10453](https://github.com/meteor/meteor/pull/10453), and
  [#10454](https://github.com/meteor/meteor/pull/10454).

* The `meteor mongo` command no longer uses the `--quiet` option, so the
  normal startup text will be displayed, albeit without the banner about
  Mongo's free monitoring service. See this
  [MongoDB Jira issue](https://jira.mongodb.org/browse/SERVER-38862)
  for more details.

* In Meteor packages, `client/` and `server/` directories no longer have
  any special meaning. In application code, `client/` directories are
  ignored during the server build, and `server/` directories are ignored
  during the client build, as before. This special behavior previously
  applied to packages as well, but has now been removed.
  [Issue #10393](https://github.com/meteor/meteor/issues/10393)
  [PR #10414](https://github.com/meteor/meteor/pull/10414)

* If your application is using Git for version control, the current Git
  commit hash will now be exposed via the `Meteor.gitCommitHash` property
  while the app is running (in both server and client code), and also via
  the `"gitCommitHash"` property in the `star.json` file located in the
  root directory of builds produced by `meteor build`, for consumption by
  deployment tools. If you are not using Git, neither property will be
  defined. [PR #10442](https://github.com/meteor/meteor/pull/10442)

* The Meteor Tool now uses a more reliable method (the MongoDB
  [`isMaster` command](https://docs.mongodb.com/manual/reference/command/isMaster/))
  to detect when the local development database has started and is ready to
  accept read and write operations.
  [PR #10500](https://github.com/meteor/meteor/pull/10500)

* Setting the `x-no-compression` request header will prevent the `webapp`
  package from compressing responses with `gzip`, which may be useful if
  your Meteor app is behind a proxy that compresses resources with another
  compression algorithm, such as [brotli](https://github.com/google/brotli).
  [PR #10378](https://github.com/meteor/meteor/pull/10378)

## v1.8.0.2, 2019-01-07

### Breaking changes
N/A

### Migration steps
N/A

### Changes

* The [React tutorial](https://www.meteor.com/tutorials/react/creating-an-app)
  has been updated to address a number of inaccuracies due to changes in
  recent Meteor releases that were not fully incorporated back into the
  tutorial. As a reminder, Meteor now supports a `meteor create --react`
  command that can be used to create a new React-based app quickly.

* Fixed a bug where modules named with `*.app-tests.js` (or `*.tests.js`)
  file extensions sometimes could not be imported by the
  `meteor.testModule` entry point when running the `meteor test` command
  (or `meteor test --full-app`).
  [PR #10402](https://github.com/meteor/meteor/pull/10402)

* The `meteor-promise` package has been updated to version 0.8.7, which
  includes a [commit](https://github.com/meteor/promise/commit/bbe4f0d20b70417950381aea112993c4cc8c1168)
  that should prevent memory leaks when excess fibers are discarded from
  the `Fiber` pool.

* The `meteor-babel` npm package has been updated to version 7.2.0,
  improving source maps for applications with custom `.babelrc` files.

## v1.8.0.1, 2018-11-23

### Breaking changes
N/A

### Migration steps
N/A

### Changes

* The `useragent` npm package used by `webapp` and (indirectly) by the
  `modern-browsers` package has been updated from 2.2.1 to 2.3.0. The
  `chromium` browser name has been aliased to use the same minimum modern
  version as `chrome`, and browser names are now processed
  case-insensitively by the `modern-browsers` package.
  [PR #10334](https://github.com/meteor/meteor/pull/10334)

* Fixed a module caching bug that allowed `findImportedModuleIdentifiers`
  to return the same identifiers for the modern and legacy versions of a
  given module, even if the set of imported modules is different (for
  example, because Babel injects fewer `@babel/runtime/...` imports into
  modern code). Now the caching is always based on the SHA-1 hash of the
  _generated_ code, rather than trusting the hash provided by compiler
  plugins. [PR #10330](https://github.com/meteor/meteor/pull/10330)

## v1.8, 2018-10-08

### Breaking changes
N/A

### Migration Steps

* Update the `@babel/runtime` npm package to version 7.0.0 or later:
  ```sh
  meteor npm install @babel/runtime@latest
  ```

### Changes

* Although Node 8.12.0 has been released, Meteor 1.8 still uses Node
  8.11.4, due to concerns about excessive garbage collection and CPU usage
  in production. To enable Galaxy customers to use Node 8.12.0, we are
  planning a quick follow-up Meteor 1.8.1 release, which can be obtained
  by running the command
  ```bash
  meteor update --release 1.8.1-beta.n
  ```
  where `-beta.n` is the latest beta release according to the
  [releases](https://github.com/meteor/meteor/releases) page (currently
  `-beta.6`).
  [Issue #10216](https://github.com/meteor/meteor/issues/10216)
  [PR #10248](https://github.com/meteor/meteor/pull/10248)

* Meteor 1.7 introduced a new client bundle called `web.browser.legacy` in
  addition to the `web.browser` (modern) and `web.cordova` bundles.
  Naturally, this extra bundle increased client (re)build times. Since
  developers spend most of their time testing the modern bundle in
  development, and the legacy bundle mostly provides a safe fallback in
  production, Meteor 1.8 cleverly postpones building the legacy bundle
  until just after the development server restarts, so that development
  can continue as soon as the modern bundle has finished building. Since
  the legacy build happens during a time when the build process would
  otherwise be completely idle, the impact of the legacy build on server
  performance is minimal. Nevertheless, the legacy bundle still gets
  rebuilt regularly, so any legacy build errors will be surfaced in a
  timely fashion, and legacy clients can test the new legacy bundle by
  waiting a bit longer than modern clients. Applications using the
  `autoupdate` or `hot-code-push` packages will reload modern and legacy
  clients independently, once each new bundle becomes available.
  [Issue #9948](https://github.com/meteor/meteor/issues/9948)
  [PR #10055](https://github.com/meteor/meteor/pull/10055)

* Compiler plugins that call `inputFile.addJavaScript` or
  `inputFile.addStylesheet` may now delay expensive compilation work by
  passing partial options (`{ path, hash }`) as the first argument,
  followed by a callback function as the second argument, which will be
  called by the build system once it knows the module will actually be
  included in the bundle. For example, here's the old implementation of
  `BabelCompiler#processFilesForTarget`:
  ```js
  processFilesForTarget(inputFiles) {
    inputFiles.forEach(inputFile => {
      var toBeAdded = this.processOneFileForTarget(inputFile);
      if (toBeAdded) {
        inputFile.addJavaScript(toBeAdded);
      }
    });
  }
  ```
  and here's the new version:
  ```js
  processFilesForTarget(inputFiles) {
    inputFiles.forEach(inputFile => {
      if (inputFile.supportsLazyCompilation) {
        inputFile.addJavaScript({
          path: inputFile.getPathInPackage(),
          hash: inputFile.getSourceHash(),
        }, function () {
          return this.processOneFileForTarget(inputFile);
        });
      } else {
        var toBeAdded = this.processOneFileForTarget(inputFile);
        if (toBeAdded) {
          inputFile.addJavaScript(toBeAdded);
        }
      }
    });
  }
  ```
  If you are an author of a compiler plugin, we strongly recommend using
  this new API, since unnecessary compilation of files that are not
  included in the bundle can be a major source of performance problems for
  compiler plugins. Although this new API is only available in Meteor 1.8,
  you can use `inputFile.supportsLazyCompilation` to determine dynamically
  whether the new API is available, so you can support older versions of
  Meteor without having to publish multiple versions of your package. [PR
  #9983](https://github.com/meteor/meteor/pull/9983)

* New [React](https://reactjs.org/)-based Meteor applications can now be
  created using the command
  ```bash
  meteor create --react new-react-app
  ```
  Though relatively simple, this application template reflects the ideas
  of many contributors, especially [@dmihal](https://github.com/dmihal)
  and [@alexsicart](https://github.com/alexsicart), and it will no doubt
  continue to evolve in future Meteor releases.
  [Feature #182](https://github.com/meteor/meteor-feature-requests/issues/182)
  [PR #10149](https://github.com/meteor/meteor/pull/10149)

* The `.meteor/packages` file supports a new syntax for overriding
  problematic version constraints from packages you do not control.

  If a package version constraint in `.meteor/packages` ends with a `!`
  character, any other (non-`!`) constraints on that package elsewhere in
  the application will be _weakened_ to allow any version greater than or
  equal to the constraint, even if the major/minor versions do not match.

  For example, using both CoffeeScript 2 and `practicalmeteor:mocha` used
  to be impossible (or at least very difficult) because of this
  [`api.versionsFrom("1.3")`](https://github.com/practicalmeteor/meteor-mocha/blob/3a2658070a920f8846df48bb8d8c7b678b8c6870/package.js#L28)
  statement, which unfortunately constrained the `coffeescript` package to
  version 1.x. In Meteor 1.8, if you want to update `coffeescript` to
  2.x, you can relax the `practicalmeteor:mocha` constraint by putting
  ```
  coffeescript@2.2.1_1! # note the !
  ```
  in your `.meteor/packages` file. The `coffeescript` version still needs
  to be at least 1.x, so that `practicalmeteor:mocha` can count on that
  minimum. However, `practicalmeteor:mocha` will no longer constrain the
  major version of `coffeescript`, so `coffeescript@2.2.1_1` will work.

  [Feature #208](https://github.com/meteor/meteor-feature-requests/issues/208)
  [Commit 4a70b12e](https://github.com/meteor/meteor/commit/4a70b12eddef00b6700f129e90018a6076cb1681)
  [Commit 9872a3a7](https://github.com/meteor/meteor/commit/9872a3a71df033e4cf6290b75fea28f44427c0c2)

* The `npm` package has been upgraded to version 6.4.1, and our
  [fork](https://github.com/meteor/pacote/tree/v8.1.6-meteor) of its
  `pacote` dependency has been rebased against version 8.1.6.

* The `node-gyp` npm package has been updated to version 3.7.0, and the
  `node-pre-gyp` npm package has been updated to version 0.10.3.

* Scripts run via `meteor npm ...` can now use the `meteor` command more
  safely, since the `PATH` environment variable will now be set so that
  `meteor` always refers to the same `meteor` used to run `meteor npm`.
  [PR #9941](https://github.com/meteor/meteor/pull/9941)

* Minimongo's behavior for sorting fields containing an array
  is now compatible with the behavior of [Mongo 3.6+](https://docs.mongodb.com/manual/release-notes/3.6-compatibility/#array-sort-behavior).
  Note that this means it is now incompatible with the behavior of earlier MongoDB versions.
  [PR #10214](https://github.com/meteor/meteor/pull/10214)

* Meteor's `self-test` has been updated to use "headless" Chrome rather
  than PhantomJS for browser tests. PhantomJS can still be forced by
  passing the `--phantom` flag to the `meteor self-test` command.
  [PR #9814](https://github.com/meteor/meteor/pull/9814)

* Importing a directory containing an `index.*` file now works for
  non-`.js` file extensions. As before, the list of possible extensions is
  defined by which compiler plugins you have enabled.
  [PR #10027](https://github.com/meteor/meteor/pull/10027)

* Any client (modern or legacy) may now request any static JS or CSS
  `web.browser` or `web.browser.legacy` resource, even if it was built for
  a different architecture, which greatly simplifies CDN setup if your CDN
  does not forward the `User-Agent` header to the origin.
  [Issue #9953](https://github.com/meteor/meteor/issues/9953)
  [PR #9965](https://github.com/meteor/meteor/pull/9965)

* Cross-origin dynamic `import()` requests will now succeed in more cases.
  [PR #9954](https://github.com/meteor/meteor/pull/9954)

* Dynamic CSS modules (which are compiled to JS and handled like any other
  JS module) will now be properly minified in production and source mapped
  in development. [PR #9998](https://github.com/meteor/meteor/pull/9998)

* While CSS is only minified in production, CSS files must be merged
  together into a single stylesheet in both development and production.
  This merging is [cached by `standard-minifier-css`](https://github.com/meteor/meteor/blob/183d5ff9500d908d537f58d35ce6cd6d780ab270/packages/standard-minifier-css/plugin/minify-css.js#L58-L62)
  so that it does not happen on every rebuild in development, but not all
  CSS minifier packages use the same caching techniques. Thanks to
  [1ed095c36d](https://github.com/meteor/meteor/pull/9942/commits/1ed095c36d7b2915872eb0c943dae0c4f870d7e4),
  this caching is now performed within the Meteor build tool, so it works
  the same way for all CSS minifier packages, which may eliminate a few
  seconds of rebuild time for projects with lots of CSS.

* The `meteor-babel` npm package used by `babel-compiler` has been updated
  to version 7.1.0. **Note:** This change _requires_ also updating the
  `@babel/runtime` npm package to version 7.0.0-beta.56 or later:
  ```sh
  meteor npm install @babel/runtime@latest
  ```
  [`meteor-babel` issue #22](https://github.com/meteor/babel/issues/22)

* The `@babel/preset-env` and `@babel/preset-react` presets will be
  ignored by Meteor if included in a `.babelrc` file, since Meteor already
  provides equivalent/superior functionality without them. However, you
  should feel free to leave these plugins in your `.babelrc` file if they
  are needed by external tools.

* The `install` npm package used by `modules-runtime` has been updated to
  version 0.12.0.

* The `reify` npm package has been updated to version 0.17.3, which
  introduces the `module.link(id, {...})` runtime method as a replacement
  for `module.watch(require(id), {...})`. Note: in future versions of
  `reify` and Meteor, the `module.watch` runtime API will be removed, but
  for now it still exists (and is used to implement `module.link`), so
  that existing code will continue to work without recompilation.

* The `uglify-es` npm package used by `minifier-js` has been replaced with
  [`terser@3.9.2`](https://www.npmjs.com/package/terser), a fork of
  `uglify-es` that appears to be (more actively) maintained.
  [Issue #10042](https://github.com/meteor/meteor/issues/10042)

* Mongo has been updated to version 4.0.2 and the `mongodb` npm package
  used by `npm-mongo` has been updated to version 3.1.6.
  [PR #10058](https://github.com/meteor/meteor/pull/10058)
  [Feature Request #269](https://github.com/meteor/meteor-feature-requests/issues/269)

* When a Meteor application uses a compiler plugin to process files with a
  particular file extension (other than `.js` or `.json`), those file
  extensions should be automatically appended to imports that do not
  resolve as written. However, this behavior was not previously enabled
  for modules inside `node_modules`. Thanks to
  [8b04c25390](https://github.com/meteor/meteor/pull/9942/commits/8b04c253900e4ca2a194d2fcaf6fc2ce9a9085e7),
  the same file extensions that are applied to modules outside the
  `node_modules` directory will now be applied to those within it, though
  `.js` and `.json` will always be tried first.

* As foreshadowed in this [talk](https://youtu.be/vpCotlPieIY?t=29m18s)
  about Meteor 1.7's modern/legacy bundling system
  ([slides](https://slides.com/benjamn/meteor-night-may-2018#/46)), Meteor
  now provides an isomorphic implementation of the [WHATWG `fetch()`
  API](https://fetch.spec.whatwg.org/), which can be installed by running
  ```sh
  meteor add fetch
  ```
  This package is a great demonstration of the modern/legacy bundling
  system, since it has very different implementations in modern
  browsers, legacy browsers, and Node.
  [PR #10029](https://github.com/meteor/meteor/pull/10029)

* The [`bundle-visualizer`
  package](https://github.com/meteor/meteor/tree/release-1.7.1/packages/non-core/bundle-visualizer)
  has received a number of UI improvements thanks to work by
  [@jamesmillerburgess](https://github.com/jamesmillerburgess) in
  [PR #10025](https://github.com/meteor/meteor/pull/10025).
  [Feature #310](https://github.com/meteor/meteor-feature-requests/issues/310)

* Sub-resource integrity hashes (sha512) can now be enabled for static CSS
  and JS assets by calling `WebAppInternals.enableSubresourceIntegrity()`.
  [PR #9933](https://github.com/meteor/meteor/pull/9933)
  [PR #10050](https://github.com/meteor/meteor/pull/10050)

* The environment variable `METEOR_PROFILE=milliseconds` now works for the
  build portion of the `meteor build` and `meteor deploy` commands.
  [Feature #239](https://github.com/meteor/meteor-feature-requests/issues/239)

* Babel compiler plugins will now receive a `caller` option of the
  following form:
  ```js
  { name: "meteor", arch }
  ```
  where `arch` is the target architecture, e.g. `os.*`, `web.browser`,
  `web.cordova`, or `web.browser.legacy`.
  [PR #10211](https://github.com/meteor/meteor/pull/10211)

## v1.7.0.5, 2018-08-16

### Breaking changes
N/A

### Migration Steps
N/A

### Changes

* Node has been updated to version
  [8.11.4](https://nodejs.org/en/blog/release/v8.11.4/), an important
  [security release](https://nodejs.org/en/blog/vulnerability/august-2018-security-releases/).

## v1.7.0.4, 2018-08-07

### Breaking changes
N/A

### Migration Steps
N/A

### Changes

* The npm package `@babel/runtime`, which is depended on by most Meteor
  apps, introduced a breaking change in version `7.0.0-beta.56` with the
  removal of the `@babel/runtime/helpers/builtin` directory. While this
  change has clear benefits in the long term, in the short term it has
  been disruptive for Meteor 1.7.0.x applications that accidentally
  updated to the latest version of `@babel/runtime`. Meteor 1.7.0.4 is a
  patch release that provides better warnings about this problem, and
  ensures newly created Meteor applications do not use `7.0.0-beta.56`.
  [PR #10134](https://github.com/meteor/meteor/pull/10134)

* The `npm` package has been upgraded to version 6.3.0, and our
  [fork](https://github.com/meteor/pacote/tree/v8.1.6-meteor) of its
  `pacote` dependency has been rebased against version 8.1.6.
  [Issue #9940](https://github.com/meteor/meteor/issues/9940)

* The `reify` npm package has been updated to version 0.16.4.

## v1.7.0.3, 2018-06-13

### Breaking changes
N/A

### Migration Steps
N/A

### Changes

* Fixed [Issue #9991](https://github.com/meteor/meteor/issues/9991),
  introduced in
  [Meteor 1.7.0.2](https://github.com/meteor/meteor/pull/9990)
  by [PR #9977](https://github.com/meteor/meteor/pull/9977).

## v1.7.0.2, 2018-06-13

### Breaking changes
N/A

### Migration Steps
N/A

### Changes

* Node has been updated to version
  [8.11.3](https://nodejs.org/en/blog/release/v8.11.3/), an important
  [security release](https://nodejs.org/en/blog/vulnerability/june-2018-security-releases/).

* The `meteor-babel` npm package has been updated to version
  [7.0.0-beta.51](https://github.com/babel/babel/releases/tag/v7.0.0-beta.51).

* Meteor apps created with `meteor create` or `meteor create --minimal`
  will now have a directory called `tests/` rather than `test/`, so that
  test code will not be eagerly loaded if you decide to remove the
  `meteor.mainModule` configuration from `package.json`, thanks to
  [PR #9977](https://github.com/meteor/meteor/pull/9977) by
  [@robfallows](https://github.com/robfallows).
  [Issue #9961](https://github.com/meteor/meteor/issues/9961)

## v1.7.0.1, 2018-05-29

### Breaking changes

* The `aggregate` method of raw Mongo collections now returns an
  `AggregationCursor` rather than returning the aggregation result
  directly. To obtain an array of aggregation results, you will need to
  call the `.toArray()` method of the cursor:
  ```js
  // With MongoDB 2.x, callback style:
  rawCollection.aggregate(
    pipeline,
    (error, results) => {...}
  );

  // With MongoDB 2.x, wrapAsync style:
  const results = Meteor.wrapAsync(
    rawCollection.aggregate,
    rawCollection
  )(pipeline);

  // With MongoDB 3.x, callback style:
  rawCollection.aggregate(
    pipeline,
    (error, aggregationCursor) => {
      ...
      const results = aggregationCursor.toArray();
      ...
    }
  );

  // With MongoDB 3.x, wrapAsync style:
  const results = Meteor.wrapAsync(
    rawCollection.aggregate,
    rawCollection
  )(pipeline).toArray();
  ```
  [Issue #9936](https://github.com/meteor/meteor/issues/9936)

### Migration Steps

* Update `@babel/runtime` (as well as other Babel-related packages) and
  `meteor-node-stubs` to their latest versions:
  ```sh
  meteor npm install @babel/runtime@latest meteor-node-stubs@latest
  ```

### Changes

* Reverted an [optimization](https://github.com/meteor/meteor/pull/9825)
  introduced in Meteor 1.7 to stop scanning `node_modules` for files that
  might be of interest to compiler plugins, since the intended workarounds
  (creating symlinks) did not satisfy all existing use cases. We will
  revisit this optimization in Meteor 1.8.
  [mozfet/meteor-autoform-materialize#43](https://github.com/mozfet/meteor-autoform-materialize/issues/43)

* After updating to Meteor 1.7 or 1.7.0.1, you should update the
  `@babel/runtime` npm package (as well as other Babel-related packages)
  to their latest versions, along with the `meteor-node-stubs` package,
  by running the following command:
  ```sh
  meteor npm install @babel/runtime@latest meteor-node-stubs@latest
  ```

## v1.7, 2018-05-28

### Breaking changes
N/A

### Migration Steps
N/A

### Changes

* More than 80% of internet users worldwide have access to a web browser
  that natively supports the latest ECMAScript features and keeps itself
  updated automatically, which means new features become available almost
  as soon as they ship. In other words, the future we envisioned when we
  first began [compiling code with
  Babel](https://blog.meteor.com/how-much-does-ecmascript-2015-cost-2ded41d70914)
  is finally here, yet most web frameworks and applications still compile
  a single client-side JavaScript bundle that must function simultaneously
  in the oldest and the newest browsers the application developer wishes
  to support.

  That choice is understandable, because the alternative is daunting: not
  only must you build multiple JavaScript and CSS bundles for different
  browsers, with different dependency graphs and compilation rules and
  webpack configurations, but your server must also be able to detect the
  capabilities of each visiting client, so that it can deliver the
  appropriate assets at runtime. Testing a matrix of different browsers
  and application versions gets cumbersome quickly, so it's no surprise
  that responsible web developers would rather ship a single, well-tested
  bundle, and forget about taking advantage of modern features until
  legacy browsers have disappeared completely.

  With Meteor 1.7, this awkward balancing act is no longer necessary,
  because Meteor now automatically builds two sets of client-side assets,
  one tailored to the capabilities of modern browsers, and the other
  designed to work in all supported browsers, thus keeping legacy browsers
  working exactly as they did before. Best of all, the entire Meteor
  community relies on the same system, so any bugs or differences in
  behavior can be identified and fixed quickly.

  In this system, a "modern" browser can be loosely defined as one with
  full native support for `async` functions and `await` expressions, which
  includes more than 80% of the world market, and 85% of the US market
  ([source](https://caniuse.com/#feat=async-functions)). This standard may
  seem extremely strict, since `async`/`await` was [just finalized in
  ECMAScript 2017](http://2ality.com/2016/10/async-function-tips.html),
  but the statistics clearly justify it. As another example, any modern
  browser can handle native `class` syntax, though newer syntax like class
  fields may still need to be compiled for now, whereas a legacy browser
  will need compilation for both advanced and basic `class` syntax. And of
  course you can safely assume that any modern browser has a native
  `Promise` implementation, because `async` functions must return
  `Promise`s. The list goes on and on.

  This boundary between modern and legacy browsers is designed to be tuned
  over time, not only by the Meteor framework itself but also by each
  individual Meteor application. For example, here's how the minimum
  versions for native ECMAScript `class` support might be expressed:

  ```js
  import { setMinimumBrowserVersions } from "meteor/modern-browsers";

  setMinimumBrowserVersions({
    chrome: 49,
    firefox: 45,
    edge: 12,
    ie: Infinity, // Sorry, IE11.
    mobile_safari: [9, 2], // 9.2.0+
    opera: 36,
    safari: 9,
    electron: 1,
  }, "classes");
  ```

  The minimum modern version for each browser is simply the maximum of all
  versions passed to `setMinimumBrowserVersions` for that browser. The
  Meteor development server decides which assets to deliver to each client
  based on the `User-Agent` string of the HTTP request. In production,
  different bundles are named with unique hashes, which prevents cache
  collisions, though Meteor also sets the `Vary: User-Agent` HTTP response
  header to let well-behaved clients know they should cache modern and
  legacy resources separately.

  For the most part, the modern/legacy system will transparently determine
  how your code is compiled, bundled, and delivered&mdash;and yes, it
  works with every existing part of Meteor, including dynamic `import()`
  and even [the old `appcache`
  package](https://github.com/meteor/meteor/pull/9776). However, if you're
  writing dynamic code that depends on modern features, you can use the
  boolean `Meteor.isModern` flag to detect the status of the current
  environment (Node 8 is modern, too, of course). If you're writing a
  Meteor package, you can call `api.addFiles(files, "legacy")` in your
  `package.js` configuration file to add extra files to the legacy bundle,
  or `api.addFiles(files, "client")` to add files to all client bundles,
  or `api.addFiles(files, "web.browser")` to add files only to the modern
  bundle, and the same rules apply to `api.mainModule`. Just be sure to
  call `setMinimumBrowserVersions` (in server startup code) to enforce
  your assumptions about ECMAScript feature support.

  We think this modern/legacy system is one of the most powerful features
  we've added since we first introduced the `ecmascript` package in Meteor
  1.2, and we look forward to other frameworks attempting to catch up.

  [PR #9439](https://github.com/meteor/meteor/pull/9439)

* Although Meteor does not recompile packages installed in `node_modules`
  by default, compilation of specific npm packages (for example, to
  support older browsers that the package author neglected) can now be
  enabled in one of two ways:

    * Clone the package repository into your application's `imports`
      directory, make any modifications necessary, then use `npm install` to
      link `the-package` into `node_modules`:
      ```sh
      meteor npm install imports/the-package
      ```
      Meteor will compile the contents of the package exposed via
      `imports/the-package`, and this compiled code will be used when you
      import `the-package` in any of the usual ways:
      ```js
      import stuff from "the-package"
      require("the-package") === require("/imports/the-package")
      import("the-package").then(...)
      ```
      This reuse of compiled code is the critical new feature that was added
      in Meteor 1.7.

    * Install the package normally with `meteor npm install the-package`,
      then create a symbolic link *to* the installed package elsewhere in
      your application, outside of `node_modules`:
      ```sh
      meteor npm install the-package
      cd imports
      ln -s ../node_modules/the-package .
      ```
      Again, Meteor will compile the contents of the package because they
      are exposed outside of `node_modules`, and the compiled code will be
      used whenever `the-package` is imported from `node_modules`.

      > Note: this technique also works if you create symbolic links to
      individual files, rather than linking the entire package directory.

  In both cases, Meteor will compile the exposed code as if it was part of
  your application, using whatever compiler plugins you have installed.
  You can influence this compilation using `.babelrc` files or any other
  techniques you would normally use to configure compilation of
  application code. [PR #9771](https://github.com/meteor/meteor/pull/9771)
  [Feature #6](https://github.com/meteor/meteor-feature-requests/issues/6)

  > ~Note: since compilation of npm packages can now be enabled using the
  techniques described above, Meteor will no longer automatically scan
  `node_modules` directories for modules that can be compiled by
  compiler plugins. If you have been using that functionality to import
  compiled-to-JS modules from `node_modules`, you should start using the
  symlinking strategy instead.~ **Follow-up note: this optimization was
  reverted in Meteor 1.7.0.1 (see [above](#v1701-2018-05-29)).**

* Node has been updated to version
  [8.11.2](https://nodejs.org/en/blog/release/v8.11.2/), officially fixing
  a [cause](https://github.com/nodejs/node/issues/19274) of frequent
  segmentation faults in Meteor applications that was introduced in Node
  8.10.0. Meteor 1.6.1.1 shipped with a custom build of Node that patched
  this problem, but that approach was never intended to be permanent.

* The `npm` package has been upgraded to version 5.10.0, and our
  [fork](https://github.com/meteor/pacote/tree/v7.6.1-meteor) of its
  `pacote` dependency has been rebased against version 7.6.1.

* Applications may now specify client and server entry point modules in a
  newly-supported `"meteor"` section of `package.json`:
  ```js
  "meteor": {
    "mainModule": {
      "client": "client/main.js",
      "server": "server/main.js"
    }
  }
  ```
  When specified, these entry points override Meteor's default module
  loading semantics, rendering `imports` directories unnecessary. If
  `mainModule` is left unspecified for either client or server, the
  default rules will apply for that architecture, as before. To disable
  eager loading of modules on a given architecture, simply provide a
  `mainModule` value of `false`:
  ```js
  "meteor": {
    "mainModule": {
      "client": false,
      "server": "server/main.js"
    }
  }
  ```
  [Feature #135](https://github.com/meteor/meteor-feature-requests/issues/135)
  [PR #9690](https://github.com/meteor/meteor/pull/9690)

* In addition to `meteor.mainModule`, the `"meteor"` section of
  `package.json` may also specify `meteor.testModule` to control which
  test modules are loaded by `meteor test` or `meteor test --full-app`:
  ```js
  "meteor": {
    "mainModule": {...},
    "testModule": "tests.js"
  }
  ```
  If your client and server test files are different, you can expand the
  `testModule` configuration using the same syntax as `mainModule`:
  ```js
  "meteor": {
    "testModule": {
      "client": "client/tests.js",
      "server": "server/tests.js"
    }
  }
  ```
  The same test module will be loaded whether or not you use the
  `--full-app` option. Any tests that need to detect `--full-app` should
  check `Meteor.isAppTest`. The module(s) specified by `meteor.testModule`
  can import other test modules at runtime, so you can still distribute
  test files across your codebase; just make sure you import the ones you
  want to run. [PR #9714](https://github.com/meteor/meteor/pull/9714)

* The `meteor create` command now supports a `--minimal` option, which
  creates an app with as few Meteor packages as possible, in order to
  minimize client bundle size while still demonstrating advanced features
  such as server-side rendering. This starter application is a solid
  foundation for any application that doesn't need Mongo or DDP.

* The `meteor-babel` npm package has been updated to version
  7.0.0-beta.49-1. Note: while Babel has recently implemented support for
  a new kind of `babel.config.js` configuration file (see [this
  PR](https://github.com/babel/babel/pull/7358)), and future versions of
  Meteor will no doubt embrace this functionality, Meteor 1.7 supports
  only `.babelrc` files as a means of customizing the default Babel
  configuration provided by Meteor. In other words, if your project
  contains a `babel.config.js` file, it will be ignored by Meteor 1.7.

* The `reify` npm package has been updated to version 0.16.2.

* The `meteor-node-stubs` package, which provides stub implementations for
  any Node built-in modules used by the client (such as `path` and
  `http`), has a new minor version (0.4.1) that may help with Windows
  installation problems. To install the new version, run
  ```sh
  meteor npm install meteor-node-stubs@latest
  ```

* The `optimism` npm package has been updated to version 0.6.3.

* The `minifier-js` package has been updated to use `uglify-es` 3.3.9.

* Individual Meteor `self-test`'s can now be skipped by adjusting their
  `define` call to be prefixed by `skip`. For example,
  `selftest.skip.define('some test', ...` will skip running "some test".
  [PR #9579](https://github.com/meteor/meteor/pull/9579)

* Mongo has been upgraded to version 3.6.4 for 64-bit systems, and 3.2.19
  for 32-bit systems. [PR #9632](https://github.com/meteor/meteor/pull/9632)

  **NOTE:** After upgrading an application to use Mongo 3.6.4, it has been
  observed ([#9591](https://github.com/meteor/meteor/issues/9591))
  that attempting to run that application with an older version of
  Meteor (via `meteor --release X`), that uses an older version of Mongo, can
  prevent the application from starting. This can be fixed by either
  running `meteor reset`, or by repairing the Mongo database. To repair the
  database, find the `mongod` binary on your system that lines up with the
  Meteor release you're jumping back to, and run
  `mongodb --dbpath your-apps-db --repair`. For example:
  ```sh
  ~/.meteor/packages/meteor-tool/1.6.0_1/mt-os.osx.x86_64/dev_bundle/mongodb/bin/mongod --dbpath /my-app/.meteor/local/db --repair
  ```
  [PR #9632](https://github.com/meteor/meteor/pull/9632)

* The `mongodb` driver package has been updated from version 2.2.34 to
  version 3.0.7. [PR #9790](https://github.com/meteor/meteor/pull/9790)
  [PR #9831](https://github.com/meteor/meteor/pull/9831)
  [Feature #268](https://github.com/meteor/meteor-feature-requests/issues/268)

* The `cordova-plugin-meteor-webapp` package depended on by the Meteor
  `webapp` package has been updated to version 1.6.0.
  [PR #9761](https://github.com/meteor/meteor/pull/9761)

* Any settings read from a JSON file passed with the `--settings` option
  during Cordova run/build/deploy will be exposed in `mobile-config.js`
  via the `App.settings` property, similar to `Meteor.settings`.
  [PR #9873](https://github.com/meteor/meteor/pull/9873)

* The `@babel/plugin-proposal-class-properties` plugin provided by
  `meteor-babel` now runs with the `loose:true` option, as required by
  other (optional) plugins like `@babel/plugin-proposal-decorators`.
  [Issue #9628](https://github.com/meteor/meteor/issues/9628)

* The `underscore` package has been removed as a dependency from `meteor-base`.
  This opens up the possibility of removing 14.4 kb from production bundles.
  Since this would be a breaking change for any apps that may have been
  using `_` without having any packages that depend on `underscore`
  besides `meteor-base`, we have added an upgrader that will automatically
  add `underscore` to the `.meteor/packages` file of any project which
  lists `meteor-base`, but not `underscore`. Apps which do not require this
  package can safely remove it using `meteor remove underscore`.
  [PR #9596](https://github.com/meteor/meteor/pull/9596)

* Meteor's `promise` package has been updated to support
  [`Promise.prototype.finally`](https://github.com/tc39/proposal-promise-finally).
  [Issue 9639](https://github.com/meteor/meteor/issues/9639)
  [PR #9663](https://github.com/meteor/meteor/pull/9663)

* Assets made available via symlinks in the `public` and `private` directories
  of an application are now copied into Meteor application bundles when
  using `meteor build`. This means npm package assets that need to be made
  available publicly can now be symlinked from their `node_modules` location,
  in the `public` directory, and remain available in production bundles.
  [Issue #7013](https://github.com/meteor/meteor/issues/7013)
  [PR #9666](https://github.com/meteor/meteor/pull/9666)

* The `facts` package has been split into `facts-base` and `facts-ui`. The
  original `facts` package has been deprecated.
  [PR #9629](https://github.com/meteor/meteor/pull/9629)

* If the new pseudo tag `<meteor-bundled-css />` is used anywhere in the
  `<head />` of an app, it will be replaced by the `link` to Meteor's bundled
  CSS. If the new tag isn't used, the bundle will be placed at the top of
  the `<head />` section as before (for backwards compatibility).
  [Feature #24](https://github.com/meteor/meteor-feature-requests/issues/24)
  [PR #9657](https://github.com/meteor/meteor/pull/9657)

## v1.6.1.4, 2018-08-16

### Breaking changes
N/A

### Migration Steps
N/A

### Changes

* Node has been updated to version
  [8.11.4](https://nodejs.org/en/blog/release/v8.11.4/), an important
  [security release](https://nodejs.org/en/blog/vulnerability/august-2018-security-releases/).

## v1.6.1.3, 2018-06-16

### Breaking changes
N/A

### Migration Steps
N/A

### Changes

* Node has been updated to version
  [8.11.3](https://nodejs.org/en/blog/release/v8.11.3/), an important
  [security release](https://nodejs.org/en/blog/vulnerability/june-2018-security-releases/).

## v1.6.1.2, 2018-05-28

### Breaking changes
N/A

### Migration Steps
N/A

### Changes

* Meteor 1.6.1.2 is a very small release intended to fix
  [#9863](https://github.com/meteor/meteor/issues/9863) by making
  [#9887](https://github.com/meteor/meteor/pull/9887) available to Windows
  users without forcing them to update to Meteor 1.7 (yet). Thanks very
  much to [@zodern](https://github.com/zodern) for identifying a solution
  to this problem. [PR #9910](https://github.com/meteor/meteor/pull/9910)

## v1.6.1.1, 2018-04-02

### Breaking changes
N/A

### Migration Steps
* Update `@babel/runtime` npm package and any custom Babel plugin enabled in
  `.babelrc`
  ```sh
  meteor npm install @babel/runtime@latest
  ```

### Changes

* Node has been updated to version
  [8.11.1](https://nodejs.org/en/blog/release/v8.11.1/), an important
  [security release](https://nodejs.org/en/blog/vulnerability/march-2018-security-releases/),
  with a critical [patch](https://github.com/nodejs/node/pull/19477)
  [applied](https://github.com/meteor/node/commits/v8.11.1-meteor) to
  solve a segmentation fault
  [problem](https://github.com/nodejs/node/issues/19274) that was
  introduced in Node 8.10.0.

* The `meteor-babel` npm package has been updated to version
  7.0.0-beta.42, which may require updating any custom Babel plugins
  you've enabled in a `.babelrc` file, and/or running the following
  command to update `@babel/runtime`:
  ```sh
  meteor npm install @babel/runtime@latest
  ```

## v1.6.1, 2018-01-19

### Breaking changes

* Meteor's Node Mongo driver is now configured with the
  [`ignoreUndefined`](http://mongodb.github.io/node-mongodb-native/2.2/api/MongoClient.html#connect)
  connection option set to `true`, to make sure fields with `undefined`
  values are not first converted to `null`, when inserted/updated. `undefined`
  values are now removed from all Mongo queries and insert/update documents.

  This is a potentially breaking change if you are upgrading an existing app
  from an earlier version of Meteor.

  For example:
  ```js
  // return data pertaining to the current user
  db.privateUserData.find({
      userId: currentUser._id // undefined
  });
  ```
  Assuming there are no documents in the `privateUserData` collection with
  `userId: null`, in Meteor versions prior to 1.6.1 this query will return
  zero documents. From Meteor 1.6.1 onwards, this query will now return
  _every_ document in the collection. It is highly recommend you review all
  your existing queries to ensure that any potential usage of `undefined` in
  query objects won't lead to problems.

### Migration Steps
N/A

### Changes

* Node has been updated to version
  [8.9.4](https://nodejs.org/en/blog/release/v8.9.4/).

* The `meteor-babel` npm package (along with its Babel-related
  dependencies) has been updated to version 7.0.0-beta.38, a major
  update from Babel 6. Thanks to the strong abstraction of the
  `meteor-babel` package, the most noticeable consequence of the Babel 7
  upgrade is that the `babel-runtime` npm package has been replaced by
  `@babel/runtime`, which can be installed by running
  ```js
  meteor npm install @babel/runtime
  ```
  in your application directory. There's a good chance that the old
  `babel-runtime` package can be removed from your `package.json`
  dependencies, though there's no harm in leaving it there. Please see
  [this blog post](https://babeljs.io/blog/2017/09/12/planning-for-7.0)
  for general information about updating to Babel 7 (note especially any
  changes to plugins you've been using in any `.babelrc` files).
  [PR #9440](https://github.com/meteor/meteor/pull/9440)

* Because `babel-compiler@7.0.0` is a major version bump for a core
  package, any package that explicitly depends on `babel-compiler` with
  `api.use` or `api.imply` will need to be updated and republished in
  order to remain compatible with Meteor 1.6.1. One notable example is the
  `practicalmeteor:mocha` package. If you have been using this test-driver
  package, we strongly recommend switching to `meteortesting:mocha`
  instead. If you are the author of a package that depends on
  `babel-compiler`, we recommend publishing your updated version using a
  new major or minor version, so that you can continue releasing patch
  updates compatible with older versions of Meteor, if necessary.

* Meteor's Node Mongo driver is now configured with the
  [`ignoreUndefined`](http://mongodb.github.io/node-mongodb-native/2.2/api/MongoClient.html#connect)
  connection option set to `true`, to make sure fields with `undefined`
  values are not first converted to `null`, when inserted/updated. `undefined`
  values are now removed from all Mongo queries and insert/update documents.
  [Issue #6051](https://github.com/meteor/meteor/issues/6051)
  [PR #9444](https://github.com/meteor/meteor/pull/9444)

* The `server-render` package now supports passing a `Stream` object to
  `ServerSink` methods that previously expected a string, which enables
  [streaming server-side rendering with React
  16](https://hackernoon.com/whats-new-with-server-side-rendering-in-react-16-9b0d78585d67):
  ```js
  import React from "react";
  import { renderToNodeStream } from "react-dom/server";
  import { onPageLoad } from "meteor/server-render";
  import App from "/imports/Server.js";

  onPageLoad(sink => {
    sink.renderIntoElementById("app", renderToNodeStream(
      <App location={sink.request.url} />
    ));
  });
  ```
  [PR #9343](https://github.com/meteor/meteor/pull/9343)

* The [`cordova-lib`](https://github.com/apache/cordova-cli) package has
  been updated to version 7.1.0,
  [`cordova-android`](https://github.com/apache/cordova-android/) has been
  updated to version 6.4.0 (plus one additional
  [commit](https://github.com/meteor/cordova-android/commit/317db7df0f7a054444197bc6d28453cf4ab23280)),
  and [`cordova-ios`](https://github.com/apache/cordova-ios/) has been
  updated to version 4.5.4. The cordova plugins `cordova-plugin-console`,
  `cordova-plugin-device-motion`, and `cordova-plugin-device-orientation`
  have been [deprecated](https://cordova.apache.org/news/2017/09/22/plugins-release.html)
  and will likely be removed in a future Meteor release.
  [Feature Request #196](https://github.com/meteor/meteor-feature-requests/issues/196)
  [PR #9213](https://github.com/meteor/meteor/pull/9213)
  [Issue #9447](https://github.com/meteor/meteor/issues/9447)
  [PR #9448](https://github.com/meteor/meteor/pull/9448)

* The previously-served `/manifest.json` application metadata file is now
  served from `/__browser/manifest.json` for web browsers, to avoid
  confusion with other kinds of `manifest.json` files. Cordova clients
  will continue to load the manifest file from `/__cordova/manifest.json`,
  as before. [Issue #6674](https://github.com/meteor/meteor/issues/6674)
  [PR #9424](https://github.com/meteor/meteor/pull/9424)

* The bundled version of MongoDB used by `meteor run` in development
  on 64-bit architectures has been updated to 3.4.10. 32-bit architectures
  will continue to use MongoDB 3.2.x versions since MongoDB is no longer
  producing 32-bit versions of MongoDB for newer release tracks.
  [PR #9396](https://github.com/meteor/meteor/pull/9396)

* Meteor's internal `minifier-css` package has been updated to use `postcss`
  for CSS parsing and minifying, instead of the abandoned `css-parse` and
  `css-stringify` packages. Changes made to the `CssTools` API exposed by the
  `minifier-css` package are mostly backwards compatible (the
  `standard-minifier-css` package that uses it didn't have to change for
  example), but now that we're using `postcss` the AST accepted and returned
  from certain functions is different. This could impact developers who are
  tying into Meteor's internal `minifier-css` package directly. The AST based
  function changes are:

    * `CssTools.parseCss` now returns a PostCSS
      [`Root`](http://api.postcss.org/Root.html) object.
    * `CssTools.stringifyCss` expects a PostCSS `Root` object as its first
      parameter.
    * `CssTools.mergeCssAsts` expects an array of PostCSS `Root` objects as its
      first parameter.
    * `CssTools.rewriteCssUrls` expects a PostCSS `Root` object as its first
      parameter.

  [PR #9263](https://github.com/meteor/meteor/pull/9263)

* The `_` variable will once again remain bound to `underscore` (if
  installed) in `meteor shell`, fixing a regression introduced by Node 8.
  [PR #9406](https://github.com/meteor/meteor/pull/9406)

* Dynamically `import()`ed modules will now be fetched from the
  application server using an HTTP POST request, rather than a WebSocket
  message. This strategy has all the benefits of the previous strategy,
  except that it does not require establishing a WebSocket connection
  before fetching dynamic modules, in exchange for slightly higher latency
  per request. [PR #9384](https://github.com/meteor/meteor/pull/9384)

* To reduce the total number of HTTP requests for dynamic modules, rapid
  sequences of `import()` calls within the same tick of the event loop
  will now be automatically batched into a single HTTP request. In other
  words, the following code will result in only one HTTP request:
  ```js
  const [
    React,
    ReactDOM
  ] = await Promise.all([
    import("react"),
    import("react-dom")
  ]);
  ```

* Thanks to a feature request and pull request from
  [@CaptainN](https://github.com/CaptainN), all available dynamic modules
  will be automatically prefetched after page load and permanently cached
  in IndexedDB when the `appcache` package is in use, ensuring that
  dynamic `import()` will work for offline apps. Although the HTML5
  Application Cache was deliberately *not* used for this prefetching, the
  new behavior matches the spirit/intention of the `appcache` package.
  [Feature Request #236](https://github.com/meteor/meteor-feature-requests/issues/236)
  [PR #9482](https://github.com/meteor/meteor/pull/9482)
  [PR #9434](https://github.com/meteor/meteor/pull/9434)

* The `es5-shim` library is no longer included in the initial JavaScript
  bundle, but is instead injected using a `<script>` tag in older browsers
  that may be missing full support for ECMAScript 5. For the vast majority
  of modern browsers that do not need `es5-shim`, this change will reduce
  the bundle size by about 10KB (minified, pre-gzip). For testing
  purposes, the `<script>` tag injection can be triggered in any browser
  by appending `?force_es5_shim=1` to the application URL.
  [PR #9360](https://github.com/meteor/meteor/pull/9360)

* The `Tinytest.addAsync` API now accepts test functions that return
  `Promise` objects, making the `onComplete` callback unnecessary:
  ```js
  Tinytest.addAsync("some async stuff", async function (test) {
    test.equal(shouldReturnFoo(), "foo");
    const bar = await shouldReturnBarAsync();
    test.equal(bar, "bar");
  });
  ```
  [PR #9409](https://github.com/meteor/meteor/pull/9409)

* Line number comments are no longer added to bundled JavaScript files on
  the client or the server. Several years ago, before all major browsers
  supported source maps, we felt it was important to provide line number
  information in generated files using end-of-line comments like
  ```js
  some.code(1234); // 123
  more.code(5, 6); // 124
  ```
  Adding all these comments was always slower than leaving the code
  unmodified, but recently the comments have begun interacting badly with
  certain newer ECMAScript syntax, such as multi-line template strings.
  Since source maps are well supported in most browsers that developers
  are likely to be using for development, and the line number comments are
  now causing substantive problems beyond the performance cost, we
  concluded it was time to stop using them.
  [PR #9323](https://github.com/meteor/meteor/pull/9323)
  [Issue #9160](https://github.com/meteor/meteor/issues/9160)

* Since Meteor 1.3, Meteor has supported string-valued `"browser"` fields
  in `package.json` files, to enable alternate entry points for packages
  in client JavaScript bundles. In Meteor 1.6.1, we are expanding support
  to include object-valued `"browser"` fields, according to this
  unofficial and woefully incomplete (but widely-implemented) "[spec
  document](https://github.com/defunctzombie/package-browser-field-spec)."
  We are only supporting the "relative style" of browser replacements,
  however, and not the "package style" (as detailed in this
  [comment](https://github.com/meteor/meteor/issues/6890#issuecomment-339817703)),
  because supporting the package style would have imposed an unacceptable
  runtime cost on all imports (not just those overridden by a `"browser"`
  field).
  [PR #9311](https://github.com/meteor/meteor/pull/9311)
  [Issue #6890](https://github.com/meteor/meteor/issues/6890)

* The `Boilerplate#toHTML` method from the `boilerplate-generator` package
  has been deprecated in favor of `toHTMLAsync` (which returns a `Promise`
  that resolves to a string of HTML) or `toHTMLStream` (which returns a
  `Stream` of HTML). Although direct usage of `toHTML` is unlikely, please
  update any code that calls this method if you see deprecation warnings
  in development. [Issue #9521](https://github.com/meteor/meteor/issues/9521).

* The `npm` package has been upgraded to version 5.6.0, and our fork of
  its `pacote` dependency has been rebased against version 7.0.2.

* The `reify` npm package has been updated to version 0.13.7.

* The `minifier-js` package has been updated to use `uglify-es` 3.2.2.

* The `request` npm package used by both the `http` package and the
  `meteor` command-line tool has been upgraded to version 2.83.0.

* The `kexec` npm package has been updated to version 3.0.0.

* The `moment` npm package has been updated to version 2.20.1.

* The `rimraf` npm package has been updated to version 2.6.2.

* The `glob` npm package has been updated to version 7.1.2.

* The `ignore` npm package has been updated to version 3.3.7.

* The `escope` npm package has been updated to version 3.6.0.

* The `split2` npm package has been updated to version 2.2.0.

* The `multipipe` npm package has been updated to version 2.0.1.

* The `pathwatcher` npm package has been updated to version 7.1.1.

* The `lru-cache` npm package has been updated to version 4.1.1.

* The deprecated `Meteor.http` object has been removed. If your
  application is still using `Meteor.http`, you should now use `HTTP`
  instead:
  ```js
  import { HTTP } from "meteor/http";
  HTTP.call("GET", url, ...);
  ```

* The deprecated `Meteor.uuid` function has been removed. If your
  application is still using `Meteor.uuid`, you should run
  ```sh
  meteor npm install uuid
  ```
  to install the widely used [`uuid`](https://www.npmjs.com/package/uuid)
  package from npm. Example usage:
  ```js
  import uuid from "uuid";
  console.log(uuid());
  ```

* The log-suppressing flags on errors in `ddp-client` and `ddp-server` have been
  changed from `expected` to `_expectedByTest` in order to avoid inadvertently
  silencing errors in production.
  [Issue #6912](https://github.com/meteor/meteor/issues/6912)
  [PR #9515](https://github.com/meteor/meteor/pull/9515)

* Provide basic support for [iPhone X](https://developer.apple.com/ios/update-apps-for-iphone-x/)
  status bar and launch screens, which includes updates to
  [`cordova-plugin-statusbar@2.3.0`](https://github.com/apache/cordova-plugin-statusbar/blob/master/RELEASENOTES.md#230-nov-06-2017)
  and [`cordova-plugin-splashscreen@4.1.0`](https://github.com/apache/cordova-plugin-splashscreen/blob/master/RELEASENOTES.md#410-nov-06-2017).
  [Issue #9041](https://github.com/meteor/meteor/issues/9041)
  [PR #9375](https://github.com/meteor/meteor/pull/9375)

* Fixed an issue preventing the installation of scoped Cordova packages.
  For example,
  ```sh
  meteor add cordova:@somescope/some-cordova-plugin@1.0.0
  ```
  will now work properly.
  [Issue #7336](https://github.com/meteor/meteor/issues/7336)
  [PR #9334](https://github.com/meteor/meteor/pull/9334)

* iOS icons and launch screens have been updated to support iOS 11
  [Issue #9196](https://github.com/meteor/meteor/issues/9196)
  [PR #9198](https://github.com/meteor/meteor/pull/9198)

* Enables passing `false` to `cursor.count()` on the client to prevent skip
  and limit from having an effect on the result.
  [Issue #1201](https://github.com/meteor/meteor/issues/1201)
  [PR #9205](https://github.com/meteor/meteor/pull/9205)

* An `onExternalLogin` hook has been added to the accounts system, to allow
  the customization of OAuth user profile updates.
  [PR #9042](https://github.com/meteor/meteor/pull/9042)

* `Accounts.config` now supports a `bcryptRounds` option that
  overrides the default 10 rounds currently used to secure passwords.
  [PR #9044](https://github.com/meteor/meteor/pull/9044)

* Developers running Meteor from an interactive shell within Emacs should
  notice a substantial performance improvement thanks to automatic
  disabling of the progress spinner, which otherwise reacts slowly.
  [PR #9341](https://github.com/meteor/meteor/pull/9341)

* `Npm.depends` can now specify any `http` or `https` URL.
  [Issue #9236](https://github.com/meteor/meteor/issues/9236)
  [PR #9237](https://github.com/meteor/meteor/pull/9237)

* Byte order marks included in `--settings` files will no longer crash the
  Meteor Tool.
  [Issue #5180](https://github.com/meteor/meteor/issues/5180)
  [PR #9459](https://github.com/meteor/meteor/pull/9459)

* The `accounts-ui-unstyled` package has been updated to use `<form />` and
  `<button />` tags with its login/signup form, instead of `<div />`'s. This
  change helps browser's notice login/signup requests, allowing them to
  trigger their "remember your login/password" functionality.

  > **Note:** If your application is styling the login/signup form using a CSS
  path that includes the replaced `div` elements (e.g.
  `div.login-form { ...` or `div.login-button { ...`), your styles will
  break. You can either update your CSS to use `form.` / `button.` or
  adjust your CSS specificity by styling on `class` / `id` attributes
  only.

  [Issue #1746](https://github.com/meteor/meteor/issues/1746)
  [PR #9442](https://github.com/meteor/meteor/pull/9442)

* The `stylus` package has been deprecated and will no longer be
  supported/maintained.
  [PR #9445](https://github.com/meteor/meteor/pull/9445)

* Support for the `meteor admin get-machine` command has been removed, and
  the build farm has been discontinued. Ever since Meteor 1.4, packages
  with binary dependencies have been automatically (re)compiled when they
  are installed in an application, assuming the target machine has a basic
  compiler toolchain. To see the requirements for this compilation step,
  consult the [platform requirements for
  `node-gyp`](https://github.com/nodejs/node-gyp#installation).

* Client side `Accounts.onLogin` callbacks now receive a login details
  object, with the attempted login type (e.g. `{ type: password }` after a
  successful password based login, `{ type: resume }` after a DDP reconnect,
  etc.).
  [Issue #5127](https://github.com/meteor/meteor/issues/5127)
  [PR #9512](https://github.com/meteor/meteor/pull/9512)

## v1.6.0.1, 2017-12-08

* Node has been upgraded to version
  [8.9.3](https://nodejs.org/en/blog/release/v8.9.3/), an important
  [security release](https://nodejs.org/en/blog/vulnerability/december-2017-security-releases/).

* The `npm` package has been upgraded to version 5.5.1, which supports
  several new features, including two-factor authentication, as described
  in the [release notes](https://github.com/npm/npm/blob/latest/CHANGELOG.md#v551-2017-10-04).

## v1.6, 2017-10-30

* **Important note for package maintainers:**

  With the jump to Node 8, some packages published using Meteor 1.6 may no
  longer be compatible with older Meteor versions. In order to maintain
  compatibility with Meteor 1.5 apps when publishing your package, you can
  specify a release version with the meteor publish command:

  ```
  meteor --release 1.5.3 publish
  ```

  If you're interested in taking advantage of Meteor 1.6 while still
  supporting older Meteor versions, you can consider publishing for Meteor
  1.6 from a new branch, with your package's minor or major version bumped.
  You can then continue to publish for Meteor 1.5 from the original branch.
  Note that the 1.6 branch version bump is important so that you can continue
  publishing patch updates for Meteor 1.5 from the original branch.

  [Issue #9308](https://github.com/meteor/meteor/issues/9308)

* Node.js has been upgraded to version 8.8.1, which will be entering
  long-term support (LTS) coverage on 31 October 2017, lasting through
  December 2019 ([full schedule](https://github.com/nodejs/Release#nodejs-release-working-group)).
  This is a *major* upgrade from the previous version of Node.js used by
  Meteor, 4.8.4.

* The `npm` npm package has been upgraded to version 5.4.2, a major
  upgrade from 4.6.1. While this update should be backwards-compatible for
  existing Meteor apps and packages, if you are the maintainer of any
  Meteor packages, pay close attention to your `npm-shrinkwrap.json` files
  when first using this version of `npm`. For normal Meteor application
  development, this upgrade primarily affects the version of `npm` used by
  `meteor npm ...` commands. A functional installation of `git` may be
  required to support GitHub repository and/or tarball URLs.
  [Troubleshooting](https://docs.npmjs.com/troubleshooting/common-errors).
  [PR #8835](https://github.com/meteor/meteor/pull/8835)

* In addition to `meteor node` and `meteor npm`, which are convenient
  shorthands for `node` and `npm`, `meteor npx <command>` can be used to
  execute commands from a local `node_modules/.bin` directory or from the
  `npm` cache. Any packages necessary to run the command will be
  automatically downloaded. [Read](https://www.npmjs.com/package/npx)
  about it, or just try some commands:
  ```sh
  meteor npx cowsay mooooo
  meteor npx uuid
  meteor npx nyancat
  meteor npx yarn
  ```

* The `meteor debug` command has been superseded by the more flexible
  `--inspect` and `--inspect-brk` command-line flags, which work for any
  `run`, `test`, or `test-packages` command.

  The syntax of these flags is the same as the equivalent Node.js
  [flags](https://nodejs.org/en/docs/inspector/#command-line-options),
  with two notable differences:

    * The flags affect the server process spawned by the build process,
      rather than affecting the build process itself.

    * The `--inspect-brk` flag causes the server process to pause just after
      server code has loaded but before it begins to execute, giving the
      developer a chance to set breakpoints in server code.

  [Feature Request #194](https://github.com/meteor/meteor-feature-requests/issues/194)

* On Windows, Meteor can now be installed or reinstalled from scratch
  using the command `choco install meteor`, using the
  [Chocolatey](https://chocolatey.org/) package manager. This method of
  installation replaces the old `InstallMeteor.exe` installer, which had a
  number of shortcomings, and will no longer be supported.

* Fresh installs of Meteor 1.6 on 64-bit Windows machines will now use
  native 64-bit Node.js binaries, rather than a 32-bit version of Node.js.
  In addition to being faster, native 64-bit support will enable Windows
  developers to debug asynchronous stack traces more easily in the new
  Node.js inspector, which is only fully supported by native 64-bit
  architectures. Note that merely running `meteor update` from a 32-bit
  version of Meteor will still install a 32-bit version of Meteor 1.6, so
  you should use `choco install meteor` to get a fresh 64-bit version.
  [PR #9218](https://github.com/meteor/meteor/pull/9218)

* To support developers running on a 32-bit OS, Meteor now supports both 32-
  and 64-bit versions of Mongo. Mongo 3.2 is the last 32-bit version available
  from Mongo. Meteor running on a 32-bit OS will use a 32-bit version of Mongo
  3.2 and 64-bit platforms will receive newer Mongo versions in future releases.
  [PR #9173](https://github.com/meteor/meteor/pull/9173)

* After several reliability improvements, native file watching has been
  un-disabled on Windows. Though native file change notifications will
  probably never work with network or shared virtual file systems (e.g.,
  NTFS or Vagrant-mounted disks), Meteor uses an efficient prioritized
  polling system as a fallback for those file systems.

* Various optimizations have reduced the on-disk size of the `meteor-tool`
  package from 545MB (1.5.2.2) to 219MB.

* The `meteor-babel` package has been upgraded to version 0.24.6, to take
  better advantage of native language features in Node 8.

* The `reify` npm package has been upgraded to version 0.12.3.

* The `meteor-promise` package has been upgraded to version 0.8.6, to
  enable better handling of `UnhandledPromiseRejectionWarning`s.

* The `node-gyp` npm package has been upgraded to version 3.6.2.

* The `node-pre-gyp` npm package has been updated to version 0.6.36.

* The `fibers` npm package has been upgraded to version 2.0.0.

* The `pathwatcher` npm package has been upgraded to version 7.1.0.

* The `http-proxy` npm package has been upgraded to version 1.16.2.

* The `semver` npm package has been upgraded to version 5.4.1.

* When running Meteor tool tests (i.e. `./meteor self-test`) during the
  course of developing Meteor itself, it is no longer necessary to
  `./meteor npm install -g phantomjs-prebuilt browserstack-webdriver`.
  These will now be installed automatically upon their use.

* You can now run `meteor test --driver-package user:package` without
  first running `meteor add user:package`.

* iOS icons and launch screens have been updated to support iOS 11
  [Issue #9196](https://github.com/meteor/meteor/issues/9196)
  [PR #9198](https://github.com/meteor/meteor/pull/9198)

## v1.5.4.2, 2018-04-02

* Node has been upgraded to version
  [4.9.0](https://nodejs.org/en/blog/release/v4.9.0/), an important
  [security release](https://nodejs.org/en/blog/vulnerability/march-2018-security-releases/).

## v1.5.4.1, 2017-12-08

* Node has been upgraded to version
  [4.8.7](https://nodejs.org/en/blog/release/v4.8.7/), an important
  [security release](https://nodejs.org/en/blog/vulnerability/december-2017-security-releases/).

## v1.5.4, 2017-11-08

* Node has been updated to version 4.8.6. This release officially
  includes our fix of a faulty backport of garbage collection-related
  logic in V8 and ends Meteor's use of a custom Node with that patch.
  In addition, it includes small OpenSSL updates as announced on the
  Node blog: https://nodejs.org/en/blog/release/v4.8.6/.
  [Issue #8648](https://github.com/meteor/meteor/issues/8648)

## v1.5.3, 2017-11-04

* Node has been upgraded to version 4.8.5, a recommended security
  release: https://nodejs.org/en/blog/release/v4.8.5/. While it was
  expected that Node 4.8.5 would also include our fix of a faulty
  backport of garbage collection-related logic in V8, the timing
  of this security release has caused that to be delayed until 4.8.6.
  Therefore, this Node still includes our patch for this issue.
  [Issue #8648](https://github.com/meteor/meteor/issues/8648)

* Various backports from Meteor 1.6, as detailed in the
  [PR for Meteor 1.5.3](https://github.com/meteor/meteor/pull/9266).
  Briefly, these involve fixes for:
    * Child imports of dynamically imported modules within packages.
      [#9182](https://github.com/meteor/meteor/issues/9182)
    * Unresolved circular dependencies.
      [#9176](https://github.com/meteor/meteor/issues/9176)
    * Windows temporary directory handling.

## v1.5.2.2, 2017-10-02

* Fixes a regression in 1.5.2.1 which resulted in the macOS firewall
  repeatedly asking to "accept incoming network connections". While the
  `node` binary in 1.5.2.1 was functionally the same as 1.5.2, it had
  been recompiled on our build farm (which re-compiles all architectures
  at the same time) to ensure compatibility with older (but still
  supported) Linux distributions. Unfortunately, macOS took issue with
  the binary having a different 'signature' (but same 'identifier') as
  one it had already seen, and refused to permanently "allow" it in the
  firewall. Our macOS `node` binaries are now signed with a certificate,
  hopefully preventing this from occurring again.
  [Issue #9139](https://github.com/meteor/meteor/issues/9139)

* Fixes a regression in `accounts-base` caused by changes to the (now
  deprecated) `connection.onReconnect` function which caused users to be
  logged out shortly after logging in.
  [Issue #9140](https://github.com/meteor/meteor/issues/9140)
  [PR #](https://github.com/meteor/meteor/pull/9148)

* [`cordova-ios`](https://github.com/apache/cordova-ios) has been updated to
  version 4.5.1, to add in iOS 11 / Xcode 9 compatibility.
  [Issue #9098](https://github.com/meteor/meteor/issues/9098)
  [Issue #9126](https://github.com/meteor/meteor/issues/9126)
  [PR #9137](https://github.com/meteor/meteor/pull/9137)

* Includes a follow-up change to the (not commonly necessary)
  `Npm.require` which ensures built-in modules are loaded first, which
  was necessary after a change in 1.5.2.1 which reduced its scope.
  This resolves "Cannot find module crypto" and similar errors.
  [Issue #9136](https://github.com/meteor/meteor/issues/9136)

* A bug that prevented building some binary npm packages on Windows has
  been fixed. [Issue #9153](https://github.com/meteor/meteor/issues/9153)

## v1.5.2.1, 2017-09-26

* Updating to Meteor 1.5.2.1 will automatically patch a security
  vulnerability in the `allow-deny` package, since `meteor-tool@1.5.2_1`
  requires `allow-deny@1.0.9` or later. If for any reason you are not
  ready or able to update to Meteor 1.5.2.1 by running `meteor update`,
  please at least run
  ```sh
  meteor update allow-deny
  ```
  instead. More details about the security vulnerability can be found on
  the Meteor forums.

* The command-line `meteor` tool no longer invokes `node` with the
  `--expose-gc` flag. Although this flag allowed the build process to be
  more aggressive about collecting garbage, it was also a source of
  problems in Meteor 1.5.2 and Node 4.8.4, from increased segmentation
  faults during (the more frequent) garbage collections to occasional
  slowness in rebuilding local packages. The flag is likely to return in
  Meteor 1.6, where it has not exhibited any of the same problems.

* Meteor now supports `.meteorignore` files, which cause the build system
  to ignore certain files and directories using the same pattern syntax as
  [`.gitignore` files](https://git-scm.com/docs/gitignore). These files
  may appear in any directory of your app or package, specifying rules for
  the directory tree below them. Of course, `.meteorignore` files are also
  fully integrated with Meteor's file watching system, so they can be
  added, removed, or modified during development.
  [Feature request #5](https://github.com/meteor/meteor-feature-requests/issues/5)

* DDP's `connection.onReconnect = func` feature has been deprecated. This
  functionality was previously supported as a way to set a function to be
  called as the first step of reconnecting. This approach has proven to be
  inflexible as only one function can be defined to be called when
  reconnecting. Meteor's accounts system was already setting an
  `onReconnect` callback to be used internally, which means anyone setting
  their own `onReconnect` callback was inadvertently overwriting code used
  internally. Moving forward the `DDP.onReconnect(callback)` method should be
  used to register callbacks to call when a connection reconnects. The
  connection that is reconnecting is passed as the only argument to
  `callback`. This is used by the accounts system to re-login on reconnects
  without interfering with other code that uses `connection.onReconnect`.
  [Issue #5665](https://github.com/meteor/meteor/issues/5665)
  [PR #9092](https://github.com/meteor/meteor/pull/9092)

* `reactive-dict` now supports `destroy`. `destroy` will clear the `ReactiveDict`s
  data and unregister the `ReactiveDict` from data migration.
  i.e. When a `ReactiveDict` is instantiated with a name on the client and the
  `reload` package is present in the project.
  [Feature Request #76](https://github.com/meteor/meteor-feature-requests/issues/76)
  [PR #9063](https://github.com/meteor/meteor/pull/9063)

* The `webapp` package has been updated to support UNIX domain sockets. If a
  `UNIX_SOCKET_PATH` environment variable is set with a valid
  UNIX socket file path (e.g. `UNIX_SOCKET_PATH=/tmp/socktest.sock`), Meteor's
  HTTP server will use that socket file for inter-process communication,
  instead of TCP. This can be useful in cases like using Nginx to proxy
  requests back to an internal Meteor application. Leveraging UNIX domain
  sockets for inter-process communication reduces the sometimes unnecessary
  overhead required by TCP based communication.
  [Issue #7392](https://github.com/meteor/meteor/issues/7392)
  [PR #8702](https://github.com/meteor/meteor/pull/8702)

* The `fastclick` package (previously included by default in Cordova
  applications through the `mobile-experience` package) has been deprecated.
  This package is no longer maintained and has years of outstanding
  unresolved issues, some of which are impacting Meteor users. Most modern
  mobile web browsers have removed the 300ms tap delay that `fastclick` worked
  around, as long as the following `<head />` `meta` element is set (which
  is generally considered a mobile best practice regardless, and which the
  Meteor boilerplate generator already sets by default for Cordova apps):
  `<meta name="viewport" content="width=device-width">`
  If anyone is still interested in using `fastclick` with their application,
  it can be installed from npm directly (`meteor npm install --save fastclick`).
  Reference:
  [Mobile Chrome](https://developers.google.com/web/updates/2013/12/300ms-tap-delay-gone-away)
  [Mobile Safari](https://bugs.webkit.org/show_bug.cgi?id=150604)
  [PR #9039](https://github.com/meteor/meteor/pull/9039)

* Minimongo cursors are now JavaScript iterable objects and can now be iterated over
  using `for...of` loops, spread operator, `yield*`, and destructuring assignments.
  [PR #8888](https://github.com/meteor/meteor/pull/8888)

## v1.5.2, 2017-09-05

* Node 4.8.4 has been patched to include
  https://github.com/nodejs/node/pull/14829, an important PR implemented
  by our own @abernix (:tada:), which fixes a faulty backport of garbage
  collection-related logic in V8 that was causing occasional segmentation
  faults during Meteor development and testing, ever since Node 4.6.2
  (Meteor 1.4.2.3). When Node 4.8.5 is officially released with these
  changes, we will immediately publish a small follow-up release.
  [Issue #8648](https://github.com/meteor/meteor/issues/8648)

* When Meteor writes to watched files during the build process, it no
  longer relies on file watchers to detect the change and invalidate the
  optimistic file system cache, which should fix a number of problems
  related by the symptom of endless rebuilding.
  [Issue #8988](https://github.com/meteor/meteor/issues/8988)
  [Issue #8942](https://github.com/meteor/meteor/issues/8942)
  [PR #9007](https://github.com/meteor/meteor/pull/9007)

* The `cordova-lib` npm package has been updated to 7.0.1, along with
  cordova-android (6.2.3) and cordova-ios (4.4.0), and various plugins.
  [PR #8919](https://github.com/meteor/meteor/pull/8919) resolves the
  umbrella [issue #8686](https://github.com/meteor/meteor/issues/8686), as
  well as several Android build issues:
  [#8408](https://github.com/meteor/meteor/issues/8408),
  [#8424](https://github.com/meteor/meteor/issues/8424), and
  [#8464](https://github.com/meteor/meteor/issues/8464).

* The [`boilerplate-generator`](https://github.com/meteor/meteor/tree/release-1.5.2/packages/boilerplate-generator)
  package responsible for generating initial HTML documents for Meteor
  apps has been refactored by @stevenhao to avoid using the
  `spacebars`-related packages, which means it is now possible to remove
  Blaze as a dependency from the server as well as the client.
  [PR #8820](https://github.com/meteor/meteor/pull/8820)

* The `meteor-babel` package has been upgraded to version 0.23.1.

* The `reify` npm package has been upgraded to version 0.12.0, which
  includes a minor breaking
  [change](https://github.com/benjamn/reify/commit/8defc645e556429283e0b522fd3afababf6525ea)
  that correctly skips exports named `default` in `export * from "module"`
  declarations. If you have any wrapper modules that re-export another
  module's exports using `export * from "./wrapped/module"`, and the
  wrapped module has a `default` export that you want to be included, you
  should now explicitly re-export `default` using a second declaration:
  ```js
  export * from "./wrapped/module";
  export { default } "./wrapped/module";
  ```

* The `meteor-promise` package has been upgraded to version 0.8.5,
  and the `promise` polyfill package has been upgraded to 8.0.1.

* The `semver` npm package has been upgraded to version 5.3.0.
  [PR #8859](https://github.com/meteor/meteor/pull/8859)

* The `faye-websocket` npm package has been upgraded to version 0.11.1,
  and its dependency `websocket-driver` has been upgraded to a version
  containing [this fix](https://github.com/faye/websocket-driver-node/issues/21),
  thanks to [@sdarnell](https://github.com/sdarnell).
  [meteor-feature-requests#160](https://github.com/meteor/meteor-feature-requests/issues/160)

* The `uglify-js` npm package has been upgraded to version 3.0.28.

* Thanks to PRs [#8960](https://github.com/meteor/meteor/pull/8960) and
  [#9018](https://github.com/meteor/meteor/pull/9018) by @GeoffreyBooth, a
  [`coffeescript-compiler`](https://github.com/meteor/meteor/tree/release-1.5.2/packages/non-core/coffeescript-compiler)
  package has been extracted from the `coffeescript` package, similar to
  how the `babel-compiler` package is separate from the `ecmascript`
  package, so that other packages (such as
  [`vue-coffee`](https://github.com/meteor-vue/vue-meteor/tree/master/packages/vue-coffee))
  can make use of `coffeescript-compiler`. All `coffeescript`-related
  packages have been moved to
  [`packages/non-core`](https://github.com/meteor/meteor/tree/release-1.5.2/packages/non-core),
  so that they can be published independently from Meteor releases.

* `meteor list --tree` can now be used to list all transitive package
  dependencies (and versions) in an application. Weakly referenced dependencies
  can also be listed by using the `--weak` option. For more information, run
  `meteor help list`.
  [PR #8936](https://github.com/meteor/meteor/pull/8936)

* The `star.json` manifest created within the root of a `meteor build` bundle
  will now contain `nodeVersion` and `npmVersion` which will specify the exact
  versions of Node.js and npm (respectively) which the Meteor release was
  bundled with.  The `.node_version.txt` file will still be written into the
  root of the bundle, but it may be deprecated in a future version of Meteor.
  [PR #8956](https://github.com/meteor/meteor/pull/8956)

* A new package called `mongo-dev-server` has been created and wired into
  `mongo` as a dependency. As long as this package is included in a Meteor
  application (which it is by default since all new Meteor apps have `mongo`
  as a dependency), a local development MongoDB server is started alongside
  the application. This package was created to provide a way to disable the
  local development Mongo server, when `mongo` isn't needed (e.g. when using
  Meteor as a build system only). If an application has no dependency on
  `mongo`, the `mongo-dev-server` package is not added, which means no local
  development Mongo server is started.
  [Feature Request #31](https://github.com/meteor/meteor-feature-requests/issues/31)
  [PR #8853](https://github.com/meteor/meteor/pull/8853)

* `Accounts.config` no longer mistakenly allows tokens to expire when
  the `loginExpirationInDays` option is set to `null`.
  [Issue #5121](https://github.com/meteor/meteor/issues/5121)
  [PR #8917](https://github.com/meteor/meteor/pull/8917)

* The `"env"` field is now supported in `.babelrc` files.
  [PR #8963](https://github.com/meteor/meteor/pull/8963)

* Files contained by `client/compatibility/` directories or added with
  `api.addFiles(files, ..., { bare: true })` are now evaluated before
  importing modules with `require`, which may be a breaking change if you
  depend on the interleaving of `bare` files with eager module evaluation.
  [PR #8972](https://github.com/meteor/meteor/pull/8972)

* When `meteor test-packages` runs in a browser, uncaught exceptions will
  now be displayed above the test results, along with the usual summary of
  test failures, in case those uncaught errors have something to do with
  later test failures.
  [Issue #4979](https://github.com/meteor/meteor/issues/4979)
  [PR #9034](https://github.com/meteor/meteor/pull/9034)

## v1.5.1, 2017-07-12

* Node has been upgraded to version 4.8.4.

* A new core Meteor package called `server-render` provides generic
  support for server-side rendering of HTML, as described in the package's
  [`README.md`](https://github.com/meteor/meteor/blob/release-1.5.1/packages/server-render/README.md).
  [PR #8841](https://github.com/meteor/meteor/pull/8841)

* To reduce the total number of file descriptors held open by the Meteor
  build system, native file watchers will now be started only for files
  that have changed at least once. This new policy means you may have to
  [wait up to 5000ms](https://github.com/meteor/meteor/blob/6bde360b9c075f1c78c3850eadbdfa7fe271f396/tools/fs/safe-watcher.js#L20-L21)
  for changes to be detected when you first edit a file, but thereafter
  changes will be detected instantaneously. In return for that small
  initial waiting time, the number of open file descriptors will now be
  bounded roughly by the number of files you are actively editing, rather
  than the number of files involved in the build (often thousands), which
  should help with issues like
  [#8648](https://github.com/meteor/meteor/issues/8648). If you need to
  disable the new behavior for any reason, simply set the
  `METEOR_WATCH_PRIORITIZE_CHANGED` environment variable to `"false"`, as
  explained in [PR #8866](https://github.com/meteor/meteor/pull/8866).

* All `observe` and `observeChanges` callbacks are now bound using
  `Meteor.bindEnvironment`.  The same `EnvironmentVariable`s that were
  present when `observe` or `observeChanges` was called are now available
  inside the callbacks. [PR #8734](https://github.com/meteor/meteor/pull/8734)

* A subscription's `onReady` is now fired again during a re-subscription, even
  if the subscription has the same arguments.  Previously, when subscribing
  to a publication the `onReady` would have only been called if the arguments
  were different, creating a confusing difference in functionality.  This may be
  breaking behavior if an app uses the firing of `onReady` as an assumption
  that the data was just received from the server.  If such functionality is
  still necessary, consider using
  [`observe`](https://docs.meteor.com/api/collections.html#Mongo-Cursor-observe)
  or
  [`observeChanges`](https://docs.meteor.com/api/collections.html#Mongo-Cursor-observeChanges)
  [PR #8754](https://github.com/meteor/meteor/pull/8754)
  [Issue #1173](https://github.com/meteor/meteor/issues/1173)

* The `minimongo` and `mongo` packages are now compliant with the upsert behavior
  of MongoDB 2.6 and higher. **As a result support for MongoDB 2.4 has been dropped.**
  This mainly changes the effect of the selector on newly inserted documents.
  [PR #8815](https://github.com/meteor/meteor/pull/8815)

* `reactive-dict` now supports setting initial data when defining a named
  `ReactiveDict`. No longer run migration logic when used on the server,
  this is to prevent duplicate name error on reloads. Initial data is now
  properly serialized.

* `accounts-password` now uses `example.com` as a default "from" address instead
  of `meteor.com`. This change could break account-related e-mail notifications
  (forgot password, activation, etc.) for applications which do not properly
  configure a "from" domain since e-mail providers will often reject mail sent
  from `example.com`. Ensure that `Accounts.emailTemplates.from` is set to a
  proper domain in all applications.
  [PR #8760](https://github.com/meteor/meteor/issues/8760)

* The `accounts-facebook` and `facebook-oauth` packages have been updated to
  use the v2.9 of the Facebook Graph API for the Login Dialog since the v2.2
  version will be deprecated by Facebook in July.  There shouldn't be a problem
  regardless since Facebook simply rolls over to the next active version
  (v2.3, in this case) however this should assist in avoiding deprecation
  warnings and should enable any new functionality which has become available.
  [PR #8858](https://github.com/meteor/meteor/pull/8858)

* Add `DDP._CurrentPublicationInvocation` and `DDP._CurrentMethodInvocation`.
  `DDP._CurrentInvocation` remains for backwards-compatibility. This change
  allows method calls from publications to inherit the `connection` from the
  the publication which called the method.
  [PR #8629](https://github.com/meteor/meteor/pull/8629)

  > Note: If you're calling methods from publications that are using `this.connection`
  > to see if the method was called from server code or not. These checks will now
  > be more restrictive because `this.connection` will now be available when a
  > method is called from a publication.

* Fix issue with publications temporarily having `DDP._CurrentInvocation` set on
  re-run after a user logged in.  This is now provided through
  `DDP._CurrentPublicationInvocation` at all times inside a publication,
  as described above.
  [PR #8031](https://github.com/meteor/meteor/pull/8031)
  [PR #8629](https://github.com/meteor/meteor/pull/8629)

* `Meteor.userId()` and `Meteor.user()` can now be used in both method calls and
  publications.
  [PR #8629](https://github.com/meteor/meteor/pull/8629)

* `this.onStop` callbacks in publications are now run with the publication's
  context and with its `EnvironmentVariable`s bound.
  [PR #8629](https://github.com/meteor/meteor/pull/8629)

* The `minifier-js` package will now replace `process.env.NODE_ENV` with
  its string value (or `"development"` if unspecified).

* The `meteor-babel` npm package has been upgraded to version 0.22.0.

* The `reify` npm package has been upgraded to version 0.11.24.

* The `uglify-js` npm package has been upgraded to version 3.0.18.

* Illegal characters in paths written in build output directories will now
  be replaced with `_`s rather than removed, so that file and directory
  names consisting of only illegal characters do not become empty
  strings. [PR #8765](https://github.com/meteor/meteor/pull/8765).

* Additional "extra" packages (packages that aren't saved in `.meteor/packages`)
  can be included temporarily using the `--extra-packages`
  option.  For example: `meteor run --extra-packages bundle-visualizer`.
  Both `meteor test` and `meteor test-packages` also support the
  `--extra-packages` option and commas separate multiple package names.
  [PR #8769](https://github.com/meteor/meteor/pull/8769)

  > Note: Packages specified using the `--extra-packages` option override
  > version constraints from `.meteor/packages`.

* The `coffeescript` package has been updated to use CoffeeScript version
  1.12.6. [PR #8777](https://github.com/meteor/meteor/pull/8777)

* It's now possible to pipe a series of statements to `meteor shell`,
  whereas previously the input had to be an expression; for example:
  ```sh
  > echo 'import pkg from "babel-runtime/package.json";
  quote> pkg.version' |
  pipe> meteor shell
  "6.23.0"
  ```
  [Issue #8823](https://github.com/meteor/meteor/issues/8823)
  [PR #8833](https://github.com/meteor/meteor/pull/8833)

* Any `Error` thrown by a DDP method with the `error.isClientSafe`
  property set to `true` will now be serialized and displayed to the
  client, whereas previously only `Meteor.Error` objects were considered
  client-safe. [PR #8756](https://github.com/meteor/meteor/pull/8756)

## v1.5, 2017-05-30

* The `meteor-base` package implies a new `dynamic-import` package, which
  provides runtime support for [the proposed ECMAScript dynamic
  `import(...)` syntax](https://github.com/tc39/proposal-dynamic-import),
  enabling asynchronous module fetching or "code splitting." If your app
  does not use the `meteor-base` package, you can use the package by
  simply running `meteor add dynamic-import`. See this [blog
  post](https://blog.meteor.com/meteor-1-5-react-loadable-f029a320e59c)
  and [PR #8327](https://github.com/meteor/meteor/pull/8327) for more
  information about how dynamic `import(...)` works in Meteor, and how to
  use it in your applications.

* The `ecmascript-runtime` package, which provides polyfills for various
  new ECMAScript runtime APIs and language features, has been split into
  `ecmascript-runtime-client` and `ecmascript-runtime-server`, to reflect
  the different needs of browsers versus Node 4. The client runtime now
  relies on the `core-js` library found in the `node_modules` directory of
  the application, rather than a private duplicate installed via
  `Npm.depends`. This is unlikely to be a disruptive change for most
  developers, since the `babel-runtime` npm package is expected to be
  installed, and `core-js` is a dependency of `babel-runtime`, so
  `node_modules/core-js` should already be present. If that's not the
  case, just run `meteor npm install --save core-js` to install it.

* The `npm` npm package has been upgraded to version 4.6.1.

* The `meteor-babel` npm package has been upgraded to version 0.21.4,
  enabling the latest Reify compiler and the transform-class-properties
  plugin, among other improvements.

* The `reify` npm package has been upgraded to version 0.11.21, fixing
  [issue #8595](https://github.com/meteor/meteor/issues/8595) and
  improving compilation and runtime performance.

> Note: With this version of Reify, `import` declarations are compiled to
`module.watch(require(id), ...)` instead of `module.importSync(id, ...)`
> or the older `module.import(id, ...)`. The behavior of the compiled code
> should be the same as before, but the details seemed different enough to
> warrant a note.

* The `install` npm package has been upgraded to version 0.10.1.

* The `meteor-promise` npm package has been upgraded to version 0.8.4.

* The `uglify-js` npm package has been upgraded to version 3.0.13, fixing
  [#8704](https://github.com/meteor/meteor/issues/8704).

* If you're using the `standard-minifier-js` Meteor package, as most
  Meteor developers do, it will now produce a detailed analysis of package
  and module sizes within your production `.js` bundle whenever you run
  `meteor build` or `meteor run --production`. These data are served by
  the application web server at the same URL as the minified `.js` bundle,
  except with a `.stats.json` file extension instead of `.js`. If you're
  using a different minifier plugin, and would like to support similar
  functionality, refer to
  [these](https://github.com/meteor/meteor/pull/8327/commits/084801237a8c288d99ec82b0fbc1c76bdf1aab16)
  [commits](https://github.com/meteor/meteor/pull/8327/commits/1c8bc7353e9a8d526880634a58c506b423c4a55e)
  for inspiration.

* To visualize the bundle size data produced by `standard-minifier-js`,
  run `meteor add bundle-visualizer` and then start your development
  server in production mode with `meteor run --production`. Be sure to
  remove the `bundle-visualizer` package before actually deploying your
  app, or the visualization will be displayed to your users.

* If you've been developing an app with multiple versions of Meteor, or
  testing with beta versions, and you haven't recently run `meteor reset`,
  your `.meteor/local/bundler-cache` directory may have become quite
  large. This is just a friendly reminder that this directory is perfectly
  safe to delete, and Meteor will repopulate it with only the most recent
  cached bundles.

* Apps created with `meteor create --bare` now use the `static-html`
  package for processing `.html` files instead of `blaze-html-templates`,
  to avoid large unnecessary dependencies like the `jquery` package.

* Babel plugins now receive file paths without leading `/` characters,
  which should prevent confusion about whether the path should be treated
  as absolute. [PR #8610](https://github.com/meteor/meteor/pull/8610)

* It is now possible to override the Cordova iOS and/or Android
  compatibility version by setting the `METEOR_CORDOVA_COMPAT_VERSION_IOS`
  and/or `METEOR_CORDOVA_COMPAT_VERSION_ANDROID` environment variables.
  [PR #8581](https://github.com/meteor/meteor/pull/8581)

* Modules in `node_modules` directories will no longer automatically have
  access to the `Buffer` polyfill on the client, since that polyfill
  contributed more than 22KB of minified JavaScript to the client bundle,
  and was rarely used. If you really need the Buffer API on the client,
  you should now obtain it explicitly with `require("buffer").Buffer`.
  [Issue #8645](https://github.com/meteor/meteor/issues/8645).

* Packages in `node_modules` directories are now considered non-portable
  (and thus may be automatically rebuilt for the current architecture), if
  their `package.json` files contain any of the following install hooks:
  `install`, `preinstall`, or `postinstall`. Previously, a package was
  considered non-portable only if it contained any `.node` binary modules.
  [Issue #8225](https://github.com/meteor/meteor/issues/8225)

## v1.4.4.6, 2018-04-02

* Node has been upgraded to version
  [4.9.0](https://nodejs.org/en/blog/release/v4.9.0/), an important
  [security release](https://nodejs.org/en/blog/vulnerability/march-2018-security-releases/).
  The Node v4.x release line will exit the Node.js Foundation's
  [long-term support (LTS) status](https://github.com/nodejs/LTS) on April 30,
    2018. We strongly advise updating to a version of Meteor using a newer
          version of Node which is still under LTS status, such as Meteor 1.6.x
          which uses Node 8.x.

* The `npm` package has been upgraded to version
  [4.6.1](https://github.com/npm/npm/releases/tag/v4.6.1).

## v1.4.4.5, 2017-12-08

* Node has been upgraded to version
  [4.8.7](https://nodejs.org/en/blog/release/v4.8.7/), an important
  [security release](https://nodejs.org/en/blog/vulnerability/december-2017-security-releases/).

## v1.4.4.4, 2017-09-26

* Updating to Meteor 1.4.4.4 will automatically patch a security
  vulnerability in the `allow-deny` package, since `meteor-tool@1.4.4_4`
  requires `allow-deny@1.0.9` or later. If for any reason you are not
  ready or able to update to Meteor 1.4.4.4 by running `meteor update`,
  please at least run
  ```sh
  meteor update allow-deny
  ```
  instead. More details about the security vulnerability can be found on
  the Meteor forums.

## v1.4.4.3, 2017-05-22

* Node has been upgraded to version 4.8.3.

* A bug in checking body lengths of HTTP responses that was affecting
  Galaxy deploys has been fixed.
  [PR #8709](https://github.com/meteor/meteor/pull/8709).

## v1.4.4.2, 2017-05-02

* Node has been upgraded to version 4.8.2.

* The `npm` npm package has been upgraded to version 4.5.0.
  Note that when using npm `scripts` there has been a change regarding
  what happens when `SIGINT` (Ctrl-C) is received.  Read more
  [here](https://github.com/npm/npm/releases/tag/v4.5.0).

* Fix a regression which prevented us from displaying a helpful banner when
  running `meteor debug` because of a change in Node.js.

* Update `node-inspector` npm to 1.1.1, fixing a problem encountered when trying
  to press "Enter" in the inspector console.
  [Issue #8469](https://github.com/meteor/meteor/issues/8469)

* The `email` package has had its `mailcomposer` npm package swapped with
  a Node 4 fork of `nodemailer` due to its ability to support connection pooling
  in a similar fashion as the original `mailcomposer`.
  [Issue #8591](https://github.com/meteor/meteor/issues/8591)
  [PR #8605](https://github.com/meteor/meteor/pull/8605)

  > Note: The `MAIL_URL` should be configured with a scheme which matches the
  > protocol desired by your e-mail vendor/mail-transport agent.  For
  > encrypted connections (typically listening on port 465), this means
  > using `smtps://`.  Unencrypted connections or those secured through
  > a `STARTTLS` connection upgrade (typically using port 587 and sometimes
  > port 25) should continue to use `smtp://`.  TLS/SSL will be automatically
  > enabled if the mail provider supports it.

* A new `Tracker.inFlush()` has been added to provide a global Tracker
  "flushing" state.
  [PR #8565](https://github.com/meteor/meteor/pull/8565).

* The `meteor-babel` npm package has been upgraded to version 0.20.1, and
  the `reify` npm package has been upgraded to version 0.7.4, fixing
  [issue #8595](https://github.com/meteor/meteor/issues/8595).
  (This was fixed between full Meteor releases, but is being mentioned here.)

## v1.4.4.1, 2017-04-07

* A change in Meteor 1.4.4 to remove "garbage" directories asynchronously
  in `files.renameDirAlmostAtomically` had unintended consequences for
  rebuilding some npm packages, so that change was reverted, and those
  directories are now removed before `files.renameDirAlmostAtomically`
  returns. [PR #8574](https://github.com/meteor/meteor/pull/8574)

## v1.4.4, 2017-04-07

* Node has been upgraded to version 4.8.1.

* The `npm` npm package has been upgraded to version 4.4.4.
  It should be noted that this version reduces extra noise
  previously included in some npm errors.

* The `node-gyp` npm package has been upgraded to 3.6.0 which
  adds support for VS2017 on Windows.

* The `node-pre-gyp` npm package has been updated to 0.6.34.

* Thanks to the outstanding efforts of @sethmurphy18, the `minifier-js`
  package now uses [Babili](https://github.com/babel/babili) instead of
  [UglifyJS](https://github.com/mishoo/UglifyJS2), resolving numerous
  long-standing bugs due to UglifyJS's poor support for ES2015+ syntax.
  [Issue #8378](https://github.com/meteor/meteor/issues/8378)
  [PR #8397](https://github.com/meteor/meteor/pull/8397)

* The `meteor-babel` npm package has been upgraded to version 0.19.1, and
  `reify` has been upgraded to version 0.6.6, fixing several subtle bugs
  introduced by Meteor 1.4.3 (see below), including
  [issue #8461](https://github.com/meteor/meteor/issues/8461).

* The Reify module compiler is now a Babel plugin, making it possible for
  other custom Babel plugins configured in `.babelrc` or `package.json`
  files to run before Reify, fixing bugs that resulted from running Reify
  before other plugins in Meteor 1.4.3.
  [Issue #8399](https://github.com/meteor/meteor/issues/8399)
  [Issue #8422](https://github.com/meteor/meteor/issues/8422)
  [`meteor-babel` issue #13](https://github.com/meteor/babel/issues/13)

* Two new `export ... from ...` syntax extensions are now supported:
  ```js
  export * as namespace from "./module"
  export def from "./module"
  ```
  Read the ECMA262 proposals here:
    * https://github.com/leebyron/ecmascript-export-ns-from
    * https://github.com/leebyron/ecmascript-export-default-from

* When `Meteor.call` is used on the server to invoke a method that
  returns a `Promise` object, the result will no longer be the `Promise`
  object, but the resolved value of the `Promise`.
  [Issue #8367](https://github.com/meteor/meteor/issues/8367)

> Note: if you actually want a `Promise` when calling `Meteor.call` or
`Meteor.apply` on the server, use `Meteor.callAsync` and/or
`Meteor.applyAsync` instead.
[Issue #8367](https://github.com/meteor/meteor/issues/8367),
https://github.com/meteor/meteor/commit/0cbd25111d1249a61ca7adce23fad5215408c821

* The `mailcomposer` and `smtp-connection` npms have been updated to resolve an
  issue with the encoding of long header lines.
  [Issue #8425](https://github.com/meteor/meteor/issues/8425)
  [PR #8495](https://github.com/meteor/meteor/pull/8495)

* `Accounts.config` now supports an `ambiguousErrorMessages` option which
  enabled generalization of messages produced by the `accounts-*` packages.
  [PR #8520](https://github.com/meteor/meteor/pull/8520)

* A bug which caused account enrollment tokens to be deleted too soon was fixed.
  [Issue #8218](https://github.com/meteor/meteor/issues/8218)
  [PR #8474](https://github.com/meteor/meteor/pull/8474)

* On Windows, bundles built during `meteor build` or `meteor deploy` will
  maintain the executable bit for commands installed in the
  `node_modules\.bin` directory.
  [PR #8503](https://github.com/meteor/meteor/pull/8503)

* On Windows, the upgrades to Node.js, `npm` and `mongodb` are now in-sync with
  other archs again after being mistakenly overlooked in 1.4.3.2.  An admin
  script enhancement has been applied to prevent this from happening again.
  [PR #8505](https://github.com/meteor/meteor/pull/8505)

## v1.4.3.2, 2017-03-14

* Node has been upgraded to version 4.8.0.

* The `npm` npm package has been upgraded to version 4.3.0.

* The `node-gyp` npm package has been upgraded to 3.5.0.

* The `node-pre-gyp` npm package has been updated to 0.6.33.

* The bundled version of MongoDB used by `meteor run` in development
  has been upgraded to 3.2.12.

* The `mongodb` npm package used by the `npm-mongo` Meteor package has
  been updated to version 2.2.24.
  [PR #8453](https://github.com/meteor/meteor/pull/8453)
  [Issue #8449](https://github.com/meteor/meteor/issues/8449)

* The `check` package has had its copy of `jQuery.isPlainObject`
  updated to a newer implementation to resolve an issue where the
  `nodeType` property of an object couldn't be checked, fixing
  [#7354](https://github.com/meteor/meteor/issues/7354).

* The `standard-minifier-js` and `minifier-js` packages now have improved
  error capturing to provide more information on otherwise unhelpful errors
  thrown when UglifyJS encounters ECMAScript grammar it is not familiar with.
  [#8414](https://github.com/meteor/meteor/pull/8414)

* Similar in behavior to `Meteor.loggingIn()`, `accounts-base` now offers a
  reactive `Meteor.loggingOut()` method (and related Blaze helpers,
  `loggingOut` and `loggingInOrOut`).
  [PR #8271](https://github.com/meteor/meteor/pull/8271)
  [Issue #1331](https://github.com/meteor/meteor/issues/1331)
  [Issue #769](https://github.com/meteor/meteor/issues/769)

* Using `length` as a selector field name and with a `Number` as a value
  in a `Mongo.Collection` transformation will no longer cause odd results.
  [#8329](https://github.com/meteor/meteor/issues/8329).

* `observe-sequence` (and thus Blaze) now properly supports `Array`s which were
  created in a vm or across frame boundaries, even if they were sub-classed.
  [Issue #8160](https://github.com/meteor/meteor/issues/8160)
  [PR #8401](https://github.com/meteor/meteor/pull/8401)

* Minimongo now supports `$bitsAllClear`, `$bitsAllSet`, `$bitsAnySet` and
  `$bitsAnyClear`.
  [#8350](https://github.com/meteor/meteor/pull/8350)

* A new [Development.md](DEVELOPMENT.md) document has been created to provide
  an easier path for developers looking to make contributions to Meteor Core
  (that is, the `meteor` tool itself) along with plenty of helpful reminders
  for those that have already done so!
  [#8267](https://github.com/meteor/meteor/pull/8267)

* The suggestion to add a `{oauth-service}-config-ui` package will no longer be
  made on the console if `service-configuration` package is already installed.
  [Issue #8366](https://github.com/meteor/meteor/issues/8366)
  [PR #8429](https://github.com/meteor/meteor/pull/8429)

* `Meteor.apply`'s `throwStubExceptions` option is now properly documented in
  the documentation whereas it was previously only mentioned in the Guide.
  [Issue #8435](https://github.com/meteor/meteor/issues/8435)
  [PR #8443](https://github.com/meteor/meteor/pull/8443)

* `DDPRateLimiter.addRule` now accepts a callback which will be executed after
  a rule is executed, allowing additional actions to be taken if necessary.
  [Issue #5541](https://github.com/meteor/meteor/issues/5541)
  [PR #8237](https://github.com/meteor/meteor/pull/8237)

* `jquery` is no longer a dependency of the `http` package.
  [#8389](https://github.com/meteor/meteor/pull/8389)

* `jquery` is no longer in the default package list after running
  `meteor create`, however is still available thanks to `blaze-html-templates`.
  If you still require jQuery, the recommended approach is to install it from
  npm with `meteor npm install --save jquery` and then `import`-ing it into your
  application.
  [#8388](https://github.com/meteor/meteor/pull/8388)

* The `shell-server` package (i.e. `meteor shell`) has been updated to more
  gracefully handle recoverable errors (such as `SyntaxError`s) in the same
  fashion as the Node REPL.
  [Issue #8290](https://github.com/meteor/meteor/issues/8290)
  [PR #8446](https://github.com/meteor/meteor/pull/8446)

* The `webapp` package now reveals a `WebApp.connectApp` to make it easier to
  provide custom error middleware.
  [#8403](https://github.com/meteor/meteor/pull/8403)

* The `meteor update --all-packages` command has been properly documented in
  command-line help (i.e. `meteor update --help`).
  [PR #8431](https://github.com/meteor/meteor/pull/8431)
  [Issue #8154](https://github.com/meteor/meteor/issues/8154)

* Syntax errors encountered while scanning `package.json` files for binary
  dependencies are now safely and silently ignored.
  [Issue #8427](https://github.com/meteor/meteor/issues/8427)
  [PR #8468](https://github.com/meteor/meteor/pull/8468)

## v1.4.3.1, 2017-02-14

* The `meteor-babel` npm package has been upgraded to version 0.14.4,
  fixing [#8349](https://github.com/meteor/meteor/issues/8349).

* The `reify` npm package has been upgraded to version 0.4.9.

* Partial `npm-shrinkwrap.json` files are now disregarded when
  (re)installing npm dependencies of Meteor packages, fixing
  [#8349](https://github.com/meteor/meteor/issues/8349). Further
  discussion of the new `npm` behavior can be found
  [here](https://github.com/npm/npm/blob/latest/CHANGELOG.md#no-more-partial-shrinkwraps-breaking).

## v1.4.3, 2017-02-13

* Versions of Meteor [core
  packages](https://github.com/meteor/meteor/tree/release-1.4.3/packages)
  are once again constrained by the current Meteor release.

> Before Meteor 1.4, the current release dictated the exact version of
> every installed core package, which meant newer core packages could not
> be installed without publishing a new Meteor release. In order to
> support incremental development of core packages, Meteor 1.4 removed all
> release-based constraints on core package versions
([#7084](https://github.com/meteor/meteor/pull/7084)). Now, in Meteor
> 1.4.3, core package versions must remain patch-compatible with the
> versions they had when the Meteor release was published. This middle
> ground restores meaning to Meteor releases, yet still permits patch
> updates to core packages.

* The `cordova-lib` npm package has been updated to 6.4.0, along with
  cordova-android (6.1.1) and cordova-ios (4.3.0), and various plugins.
  [#8239](https://github.com/meteor/meteor/pull/8239)

* The `coffeescript` Meteor package has been moved from
  `packages/coffeescript` to `packages/non-core/coffeescript`, so that it
  will not be subject to the constraints described above.

* CoffeeScript source maps should be now be working properly in development.
  [#8298](https://github.com/meteor/meteor/pull/8298)

* The individual account "service" packages (`facebook`, `google`, `twitter`,
  `github`, `meteor-developer`, `meetup` and `weibo`) have been split into:
    - `<service>-oauth` (which interfaces with the `<service>` directly) and
    - `<service>-config-ui` (the Blaze configuration templates for `accounts-ui`)

  This means you can now use `accounts-<service>` without needing Blaze.

  If you are using `accounts-ui` and `accounts-<service>`, you will probably
  need to install the `<service>-config-ui` package if you want to configure it
  using the Accounts UI.

    - [Issue #7715](https://github.com/meteor/meteor/issues/7715)
    - [PR(`facebook`) #7728](https://github.com/meteor/meteor/pull/7728)
    - [PR(`google`) #8275](https://github.com/meteor/meteor/pull/8275)
    - [PR(`twitter`) #8283](https://github.com/meteor/meteor/pull/8283)
    - [PR(`github`) #8303](https://github.com/meteor/meteor/pull/8303)
    - [PR(`meteor-developer`) #8305](https://github.com/meteor/meteor/pull/8305)
    - [PR(`meetup`) #8321](https://github.com/meteor/meteor/pull/8321)
    - [PR(`weibo`) #8302](https://github.com/meteor/meteor/pull/8302)

* The `url` and `http` packages now encode to a less error-prone
  format which more closely resembles that used by PHP, Ruby, `jQuery.param`
  and others. `Object`s and `Array`s can now be encoded, however, if you have
  previously relied on `Array`s passed as `params` being simply `join`-ed with
  commas, you may need to adjust your `HTTP.call` implementations.
  [#8261](https://github.com/meteor/meteor/pull/8261) and
  [#8342](https://github.com/meteor/meteor/pull/8342).

* The `npm` npm package is still at version 4.1.2 (as it was when Meteor
  1.4.3 was originally published), even though `npm` was downgraded to
  3.10.9 in Meteor 1.4.2.7.

* The `meteor-babel` npm package has been upgraded to version 0.14.3,
  fixing [#8021](https://github.com/meteor/meteor/issues/8021) and
  [#7662](https://github.com/meteor/meteor/issues/7662).

* The `reify` npm package has been upgraded to 0.4.7.

* Added support for frame-ancestors CSP option in browser-policy.
  [#7970](https://github.com/meteor/meteor/pull/7970)

* You can now use autoprefixer with stylus files added via packages.
  [#7727](https://github.com/meteor/meteor/pull/7727)

* Restored [#8213](https://github.com/meteor/meteor/pull/8213)
  after those changes were reverted in
  [v1.4.2.5](https://github.com/meteor/meteor/blob/devel/History.md#v1425).

* npm dependencies of Meteor packages will now be automatically rebuilt if
  the npm package's `package.json` file has "scripts" section containing a
  `preinstall`, `install`, or `postinstall` command, as well as when the
  npm package contains any `.node` files. Discussion
  [here](https://github.com/meteor/meteor/issues/8225#issuecomment-275044900).

* The `meteor create` command now runs `meteor npm install` automatically
  to install dependencies specified in the default `package.json` file.
  [#8108](https://github.com/meteor/meteor/pull/8108)

## v1.4.2.7, 2017-02-13

* The `npm` npm package has been *downgraded* from version 4.1.2 back to
  version 3.10.9, reverting the upgrade in Meteor 1.4.2.4.

## v1.4.2.6, 2017-02-08

* Fixed a critical [bug](https://github.com/meteor/meteor/issues/8325)
  that was introduced by the fix for
  [Issue #8136](https://github.com/meteor/meteor/issues/8136), which
  caused some npm packages in nested `node_modules` directories to be
  omitted from bundles produced by `meteor build` and `meteor deploy`.

## v1.4.2.5, 2017-02-03

* Reverted [#8213](https://github.com/meteor/meteor/pull/8213) as the
  change was deemed too significant for this release.

> Note: The decision to revert the above change was made late in the
> Meteor 1.4.2.4 release process, before it was ever recommended but too
> late in the process to avoid the additional increment of the version number.
> See [#8311](https://github.com/meteor/meteor/pull/8311) for additional
> information. This change will still be released in an upcoming version
> of Meteor with a more seamless upgrade.

## v1.4.2.4, 2017-02-02

* Node has been upgraded to version 4.7.3.

* The `npm` npm package has been upgraded from version 3.10.9 to 4.1.2.

> Note: This change was later deemed too substantial for a point release
> and was reverted in Meteor 1.4.2.7.

* Fix for [Issue #8136](https://github.com/meteor/meteor/issues/8136).

* Fix for [Issue #8222](https://github.com/meteor/meteor/issues/8222).

* Fix for [Issue #7849](https://github.com/meteor/meteor/issues/7849).

* The version of 7-zip included in the Windows dev bundle has been
  upgraded from 1602 to 1604 in an attempt to mitigate
  [Issue #7688](https://github.com/meteor/meteor/issues/7688).

* The `"main"` field of `package.json` modules will no longer be
  overwritten with the value of the optional `"browser"` field, now that
  the `install` npm package can make sense of the `"browser"` field at
  runtime. If you experience module resolution failures on the client
  after updating Meteor, make sure you've updated the `modules-runtime`
  Meteor package to at least version 0.7.8.
  [#8213](https://github.com/meteor/meteor/pull/8213)

## v1.4.2.3, 2016-11-17

* Style improvements for `meteor create --full`.
  [#8045](https://github.com/meteor/meteor/pull/8045)

> Note: Meteor 1.4.2.2 was finalized before
[#8045](https://github.com/meteor/meteor/pull/8045) was merged, but
> those changes were [deemed important
enough](https://github.com/meteor/meteor/pull/8044#issuecomment-260913739)
> to skip recommending 1.4.2.2 and instead immediately release 1.4.2.3.

## v1.4.2.2, 2016-11-15

* Node has been upgraded to version 4.6.2.

* `meteor create` now has a new `--full` option, which generates an larger app,
  demonstrating development techniques highlighted in the
  [Meteor Guide](http://guide.meteor.com)

  [Issue #6974](https://github.com/meteor/meteor/issues/6974)
  [PR #7807](https://github.com/meteor/meteor/pull/7807)

* Minimongo now supports `$min`, `$max` and partially supports `$currentDate`.

  [Issue #7857](https://github.com/meteor/meteor/issues/7857)
  [PR #7858](https://github.com/meteor/meteor/pull/7858)

* Fix for [Issue #5676](https://github.com/meteor/meteor/issues/5676)
  [PR #7968](https://github.com/meteor/meteor/pull/7968)

* It is now possible for packages to specify a *lazy* main module:
  ```js
  Package.onUse(function (api) {
    api.mainModule("client.js", "client", { lazy: true });
  });
  ```
  This means the `client.js` module will not be evaluated during app
  startup unless/until another module imports it, and will not even be
  included in the client bundle if no importing code is found. **Note 1:**
  packages with lazy main modules cannot use `api.export` to export global
  symbols to other packages/apps. **Note 2:** packages with lazy main
  modules should be restricted to Meteor 1.4.2.2 or later via
  `api.versionsFrom("1.4.2.2")`, since older versions of Meteor cannot
  import lazy main modules using `import "meteor/<package name>"` but must
  explicitly name the module: `import "meteor/<package name>/client.js"`.

## v1.4.2.1, 2016-11-08

* Installing the `babel-runtime` npm package in your application
  `node_modules` directory is now required for most Babel-transformed code
  to work, as the Meteor `babel-runtime` package no longer attempts to
  provide custom implementations of Babel helper functions. To install
  the `babel-runtime` package, simply run the command
  ```sh
  meteor npm install --save babel-runtime
  ```
  in any Meteor application directory. The Meteor `babel-runtime` package
  version has been bumped to 1.0.0 to reflect this major change.
  [#7995](https://github.com/meteor/meteor/pull/7995)

* File system operations performed by the command-line tool no longer use
  fibers unless the `METEOR_DISABLE_FS_FIBERS` environment variable is
  explicitly set to a falsy value. For larger apps, this change results in
  significant build performance improvements due to the creation of fewer
  fibers and the avoidance of unnecessary asynchronous delays.
  https://github.com/meteor/meteor/pull/7975/commits/ca4baed90ae0675e55c93976411d4ed91f12dd63

* Running Meteor as `root` is still discouraged, and results in a fatal
  error by default, but the `--allow-superuser` flag now works as claimed.
  [#7959](https://github.com/meteor/meteor/issues/7959)

* The `dev_bundle\python\python.exe` executable has been restored to the
  Windows dev bundle, which may help with `meteor npm rebuild` commands.
  [#7960](https://github.com/meteor/meteor/issues/7960)

* Changes within linked npm packages now trigger a partial rebuild,
  whereas previously (in 1.4.2) they were ignored.
  [#7978](https://github.com/meteor/meteor/issues/7978)

* Miscellaneous fixed bugs:
  [#2876](https://github.com/meteor/meteor/issues/2876)
  [#7154](https://github.com/meteor/meteor/issues/7154)
  [#7956](https://github.com/meteor/meteor/issues/7956)
  [#7974](https://github.com/meteor/meteor/issues/7974)
  [#7999](https://github.com/meteor/meteor/issues/7999)
  [#8005](https://github.com/meteor/meteor/issues/8005)
  [#8007](https://github.com/meteor/meteor/issues/8007)

## v1.4.2, 2016-10-25

* This release implements a number of rebuild performance optimizations.
  As you edit files in development, the server should restart and rebuild
  much more quickly, especially if you have many `node_modules` files.
  See https://github.com/meteor/meteor/pull/7668 for more details.

> Note: the `METEOR_PROFILE` environment variable now provides data for
> server startup time as well as build time, which should make it easier
> to tell which of your packages are responsible for slow startup times.
> Please include the output of `METEOR_PROFILE=10 meteor run` with any
> GitHub issue about rebuild performance.

* `npm` has been upgraded to version 3.10.9.

* The `cordova-lib` npm package has been updated to 6.3.1, along with
  cordova-android (5.2.2) and cordova-ios (4.2.1), and various plugins.

* The `node-pre-gyp` npm package has been updated to 0.6.30.

* The `lru-cache` npm package has been updated to 4.0.1.

* The `meteor-promise` npm package has been updated to 0.8.0 for better
  asynchronous stack traces.

* The `meteor` tool is now prevented from running as `root` as this is
  not recommended and can cause issues with permissions.  In some environments,
  (e.g. Docker), it may still be desired to run as `root` and this can be
  permitted by passing `--unsafe-perm` to the `meteor` command.
  [#7821](https://github.com/meteor/meteor/pull/7821)

* Blaze-related packages have been extracted to
  [`meteor/blaze`](https://github.com/meteor/blaze), and the main
  [`meteor/meteor`](https://github.com/meteor/meteor) repository now
  refers to them via git submodules (see
  [#7633](https://github.com/meteor/meteor/pull/7633)).
  When running `meteor` from a checkout, you must now update these
  submodules by running
  ```sh
  git submodule update --init --recursive
  ```
  in the root directory of your `meteor` checkout.

* Accounts.forgotPassword and .verifyEmail no longer throw errors if callback is provided. [Issue #5664](https://github.com/meteor/meteor/issues/5664) [Origin PR #5681](https://github.com/meteor/meteor/pull/5681) [Merged PR](https://github.com/meteor/meteor/pull/7117)

* The default content security policy (CSP) for Cordova now includes `ws:`
  and `wss:` WebSocket protocols.
  [#7774](https://github.com/meteor/meteor/pull/7774)

* `meteor npm` commands are now configured to use `dev_bundle/.npm` as the
  npm cache directory by default, which should make npm commands less
  sensitive to non-reproducible factors in the external environment.
  https://github.com/meteor/meteor/pull/7668/commits/3313180a6ff33ee63602f7592a9506012029e919

* The `meteor test` command now supports the `--no-release-check` flag.
  https://github.com/meteor/meteor/pull/7668/commits/7097f78926f331fb9e70a06300ce1711adae2850

* JavaScript module bundles on the server no longer include transitive
  `node_modules` dependencies, since those dependencies can be evaluated
  directly by Node. This optimization should improve server rebuild times
  for apps and packages with large `node_modules` directories.
  https://github.com/meteor/meteor/pull/7668/commits/03c5346873849151cecc3e00606c6e5aa13b3bbc

* The `standard-minifier-css` package now does basic caching for the
  expensive `mergeCss` function.
  https://github.com/meteor/meteor/pull/7668/commits/bfa67337dda1e90610830611fd99dcb1bd44846a

* The `coffeescript` package now natively supports `import` and `export`
  declarations. [#7818](https://github.com/meteor/meteor/pull/7818)

* Due to changes in how Cordova generates version numbers for iOS and Android
  apps, you may experience issues with apps updating on user devices.  To avoid
  this, consider managing the `buildNumber` manually using
  `App.info('buildNumber', 'XXX');` in `mobile-config.js`. There are additional
  considerations if you have been setting `android:versionCode` or
  `ios-CFBundleVersion`.  See
  [#7205](https://github.com/meteor/meteor/issues/7205) and
  [#6978](https://github.com/meteor/meteor/issues/6978) for more information.

## v1.4.1.3, 2016-10-21

* Node has been updated to version 4.6.1:
  https://nodejs.org/en/blog/release/v4.6.1/

* The `mongodb` npm package used by the `npm-mongo` Meteor package has
  been updated to version 2.2.11.
  [#7780](https://github.com/meteor/meteor/pull/7780)

* The `fibers` npm package has been upgraded to version 1.0.15.

* Running Meteor with a different `--port` will now automatically
  reconfigure the Mongo replica set when using the WiredTiger storage
  engine, instead of failing to start Mongo.
  [#7840](https://github.com/meteor/meteor/pull/7840).

* When the Meteor development server shuts down, it now attempts to kill
  the `mongod` process it spawned, in addition to killing any running
  `mongod` processes when the server first starts up.
  https://github.com/meteor/meteor/pull/7668/commits/295d3d5678228f06ee0ab6c0d60139849a0ea192

* The `meteor <command> ...` syntax will now work for any command
  installed in `dev_bundle/bin`, except for Meteor's own commands.

* Incomplete package downloads will now fail (and be retried several
  times) instead of silently succeeding, which was the cause of the
  dreaded `Error: ENOENT: no such file or directory, open... os.json`
  error. [#7806](https://github.com/meteor/meteor/issues/7806)

## v1.4.1.2, 2016-10-04

* Node has been upgraded to version 4.6.0, a recommended security release:
  https://nodejs.org/en/blog/release/v4.6.0/

* `npm` has been upgraded to version 3.10.8.

## v1.4.1.1, 2016-08-24

* Update the version of our Node MongoDB driver to 2.2.8 to fix a bug in
  reconnection logic, leading to some `update` and `remove` commands being
  treated as `insert`s. [#7594](https://github.com/meteor/meteor/issues/7594)

## v1.4.1, 2016-08-18

* Node has been upgraded to 4.5.0.

* `npm` has been upgraded to 3.10.6.

* The `meteor publish-for-arch` command is no longer necessary when
  publishing Meteor packages with binary npm dependencies. Instead, binary
  dependencies will be rebuilt automatically on the installation side.
  Meteor package authors are not responsible for failures due to compiler
  toolchain misconfiguration, and any compilation problems with the
  underlying npm packages should be taken up with the authors of those
  packages. That said, if a Meteor package author really needs or wants to
  continue using `meteor publish-for-arch`, she should publish her package
  using an older release: e.g. `meteor --release 1.4 publish`.
  [#7608](https://github.com/meteor/meteor/pull/7608)

* The `.meteor-last-rebuild-version.json` files that determine if a binary
  npm package needs to be rebuilt now include more information from the
  `process` object, namely `process.{platform,arch,versions}` instead of
  just `process.versions`. Note also that the comparison of versions now
  ignores differences in patch versions, to avoid needless rebuilds.

* The `npm-bcrypt` package now uses a pure-JavaScript implementation by
  default, but will prefer the native `bcrypt` implementation if it is
  installed in the application's `node_modules` directory. In other words,
  run `meteor install --save bcrypt` in your application if you need or
  want to use the native implementation of `bcrypt`.
  [#7595](https://github.com/meteor/meteor/pull/7595)

* After Meteor packages are downloaded from Atmosphere, they will now be
  extracted using native `tar` or `7z.exe` on Windows, instead of the
  https://www.npmjs.com/package/tar library, for a significant performance
  improvement. [#7457](https://github.com/meteor/meteor/pull/7457)

* The npm `tar` package has been upgraded to 2.2.1, though it is now only
  used as a fallback after native `tar` and/or `7z.exe`.

* The progress indicator now distinguishes between downloading,
  extracting, and loading newly-installed Meteor packages, instead of
  lumping all of that work into a "downloading" status message.

* Background Meteor updates will no longer modify the `~/.meteor/meteor`
  symbolic link (or `AppData\Local\.meteor\meteor.bat` on Windows).
  Instead, developers must explicitly type `meteor update` to begin using
  a new version of the `meteor` script.

* Password Reset tokens now expire (after 3 days by default -- can be modified via `Accounts.config({ passwordResetTokenExpirationInDays: ...}`). [PR #7534](https://github.com/meteor/meteor/pull/7534)

* The `google` package now uses the `email` scope as a mandatory field instead
  of the `profile` scope. The `profile` scope is still added by default if the
  `requestPermissions` option is not specified to maintain backward
  compatibility, but it is now possible to pass an empty array to
  `requestPermissions` in order to only request the `email` scope, which
  reduces the amount of permissions requested from the user in the Google
  popup. [PR #6975](https://github.com/meteor/meteor/pull/6975)

* Added `Facebook.handleAuthFromAccessToken` in the case where you get the FB
  accessToken in some out-of-band way. [PR #7550](https://github.com/meteor/meteor/pull/7550)

* `Accounts.onLogout` gets `{ user, connection }` context in a similar fashion
  to `Accounts.onLogin`. [Issue #7397](https://github.com/meteor/meteor/issues/7397) [PR #7433](https://github.com/meteor/meteor/pull/7433)

* The `node-gyp` and `node-pre-gyp` tools will now be installed in
  `bundle/programs/server/node_modules`, to assist with rebuilding binary
  npm packages when deploying an app to Galaxy or elsewhere.
  [#7571](https://github.com/meteor/meteor/pull/7571)

* The `standard-minifier-{js,css}` packages no longer minify .js or .css
  files on the server. [#7572](https://github.com/meteor/meteor/pull/7572)

* Multi-line input to `meteor shell`, which was broken by changes to the
  `repl` module in Node 4, works again.
  [#7562](https://github.com/meteor/meteor/pull/7562)

* The implementation of the command-line `meteor` tool now forbids
  misbehaving polyfill libraries from overwriting `global.Promise`.
  [#7569](https://github.com/meteor/meteor/pull/7569)

* The `oauth-encryption` package no longer depends on the
  `npm-node-aes-gcm` package (or any special npm packages), because the
  Node 4 `crypto` library natively supports the `aes-128-gcm` algorithm.
  [#7548](https://github.com/meteor/meteor/pull/7548)

* The server-side component of the `meteor shell` command has been moved
  into a Meteor package, so that it can be developed independently from
  the Meteor release process, thanks to version unpinning.
  [#7624](https://github.com/meteor/meteor/pull/7624)

* The `meteor shell` command now works when running `meteor test`.

* The `meteor debug` command no longer pauses at the first statement
  in the Node process, yet still reliably stops at custom breakpoints
  it encounters later.

* The `meteor-babel` package has been upgraded to 0.12.0.

* The `meteor-ecmascript-runtime` package has been upgraded to 0.2.9, to
  support several additional [stage 4
  proposals](https://github.com/meteor/ecmascript-runtime/pull/4).

* A bug that prevented @-scoped npm packages from getting bundled for
  deployed apps has been fixed.
  [#7609](https://github.com/meteor/meteor/pull/7609).

* The `meteor update` command now supports an `--all-packages` flag to
  update all packages (including indirect dependencies) to their latest
  compatible versions, similar to passing the names of all your packages
  to the `meteor update` command.
  [#7653](https://github.com/meteor/meteor/pull/7653)

* Background release updates can now be disabled by invoking either
  `meteor --no-release-check` or `METEOR_NO_RELEASE_CHECK=1 meteor`.
  [#7445](https://github.com/meteor/meteor/pull/7445)

## v1.4.0.1, 2016-07-29

* Fix issue with the 1.4 tool springboarding to older releases (see [Issue #7491](https://github.com/meteor/meteor/issues/7491))

* Fix issue with running in development on Linux 32bit [Issue #7511](https://github.com/meteor/meteor/issues/7511)

## v1.4, 2016-07-25

* Node has been upgraded to 4.4.7.

* The `meteor-babel` npm package has been upgraded to 0.11.7.

* The `reify` npm package has been upgraded to 0.3.6.

* The `bcrypt` npm package has been upgraded to 0.8.7.

* Nested `import` declarations are now enabled for package code as well as
  application code. 699cf1f38e9b2a074169515d23983f74148c7223

* Meteor has been upgraded to support Mongo 3.2 by default (the bundled version
  used by `meteor run` has been upgraded). Internally it now uses the 2.2.4
  version of the `mongodb` npm driver, and has been tested against at Mongo 3.2
  server. [Issue #6957](https://github.com/meteor/meteor/issues/6957)

  Mongo 3.2 defaults to the new WiredTiger storage engine. You can update your
  database following the instructions here:
  https://docs.mongodb.com/v3.0/release-notes/3.0-upgrade/.
  In development, you can also just use `meteor reset` to remove your old
  database, and Meteor will create a new WiredTiger database for you. The Mongo
  driver will continue to work with the old MMAPv1 storage engine however.

  The new version of the Mongo driver has been tested with MongoDB versions from
  2.6 up. Mongo 2.4 has now reached end-of-life
  (https://www.mongodb.com/support-policy), and is no longer supported.

  If you are setting `MONGO_OPLOG_URL`, especially in production, ensure you are
  passing in the `replicaSet` argument (see [#7450]
  (https://github.com/meteor/meteor/issues/7450))

* Custom Mongo options can now be specified using the
  `Mongo.setConnectionOptions(options)` API.
  [#7277](https://github.com/meteor/meteor/pull/7277)

* On the server, cursor.count() now takes a single argument `applySkipLimit`
  (see the corresponding [Mongo documentation]
  (http://mongodb.github.io/node-mongodb-native/2.1/api/Cursor.html#count))

* Fix for regression caused by #5837 which incorrectly rewrote
  network-path references (e.g. `//domain.com/image.gif`) in CSS URLs.
  [#7416](https://github.com/meteor/meteor/issues/7416)
* Added Angular2 boilerplate example [#7364](https://github.com/meteor/meteor/pull/7363)

## v1.3.5.1, 2016-07-18

* This release fixed a small bug in 1.3.5 that prevented updating apps
  whose `.meteor/release` files refer to releases no longer installed in
  `~/.meteor/packages/meteor-tool`. [576468eae8d8dd7c1fe2fa381ac51dee5cb792cd](https://github.com/meteor/meteor/commit/576468eae8d8dd7c1fe2fa381ac51dee5cb792cd)

## v1.3.5, 2016-07-16

* Failed Meteor package downloads are now automatically resumed from the
  point of failure, up to ten times, with a five-second delay between
  attempts. [#7399](https://github.com/meteor/meteor/pull/7399)

* If an app has no `package.json` file, all packages in `node_modules`
  will be built into the production bundle. In other words, make sure you
  have a `package.json` file if you want to benefit from `devDependencies`
  pruning. [7b2193188fc9e297eefc841ce6035825164f0684](https://github.com/meteor/meteor/commit/7b2193188fc9e297eefc841ce6035825164f0684)

* Binary npm dependencies of compiler plugins are now automatically
  rebuilt when Node/V8 versions change.
  [#7297](https://github.com/meteor/meteor/issues/7297)

* Because `.meteor/local` is where purely local information should be
  stored, the `.meteor/dev_bundle` link has been renamed to
  `.meteor/local/dev_bundle`.

* The `.meteor/local/dev_bundle` link now corresponds exactly to
  `.meteor/release` even when an app is using an older version of
  Meteor. d732c2e649794f350238d515153f7fb71969c526

* When recompiling binary npm packages, the `npm rebuild` command now
  receives the flags `--update-binary` and `--no-bin-links`, in addition
  to respecting the `$METEOR_NPM_REBUILD_FLAGS` environment variable.
  [#7401](https://github.com/meteor/meteor/issues/7401)

* The last solution found by the package version constraint solver is now
  stored in `.meteor/local/resolver-result-cache.json` so that it need not
  be recomputed every time Meteor starts up.

* If the `$GYP_MSVS_VERSION` environment variable is not explicitly
  provided to `meteor {node,npm}`, the `node-gyp` tool will infer the
  appropriate version (though it still defaults to "2015").

## v1.3.4.4, 2016-07-10

* Fixed [#7374](https://github.com/meteor/meteor/issues/7374).

* The default loglevel for internal `npm` commands (e.g., those related to
  `Npm.depends`) has been set to "error" instead of "warn". Note that this
  change does not affect `meteor npm ...` commands, which can be easily
  configured using `.npmrc` files or command-line flags.
  [0689cae25a3e0da3615a402cdd0bec94ce8455c8](https://github.com/meteor/meteor/commit/0689cae25a3e0da3615a402cdd0bec94ce8455c8)

## v1.3.4.3, 2016-07-08

* Node has been upgraded to 0.10.46.

* `npm` has been upgraded to 3.10.5.

* The `node-gyp` npm package has been upgraded to 3.4.0.

* The `node-pre-gyp` npm package has been upgraded to 0.6.29.

* The `~/.meteor/meteor` symlink (or `AppData\Local\.meteor\meteor.bat` on
  Windows) will now be updated properly after `meteor update` succeeds. This was
  promised in [v1.3.4.2](https://github.com/meteor/meteor/blob/devel/History.md#v1342)
  but [not fully delivered](https://github.com/meteor/meteor/pull/7369#issue-164569763).

* The `.meteor/dev_bundle` symbolic link introduced in
  [v1.3.4.2](https://github.com/meteor/meteor/blob/devel/History.md#v1342)
  is now updated whenever `.meteor/release` is read.

* The `.meteor/dev_bundle` symbolic link is now ignored by
  `.meteor/.gitignore`.

## v1.3.4.2, 2016-07-07

* The `meteor node` and `meteor npm` commands now respect
  `.meteor/release` when resolving which versions of `node` and `npm` to
  invoke. Note that you must `meteor update` to 1.3.4.2 before this logic
  will take effect, but it will work in all app directories after
  updating, even those pinned to older versions.
  [#7338](https://github.com/meteor/meteor/issues/7338)

* The Meteor installer now has the ability to resume downloads, so
  installing Meteor on a spotty internet connection should be more
  reliable. [#7348](https://github.com/meteor/meteor/pull/7348)

* When running `meteor test`, shared directories are symlinked (or
  junction-linked on Windows) into the temporary test directory, not
  copied, leading to much faster test start times after the initial build.
  The directories: `.meteor/local/{bundler-cache,isopacks,plugin-cache}`

* `App.appendToConfig` allows adding custom tags to config.xml.
  [#7307](https://github.com/meteor/meteor/pull/7307)

* When using `ROOT_URL` with a path, relative CSS URLs are rewritten
  accordingly. [#5837](https://github.com/meteor/meteor/issues/5837)

* Fixed bugs:
  [#7149](https://github.com/meteor/meteor/issues/7149)
  [#7296](https://github.com/meteor/meteor/issues/7296)
  [#7309](https://github.com/meteor/meteor/issues/7309)
  [#7312](https://github.com/meteor/meteor/issues/7312)

## v1.3.4.1, 2016-06-23

* Increased the default HTTP timeout for requests made by the `meteor`
  command-line tool to 60 seconds (previously 30), and [disabled the
  timeout completely for Galaxy
  deploys](https://forums.meteor.com/t/1-3-4-breaks-galaxy-deployment-etimedout/25383/).

* Minor bug fixes: [#7281](https://github.com/meteor/meteor/pull/7281)
  [#7276](https://github.com/meteor/meteor/pull/7276)

## v1.3.4, 2016-06-22

* The version of `npm` used by `meteor npm` and when installing
  `Npm.depends` dependencies of Meteor packages has been upgraded from
  2.15.1 to **3.9.6**, which should lead to much flatter node_modules
  dependency trees.

* The `meteor-babel` npm package has been upgraded to 0.11.6, and is now
  installed using `npm@3.9.6`, fixing bugs arising from Windows path
  limits, such as [#7247](https://github.com/meteor/meteor/issues/7247).

* The `reify` npm package has been upgraded to 0.3.4, fixing
  [#7250](https://github.com/meteor/meteor/issues/7250).

* Thanks to caching improvements for the
  `files.{stat,lstat,readdir,realpath}` methods and
  `PackageSource#_findSources`, development server restart times are no
  longer proportional to the number of files in `node_modules`
  directories. [#7253](https://github.com/meteor/meteor/issues/7253)
  [#7008](https://github.com/meteor/meteor/issues/7008)

* When installed via `InstallMeteor.exe` on Windows, Meteor can now be
  easily uninstalled through the "Programs and Features" control panel.

* HTTP requests made by the `meteor` command-line tool now have a timeout
  of 30 seconds, which can be adjusted by the `$TIMEOUT_SCALE_FACTOR`
  environment variable. [#7143](https://github.com/meteor/meteor/pull/7143)

* The `request` npm dependency of the `http` package has been upgraded
  from 2.53.0 to 2.72.0.

* The `--headless` option is now supported by `meteor test` and
  `meteor test-packages`, in addition to `meteor self-test`.
  [#7245](https://github.com/meteor/meteor/pull/7245)

* Miscellaneous fixed bugs:
  [#7255](https://github.com/meteor/meteor/pull/7255)
  [#7239](https://github.com/meteor/meteor/pull/7239)

## v1.3.3.1, 2016-06-17

* Fixed bugs:
  [#7226](https://github.com/meteor/meteor/pull/7226)
  [#7181](https://github.com/meteor/meteor/pull/7181)
  [#7221](https://github.com/meteor/meteor/pull/7221)
  [#7215](https://github.com/meteor/meteor/pull/7215)
  [#7217](https://github.com/meteor/meteor/pull/7217)

* The `node-aes-gcm` npm package used by `oauth-encryption` has been
  upgraded to 0.1.5. [#7217](https://github.com/meteor/meteor/issues/7217)

* The `reify` module compiler has been upgraded to 0.3.3.

* The `meteor-babel` package has been upgraded to 0.11.4.

* The `pathwatcher` npm package has been upgraded to 6.7.0.

* In CoffeeScript files with raw JavaScript enclosed by backticks, the
  compiled JS will no longer contain `require` calls inserted by Babel.
  [#7226](https://github.com/meteor/meteor/issues/7226)

* Code related to the Velocity testing system has been removed.
  [#7235](https://github.com/meteor/meteor/pull/7235)

* Allow smtps:// in MAIL_URL [#7043](https://github.com/meteor/meteor/pull/7043)

* Adds `Accounts.onLogout()` a hook directly analogous to `Accounts.onLogin()`. [PR #6889](https://github.com/meteor/meteor/pull/6889)

## v1.3.3, 2016-06-10

* Node has been upgraded from 0.10.43 to 0.10.45.

* `npm` has been upgraded from 2.14.22 to 2.15.1.

* The `fibers` package has been upgraded to 1.0.13.

* The `meteor-babel` package has been upgraded to 0.10.9.

* The `meteor-promise` package has been upgraded to 0.7.1, a breaking
  change for code that uses `Promise.denodeify`, `Promise.nodeify`,
  `Function.prototype.async`, or `Function.prototype.asyncApply`, since
  those APIs have been removed.

* Meteor packages with binary npm dependencies are now automatically
  rebuilt using `npm rebuild` whenever the version of Node or V8 changes,
  making it much simpler to use Meteor with different versions of Node.
  5dc51d39ecc9e8e342884f3b4f8a489f734b4352

* `*.min.js` files are no longer minified during the build process.
  [PR #6986](https://github.com/meteor/meteor/pull/6986) [Issue #5363](https://github.com/meteor/meteor/issues/5363)

* You can now pick where the `.meteor/local` directory is created by setting the `METEOR_LOCAL_DIR` environment variable. This lets you run multiple instances of the same Meteor app.
  [PR #6760](https://github.com/meteor/meteor/pull/6760) [Issue #6532](https://github.com/meteor/meteor/issues/6532)

* Allow using authType in Facebook login [PR #5694](https://github.com/meteor/meteor/pull/5694)

* Adds flush() method to Tracker to force recomputation [PR #4710](https://github.com/meteor/meteor/pull/4710)

* Adds `defineMutationMethods` option (default: true) to `new Mongo.Collection` to override default behavior that sets up mutation methods (/collection/[insert|update...]) [PR #5778](https://github.com/meteor/meteor/pull/5778)

* Allow overriding the default warehouse url by specifying `METEOR_WAREHOUSE_URLBASE` [PR #7054](https://github.com/meteor/meteor/pull/7054)

* Allow `_id` in `$setOnInsert` in Minimongo: https://github.com/meteor/meteor/pull/7066

* Added support for `$eq` to Minimongo: https://github.com/meteor/meteor/pull/4235

* Insert a `Date` header into emails by default: https://github.com/meteor/meteor/pull/6916/files

* `meteor test` now supports setting the bind address using `--port IP:PORT` the same as `meteor run` [PR #6964](https://github.com/meteor/meteor/pull/6964) [Issue #6961](https://github.com/meteor/meteor/issues/6961)

* `Meteor.apply` now takes a `noRetry` option to opt-out of automatically retrying non-idempotent methods on connection blips: [PR #6180](https://github.com/meteor/meteor/pull/6180)

* DDP callbacks are now batched on the client side. This means that after a DDP message arrives, the local DDP client will batch changes for a minimum of 5ms (configurable via `bufferedWritesInterval`) and a maximum of 500ms (configurable via `bufferedWritesMaxAge`) before calling any callbacks (such as cursor observe callbacks).

* PhantomJS is no longer included in the Meteor dev bundle (#6905). If you
  previously relied on PhantomJS for local testing, the `spiderable`
  package, Velocity tests, or testing Meteor from a checkout, you should
  now install PhantomJS yourself, by running the following command:
  `meteor npm install -g phantomjs-prebuilt`

* The `babel-compiler` package now looks for `.babelrc` files and
  `package.json` files with a "babel" section. If found, these files may
  contribute additional Babel transforms that run before the usual
  `babel-preset-meteor` set of transforms. In other words, if you don't
  like the way `babel-preset-meteor` handles a particular kind of syntax,
  you can add your preferred transform plugins to the "presets" or
  "plugins" section of your `.babelrc` or `package.json` file. #6351

* When `BabelCompiler` cannot resolve a Babel plugin or preset package in
  `.babelrc` or `package.json`, it now merely warns instead of
  crashing. #7179

* Compiler plugins can now import npm packages that are visible to their
  input files using `inputFile.require(id)`. b16e8d50194b37d3511889b316345f31d689b020

* `import` statements in application modules now declare normal variables
  for the symbols that are imported, making it significantly easier to
  inspect imported variables when debugging in the browser console or in
  `meteor shell`.

* `import` statements in application modules are no longer restricted to
  the top level, and may now appear inside conditional statements
  (e.g. `if (Meteor.isServer) { import ... }`) or in nested scopes.

* `import` statements now work as expected in `meteor shell`. #6271

* Commands installed in `dev_bundle/lib/node_modules/.bin` (such as
  `node-gyp` and `node-pre-gyp`) are now available to scripts run by
  `meteor npm`. e95dfe410e1b43e8131bc2df9d2c29decdd1eaf6

* When building an application using `meteor build`, "devDependencies"
  listed in `package.json` are no longer copied into the bundle. #6750

* Packages tested with `meteor test-packages` now have access to local
  `node_modules` directories installed in the parent application or in the
  package directory itself. #6827

* You no longer need to specify `DEPLOY_HOSTNAME=galaxy.meteor.com` to run
  `meteor deploy` (and similar commands) against Galaxy. The AWS us-east-1
  Galaxy is now the default for `DEPLOY_HOSTNAME`. If your app's DNS points to
  another Galaxy region, `meteor deploy` will detect that automatically as
  well. #7055

* The `coffeescript` plugin now passes raw JavaScript code enclosed by
  back-ticks to `BabelCompiler`, enabling all ECMAScript features
  (including `import` and `export`) within CoffeeScript. #6000 #6691

* The `coffeescript` package now implies the same runtime environment as
  `ecmascript` (`ecmascript-runtime`, `babel-runtime`, and `promise`, but
  not `modules`). #7184

* When Meteor packages install `npm` dependencies, the
  `process.env.NPM_CONFIG_REGISTRY` environment variable is now
  respected. #7162

* `files.rename` now always executes synchronously. 9856d1d418a4d19c0adf22ec9a92f7ce81a23b05

* "Bare" files contained by `client/compatibility/` directories or added
  with `api.addFiles(path, ..., { bare: true })` are no longer compiled by
  Babel. https://github.com/meteor/meteor/pull/7033#issuecomment-225126778

* Miscellaneous fixed bugs: #6877 #6843 #6881

## v1.3.2.4, 2016-04-20

> Meteor 1.3.2.4 was published because publishing 1.3.2.3 failed in an
> unrecoverable way. Meteor 1.3.2.4 contains no additional changes beyond
> the changes in 1.3.2.3.

## v1.3.2.3, 2016-04-20

* Reverted accidental changes included in 1.3.2.1 and 1.3.2.2 that
  improved DDP performance by batching updates, but broke some packages
  that relied on private methods of the DDP client Connection class. See
  https://github.com/meteor/meteor/pull/5680 for more details. These
  changes will be reinstated in 1.3.3.

## v1.3.2.2, 2016-04-18

* Fixed bugs #6819 and #6831.

## v1.3.2.1, 2016-04-15

* Fixed faulty comparison of `.sourcePath` and `.targetPath` properties of
  files scanned by the `ImportScanner`, which caused problems for apps
  using the `tap:i18n` package. 6e792a7cf25847b8cd5d5664a0ff45c9fffd9e57

## v1.3.2, 2016-04-15

* The `meteor/meteor` repository now includes a `Roadmap.md` file:
  https://github.com/meteor/meteor/blob/devel/Roadmap.md

* Running `npm install` in `bundle/programs/server` when deploying an app
  also rebuilds any binary npm dependencies, fixing #6537. Set
  METEOR_SKIP_NPM_REBUILD=1 to disable this behavior if necessary.

* Non-.js(on) files in `node_modules` (such as `.less` and `.scss`) are
  now processed by compiler plugins and may be imported by JS. #6037

* The `jquery` package can now be completely removed from any app (#6563),
  and uses `<app>/node_modules/jquery` if available (#6626).

* Source maps are once again generated for all bundled JS files, even if
  they are merely identity mappings, so that the files appear distinct in
  the browser, and stack traces make more sense. #6639

* All application files in `imports` directories are now considered lazy,
  regardless of whether the app is using the `modules` package. This could
  be a breaking change for 1.3.2 apps that do not use `modules` or
  `ecmascript` but contain `imports` directories. Workaround: move files
  out of `imports`, or rename `imports` to something else.

* The `npm-bcrypt` package has been upgraded to use the latest version
  (0.8.5) of the `bcrypt` npm package.

* Compiler plugins can call `addJavaScript({ path })` multiple times with
  different paths for the same source file, and `module.id` will reflect
  this `path` instead of the source path, if they are different. #6806

* Fixed bugs: https://github.com/meteor/meteor/milestones/Release%201.3.2

* Fixed unintended change to `Match.Optional` which caused it to behave the same as the new `Match.Maybe` and incorrectly matching `null` where it previously would not have allowed it. #6735

## v1.3.1, 2016-04-03

* Long isopacket node_modules paths have been shortened, fixing upgrade
  problems on Windows. #6609

* Version 1.3.1 of Meteor can now publish packages for earlier versions of
  Meteor, provided those packages do not rely on modules. #6484 #6618

* The meteor-babel npm package used by babel-compiler has been upgraded to
  version 0.8.4. c8d12aed4e725217efbe86fa35de5d5e56d73c83

* The `meteor node` and `meteor npm` commands now return the same exit
  codes as their child processes. #6673 #6675

* Missing module warnings are no longer printed for Meteor packages, or
  for `require` calls when `require` is not a free variable, fixing
  https://github.com/practicalmeteor/meteor-mocha/issues/19.

* Cordova iOS builds are no longer built by Meteor, but merely prepared
  for building. 88d43a0f16a484a5716050cb7de8066b126c7b28

* Compiler plugin errors were formerly silenced for files not explicitly
  added in package.js. Now those errors are reported when/if the files are
  imported by the ImportScanner. be986fd70926c9dd8eff6d8866205f236c8562c4

## v1.3, 2016-03-27

### ES2015/Modules

* Enable ES2015 and CommonJS modules in Meteor apps and packages, on
  both client and server. Also let you install modules in apps and
  package by running `npm install`. See: https://github.com/meteor/meteor/blob/master/packages/modules/README.md

* Enable ES2015 generators and ES2016 async/await in the `ecmascript`
  package.

* Inherit static getters and setters in subclasses, when using the
  `ecmascript` package. #5624

* Report full file paths on compiler errors when using the
  `ecmascript` package. #5551

* Now possible to `import` or `require` files with a `.json` file
  extension. #5810

* `process.env.NODE_ENV` is now defined on both client and server as
  either `development` or `production`, which also determines the boolean
  flags `Meteor.isDevelopment` and `Meteor.isProduction`.

* Absolute identifiers for app modules no longer have the `/app/` prefix,
  and absolute identifiers for Meteor packages now have the prefix
  `/node_modules/meteor/` instead of just `/node_modules/`, meaning you
  should `import {Blaze} from "meteor/blaze"` instead of `from "blaze"`.

* Package variables imported by application code are once again exposed
  globally, allowing them to be accessed from the browser console or from
  `meteor shell`. #5868

* Fixed global variable assignment analysis during linking. #5870 #5819

* Changes to files in node_modules will now trigger a restart of the
  development server, just like any other file changes. #5815

* The meteor package now exports a `global` variable (a la Node) that
  provides a reliable reference to the global object for all Meteor code.

* Packages in local node_modules directories now take precedence over
  Meteor packages of the same name. #5933

* Upgraded `babel-compiler` to Babel 6, with the following set of plugins:
  https://github.com/meteor/babel-preset-meteor/blob/master/index.js

* Lazy CSS modules may now be imported by JS: 12c946ee651a93725f243f790c7919de3d445a19

* Packages in the top-level node_modules directory of an app can now be
  imported by Meteor packages: c631d3ac35f5ca418b93c454f521989855b8ec72

* Added support for wildcard import and export statements. #5872 #5897

* Client-side stubs for built-in Node modules are now provided
  automatically if the `meteor-node-stubs` npm package is installed. #6056

* Imported file extensions are now optional for file types handled by
  compiler plugins. #6151

* Upgraded Babel packages to ~6.5.0: 292824da3f8449afd1cd39fcd71acd415c809c0f
  Note: .babelrc files are now ignored (#6016), but may be reenabled (#6351).

* Polyfills now provided for `process.nextTick` and `process.platform`. #6167 #6198 #6055 efe53de492da6df785f1cbef2799d1d2b492a939

* The `meteor test-app` command is now `meteor test [--full-app]`:
  ab5ab15768136d55c76d51072e746d80b45ec181

* New apps now include a `package.json` file.
  c51b8cf7ffd8e7c9ca93768a2df93e4b552c199c

* `require.resolve` is now supported.
  https://github.com/benjamn/install/commit/ff6b25d6b5511d8a92930da41db73b93eb1d6cf8

* JSX now enabled in `.js` files processed by the `ecmascript` compiler
  plugin. #6151

* On the server, modules contained within `node_modules` directories are
  now loaded using the native Node `require` function. #6398

* All `<script>` tag(s) for application and package code now appear at the
  end of the `<body>` rather than in the `<head>`. #6375

* The client-side version of `process.env.NODE_ENV` (and other environment
  variables) now matches the corresponding server-side values. #6399

### Performance

* Don't reload package catalog from disk on rebuilds unless package
  dependencies changed. #5747

* Improve minimongo performance on updating documents when there are
  many active observes. #5627

### Platform

* Upgrade to Node v0.10.41.

* Allow all types of URLs that npm supports in `Npm.depends`
  declarations.

* Split up `standard-minifiers` in separate CSS
  (`standard-minifiers-css`) and JS minifiers
  (`standard-minifiers-js`). `standard-minifiers` now acts as an
  umbrella package for these 2 minifiers.

* Allow piping commands to `meteor shell` via STDIN. #5575

* Let users set the CAFILE environment variable to override the SSL
  root certificate list. #4757 #5523

* `force-ssl` is now marked production only.

### Cordova

* Cordova dependencies have been upgraded to the latest versions
  (`cordova-lib` 6.0.0, `cordova-ios` 4.0.1, and `cordova-android` 5.1.0).

* iOS apps now require iOS 8 or higher, and building for iOS requires Xcode 7.2
  to be installed.

* Building for Android now requires Android SDK 23 to be installed. You may also
  need to create a new AVD for the emulator.

* Building Cordova Android apps on Windows is now supported. #4155

* The Crosswalk plugin has been updated to 1.4.0.

* Cordova core plugins are now pinned to minimal versions known to be compatible
  with the included platforms. A warning is printed asking people to upgrade
  their dependencies if they specify an older version, but we'll always use
  the pinned version regardless.

* The plugin used for file serving and hot code push has been completely
  rewritten. Among many other improvements, it downloads updates incrementally,
  can recover from downloading faulty JavaScript code, and is much more
  reliable and performant.
  See [`cordova-plugin-meteor-webapp`](https://github.com/meteor/cordova-plugin-meteor-webapp)
  for more a more detailed description of the new design.

* If the callbacks added with `Meteor.startup()` do not complete within a set
  time, we consider a downloaded version faulty and will fallback to the last
  known good version. The default timeout is 20 seconds, but this can be
  configured by setting `App.setPreference("WebAppStartupTimeout", "10000");`
  (in milliseconds) in `mobile-config.js`.

* We now use `WKWebView` on iOS by default, even on iOS 8 (which works because
  we do not use `file://` URLs).

* We now use `localhost` instead of `meteor.local` to serve files from. Since
  `localhost` is considered a secure origin, this means the web view won't
  disable web platform features that it otherwise would.

* The local server port now lies between 12000-13000 and is chosen based on
  the `appId`, to both be consistent and lessen the chance of collisions between
  multiple Meteor Cordova apps installed on the same device.

* The plugin now allows for local file access on both iOS and Android, using a
  special URL prefix (`http://localhost:<port>/local-filesystem/<path>`).

* App icon and launch image sizes have been updated. Low resolution sizes for
  now unsupported devices have been deprecated, and higher resolution versions
  have been added.

* We now support the modern Cordova whitelist mechanism. `App.accessRule` has
  been updated with new options.

* `meteor build` now supports a `--server-only` option to avoid building
  the mobile apps when `ios` or `android` platforms have been added. It still
  builds the `web.cordova` architecture in the server bundle however, so it can
  be served for hot code pushes.

* `meteor run` now always tries to use an autodetected IP address as the
  mobile `ROOT_URL`, even if we're not running on a device. This avoids a situation
  where an app already installed on a device connects to a restarted development
  server and receives a `localhost` `ROOT_URL`. #5973

* Fixed a discrepancy between the way we calculated client hashes during a mobile
  build and on the server, which meant a Cordova app would always download a
  new version the first time it started up.

* In Cordova apps, `Meteor.startup()` now correctly waits for the
  device to be ready before firing the callback.

### Accounts

* Make `Accounts.forgotPassword` treat emails as case insensitive, as
  the rest of the accounts system does.

### Blaze

* Don't throw in certain cases when calling a template helper with an
  empty data context. #5411 #5736

* Improve automatic blocking of URLs in attribute values to also
  include `vbscript:` URLs.

### Check

* Introduced new matcher `Match.Maybe(type)` which will also match (permit) `null` in addition to `undefined`.  This is a suggested replacement (where appropriate) for `Match.Optional` which did not permit `null`.  This prevents the need to use `Match.OneOf(null, undefined, type)`. #6220

### Testing

* Packages can now be marked as `testOnly` to only run as part of app
  testing with `meteor test`. This is achieved by setting
  `testOnly: true` to `Package.describe`.


### Uncategorized

* Remove warning in the `simple-todos-react` example app. #5716

* Fix interaction between `browser-policy` and `oauth` packages. #5628

* Add README.md to the `tinytest` package. #5750

* Don't crash when calling `ReactiveDict.prototype.clear` if a
  property with a value wasn't previously accessed. #5530 #5602

* Move `DDPRateLimiter` to the server only, since it won't work if it
  is called from the client. It will now error if referenced from the
  client at all.

* Don't call function more than once when passing a `Match.Where`
  argument to `check`. #5630 #5651

* Fix empty object argument check in `this.subscribe` in
  templates. #5620

* Make `HTTP.call` not crash on undefined content. #5565 #5601

* Return observe handle from
  `Mongo.Collection.prototype._publishCursor`. #4983 #5615

* Add 'Did you mean?' reminders for some CLI commands to help Rails
  developers. #5593

* Make internal shell scripts compatible with other Unix-like
  systems. #5585

* Add a `_pollingInterval` option to `coll.find()` that can be used in
  conjunction with `_disableOplog: true`. #5586

* Expose Tinytest internals which can be used to extend it. #3541

* Improve error message from `check` when passing in null. #5545

* Split up `standard-minifiers` in separate CSS (`standard-minifier-css`) and JS
  minifiers(`standard-minifier-js`). `standard-minifiers` now acts as an umbrella package for these
  2 minifiers.

* Detect new Facebook user-agent in the `spiderable` package. #5516

* `Match.ObjectIncluding` now really requires plain objects. #6140

* Allow `git+` URL schemes for npm dependencies. #844

* Expose options `disableOplog`, `pollingIntervalMs`, and
  `pollingThrottleMs` to `Cursor.find` for tuning observe parameters
  on the server.

* Expose `dynamicHead` and `dynamicBody` hooks in boilerplate generation allowing code to inject content into the body and head tags from the server. #3860

* Add methods of the form `BrowserPolicy.content.allow<ContentType>BlobUrl()` to BrowserPolicy #5141

* Move `<script>` tags to end of `<body>` to enable 'loading' UI to be inserted into the boilerplate #6375

* Adds WebAppInternals.setBundledJsCssUrlRewriteHook allowing apps to supply a hook function that can create a dynamic bundledJsCssPrefix at runtime. This is useful if you're using a CDN by giving you a way to ensure the CDN won't cache broken js/css resources during an app upgrade.

Patches contributed by GitHub users vereed, mitar, nathan-muir,
robfallows, skishore, okland, Primigenus, zimme, welelay, rgoomar,
bySabi, mbrookes, TomFreudenberg, TechPlexEngineer, zacharydenton,
AlexeyMK, gwendall, dandv, devgrok, brianlukoff.


## v.1.2.1, 2015-10-26

* `coll.insert()` now uses a faster (but cryptographically insecure)
  algorithm to generate document IDs when called outside of a method
  and an `_id` field is not explicitly passed. With this change, there
  are no longer two algorithms used to generate document
  IDs. `Random.id()` can still be used to generate cryptographically
  secure document IDs. [#5161](https://github.com/meteor/meteor/issues/5161)

* The `ecmascript-collections` package has been renamed to
  `ecmascript-runtime` and now includes a more complete selection of
  ES2015 polyfills and shims from [`core-js`](https://www.npmjs.com/package/core-js).
  The complete list can be found
  [here](https://github.com/meteor/ecmascript-runtime/blob/master/server.js).

* Check type of `onException` argument to `bindEnvironment`. [#5271](https://github.com/meteor/meteor/issues/5271)

* WebApp's `PORT` environment variable can now be a named pipe to better support
  deployment on IIS on Windows. [4413](https://github.com/meteor/meteor/issues/4413)

* `Template.dynamic` can be now used as a block helper:
  `{{#Template.dynamic}} ... {{/Template.dynamic}}` [#4756](https://github.com/meteor/meteor/issues/4756)

* `Collection#allow/deny` now throw errors when passed falsy values. [#5442](https://github.com/meteor/meteor/pull/5442)

* `source-map` has been updated to a newer patch version, which fixes major bugs
  in particular around loading bundles generated by Webpack. [#5411](https://github.com/meteor/meteor/pull/5411)

* `check` now returns instead of throwing errors internally, which should make
  it much faster. `check` is used in many core Meteor packages, so this should
  result in small performance improvements across the framework. [#4584](https://github.com/meteor/meteor/pull/4584)

* The `userEmail` option to `Meteor.loginWithMeteorDeveloperAccount` has been
  renamed to `loginHint`, and now supports Google accounts as well. The old
  option still works for backwards compatibility. [#2422](https://github.com/meteor/meteor/issues/2422) [#5313](https://github.com/meteor/meteor/pull/5313)

* The old `addFiles` API for adding package assets no longer throws an error,
  making it easier to share packages between pre- and post-1.2 versions of
  Meteor. [#5458](https://github.com/meteor/meteor/issues/5458)

* Normally, you can't deploy to free meteor.com hosting or Galaxy from a
  non-Linux machine if you have *local* non-published packages with binary
  dependencies, nor can you run `meteor build --architecture SomeOtherArch`. As
  a temporary workaround, if you set the `METEOR_BINARY_DEP_WORKAROUND`
  variable, you will be able to deploy to Galaxy (but not free meteor.com
  hosting), and tarballs built with `meteor build` will contain a
  `programs/server/setup.sh` shell script which should be run on the server to
  install those packages.

## v1.2.0.2, 2015-09-28

* Update Crosswalk plugin for Cordova to 1.3.1. [#5267](https://github.com/meteor/meteor/issues/5267)

* Fix `meteor add` for a Cordova plugin using a Git URL with SHA.

* Upgraded the `promise` package to use `meteor-promise@0.5.0`, which uses
  the global `Promise` constructor in browsers that define it natively.

* Fix error in assigning attributes to `<body>` tag when using Blaze templates
  or `static-html`. [#5232](https://github.com/meteor/meteor/issues/5232)

## v1.2.0.1, 2015-09-22

* Fix incorrect publishing of packages with exports but no source. [#5228](https://github.com/meteor/meteor/issues/5228)

## v1.2, 2015-09-21

There are quite a lot of changes in Meteor 1.2. See the
[Wiki](https://github.com/meteor/meteor/wiki/Breaking-changes-in-Meteor-1.2) for
a shorter list of breaking changes you should be aware of when upgrading.

### Core Packages

* `meteor-platform` has been deprecated in favor of the smaller `meteor-base`,
  with apps listing their other dependencies explicitly.  The v1.2 upgrader
  will rewrite `meteor-platform` in existing apps.  `meteor-base` puts fewer
  symbols in the global namespace, so it's no longer true that all apps
  have symbols like `Random` and `EJSON` in the global namespace.

* New packages: `ecmascript`, `es5-shim`, `ecmascript-collections`, `promise`,
  `static-html`, `jshint`, `babel-compiler`

* No longer include the `json` package by default, which contains code for
  `JSON.parse` and `JSON.stringify`.  (The last browser to not support JSON
  natively was Internet Explorer 7.)

* `autoupdate` has been renamed `hot-code-push`

### Meteor Accounts

* Login attempts are now rate-limited by default.  This can be turned off
  using `Accounts.removeDefaultRateLimit()`.

* `loginWithPassword` now matches username or email in a case insensitive
  manner. If there are multiple users with a username or email only differing
  in case, a case sensitive match is required. [#550](https://github.com/meteor/meteor/issues/550)

* `loginWithGithub` now requests `user:email` scope by default, and attempts
  to fetch the user's emails. If no public email has been set, we use the
  primary email instead. We also store the complete list of emails. [#4545](https://github.com/meteor/meteor/issues/4545)

* When an account's email address is verified, deactivate other verification
  tokens.  [#4626](https://github.com/meteor/meteor/issues/4626)

* Fix bug where blank page is shown when an expired login token is
  present. [#4825](https://github.com/meteor/meteor/issues/4825)

* Fix `OAuth1Binding.prototype.call` when making requests to Twitter
  with a large parameter set.

* Directions for setting up Google OAuth in accounts-ui have been updated to
  match Google's new requirements.

* Add `Accounts.oauth.unregisterService` method, and ensure that users can only
  log in with currently registered services.  [#4014](https://github.com/meteor/meteor/issues/4014)

* The `accounts-base` now defines reusable `AccountsClient` and
  `AccountsServer` constructors, so that users can create multiple
  independent instances of the `Accounts` namespace.  [#4233](https://github.com/meteor/meteor/issues/4233)

* Create an index for `Meteor.users` on
  `services.email.verificationTokens.token` (instead of
  `emails.validationTokens.token`, which never was used for anything).  [#4482](https://github.com/meteor/meteor/issues/4482)

* Remove an IE7-specific workaround from accounts-ui.  [#4485](https://github.com/meteor/meteor/issues/4485)

### Livequery

* Improved server performance by reducing overhead of processing oplog after
  database writes. Improvements are most noticeable in case when a method is
  doing a lot of writes on collections with plenty of active observers.  [#4694](https://github.com/meteor/meteor/issues/4694)

### Mobile

* The included Cordova tools have been updated to the latest version 5.2.0.
  This includes Cordova Android 4.1 and Cordova iOS 3.9. These updates may
  require you to make changes to your app. For details, see the [Cordova release
  notes] (https://cordova.apache.org/#news) for for the different versions.

* Thanks to Cordova Android's support for pluggable web views, it is now
  possible to install the [Crosswalk plugin]
  (https://crosswalk-project.org/documentation/cordova/cordova_4.html), which
  offers a hugely improved web view on older Android versions.
  You can add the plugin to your app with `meteor add crosswalk`.

* The bundled Android tools have been removed and a system-wide install of the
  Android SDK is now required. This should make it easier to keep the
  development toolchain up to date and helps avoid some difficult to diagnose
  failures. If you don't have your own Android tools installed already, you can
  find more information about installing the Android SDK for [Mac] (https://github.com/meteor/meteor/wiki/Mobile-Dev-Install:-Android-on-Mac)
  or [Linux]
  (https://github.com/meteor/meteor/wiki/Mobile-Dev-Install:-Android-on-Linux).

* As part of moving to npm, many Cordova plugins have been renamed. Meteor
  should perform conversions automatically, but you may want to be aware of this
  to avoid surprises. See [here]
  (https://cordova.apache.org/announcements/2015/04/21/plugins-release-and-move-to-npm.html)
  for more information.

* Installing plugins from the local filesystem is now supported using `file://`
  URLs, which should make developing your own plugins more convenient. It is
  also needed as a temporary workaround for using the Facebook plugin.
  Relative references are interpreted relative to the Meteor project directory.
  (As an example,
  `meteor add cordova:phonegap-facebook-plugin@file://../phonegap-facebook-plugin`
  would attempt to install the plugin from the same directory you Meteor project
  directory is located in.)

* Meteor no longer supports installing Cordova plugins from tarball URLs, but
  does support Git URLs with a SHA reference (like
  `https://github.com/apache/cordova-plugin-file#c452f1a67f41cb1165c92555f0e721fbb07329cc`).
  Existing GitHub tarball URLs are converted automatically.

* Allow specifying a `buildNumber` in `App.info`, which is used to set the
  `android-versionCode` and `ios-CFBundleVersion` in the `config.xml` of the
  Cordova project. The build number is used to differentiate between
  different versions of the app, and should be incremented before distributing
  a built app to stores or testing services. [#4048](https://github.com/meteor/meteor/issues/4048)

* Other changes include performance enhancements when building and running,
  and improved requirements checking and error reporting.

* Known issue: we do not currently show logging output when running on the
  iOS Simulator. As a workaround, you can `meteor run ios-device` to open the
  project in Xcode and watch the output there.

### Templates/Blaze

* New syntax: Handlebars sub-expressions are now supported -- as in,
  `{{helper (anotherHelper arg1 arg2)}}` -- as well as new block helper forms
  `#each .. in ..` and `#let x=y`.  See
  https://github.com/meteor/meteor/tree/devel/packages/spacebars

* Add a special case for the new `react-template-helper` package -- don't let
  templates use {{> React}} with siblings since `React.render` assumes it's
  being rendered into an empty container element. (This lets us throw the error
  when compiling templates rather than when the app runs.)

* Improve parsing of `<script>` and `<style>` tags.  [#3797](https://github.com/meteor/meteor/issues/3797)

* Fix a bug in `observe-sequence`. The bug was causing unnecessary rerenderings
  in an instance of `#each` block helper followed by false "duplicate ids"
  warnings. [#4049](https://github.com/meteor/meteor/issues/4049)

* `TemplateInstance#subscribe` now has a new `connection` option, which
  specifies which connection should be used when making the subscription. The
  default is `Meteor.connection`, which is the connection used when calling
  `Meteor.subscribe`.

* Fix external `<script>` tags in body or templates.  [#4415](https://github.com/meteor/meteor/issues/4415)

* Fix memory leak.  [#4289](https://github.com/meteor/meteor/issues/4289)

* Avoid recursion when materializing DOM elements, to avoid stack overflow
  errors in certain browsers. [#3028](https://github.com/meteor/meteor/issues/3028)

* Blaze and Meteor's built-in templating are now removable using
  `meteor remove blaze-html-templates`. You can add back support for static
  `head` and `body` tags in `.html` files by using the `static-html` package.

### DDP

* Websockets now support the
  [`permessage-deflate`](https://tools.ietf.org/id/draft-ietf-hybi-permessage-compression-19.txt)
  extension, which compresses data on the wire. It is enabled by default on the
  server. To disable it, set `$SERVER_WEBSOCKET_COMPRESSION` to `0`. To configure
  compression options, set `$SERVER_WEBSOCKET_COMPRESSION` to a JSON object that
  will be used as an argument to
  [`deflate.configure`](https://github.com/faye/permessage-deflate-node/blob/master/README.md).
  Compression is supported on the client side by Meteor's Node DDP client and by
  browsers including Chrome, Safari, and Firefox 37.

* The `ddp` package has been split into `ddp-client` and `ddp-server` packages;
  using `ddp` is equivalent to using both. This allows you to use the Node DDP
  client without adding the DDP server to your app.  [#4191](https://github.com/meteor/meteor/issues/4191) [#3452](https://github.com/meteor/meteor/issues/3452)

* On the client, `Meteor.call` now takes a `throwStubExceptions` option; if set,
  exceptions thrown by method stubs will be thrown instead of logged, and the
  method will not be invoked on the server.  [#4202](https://github.com/meteor/meteor/issues/4202)

* `sub.ready()` should return true inside that subscription's `onReady`
  callback.  [#4614](https://github.com/meteor/meteor/issues/4614)

* Fix method calls causing broken state when socket is reconnecting.  [#5104](https://github.com/meteor/meteor/issues/5104)

### Isobuild

* Build plugins will no longer process files whose names match the extension
  exactly (with no extra dot). If your build plugin needs to match filenames
  exactly, you should use the new build plugin API in this release which
  supplies a special `filenames` option. [#3985](https://github.com/meteor/meteor/issues/3985)

* Adding the same file twice in the same package is now an error. Previously,
  this could either lead to the file being included multiple times, or to a
  build time crash.

* You may now specify the `bare` option for JavaScript files on the server.
  Previous versions only allowed this on the client. [#3681](https://github.com/meteor/meteor/issues/3681)

* Ignore `node_modules` directories in apps instead of processing them as Meteor
  source code.  [#4457](https://github.com/meteor/meteor/issues/4457) [#4452](https://github.com/meteor/meteor/issues/4452)

* Backwards-incompatible change for package authors: Static assets in package.js files must now be
  explicitly declared by using `addAssets` instead of `addFiles`. Previously,
  any file that didn't have a source handler was automatically registered as a
  server-side asset. The `isAsset` option to `addFiles` is also deprecated in
  favor of `addAssets`.

* Built files are now always annotated with line number comments, to improve the
  debugging experience in browsers that don't support source maps.

* There is a completely new API for defining build plugins that cache their
  output. There are now special APIs for defining linters and minifiers in
  addition to compilers. The core Meteor packages for `less`, `coffee`, `stylus`
  and `html` files have been updated to use this new API. Read more on the
  [Wiki page](https://github.com/meteor/meteor/wiki/Build-Plugins-API).

### CSS

* LESS and Stylus now support cross-package imports.

* CSS concatenation and minification is delegated to the `standard-minifiers`
  package, which is present by default (and added to existing apps by the v1.2
  upgrader).

* CSS output is now split into multiple stylesheets to avoid hitting limits on
  rules per stylesheet in certain versions of Internet Explorer. [#1876](https://github.com/meteor/meteor/issues/1876)

### Mongo

* The oplog observe driver now properly updates queries when you drop a
  database.  [#3847](https://github.com/meteor/meteor/issues/3847)

* MongoID logic has been moved out of `minimongo` into a new package called
  `mongo-id`.

* Fix Mongo upserts with dotted keys in selector.  [#4522](https://github.com/meteor/meteor/issues/4522)


### `meteor` command-line tool

* You can now create three new example apps with the command line tool. These
  are the apps from the official tutorials at http://meteor.com/tutorials, which
  demonstrate building the same app with Blaze, Angular, and React. Try these
  apps with:

  ```sh
  meteor create --example simple-todos
  meteor create --example simple-todos-react
  meteor create --example simple-todos-angular
  ```

* `meteor shell` no longer crashes when piped from another command.

* Avoid a race condition in `meteor --test` and work with newer versions of the
  Velocity package.  [#3957](https://github.com/meteor/meteor/issues/3957)

* Improve error handling when publishing packages.  [#3977](https://github.com/meteor/meteor/issues/3977)

* Improve messaging around publishing binary packages.  [#3961](https://github.com/meteor/meteor/issues/3961)

* Preserve the value of `_` in `meteor shell`.  [#4010](https://github.com/meteor/meteor/issues/4010)

* `meteor mongo` now works on OS X when certain non-ASCII characters are in the
  pathname, as long as the `pgrep` utility is installed (it ships standard with
  OS X 10.8 and newer).  [#3999](https://github.com/meteor/meteor/issues/3999)

* `meteor run` no longer ignores (and often reverts) external changes to
  `.meteor/versions` which occur while the process is running.  [#3582](https://github.com/meteor/meteor/issues/3582)

* Fix crash when downloading two builds of the same package version
  simultaneously.  [#4163](https://github.com/meteor/meteor/issues/4163)

* Improve messages printed by `meteor update`, displaying list of packages
  that are not at the latest version available.

* When determining file load order, split file paths on path separator
  before comparing path components alphabetically.  [#4300](https://github.com/meteor/meteor/issues/4300)

* Fix inability to run `mongod` due to lack of locale configuration on some
  platforms, and improve error message if the failure still occurs.  [#4019](https://github.com/meteor/meteor/issues/4019)

* New `meteor lint` command.

### Minimongo

* The `$push` query modifier now supports a `$position` argument.  [#4312](https://github.com/meteor/meteor/issues/4312)

* `c.update(selector, replacementDoc)` no longer shares mutable state between
  replacementDoc and Minimongo internals. [#4377](https://github.com/meteor/meteor/issues/4377)

### Email

* `Email.send` now has a new option, `attachments`, in the same style as
  `mailcomposer`.
  [Details here.](https://github.com/andris9/mailcomposer#add-attachments)

### Tracker

* New `Tracker.Computation#onStop` method.  [#3915](https://github.com/meteor/meteor/issues/3915)

* `ReactiveDict` has two new methods, `clear` and `all`. `clear` resets
  the dictionary as if no items had been added, meaning all calls to `get` will
  return `undefined`. `all` converts the dictionary into a regular JavaScript
  object with a snapshot of the keys and values. Inside an autorun, `all`
  registers a dependency on any changes to the dictionary. [#3135](https://github.com/meteor/meteor/issues/3135)

### Utilities

* New `beforeSend` option to `HTTP.call` on the client allows you to directly
  access the `XMLHttpRequest` object and abort the call.  [#4419](https://github.com/meteor/meteor/issues/4419) [#3243](https://github.com/meteor/meteor/issues/3243) [#3266](https://github.com/meteor/meteor/issues/3266)

* Parse `application/javascript` and `application/x-javascript` HTTP replies as
  JSON too.  [#4595](https://github.com/meteor/meteor/issues/4595)

* `Match.test` from the `check` package now properly compares boolean literals,
  just like it does with Numbers and Strings. This applies to the `check`
  function as well.

* Provide direct access to the `mailcomposer` npm module used by the `email`
  package on `EmailInternals.NpmModules`. Allow specifying a `MailComposer`
  object to `Email.send` instead of individual options.  [#4209](https://github.com/meteor/meteor/issues/4209)

* Expose `Spiderable.requestTimeoutMs` from `spiderable` package to
  allow apps to set the timeout for running phantomjs.

* The `spiderable` package now reports the URL it's trying to fetch on failure.


### Other bug fixes and improvements

* Upgraded dependencies:

    - Node: 0.10.40 (from 0.10.36)
    - uglify-js: 2.4.20 (from 2.4.17)
    - http-proxy: 1.11.1 (from 1.6.0)

* `Meteor.loginWithGoogle` now supports `prompt`. Choose a prompt to always be
  displayed on Google login.

* Upgraded `coffeescript` package to depend on NPM packages
  coffeescript@1.9.2 and source-map@0.4.2. [#4302](https://github.com/meteor/meteor/issues/4302)

* Upgraded `fastclick` to 1.0.6 to fix an issue in iOS Safari. [#4393](https://github.com/meteor/meteor/issues/4393)

* Fix `Error: Can't render headers after they are sent to the client`.  [#4253](https://github.com/meteor/meteor/issues/4253) [#4750](https://github.com/meteor/meteor/issues/4750)

* `Meteor.settings.public` is always available on client and server,
  and modifications made on the server (for example, during app initialization)
  affect the value seen by connecting clients. [#4704](https://github.com/meteor/meteor/issues/4704)

### Windows

* Increase the buffer size for `netstat` when looking for running Mongo servers. [#4125](https://github.com/meteor/meteor/issues/4125)

* The Windows installer now always fetches the latest available version of
  Meteor at runtime, so that it doesn't need to be recompiled for every release.

* Fix crash in `meteor mongo` on Windows.  [#4711](https://github.com/meteor/meteor/issues/4711)


## v1.1.0.3, 2015-08-03

### Accounts

* When using Facebook API version 2.4, properly fetch `email` and other fields.
  Facebook recently forced all new apps to use version 2.4 of their API.  [#4743](https://github.com/meteor/meteor/issues/4743)


## v1.1.0.2, 2015-04-06

### `meteor` command-line tool

* Revert a change in 1.1.0.1 that caused `meteor mongo` to fail on some Linux
  systems. [#4115](https://github.com/meteor/meteor/issues/4115), [#4124](https://github.com/meteor/meteor/issues/4124), [#4134](https://github.com/meteor/meteor/issues/4134)


## v1.1.0.1, 2015-04-02

### Blaze

* Fix a regression in 1.1 in Blaze Templates: an error happening when View is
  invalidated immediately, causing a client-side crash (accessing
  `destroyMembers` of `undefined`). [#4097](https://github.com/meteor/meteor/issues/4097)

## v1.1, 2015-03-31

### Windows Support

* The Meteor command line tool now officially supports Windows 7, Windows 8.1,
  Windows Server 2008, and Windows Server 2012. It can run from PowerShell or
  Command Prompt.

* There is a native Windows installer that will be available for download from
  <https://www.meteor.com/install> starting with this release.

* In this release, Meteor on Windows supports all features available on Linux
  and Mac except building mobile apps with PhoneGap/Cordova.

* The `meteor admin get-machine` command now supports an additional
  architecture, `os.windows.x86_32`, which can be used to build binary packages
  for Windows.

### Version Solver

* The code that selects compatible package versions for `meteor update`
  and resolves conflicts on `meteor add` has been rewritten from the ground up.
  The core solver algorithm is now based on MiniSat, an open-source SAT solver,
  improving performance and maintainability.

* Refresh the catalog instead of downgrading packages when the versions in
  `.meteor/versions` aren't in the cache.  [#3653](https://github.com/meteor/meteor/issues/3653)

* Don't downgrade packages listed in `.meteor/packages`, or upgrade to a new
  major version, unless the new flag `--allow-incompatible-update` is passed
  as an override.

* Error messages are more detailed when constraints are unsatisfiable.

* Prefer "patched" versions of new indirect dependencies, and take patches
  to them on `meteor update` (for example, `1.0.1` or `1.0.0_1` over `1.0.0`).

* Version Solver is instrumented for profiling (`METEOR_PROFILE=1` in the
  environment).

* Setting the `METEOR_PRINT_CONSTRAINT_SOLVER_INPUT` environment variable
  prints information useful for diagnosing constraint solver bugs.

### Tracker

* Schedule the flush cycle using a better technique than `setTimeout` when
  available.  [#3889](https://github.com/meteor/meteor/issues/3889)

* Yield to the event loop during the flush cycle, unless we're executing a
  synchronous `Tracker.flush()`.  [#3901](https://github.com/meteor/meteor/issues/3901)

* Fix error reporting not being source-mapped properly. [#3655](https://github.com/meteor/meteor/issues/3655)

* Introduce a new option for `Tracker.autorun` - `onError`. This callback can be
  used to handle errors caught in the reactive computations. [#3822](https://github.com/meteor/meteor/issues/3822)

### Blaze

* Fix stack overflow from nested templates and helpers by avoiding recursion
  during rendering.  [#3028](https://github.com/meteor/meteor/issues/3028)

### `meteor` command-line tool

* Don't fail if `npm` prints more than 200K.  [#3887](https://github.com/meteor/meteor/issues/3887)


### Other bug fixes and improvements

* Upgraded dependencies:

    - uglify-js: 2.4.17 (from 2.4.13)

Patches contributed by GitHub users hwillson, mitar, murillo128, Primigenus,
rjakobsson, and tmeasday.


## v1.0.5, 2015-03-25

* This version of Meteor now uses version 2.2 of the Facebook API for
  authentication, instead of 1.0. If you use additional Facebook API methods
  beyond login, you may need to request new permissions.

  Facebook will automatically switch all apps to API version 2.0 on April
  30th, 2015. Please make sure to update your application's permissions and API
  calls by that date.

  For more details, see
  https://github.com/meteor/meteor/wiki/Facebook-Graph-API-Upgrade


## v1.0.4.2, 2015-03-20

* Fix regression in 1.0.4 where using Cordova for the first time in a project
  with hyphens in its directory name would fail.  [#3950](https://github.com/meteor/meteor/issues/3950)


## v1.0.4.1, 2015-03-18

* Fix regression in 1.0.4 where `meteor publish-for-arch` only worked for
  packages without colons in their name.  [#3951](https://github.com/meteor/meteor/issues/3951)

## v1.0.4, 2015-03-17

### Mongo Driver

* Meteor is now tested against MongoDB 2.6 by default (and the bundled version
  used by `meteor run` has been upgraded). It should still work fine with
  MongoDB 2.4.  Previous versions of Meteor mostly worked with MongoDB 2.6, with
  a few caveats:

    - Some upsert invocations did not work with MongoDB in previous versions of
      Meteor.
    - Previous versions of Meteor required setting up a special "user-defined
      role" with access to the `system.replset` table to use the oplog observe
      driver with MongoDB 2.6.  These extra permissions are not required with
      this version of Meteor.

  The MongoDB command needed to set up user permissions for the oplog observe
  driver is slightly different in MongoDB 2.6; see
  https://github.com/meteor/meteor/wiki/Oplog-Observe-Driver for details.

  We have also tested Meteor against the recently-released MongoDB 3.0.0.
  While we are not shipping MongoDB 3.0 with Meteor in this release (preferring
  to wait until its deployment is more widespread), we believe that Meteor
  1.0.4 apps will work fine when used with MongoDB 3.0.0 servers.

* Fix 0.8.1 regression where failure to connect to Mongo at startup would log a
  message but otherwise be ignored. Now it crashes the process, as it did before
  0.8.1.  [#3038](https://github.com/meteor/meteor/issues/3038)

* Use correct transform for allow/deny rules in `update` when different rules
  have different transforms.  [#3108](https://github.com/meteor/meteor/issues/3108)

* Provide direct access to the collection and database objects from the npm
  Mongo driver via new `rawCollection` and `rawDatabase` methods on
  `Mongo.Collection`.  [#3640](https://github.com/meteor/meteor/issues/3640)

* Observing or publishing an invalid query now throws an error instead of
  effectively hanging the server.  [#2534](https://github.com/meteor/meteor/issues/2534)


### Livequery

* If the oplog observe driver gets too far behind in processing the oplog, skip
  entries and re-poll queries instead of trying to keep up.  [#2668](https://github.com/meteor/meteor/issues/2668)

* Optimize common cases faced by the "crossbar" data structure (used by oplog
  tailing and DDP method write tracking).  [#3697](https://github.com/meteor/meteor/issues/3697)

* The oplog observe driver recovers from failed attempts to apply the modifier
  from the oplog (eg, because of empty field names).


### Minimongo

* When acting as an insert, `c.upsert({_id: 'x'}, {foo: 1})` now uses the `_id`
  of `'x'` rather than a random `_id` in the Minimongo implementation of
  `upsert`, just like it does for `c.upsert({_id: 'x'}, {$set: {foo: 1}})`.
  (The previous behavior matched a bug in the MongoDB 2.4 implementation of
  upsert that is fixed in MongoDB 2.6.)  [#2278](https://github.com/meteor/meteor/issues/2278)

* Avoid unnecessary work while paused in minimongo.

* Fix bugs related to observing queries with field filters: `changed` callbacks
  should not trigger unless a field in the filter has changed, and `changed`
  callbacks need to trigger when a parent of an included field is
  unset.  [#2254](https://github.com/meteor/meteor/issues/2254) [#3571](https://github.com/meteor/meteor/issues/3571)

* Disallow setting fields with empty names in minimongo, to match MongoDB 2.6
  semantics.


### DDP

* Subscription handles returned from `Meteor.subscribe` and
  `TemplateInstance#subscribe` now have a `subscriptionId` property to identify
  which subscription the handle is for.

* The `onError` callback to `Meteor.subscribe` has been replaced with a more
  general `onStop` callback that has an error as an optional first argument.
  The `onStop` callback is called when the subscription is terminated for
  any reason.  `onError` is still supported for backwards compatibility. [#1461](https://github.com/meteor/meteor/issues/1461)

* The return value from a server-side `Meteor.call` or `Meteor.apply` is now a
  clone of what the function returned rather than sharing mutable state.  [#3201](https://github.com/meteor/meteor/issues/3201)

* Make it easier to use the Node DDP client implementation without running a web
  server too.  [#3452](https://github.com/meteor/meteor/issues/3452)


### Blaze

* Template instances now have a `subscribe` method that functions exactly like
  `Meteor.subscribe`, but stops the subscription when the template is destroyed.
  There is a new method on Template instances called `subscriptionsReady()`
  which is a reactive function that returns true when all of the subscriptions
  made with `TemplateInstance#subscribe` are ready. There is also a built-in
  helper that returns the same thing and can be accessed with
  `Template.subscriptionsReady` inside any template.

* Add `onRendered`, `onCreated`, and `onDestroyed` methods to
  `Template`. Assignments to `Template.foo.rendered` and so forth are deprecated
  but are still supported for backwards compatibility.

* Fix bug where, when a helper or event handler was called from inside a custom
  block helper,  `Template.instance()` returned the `Template.contentBlock`
  template instead of the actual user-defined template, making it difficult to
  use `Template.instance()` for local template state.

* `Template.instance()` now works inside `Template.body`.  [#3631](https://github.com/meteor/meteor/issues/3631)

* Allow specifying attributes on `<body>` tags in templates.

* Improve performance of rendering large arrays.  [#3596](https://github.com/meteor/meteor/issues/3596)


### Isobuild

* Support `Npm.require('foo/bar')`.  [#3505](https://github.com/meteor/meteor/issues/3505) [#3526](https://github.com/meteor/meteor/issues/3526)

* In `package.js` files, `Npm.require` can only require built-in Node modules
  (and dev bundle modules, though you shouldn't depend on that), not the modules
  from its own `Npm.depends`. Previously, such code would work but only on the
  second time a `package.js` was executed.

* Ignore vim swap files in the `public` and `private` directories.  [#3322](https://github.com/meteor/meteor/issues/3322)

* Fix regression in 1.0.2 where packages might not be rebuilt when the compiler
  version changes.


### Meteor Accounts

* The `accounts-password` `Accounts.emailTemplates` can now specify arbitrary
  email `headers`.  The `from` address can now be set separately on the
  individual templates, and is a function there rather than a static
  string. [#2858](https://github.com/meteor/meteor/issues/2858) [#2854](https://github.com/meteor/meteor/issues/2854)

* Add login hooks on the client: `Accounts.onLogin` and
  `Accounts.onLoginFailure`. [#3572](https://github.com/meteor/meteor/issues/3572)

* Add a unique index to the collection that stores OAuth login configuration to
  ensure that only one configuration exists per service.  [#3514](https://github.com/meteor/meteor/issues/3514)

* On the server, a new option
  `Accounts.setPassword(user, password, { logout: false })` overrides the
  default behavior of logging out all logged-in connections for the user.  [#3846](https://github.com/meteor/meteor/issues/3846)


### Webapp

* `spiderable` now supports escaped `#!` fragments.  [#2938](https://github.com/meteor/meteor/issues/2938)

* Disable `appcache` on Firefox by default.  [#3248](https://github.com/meteor/meteor/issues/3248)

* Don't overly escape `Meteor.settings.public` and other parts of
  `__meteor_runtime_config__`.  [#3730](https://github.com/meteor/meteor/issues/3730)

* Reload the client program on `SIGHUP` or Node-specific IPC messages, not
  `SIGUSR2`.


### `meteor` command-line tool

* Enable tab-completion of global variables in `meteor shell`.  [#3227](https://github.com/meteor/meteor/issues/3227)

* Improve the stability of `meteor shell`.  [#3437](https://github.com/meteor/meteor/issues/3437) [#3595](https://github.com/meteor/meteor/issues/3595) [#3591](https://github.com/meteor/meteor/issues/3591)

* `meteor login --email` no longer takes an ignored argument.  [#3532](https://github.com/meteor/meteor/issues/3532)

* Fix regression in 1.0.2 where `meteor run --settings s` would ignore errors
  reading or parsing the settings file.  [#3757](https://github.com/meteor/meteor/issues/3757)

* Fix crash in `meteor publish` in some cases when the package is inside an
  app. [#3676](https://github.com/meteor/meteor/issues/3676)

* Fix crashes in `meteor search --show-all` and `meteor search --maintainer`.
  \#3636

* Kill PhantomJS processes after `meteor --test`, and only run the app
  once. [#3205](https://github.com/meteor/meteor/issues/3205) [#3793](https://github.com/meteor/meteor/issues/3793)

* Give a better error when Mongo fails to start up due to a full disk.  [#2378](https://github.com/meteor/meteor/issues/2378)

* After killing existing `mongod` servers, also clear the `mongod.lock` file.

* Stricter validation for package names: they cannot begin with a hyphen, end
  with a dot, contain two consecutive dots, or start or end with a colon.  (No
  packages on Atmosphere fail this validation.)  Additionally, `meteor create
  --package` applies the same validation as `meteor publish` and disallows
  packages with multiple colons.  (Packages with multiple colons like
  `local-test:iron:router` are used internally by `meteor test-packages` so that
  is not a strict validation rule.)

* `meteor create --package` now no longer creates a directory with the full
  name of the package, since Windows file systems cannot have colon characters
  in file paths. Instead, the command now creates a directory named the same
  as the second part of the package name after the colon (without the username
  prefix).


### Meteor Mobile

* Upgrade the Cordova CLI dependency from 3.5.1 to 4.2.0. See the release notes
  for the 4.x series of the Cordova CLI [on Apache
  Cordova](http://cordova.apache.org/announcements/2014/10/16/cordova-4.html).

* Related to the recently discovered [attack
  vectors](http://cordova.apache.org/announcements/2014/08/04/android-351.html)
  in Android Cordova apps, Meteor Cordova apps no longer allow access to all
  domains by default. If your app access external resources over XHR, you need
  to add them to the whitelist of allowed domains with the newly added
  [`App.accessRule`
  method](https://docs.meteor.com/#/full/App-accessRule) in your
  `mobile-config.js` file.

* Upgrade Cordova Plugins dependencies in Meteor Core packages:
    - `org.apache.cordova.file`: from 1.3.0 to 1.3.3
    - `org.apache.cordova.file-transfer`: from 0.4.4 to 0.5.0
    - `org.apache.cordova.splashscreen`: from 0.3.3 to 1.0.0
    - `org.apache.cordova.console`: from 0.2.10 to 0.2.13
    - `org.apache.cordova.device`: from 0.2.11 to 0.3.0
    - `org.apache.cordova.statusbar`: from 0.1.7 to 0.1.10
    - `org.apache.cordova.inappbrowser`: from 0.5.1 to 0.6.0
    - `org.apache.cordova.inappbrowser`: from 0.5.1 to 0.6.0

* Use the newer `ios-sim` binary, compiled with Xcode 6 on OS X Mavericks.


### Tracker

* Use `Session.set({k1: v1, k2: v2})` to set multiple values at once.


### Utilities

* Provide direct access to all options supported by the `request` npm module via
  the new server-only `npmRequestOptions` option to `HTTP.call`.  [#1703](https://github.com/meteor/meteor/issues/1703)


### Other bug fixes and improvements

* Many internal refactorings towards supporting Meteor on Windows are in this
  release.

* Remove some packages used internally to support legacy MDG systems
  (`application-configuration`, `ctl`, `ctl-helper`, `follower-livedata`,
  `dev-bundle-fetcher`, and `star-translate`).

* Provide direct access to some npm modules used by core packages on the
  `NpmModules` field of `WebAppInternals`, `MongoInternals`, and
  `HTTPInternals`.

* Upgraded dependencies:

    - node: 0.10.36 (from 0.10.33)
    - Fibers: 1.0.5 (from 1.0.1)
    - MongoDB: 2.6.7 (from 2.4.12)
    - openssl in mongo: 1.0.2 (from 1.0.1j)
    - MongoDB driver: 1.4.32 (from 1.4.1)
    - bson: 0.2.18 (from 0.2.7)
    - request: 2.53.0 (from 2.47.0)


Patches contributed by GitHub users 0a-, awatson1978, awwx, bwhitty,
christianbundy, d4nyll, dandv, DanielDent, DenisGorbachev, fay-jai, gsuess,
hwillson, jakozaur, meonkeys, mitar, netanelgilad, queso, rbabayoff, RobertLowe,
romanzolotarev, Siilwyn, and tmeasday.


## v.1.0.3.2, 2015-02-25

* Fix regression in 1.0.3 where the `meteor` tool could crash when downloading
  the second build of a given package version; for example, when running `meteor
  deploy` on an OSX or 32-bit Linux system for an app containing a binary
  package.  [#3761](https://github.com/meteor/meteor/issues/3761)


## v.1.0.3.1, 2015-01-20

* Rewrite `meteor show` and `meteor search` to show package information for
  local packages and to show if the package is installed for non-local
  packages. Introduce the `--show-all` flag, and deprecate the
  `--show-unmigrated` and `--show-old flags`.  Introduce the `--ejson` flag to
  output an EJSON object.

* Support README.md files in`meteor publish`. Take in the documentation file in
  `package.js` (set to `README.md` by default) and upload it to the server at
  publication time. Excerpt the first non-header Markdown section for use in
  `meteor show`.

* Support updates of package version metadata after that version has been
  published by running `meteor publish --update` from the package directory.

* Add `meteor test-packages --velocity` (similar to `meteor run --test`).  [#3330](https://github.com/meteor/meteor/issues/3330)

* Fix `meteor update <packageName>` to update `<packageName>` even if it's an
  indirect dependency of your app.  [#3282](https://github.com/meteor/meteor/issues/3282)

* Fix stack trace when a browser tries to use the server like a proxy.  [#1212](https://github.com/meteor/meteor/issues/1212)

* Fix inaccurate session statistics and possible multiple invocation of
  Connection.onClose callbacks.

* Switch CLI tool filesystem calls from synchronous to yielding (pro: more
  concurrency, more responsive to signals; con: could introduce concurrency
  bugs)

* Don't apply CDN prefix on Cordova. [#3278](https://github.com/meteor/meteor/issues/3278) [#3311](https://github.com/meteor/meteor/issues/3311)

* Don't try to refresh client app in the runner unless the app actually has the
  autoupdate package. [#3365](https://github.com/meteor/meteor/issues/3365)

* Fix custom release banner logic. [#3353](https://github.com/meteor/meteor/issues/3353)

* Apply HTTP followRedirects option to non-GET requests.  [#2808](https://github.com/meteor/meteor/issues/2808)

* Clean up temporary directories used by package downloads sooner.  [#3324](https://github.com/meteor/meteor/issues/3324)

* If the tool knows about the requested release but doesn't know about the build
  of its tool for the platform, refresh the catalog rather than failing
  immediately.  [#3317](https://github.com/meteor/meteor/issues/3317)

* Fix `meteor --get-ready` to not add packages to your app.

* Fix some corner cases in cleaning up app processes in the runner. Drop
  undocumented `--keepalive` support. [#3315](https://github.com/meteor/meteor/issues/3315)

* Fix CSS autoupdate when `$ROOT_URL` has a non-trivial path.  [#3111](https://github.com/meteor/meteor/issues/3111)

* Save Google OAuth idToken to the User service info object.

* Add git info to `meteor --version`.

* Correctly catch a case of illegal `Tracker.flush` during `Tracker.autorun`.  [#3037](https://github.com/meteor/meteor/issues/3037)

* Upgraded dependencies:

    - jquery: 1.11.2 (from 1.11.0)

Patches by GitHub users DanielDent, DanielDornhardt, PooMaster, Primigenus,
Tarang, TomFreudenberg, adnissen, dandv, fay-jai, knownasilya, mquandalle,
ogourment, restebanez, rissem, smallhelm and tmeasday.

## v1.0.2.1, 2014-12-22

* Fix crash in file change watcher.  [#3336](https://github.com/meteor/meteor/issues/3336)

* Allow `meteor test-packages packages/*` even if not all package directories
  have tests.  [#3334](https://github.com/meteor/meteor/issues/3334)

* Fix typo in `meteor shell` output. [#3326](https://github.com/meteor/meteor/issues/3326)


## v1.0.2, 2014-12-19

### Improvements to the `meteor` command-line tool

* A new command called `meteor shell` attaches an interactive terminal to
  an already-running server process, enabling inspection and execution of
  server-side data and code, with dynamic tab completion of variable names
  and properties. To see `meteor shell` in action, type `meteor run` in an
  app directory, then (in another terminal) type `meteor shell` in the
  same app directory. You do not have to wait for the app to start before
  typing `meteor shell`, as it will automatically connect when the server
  is ready. Note that `meteor shell` currently works for local development
  only, and is not yet supported for apps running on remote hosts.

* We've done a major internal overhaul of the `meteor` command-line tool with an
  eye to correctness, maintainability, and performance.  Some details include:
    * Refresh the package catalog for build commands only when an error
      occurs that could be fixed by a refresh, not for every build command.
    * Never run the constraint solver to select package versions more than once
      per build.
    * Built packages ("isopacks") are now cached inside individual app directories
      instead of inside their source directories.
    * `meteor run` starts Mongo in parallel with building the application.
    * The constraint solver no longer leaves a `versions.json` file in your
      packages source directories; when publishing a package that is not inside an
      app, it will leave a `.versions` file (with the same format as
      `.meteor/versions`) which you should check into source control.
    * The constraint solver's model has been simplified so that plugins must use
      the same version of packages as their surrounding package when built from
      local source.

* Using `meteor debug` no longer requires manually continuing the debugger when
  your app restarts, and it no longer overwrites the symbol `_` inside your app.

* Output from the command-line tool is now word-wrapped to the width of your
  terminal.

* Remove support for the undocumented earliestCompatibleVersion feature of the
  package system.

* Reduce CPU usage and disk I/O bandwidth by using kernel file-system change
  notification events where possible. On file systems that do not support these
  events (NFS, Vagrant Virtualbox shared folders, etc), file changes will only
  be detected every 5 seconds; to detect changes more often in these cases (but
  use more CPU), set the `METEOR_WATCH_FORCE_POLLING` environment
  variable. [#2135](https://github.com/meteor/meteor/issues/2135)

* Reduce CPU usage by fixing a check for a parent process in `meteor
  run` that was happening constantly instead of every few seconds. [#3252](https://github.com/meteor/meteor/issues/3252)

* Fix crash when two plugins defined source handlers for the same
  extension. [#3015](https://github.com/meteor/meteor/issues/3015) [#3180](https://github.com/meteor/meteor/issues/3180)

* Fix bug (introduced in 0.9.3) where the warning about using experimental
  versions of packages was printed too often.

* Fix bug (introduced in 1.0) where `meteor update --patch` crashed.

* Fix bug (introduced in 0.9.4) where banners about new releases could be
  printed too many times.

* Fix crash when a package version contained a dot-separated pre-release part
  with both digits and non-digits. [#3147](https://github.com/meteor/meteor/issues/3147)

* Corporate HTTP proxy support is now implemented using our websocket library's
  new built-in implementation instead of a custom implementation. [#2515](https://github.com/meteor/meteor/issues/2515)

### Blaze

* Add default behavior for `Template.parentData` with no arguments. This
  selects the first parent. [#2861](https://github.com/meteor/meteor/issues/2861)

* Fix `Blaze.remove` on a template's view to correctly remove the DOM
  elements when the template was inserted using
  `Blaze.renderWithData`. [#3130](https://github.com/meteor/meteor/issues/3130)

* Allow curly braces to be escaped in Spacebars. Use the special
  sequences `{{|` and `{{{|` to insert a literal `{{` or `{{{`.

### Meteor Accounts

* Allow integration with OAuth1 servers that require additional query
  parameters to be passed with the access token. [#2894](https://github.com/meteor/meteor/issues/2894)

* Expire a user's password reset and login tokens in all circumstances when
  their password is changed.

### Other bug fixes and improvements

* Some packages are no longer released as part of the core release process:
  amplify, backbone, bootstrap, d3, jquery-history, and jquery-layout. This
  means that new versions of these packages can be published outside of the full
  Meteor release cycle.

* Require plain objects as the update parameter when doing replacements
  in server-side collections.

* Fix audit-argument-checks spurious failure when an argument is NaN. [#2914](https://github.com/meteor/meteor/issues/2914)

### Upgraded dependencies

- node: 0.10.33 (from 0.10.29)
- source-map-support: 0.2.8 (from 0.2.5)
- semver: 4.1.0 (from 2.2.1)
- request: 2.47.0 (from 2.33.0)
- tar: 1.0.2 (from 1.0.1)
- source-map: 0.1.40 (from 0.1.32)
- sqlite3: 3.0.2 (from 3.0.0)
- phantomjs npm module: 1.9.12 (from 1.8.1-1)
- http-proxy: 1.6.0 (from a fork of 1.0.2)
- esprima: 1.2.2 (from an unreleased 1.1-era commit)
- escope: 1.0.1 (from 1.0.0)
- openssl in mongo: 1.0.1j (from 1.0.1g)
- faye-websocket: 0.8.1 (from using websocket-driver instead)
- MongoDB: 2.4.12 (from 2.4.9)


Patches by GitHub users andylash, anstarovoyt, benweissmann, chrisbridgett,
colllin, dandv, ecwyne, graemian, JamesLefrere, kevinchiu, LyuGGang, matteodem,
mitar, mquandalle, musically-ut, ograycode, pcjpcj2, physiocoder, rgoomar,
timhaines, trusktr, Urigo, and zol.


## v1.0.1, 2014-12-09

* Fix a security issue in allow/deny rules that could result in data
  loss. If your app uses allow/deny rules, or uses packages that use
  allow/deny rules, we recommend that you update immediately.


## v1.0, 2014-10-28

### New Features

* Add the `meteor admin get-machine` command to make it easier to
  publish packages with binary dependencies for all
  architectures. `meteor publish` no longer publishes builds
  automatically if your package has binary NPM dependencies.

* New `localmarket` example, highlighting Meteor's support for mobile
  app development.

* Restyle the `leaderboard` example, and optimize it for both desktop
  and mobile.

### Performance

* Reduce unnecessary syncs with the package server, which speeds up
  startup times for many commands.

* Speed up `meteor deploy` by not bundling unnecessary files and
  programs.

* To make Meteor easier to use on slow or unreliable network
  connections, increase timeouts for DDP connections that the Meteor
  tool uses to communicate with the package server. [#2777](https://github.com/meteor/meteor/issues/2777), [#2789](https://github.com/meteor/meteor/issues/2789).

### Mobile App Support

* Implemented reasonable default behavior for launch screens on mobile
  apps.

* Don't build for Android when only the iOS build is required, and
  vice versa.

* Fix bug that could cause mobile apps to stop being able to receive hot
  code push updates.

* Fix bug where Cordova clients connected to http://example.com instead
  of https://example.com when https:// was specified in the
  --mobile-server option. [#2880](https://github.com/meteor/meteor/issues/2880)

* Fix stack traces when attempting to build or run iOS apps on Linux.

* Print a warning when building an app with mobile platforms and
  outputting the build into the source tree. Outputting a build into the
  source tree can cause subsequent builds to fail because they will
  treat the build output as source files.

* Exit from `meteor run` when new Cordova plugins or platforms are
  added, since we don't support hot code push for new plugins or
  platforms.

* Fix quoting of arguments to Cordova plugins.

* The `accounts-twitter` package now works in Cordova apps in local
  development. For workarounds for other login providers in local
  development mode, see
  https://github.com/meteor/meteor/wiki/OAuth-for-mobile-Meteor-clients.

### Packaging

* `meteor publish-for-arch` can publish packages built with different Meteor
  releases.

* Fix default `api.versionsFrom` field in packages created with `meteor
  create --package`.

* Fix bug where changes in an app's .meteor/versions file would not
  cause the app to be rebuilt.

### Other bug fixes and improvements

* Use TLSv1 in the `spiderable` package, for compatibility with servers
  that have disabled SSLv3 in response to the POODLE bug.

* Work around the `meteor run` proxy occasionally running out of sockets.

* Fix bug with regular expressions in minimongo. [#2817](https://github.com/meteor/meteor/issues/2817)

* Add READMEs for several core packages.

* Include protocols in URLs printed by `meteor deploy`.

* Improve error message for limited ordered observe. [#1643](https://github.com/meteor/meteor/issues/1643)

* Fix missing dependency on `random` in the `autoupdate` package. [#2892](https://github.com/meteor/meteor/issues/2892)

* Fix bug where all CSS would be removed from connected clients if a
  CSS-only change is made between local development server restarts or
  when deploying with `meteor deploy`.

* Increase height of the Google OAuth popup to the Google-recommended
  value.

* Fix the layout of the OAuth configuration dialog when used with
  Bootstrap.

* Allow build plugins to override the 'bare' option on added source
  files. [#2834](https://github.com/meteor/meteor/issues/2834)

Patches by GitHub users DenisGorbachev, ecwyne, mitar, mquandalle,
Primigenus, svda, yauh, and zol.


## v0.9.4.1, 2014-12-09 (backport)

* Fix a security issue in allow/deny rules that could result in data
  loss. If your app uses allow/deny rules, or uses packages that use
  allow/deny rules, we recommend that you update immediately.
  Backport from 1.0.1.


## v0.9.4, 2014-10-13

### New Features

* The new `meteor debug` command and `--debug-port` command line option
  to `meteor run` allow you to easily use node-inspector to debug your
  server-side code. Add a `debugger` statement to your code to create a
  breakpoint.

* Add new a `meteor run --test` command that runs
  [Velocity](https://github.com/meteor-velocity/velocity) tests in your
  app .

* Add new callbacks `Accounts.onResetPasswordLink`,
  `Accounts.onEnrollmentLink`, and `Accounts.onEmailVerificationLink`
  that make it easier to build custom user interfaces on top of the
  accounts system. These callbacks should be registered before
  `Meteor.startup` fires, and will be called if the URL matches a link
  in an email sent by `Accounts.resetPassword`, etc. See
  https://docs.meteor.com/#Accounts-onResetPasswordLink.

* A new configuration file for mobile apps,
  `<APP>/mobile-config.js`. This allows you to set app metadata, icons,
  splash screens, preferences, and PhoneGap/Cordova plugin settings
  without needing a `cordova_build_override` directory. See
  https://docs.meteor.com/#mobileconfigjs.


### API Changes

* Rename `{{> UI.dynamic}}` to `{{> Template.dynamic}}`, and likewise
  with `UI.contentBlock` and `UI.elseBlock`. The UI namespace is no
  longer used anywhere except for backwards compatibility.

* Deprecate the `Template.someTemplate.myHelper = ...` syntax in favor
  of `Template.someTemplate.helpers(...)`.  Using the older syntax still
  works, but prints a deprecation warning to the console.

* `Package.registerBuildPlugin` its associated functions have been added
  to the public API, cleaned up, and documented. The new function is
  identical to the earlier _transitional_registerBuildPlugin except for
  minor backwards-compatible API changes. See
  https://docs.meteor.com/#Package-registerBuildPlugin

* Rename the `showdown` package to `markdown`.

* Deprecate the `amplify`, `backbone`, `bootstrap`, and `d3` integration
  packages in favor of community alternatives.  These packages will no
  longer be maintained by MDG.


### Tool Changes

* Improved output from `meteor build` to make it easier to publish
  mobile apps to the App Store and Play Store. See the wiki pages for
  instructions on how to publish your
  [iOS](https://github.com/meteor/meteor/wiki/How-to-submit-your-iOS-app-to-App-Store)
  and
  [Android](https://github.com/meteor/meteor/wiki/How-to-submit-your-Android-app-to-Play-Store)
  apps.

* Packages can now be marked as debug-mode only by adding `debugOnly:
  true` to `Package.describe`. Debug-only packages are not included in
  the app when it is bundled for production (`meteor build` or `meteor
  run --production`). This allows package authors to build packages
  specifically for testing and debugging without increasing the size of
  the resulting app bundle or causing apps to ship with debug
  functionality built in.

* Rework the process for installing mobile development SDKs. There is
  now a `meteor install-sdk` command that automatically install what
  software it can and points to documentation for the parts that
  require manual installation.

* The `.meteor/cordova-platforms` file has been renamed to
  `.meteor/platforms` and now includes the default `server` and
  `browser` platforms. The default platforms can't currently be removed
  from a project, though this will be possible in the future. The old
  file will be automatically migrated to the new one when the app is run
  with Meteor 0.9.4 or above.

* The `unipackage.json` file inside downloaded packages has been renamed
  to `isopack.json` and has an improved forwards-compatible format. To
  maintain backwards compatibility with previous releases, packages will
  be built with both files.

* The local package metadata cache now uses SQLite, which is much faster
  than the previous implementation. This improves `meteor` command line
  tool startup time.

* The constraint solver used by the client to find compatible versions
  of packages is now much faster.

* The `--port` option to `meteor run` now requires a numeric port
  (e.g. `meteor run --port example.com` is no longer valid).

* The `--mobile-port` option `meteor run` has been reworked. The option
  is now `--mobile-server` in `meteor run` and `--server` in `meteor
  build`. `--server` is required for `meteor build` in apps with mobile
  platforms installed. `--mobile-server` defaults to an automatically
  detected IP address on port 3000, and `--server` requires a hostname
  but defaults to port 80 if a port is not specified.

* Operations that take longer than a few seconds (e.g. downloading
  packages, installing the Android SDK, etc) now show a progress bar.

* Complete support for using an HTTP proxy in the `meteor` command line
  tool. Now all DDP connections can work through a proxy.  Use the standard
  `http_proxy` environment variable to specify your proxy endpoint.  [#2515](https://github.com/meteor/meteor/issues/2515)


### Bug Fixes

* Fix behavior of ROOT_URL with path ending in `/`.

* Fix source maps when using a ROOT_URL with a path. [#2627](https://github.com/meteor/meteor/issues/2627)

* Change the mechanism that the Meteor tool uses to clean up app server
  processes. The new mechanism is more resilient to slow app bundles and
  other CPU-intensive tasks. [#2536](https://github.com/meteor/meteor/issues/2536), [#2588](https://github.com/meteor/meteor/issues/2588).


Patches by GitHub users cryptoquick, Gaelan, jperl, meonkeys, mitar,
mquandalle, prapicault, pscanf, richguan, rick-golden-healthagen,
rissem, rosh93, rzymek, and timoabend


## v0.9.3.1, 2014-09-30

* Don't crash when failing to contact the package server. [#2713](https://github.com/meteor/meteor/issues/2713)

* Allow more than one dash in package versions. [#2715](https://github.com/meteor/meteor/issues/2715)


## v0.9.3, 2014-09-25

### More Package Version Number Flexibility

* Packages now support relying on multiple major versions of their
  dependencies (eg `blaze@1.0.0 || 2.0.0`). Additionally, you can now
  call `api.versionsFrom(<release>)` multiple times, or with an array
  (eg `api.versionsFrom([<release1>, <release2>])`. Meteor will
  interpret this to mean that the package will work with packages from
  all the listed releases.

* Support for "wrapped package" version numbers. There is now a `_` field
  in version numbers. The `_` field must be an integer, and versions with
  the `_` are sorted after versions without. This allows using the
  upstream version number as the Meteor package version number and being
  able to publish multiple version of the Meteor package (e.g.
  `jquery@1.11.1_2`).

Note: packages using the `||` operator or the `_` symbol in their
versions or dependencies will be invisible to pre-0.9.3 users. Meteor
versions 0.9.2 and before do not understand the new version formats and
will not be able to use versions of packages that use the new features.


### Other Command-line Tool Improvements

* More detailed constraint solver output. Meteor now tells you which
  constraints prevent upgrading or adding new packages. This will make
  it much easier to update your app to new versions.

* Better handling of pre-release versions (e.g. versions with
  `-`). Pre-release packages will now be included in an app if and only
  if there is no way to meet the app's constraints without using a
  pre-release package.

* Add `meteor admin set-unmigrated` to allow maintainers to hide
  pre-0.9.0 packages in `meteor search` and `meteor show`. This will not
  stop users from continuing to use the package, but it helps prevent
  new users from finding old non-functional packages.

* Progress bars for time-intensive operations, like downloading large
  packages.


### Other Changes

* Officially support `Meteor.wrapAsync` (renamed from
  `Meteor._wrapAsync`). Additionally, `Meteor.wrapAsync` now lets you
  pass an object to bind as `this` in the wrapped call. See
  https://docs.meteor.com/#meteor_wrapasync.

* The `reactive-dict` package now allows an optional name argument to
  enable data persistence during hot code push.


Patches by GitHub users evliu, meonkeys, mitar, mizzao, mquandalle,
prapicault, waitingkuo, wulfmeister.



## v0.9.2.2, 2014-09-17

* Fix regression in 0.9.2 that prevented some users from accessing the
  Meteor development server in their browser. Specifically, 0.9.2
  unintentionally changed the development mode server's default bind
  host to localhost instead of 0.0.0.0. [#2596](https://github.com/meteor/meteor/issues/2596)


## v0.9.2.1, 2014-09-15

* Fix versions of packages that were published with `-cordova` versions
  in 0.9.2 (appcache, fastclick, htmljs, logging, mobile-status-bar,
  routepolicy, webapp-hashing).


## v0.9.2, 2014-09-15

This release contains our first support for building mobile apps in
Meteor, for both iOS and Android. This support comes via an
integration with Apache's Cordova/PhoneGap project.

* You can use Cordova/PhoneGap packages in your application or inside
  a Meteor package to access a device's native functions directly from
  JavaScript code.
* The `meteor add-platform` and `meteor run` commands now let you
  launch the app in the iOS or Android simulator or run it on an
  attached hardware device.
* This release extends hot code push to support live updates into
  installed native apps.
* The `meteor bundle` command has been renamed to `meteor build` and
  now outputs build projects for the mobile version of the targeted
  app.
* See
  https://github.com/meteor/meteor/wiki/Meteor-Cordova-Phonegap-integration
  for more information about how to get started building mobile apps
  with Meteor.

* Better mobile support for OAuth login: you can now use a
  redirect-based flow inside UIWebViews, and the existing popup-based
  flow has been adapted to work in Cordova/PhoneGap apps.

#### Bug fixes and minor improvements

* Fix sorting on non-trivial keys in Minimongo. [#2439](https://github.com/meteor/meteor/issues/2439)

* Bug fixes and performance improvements for the package system's
  constraint solver.

* Improved error reporting for misbehaving oplog observe driver. [#2033](https://github.com/meteor/meteor/issues/2033) [#2244](https://github.com/meteor/meteor/issues/2244)

* Drop deprecated source map linking format used for older versions of
  Firefox.  [#2385](https://github.com/meteor/meteor/issues/2385)

* Allow Meteor tool to run from a symlink. [#2462](https://github.com/meteor/meteor/issues/2462)

* Assets added via a plugin are no longer considered source files. [#2488](https://github.com/meteor/meteor/issues/2488)

* Remove support for long deprecated `SERVER_ID` environment
  variable. Use `AUTOUPDATE_VERSION` instead.

* Fix bug in reload-safetybelt package that resulted in reload loops in
  Chrome with cookies disabled.

* Change the paths for static assets served from packages. The `:`
  character is replaced with the `_` character in package names so as to
  allow serving on mobile devices and ease operation on Windows. For
  example, assets from the `abc:bootstrap` package are now served at
  `/packages/abc_bootstrap` instead of `/packages/abc:bootstrap`.

* Also change the paths within a bundled Meteor app to allow for
  different client architectures (eg mobile). For example,
  `bundle/programs/client` is now `bundle/programs/web.browser`.


Patches by GitHub users awwx, mizzao, and mquandalle.



## v0.9.1.1, 2014-09-06

* Fix backwards compatibility for packages that had weak dependencies
  on packages renamed in 0.9.1 (`ui`, `deps`, `livedata`). [#2521](https://github.com/meteor/meteor/issues/2521)

* Fix error when using the `reactive-dict` package without the `mongo`
  package.


## v0.9.1, 2014-09-04

#### Organizations in Meteor developer accounts

Meteor 0.9.1 ships with organizations support in Meteor developer
accounts. Organizations are teams of users that make it easy to
collaborate on apps and packages.

Create an organization at
https://www.meteor.com/account-settings/organizations. Run the `meteor
authorized` command in your terminal to give an organization
permissions to your apps. To add an organization as a maintainer of
your packages, use the `meteor admin maintainers` command. You can
also publish packages with an organization's name in the package name
prefix instead of your own username.


#### One backwards incompatible change for templates

* Templates can no longer be named "body" or "instance".

#### Backwards compatible Blaze API changes

* New public and documented APIs:
    * `Blaze.toHTMLWithData()`
    * `Template.currentData()`
    * `Blaze.getView()`
    * `Template.parentData()` (previously `UI._parentData()`)
    * `Template.instance()` (previously `UI._templateInstance()`)
    * `Template.body` (previously `UI.body`)
    * `new Template` (previously `Template.__create__`)
    * `Blaze.getData()` (previously `UI.getElementData`, or `Blaze.getCurrentData` with no arguments)

* Deprecate the `ui` package. Instead, use the `blaze` package. The
  `UI` and `Blaze` symbols are now the same.

* Deprecate `UI.insert`. `UI.render` and `UI.renderWithData` now
  render a template and place it in the DOM.

* Add an underscore to some undocumented Blaze APIs to make them
  internal. Notably: `Blaze._materializeView`, `Blaze._createView`,
  `Blaze._toText`, `Blaze._destroyView`, `Blaze._destroyNode`,
  `Blaze._withCurrentView`, `Blaze._DOMBackend`,
  `Blaze._TemplateWith`

* Document Views. Views are the machinery powering DOM updates in
  Blaze.

* Expose `view` property on template instances.

#### Backwards compatible renames

* Package renames
    * `livedata` -> `ddp`
    * `mongo-livedata` -> `mongo`
    * `standard-app-packages` -> `meteor-platform`
* Symbol renames
    * `Meteor.Collection` -> `Mongo.Collection`
    * `Meteor.Collection.Cursor` -> `Mongo.Cursor`
    * `Meteor.Collection.ObjectID` -> `Mongo.ObjectID`
    * `Deps` -> `Tracker`

#### Other

* Add `reactive-var` package. Lets you define a single reactive
  variable, like a single key in `Session`.

* Don't throw an exception in Chrome when cookies and local storage
  are blocked.

* Bump DDP version to "1". Clients connecting with version "pre1" or
  "pre2" should still work.

* Allow query parameters in OAuth1 URLs. [#2404](https://github.com/meteor/meteor/issues/2404)

* Fix `meteor list` if not all packages on server. Fixes [#2468](https://github.com/meteor/meteor/issues/2468)

Patch by GitHub user mitar.


## v0.9.0.1, 2014-08-27

* Fix issues preventing hot code reload from automatically reloading webapps in
  two cases: when the old app was a pre-0.9.0 app, and when the app used
  appcache. (In both cases, an explicit reload still worked.)

* Fix publishing packages containing a plugin with platform-specific code but
  no platform-specific code in the main package.

* Fix `meteor add package@version` when the package was already added with a
  different version constraint.

* Improve treatment of pre-release packages (packages with a dash in their
  version). Guarantee that they will not be chosen by the constraint solver
  unless explicitly requested.  `meteor list` won't suggest that you update to
  them.

* Fix slow spiderable executions.

* Fix dev-mode client-only restart when client files changed very soon after
  server restart.

* Fix stack trace on `meteor add` constraint solver failure.

* Fix "access-denied" stack trace when publishing packages.


## v0.9.0, 2014-08-26

Meteor 0.9.0 introduces the Meteor Package Server. Incorporating lessons from
our community's Meteorite tool, Meteor 0.9.0 allows users to develop and publish
Meteor packages to a central repository. The `meteor publish` command is used to
publish packages. Non-core packages can now be added with `meteor add`, and you
can specify version constraints on the packages you use. Binary packages can be
published for additional architectures with `meteor publish-for-arch`, which
allows cross-platform deploys and bundling.  You can search for packages with
`meteor search` and display information on them with `meteor show`, or you can
use the Atmosphere web interface developed by Percolate Studio at
https://atmospherejs.com/

See https://docs.meteor.com/#writingpackages and
https://docs.meteor.com/#packagejs for more details.

Other packaging-related changes:

* `meteor list` now lists the packages your app is using, which was formerly the
  behavior of `meteor list --using`. To search for packages you are not
  currently using, use `meteor search`.  The concept of an "internal" package
  (which did not show up in `meteor list`) no longer exists.

* To prepare a bundle created with `meteor bundle` for execution on a
  server, you now run `npm install` with no arguments instead of having
  to specify a few specific npm modules and their versions
  explicitly. See the README in the generated bundle for more details.

* All `under_score`-style `package.js` APIs (`Package.on_use`, `api.add_files`,
  etc) have been replaced with `camelCase` names (`Package.onUse`,
  `api.addFiles`, etc).  The old names continue to work for now.

* There's a new `archMatching` option to `Plugin.registerSourceHandler`, which
  should be used by any plugin whose output is only for the client or only for
  the server (eg, CSS and HTML templating packages); this allows Meteor to avoid
  restarting the server when files processed by these plugins change.

Other changes:

* When running your app with the local development server, changes that only
  affect the client no longer require restarting the server.  Changes that only
  affect CSS no longer require the browser to refresh the page, both in local
  development and in some production environments.  [#490](https://github.com/meteor/meteor/issues/490)

* When a call to `match` fails in a method or subscription, log the
  failure on the server. (This matches the behavior described in our docs)

* The `appcache` package now defaults to functioning on all browsers
  that support the AppCache API, rather than a whitelist of browsers.
  The main effect of this change is that `appcache` is now enabled by
  default on Firefox, because Firefox no longer makes a confusing
  popup. You can still disable individual browsers with
  `AppCache.config`.  [#2241](https://github.com/meteor/meteor/issues/2241)

* The `forceApprovalPrompt` option can now be specified in `Accounts.ui.config`
  in addition to `Meteor.loginWithGoogle`.  [#2149](https://github.com/meteor/meteor/issues/2149)

* Don't leak websocket clients in server-to-server DDP in some cases (and fix
  "Got open from inactive client"
  error). https://github.com/faye/websocket-driver-node/pull/8

* Updated OAuth url for login with Meetup.

* Allow minimongo `changed` callbacks to mutate their `oldDocument`
  argument. [#2231](https://github.com/meteor/meteor/issues/2231)

* Fix upsert called from client with no callback.  [#2413](https://github.com/meteor/meteor/issues/2413)

* Avoid a few harmless exceptions in OplogObserveDriver.

* Refactor `observe-sequence` package.

* Fix `spiderable` race condition.

* Re-apply our fix of NPM bug https://github.com/npm/npm/issues/3265 which got
  accidentally reverted upstream.

* Workaround for a crash in recent Safari
  versions. https://github.com/meteor/meteor/commit/e897539adb

* Upgraded dependencies:
    - less: 1.7.4 (from 1.7.1)
    - tar: 1.0.1 (from 0.1.19)
    - fstream: 1.0.2 (from 0.1.25)

Patches by GitHub users Cangit, dandv, ImtiazMajeed, MaximDubrovin, mitar,
mquandalle, rcy, RichardLitt, thatneat, and twhy.


## v0.8.3.1, 2014-12-09 (backport)

* Fix a security issue in allow/deny rules that could result in data
  loss. If your app uses allow/deny rules, or uses packages that use
  allow/deny rules, we recommend that you update immediately.
  Backport from 1.0.1.


## v0.8.3, 2014-07-29

#### Blaze

* Refactor Blaze to simplify internals while preserving the public
  API. `UI.Component` has been replaced with `Blaze.View.`

* Fix performance issues and memory leaks concerning event handlers.

* Add `UI.remove`, which removes a template after `UI.render`/`UI.insert`.

* Add `this.autorun` to the template instance, which is like `Deps.autorun`
  but is automatically stopped when the template is destroyed.

* Create `<a>` tags as SVG elements when they have `xlink:href`
  attributes. (Previously, `<a>` tags inside SVGs were never created as
  SVG elements.)  [#2178](https://github.com/meteor/meteor/issues/2178)

* Throw an error in `{{foo bar}}` if `foo` is missing or not a function.

* Cursors returned from template helpers for #each should implement
  the `observeChanges` method and don't have to be Minimongo cursors
  (allowing new custom data stores for Blaze like Miniredis).

* Remove warnings when {{#each}} iterates over a list of strings,
  numbers, or other items that contains duplicates.  [#1980](https://github.com/meteor/meteor/issues/1980)

#### Meteor Accounts

* Fix regression in 0.8.2 where an exception would be thrown if
  `Meteor.loginWithPassword` didn't have a callback. Callbacks to
  `Meteor.loginWithPassword` are now optional again.  [#2255](https://github.com/meteor/meteor/issues/2255)

* Fix OAuth popup flow in mobile apps that don't support
  `window.opener`.  [#2302](https://github.com/meteor/meteor/issues/2302)

* Fix "Email already exists" error with MongoDB 2.6.  [#2238](https://github.com/meteor/meteor/issues/2238)


#### mongo-livedata and minimongo

* Fix performance issue where a large batch of oplog updates could block
  the node event loop for long periods.  [#2299](https://github.com/meteor/meteor/issues/2299).

* Fix oplog bug resulting in error message "Buffer inexplicably empty".  [#2274](https://github.com/meteor/meteor/issues/2274)

* Fix regression from 0.8.2 that caused collections to appear empty in
  reactive `findOne()` or `fetch` queries that run before a mutator
  returns.  [#2275](https://github.com/meteor/meteor/issues/2275)


#### Miscellaneous

* Stop including code by default that automatically refreshes the page
  if JavaScript and CSS don't load correctly. While this code is useful
  in some multi-server deployments, it can cause infinite refresh loops
  if there are errors on the page. Add the `reload-safetybelt` package
  to your app if you want to include this code.

* On the server, `Meteor.startup(c)` now calls `c` immediately if the
  server has already started up, matching the client behavior.  [#2239](https://github.com/meteor/meteor/issues/2239)

* Add support for server-side source maps when debugging with
  `node-inspector`.

* Add `WebAppInternals.addStaticJs()` for adding static JavaScript code
  to be served in the app, inline if allowed by `browser-policy`.

* Make the `tinytest/run` method return immediately, so that `wait`
  method calls from client tests don't block on server tests completing.

* Log errors from method invocations on the client if there is no
  callback provided.

* Upgraded dependencies:
    - node: 0.10.29 (from 0.10.28)
    - less: 1.7.1 (from 1.6.1)

Patches contributed by GitHub users Cangit, cmather, duckspeaker, zol.


## v0.8.2, 2014-06-23

#### Meteor Accounts

* Switch `accounts-password` to use bcrypt to store passwords on the
  server. (Previous versions of Meteor used a protocol called SRP.)
  Users will be transparently transitioned when they log in. This
  transition is one-way, so you cannot downgrade a production app once
  you upgrade to 0.8.2. If you are maintaining an authenticating DDP
  client:
    - Clients that use the plaintext password login handler (i.e. call
      the `login` method with argument `{ password: <plaintext
      password> }`) will continue to work, but users will not be
      transitioned from SRP to bcrypt when logging in with this login
      handler.
    - Clients that use SRP will no longer work. These clients should
      instead directly call the `login` method, as in
      `Meteor.loginWithPassword`. The argument to the `login` method
      can be either:
        - `{ password: <plaintext password> }`, or
        - `{ password: { digest: <password hash>, algorithm: "sha-256" } }`,
          where the password hash is the hex-encoded SHA256 hash of the
          plaintext password.

* Show the display name of the currently logged-in user after following
  an email verification link or a password reset link in `accounts-ui`.

* Add a `userEmail` option to `Meteor.loginWithMeteorDeveloperAccount`
  to pre-fill the user's email address in the OAuth popup.

* Ensure that the user object has updated token information before
  it is passed to email template functions. [#2210](https://github.com/meteor/meteor/issues/2210)

* Export the function that serves the HTTP response at the end of an
  OAuth flow as `OAuth._endOfLoginResponse`. This function can be
  overridden to make the OAuth popup flow work in certain mobile
  environments where `window.opener` is not supported.

* Remove support for OAuth redirect URLs with a `redirect` query
  parameter. This OAuth flow was never documented and never fully
  worked.


#### Blaze

* Blaze now tracks individual CSS rules in `style` attributes and won't
  overwrite changes to them made by other JavaScript libraries.

* Add `{{> UI.dynamic}}` to make it easier to dynamically render a
  template with a data context.

* Add `UI._templateInstance()` for accessing the current template
  instance from within a block helper.

* Add `UI._parentData(n)` for accessing parent data contexts from
  within a block helper.

* Add preliminary API for registering hooks to run when Blaze intends to
  insert, move, or remove DOM elements. For example, you can use these
  hooks to animate nodes as they are inserted, moved, or removed. To use
  them, you can set the `_uihooks` property on a container DOM
  element. `_uihooks` is an object that can have any subset of the
  following three properties:

    - `insertElement: function (node, next)`: called when Blaze intends
      to insert the DOM element `node` before the element `next`
    - `moveElement: function (node, next)`: called when Blaze intends to
      move the DOM element `node` before the element `next`
    - `removeElement: function (node)`: called when Blaze intends to
      remove the DOM element `node`

  Note that when you set one of these functions on a container
  element, Blaze will not do the actual operation; it's your
  responsibility to actually insert, move, or remove the node (by
  calling `$(node).remove()`, for example).

* The `findAll` method on template instances now returns a vanilla
  array, not a jQuery object. The `$` method continues to
  return a jQuery object. [#2039](https://github.com/meteor/meteor/issues/2039)

* Fix a Blaze memory leak by cleaning up event handlers when a template
  instance is destroyed. [#1997](https://github.com/meteor/meteor/issues/1997)

* Fix a bug where helpers used by {{#with}} were still re-running when
  their reactive data sources changed after they had been removed from
  the DOM.

* Stop not updating form controls if they're focused. If a field is
  edited by one user while another user is focused on it, it will just
  lose its value but maintain its focus. [#1965](https://github.com/meteor/meteor/issues/1965)

* Add `_nestInCurrentComputation` option to `UI.render`, fixing a bug in
  {{#each}} when an item is added inside a computation that subsequently
  gets invalidated. [#2156](https://github.com/meteor/meteor/issues/2156)

* Fix bug where "=" was not allowed in helper arguments. [#2157](https://github.com/meteor/meteor/issues/2157)

* Fix bug when a template tag immediately follows a Spacebars block
  comment. [#2175](https://github.com/meteor/meteor/issues/2175)


#### Command-line tool

* Add --directory flag to `meteor bundle`. Setting this flag outputs a
  directory rather than a tarball.

* Speed up updates of NPM modules by upgrading Node to include our fix for
  https://github.com/npm/npm/issues/3265 instead of passing `--force` to
  `npm install`.

* Always rebuild on changes to npm-shrinkwrap.json files.  [#1648](https://github.com/meteor/meteor/issues/1648)

* Fix uninformative error message when deploying to long hostnames. [#1208](https://github.com/meteor/meteor/issues/1208)

* Increase a buffer size to avoid failing when running MongoDB due to a
  large number of processes running on the machine, and fix the error
  message when the failure does occur. [#2158](https://github.com/meteor/meteor/issues/2158)

* Clarify a `meteor mongo` error message when using the MONGO_URL
  environment variable. [#1256](https://github.com/meteor/meteor/issues/1256)


#### Testing

* Run server tests from multiple clients serially instead of in
  parallel. This allows testing features that modify global server
  state.  [#2088](https://github.com/meteor/meteor/issues/2088)


#### Security

* Add Content-Type headers on JavaScript and CSS resources.

* Add `X-Content-Type-Options: nosniff` header to
  `browser-policy-content`'s default policy. If you are using
  `browser-policy-content` and you don't want your app to send this
  header, then call `BrowserPolicy.content.allowContentTypeSniffing()`.

* Use `Meteor.absoluteUrl()` to compute the redirect URL in the `force-ssl`
  package (instead of the host header).


#### Miscellaneous

* Allow `check` to work on the server outside of a Fiber. [#2136](https://github.com/meteor/meteor/issues/2136)

* EJSON custom type conversion functions should not be permitted to yield. [#2136](https://github.com/meteor/meteor/issues/2136)

* The legacy polling observe driver handles errors communicating with MongoDB
  better and no longer gets "stuck" in some circumstances.

* Automatically rewind cursors before calls to `fetch`, `forEach`, or `map`. On
  the client, don't cache the return value of `cursor.count()` (consistently
  with the server behavior). `cursor.rewind()` is now a no-op. [#2114](https://github.com/meteor/meteor/issues/2114)

* Remove an obsolete hack in reporting line numbers for LESS errors. [#2216](https://github.com/meteor/meteor/issues/2216)

* Avoid exceptions when accessing localStorage in certain Internet
  Explorer configurations. [#1291](https://github.com/meteor/meteor/issues/1291), [#1688](https://github.com/meteor/meteor/issues/1688).

* Make `handle.ready()` reactively stop, where `handle` is a
  subscription handle.

* Fix an error message from `audit-argument-checks` after login.

* Make the DDP server send an error if the client sends a connect
  message with a missing or malformed `support` field. [#2125](https://github.com/meteor/meteor/issues/2125)

* Fix missing `jquery` dependency in the `amplify` package. [#2113](https://github.com/meteor/meteor/issues/2113)

* Ban inserting EJSON custom types as documents. [#2095](https://github.com/meteor/meteor/issues/2095)

* Fix incorrect URL rewrites in stylesheets. [#2106](https://github.com/meteor/meteor/issues/2106)

* Upgraded dependencies:
    - node: 0.10.28 (from 0.10.26)
    - uglify-js: 2.4.13 (from 2.4.7)
    - sockjs server: 0.3.9 (from 0.3.8)
    - websocket-driver: 0.3.4 (from 0.3.2)
    - stylus: 0.46.3 (from 0.42.3)

Patches contributed by GitHub users awwx, babenzele, Cangit, dandv,
ducdigital, emgee3, felixrabe, FredericoC, jbruni, kentonv, mizzao,
mquandalle, subhog, tbjers, tmeasday.


## v0.8.1.3, 2014-05-22

* Fix a security issue in the `spiderable` package. `spiderable` now
  uses the ROOT_URL environment variable instead of the Host header to
  determine which page to snapshot.

* Fix hardcoded Twitter URL in `oauth1` package. This fixes a regression
  in 0.8.0.1 that broke Atmosphere packages that do OAuth1
  logins. [#2154](https://github.com/meteor/meteor/issues/2154).

* Add `credentialSecret` argument to `Google.retrieveCredential`, which
  was forgotten in a previous release.

* Remove nonexistent `-a` and `-r` aliases for `--add` and `--remove` in
  `meteor help authorized`. [#2155](https://github.com/meteor/meteor/issues/2155)

* Add missing `underscore` dependency in the `oauth-encryption` package. [#2165](https://github.com/meteor/meteor/issues/2165)

* Work around IE8 bug that caused some apps to fail to render when
  minified. [#2037](https://github.com/meteor/meteor/issues/2037).


## v0.8.1.2, 2014-05-12

* Fix memory leak (introduced in 0.8.1) by making sure to unregister
  sessions at the server when they are closed due to heartbeat timeout.

* Add `credentialSecret` argument to `Google.retrieveCredential`,
  `Facebook.retrieveCredential`, etc., which is needed to use them as of
  0.8.1. [#2118](https://github.com/meteor/meteor/issues/2118)

* Fix 0.8.1 regression that broke apps using a `ROOT_URL` with a path
  prefix. [#2109](https://github.com/meteor/meteor/issues/2109)


## v0.8.1.1, 2014-05-01

* Fix 0.8.1 regression preventing clients from specifying `_id` on insert. [#2097](https://github.com/meteor/meteor/issues/2097)

* Fix handling of malformed URLs when merging CSS files. [#2103](https://github.com/meteor/meteor/issues/2103), [#2093](https://github.com/meteor/meteor/issues/2093)

* Loosen the checks on the `options` argument to `Collection.find` to
  allow undefined values.


## v0.8.1, 2014-04-30

#### Meteor Accounts

* Fix a security flaw in OAuth1 and OAuth2 implementations. If you are
  using any OAuth accounts packages (such as `accounts-google` or
  `accounts-twitter`), we recommend that you update immediately and log
  out your users' current sessions with the following MongoDB command:

  $ db.users.update({}, { $set: { 'services.resume.loginTokens': [] } }, { multi: true });

* OAuth redirect URLs are now required to be on the same origin as your app.

* Log out a user's other sessions when they change their password.

* Store pending OAuth login results in the database instead of
  in-memory, so that an OAuth flow succeeds even if different requests
  go to different server processes.

* When validateLoginAttempt callbacks return false, don't override a more
  specific error message.

* Add `Random.secret()` for generating security-critical secrets like
  login tokens.

* `Meteor.logoutOtherClients` now calls the user callback when other
  login tokens have actually been removed from the database, not when
  they have been marked for eventual removal.  [#1915](https://github.com/meteor/meteor/issues/1915)

* Rename `Oauth` to `OAuth`.  `Oauth` is now an alias for backwards
  compatibility.

* Add `oauth-encryption` package for encrypting sensitive account
  credentials in the database.

* A validate login hook can now override the exception thrown from
  `beginPasswordExchange` like it can for other login methods.

* Remove an expensive observe over all users in the `accounts-base`
  package.


#### Blaze

* Disallow `javascript:` URLs in URL attribute values by default, to
  help prevent cross-site scripting bugs. Call
  `UI._allowJavascriptUrls()` to allow them.

* Fix `UI.toHTML` on templates containing `{{#with}}`.

* Fix `{{#with}}` over a data context that is mutated.  [#2046](https://github.com/meteor/meteor/issues/2046)

* Clean up autoruns when calling `UI.toHTML`.

* Properly clean up event listeners when removing templates.

* Add support for `{{!-- block comments --}}` in Spacebars. Block comments may
  contain `}}`, so they are more useful than `{{! normal comments}}` for
  commenting out sections of Spacebars templates.

* Don't dynamically insert `<tbody>` tags in reactive tables

* When handling a custom jQuery event, additional arguments are
  no longer lost -- they now come after the template instance
  argument.  [#1988](https://github.com/meteor/meteor/issues/1988)


#### DDP and MongoDB

* Extend latency compensation to support an arbitrary sequence of
  inserts in methods.  Previously, documents created inside a method
  stub on the client would eventually be replaced by new documents
  from the server, causing the screen to flicker.  Calling `insert`
  inside a method body now generates the same ID on the client (inside
  the method stub) and on the server.  A sequence of inserts also
  generates the same sequence of IDs.  Code that wants a random stream
  that is consistent between method stub and real method execution can
  get one with `DDP.randomStream`.
  https://trello.com/c/moiiS2rP/57-pattern-for-creating-multiple-database-records-from-a-method

* The document passed to the `insert` callback of `allow` and `deny` now only
  has a `_id` field if the client explicitly specified one; this allows you to
  use `allow`/`deny` rules to prevent clients from specifying their own
  `_id`. As an exception, `allow`/`deny` rules with a `transform` always have an
  `_id`.

* DDP now has an implementation of bidirectional heartbeats which is consistent
  across SockJS and websocket transports. This enables connection keepalive and
  allows servers and clients to more consistently and efficiently detect
  disconnection.

* The DDP protocol version number has been incremented to "pre2" (adding
  randomSeed and heartbeats).

* The oplog observe driver handles errors communicating with MongoDB
  better and knows to re-poll all queries after a MongoDB failover.

* Fix bugs involving mutating DDP method arguments.


#### meteor command-line tool

* Move boilerplate HTML from tools to webapp.  Change internal
  `Webapp.addHtmlAttributeHook` API.

* Add `meteor list-sites` command for listing the sites that you have
  deployed to meteor.com with your Meteor developer account.

* Third-party template languages can request that their generated source loads
  before other JavaScript files, just like *.html files, by passing the
  isTemplate option to Plugin.registerSourceHandler.

* You can specify a particular interface for the dev mode runner to bind to with
  `meteor -p host:port`.

* Don't include proprietary tar tags in bundle tarballs.

* Convert relative URLs to absolute URLs when merging CSS files.


#### Upgraded dependencies

* Node.js from 0.10.25 to 0.10.26.
* MongoDB driver from 1.3.19 to 1.4.1
* stylus: 0.42.3 (from 0.42.2)
* showdown: 0.3.1
* css-parse: an unreleased version (from 1.7.0)
* css-stringify: an unreleased version (from 1.4.1)


Patches contributed by GitHub users aldeed, apendua, arbesfeld, awwx, dandv,
davegonzalez, emgee3, justinsb, mquandalle, Neftedollar, Pent, sdarnell,
and timhaines.


## v0.8.0.1, 2014-04-21

* Fix security flaw in OAuth1 implementation. Clients can no longer
  choose the callback_url for OAuth1 logins.


## v0.8.0, 2014-03-27

Meteor 0.8.0 introduces Blaze, a total rewrite of our live templating engine,
replacing Spark. Advantages of Blaze include:

* Better interoperability with jQuery plugins and other techniques which
  directly manipulate the DOM
* More fine-grained updates: only the specific elements or attributes that
  change are touched rather than the entire template
* A fully documented templating language
* No need for the confusing `{{#constant}}`, `{{#isolate}}`, and `preserve`
  directives
* Uses standard jQuery delegation (`.on`) instead of our custom implementation
* Blaze supports live SVG templates that work just like HTML templates

See
[the Using Blaze wiki page](https://github.com/meteor/meteor/wiki/Using-Blaze)
for full details on upgrading your app to 0.8.0.  This includes:

* The `Template.foo.rendered` callback is now only called once when the template
  is rendered, rather than repeatedly as it is "re-rendered", because templates
  now directly update changed data instead of fully re-rendering.

* The `accounts-ui` login buttons are now invoked as a `{{> loginButtons}}`
  rather than as `{{loginButtons}}`.

* Previous versions of Meteor used a heavily modified version of the Handlebars
  templating language. In 0.8.0, we've given it its own name: Spacebars!
  Spacebars has an
  [explicit specification](https://github.com/meteor/meteor/blob/devel/packages/spacebars/README.md)
  instead of being defined as a series of changes to Handlebars. There are some
  incompatibilities with our previous Handlebars fork, such as a
  [different way of specifying dynamic element attributes](https://github.com/meteor/meteor/blob/devel/packages/spacebars/README.md#in-attribute-values)
  and a
  [new way of defining custom block helpers](https://github.com/meteor/meteor/blob/devel/packages/spacebars/README.md#custom-block-helpers).

* Your template files must consist of
  [well-formed HTML](https://github.com/meteor/meteor/blob/devel/packages/spacebars/README.md#html-dialect). Invalid
  HTML is now a compilation failure.  (There is a current limitation in our HTML
  parser such that it does not support
  [omitting end tags](http://www.w3.org/TR/html5/syntax.html#syntax-tag-omission)
  on elements such as `<P>` and `<LI>`.)

* `Template.foo` is no longer a function. It is instead a
  "component". Components render to an intermediate representation of an HTML
  tree, not a string, so there is no longer an easy way to render a component to
  a static HTML string.

* `Meteor.render` and `Spark.render` have been removed. Use `UI.render` and
  `UI.insert` instead.

* The `<body>` tag now defines a template just like the `<template>` tag, which
  can have helpers and event handlers.  Define them directly on the object
  `UI.body`.

* Previous versions of Meteor shipped with a synthesized `tap` event,
  implementing a zero-delay click event on mobile browsers. Unfortunately, this
  event never worked very well. We're eliminating it. Instead, use one of the
  excellent third party solutions.

* The `madewith` package (which supported adding a badge to your website
  displaying its score from http://madewith.meteor.com/) has been removed, as it
  is not compatible with the new version of that site.

* The internal `spark`, `liverange`, `universal-events`, and `domutils` packages
  have been removed.

* The `Handlebars` namespace has been deprecated.  `Handlebars.SafeString` is
  now `Spacebars.SafeString`, and `Handlebars.registerHelper` is now
  `UI.registerHelper`.

Patches contributed by GitHub users cmather and mart-jansink.


## v0.7.2.3, 2014-12-09 (backport)

* Fix a security issue in allow/deny rules that could result in data
  loss. If your app uses allow/deny rules, or uses packages that use
  allow/deny rules, we recommend that you update immediately.
  Backport from 1.0.1.

## v0.7.2.2, 2014-04-21 (backport)

* Fix a security flaw in OAuth1 and OAuth2 implementations.
  Backport from 0.8.1; see its entry for recommended actions to take.

## v0.7.2.1, 2014-04-30 (backport)

* Fix security flaw in OAuth1 implementation. Clients can no longer
  choose the callback_url for OAuth1 logins.
  Backport from 0.8.0.1.

## v0.7.2, 2014-03-18

* Support oplog tailing on queries with the `limit` option. All queries
  except those containing `$near` or `$where` selectors or the `skip`
  option can now be used with the oplog driver.

* Add hooks to login process: `Accounts.onLogin`,
  `Accounts.onLoginFailure`, and `Accounts.validateLoginAttempt`. These
  functions allow for rate limiting login attempts, logging an audit
  trail, account lockout flags, and more. See:
  http://docs.meteor.com/#accounts_validateloginattempt [#1815](https://github.com/meteor/meteor/issues/1815)

* Change the `Accounts.registerLoginHandler` API for custom login
  methods. Login handlers now require a name and no longer have to deal
  with generating resume tokens. See
  https://github.com/meteor/meteor/blob/devel/packages/accounts-base/accounts_server.js
  for details. OAuth based login handlers using the
  `Oauth.registerService` packages are not affected.

* Add support for HTML email in `Accounts.emailTemplates`.  [#1785](https://github.com/meteor/meteor/issues/1785)

* minimongo: Support `{a: {$elemMatch: {x: 1, $or: [{a: 1}, {b: 1}]}}}`  [#1875](https://github.com/meteor/meteor/issues/1875)

* minimongo: Support `{a: {$regex: '', $options: 'i'}}`  [#1874](https://github.com/meteor/meteor/issues/1874)

* minimongo: Fix sort implementation with multiple sort fields which each look
  inside an array. eg, ensure that with sort key `{'a.x': 1, 'a.y': 1}`, the
  document `{a: [{x: 0, y: 4}]}` sorts before
  `{a: [{x: 0, y: 5}, {x: 1, y: 3}]}`, because the 3 should not be used as a
  tie-breaker because it is not "next to" the tied 0s.

* minimongo: Fix sort implementation when selector and sort key share a field,
  that field matches an array in the document, and only some values of the array
  match the selector. eg, ensure that with sort key `{a: 1}` and selector
  `{a: {$gt: 3}}`, the document `{a: [4, 6]}` sorts before `{a: [1, 5]}`,
  because the 1 should not be used as a sort key because it does not match the
  selector. (We only approximate the MongoDB behavior here by only supporting
  relatively selectors.)

* Use `faye-websocket` (0.7.2) npm module instead of `websocket` (1.0.8) for
  server-to-server DDP.

* Update Google OAuth package to use new `profile` and `email` scopes
  instead of deprecated URL-based scopes.  [#1887](https://github.com/meteor/meteor/issues/1887)

* Add `_throwFirstError` option to `Deps.flush`.

* Make `facts` package data available on the server as
  `Facts._factsByPackage`.

* Fix issue where `LESS` compilation error could crash the `meteor run`
  process.  [#1877](https://github.com/meteor/meteor/issues/1877)

* Fix crash caused by empty HTTP host header in `meteor run` development
  server.  [#1871](https://github.com/meteor/meteor/issues/1871)

* Fix hot code reload in private browsing mode in Safari.

* Fix appcache size calculation to avoid erronious warnings. [#1847](https://github.com/meteor/meteor/issues/1847)

* Remove unused `Deps._makeNonReactive` wrapper function. Call
  `Deps.nonreactive` directly instead.

* Avoid setting the `oplogReplay` on non-oplog collections. Doing so
  caused mongod to crash.

* Add startup message to `test-in-console` to ease automation. [#1884](https://github.com/meteor/meteor/issues/1884)

* Upgraded dependencies
    - amplify: 1.1.2 (from 1.1.0)

Patches contributed by GitHub users awwx, dandv, queso, rgould, timhaines, zol


## v0.7.1.2, 2014-02-27

* Fix bug in tool error handling that caused `meteor` to crash on Mac
  OSX when no computer name is set.

* Work around a bug that caused MongoDB to fail an assertion when using
  tailable cursors on non-oplog collections.


## v0.7.1.1, 2014-02-24

* Integrate with Meteor developer accounts, a new way of managing your
  meteor.com deployed sites. When you use `meteor deploy`, you will be
  prompted to create a developer account.
    - Once you've created a developer account, you can log in and out
      from the command line with `meteor login` and `meteor logout`.
    - You can claim legacy sites with `meteor claim`. This command will
      prompt you for your site password if you are claiming a
      password-protected site; after claiming it, you will not need to
      enter the site password again.
    - You can add or remove authorized users, and view the list of
      authorized users, for a site with `meteor authorized`.
    - You can view your current username with `meteor whoami`.
    - This release also includes the `accounts-meteor-developer` package
      for building Meteor apps that allow users to log in with their own
      developer accounts.

* Improve the oplog tailing implementation for getting real-time database
  updates from MongoDB.
    - Add support for all operators except `$where` and `$near`. Limit and
      skip are not supported yet.
    - Add optimizations to avoid needless data fetches from MongoDB.
    - Fix an error ("Cannot call method 'has' of null") in an oplog
      callback. [#1767](https://github.com/meteor/meteor/issues/1767)

* Add and improve support for minimongo operators.
    - Support `$comment`.
    - Support `obj` name in `$where`.
    - `$regex` matches actual regexps properly.
    - Improve support for `$nin`, `$ne`, `$not`.
    - Support using `{ $in: [/foo/, /bar/] }`. [#1707](https://github.com/meteor/meteor/issues/1707)
    - Support `{$exists: false}`.
    - Improve type-checking for selectors.
    - Support `{x: {$elemMatch: {$gt: 5}}}`.
    - Match Mongo's behavior better when there are arrays in the document.
    - Support `$near` with sort.
    - Implement updates with `{ $set: { 'a.$.b': 5 } }`.
    - Support `{$type: 4}` queries.
    - Optimize `remove({})` when observers are paused.
    - Make update-by-id constant time.
    - Allow `{$set: {'x._id': 1}}`.  [#1794](https://github.com/meteor/meteor/issues/1794)

* Upgraded dependencies
    - node: 0.10.25 (from 0.10.22). The workaround for specific Node
      versions from 0.7.0 is now removed; 0.10.25+ is supported.
    - jquery: 1.11.0 (from 1.8.2). See
      http://jquery.com/upgrade-guide/1.9/ for upgrade instructions.
    - jquery-waypoints: 2.0.4 (from 1.1.7). Contains
      backwards-incompatible changes.
    - source-map: 0.3.2 (from 0.3.30) [#1782](https://github.com/meteor/meteor/issues/1782)
    - websocket-driver: 0.3.2 (from 0.3.1)
    - http-proxy: 1.0.2 (from a pre-release fork of 1.0)
    - semver: 2.2.1 (from 2.1.0)
    - request: 2.33.0 (from 2.27.0)
    - fstream: 0.1.25 (from 0.1.24)
    - tar: 0.1.19 (from 0.1.18)
    - eachline: a fork of 2.4.0 (from 2.3.3)
    - source-map: 0.1.31 (from 0.1.30)
    - source-map-support: 0.2.5 (from 0.2.3)
    - mongo: 2.4.9 (from 2.4.8)
    - openssl in mongo: 1.0.1f (from 1.0.1e)
    - kexec: 0.2.0 (from 0.1.1)
    - less: 1.6.1 (from 1.3.3)
    - stylus: 0.42.2 (from 0.37.0)
    - nib: 1.0.2 (from 1.0.0)
    - coffeescript: 1.7.1 (from 1.6.3)

* CSS preprocessing and sourcemaps:
    - Add sourcemap support for CSS stylesheet preprocessors. Use
      sourcemaps for stylesheets compiled with LESS.
    - Improve CSS minification to deal with `@import` statements correctly.
    - Lint CSS files for invalid `@` directives.
    - Change the recommended suffix for imported LESS files from
      `.lessimport` to `.import.less`. Add `.import.styl` to allow
      `stylus` imports. `.lessimport` continues to work but is deprecated.

* Add `clientAddress` and `httpHeaders` to `this.connection` in method
  calls and publish functions.

* Hash login tokens before storing them in the database. Legacy unhashed
  tokens are upgraded to hashed tokens in the database as they are used
  in login requests.

* Change default accounts-ui styling and add more CSS classes.

* Refactor command-line tool. Add test harness and better tests. Run
  `meteor self-test --help` for info on running the tools test suite.

* Speed up application re-build in development mode by re-using file
  hash computation between file change watching code and application
  build code..

* Fix issues with documents containing a key named `length` with a
  numeric value. Underscore treated these as arrays instead of objects,
  leading to exceptions when . Patch Underscore to not treat plain
  objects (`x.constructor === Object`) with numeric `length` fields as
  arrays. [#594](https://github.com/meteor/meteor/issues/594) [#1737](https://github.com/meteor/meteor/issues/1737)

* Deprecate `Accounts.loginServiceConfiguration` in favor of
  `ServiceConfiguration.configurations`, exported by the
  `service-configuration` package. `Accounts.loginServiceConfiguration`
  is maintained for backwards-compatibility, but it is defined in a
  `Meteor.startup` block and so cannot be used from top-level code.

* Cursors with a field specifier containing `{_id: 0}` can no longer be
  used with `observeChanges` or `observe`. This includes the implicit
  calls to these functions that are done when returning a cursor from a
  publish function or using `{{#each}}`.

* Transform functions must return objects and may not change the `_id`
  field, though they may leave it out.

* Remove broken IE7 support from the `localstorage` package. Meteor
  accounts logins no longer persist in IE7.

* Fix the `localstorage` package when used with Safari in private
  browsing mode. This fixes a problem with login token storage and
  account login. [#1291](https://github.com/meteor/meteor/issues/1291)

* Types added with `EJSON.addType` now have default `clone` and `equals`
  implementations. Users may still specify `clone` or `equals` functions
  to override the default behavior.  [#1745](https://github.com/meteor/meteor/issues/1745)

* Add `frame-src` to `browser-policy-content` and account for
  cross-browser CSP disparities.

* Deprecate `Oauth.initiateLogin` in favor of `Oauth.showPopup`.

* Add `WebApp.rawConnectHandlers` for adding connect handlers that run
  before any other Meteor handlers, except `connect.compress()`. Raw
  connect handlers see the URL's full path (even if ROOT_URL contains a
  non-empty path) and they run before static assets are served.

* Add `Accounts.connection` to allow using Meteor accounts packages with
  a non-default DDP connection.

* Detect and reload if minified CSS files fail to load at startup. This
  prevents the application from running unstyled if the page load occurs
  while the server is switching versions.

* Allow Npm.depends to specify any http or https URL containing a full
  40-hex-digit SHA.  [#1686](https://github.com/meteor/meteor/issues/1686)

* Add `retry` package for connection retry with exponential backoff.

* Pass `update` and `remove` return values correctly when using
  collections validated with `allow` and `deny` rules. [#1759](https://github.com/meteor/meteor/issues/1759)

* If you're using Deps on the server, computations and invalidation
  functions are not allowed to yield. Throw an error instead of behaving
  unpredictably.

* Fix namespacing in coffeescript files added to a package with the
  `bare: true` option. [#1668](https://github.com/meteor/meteor/issues/1668)

* Fix races when calling login and/or logoutOtherClients from multiple
  tabs. [#1616](https://github.com/meteor/meteor/issues/1616)

* Include oauth_verifier as a header rather than a parameter in
  the `oauth1` package. [#1825](https://github.com/meteor/meteor/issues/1825)

* Fix `force-ssl` to allow local development with `meteor run` in IPv6
  environments. [#1751](https://github.com/meteor/meteor/issues/1751)`

* Allow cursors on named local collections to be returned from a publish
  function in an array.  [#1820](https://github.com/meteor/meteor/issues/1820)

* Fix build failure caused by a directory in `programs/` without a
  package.js file.

* Do a better job of handling shrinkwrap files when an npm module
  depends on something that isn't a semver. [#1684](https://github.com/meteor/meteor/issues/1684)

* Fix failures updating npm dependencies when a node_modules directory
  exists above the project directory.  [#1761](https://github.com/meteor/meteor/issues/1761)

* Preserve permissions (eg, executable bit) on npm files.  [#1808](https://github.com/meteor/meteor/issues/1808)

* SockJS tweak to support relative base URLs.

* Don't leak sockets on error in dev-mode proxy.

* Clone arguments to `added` and `changed` methods in publish
  functions. This allows callers to reuse objects and prevents already
  published data from changing after the fact.  [#1750](https://github.com/meteor/meteor/issues/1750)

* Ensure springboarding to a different meteor tools version always uses
  `exec` to run the old version. This simplifies process management for
  wrapper scripts.

Patches contributed by GitHub users DenisGorbachev, EOT, OyoKooN, awwx,
dandv, icellan, jfhamlin, marcandre, michaelbishop, mitar, mizzao,
mquandalle, paulswartz, rdickert, rzymek, timhaines, and yeputons.


## v0.7.0.1, 2013-12-20

* Two fixes to `meteor run` Mongo startup bugs that could lead to hangs with the
  message "Initializing mongo database... this may take a moment.".  [#1696](https://github.com/meteor/meteor/issues/1696)

* Apply the Node patch to 0.10.24 as well (see the 0.7.0 section for details).

* Fix gratuitous IE7 incompatibility.  [#1690](https://github.com/meteor/meteor/issues/1690)


## v0.7.0, 2013-12-17

This version of Meteor contains a patch for a bug in Node 0.10 which
most commonly affects websockets. The patch is against Node version
0.10.22 and 0.10.23. We strongly recommend using one of these precise
versions of Node in production so that the patch will be applied. If you
use a newer version of Node with this version of Meteor, Meteor will not
apply the patch and will instead disable websockets.

* Rework how Meteor gets realtime database updates from MongoDB. Meteor
  now reads the MongoDB "oplog" -- a special collection that records all
  the write operations as they are applied to your database. This means
  changes to the database are instantly noticed and reflected in Meteor,
  whether they originated from Meteor or from an external database
  client. Oplog tailing is automatically enabled in development mode
  with `meteor run`, and can be enabled in production with the
  `MONGO_OPLOG_URL` environment variable. Currently the only supported
  selectors are equality checks; `$`-operators, `limit` and `skip`
  queries fall back to the original poll-and-diff algorithm. See
  https://github.com/meteor/meteor/wiki/Oplog-Observe-Driver
  for details.

* Add `Meteor.onConnection` and add `this.connection` to method
  invocations and publish functions. These can be used to store data
  associated with individual clients between subscriptions and method
  calls. See http://docs.meteor.com/#meteor_onconnection for details. [#1611](https://github.com/meteor/meteor/issues/1611)

* Bundler failures cause non-zero exit code in `meteor run`.  [#1515](https://github.com/meteor/meteor/issues/1515)

* Fix error when publish function callbacks are called during session shutdown.

* Rework hot code push. The new `autoupdate` package drives automatic
  reloads on update using standard DDP messages instead of a hardcoded
  message at DDP startup. Now the hot code push only triggers when
  client code changes; server-only code changes will not cause the page
  to reload.

* New `facts` package publishes internal statistics about Meteor.

* Add an explicit check that publish functions return a cursor, an array
  of cursors, or a falsey value. This is a safety check to to prevent
  users from accidentally returning Collection.findOne() or some other
  value and expecting it to be published.

* Implement `$each`, `$sort`, and `$slice` options for minimongo's `$push`
  modifier.  [#1492](https://github.com/meteor/meteor/issues/1492)

* Introduce `--raw-logs` option to `meteor run` to disable log
  coloring and timestamps.

* Add `WebAppInternals.setBundledJsCssPrefix()` to control where the
  client loads bundled JavaScript and CSS files. This allows serving
  files from a CDN to decrease page load times and reduce server load.

* Attempt to exit cleanly on `SIGHUP`. Stop accepting incoming
  connections, kill DDP connections, and finish all outstanding requests
  for static assets.

* In the HTTP server, only keep sockets with no active HTTP requests alive for 5
  seconds.

* Fix handling of `fields` option in minimongo when only `_id` is present. [#1651](https://github.com/meteor/meteor/issues/1651)

* Fix issue where setting `process.env.MAIL_URL` in app code would not
  alter where mail was sent. This was a regression in 0.6.6 from 0.6.5. [#1649](https://github.com/meteor/meteor/issues/1649)

* Use stderr instead of stdout (for easier automation in shell scripts) when
  prompting for passwords and when downloading the dev bundle. [#1600](https://github.com/meteor/meteor/issues/1600)

* Ensure more downtime during file watching.  [#1506](https://github.com/meteor/meteor/issues/1506)

* Fix `meteor run` with settings files containing non-ASCII characters.  [#1497](https://github.com/meteor/meteor/issues/1497)

* Support `EJSON.clone` for `Meteor.Error`. As a result, they are properly
  stringified in DDP even if thrown through a `Future`.  [#1482](https://github.com/meteor/meteor/issues/1482)

* Fix passing `transform: null` option to `collection.allow()` to disable
  transformation in validators.  [#1659](https://github.com/meteor/meteor/issues/1659)

* Fix livedata error on `this.removed` during session shutdown. [#1540](https://github.com/meteor/meteor/issues/1540) [#1553](https://github.com/meteor/meteor/issues/1553)

* Fix incompatibility with Phusion Passenger by removing an unused line. [#1613](https://github.com/meteor/meteor/issues/1613)

* Ensure install script creates /usr/local on machines where it does not
  exist (eg. fresh install of OSX Mavericks).

* Set x-forwarded-* headers in `meteor run`.

* Clean up package dirs containing only ".build".

* Check for matching hostname before doing end-of-oauth redirect.

* Only count files that actually go in the cache towards the `appcache`
  size check. [#1653](https://github.com/meteor/meteor/issues/1653).

* Increase the maximum size spiderable will return for a page from 200kB
  to 5MB.

* Upgraded dependencies:
    * SockJS server from 0.3.7 to 0.3.8, including new faye-websocket module.
    * Node from 0.10.21 to 0.10.22
    * MongoDB from 2.4.6 to 2.4.8
    * clean-css from 1.1.2 to 2.0.2
    * uglify-js from a fork of 2.4.0 to 2.4.7
    * handlebars npm module no longer available outside of handlebars package

Patches contributed by GitHub users AlexeyMK, awwx, dandv, DenisGorbachev,
emgee3, FooBarWidget, mitar, mcbain, rzymek, and sdarnell.


## v0.6.6.3, 2013-11-04

* Fix error when publish function callbacks are called during session
  shutdown.  [#1540](https://github.com/meteor/meteor/issues/1540) [#1553](https://github.com/meteor/meteor/issues/1553)

* Improve `meteor run` CPU usage in projects with many
  directories.  [#1506](https://github.com/meteor/meteor/issues/1506)


## v0.6.6.2, 2013-10-21

* Upgrade Node from 0.10.20 to 0.10.21 (security update).


## v0.6.6.1, 2013-10-12

* Fix file watching on OSX. Work around Node issue [#6251](https://github.com/meteor/meteor/issues/6251) by not using
  fs.watch. [#1483](https://github.com/meteor/meteor/issues/1483)


## v0.6.6, 2013-10-10


#### Security

* Add `browser-policy` package for configuring and sending
  Content-Security-Policy and X-Frame-Options HTTP headers.
  [See the docs](http://docs.meteor.com/#browserpolicy) for more.

* Use cryptographically strong pseudorandom number generators when available.

#### MongoDB

* Add upsert support. `Collection.update` now supports the `{upsert:
  true}` option. Additionally, add a `Collection.upsert` method which
  returns the newly inserted object id if applicable.

* `update` and `remove` now return the number of documents affected.  [#1046](https://github.com/meteor/meteor/issues/1046)

* `$near` operator for `2d` and `2dsphere` indices.

* The `fields` option to the collection methods `find` and `findOne` now works
  on the client as well.  (Operators such as `$elemMatch` and `$` are not yet
  supported in `fields` projections.) [#1287](https://github.com/meteor/meteor/issues/1287)

* Pass an index and the cursor itself to the callbacks in `cursor.forEach` and
  `cursor.map`, just like the corresponding `Array` methods.  [#63](https://github.com/meteor/meteor/issues/63)

* Support `c.find(query, {limit: N}).count()` on the client.  [#654](https://github.com/meteor/meteor/issues/654)

* Improve behavior of `$ne`, `$nin`, and `$not` selectors with objects containing
  arrays.  [#1451](https://github.com/meteor/meteor/issues/1451)

* Fix various bugs if you had two documents with the same _id field in
  String and ObjectID form.

#### Accounts

* [Behavior Change] Expire login tokens periodically. Defaults to 90
  days. Use `Accounts.config({loginExpirationInDays: null})` to disable
  token expiration.

* [Behavior Change] Write dates generated by Meteor Accounts to Mongo as
  Date instead of number; existing data can be converted by passing it
  through `new Date()`. [#1228](https://github.com/meteor/meteor/issues/1228)

* Log out and close connections for users if they are deleted from the
  database.

* Add Meteor.logoutOtherClients() for logging out other connections
  logged in as the current user.

* `restrictCreationByEmailDomain` option in `Accounts.config` to restrict new
  users to emails of specific domain (eg. only users with @meteor.com emails) or
  a custom validator. [#1332](https://github.com/meteor/meteor/issues/1332)

* Support OAuth1 services that require request token secrets as well as
  authentication token secrets.  [#1253](https://github.com/meteor/meteor/issues/1253)

* Warn if `Accounts.config` is only called on the client.  [#828](https://github.com/meteor/meteor/issues/828)

* Fix bug where callbacks to login functions could be called multiple
  times when the client reconnects.

#### DDP

* Fix infinite loop if a client disconnects while a long yielding method is
  running.

* Unfinished code to support DDP session resumption has been removed. Meteor
  servers now stop processing messages from clients and reclaim memory
  associated with them as soon as they are disconnected instead of a few minutes
  later.

#### Tools

* The pre-0.6.5 `Package.register_extension` API has been removed. Use
  `Package._transitional_registerBuildPlugin` instead, which was introduced in
  0.6.5. (A bug prevented the 0.6.5 reimplementation of `register_extension`
  from working properly anyway.)

* Support using an HTTP proxy in the `meteor` command line tool. This
  allows the `update`, `deploy`, `logs`, and `mongo` commands to work
  behind a proxy. Use the standard `http_proxy` environment variable to
  specify your proxy endpoint.  [#429](https://github.com/meteor/meteor/issues/429), [#689](https://github.com/meteor/meteor/issues/689), [#1338](https://github.com/meteor/meteor/issues/1338)

* Build Linux binaries on an older Linux machine. Meteor now supports
  running on Linux machines with glibc 2.9 or newer (Ubuntu 10.04+, RHEL
  and CentOS 6+, Fedora 10+, Debian 6+). Improve error message when running
  on Linux with unsupported glibc, and include Mongo stderr if it fails
  to start.

* Install NPM modules with `--force` to avoid corrupted local caches.

* Rebuild NPM modules in packages when upgrading to a version of Meteor that
  uses a different version of Node.

* Disable the Mongo http interface. This lets you run meteor on two ports
  differing by 1000 at the same time.

#### Misc

* [Known issue] Breaks support for pre-release OSX 10.9 'Mavericks'.
  Will be addressed shortly. See issues:
  https://github.com/joyent/node/issues/6251
  https://github.com/joyent/node/issues/6296

* `EJSON.stringify` now takes options:
    - `canonical` causes objects keys to be stringified in sorted order
    - `indent` allows formatting control over the EJSON stringification

* EJSON now supports `Infinity`, `-Infinity` and `NaN`.

* Check that the argument to `EJSON.parse` is a string.  [#1401](https://github.com/meteor/meteor/issues/1401)

* Better error from functions that use `Meteor._wrapAsync` (eg collection write
  methods and `HTTP` methods) and in DDP server message processing.  [#1387](https://github.com/meteor/meteor/issues/1387)

* Support `appcache` on Chrome for iOS.

* Support literate CoffeeScript files with the extension `.coffee.md` (in
  addition to the already-supported `.litcoffee` extension). [#1407](https://github.com/meteor/meteor/issues/1407)

* Make `madewith` package work again (broken in 0.6.5).  [#1448](https://github.com/meteor/meteor/issues/1448)

* Better error when passing a string to `{{#each}}`. [#722](https://github.com/meteor/meteor/issues/722)

* Add support for JSESSIONID cookies for sticky sessions. Set the
  `USE_JSESSIONID` environment variable to enable placing a JSESSIONID
  cookie on sockjs requests.

* Simplify the static analysis used to detect package-scope variables.

* Upgraded dependencies:
    * Node from 0.8.24 to 0.10.20
    * MongoDB from 2.4.4 to 2.4.6
    * MongoDB driver from 1.3.17 to 1.3.19
    * http-proxy from 0.10.1 to a pre-release of 1.0.0
    * stylus from 0.30.1 to 0.37.0
    * nib from 0.8.2 to 1.0.0
    * optimist from 0.3.5 to 0.6.0
    * semver from 1.1.0 to 2.1.0
    * request from 2.12.0 to 2.27.0
    * keypress from 0.1.0 to 0.2.1
    * underscore from 1.5.1 to 1.5.2
    * fstream from 0.1.21 to 0.1.24
    * tar from 0.1.14 to 0.1.18
    * source-map from 0.1.26 to 0.1.30
    * source-map-support from a fork of 0.1.8 to 0.2.3
    * escope from a fork of 0.0.15 to 1.0.0
    * estraverse from 1.1.2-1 to 1.3.1
    * simplesmtp from 0.1.25 to 0.3.10
    * stream-buffers from 0.2.3 to 0.2.5
    * websocket from 1.0.7 to 1.0.8
    * cli-color from 0.2.2 to 0.2.3
    * clean-css from 1.0.11 to 1.1.2
    * UglifyJS2 from a fork of 2.3.6 to a different fork of 2.4.0
    * connect from 2.7.10 to 2.9.0
    * send from 0.1.0 to 0.1.4
    * useragent from 2.0.1 to 2.0.7
    * replaced byline with eachline 2.3.3

Patches contributed by GitHub users ansman, awwx, codeinthehole, jacott,
Maxhodges, meawoppl, mitar, mizzao, mquandalle, nathan-muir, RobertLowe, ryw,
sdarnell, and timhaines.


## v0.6.5.3, 2014-12-09 (backport)

* Fix a security issue in allow/deny rules that could result in data
  loss. If your app uses allow/deny rules, or uses packages that use
  allow/deny rules, we recommend that you update immediately.
  Backport from 1.0.1.


## v0.6.5.2, 2013-10-21

* Upgrade Node from 0.8.24 to 0.8.26 (security patch)


## v0.6.5.1, 2013-08-28

* Fix syntax errors on lines that end with a backslash. [#1326](https://github.com/meteor/meteor/issues/1326)

* Fix serving static files with special characters in their name. [#1339](https://github.com/meteor/meteor/issues/1339)

* Upgrade `esprima` JavaScript parser to fix bug parsing complex regexps.

* Export `Spiderable` from `spiderable` package to allow users to set
  `Spiderable.userAgentRegExps` to control what user agents are treated
  as spiders.

* Add EJSON to standard-app-packages. [#1343](https://github.com/meteor/meteor/issues/1343)

* Fix bug in d3 tab character parsing.

* Fix regression when using Mongo ObjectIDs in Spark templates.


## v0.6.5, 2013-08-14

* New package system with package compiler and linker:

    * Each package now has it own namespace for variable
      declarations. Global variables used in a package are limited to
      package scope.

    * Packages must explicitly declare which symbols they export with
      `api.export` in `package.js`.

    * Apps and packages only see the exported symbols from packages they
      explicitly use. For example, if your app uses package A which in
      turn depends on package B, only package A's symbols will be
      available in the app.

    * Package names can only contain alphanumeric characters, dashes, and
      dots. Packages with spaces and underscores must be renamed.

    * Remove hardcoded list of required packages. New default
      `standard-app-packages` package adds dependencies on the core Meteor
      stack. This package can be removed to make an app with only parts of
      the Meteor stack. `standard-app-packages` will be automatically
      added to a project when it is updated to Meteor 0.6.5.

    * Custom app packages in the `packages` directory are no longer
      automatically used. They must be explicitly added to the app with
      `meteor add <packagename>`. To help with the transition, all
      packages in the `packages` directory will be automatically added to
      the project when it is updated to Meteor 0.6.5.

    * New "unipackage" on-disk format for built packages. Compiled packages are
      cached and rebuilt only when their source or dependencies change.

    * Add "unordered" and "weak" package dependency modes to allow
      circular package dependencies and conditional code inclusion.

    * New API (`_transitional_registerBuildPlugin`) for declaring
      compilers, preprocessors, and file extension handlers. These new
      build plugins are full compilation targets in their own right, and
      have their own namespace, source files, NPM requirements, and package
      dependencies. The old `register_extension` API is deprecated. Please
      note that the `package.js` format and especially
      `_transitional_registerBuildPlugin` are not frozen interfaces and
      are subject to change in future releases.

    * Add `api.imply`, which allows one package to "imply" another. If
      package A implies package B, then anything that depends on package
      A automatically depends on package B as well (and receives package
      B's imports). This is useful for creating umbrella packages
      (`standard-app-packages`) or sometimes for factoring common code
      out of related packages (`accounts-base`).

* Move HTTP serving out of the server bootstrap and into the `webapp`
  package. This allows building Meteor apps that are not web servers
  (eg. command line tools, DDP clients, etc.). Connect middlewares can
  now be registered on the new `WebApp.connectHandlers` instead of the
  old `__meteor_bootstrap__.app`.

* The entire Meteor build process now has first-class source map
  support. A source map is maintained for every source file as it
  passes through the build pipeline. Currently, the source maps are
  only served in development mode. Not all web browsers support source
  maps yet and for those that do, you may have to turn on an option to
  enable them. Source maps will always be used when reporting
  exceptions on the server.

* Update the `coffeescript` package to generate source maps.

* Add new `Assets` API and `private` subdirectory for including and
  accessing static assets on the server. http://docs.meteor.com/#assets

* Add `Meteor.disconnect`. Call this to disconnect from the
  server and stop all live data updates. [#1151](https://github.com/meteor/meteor/issues/1151)

* Add `Match.Integer` to `check` for 32-bit signed integers.

* `Meteor.connect` has been renamed to `DDP.connect` and is now fully
  supported on the server. Server-to-server DDP connections use
  websockets, and can be used for both method calls and subscriptions.

* Rename `Meteor.default_connection` to `Meteor.connection` and
  `Meteor.default_server` to `Meteor.server`.

* Rename `Meteor.http` to `HTTP`.

* `ROOT_URL` may now have a path part. This allows serving multiple
  Meteor apps on the same domain.

* Support creating named unmanaged collections with
  `new Meteor.Collection("name", {connection: null})`.

* New `Log` function in the `logging` package which prints with
  timestamps, color, filenames and linenumbers.

* Include http response in errors from oauth providers. [#1246](https://github.com/meteor/meteor/issues/1246)

* The `observe` callback `movedTo` now has a fourth argument `before`.

* Move NPM control files for packages from `.npm` to
  `.npm/package`. This is to allow build plugins such as `coffeescript`
  to depend on NPM packages. Also, when removing the last NPM
  dependency, clean up the `.npm` dir.

* Remove deprecated `Meteor.is_client` and `Meteor.is_server` variables.

* Implement "meteor bundle --debug" [#748](https://github.com/meteor/meteor/issues/748)

* Add `forceApprovalPrompt` option to `Meteor.loginWithGoogle`. [#1226](https://github.com/meteor/meteor/issues/1226)

* Make server-side Mongo `insert`s, `update`s, and `remove`s run
  asynchronously when a callback is passed.

* Improve memory usage when calling `findOne()` on the server.

* Delete login tokens from server when user logs out.

* Rename package compatibility mode option to `add_files` from `raw` to
  `bare`.

* Fix Mongo selectors of the form: {$regex: /foo/}.

* Fix Spark memory leak.  [#1157](https://github.com/meteor/meteor/issues/1157)

* Fix EPIPEs during dev mode hot code reload.

* Fix bug where we would never quiesce if we tried to revive subs that errored
  out (5e7138d)

* Fix bug where `this.fieldname` in handlebars template might refer to a
  helper instead of a property of the current data context. [#1143](https://github.com/meteor/meteor/issues/1143)

* Fix submit events on IE8. [#1191](https://github.com/meteor/meteor/issues/1191)

* Handle `Meteor.loginWithX` being called with a callback but no options. [#1181](https://github.com/meteor/meteor/issues/1181)

* Work around a Chrome bug where hitting reload could cause a tab to
  lose the DDP connection and never recover. [#1244](https://github.com/meteor/meteor/issues/1244)

* Upgraded dependencies:
    * Node from 0.8.18 to 0.8.24
    * MongoDB from 2.4.3 to 2.4.4, now with SSL support
    * CleanCSS from 0.8.3 to 1.0.11
    * Underscore from 1.4.4 to 1.5.1
    * Fibers from 1.0.0 to 1.0.1
    * MongoDB Driver from 1.3.7 to 1.3.17

Patches contributed by GitHub users btipling, mizzao, timhaines and zol.


## v0.6.4.1, 2013-07-19

* Update mongodb driver to use version 0.2.1 of the bson module.


## v0.6.4, 2013-06-10

* Separate OAuth flow logic from Accounts into separate packages. The
  `facebook`, `github`, `google`, `meetup`, `twitter`, and `weibo`
  packages can be used to perform an OAuth exchange without creating an
  account and logging in.  [#1024](https://github.com/meteor/meteor/issues/1024)

* If you set the `DISABLE_WEBSOCKETS` environment variable, browsers will not
  attempt to connect to your app using Websockets. Use this if you know your
  server environment does not properly proxy Websockets to reduce connection
  startup time.

* Make `Meteor.defer` work in an inactive tab in iOS.  [#1023](https://github.com/meteor/meteor/issues/1023)

* Allow new `Random` instances to be constructed with specified seed. This
  can be used to create repeatable test cases for code that picks random
  values.  [#1033](https://github.com/meteor/meteor/issues/1033)

* Fix CoffeeScript error reporting to include source file and line
  number again.  [#1052](https://github.com/meteor/meteor/issues/1052)

* Fix Mongo queries which nested JavaScript RegExp objects inside `$or`.  [#1089](https://github.com/meteor/meteor/issues/1089)

* Upgraded dependencies:
    * Underscore from 1.4.2 to 1.4.4  [#776](https://github.com/meteor/meteor/issues/776)
    * http-proxy from 0.8.5 to 0.10.1  [#513](https://github.com/meteor/meteor/issues/513)
    * connect from 1.9.2 to 2.7.10
    * Node mongodb client from 1.2.13 to 1.3.7  [#1060](https://github.com/meteor/meteor/issues/1060)

Patches contributed by GitHub users awwx, johnston, and timhaines.


## v0.6.3, 2013-05-15

* Add new `check` package for ensuring that a value matches a required
  type and structure. This is used to validate untrusted input from the
  client. See http://docs.meteor.com/#match for details.

* Use Websockets by default on supported browsers. This reduces latency
  and eliminates the constant network spinner on iOS devices.

* With `autopublish` on, publish many useful fields on `Meteor.users`.

* Files in the `client/compatibility/` subdirectory of a Meteor app do
  not get wrapped in a new variable scope. This is useful for
  third-party libraries which expect `var` statements at the outermost
  level to be global.

* Add synthetic `tap` event for use on touch enabled devices. This is a
  replacement for `click` that fires immediately.

* When using the `http` package synchronously on the server, errors
  are thrown rather than passed in `result.error`

* The `manager` option to the `Meteor.Collection` constructor is now called
  `connection`. The old name still works for now.  [#987](https://github.com/meteor/meteor/issues/987)

* The `localstorage-polyfill` smart package has been replaced by a
  `localstorage` package, which defines a `Meteor._localStorage` API instead of
  trying to replace the DOM `window.localStorage` facility. (Now, apps can use
  the existence of `window.localStorage` to detect if the full localStorage API
  is supported.)  [#979](https://github.com/meteor/meteor/issues/979)

* Upgrade MongoDB from 2.2.1 to 2.4.3.

* Upgrade CoffeeScript from 1.5.0 to 1.6.2.  [#972](https://github.com/meteor/meteor/issues/972)

* Faster reconnects when regaining connectivity.  [#696](https://github.com/meteor/meteor/issues/696)

* `Email.send` has a new `headers` option to set arbitrary headers.  [#963](https://github.com/meteor/meteor/issues/963)

* Cursor transform functions on the server no longer are required to return
  objects with correct `_id` fields.  [#974](https://github.com/meteor/meteor/issues/974)

* Rework `observe()` callback ordering in minimongo to improve fiber
  safety on the server. This makes subscriptions on server to server DDP
  more usable.

* Use binary search in minimongo when updating ordered queries.  [#969](https://github.com/meteor/meteor/issues/969)

* Fix EJSON base64 decoding bug.  [#1001](https://github.com/meteor/meteor/issues/1001)

* Support `appcache` on Chromium.  [#958](https://github.com/meteor/meteor/issues/958)

Patches contributed by GitHub users awwx, jagill, spang, and timhaines.


## v0.6.2.1, 2013-04-24

* When authenticating with GitHub, include a user agent string. This
  unbreaks "Sign in with GitHub"

Patch contributed by GitHub user pmark.


## v0.6.2, 2013-04-16

* Better error reporting:
    * Capture real stack traces for `Meteor.Error`.
    * Report better errors with misconfigured OAuth services.

* Add per-package upgrade notices to `meteor update`.

* Experimental server-to-server DDP support: `Meteor.connect` on the
  server will connect to a remote DDP endpoint via WebSockets. Method
  calls should work fine, but subscriptions and minimongo on the server
  are still a work in progress.

* Upgrade d3 from 2.x to 3.1.4. See
  https://github.com/mbostock/d3/wiki/Upgrading-to-3.0 for compatibility notes.

* Allow CoffeeScript to set global variables when using `use strict`. [#933](https://github.com/meteor/meteor/issues/933)

* Return the inserted documented ID from `LocalCollection.insert`. [#908](https://github.com/meteor/meteor/issues/908)

* Add Weibo token expiration time to `services.weibo.expiresAt`.

* `Spiderable.userAgentRegExps` can now be modified to change what user agents
  are treated as spiders by the `spiderable` package.

* Prevent observe callbacks from affecting the arguments to identical
  observes. [#855](https://github.com/meteor/meteor/issues/855)

* Fix meteor command line tool when run from a home directory with
  spaces in its name. If you previously installed meteor release 0.6.0
  or 0.6.1 you'll need to uninstall and reinstall meteor to support
  users with spaces in their usernames (see
  https://github.com/meteor/meteor/blob/master/README.md#uninstalling-meteor)

Patches contributed by GitHub users andreas-karlsson, awwx, jacott,
joshuaconner, and timhaines.


## v0.6.1, 2013-04-08

* Correct NPM behavior in packages in case there is a `node_modules` directory
  somewhere above the app directory. [#927](https://github.com/meteor/meteor/issues/927)

* Small bug fix in the low-level `routepolicy` package.

Patches contributed by GitHub users andreas-karlsson and awwx.


## v0.6.0, 2013-04-04

* Meteor has a brand new distribution system! In this new system, code-named
  Engine, packages are downloaded individually and on demand. All of the
  packages in each official Meteor release are prefetched and cached so you can
  still use Meteor while offline. You can have multiple releases of Meteor
  installed simultaneously; apps are pinned to specific Meteor releases.
  All `meteor` commands accept a `--release` argument to specify which release
  to use; `meteor update` changes what release the app is pinned to.
  Inside an app, the name of the release is available at `Meteor.release`.
  When running Meteor directly from a git checkout, the release is ignored.

* Variables declared with `var` at the outermost level of a JavaScript
  source file are now private to that file. Remove the `var` to share
  a value between files.

* Meteor now supports any x86 (32- or 64-bit) Linux system, not just those which
  use Debian or RedHat package management.

* Apps may contain packages inside a top-level directory named `packages`.

* Packages may depend on [NPM modules](https://npmjs.org), using the new
  `Npm.depends` directive in their `package.js` file. (Note: if the NPM module
  has architecture-specific binary components, bundles built with `meteor
  bundle` or `meteor deploy` will contain the components as built for the
  developer's platform and may not run on other platforms.)

* Meteor's internal package tests (as well as tests you add to your app's
  packages with the unsupported `Tinytest` framework) are now run with the new
  command `meteor test-packages`.

* `{{#each}}` helper can now iterate over falsey values without throwing an
  exception. [#815](https://github.com/meteor/meteor/issues/815), [#801](https://github.com/meteor/meteor/issues/801)

* `{{#with}}` helper now only includes its block if its argument is not falsey,
  and runs an `{{else}}` block if provided if the argument is falsey. [#770](https://github.com/meteor/meteor/issues/770), [#866](https://github.com/meteor/meteor/issues/866)

* Twitter login now stores `profile_image_url` and `profile_image_url_https`
  attributes in the `user.services.twitter` namespace. [#788](https://github.com/meteor/meteor/issues/788)

* Allow packages to register file extensions with dots in the filename.

* When calling `this.changed` in a publish function, it is no longer an error to
  clear a field which was never set. [#850](https://github.com/meteor/meteor/issues/850)

* Deps API
    * Add `dep.depend()`, deprecate `Deps.depend(dep)` and
      `dep.addDependent()`.
    * If first run of `Deps.autorun` throws an exception, stop it and don't
      rerun.  This prevents a Spark exception when template rendering fails
      ("Can't call 'firstNode' of undefined").
    * If an exception is thrown during `Deps.flush` with no stack, the
      message is logged instead. [#822](https://github.com/meteor/meteor/issues/822)

* When connecting to MongoDB, use the JavaScript BSON parser unless specifically
  requested in `MONGO_URL`; the native BSON parser sometimes segfaults. (Meteor
  only started using the native parser in 0.5.8.)

* Calls to the `update` collection function in untrusted code may only use a
  whitelisted list of modifier operators.

Patches contributed by GitHub users awwx, blackcoat, cmather, estark37,
mquandalle, Primigenus, raix, reustle, and timhaines.


## v0.5.9, 2013-03-14

* Fix regression in 0.5.8 that prevented users from editing their own
  profile. [#809](https://github.com/meteor/meteor/issues/809)

* Fix regression in 0.5.8 where `Meteor.loggingIn()` would not update
  reactively. [#811](https://github.com/meteor/meteor/issues/811)


## v0.5.8, 2013-03-13

* Calls to the `update` and `remove` collection functions in untrusted code may
  no longer use arbitrary selectors. You must specify a single document ID when
  invoking these functions from the client (other than in a method stub).

  You may still use other selectors when calling `update` and `remove` on the
  server and from client method stubs, so you can replace calls that are no
  longer supported (eg, in event handlers) with custom method calls.

  The corresponding `update` and `remove` callbacks passed to `allow` and `deny`
  now take a single document instead of an array.

* Add new `appcache` package. Add this package to your project to speed
  up page load and make hot code reload smoother using the HTML5
  AppCache API. See http://docs.meteor.com/#appcache for details.

* Rewrite reactivity library. `Meteor.deps` is now `Deps` and has a new
  API. `Meteor.autorun` and `Meteor.flush` are now called `Deps.autorun` and
  `Deps.flush` (the old names still work for now). The other names under
  `Meteor.deps` such as `Context` no longer exist. The new API is documented at
  http://docs.meteor.com/#deps

* You can now provide a `transform` option to collections, which is a
  function that documents coming out of that collection are passed
  through. `find`, `findOne`, `allow`, and `deny` now take `transform` options,
  which may override the Collection's `transform`.  Specifying a `transform`
  of `null` causes you to receive the documents unmodified.

* Publish functions may now return an array of cursors to publish. Currently,
  the cursors must all be from different collections. [#716](https://github.com/meteor/meteor/issues/716)

* User documents have id's when `onCreateUser` and `validateNewUser` hooks run.

* Encode and store custom EJSON types in MongoDB.

* Support literate CoffeeScript files with the extension `.litcoffee`. [#766](https://github.com/meteor/meteor/issues/766)

* Add new login service provider for Meetup.com in `accounts-meetup` package.

* If you call `observe` or `observeChanges` on a cursor created with the
  `reactive: false` option, it now only calls initial add callbacks and
  does not continue watching the query. [#771](https://github.com/meteor/meteor/issues/771)

* In an event handler, if the data context is falsey, default it to `{}`
  rather than to the global object. [#777](https://github.com/meteor/meteor/issues/777)

* Allow specifying multiple event handlers for the same selector. [#753](https://github.com/meteor/meteor/issues/753)

* Revert caching header change from 0.5.5. This fixes image flicker on redraw.

* Stop making `Session` available on the server; it's not useful there. [#751](https://github.com/meteor/meteor/issues/751)

* Force URLs in stack traces in browser consoles to be hyperlinks. [#725](https://github.com/meteor/meteor/issues/725)

* Suppress spurious `changed` callbacks with empty `fields` from
  `Cursor.observeChanges`.

* Fix logic bug in template branch matching. [#724](https://github.com/meteor/meteor/issues/724)

* Make `spiderable` user-agent test case insensitive. [#721](https://github.com/meteor/meteor/issues/721)

* Fix several bugs in EJSON type support:
    * Fix `{$type: 5}` selectors for binary values on browsers that do
      not support `Uint8Array`.
    * Fix EJSON equality on falsey values.
    * Fix for returning a scalar EJSON type from a method. [#731](https://github.com/meteor/meteor/issues/731)

* Upgraded dependencies:
    * mongodb driver to version 1.2.13 (from 0.1.11)
    * mime module removed (it was unused)


Patches contributed by GitHub users awwx, cmather, graemian, jagill,
jmhredsox, kevinxucs, krizka, mitar, raix, and rasmuserik.


## v0.5.7, 2013-02-21

* The DDP wire protocol has been redesigned.

    * The handshake message is now versioned. This breaks backwards
      compatibility between sites with `Meteor.connect()`. Older meteor
      apps can not talk to new apps and vice versa. This includes the
      `madewith` package, apps using `madewith` must upgrade.

    * New [EJSON](http://docs.meteor.com/#ejson) package allows you to use
      Dates, Mongo ObjectIDs, and binary data in your collections and
      Session variables.  You can also add your own custom datatypes.

    * Meteor now correctly represents empty documents in Collections.

    * There is an informal specification in `packages/livedata/DDP.md`.


* Breaking API changes

    * Changed the API for `observe`.  Observing with `added`, `changed`
      and `removed` callbacks is now unordered; for ordering information
      use `addedAt`, `changedAt`, `removedAt`, and `movedTo`. Full
      documentation is in the [`observe` docs](http://docs.meteor.com/#observe).
      All callers of `observe` need to be updated.

    * Changed the API for publish functions that do not return a cursor
      (ie functions that call `this.set` and `this.unset`). See the
      [`publish` docs](http://docs.meteor.com/#meteor_publish) for the new
      API.


* New Features

    * Added new [`observeChanges`](http://docs.meteor.com/#observe_changes)
      API for keeping track of the contents of a cursor more efficiently.

    * There is a new reactive function on subscription handles: `ready()`
      returns true when the subscription has received all of its initial
      documents.

    * Added `Session.setDefault(key, value)` so you can easily provide
      initial values for session variables that will not be clobbered on
      hot code push.

    * You can specify that a collection should use MongoDB ObjectIDs as
      its `_id` fields for inserts instead of strings. This allows you to
      use Meteor with existing MongoDB databases that have ObjectID
      `_id`s. If you do this, you must use `EJSON.equals()` for comparing
      equality instead of `===`. See http://docs.meteor.com/#meteor_collection.

    * New [`random` package](http://docs.meteor.com/#random) provides
      several functions for generating random values. The new
      `Random.id()` function is used to provide shorter string IDs for
      MongoDB documents. `Meteor.uuid()` is deprecated.

    * `Meteor.status()` can return the status `failed` if DDP version
      negotiation fails.


* Major Performance Enhancements

    * Rewrote subscription duplication detection logic to use a more
      efficient algorithm. This significantly reduces CPU usage on the
      server during initial page load and when dealing with large amounts
      of data.

    * Reduced unnecessary MongoDB re-polling of live queries. Meteor no
      longer polls for changes on queries that specify `_id` when
      updates for a different specific `_id` are processed. This
      drastically improves performance when dealing with many
      subscriptions and updates to individual objects, such as those
      generated by the `accounts-base` package on the `Meteor.users`
      collection.


* Upgraded UglifyJS2 to version 2.2.5


Patches contributed by GitHub users awwx and michaelglenadams.


## v0.5.6, 2013-02-15

* Fix 0.5.5 regression: Minimongo selectors matching subdocuments under arrays
  did not work correctly.

* Some Bootstrap icons should have appeared white.

Patches contributed by GitHub user benjaminchelli.

## v0.5.5, 2013-02-13

* Deprecate `Meteor.autosubscribe`. `Meteor.subscribe` now works within
  `Meteor.autorun`.

* Allow access to `Meteor.settings.public` on the client. If the JSON
  file you gave to `meteor --settings` includes a field called `public`,
  that field will be available on the client as well as the server.

* `@import` works in `less`. Use the `.lessimport` file extension to
  make a less file that is ignored by preprocessor so as to avoid double
  processing. [#203](https://github.com/meteor/meteor/issues/203)

* Upgrade Fibers to version 1.0.0. The `Fiber` and `Future` symbols are
  no longer exposed globally. To use fibers directly you can use:
  `var Fiber = __meteor_bootstrap__.require('fibers');` and
  `var Future = __meteor_bootstrap__.require('fibers/future');`

* Call version 1.1 of the Twitter API when authenticating with
  OAuth. `accounts-twitter` users have until March 5th, 2013 to
  upgrade before Twitter disables the old API. [#527](https://github.com/meteor/meteor/issues/527)

* Treat Twitter ids as strings, not numbers, as recommended by
  Twitter. [#629](https://github.com/meteor/meteor/issues/629)

* You can now specify the `_id` field of a document passed to `insert`.
  Meteor still auto-generates `_id` if it is not present.

* Expose an `invalidated` flag on `Meteor.deps.Context`.

* Populate user record with additional data from Facebook and Google. [#664](https://github.com/meteor/meteor/issues/664)

* Add Facebook token expiration time to `services.facebook.expiresAt`. [#576](https://github.com/meteor/meteor/issues/576)

* Allow piping a password to `meteor deploy` on `stdin`. [#623](https://github.com/meteor/meteor/issues/623)

* Correctly type cast arguments to handlebars helper. [#617](https://github.com/meteor/meteor/issues/617)

* Fix leaked global `userId` symbol.

* Terminate `phantomjs` properly on error when using the `spiderable`
  package. [#571](https://github.com/meteor/meteor/issues/571)

* Stop serving non-cachable files with caching headers. [#631](https://github.com/meteor/meteor/issues/631)

* Fix race condition if server restarted between page load and initial
  DDP connection. [#653](https://github.com/meteor/meteor/issues/653)

* Resolve issue where login methods sometimes blocked future methods. [#555](https://github.com/meteor/meteor/issues/555)

* Fix `Meteor.http` parsing of JSON responses on Firefox. [#553](https://github.com/meteor/meteor/issues/553)

* Minimongo no longer uses `eval`. [#480](https://github.com/meteor/meteor/issues/480)

* Serve 404 for `/app.manifest`. This allows experimenting with the
  upcoming `appcache` smart package. [#628](https://github.com/meteor/meteor/issues/628)

* Upgraded many dependencies, including:
    * node.js to version 0.8.18
    * jquery-layout to version 1.3.0RC
    * Twitter Bootstrap to version 2.3.0
    * Less to version 1.3.3
    * Uglify to version 2.2.3
    * useragent to version 2.0.1

Patches contributed by GitHub users awwx, bminer, bramp, crunchie84,
danawoodman, dbimmler, Ed-von-Schleck, geoffd123, jperl, kevee,
milesmatthias, Primigenus, raix, timhaines, and xenolf.


## v0.5.4, 2013-01-08

* Fix 0.5.3 regression: `meteor run` could fail on OSX 10.8 if environment
  variables such as `DYLD_LIBRARY_PATH` are set.


## v0.5.3, 2013-01-07

* Add `--settings` argument to `meteor deploy` and `meteor run`. This
  allows you to specify deployment-specific information made available
  to server code in the variable `Meteor.settings`.

* Support unlimited open tabs in a single browser. Work around the
  browser per-hostname connection limit by using randomized hostnames
  for deployed apps. [#131](https://github.com/meteor/meteor/issues/131)

* minimongo improvements:
    * Allow observing cursors with `skip` or `limit`.  [#528](https://github.com/meteor/meteor/issues/528)
    * Allow sorting on `dotted.sub.keys`.  [#533](https://github.com/meteor/meteor/issues/533)
    * Allow querying specific array elements (`foo.1.bar`).
    * `$and`, `$or`, and `$nor` no longer accept empty arrays (for consistency
      with Mongo)

* Re-rendering a template with Spark no longer reverts changes made by
  users to a `preserve`d form element. Instead, the newly rendered value
  is only applied if it is different from the previously rendered value.
  Additionally, `<INPUT>` elements with type other than TEXT can now have
  reactive values (eg, the labels on submit buttons can now be
  reactive).  [#510](https://github.com/meteor/meteor/issues/510) [#514](https://github.com/meteor/meteor/issues/514) [#523](https://github.com/meteor/meteor/issues/523) [#537](https://github.com/meteor/meteor/issues/537) [#558](https://github.com/meteor/meteor/issues/558)

* Support JavaScript RegExp objects in selectors in Collection write
  methods on the client, eg `myCollection.remove({foo: /bar/})`.  [#346](https://github.com/meteor/meteor/issues/346)

* `meteor` command-line improvements:
    * Improve error message when mongod fails to start.
    * The `NODE_OPTIONS` environment variable can be used to pass command-line
      flags to node (eg, `--debug` or `--debug-brk` to enable the debugger).
    * Die with error if an app name is mistakenly passed to `meteor reset`.

* Add support for "offline" access tokens with Google login. [#464](https://github.com/meteor/meteor/issues/464) [#525](https://github.com/meteor/meteor/issues/525)

* Don't remove `serviceData` fields from previous logins when logging in
  with an external service.

* Improve `OAuth1Binding` to allow making authenticated API calls to
  OAuth1 providers (eg Twitter).  [#539](https://github.com/meteor/meteor/issues/539)

* New login providers automatically work with `{{loginButtons}}` without
  needing to edit the `accounts-ui-unstyled` package.  [#572](https://github.com/meteor/meteor/issues/572)

* Use `Content-Type: application/json` by default when sending JSON data
  with `Meteor.http`.

* Improvements to `jsparse`: hex literals, keywords as property names, ES5 line
  continuations, trailing commas in object literals, line numbers in error
  messages, decimal literals starting with `.`, regex character classes with
  slashes.

* Spark improvements:
    * Improve rendering of `<SELECT>` elements on IE.  [#496](https://github.com/meteor/meteor/issues/496)
    * Don't lose nested data contexts in IE9/10 after two seconds.  [#458](https://github.com/meteor/meteor/issues/458)
    * Don't print a stack trace if DOM nodes are manually removed
      from the document without calling `Spark.finalize`.  [#392](https://github.com/meteor/meteor/issues/392)

* Always use the `autoReconnect` flag when connecting to Mongo.  [#425](https://github.com/meteor/meteor/issues/425)

* Fix server-side `observe` with no `added` callback.  [#589](https://github.com/meteor/meteor/issues/589)

* Fix re-sending method calls on reconnect.  [#538](https://github.com/meteor/meteor/issues/538)

* Remove deprecated `/sockjs` URL support from `Meteor.connect`.

* Avoid losing a few bits of randomness in UUID v4 creation.  [#519](https://github.com/meteor/meteor/issues/519)

* Update clean-css package from 0.8.2 to 0.8.3, fixing minification of `0%`
  values in `hsl` colors.  [#515](https://github.com/meteor/meteor/issues/515)

Patches contributed by GitHub users Ed-von-Schleck, egtann, jwulf, lvbreda,
martin-naumann, meawoppl, nwmartin, timhaines, and zealoushacker.


## v0.5.2, 2012-11-27

* Fix 0.5.1 regression: Cursor `observe` works during server startup.  [#507](https://github.com/meteor/meteor/issues/507)

## v0.5.1, 2012-11-20

* Speed up server-side subscription handling by avoiding redundant work
  when the same Mongo query is observed multiple times concurrently (eg,
  by multiple users subscribing to the same subscription), and by using
  a simpler "unordered" algorithm.

* Meteor now waits to invoke method callbacks until all the data written by the
  method is available in the local cache. This way, method callbacks can see the
  full effects of their writes. This includes the callbacks passed to
  `Meteor.call` and `Meteor.apply`, as well as to the `Meteor.Collection`
  `insert`/`update`/`remove` methods.

  If you want to process the method's result as soon as it arrives from the
  server, even if the method's writes are not available yet, you can now specify
  an `onResultReceived` callback to `Meteor.apply`.

* Rework latency compensation to show server data changes sooner. Previously, as
  long as any method calls were in progress, Meteor would buffer all data
  changes sent from the server until all methods finished. Meteor now only
  buffers writes to documents written by client stubs, and applies the writes as
  soon as all methods that wrote that document have finished.

* `Meteor.userLoaded()` and `{{currentUserLoaded}}` have been removed.
  Previously, during the login process on the client, `Meteor.userId()` could be
  set but the document at `Meteor.user()` could be incomplete. Meteor provided
  the function `Meteor.userLoaded()` to differentiate between these states. Now,
  this in-between state does not occur: when a user logs in, `Meteor.userId()`
  only is set once `Meteor.user()` is fully loaded.

* New reactive function `Meteor.loggingIn()` and template helper
  `{{loggingIn}}`; they are true whenever some login method is in progress.
  `accounts-ui` now uses this to show an animation during login.

* The `sass` CSS preprocessor package has been removed. It was based on an
  unmaintained NPM module which did not implement recent versions of the Sass
  language and had no error handling.  Consider using the `less` or `stylus`
  packages instead.  [#143](https://github.com/meteor/meteor/issues/143)

* `Meteor.setPassword` is now called `Accounts.setPassword`, matching the
  documentation and original intention.  [#454](https://github.com/meteor/meteor/issues/454)

* Passing the `wait` option to `Meteor.apply` now waits for all in-progress
  method calls to finish before sending the method, instead of only guaranteeing
  that its callback occurs after the callbacks of in-progress methods.

* New function `Accounts.callLoginMethod` which should be used to call custom
  login handlers (such as those registered with
  `Accounts.registerLoginHandler`).

* The callbacks for `Meteor.loginWithToken` and `Accounts.createUser` now match
  the other login callbacks: they are called with error on error or with no
  arguments on success.

* Fix bug where method calls could be dropped during a brief disconnection. [#339](https://github.com/meteor/meteor/issues/339)

* Prevent running the `meteor` command-line tool and server on unsupported Node
  versions.

* Fix Minimongo query bug with nested objects.  [#455](https://github.com/meteor/meteor/issues/455)

* In `accounts-ui`, stop page layout from changing during login.

* Use `path.join` instead of `/` in paths (helpful for the unofficial Windows
  port) [#303](https://github.com/meteor/meteor/issues/303)

* The `spiderable` package serves pages to
  [`facebookexternalhit`](https://www.facebook.com/externalhit_uatext.php) [#411](https://github.com/meteor/meteor/issues/411)

* Fix error on Firefox with DOM Storage disabled.

* Avoid invalidating listeners if setUserId is called with current value.

* Upgrade many dependencies, including:
    * MongoDB 2.2.1 (from 2.2.0)
    * underscore 1.4.2 (from 1.3.3)
    * bootstrap 2.2.1 (from 2.1.1)
    * jQuery 1.8.2 (from 1.7.2)
    * less 1.3.1 (from 1.3.0)
    * stylus 0.30.1 (from 0.29.0)
    * coffee-script 1.4.0 (from 1.3.3)

Patches contributed by GitHub users ayal, dandv, possibilities, TomWij,
tmeasday, and workmad3.

## v0.5.0, 2012-10-17

* This release introduces Meteor Accounts, a full-featured auth system that supports
    - fine-grained user-based control over database reads and writes
    - federated login with any OAuth provider (with built-in support for
      Facebook, GitHub, Google, Twitter, and Weibo)
    - secure password login
    - email validation and password recovery
    - an optional set of UI widgets implementing standard login/signup/password
      change/logout flows

  When you upgrade to Meteor 0.5.0, existing apps will lose the ability to write
  to the database from the client. To restore this, either:
    - configure each of your collections with
      [`collection.allow`](http://docs.meteor.com/#allow) and
      [`collection.deny`](http://docs.meteor.com/#deny) calls to specify which
      users can perform which write operations, or
    - add the `insecure` smart package (which is included in new apps by default)
      to restore the old behavior where anyone can write to any collection which
      has not been configured with `allow` or `deny`

  For more information on Meteor Accounts, see
  http://docs.meteor.com/#dataandsecurity and
  http://docs.meteor.com/#accounts_api

* The new function `Meteor.autorun` allows you run any code in a reactive
  context. See http://docs.meteor.com/#meteor_autorun

* Arrays and objects can now be stored in the `Session`; mutating the value you
  retrieve with `Session.get` does not affect the value in the session.

* On the client, `Meteor.apply` takes a new `wait` option, which ensures that no
  further method calls are sent to the server until this method is finished; it
  is used for login and logout methods in order to keep the user ID
  well-defined. You can also specify an `onReconnect` handler which is run when
  re-establishing a connection; Meteor Accounts uses this to log back in on
  reconnect.

* Meteor now provides a compatible replacement for the DOM `localStorage`
  facility that works in IE7, in the `localstorage-polyfill` smart package.

* Meteor now packages the D3 library for manipulating documents based on data in
  a smart package called `d3`.

* `Meteor.Collection` now takes its optional `manager` argument (used to
  associate a collection with a server you've connected to with
  `Meteor.connect`) as a named option. (The old call syntax continues to work
  for now.)

* Fix a bug where trying to immediately resubscribe to a record set after
  unsubscribing could fail silently.

* Better error handling for failed Mongo writes from inside methods; previously,
  errors here could cause clients to stop processing data from the server.


Patches contributed by GitHub users bradens, dandv, dybskiy, possibilities,
zhangcheng, and 75lb.


## v0.4.2, 2012-10-02

* Fix connection failure on iOS6. SockJS 0.3.3 includes this fix.

* The new `preserve-inputs` package, included by default in new Meteor apps,
  restores the pre-v0.4.0 behavior of "preserving" all form input elements by ID
  and name during re-rendering; users who want more precise control over
  preservation can still use the APIs added in v0.4.0.

* A few changes to the `Meteor.absoluteUrl` function:
    - Added a `replaceLocalhost` option.
    - The `ROOT_URL` environment variable is respected by `meteor run`.
    - It is now included in all apps via the `meteor` package. Apps that
      explicitly added the now-deprecated `absolute-url` smart package will log a
      deprecation warning.

* Upgrade Node from 0.8.8 to 0.8.11.

* If a Handlebars helper function `foo` returns null, you can now run do
  `{{foo.bar}}` without error, just like when `foo` is a non-existent property.

* If you pass a non-scalar object to `Session.set`, an error will now be thrown
  (matching the behavior of `Session.equals`). [#215](https://github.com/meteor/meteor/issues/215)

* HTML pages are now served with a `charset=utf-8` Content-Type header. [#264](https://github.com/meteor/meteor/issues/264)

* The contents of `<select>` tags can now be reactive even in IE 7 and 8.

* The `meteor` tool no longer gets confused if a parent directory of your
  project is named `public`. [#352](https://github.com/meteor/meteor/issues/352)

* Fix a race condition in the `spiderable` package which could include garbage
  in the spidered page.

* The REPL run by `admin/node.sh` no longer crashes Emacs M-x shell on exit.

* Refactor internal `reload` API.

* New internal `jsparse` smart package. Not yet exposed publicly.


Patch contributed by GitHub user yanivoliver.


## v0.4.1, 2012-09-24

* New `email` smart package, with [`Email.send`](http://docs.meteor.com/#email)
  API.

* Upgrade Node from 0.6.17 to 0.8.8, as well as many Node modules in the dev
  bundle; those that are user-exposed are:
    * coffee-script: 1.3.3 (from 1.3.1)
    * stylus: 0.29.0 (from 0.28.1)
    * nib: 0.8.2 (from 0.7.0)

* All publicly documented APIs now use `camelCase` rather than
  `under_scores`. The old spellings continue to work for now. New names are:
    - `Meteor.isClient`/`isServer`
    - `this.isSimulation` inside a method invocation
    - `Meteor.deps.Context.onInvalidate`
    - `Meteor.status().retryCount`/`retryTime`

* Spark improvements
    * Optimize selector matching for event maps.
    * Fix `Spark._currentRenderer` behavior in timer callbacks.
    * Fix bug caused by interaction between `Template.foo.preserve` and
      `{{#constant}}`. [#323](https://github.com/meteor/meteor/issues/323)
    * Allow `{{#each}}` over a collection of objects without `_id`. [#281](https://github.com/meteor/meteor/issues/281)
    * Spark now supports Firefox 3.6.
    * Added a script to build a standalone spark.js that does not depend on
      Meteor (it depends on jQuery or Sizzle if you need IE7 support,
      and otherwise is fully standalone).

* Database writes from within `Meteor.setTimeout`/`setInterval`/`defer` will be
  batched with other writes from the current method invocation if they start
  before the method completes.

* Make `Meteor.Cursor.forEach` fully synchronous even if the user's callback
  yields. [#321](https://github.com/meteor/meteor/issues/321).

* Recover from exceptions thrown in `Meteor.publish` handlers.

* Upgrade bootstrap to version 2.1.1. [#336](https://github.com/meteor/meteor/issues/336), [#337](https://github.com/meteor/meteor/issues/337), [#288](https://github.com/meteor/meteor/issues/288), [#293](https://github.com/meteor/meteor/issues/293)

* Change the implementation of the `meteor deploy` password prompt to not crash
  Emacs M-x shell.

* Optimize `LocalCollection.remove(id)` to be O(1) rather than O(n).

* Optimize client-side database performance when receiving updated data from the
  server outside of method calls.

* Better error reporting when a package in `.meteor/packages` does not exist.

* Better error reporting for coffeescript. [#331](https://github.com/meteor/meteor/issues/331)

* Better error handling in `Handlebars.Exception`.


Patches contributed by GitHub users fivethirty, tmeasday, and xenolf.


## v0.4.0, 2012-08-30

* Merge Spark, a new live page update engine
    * Breaking API changes
        * Input elements no longer preserved based on `id` and `name`
          attributes. Use [`preserve`](http://docs.meteor.com/#template_preserve)
          instead.
        * All `Meteor.ui` functions removed. Use `Meteor.render`,
          `Meteor.renderList`, and
          [Spark](https://github.com/meteor/meteor/wiki/Spark) functions instead.
        * New template functions (eg. `created`, `rendered`, etc) may collide with
          existing helpers. Use `Template.foo.helpers()` to avoid conflicts.
        * New syntax for declaring event maps. Use
          `Template.foo.events({...})`. For backwards compatibility, both syntaxes
          are allowed for now.
    * New Template features
        * Allow embedding non-Meteor widgets (eg. Google Maps) using
          [`{{#constant}}`](http://docs.meteor.com/#constant)
        * Callbacks when templates are rendered. See
          http://docs.meteor.com/#template_rendered
        * Explicit control of which nodes are preserved during re-rendering. See
          http://docs.meteor.com/#template_preserve
        * Easily find nodes within a template in event handlers and callbacks. See
          http://docs.meteor.com/#template_find
        * Allow parts of a template to be independently reactive with the
          [`{{#isolate}}`](http://docs.meteor.com/#isolate) block helper.

* Use PACKAGE_DIRS environment variable to override package location. [#227](https://github.com/meteor/meteor/issues/227)

* Add `absolute-url` package to construct URLs pointing to the application.

* Allow modifying documents returned by `observe` callbacks. [#209](https://github.com/meteor/meteor/issues/209)

* Fix periodic crash after client disconnect. [#212](https://github.com/meteor/meteor/issues/212)

* Fix minimingo crash on dotted queries with undefined keys. [#126](https://github.com/meteor/meteor/issues/126)


## v0.3.9, 2012-08-07

* Add `spiderable` package to allow web crawlers to index Meteor apps.

* `meteor deploy` uses SSL to protect application deployment.

* Fix `stopImmediatePropagation()`. [#205](https://github.com/meteor/meteor/issues/205)


## v0.3.8, 2012-07-12

* HTTPS support
    * Add `force-ssl` package to require site to load over HTTPS.
    * Use HTTPS for install script and `meteor update`.
    * Allow runtime configuration of default DDP endpoint.

* Handlebars improvements
    * Implement dotted path traversal for helpers and methods.
    * Allow functions in helper arguments.
    * Change helper nesting rules to allow functions as arguments.
    * Fix `{{this.foo}}` to never invoke helper `foo`.
    * Make event handler `this` reflect the node that matched the selector instead
      of the event target node.
    * Fix keyword arguments to helpers.

* Add `nib` support to stylus package. [#175](https://github.com/meteor/meteor/issues/175)

* Upgrade bootstrap to version 2.0.4. [#173](https://github.com/meteor/meteor/issues/173)

* Print changelog after `meteor update`.

* Fix mouseenter and mouseleave events. [#224](https://github.com/meteor/meteor/issues/224)

* Fix issue with spurious heartbeat failures on busy connections.

* Fix exception in minimongo when matching non-arrays using `$all`. [#183](https://github.com/meteor/meteor/issues/183)

* Fix serving an empty file when no cacheable assets exist. [#179](https://github.com/meteor/meteor/issues/179)


## v0.3.7, 2012-06-06

* Better parsing of `.html` template files
    * Allow HTML comments (`<!-- -->`) at top level
    * Allow whitespace anywhere in open/close tag
    * Provide names and line numbers on error
    * More helpful error messages

* Form control improvements
    * Fix reactive radio buttons in Internet Explorer.
    * Fix reactive textareas to update consistently across browsers, matching text
      field behavior.

* `http` package bug fixes:
    * Send correct Content-Type when POSTing `params` from the server. [#172](https://github.com/meteor/meteor/issues/172)
    * Correctly detect JSON response Content-Type when a charset is present.

* Support `Handlebars.SafeString`. [#160](https://github.com/meteor/meteor/issues/160)

* Fix intermittent "Cursor is closed" mongo error.

* Fix "Cannot read property 'nextSibling' of null" error in certain nested
  templates. [#142](https://github.com/meteor/meteor/issues/142)

* Add heartbeat timer on the client to notice when the server silently goes
  away.


## v0.3.6, 2012-05-16

* Rewrite event handling. `this` in event handlers now refers to the data
  context of the element that generated the event, *not* the top-level data
  context of the template where the event is declared.

* Add /websocket endpoint for raw websockets. Pass websockets through
  development mode proxy.

* Simplified API for Meteor.connect, which now receives a URL to a Meteor app
  rather than to a sockjs endpoint.

* Fix livedata to support subscriptions with overlapping documents.

* Update node.js to 0.6.17 to fix potential security issue.


## v0.3.5, 2012-04-28

* Fix 0.3.4 regression: Call event map handlers on bubbled events. [#107](https://github.com/meteor/meteor/issues/107)


## v0.3.4, 2012-04-27

* Add Twitter `bootstrap` package. [#84](https://github.com/meteor/meteor/issues/84)

* Add packages for `sass` and `stylus` CSS pre-processors. [#40](https://github.com/meteor/meteor/issues/40), [#50](https://github.com/meteor/meteor/issues/50)

* Bind events correctly on top level elements in a template.

* Fix dotted path selectors in minimongo. [#88](https://github.com/meteor/meteor/issues/88)

* Make `backbone` package also run on the server.

* Add `bare` option to coffee-script compilation so variables can be shared
  between multiple coffee-script file. [#85](https://github.com/meteor/meteor/issues/85)

* Upgrade many dependency versions. User visible highlights:
* node.js 0.6.15
* coffee-script 1.3.1
* less 1.3.0
* sockjs 0.3.1
* underscore 1.3.3
* backbone 0.9.2

* Several documentation fixes and test coverage improvements.


## v0.3.3, 2012-04-20

* Add `http` package for making HTTP requests to remote servers.

* Add `madewith` package to put a live-updating Made with Meteor badge on apps.

* Reduce size of mongo database on disk (--smallfiles).

* Prevent unnecessary hot-code pushes on deployed apps during server migration.

* Fix issue with spaces in directory names. [#39](https://github.com/meteor/meteor/issues/39)

* Workaround browser caching issues in development mode by using query
  parameters on all JavaScript and CSS requests.

* Many documentation and test fixups.


## v0.3.2, 2012-04-10

* Initial public launch<|MERGE_RESOLUTION|>--- conflicted
+++ resolved
@@ -1,11 +1,7 @@
 ## 2.9, 2022-XX-XX
 
-<<<<<<< HEAD
-#### Highlights
+### Highlights
 * TypeScript update to v4.6.4 [PR](https://github.com/meteor/meteor/pull/12204)
-=======
-### Highlights
->>>>>>> 4abe0d6c
 
 #### Breaking Changes
 * Most of OAuth related code has been moved from `accounts-base` to `accounts-oauth`
@@ -15,8 +11,6 @@
 #### Meteor Version Release
 
 
-<<<<<<< HEAD
-=======
 ## 2.8.1, 2022-11-14
 
 #### Highlights
@@ -123,7 +117,7 @@
 * `test-in-browser@1.3.1`
   - removed underscore.
 * `tracker@1.2.1`
-  - added types for package.
+- added types for package.
 * `twitter-oauth@1.3.1`
   - removed underscore.
 * `underscore@1.0.11`
@@ -132,7 +126,6 @@
   - added types for package.
 * `webapp-hashing@1.1.1`
   - added types for package.
->>>>>>> 4abe0d6c
 ## v2.8, 2022-10-19
 
 #### Highlights
