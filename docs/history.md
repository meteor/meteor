--- conflicted
+++ resolved
@@ -1,4 +1,3 @@
-<<<<<<< HEAD
 ## 2.9, 2022-XX-XX
 
 ### Highlights
@@ -6,7 +5,12 @@
 
 #### Breaking Changes
 * Most of OAuth related code has been moved from `accounts-base` to `accounts-oauth`
-=======
+
+#### Migration Steps
+
+#### Meteor Version Release
+
+
 ## v2.8.2, 2022-11-29
 
 #### Highlights
@@ -17,13 +21,10 @@
 
 #### Breaking Changes
 N/A
->>>>>>> 6d13b0d2
 
 #### Migration Steps
 
 #### Meteor Version Release
-<<<<<<< HEAD
-=======
 * `mongo@1.16.2`:
   - Make count NOT create a cursor. [PR](https://github.com/meteor/meteor/pull/12326).
 * `meteorjs/babel@7.16.1-beta.0`
@@ -34,7 +35,7 @@
 - [@znewsham](https://github.com/znewsham)
 
 For making this great framework even better!
->>>>>>> 6d13b0d2
+
 
 
 ## 2.8.1, 2022-11-14
