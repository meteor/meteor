--- conflicted
+++ resolved
@@ -505,11 +505,7 @@
      descr: "The function to call with the session when a new DDP connection is established."}
   ]
 };
-<<<<<<< HEAD
-    
-=======
-
->>>>>>> 76808dfc
+
 Template.api.ddp_session = {
   id: "ddp_session",
   name: "DDP.Session",
