--- conflicted
+++ resolved
@@ -1,10 +1,5 @@
 Template.headline.release = function () {
-<<<<<<< HEAD
-  return Meteor.release ? "0.9.0" : "(checkout)";
-=======
   return Meteor.release ? "0.9.0.1" : "(checkout)";
-
->>>>>>> aef29845
 };
 
 Meteor.startup(function () {
