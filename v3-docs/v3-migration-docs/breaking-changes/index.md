# Breaking changes

## MongoDB Methods in the server

As mentioned in the [Frequently Asked Questions](../frequently-asked-questions/index.md#mongo-methods-server), `insert`, `update`,
 `remove`, `find`, `findOne`, `upsert` methods no longer work in the server.

You should migrate to use their `Async` counterparts.

```js
const docs = MyCollection.find({ _id: '123' }).fetch(); // [!code error] This will not work in the server
const doc = MyCollection.findOne({ _id: '123' }); // [!code error] This will not work in the server


// in Meteor 3.x you should use the Async methods

const docs = await MyCollection.find({ _id: '123' }).fetchAsync(); // [!code highlight] This will work in the server
const doc = await MyCollection.findOneAsync({ _id: '123' }); // [!code highlight] This will work in the server

```

::: tip

You can automatically transform deprecated methods to their `Async` counterparts by running the [following codemod](https://go.codemod.com/meteor-mongo-async):

```bash
npx codemod@latest mongo-db-async-methods
```

Please note that this codemod will affect all occurrences of the mentioned MongoDB methods. Remember to discard the unwanted changes that might have affected client-side code before committing changes.

:::

## CLI

### vue2

The `--vue2` flag is no longer available. We droped support for vue2.
You can see more information in this [PR](https://github.com/meteor/meteor/pull/13065).

#### Why?

This was decided because vue2 reached its [end of life](https://v2.vuejs.org/lts/#:~:text=Vue%202%20will%20reach%20End%20of%20Life%20(EOL)%20on%20December%2031st%2C%202023.%20After%20that%20date%2C%20Vue%202%20will%20continue%20to%20be%20available%20in%20all%20existing%20distribution%20channels%20(CDNs%20and%20package%20managers)%2C%20but%20will%20no%20longer%20receive%20updates%2C%20including%20security%20and%20browser%20compatibility%20fixes.)
on 2023-12-31, the team decided to drop support for it.

### reset

The `meteor reset` command clears only the local cache by default. Using the `--db` option will also delete the local Mongo database. Ensure your CI flows accommodate any changes by passing the `--db` option if needed.

#### Why?

This command is often recommended to fix your development project by clearing the cache. Previously, it also cleared the local MongoDB, which could accidentally delete important data.

## Node v20

Meteor 3.0 is now using Node v20. This means that if you have any dependencies or usages
of Node v14, you will need to update them to be compatible with Node v20.

## NPM Installer Update

The npm installer for Meteor has been changed. For the official release, you can install Meteor with this command:

```bash
npx meteor
```

While we’re in the Release Candidate phase, use:

```bash
npx meteor
```

or specify a version directly:

```bash
npx meteor@<version>
```

Ensure you're using Node version 20.0.0 or higher, especially in your CI/CD workflows, to be compatible with the latest Meteor version.

## Call x CallAsync

::: tip

You can check [call x callAsync](./call-x-callAsync.md) page for a full overview.

:::

Due to how meteor now works with `async/await`, you should use `callAsync` instead of `call` in your methods.

In Meteor 2.x this was a common pattern:

```js
import { Meteor } from 'meteor/meteor'

Meteor.methods({
  async getAllData() {
    return await MyCollection.find().fetch(); //  [!code error]
  },
  async otherMethod() {
    return await MyCollection.find().fetch(); //  [!code error]
  }
});


Meteor.call('getAllData') // [!code error]
Meteor.call('otherMethod') // [!code error]


```

Now in Meteor 3.x it should become:

```js
import { Meteor } from 'meteor/meteor'

Meteor.methods({
  async getAllData() {
    return await MyCollection.find().fetchAsync(); //  [!code highlight]
  },
  async otherMethod() {
    return await MyCollection.find().fetchAsync(); //  [!code highlight]
  }
});

await Meteor.callAsync('getAllData') // [!code highlight]
await Meteor.callAsync('otherMethod') // [!code highlight]

```

::: tip

You can automatically transform `call` to `callAsync` in your methods by running the [following codemod](https://go.codemod.com/meteor-call-async):

```bash
npx codemod@latest meteor/v3/call-async
```

:::

## WebApp Switches to Express

::: tip

WebApp has switched to Express from Connect. This upgrade lets you use all the Express features in your Meteor app.
If you've customized the WebApp package before, please verify if those customizations work with Express.

:::

The `webapp` package now exports these new properties:

```ts
type ExpressModule = {
  (): express.Application;
  json: typeof express.json;
  raw: typeof express.raw;
  Router: typeof express.Router;
  static: typeof express.static;
  text: typeof express.text;
  urlencoded: typeof express.urlencoded;
};

export declare module WebApp {
  // ...
  /**
   * @deprecated use handlers instead
   */
  var connectHandlers: express.Application;
  var handlers: express.Application; // [!code highlight]
  /**
   * @deprecated use rawHandlers instead
   */
  var rawConnectHandlers: express.Application;
  var rawHandlers: express.Application;
  var httpServer: http.Server;
  var expressApp: express.Application;
  var express: ExpressModule; // [!code highlight]
  // ...
}

// import { WebApp } from 'meteor/webapp';
```

### Routes with WebApp and Express

To add Express routes in your app, check out the [Express Guide](https://expressjs.com/en/guide/routing.html) and follow this example:

```js
import { WebApp } from 'meteor/webapp';

const app = WebApp.express(); // [!code highlight] you can use as a normal express app

app.get('/hello', (req, res) => {
  res.send('Hello World');
});

WebApp.handlers.use(app);

```

The code below is an example of how you can use the `handlers` property to create a route in your app:

```js
import { WebApp } from 'meteor/webapp';

WebApp.handlers.get('/hello', (req, res) => {
  res.send('Hello World');
});
```

### Middlewares with WebApp and Express

To include **Router-level** Express middleware in your app, check out the [Express Guide](https://expressjs.com/en/guide/using-middleware.html#middleware.router) and follow this example:

```js
import { WebApp } from 'meteor/webapp';

const app = WebApp.express();
const router = WebApp.express.Router();

// This middleware is executed every time the app receives a request
router.use((req, res, next) => {
    console.log('Router-level - Time:', Date.now());
    next();
})

// This middleware shows request info for any type of HTTP request to the /hello/:name path
router.use('/hello/:name', (req, res, next) => {
    console.log('Router-level - Request URL:', req.originalUrl);
    next();
}, (req, res, next) => {
    console.log('Router-level - Request Type:', req.method);
    next();
})

// mount the router on the app
app.use('/', router);

WebApp.handlers.use(app);
```

To include **Application-level** Express middleware in your app, check out the [Express Guide](https://expressjs.com/en/guide/using-middleware.html#middleware.application) and follow this example:

```js
import { WebApp } from 'meteor/webapp';

const app = WebApp.express();
const router = WebApp.express.Router()

// This middleware is executed every time the app receives a request
router.use((req, res, next) => {
    console.log('Router-level - Time:', Date.now());
    next();
})

// This middleware shows request info for any type of HTTP request to the /hello/:name path
router.use('/hello/:name', (req, res, next) => {
    console.log('Router-level - Request URL:', req.originalUrl);
    next();
}, (req, res, next) => {
    console.log('Router-level - Request Type:', req.method);
    next();
})

// mount the router on the app
app.use('/', router);

WebApp.handlers.use(app);
```

### New API Names

Having switched from Connect to Express, we updated API names to align with Express. See the details below:
  - `WebApp.connectHandlers.use(middleware)` is now `WebApp.handlers.use(middleware)`
  - `WebApp.rawConnectHandlers.use(middleware)` is now `WebApp.rawHandlers.use(middleware)`
  - `WebApp.connectApp` is now `WebApp.expressApp`

::: tip

You can automatically use the new Express API names by running the [following codemod](https://go.codemod.com/meteor-express-api-rename):

```bash
npx codemod@latest meteor/v3/api-rename-express-migration
```

:::

Additionally, a few methods from WebApp internals are now async:

  - `WebAppInternals.reloadClientPrograms()`
  - `WebAppInternals.pauseClient()`
  - `WebAppInternals.generateClientProgram()`
  - `WebAppInternals.generateBoilerplate()`
  - `WebAppInternals.setInlineScriptsAllowed()`
  - `WebAppInternals.enableSubresourceIntegrity()`
  - `WebAppInternals.setBundledJsCssUrlRewriteHook()`
  - `WebAppInternals.setBundledJsCssPrefix()`
  - `WebAppInternals.getBoilerplate`

::: tip

You can automatically update WebApp methods by running the [following codemod](https://go.codemod.com/meteor-update-webapp-methods):

```bash
npx codemod@latest meteor/v3/add-await-to-async-webapp-methods
```

:::

## Meteor.userAsync

You should use `Meteor.userAsync` instead of `Meteor.user` in your code, especially if you
want isomorphism or want to get your user in the server.

```js
// Before
const user = Meteor.user(); // [!code error]
// After
const user = await Meteor.userAsync(); // [!code highlight]

```

<<<<<<< HEAD
::: tip

You can automatically transform `Meteor.user` to `Meteor.userAsync` by running the [following codemod](https://go.codemod.com/meteor-user-async):

```bash
npx codemod@latest meteor/v3/user-async
```

:::
=======
## Environment Variables

Meteor provides the `Meteor.EnvironmentVariable` class, which helps maintain context across different boundaries.

With Meteor 3.0, we added support for asynchronous flows and improved how context is managed. As a result, some packages began losing context data, as described [in this issue](https://github.com/meteor/meteor/issues/13258).

If your app or package uses `EnvironmentVariable`, make sure to use `EnvironmentVariable.withValue` at the top level to correctly preserve and propagate the context.

For instance, when updating publish behavior and introducing a `new EnvironmentVariable` context, you need to adjust your code as follows:

```javascript
const _publishConnectionId = new Meteor.EnvironmentVariable<
  string | undefined
  >();

// Before
function patchPublish(publish: typeof Meteor.publish) {
  return function (this: typeof Meteor, name, func, ...args) {
    return publish.call( // [!code error]
      this,
      name,
      function (...args) {
        return _publishConnectionId.withValue(this?.connection?.id, () =>
          func.apply(this, args),
        );
      },
      ...args,
    ); // [!code error]
  } as typeof Meteor.publish;
}

// After
function patchPublish(publish: typeof Meteor.publish) {
  return function (this: typeof Meteor, name, func, ...args) {
    return _publishConnectionId.withValue(this?.connection?.id, () => { // [!code highlight]
      return publish.call(
        this,
        name,
        function (...args) {
          return func.apply(this, args);
        },
        ...args,
      );
    }); // [!code highlight]
  } as typeof Meteor.publish;
}
```

This example demonstrates the migration applied to the [`universe:i18n` package](https://github.com/vazco/meteor-universe-i18n/pull/191).
>>>>>>> 1443e7da
<|MERGE_RESOLUTION|>--- conflicted
+++ resolved
@@ -320,7 +320,6 @@
 
 ```
 
-<<<<<<< HEAD
 ::: tip
 
 You can automatically transform `Meteor.user` to `Meteor.userAsync` by running the [following codemod](https://go.codemod.com/meteor-user-async):
@@ -330,7 +329,7 @@
 ```
 
 :::
-=======
+
 ## Environment Variables
 
 Meteor provides the `Meteor.EnvironmentVariable` class, which helps maintain context across different boundaries.
@@ -379,5 +378,4 @@
 }
 ```
 
-This example demonstrates the migration applied to the [`universe:i18n` package](https://github.com/vazco/meteor-universe-i18n/pull/191).
->>>>>>> 1443e7da
+This example demonstrates the migration applied to the [`universe:i18n` package](https://github.com/vazco/meteor-universe-i18n/pull/191).