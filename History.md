## v.NEXT

### Breaking changes
N/A

### Migration Steps
N/A

### Changes

<<<<<<< HEAD
* Node has been updated to version
  [8.16.0](https://nodejs.org/en/blog/release/v8.16.0/).

* The `meteor-babel` npm package has been updated to version 7.4.3.

* When bundling client code, the Meteor module system now prefers the
  `"module"` field in `package.json`, if defined. Additionally, npm
  packages with a `"module"` entry point will now be compiled
  automatically by `meteor-babel`, like application code, without any
  special symlinking tricks.
  [PR #10541](https://github.com/meteor/meteor/pull/10541)
=======
* Add `--cordova-server-port` option to override local port where Cordova will 
  serve static resources, which is useful when multiple Cordova apps are built
  from the same application source code, since by default the port is generated
  using the ID from the application's `.meteor/.id` file.
>>>>>>> bf24ef3c

## v1.8.1, 2019-04-03

### Breaking changes

* Although we are not aware of any specific backwards incompatibilities,
  the major upgrade of `cordova-android` from 6.4.0 to 7.1.4 likely
  deserves extra attention, if you use Cordova to build Android apps.

### Migration Steps
N/A

### Changes

* Node has been updated from version 8.11.4 to version
  [8.15.1](https://nodejs.org/en/blog/release/v8.15.1/), an important
  [security release](https://nodejs.org/en/blog/vulnerability/february-2019-security-releases/),
  which includes the changes from four other minor releases:
  * [8.15.0](https://nodejs.org/en/blog/release/v8.15.0/)
  * [8.14.0](https://nodejs.org/en/blog/release/v8.14.0/), an important
    [security release](https://nodejs.org/en/blog/vulnerability/november-2018-security-releases/)
  * [8.12.0](https://nodejs.org/en/blog/release/v8.12.0/)
  * [8.13.0](https://nodejs.org/en/blog/release/v8.13.0/)

  > Note: While Node 8.12.0 included changes that may improve the
  performance of Meteor apps, there have been reports of CPU usage spikes
  in production due to excessive garbage collection, so this version of
  Meteor should be considered experimental until those problems have been
  fixed. [Issue #10216](https://github.com/meteor/meteor/issues/10216)

* The `npm` tool has been upgraded to version
  [6.9.0](https://github.com/npm/cli/releases/tag/v6.9.0), and our
  [fork](https://github.com/meteor/pacote/tree/v9.5.0-meteor) of its
  `pacote` dependency has been updated to version 9.5.0.

* Mongo has been upgraded to version 4.0.6 for 64-bit systems (was 4.0.2),
  and 3.2.22 for 32-bit systems (was 3.2.19). The `mongodb` npm package
  used by `npm-mongo` has been updated to version 3.1.13 (was 3.1.6).

* The `fibers` npm package has been updated to version 3.1.1, a major
  update from version 2.0.0. Building this version of `fibers` requires a
  C++11 compiler, unlike previous versions. If you deploy your Meteor app
  manually (without using Galaxy), you may need to update the version of
  `g++` used when running `npm install` in the `bundle/programs/server`
  directory.

* The `meteor-babel` npm package has been updated to version 7.3.4.

* Cordova Hot Code Push mechanism is now switching versions explicitly with
  call to `WebAppLocalServer.switchToPendingVersion` instead of trying to 
  switch every time a browser reload is detected. If you use any third 
  party package or have your own HCP routines implemented be sure to call
  it before forcing a browser reload. If you use the automatic reload from
  the `Reload` meteor package you do not need to do anything.
  [cordova-plugin-meteor-webapp PR #62](https://github.com/meteor/cordova-plugin-meteor-webapp/pull/62) 

* Multiple Cordova-related bugs have been fixed, including Xcode 10 build
  incompatibilities and hot code push errors due to duplicated
  images/assets. [PR #10339](https://github.com/meteor/meteor/pull/10339)

* The `cordova-android` and `cordova-ios` npm dependencies have been
  updated to 7.1.4 (from 6.4.0) and 4.5.5 (from 4.5.4), respectively.

* Build performance has improved (especially on Windows) thanks to
  additional caching implemented by [@zodern](https://github.com/zodern)
  in PRs [#10399](https://github.com/meteor/meteor/pull/10399),
  [#10452](https://github.com/meteor/meteor/pull/10452),
  [#10453](https://github.com/meteor/meteor/pull/10453), and
  [#10454](https://github.com/meteor/meteor/pull/10454).

* The `meteor mongo` command no longer uses the `--quiet` option, so the
  normal startup text will be displayed, albeit without the banner about
  Mongo's free monitoring service. See this
  [MongoDB Jira issue](https://jira.mongodb.org/browse/SERVER-38862)
  for more details.

* In Meteor packages, `client/` and `server/` directories no longer have
  any special meaning. In application code, `client/` directories are
  ignored during the server build, and `server/` directories are ignored
  during the client build, as before. This special behavior previously
  applied to packages as well, but has now been removed.
  [Issue #10393](https://github.com/meteor/meteor/issues/10393)
  [PR #10414](https://github.com/meteor/meteor/pull/10414)

* If your application is using Git for version control, the current Git
  commit hash will now be exposed via the `Meteor.gitCommitHash` property
  while the app is running (in both server and client code), and also via
  the `"gitCommitHash"` property in the `star.json` file located in the
  root directory of builds produced by `meteor build`, for consumption by
  deployment tools. If you are not using Git, neither property will be
  defined. [PR #10442](https://github.com/meteor/meteor/pull/10442)

* The Meteor Tool now uses a more reliable method (the MongoDB
  [`isMaster` command](https://docs.mongodb.com/manual/reference/command/isMaster/))
  to detect when the local development database has started and is ready to
  accept read and write operations.
  [PR #10500](https://github.com/meteor/meteor/pull/10500)

* Setting the `x-no-compression` request header will prevent the `webapp`
  package from compressing responses with `gzip`, which may be useful if
  your Meteor app is behind a proxy that compresses resources with another
  compression algorithm, such as [brotli](https://github.com/google/brotli).
  [PR #10378](https://github.com/meteor/meteor/pull/10378)

## v1.8.0.2, 2019-01-07

### Breaking changes
N/A

### Migration steps
N/A

### Changes

* The [React tutorial](https://www.meteor.com/tutorials/react/creating-an-app)
  has been updated to address a number of inaccuracies due to changes in
  recent Meteor releases that were not fully incorporated back into the
  tutorial. As a reminder, Meteor now supports a `meteor create --react`
  command that can be used to create a new React-based app quickly.

* Fixed a bug where modules named with `*.app-tests.js` (or `*.tests.js`)
  file extensions sometimes could not be imported by the
  `meteor.testModule` entry point when running the `meteor test` command
  (or `meteor test --full-app`).
  [PR #10402](https://github.com/meteor/meteor/pull/10402)

* The `meteor-promise` package has been updated to version 0.8.7, which
  includes a [commit](https://github.com/meteor/promise/commit/bbe4f0d20b70417950381aea112993c4cc8c1168)
  that should prevent memory leaks when excess fibers are discarded from
  the `Fiber` pool.

* The `meteor-babel` npm package has been updated to version 7.2.0,
  improving source maps for applications with custom `.babelrc` files.

## v1.8.0.1, 2018-11-23

### Breaking changes
N/A

### Migration steps
N/A

### Changes

* The `useragent` npm package used by `webapp` and (indirectly) by the
  `modern-browsers` package has been updated from 2.2.1 to 2.3.0. The
  `chromium` browser name has been aliased to use the same minimum modern
  version as `chrome`, and browser names are now processed
  case-insensitively by the `modern-browsers` package.
  [PR #10334](https://github.com/meteor/meteor/pull/10334)

* Fixed a module caching bug that allowed `findImportedModuleIdentifiers`
  to return the same identifiers for the modern and legacy versions of a
  given module, even if the set of imported modules is different (for
  example, because Babel injects fewer `@babel/runtime/...` imports into
  modern code). Now the caching is always based on the SHA-1 hash of the
  _generated_ code, rather than trusting the hash provided by compiler
  plugins. [PR #10330](https://github.com/meteor/meteor/pull/10330)

## v1.8, 2018-10-08

### Breaking changes
N/A

### Migration Steps

* Update the `@babel/runtime` npm package to version 7.0.0 or later:

  ```sh
  meteor npm install @babel/runtime@latest
  ```

### Changes

* Although Node 8.12.0 has been released, Meteor 1.8 still uses Node
  8.11.4, due to concerns about excessive garbage collection and CPU usage
  in production. To enable Galaxy customers to use Node 8.12.0, we are
  planning a quick follow-up Meteor 1.8.1 release, which can be obtained
  by running the command
  ```bash
  meteor update --release 1.8.1-beta.n
  ```
  where `-beta.n` is the latest beta release according to the
  [releases](https://github.com/meteor/meteor/releases) page (currently
  `-beta.6`).
  [Issue #10216](https://github.com/meteor/meteor/issues/10216)
  [PR #10248](https://github.com/meteor/meteor/pull/10248)

* Meteor 1.7 introduced a new client bundle called `web.browser.legacy` in
  addition to the `web.browser` (modern) and `web.cordova` bundles.
  Naturally, this extra bundle increased client (re)build times. Since
  developers spend most of their time testing the modern bundle in
  development, and the legacy bundle mostly provides a safe fallback in
  production, Meteor 1.8 cleverly postpones building the legacy bundle
  until just after the development server restarts, so that development
  can continue as soon as the modern bundle has finished building. Since
  the legacy build happens during a time when the build process would
  otherwise be completely idle, the impact of the legacy build on server
  performance is minimal. Nevertheless, the legacy bundle still gets
  rebuilt regularly, so any legacy build errors will be surfaced in a
  timely fashion, and legacy clients can test the new legacy bundle by
  waiting a bit longer than modern clients. Applications using the
  `autoupdate` or `hot-code-push` packages will reload modern and legacy
  clients independently, once each new bundle becomes available.
  [Issue #9948](https://github.com/meteor/meteor/issues/9948)
  [PR #10055](https://github.com/meteor/meteor/pull/10055)

* Compiler plugins that call `inputFile.addJavaScript` or
  `inputFile.addStylesheet` may now delay expensive compilation work by
  passing partial options (`{ path, hash }`) as the first argument,
  followed by a callback function as the second argument, which will be
  called by the build system once it knows the module will actually be
  included in the bundle. For example, here's the old implementation of
  `BabelCompiler#processFilesForTarget`:
  ```js
  processFilesForTarget(inputFiles) {
    inputFiles.forEach(inputFile => {
      var toBeAdded = this.processOneFileForTarget(inputFile);
      if (toBeAdded) {
        inputFile.addJavaScript(toBeAdded);
      }
    });
  }
  ```
  and here's the new version:
  ```js
  processFilesForTarget(inputFiles) {
    inputFiles.forEach(inputFile => {
      if (inputFile.supportsLazyCompilation) {
        inputFile.addJavaScript({
          path: inputFile.getPathInPackage(),
          hash: inputFile.getSourceHash(),
        }, function () {
          return this.processOneFileForTarget(inputFile);
        });
      } else {
        var toBeAdded = this.processOneFileForTarget(inputFile);
        if (toBeAdded) {
          inputFile.addJavaScript(toBeAdded);
        }
      }
    });
  }
  ```
  If you are an author of a compiler plugin, we strongly recommend using
  this new API, since unnecessary compilation of files that are not
  included in the bundle can be a major source of performance problems for
  compiler plugins. Although this new API is only available in Meteor 1.8,
  you can use `inputFile.supportsLazyCompilation` to determine dynamically
  whether the new API is available, so you can support older versions of
  Meteor without having to publish multiple versions of your package. [PR
  #9983](https://github.com/meteor/meteor/pull/9983)

* New [React](https://reactjs.org/)-based Meteor applications can now be
  created using the command
  ```bash
  meteor create --react new-react-app
  ```
  Though relatively simple, this application template reflects the ideas
  of many contributors, especially [@dmihal](https://github.com/dmihal)
  and [@alexsicart](https://github.com/alexsicart), and it will no doubt
  continue to evolve in future Meteor releases.
  [Feature #182](https://github.com/meteor/meteor-feature-requests/issues/182)
  [PR #10149](https://github.com/meteor/meteor/pull/10149)

* The `.meteor/packages` file supports a new syntax for overriding
  problematic version constraints from packages you do not control.

  If a package version constraint in `.meteor/packages` ends with a `!`
  character, any other (non-`!`) constraints on that package elsewhere in
  the application will be _weakened_ to allow any version greater than or
  equal to the constraint, even if the major/minor versions do not match.

  For example, using both CoffeeScript 2 and `practicalmeteor:mocha` used
  to be impossible (or at least very difficult) because of this
  [`api.versionsFrom("1.3")`](https://github.com/practicalmeteor/meteor-mocha/blob/3a2658070a920f8846df48bb8d8c7b678b8c6870/package.js#L28)
  statement, which unfortunately constrained the `coffeescript` package to
  version 1.x. In Meteor 1.8, if you want to update `coffeescript` to
  2.x, you can relax the `practicalmeteor:mocha` constraint by putting
  ```
  coffeescript@2.2.1_1! # note the !
  ```
  in your `.meteor/packages` file. The `coffeescript` version still needs
  to be at least 1.x, so that `practicalmeteor:mocha` can count on that
  minimum. However, `practicalmeteor:mocha` will no longer constrain the
  major version of `coffeescript`, so `coffeescript@2.2.1_1` will work.

  [Feature #208](https://github.com/meteor/meteor-feature-requests/issues/208)
  [Commit 4a70b12e](https://github.com/meteor/meteor/commit/4a70b12eddef00b6700f129e90018a6076cb1681)
  [Commit 9872a3a7](https://github.com/meteor/meteor/commit/9872a3a71df033e4cf6290b75fea28f44427c0c2)

* The `npm` package has been upgraded to version 6.4.1, and our
  [fork](https://github.com/meteor/pacote/tree/v8.1.6-meteor) of its
  `pacote` dependency has been rebased against version 8.1.6.

* The `node-gyp` npm package has been updated to version 3.7.0, and the
  `node-pre-gyp` npm package has been updated to version 0.10.3.

* Scripts run via `meteor npm ...` can now use the `meteor` command more
  safely, since the `PATH` environment variable will now be set so that
  `meteor` always refers to the same `meteor` used to run `meteor npm`.
  [PR #9941](https://github.com/meteor/meteor/pull/9941)

* Minimongo's behavior for sorting fields containing an array
  is now compatible with the behavior of [Mongo 3.6+](https://docs.mongodb.com/manual/release-notes/3.6-compatibility/#array-sort-behavior).
  Note that this means it is now incompatible with the behavior of earlier MongoDB versions.
  [PR #10214](https://github.com/meteor/meteor/pull/10214)

* Meteor's `self-test` has been updated to use "headless" Chrome rather
  than PhantomJS for browser tests. PhantomJS can still be forced by
  passing the `--phantom` flag to the `meteor self-test` command.
  [PR #9814](https://github.com/meteor/meteor/pull/9814)

* Importing a directory containing an `index.*` file now works for
  non-`.js` file extensions. As before, the list of possible extensions is
  defined by which compiler plugins you have enabled.
  [PR #10027](https://github.com/meteor/meteor/pull/10027)

* Any client (modern or legacy) may now request any static JS or CSS
  `web.browser` or `web.browser.legacy` resource, even if it was built for
  a different architecture, which greatly simplifies CDN setup if your CDN
  does not forward the `User-Agent` header to the origin.
  [Issue #9953](https://github.com/meteor/meteor/issues/9953)
  [PR #9965](https://github.com/meteor/meteor/pull/9965)

* Cross-origin dynamic `import()` requests will now succeed in more cases.
  [PR #9954](https://github.com/meteor/meteor/pull/9954)

* Dynamic CSS modules (which are compiled to JS and handled like any other
  JS module) will now be properly minified in production and source mapped
  in development. [PR #9998](https://github.com/meteor/meteor/pull/9998)

* While CSS is only minified in production, CSS files must be merged
  together into a single stylesheet in both development and production.
  This merging is [cached by `standard-minifier-css`](https://github.com/meteor/meteor/blob/183d5ff9500d908d537f58d35ce6cd6d780ab270/packages/standard-minifier-css/plugin/minify-css.js#L58-L62)
  so that it does not happen on every rebuild in development, but not all
  CSS minifier packages use the same caching techniques. Thanks to
  [1ed095c36d](https://github.com/meteor/meteor/pull/9942/commits/1ed095c36d7b2915872eb0c943dae0c4f870d7e4),
  this caching is now performed within the Meteor build tool, so it works
  the same way for all CSS minifier packages, which may eliminate a few
  seconds of rebuild time for projects with lots of CSS.

* The `meteor-babel` npm package used by `babel-compiler` has been updated
  to version 7.1.0. **Note:** This change _requires_ also updating the
  `@babel/runtime` npm package to version 7.0.0-beta.56 or later:
  ```sh
  meteor npm install @babel/runtime@latest
  ```
  [`meteor-babel` issue #22](https://github.com/meteor/babel/issues/22)

* The `@babel/preset-env` and `@babel/preset-react` presets will be
  ignored by Meteor if included in a `.babelrc` file, since Meteor already
  provides equivalent/superior functionality without them. However, you
  should feel free to leave these plugins in your `.babelrc` file if they
  are needed by external tools.

* The `install` npm package used by `modules-runtime` has been updated to
  version 0.12.0.

* The `reify` npm package has been updated to version 0.17.3, which
  introduces the `module.link(id, {...})` runtime method as a replacement
  for `module.watch(require(id), {...})`. Note: in future versions of
  `reify` and Meteor, the `module.watch` runtime API will be removed, but
  for now it still exists (and is used to implement `module.link`), so
  that existing code will continue to work without recompilation.

* The `uglify-es` npm package used by `minifier-js` has been replaced with
  [`terser@3.9.2`](https://www.npmjs.com/package/terser), a fork of
  `uglify-es` that appears to be (more actively) maintained.
  [Issue #10042](https://github.com/meteor/meteor/issues/10042)

* Mongo has been updated to version 4.0.2 and the `mongodb` npm package
  used by `npm-mongo` has been updated to version 3.1.6.
  [PR #10058](https://github.com/meteor/meteor/pull/10058)
  [Feature Request #269](https://github.com/meteor/meteor-feature-requests/issues/269)

* When a Meteor application uses a compiler plugin to process files with a
  particular file extension (other than `.js` or `.json`), those file
  extensions should be automatically appended to imports that do not
  resolve as written. However, this behavior was not previously enabled
  for modules inside `node_modules`. Thanks to
  [8b04c25390](https://github.com/meteor/meteor/pull/9942/commits/8b04c253900e4ca2a194d2fcaf6fc2ce9a9085e7),
  the same file extensions that are applied to modules outside the
  `node_modules` directory will now be applied to those within it, though
  `.js` and `.json` will always be tried first.

* As foreshadowed in this [talk](https://youtu.be/vpCotlPieIY?t=29m18s)
  about Meteor 1.7's modern/legacy bundling system
  ([slides](https://slides.com/benjamn/meteor-night-may-2018#/46)), Meteor
  now provides an isomorphic implementation of the [WHATWG `fetch()`
  API](https://fetch.spec.whatwg.org/), which can be installed by running
  ```sh
  meteor add fetch
  ```
  This package is a great demonstration of the modern/legacy bundling
  system, since it has very different implementations in modern
  browsers, legacy browsers, and Node.
  [PR #10029](https://github.com/meteor/meteor/pull/10029)

* The [`bundle-visualizer`
  package](https://github.com/meteor/meteor/tree/release-1.7.1/packages/non-core/bundle-visualizer)
  has received a number of UI improvements thanks to work by
  [@jamesmillerburgess](https://github.com/jamesmillerburgess) in
  [PR #10025](https://github.com/meteor/meteor/pull/10025).
  [Feature #310](https://github.com/meteor/meteor-feature-requests/issues/310)

* Sub-resource integrity hashes (sha512) can now be enabled for static CSS
  and JS assets by calling `WebAppInternals.enableSubresourceIntegrity()`.
  [PR #9933](https://github.com/meteor/meteor/pull/9933)
  [PR #10050](https://github.com/meteor/meteor/pull/10050)

* The environment variable `METEOR_PROFILE=milliseconds` now works for the
  build portion of the `meteor build` and `meteor deploy` commands.
  [Feature #239](https://github.com/meteor/meteor-feature-requests/issues/239)

* Babel compiler plugins will now receive a `caller` option of the
  following form:
  ```js
  { name: "meteor", arch }
  ```
  where `arch` is the target architecture, e.g. `os.*`, `web.browser`,
  `web.cordova`, or `web.browser.legacy`.
  [PR #10211](https://github.com/meteor/meteor/pull/10211)

## v1.7.0.5, 2018-08-16

### Breaking changes
N/A

### Migration Steps
N/A

### Changes

* Node has been updated to version
  [8.11.4](https://nodejs.org/en/blog/release/v8.11.4/), an important
  [security release](https://nodejs.org/en/blog/vulnerability/august-2018-security-releases/).

## v1.7.0.4, 2018-08-07

### Breaking changes
N/A

### Migration Steps
N/A

### Changes

* The npm package `@babel/runtime`, which is depended on by most Meteor
  apps, introduced a breaking change in version `7.0.0-beta.56` with the
  removal of the `@babel/runtime/helpers/builtin` directory. While this
  change has clear benefits in the long term, in the short term it has
  been disruptive for Meteor 1.7.0.x applications that accidentally
  updated to the latest version of `@babel/runtime`. Meteor 1.7.0.4 is a
  patch release that provides better warnings about this problem, and
  ensures newly created Meteor applications do not use `7.0.0-beta.56`.
  [PR #10134](https://github.com/meteor/meteor/pull/10134)

* The `npm` package has been upgraded to version 6.3.0, and our
  [fork](https://github.com/meteor/pacote/tree/v8.1.6-meteor) of its
  `pacote` dependency has been rebased against version 8.1.6.
  [Issue #9940](https://github.com/meteor/meteor/issues/9940)

* The `reify` npm package has been updated to version 0.16.4.

## v1.7.0.3, 2018-06-13

### Breaking changes
N/A

### Migration Steps
N/A

### Changes

* Fixed [Issue #9991](https://github.com/meteor/meteor/issues/9991),
  introduced in
  [Meteor 1.7.0.2](https://github.com/meteor/meteor/pull/9990)
  by [PR #9977](https://github.com/meteor/meteor/pull/9977).

## v1.7.0.2, 2018-06-13

### Breaking changes
N/A

### Migration Steps
N/A

### Changes

* Node has been updated to version
  [8.11.3](https://nodejs.org/en/blog/release/v8.11.3/), an important
  [security release](https://nodejs.org/en/blog/vulnerability/june-2018-security-releases/).

* The `meteor-babel` npm package has been updated to version
  [7.0.0-beta.51](https://github.com/babel/babel/releases/tag/v7.0.0-beta.51).

* Meteor apps created with `meteor create` or `meteor create --minimal`
  will now have a directory called `tests/` rather than `test/`, so that
  test code will not be eagerly loaded if you decide to remove the
  `meteor.mainModule` configuration from `package.json`, thanks to
  [PR #9977](https://github.com/meteor/meteor/pull/9977) by
  [@robfallows](https://github.com/robfallows).
  [Issue #9961](https://github.com/meteor/meteor/issues/9961)

## v1.7.0.1, 2018-05-29

### Breaking changes

* The `aggregate` method of raw Mongo collections now returns an
  `AggregationCursor` rather than returning the aggregation result
  directly. To obtain an array of aggregation results, you will need to
  call the `.toArray()` method of the cursor:
  ```js
  // With MongoDB 2.x, callback style:
  rawCollection.aggregate(
    pipeline,
    (error, results) => {...}
  );

  // With MongoDB 2.x, wrapAsync style:
  const results = Meteor.wrapAsync(
    rawCollection.aggregate,
    rawCollection
  )(pipeline);

  // With MongoDB 3.x, callback style:
  rawCollection.aggregate(
    pipeline,
    (error, aggregationCursor) => {
      ...
      const results = aggregationCursor.toArray();
      ...
    }
  );

  // With MongoDB 3.x, wrapAsync style:
  const results = Meteor.wrapAsync(
    rawCollection.aggregate,
    rawCollection
  )(pipeline).toArray();
  ```
  [Issue #9936](https://github.com/meteor/meteor/issues/9936)

### Migration Steps

* Update `@babel/runtime` (as well as other Babel-related packages) and 
  `meteor-node-stubs` to their latest versions:
  ```sh
  meteor npm install @babel/runtime@latest meteor-node-stubs@latest
  ```

### Changes

* Reverted an [optimization](https://github.com/meteor/meteor/pull/9825)
  introduced in Meteor 1.7 to stop scanning `node_modules` for files that
  might be of interest to compiler plugins, since the intended workarounds
  (creating symlinks) did not satisfy all existing use cases. We will
  revisit this optimization in Meteor 1.8.
  [mozfet/meteor-autoform-materialize#43](https://github.com/mozfet/meteor-autoform-materialize/issues/43)

* After updating to Meteor 1.7 or 1.7.0.1, you should update the
  `@babel/runtime` npm package (as well as other Babel-related packages)
  to their latest versions, along with the `meteor-node-stubs` package,
  by running the following command:
  ```sh
  meteor npm install @babel/runtime@latest meteor-node-stubs@latest
  ```

## v1.7, 2018-05-28

### Breaking changes
N/A

### Migration Steps
N/A

### Changes

* More than 80% of internet users worldwide have access to a web browser
  that natively supports the latest ECMAScript features and keeps itself
  updated automatically, which means new features become available almost
  as soon as they ship. In other words, the future we envisioned when we
  first began [compiling code with
  Babel](https://blog.meteor.com/how-much-does-ecmascript-2015-cost-2ded41d70914)
  is finally here, yet most web frameworks and applications still compile
  a single client-side JavaScript bundle that must function simultaneously
  in the oldest and the newest browsers the application developer wishes
  to support.

  That choice is understandable, because the alternative is daunting: not
  only must you build multiple JavaScript and CSS bundles for different
  browsers, with different dependency graphs and compilation rules and
  webpack configurations, but your server must also be able to detect the
  capabilities of each visiting client, so that it can deliver the
  appropriate assets at runtime. Testing a matrix of different browsers
  and application versions gets cumbersome quickly, so it's no surprise
  that responsible web developers would rather ship a single, well-tested
  bundle, and forget about taking advantage of modern features until
  legacy browsers have disappeared completely.

  With Meteor 1.7, this awkward balancing act is no longer necessary,
  because Meteor now automatically builds two sets of client-side assets,
  one tailored to the capabilities of modern browsers, and the other
  designed to work in all supported browsers, thus keeping legacy browsers
  working exactly as they did before. Best of all, the entire Meteor
  community relies on the same system, so any bugs or differences in
  behavior can be identified and fixed quickly.

  In this system, a "modern" browser can be loosely defined as one with
  full native support for `async` functions and `await` expressions, which
  includes more than 80% of the world market, and 85% of the US market
  ([source](https://caniuse.com/#feat=async-functions)). This standard may
  seem extremely strict, since `async`/`await` was [just finalized in
  ECMAScript 2017](http://2ality.com/2016/10/async-function-tips.html),
  but the statistics clearly justify it. As another example, any modern
  browser can handle native `class` syntax, though newer syntax like class
  fields may still need to be compiled for now, whereas a legacy browser
  will need compilation for both advanced and basic `class` syntax. And of
  course you can safely assume that any modern browser has a native
  `Promise` implementation, because `async` functions must return
  `Promise`s. The list goes on and on.

  This boundary between modern and legacy browsers is designed to be tuned
  over time, not only by the Meteor framework itself but also by each
  individual Meteor application. For example, here's how the minimum
  versions for native ECMAScript `class` support might be expressed:

  ```js
  import { setMinimumBrowserVersions } from "meteor/modern-browsers";

  setMinimumBrowserVersions({
    chrome: 49,
    firefox: 45,
    edge: 12,
    ie: Infinity, // Sorry, IE11.
    mobile_safari: [9, 2], // 9.2.0+
    opera: 36,
    safari: 9,
    electron: 1,
  }, "classes");
  ```

  The minimum modern version for each browser is simply the maximum of all
  versions passed to `setMinimumBrowserVersions` for that browser. The
  Meteor development server decides which assets to deliver to each client
  based on the `User-Agent` string of the HTTP request. In production,
  different bundles are named with unique hashes, which prevents cache
  collisions, though Meteor also sets the `Vary: User-Agent` HTTP response
  header to let well-behaved clients know they should cache modern and
  legacy resources separately.

  For the most part, the modern/legacy system will transparently determine
  how your code is compiled, bundled, and delivered&mdash;and yes, it
  works with every existing part of Meteor, including dynamic `import()`
  and even [the old `appcache`
  package](https://github.com/meteor/meteor/pull/9776). However, if you're
  writing dynamic code that depends on modern features, you can use the
  boolean `Meteor.isModern` flag to detect the status of the current
  environment (Node 8 is modern, too, of course). If you're writing a
  Meteor package, you can call `api.addFiles(files, "legacy")` in your
  `package.js` configuration file to add extra files to the legacy bundle,
  or `api.addFiles(files, "client")` to add files to all client bundles,
  or `api.addFiles(files, "web.browser")` to add files only to the modern
  bundle, and the same rules apply to `api.mainModule`. Just be sure to
  call `setMinimumBrowserVersions` (in server startup code) to enforce
  your assumptions about ECMAScript feature support.

  We think this modern/legacy system is one of the most powerful features
  we've added since we first introduced the `ecmascript` package in Meteor
  1.2, and we look forward to other frameworks attempting to catch up.

  [PR #9439](https://github.com/meteor/meteor/pull/9439)

* Although Meteor does not recompile packages installed in `node_modules`
  by default, compilation of specific npm packages (for example, to
  support older browsers that the package author neglected) can now be
  enabled in one of two ways:

  * Clone the package repository into your application's `imports`
    directory, make any modifications necessary, then use `npm install` to
    link `the-package` into `node_modules`:
    ```sh
    meteor npm install imports/the-package
    ```
    Meteor will compile the contents of the package exposed via
    `imports/the-package`, and this compiled code will be used when you
    import `the-package` in any of the usual ways:
    ```js
    import stuff from "the-package"
    require("the-package") === require("/imports/the-package")
    import("the-package").then(...)
    ```
    This reuse of compiled code is the critical new feature that was added
    in Meteor 1.7.

  * Install the package normally with `meteor npm install the-package`,
    then create a symbolic link *to* the installed package elsewhere in
    your application, outside of `node_modules`:
    ```sh
    meteor npm install the-package
    cd imports
    ln -s ../node_modules/the-package .
    ```
    Again, Meteor will compile the contents of the package because they
    are exposed outside of `node_modules`, and the compiled code will be
    used whenever `the-package` is imported from `node_modules`.

    > Note: this technique also works if you create symbolic links to
      individual files, rather than linking the entire package directory.

  In both cases, Meteor will compile the exposed code as if it was part of
  your application, using whatever compiler plugins you have installed.
  You can influence this compilation using `.babelrc` files or any other
  techniques you would normally use to configure compilation of
  application code. [PR #9771](https://github.com/meteor/meteor/pull/9771)
  [Feature #6](https://github.com/meteor/meteor-feature-requests/issues/6)

  > ~Note: since compilation of npm packages can now be enabled using the
    techniques described above, Meteor will no longer automatically scan
    `node_modules` directories for modules that can be compiled by
    compiler plugins. If you have been using that functionality to import
    compiled-to-JS modules from `node_modules`, you should start using the
    symlinking strategy instead.~ **Follow-up note: this optimization was
    reverted in Meteor 1.7.0.1 (see [above](#v1701-2018-05-29)).**

* Node has been updated to version
  [8.11.2](https://nodejs.org/en/blog/release/v8.11.2/), officially fixing
  a [cause](https://github.com/nodejs/node/issues/19274) of frequent
  segmentation faults in Meteor applications that was introduced in Node
  8.10.0. Meteor 1.6.1.1 shipped with a custom build of Node that patched
  this problem, but that approach was never intended to be permanent.

* The `npm` package has been upgraded to version 5.10.0, and our
  [fork](https://github.com/meteor/pacote/tree/v7.6.1-meteor) of its
  `pacote` dependency has been rebased against version 7.6.1.

* Applications may now specify client and server entry point modules in a
  newly-supported `"meteor"` section of `package.json`:
  ```js
  "meteor": {
    "mainModule": {
      "client": "client/main.js",
      "server": "server/main.js"
    }
  }
  ```
  When specified, these entry points override Meteor's default module
  loading semantics, rendering `imports` directories unnecessary. If
  `mainModule` is left unspecified for either client or server, the
  default rules will apply for that architecture, as before. To disable
  eager loading of modules on a given architecture, simply provide a
  `mainModule` value of `false`:
  ```js
  "meteor": {
    "mainModule": {
      "client": false,
      "server": "server/main.js"
    }
  }
  ```
  [Feature #135](https://github.com/meteor/meteor-feature-requests/issues/135)
  [PR #9690](https://github.com/meteor/meteor/pull/9690)

* In addition to `meteor.mainModule`, the `"meteor"` section of
  `package.json` may also specify `meteor.testModule` to control which
  test modules are loaded by `meteor test` or `meteor test --full-app`:
  ```js
  "meteor": {
    "mainModule": {...},
    "testModule": "tests.js"
  }
  ```
  If your client and server test files are different, you can expand the
  `testModule` configuration using the same syntax as `mainModule`:
  ```js
  "meteor": {
    "testModule": {
      "client": "client/tests.js",
      "server": "server/tests.js"
    }
  }
  ```
  The same test module will be loaded whether or not you use the
  `--full-app` option. Any tests that need to detect `--full-app` should
  check `Meteor.isAppTest`. The module(s) specified by `meteor.testModule`
  can import other test modules at runtime, so you can still distribute
  test files across your codebase; just make sure you import the ones you
  want to run. [PR #9714](https://github.com/meteor/meteor/pull/9714)

* The `meteor create` command now supports a `--minimal` option, which
  creates an app with as few Meteor packages as possible, in order to
  minimize client bundle size while still demonstrating advanced features
  such as server-side rendering. This starter application is a solid
  foundation for any application that doesn't need Mongo or DDP.

* The `meteor-babel` npm package has been updated to version
  7.0.0-beta.49-1. Note: while Babel has recently implemented support for
  a new kind of `babel.config.js` configuration file (see [this
  PR](https://github.com/babel/babel/pull/7358)), and future versions of
  Meteor will no doubt embrace this functionality, Meteor 1.7 supports
  only `.babelrc` files as a means of customizing the default Babel
  configuration provided by Meteor. In other words, if your project
  contains a `babel.config.js` file, it will be ignored by Meteor 1.7.

* The `reify` npm package has been updated to version 0.16.2.

* The `meteor-node-stubs` package, which provides stub implementations for
  any Node built-in modules used by the client (such as `path` and
  `http`), has a new minor version (0.4.1) that may help with Windows
  installation problems. To install the new version, run
  ```sh
  meteor npm install meteor-node-stubs@latest
  ```

* The `optimism` npm package has been updated to version 0.6.3.

* The `minifier-js` package has been updated to use `uglify-es` 3.3.9.

* Individual Meteor `self-test`'s can now be skipped by adjusting their
  `define` call to be prefixed by `skip`. For example,
  `selftest.skip.define('some test', ...` will skip running "some test".
  [PR #9579](https://github.com/meteor/meteor/pull/9579)

* Mongo has been upgraded to version 3.6.4 for 64-bit systems, and 3.2.19
  for 32-bit systems. [PR #9632](https://github.com/meteor/meteor/pull/9632)

  **NOTE:** After upgrading an application to use Mongo 3.6.4, it has been
  observed ([#9591](https://github.com/meteor/meteor/issues/9591))
  that attempting to run that application with an older version of
  Meteor (via `meteor --release X`), that uses an older version of Mongo, can
  prevent the application from starting. This can be fixed by either
  running `meteor reset`, or by repairing the Mongo database. To repair the
  database, find the `mongod` binary on your system that lines up with the
  Meteor release you're jumping back to, and run
  `mongodb --dbpath your-apps-db --repair`. For example:
  ```sh
  ~/.meteor/packages/meteor-tool/1.6.0_1/mt-os.osx.x86_64/dev_bundle/mongodb/bin/mongod --dbpath /my-app/.meteor/local/db --repair
  ```
  [PR #9632](https://github.com/meteor/meteor/pull/9632)

* The `mongodb` driver package has been updated from version 2.2.34 to
  version 3.0.7. [PR #9790](https://github.com/meteor/meteor/pull/9790)
  [PR #9831](https://github.com/meteor/meteor/pull/9831)
  [Feature #268](https://github.com/meteor/meteor-feature-requests/issues/268)

* The `cordova-plugin-meteor-webapp` package depended on by the Meteor
  `webapp` package has been updated to version 1.6.0.
  [PR #9761](https://github.com/meteor/meteor/pull/9761)

* Any settings read from a JSON file passed with the `--settings` option
  during Cordova run/build/deploy will be exposed in `mobile-config.js`
  via the `App.settings` property, similar to `Meteor.settings`.
  [PR #9873](https://github.com/meteor/meteor/pull/9873)

* The `@babel/plugin-proposal-class-properties` plugin provided by
  `meteor-babel` now runs with the `loose:true` option, as required by
  other (optional) plugins like `@babel/plugin-proposal-decorators`.
  [Issue #9628](https://github.com/meteor/meteor/issues/9628)

* The `underscore` package has been removed as a dependency from `meteor-base`.
  This opens up the possibility of removing 14.4 kb from production bundles.
  Since this would be a breaking change for any apps that may have been
  using `_` without having any packages that depend on `underscore`
  besides `meteor-base`, we have added an upgrader that will automatically
  add `underscore` to the `.meteor/packages` file of any project which
  lists `meteor-base`, but not `underscore`. Apps which do not require this
  package can safely remove it using `meteor remove underscore`.
  [PR #9596](https://github.com/meteor/meteor/pull/9596)

* Meteor's `promise` package has been updated to support
  [`Promise.prototype.finally`](https://github.com/tc39/proposal-promise-finally).
  [Issue 9639](https://github.com/meteor/meteor/issues/9639)
  [PR #9663](https://github.com/meteor/meteor/pull/9663)

* Assets made available via symlinks in the `public` and `private` directories
  of an application are now copied into Meteor application bundles when
  using `meteor build`. This means npm package assets that need to be made
  available publicly can now be symlinked from their `node_modules` location,
  in the `public` directory, and remain available in production bundles.
  [Issue #7013](https://github.com/meteor/meteor/issues/7013)
  [PR #9666](https://github.com/meteor/meteor/pull/9666)

* The `facts` package has been split into `facts-base` and `facts-ui`. The
  original `facts` package has been deprecated.
  [PR #9629](https://github.com/meteor/meteor/pull/9629)

* If the new pseudo tag `<meteor-bundled-css />` is used anywhere in the
  `<head />` of an app, it will be replaced by the `link` to Meteor's bundled
  CSS. If the new tag isn't used, the bundle will be placed at the top of
  the `<head />` section as before (for backwards compatibility).
  [Feature #24](https://github.com/meteor/meteor-feature-requests/issues/24)
  [PR #9657](https://github.com/meteor/meteor/pull/9657)

## v1.6.1.3, 2018-06-16

### Breaking changes
N/A

### Migration Steps
N/A

### Changes

* Node has been updated to version
  [8.11.3](https://nodejs.org/en/blog/release/v8.11.3/), an important
  [security release](https://nodejs.org/en/blog/vulnerability/june-2018-security-releases/).

## v1.6.1.2, 2018-05-28

### Breaking changes
N/A

### Migration Steps
N/A

### Changes

* Meteor 1.6.1.2 is a very small release intended to fix
  [#9863](https://github.com/meteor/meteor/issues/9863) by making
  [#9887](https://github.com/meteor/meteor/pull/9887) available to Windows
  users without forcing them to update to Meteor 1.7 (yet). Thanks very
  much to [@zodern](https://github.com/zodern) for identifying a solution
  to this problem. [PR #9910](https://github.com/meteor/meteor/pull/9910)

## v1.6.1.1, 2018-04-02

### Breaking changes
N/A

### Migration Steps
* Update `@babel/runtime` npm package and any custom Babel plugin enabled in 
`.babelrc`
  ```sh
  meteor npm install @babel/runtime@latest
  ```

### Changes

* Node has been updated to version
  [8.11.1](https://nodejs.org/en/blog/release/v8.11.1/), an important
  [security release](https://nodejs.org/en/blog/vulnerability/march-2018-security-releases/),
  with a critical [patch](https://github.com/nodejs/node/pull/19477)
  [applied](https://github.com/meteor/node/commits/v8.11.1-meteor) to
  solve a segmentation fault
  [problem](https://github.com/nodejs/node/issues/19274) that was
  introduced in Node 8.10.0.

* The `meteor-babel` npm package has been updated to version
  7.0.0-beta.42, which may require updating any custom Babel plugins
  you've enabled in a `.babelrc` file, and/or running the following
  command to update `@babel/runtime`:
  ```sh
  meteor npm install @babel/runtime@latest
  ```

## v1.6.1, 2018-01-19

### Breaking changes

* Meteor's Node Mongo driver is now configured with the
  [`ignoreUndefined`](http://mongodb.github.io/node-mongodb-native/2.2/api/MongoClient.html#connect)
  connection option set to `true`, to make sure fields with `undefined`
  values are not first converted to `null`, when inserted/updated. `undefined`
  values are now removed from all Mongo queries and insert/update documents.

  This is a potentially breaking change if you are upgrading an existing app 
  from an earlier version of Meteor.

  For example:
  ```js
  // return data pertaining to the current user
  db.privateUserData.find({
      userId: currentUser._id // undefined
  });
  ```
  Assuming there are no documents in the `privateUserData` collection with 
  `userId: null`, in Meteor versions prior to 1.6.1 this query will return 
  zero documents. From Meteor 1.6.1 onwards, this query will now return 
  _every_ document in the collection. It is highly recommend you review all 
  your existing queries to ensure that any potential usage of `undefined` in 
  query objects won't lead to problems.

### Migration Steps
N/A

### Changes

* Node has been updated to version
  [8.9.4](https://nodejs.org/en/blog/release/v8.9.4/).

* The `meteor-babel` npm package (along with its Babel-related
  dependencies) has been updated to version 7.0.0-beta.38, a major
  update from Babel 6. Thanks to the strong abstraction of the
  `meteor-babel` package, the most noticeable consequence of the Babel 7
  upgrade is that the `babel-runtime` npm package has been replaced by
  `@babel/runtime`, which can be installed by running
  ```js
  meteor npm install @babel/runtime
  ```
  in your application directory. There's a good chance that the old
  `babel-runtime` package can be removed from your `package.json`
  dependencies, though there's no harm in leaving it there. Please see
  [this blog post](https://babeljs.io/blog/2017/09/12/planning-for-7.0)
  for general information about updating to Babel 7 (note especially any
  changes to plugins you've been using in any `.babelrc` files).
  [PR #9440](https://github.com/meteor/meteor/pull/9440)

* Because `babel-compiler@7.0.0` is a major version bump for a core
  package, any package that explicitly depends on `babel-compiler` with
  `api.use` or `api.imply` will need to be updated and republished in
  order to remain compatible with Meteor 1.6.1. One notable example is the
  `practicalmeteor:mocha` package. If you have been using this test-driver
  package, we strongly recommend switching to `meteortesting:mocha`
  instead. If you are the author of a package that depends on
  `babel-compiler`, we recommend publishing your updated version using a
  new major or minor version, so that you can continue releasing patch
  updates compatible with older versions of Meteor, if necessary.

* Meteor's Node Mongo driver is now configured with the
  [`ignoreUndefined`](http://mongodb.github.io/node-mongodb-native/2.2/api/MongoClient.html#connect)
  connection option set to `true`, to make sure fields with `undefined`
  values are not first converted to `null`, when inserted/updated. `undefined`
  values are now removed from all Mongo queries and insert/update documents.
  [Issue #6051](https://github.com/meteor/meteor/issues/6051)
  [PR #9444](https://github.com/meteor/meteor/pull/9444)

* The `server-render` package now supports passing a `Stream` object to
  `ServerSink` methods that previously expected a string, which enables
  [streaming server-side rendering with React
  16](https://hackernoon.com/whats-new-with-server-side-rendering-in-react-16-9b0d78585d67):
  ```js
  import React from "react";
  import { renderToNodeStream } from "react-dom/server";
  import { onPageLoad } from "meteor/server-render";
  import App from "/imports/Server.js";

  onPageLoad(sink => {
    sink.renderIntoElementById("app", renderToNodeStream(
      <App location={sink.request.url} />
    ));
  });
  ```
  [PR #9343](https://github.com/meteor/meteor/pull/9343)

* The [`cordova-lib`](https://github.com/apache/cordova-cli) package has
  been updated to version 7.1.0,
  [`cordova-android`](https://github.com/apache/cordova-android/) has been
  updated to version 6.4.0 (plus one additional
  [commit](https://github.com/meteor/cordova-android/commit/317db7df0f7a054444197bc6d28453cf4ab23280)),
  and [`cordova-ios`](https://github.com/apache/cordova-ios/) has been
  updated to version 4.5.4. The cordova plugins `cordova-plugin-console`,
  `cordova-plugin-device-motion`, and `cordova-plugin-device-orientation`
  have been [deprecated](https://cordova.apache.org/news/2017/09/22/plugins-release.html)
  and will likely be removed in a future Meteor release.
  [Feature Request #196](https://github.com/meteor/meteor-feature-requests/issues/196)
  [PR #9213](https://github.com/meteor/meteor/pull/9213)
  [Issue #9447](https://github.com/meteor/meteor/issues/9447)
  [PR #9448](https://github.com/meteor/meteor/pull/9448)

* The previously-served `/manifest.json` application metadata file is now
  served from `/__browser/manifest.json` for web browsers, to avoid
  confusion with other kinds of `manifest.json` files. Cordova clients
  will continue to load the manifest file from `/__cordova/manifest.json`,
  as before. [Issue #6674](https://github.com/meteor/meteor/issues/6674)
  [PR #9424](https://github.com/meteor/meteor/pull/9424)

* The bundled version of MongoDB used by `meteor run` in development
  on 64-bit architectures has been updated to 3.4.10. 32-bit architectures
  will continue to use MongoDB 3.2.x versions since MongoDB is no longer
  producing 32-bit versions of MongoDB for newer release tracks.
  [PR #9396](https://github.com/meteor/meteor/pull/9396)

* Meteor's internal `minifier-css` package has been updated to use `postcss`
  for CSS parsing and minifying, instead of the abandoned `css-parse` and
  `css-stringify` packages. Changes made to the `CssTools` API exposed by the
  `minifier-css` package are mostly backwards compatible (the
  `standard-minifier-css` package that uses it didn't have to change for
  example), but now that we're using `postcss` the AST accepted and returned
  from certain functions is different. This could impact developers who are
  tying into Meteor's internal `minifier-css` package directly. The AST based
  function changes are:

  * `CssTools.parseCss` now returns a PostCSS
    [`Root`](http://api.postcss.org/Root.html) object.
  * `CssTools.stringifyCss` expects a PostCSS `Root` object as its first
    parameter.
  * `CssTools.mergeCssAsts` expects an array of PostCSS `Root` objects as its
    first parameter.
  * `CssTools.rewriteCssUrls` expects a PostCSS `Root` object as its first
    parameter.

  [PR #9263](https://github.com/meteor/meteor/pull/9263)

* The `_` variable will once again remain bound to `underscore` (if
  installed) in `meteor shell`, fixing a regression introduced by Node 8.
  [PR #9406](https://github.com/meteor/meteor/pull/9406)

* Dynamically `import()`ed modules will now be fetched from the
  application server using an HTTP POST request, rather than a WebSocket
  message. This strategy has all the benefits of the previous strategy,
  except that it does not require establishing a WebSocket connection
  before fetching dynamic modules, in exchange for slightly higher latency
  per request. [PR #9384](https://github.com/meteor/meteor/pull/9384)

* To reduce the total number of HTTP requests for dynamic modules, rapid
  sequences of `import()` calls within the same tick of the event loop
  will now be automatically batched into a single HTTP request. In other
  words, the following code will result in only one HTTP request:
  ```js
  const [
    React,
    ReactDOM
  ] = await Promise.all([
    import("react"),
    import("react-dom")
  ]);
  ```

* Thanks to a feature request and pull request from
  [@CaptainN](https://github.com/CaptainN), all available dynamic modules
  will be automatically prefetched after page load and permanently cached
  in IndexedDB when the `appcache` package is in use, ensuring that
  dynamic `import()` will work for offline apps. Although the HTML5
  Application Cache was deliberately *not* used for this prefetching, the
  new behavior matches the spirit/intention of the `appcache` package.
  [Feature Request #236](https://github.com/meteor/meteor-feature-requests/issues/236)
  [PR #9482](https://github.com/meteor/meteor/pull/9482)
  [PR #9434](https://github.com/meteor/meteor/pull/9434)

* The `es5-shim` library is no longer included in the initial JavaScript
  bundle, but is instead injected using a `<script>` tag in older browsers
  that may be missing full support for ECMAScript 5. For the vast majority
  of modern browsers that do not need `es5-shim`, this change will reduce
  the bundle size by about 10KB (minified, pre-gzip). For testing
  purposes, the `<script>` tag injection can be triggered in any browser
  by appending `?force_es5_shim=1` to the application URL.
  [PR #9360](https://github.com/meteor/meteor/pull/9360)

* The `Tinytest.addAsync` API now accepts test functions that return
  `Promise` objects, making the `onComplete` callback unnecessary:
  ```js
  Tinytest.addAsync("some async stuff", async function (test) {
    test.equal(shouldReturnFoo(), "foo");
    const bar = await shouldReturnBarAsync();
    test.equal(bar, "bar");
  });
  ```
  [PR #9409](https://github.com/meteor/meteor/pull/9409)

* Line number comments are no longer added to bundled JavaScript files on
  the client or the server. Several years ago, before all major browsers
  supported source maps, we felt it was important to provide line number
  information in generated files using end-of-line comments like
  ```js
  some.code(1234); // 123
  more.code(5, 6); // 124
  ```
  Adding all these comments was always slower than leaving the code
  unmodified, but recently the comments have begun interacting badly with
  certain newer ECMAScript syntax, such as multi-line template strings.
  Since source maps are well supported in most browsers that developers
  are likely to be using for development, and the line number comments are
  now causing substantive problems beyond the performance cost, we
  concluded it was time to stop using them.
  [PR #9323](https://github.com/meteor/meteor/pull/9323)
  [Issue #9160](https://github.com/meteor/meteor/issues/9160)

* Since Meteor 1.3, Meteor has supported string-valued `"browser"` fields
  in `package.json` files, to enable alternate entry points for packages
  in client JavaScript bundles. In Meteor 1.6.1, we are expanding support
  to include object-valued `"browser"` fields, according to this
  unofficial and woefully incomplete (but widely-implemented) "[spec
  document](https://github.com/defunctzombie/package-browser-field-spec)."
  We are only supporting the "relative style" of browser replacements,
  however, and not the "package style" (as detailed in this
  [comment](https://github.com/meteor/meteor/issues/6890#issuecomment-339817703)),
  because supporting the package style would have imposed an unacceptable
  runtime cost on all imports (not just those overridden by a `"browser"`
  field).
  [PR #9311](https://github.com/meteor/meteor/pull/9311)
  [Issue #6890](https://github.com/meteor/meteor/issues/6890)

* The `Boilerplate#toHTML` method from the `boilerplate-generator` package
  has been deprecated in favor of `toHTMLAsync` (which returns a `Promise`
  that resolves to a string of HTML) or `toHTMLStream` (which returns a
  `Stream` of HTML). Although direct usage of `toHTML` is unlikely, please
  update any code that calls this method if you see deprecation warnings
  in development. [Issue #9521](https://github.com/meteor/meteor/issues/9521).

* The `npm` package has been upgraded to version 5.6.0, and our fork of
  its `pacote` dependency has been rebased against version 7.0.2.

* The `reify` npm package has been updated to version 0.13.7.

* The `minifier-js` package has been updated to use `uglify-es` 3.2.2.

* The `request` npm package used by both the `http` package and the
  `meteor` command-line tool has been upgraded to version 2.83.0.

* The `kexec` npm package has been updated to version 3.0.0.

* The `moment` npm package has been updated to version 2.20.1.

* The `rimraf` npm package has been updated to version 2.6.2.

* The `glob` npm package has been updated to version 7.1.2.

* The `ignore` npm package has been updated to version 3.3.7.

* The `escope` npm package has been updated to version 3.6.0.

* The `split2` npm package has been updated to version 2.2.0.

* The `multipipe` npm package has been updated to version 2.0.1.

* The `pathwatcher` npm package has been updated to version 7.1.1.

* The `lru-cache` npm package has been updated to version 4.1.1.

* The deprecated `Meteor.http` object has been removed. If your
  application is still using `Meteor.http`, you should now use `HTTP`
  instead:
  ```js
  import { HTTP } from "meteor/http";
  HTTP.call("GET", url, ...);
  ```

* The deprecated `Meteor.uuid` function has been removed. If your
  application is still using `Meteor.uuid`, you should run
  ```sh
  meteor npm install uuid
  ```
  to install the widely used [`uuid`](https://www.npmjs.com/package/uuid)
  package from npm. Example usage:
  ```js
  import uuid from "uuid";
  console.log(uuid());
  ```

* The log-suppressing flags on errors in `ddp-client` and `ddp-server` have been
  changed from `expected` to `_expectedByTest` in order to avoid inadvertently
  silencing errors in production.
  [Issue #6912](https://github.com/meteor/meteor/issues/6912)
  [PR #9515](https://github.com/meteor/meteor/pull/9515)

* Provide basic support for [iPhone X](https://developer.apple.com/ios/update-apps-for-iphone-x/)
  status bar and launch screens, which includes updates to
  [`cordova-plugin-statusbar@2.3.0`](https://github.com/apache/cordova-plugin-statusbar/blob/master/RELEASENOTES.md#230-nov-06-2017)
  and [`cordova-plugin-splashscreen@4.1.0`](https://github.com/apache/cordova-plugin-splashscreen/blob/master/RELEASENOTES.md#410-nov-06-2017).
  [Issue #9041](https://github.com/meteor/meteor/issues/9041)
  [PR #9375](https://github.com/meteor/meteor/pull/9375)

* Fixed an issue preventing the installation of scoped Cordova packages.
  For example,
  ```sh
  meteor add cordova:@somescope/some-cordova-plugin@1.0.0
  ```
  will now work properly.
  [Issue #7336](https://github.com/meteor/meteor/issues/7336)
  [PR #9334](https://github.com/meteor/meteor/pull/9334)

* iOS icons and launch screens have been updated to support iOS 11
  [Issue #9196](https://github.com/meteor/meteor/issues/9196)
  [PR #9198](https://github.com/meteor/meteor/pull/9198)

* Enables passing `false` to `cursor.count()` on the client to prevent skip
  and limit from having an effect on the result.
  [Issue #1201](https://github.com/meteor/meteor/issues/1201)
  [PR #9205](https://github.com/meteor/meteor/pull/9205)

* An `onExternalLogin` hook has been added to the accounts system, to allow
  the customization of OAuth user profile updates.
  [PR #9042](https://github.com/meteor/meteor/pull/9042)

* `Accounts.config` now supports a `bcryptRounds` option that
  overrides the default 10 rounds currently used to secure passwords.
  [PR #9044](https://github.com/meteor/meteor/pull/9044)

* Developers running Meteor from an interactive shell within Emacs should
  notice a substantial performance improvement thanks to automatic
  disabling of the progress spinner, which otherwise reacts slowly.
  [PR #9341](https://github.com/meteor/meteor/pull/9341)

* `Npm.depends` can now specify any `http` or `https` URL.
  [Issue #9236](https://github.com/meteor/meteor/issues/9236)
  [PR #9237](https://github.com/meteor/meteor/pull/9237)

* Byte order marks included in `--settings` files will no longer crash the
  Meteor Tool.
  [Issue #5180](https://github.com/meteor/meteor/issues/5180)
  [PR #9459](https://github.com/meteor/meteor/pull/9459)

* The `accounts-ui-unstyled` package has been updated to use `<form />` and
  `<button />` tags with its login/signup form, instead of `<div />`'s. This
  change helps browser's notice login/signup requests, allowing them to
  trigger their "remember your login/password" functionality.

  > **Note:** If your application is styling the login/signup form using a CSS
    path that includes the replaced `div` elements (e.g.
    `div.login-form { ...` or `div.login-button { ...`), your styles will
    break. You can either update your CSS to use `form.` / `button.` or
    adjust your CSS specificity by styling on `class` / `id` attributes
    only.

  [Issue #1746](https://github.com/meteor/meteor/issues/1746)
  [PR #9442](https://github.com/meteor/meteor/pull/9442)

* The `stylus` package has been deprecated and will no longer be
  supported/maintained.
  [PR #9445](https://github.com/meteor/meteor/pull/9445)

* Support for the `meteor admin get-machine` command has been removed, and
  the build farm has been discontinued. Ever since Meteor 1.4, packages
  with binary dependencies have been automatically (re)compiled when they
  are installed in an application, assuming the target machine has a basic
  compiler toolchain. To see the requirements for this compilation step,
  consult the [platform requirements for
  `node-gyp`](https://github.com/nodejs/node-gyp#installation).

* Client side `Accounts.onLogin` callbacks now receive a login details
  object, with the attempted login type (e.g. `{ type: password }` after a
  successful password based login, `{ type: resume }` after a DDP reconnect,
  etc.).
  [Issue #5127](https://github.com/meteor/meteor/issues/5127)
  [PR #9512](https://github.com/meteor/meteor/pull/9512)

## v1.6.0.1, 2017-12-08

* Node has been upgraded to version
  [8.9.3](https://nodejs.org/en/blog/release/v8.9.3/), an important
  [security release](https://nodejs.org/en/blog/vulnerability/december-2017-security-releases/).

* The `npm` package has been upgraded to version 5.5.1, which supports
  several new features, including two-factor authentication, as described
  in the [release notes](https://github.com/npm/npm/blob/latest/CHANGELOG.md#v551-2017-10-04).

## v1.6, 2017-10-30

* **Important note for package maintainers:**

  With the jump to Node 8, some packages published using Meteor 1.6 may no
  longer be compatible with older Meteor versions. In order to maintain
  compatibility with Meteor 1.5 apps when publishing your package, you can
  specify a release version with the meteor publish command:

  ```
  meteor --release 1.5.3 publish
  ```

  If you're interested in taking advantage of Meteor 1.6 while still
  supporting older Meteor versions, you can consider publishing for Meteor
  1.6 from a new branch, with your package's minor or major version bumped.
  You can then continue to publish for Meteor 1.5 from the original branch.
  Note that the 1.6 branch version bump is important so that you can continue
  publishing patch updates for Meteor 1.5 from the original branch.

  [Issue #9308](https://github.com/meteor/meteor/issues/9308)

* Node.js has been upgraded to version 8.8.1, which will be entering
  long-term support (LTS) coverage on 31 October 2017, lasting through
  December 2019 ([full schedule](https://github.com/nodejs/Release#nodejs-release-working-group)).
  This is a *major* upgrade from the previous version of Node.js used by
  Meteor, 4.8.4.

* The `npm` npm package has been upgraded to version 5.4.2, a major
  upgrade from 4.6.1. While this update should be backwards-compatible for
  existing Meteor apps and packages, if you are the maintainer of any
  Meteor packages, pay close attention to your `npm-shrinkwrap.json` files
  when first using this version of `npm`. For normal Meteor application
  development, this upgrade primarily affects the version of `npm` used by
  `meteor npm ...` commands. A functional installation of `git` may be
  required to support GitHub repository and/or tarball URLs.
  [Troubleshooting](https://docs.npmjs.com/troubleshooting/common-errors).
  [PR #8835](https://github.com/meteor/meteor/pull/8835)

* In addition to `meteor node` and `meteor npm`, which are convenient
  shorthands for `node` and `npm`, `meteor npx <command>` can be used to
  execute commands from a local `node_modules/.bin` directory or from the
  `npm` cache. Any packages necessary to run the command will be
  automatically downloaded. [Read](https://www.npmjs.com/package/npx)
  about it, or just try some commands:
  ```sh
  meteor npx cowsay mooooo
  meteor npx uuid
  meteor npx nyancat
  meteor npx yarn
  ```

* The `meteor debug` command has been superseded by the more flexible
  `--inspect` and `--inspect-brk` command-line flags, which work for any
  `run`, `test`, or `test-packages` command.

  The syntax of these flags is the same as the equivalent Node.js
  [flags](https://nodejs.org/en/docs/inspector/#command-line-options),
  with two notable differences:

  * The flags affect the server process spawned by the build process,
    rather than affecting the build process itself.

  * The `--inspect-brk` flag causes the server process to pause just after
    server code has loaded but before it begins to execute, giving the
    developer a chance to set breakpoints in server code.

  [Feature Request #194](https://github.com/meteor/meteor-feature-requests/issues/194)

* On Windows, Meteor can now be installed or reinstalled from scratch
  using the command `choco install meteor`, using the
  [Chocolatey](https://chocolatey.org/) package manager. This method of
  installation replaces the old `InstallMeteor.exe` installer, which had a
  number of shortcomings, and will no longer be supported.

* Fresh installs of Meteor 1.6 on 64-bit Windows machines will now use
  native 64-bit Node.js binaries, rather than a 32-bit version of Node.js.
  In addition to being faster, native 64-bit support will enable Windows
  developers to debug asynchronous stack traces more easily in the new
  Node.js inspector, which is only fully supported by native 64-bit
  architectures. Note that merely running `meteor update` from a 32-bit
  version of Meteor will still install a 32-bit version of Meteor 1.6, so
  you should use `choco install meteor` to get a fresh 64-bit version.
  [PR #9218](https://github.com/meteor/meteor/pull/9218)

* To support developers running on a 32-bit OS, Meteor now supports both 32-
  and 64-bit versions of Mongo. Mongo 3.2 is the last 32-bit version available
  from Mongo. Meteor running on a 32-bit OS will use a 32-bit version of Mongo
  3.2 and 64-bit platforms will receive newer Mongo versions in future releases.
  [PR #9173](https://github.com/meteor/meteor/pull/9173)

* After several reliability improvements, native file watching has been
  un-disabled on Windows. Though native file change notifications will
  probably never work with network or shared virtual file systems (e.g.,
  NTFS or Vagrant-mounted disks), Meteor uses an efficient prioritized
  polling system as a fallback for those file systems.

* Various optimizations have reduced the on-disk size of the `meteor-tool`
  package from 545MB (1.5.2.2) to 219MB.

* The `meteor-babel` package has been upgraded to version 0.24.6, to take
  better advantage of native language features in Node 8.

* The `reify` npm package has been upgraded to version 0.12.3.

* The `meteor-promise` package has been upgraded to version 0.8.6, to
  enable better handling of `UnhandledPromiseRejectionWarning`s.

* The `node-gyp` npm package has been upgraded to version 3.6.2.

* The `node-pre-gyp` npm package has been updated to version 0.6.36.

* The `fibers` npm package has been upgraded to version 2.0.0.

* The `pathwatcher` npm package has been upgraded to version 7.1.0.

* The `http-proxy` npm package has been upgraded to version 1.16.2.

* The `semver` npm package has been upgraded to version 5.4.1.

* When running Meteor tool tests (i.e. `./meteor self-test`) during the
  course of developing Meteor itself, it is no longer necessary to
  `./meteor npm install -g phantomjs-prebuilt browserstack-webdriver`.
  These will now be installed automatically upon their use.

* You can now run `meteor test --driver-package user:package` without
  first running `meteor add user:package`.

* iOS icons and launch screens have been updated to support iOS 11
  [Issue #9196](https://github.com/meteor/meteor/issues/9196)
  [PR #9198](https://github.com/meteor/meteor/pull/9198)

## v1.5.4.2, 2018-04-02

* Node has been upgraded to version
  [4.9.0](https://nodejs.org/en/blog/release/v4.9.0/), an important
  [security release](https://nodejs.org/en/blog/vulnerability/march-2018-security-releases/).

## v1.5.4.1, 2017-12-08

* Node has been upgraded to version
  [4.8.7](https://nodejs.org/en/blog/release/v4.8.7/), an important
  [security release](https://nodejs.org/en/blog/vulnerability/december-2017-security-releases/).

## v1.5.4, 2017-11-08

* Node has been updated to version 4.8.6. This release officially
  includes our fix of a faulty backport of garbage collection-related
  logic in V8 and ends Meteor's use of a custom Node with that patch.
  In addition, it includes small OpenSSL updates as announced on the
  Node blog: https://nodejs.org/en/blog/release/v4.8.6/.
  [Issue #8648](https://github.com/meteor/meteor/issues/8648)

## v1.5.3, 2017-11-04

* Node has been upgraded to version 4.8.5, a recommended security
  release: https://nodejs.org/en/blog/release/v4.8.5/. While it was
  expected that Node 4.8.5 would also include our fix of a faulty
  backport of garbage collection-related logic in V8, the timing
  of this security release has caused that to be delayed until 4.8.6.
  Therefore, this Node still includes our patch for this issue.
  [Issue #8648](https://github.com/meteor/meteor/issues/8648)

* Various backports from Meteor 1.6, as detailed in the
  [PR for Meteor 1.5.3](https://github.com/meteor/meteor/pull/9266).
  Briefly, these involve fixes for:
  * Child imports of dynamically imported modules within packages.
    [#9182](https://github.com/meteor/meteor/issues/9182)
  * Unresolved circular dependencies.
    [#9176](https://github.com/meteor/meteor/issues/9176)
  * Windows temporary directory handling.

## v1.5.2.2, 2017-10-02

* Fixes a regression in 1.5.2.1 which resulted in the macOS firewall
  repeatedly asking to "accept incoming network connections". While the
  `node` binary in 1.5.2.1 was functionally the same as 1.5.2, it had
  been recompiled on our build farm (which re-compiles all architectures
  at the same time) to ensure compatibility with older (but still
  supported) Linux distributions. Unfortunately, macOS took issue with
  the binary having a different 'signature' (but same 'identifier') as
  one it had already seen, and refused to permanently "allow" it in the
  firewall. Our macOS `node` binaries are now signed with a certificate,
  hopefully preventing this from occurring again.
  [Issue #9139](https://github.com/meteor/meteor/issues/9139)

* Fixes a regression in `accounts-base` caused by changes to the (now
  deprecated) `connection.onReconnect` function which caused users to be
  logged out shortly after logging in.
  [Issue #9140](https://github.com/meteor/meteor/issues/9140)
  [PR #](https://github.com/meteor/meteor/pull/9148)

* [`cordova-ios`](https://github.com/apache/cordova-ios) has been updated to
  version 4.5.1, to add in iOS 11 / Xcode 9 compatibility.
  [Issue #9098](https://github.com/meteor/meteor/issues/9098)
  [Issue #9126](https://github.com/meteor/meteor/issues/9126)
  [PR #9137](https://github.com/meteor/meteor/pull/9137)

* Includes a follow-up change to the (not commonly necessary)
  `Npm.require` which ensures built-in modules are loaded first, which
  was necessary after a change in 1.5.2.1 which reduced its scope.
  This resolves "Cannot find module crypto" and similar errors.
  [Issue #9136](https://github.com/meteor/meteor/issues/9136)

* A bug that prevented building some binary npm packages on Windows has
  been fixed. [Issue #9153](https://github.com/meteor/meteor/issues/9153)

## v1.5.2.1, 2017-09-26

* Updating to Meteor 1.5.2.1 will automatically patch a security
  vulnerability in the `allow-deny` package, since `meteor-tool@1.5.2_1`
  requires `allow-deny@1.0.9` or later. If for any reason you are not
  ready or able to update to Meteor 1.5.2.1 by running `meteor update`,
  please at least run
  ```sh
  meteor update allow-deny
  ```
  instead. More details about the security vulnerability can be found on
  the Meteor forums.

* The command-line `meteor` tool no longer invokes `node` with the
  `--expose-gc` flag. Although this flag allowed the build process to be
  more aggressive about collecting garbage, it was also a source of
  problems in Meteor 1.5.2 and Node 4.8.4, from increased segmentation
  faults during (the more frequent) garbage collections to occasional
  slowness in rebuilding local packages. The flag is likely to return in
  Meteor 1.6, where it has not exhibited any of the same problems.

* Meteor now supports `.meteorignore` files, which cause the build system
  to ignore certain files and directories using the same pattern syntax as
  [`.gitignore` files](https://git-scm.com/docs/gitignore). These files
  may appear in any directory of your app or package, specifying rules for
  the directory tree below them. Of course, `.meteorignore` files are also
  fully integrated with Meteor's file watching system, so they can be
  added, removed, or modified during development.
  [Feature request #5](https://github.com/meteor/meteor-feature-requests/issues/5)

* DDP's `connection.onReconnect = func` feature has been deprecated. This
  functionality was previously supported as a way to set a function to be
  called as the first step of reconnecting. This approach has proven to be
  inflexible as only one function can be defined to be called when
  reconnecting. Meteor's accounts system was already setting an
  `onReconnect` callback to be used internally, which means anyone setting
  their own `onReconnect` callback was inadvertently overwriting code used
  internally. Moving forward the `DDP.onReconnect(callback)` method should be
  used to register callbacks to call when a connection reconnects. The
  connection that is reconnecting is passed as the only argument to
  `callback`. This is used by the accounts system to re-login on reconnects
  without interfering with other code that uses `connection.onReconnect`.
  [Issue #5665](https://github.com/meteor/meteor/issues/5665)
  [PR #9092](https://github.com/meteor/meteor/pull/9092)

* `reactive-dict` now supports `destroy`. `destroy` will clear the `ReactiveDict`s
  data and unregister the `ReactiveDict` from data migration.
  i.e. When a `ReactiveDict` is instantiated with a name on the client and the
  `reload` package is present in the project.
  [Feature Request #76](https://github.com/meteor/meteor-feature-requests/issues/76)
  [PR #9063](https://github.com/meteor/meteor/pull/9063)

* The `webapp` package has been updated to support UNIX domain sockets. If a
  `UNIX_SOCKET_PATH` environment variable is set with a valid
  UNIX socket file path (e.g. `UNIX_SOCKET_PATH=/tmp/socktest.sock`), Meteor's
  HTTP server will use that socket file for inter-process communication,
  instead of TCP. This can be useful in cases like using Nginx to proxy
  requests back to an internal Meteor application. Leveraging UNIX domain
  sockets for inter-process communication reduces the sometimes unnecessary
  overhead required by TCP based communication.
  [Issue #7392](https://github.com/meteor/meteor/issues/7392)
  [PR #8702](https://github.com/meteor/meteor/pull/8702)

* The `fastclick` package (previously included by default in Cordova
  applications through the `mobile-experience` package) has been deprecated.
  This package is no longer maintained and has years of outstanding
  unresolved issues, some of which are impacting Meteor users. Most modern
  mobile web browsers have removed the 300ms tap delay that `fastclick` worked
  around, as long as the following `<head />` `meta` element is set (which
  is generally considered a mobile best practice regardless, and which the
  Meteor boilerplate generator already sets by default for Cordova apps):
  `<meta name="viewport" content="width=device-width">`
  If anyone is still interested in using `fastclick` with their application,
  it can be installed from npm directly (`meteor npm install --save fastclick`).
  Reference:
  [Mobile Chrome](https://developers.google.com/web/updates/2013/12/300ms-tap-delay-gone-away)
  [Mobile Safari](https://bugs.webkit.org/show_bug.cgi?id=150604)
  [PR #9039](https://github.com/meteor/meteor/pull/9039)

* Minimongo cursors are now JavaScript iterable objects and can now be iterated over
  using `for...of` loops, spread operator, `yield*`, and destructuring assignments.
  [PR #8888](https://github.com/meteor/meteor/pull/8888)

## v1.5.2, 2017-09-05

* Node 4.8.4 has been patched to include
  https://github.com/nodejs/node/pull/14829, an important PR implemented
  by our own @abernix (:tada:), which fixes a faulty backport of garbage
  collection-related logic in V8 that was causing occasional segmentation
  faults during Meteor development and testing, ever since Node 4.6.2
  (Meteor 1.4.2.3). When Node 4.8.5 is officially released with these
  changes, we will immediately publish a small follow-up release.
  [Issue #8648](https://github.com/meteor/meteor/issues/8648)

* When Meteor writes to watched files during the build process, it no
  longer relies on file watchers to detect the change and invalidate the
  optimistic file system cache, which should fix a number of problems
  related by the symptom of endless rebuilding.
  [Issue #8988](https://github.com/meteor/meteor/issues/8988)
  [Issue #8942](https://github.com/meteor/meteor/issues/8942)
  [PR #9007](https://github.com/meteor/meteor/pull/9007)

* The `cordova-lib` npm package has been updated to 7.0.1, along with
  cordova-android (6.2.3) and cordova-ios (4.4.0), and various plugins.
  [PR #8919](https://github.com/meteor/meteor/pull/8919) resolves the
  umbrella [issue #8686](https://github.com/meteor/meteor/issues/8686), as
  well as several Android build issues:
  [#8408](https://github.com/meteor/meteor/issues/8408),
  [#8424](https://github.com/meteor/meteor/issues/8424), and
  [#8464](https://github.com/meteor/meteor/issues/8464).

* The [`boilerplate-generator`](https://github.com/meteor/meteor/tree/release-1.5.2/packages/boilerplate-generator)
  package responsible for generating initial HTML documents for Meteor
  apps has been refactored by @stevenhao to avoid using the
  `spacebars`-related packages, which means it is now possible to remove
  Blaze as a dependency from the server as well as the client.
  [PR #8820](https://github.com/meteor/meteor/pull/8820)

* The `meteor-babel` package has been upgraded to version 0.23.1.

* The `reify` npm package has been upgraded to version 0.12.0, which
  includes a minor breaking
  [change](https://github.com/benjamn/reify/commit/8defc645e556429283e0b522fd3afababf6525ea)
  that correctly skips exports named `default` in `export * from "module"`
  declarations. If you have any wrapper modules that re-export another
  module's exports using `export * from "./wrapped/module"`, and the
  wrapped module has a `default` export that you want to be included, you
  should now explicitly re-export `default` using a second declaration:
  ```js
  export * from "./wrapped/module";
  export { default } "./wrapped/module";
  ```

* The `meteor-promise` package has been upgraded to version 0.8.5,
  and the `promise` polyfill package has been upgraded to 8.0.1.

* The `semver` npm package has been upgraded to version 5.3.0.
  [PR #8859](https://github.com/meteor/meteor/pull/8859)

* The `faye-websocket` npm package has been upgraded to version 0.11.1,
  and its dependency `websocket-driver` has been upgraded to a version
  containing [this fix](https://github.com/faye/websocket-driver-node/issues/21),
  thanks to [@sdarnell](https://github.com/sdarnell).
  [meteor-feature-requests#160](https://github.com/meteor/meteor-feature-requests/issues/160)

* The `uglify-js` npm package has been upgraded to version 3.0.28.

* Thanks to PRs [#8960](https://github.com/meteor/meteor/pull/8960) and
  [#9018](https://github.com/meteor/meteor/pull/9018) by @GeoffreyBooth, a
  [`coffeescript-compiler`](https://github.com/meteor/meteor/tree/release-1.5.2/packages/non-core/coffeescript-compiler)
  package has been extracted from the `coffeescript` package, similar to
  how the `babel-compiler` package is separate from the `ecmascript`
  package, so that other packages (such as
  [`vue-coffee`](https://github.com/meteor-vue/vue-meteor/tree/master/packages/vue-coffee))
  can make use of `coffeescript-compiler`. All `coffeescript`-related
  packages have been moved to
  [`packages/non-core`](https://github.com/meteor/meteor/tree/release-1.5.2/packages/non-core),
  so that they can be published independently from Meteor releases.

* `meteor list --tree` can now be used to list all transitive package
  dependencies (and versions) in an application. Weakly referenced dependencies
  can also be listed by using the `--weak` option. For more information, run
  `meteor help list`.
  [PR #8936](https://github.com/meteor/meteor/pull/8936)

* The `star.json` manifest created within the root of a `meteor build` bundle
  will now contain `nodeVersion` and `npmVersion` which will specify the exact
  versions of Node.js and npm (respectively) which the Meteor release was
  bundled with.  The `.node_version.txt` file will still be written into the
  root of the bundle, but it may be deprecated in a future version of Meteor.
  [PR #8956](https://github.com/meteor/meteor/pull/8956)

* A new package called `mongo-dev-server` has been created and wired into
  `mongo` as a dependency. As long as this package is included in a Meteor
  application (which it is by default since all new Meteor apps have `mongo`
  as a dependency), a local development MongoDB server is started alongside
  the application. This package was created to provide a way to disable the
  local development Mongo server, when `mongo` isn't needed (e.g. when using
  Meteor as a build system only). If an application has no dependency on
  `mongo`, the `mongo-dev-server` package is not added, which means no local
  development Mongo server is started.
  [Feature Request #31](https://github.com/meteor/meteor-feature-requests/issues/31)
  [PR #8853](https://github.com/meteor/meteor/pull/8853)

* `Accounts.config` no longer mistakenly allows tokens to expire when
  the `loginExpirationInDays` option is set to `null`.
  [Issue #5121](https://github.com/meteor/meteor/issues/5121)
  [PR #8917](https://github.com/meteor/meteor/pull/8917)

* The `"env"` field is now supported in `.babelrc` files.
  [PR #8963](https://github.com/meteor/meteor/pull/8963)

* Files contained by `client/compatibility/` directories or added with
  `api.addFiles(files, ..., { bare: true })` are now evaluated before
  importing modules with `require`, which may be a breaking change if you
  depend on the interleaving of `bare` files with eager module evaluation.
  [PR #8972](https://github.com/meteor/meteor/pull/8972)

* When `meteor test-packages` runs in a browser, uncaught exceptions will
  now be displayed above the test results, along with the usual summary of
  test failures, in case those uncaught errors have something to do with
  later test failures.
  [Issue #4979](https://github.com/meteor/meteor/issues/4979)
  [PR #9034](https://github.com/meteor/meteor/pull/9034)

## v1.5.1, 2017-07-12

* Node has been upgraded to version 4.8.4.

* A new core Meteor package called `server-render` provides generic
  support for server-side rendering of HTML, as described in the package's
  [`README.md`](https://github.com/meteor/meteor/blob/release-1.5.1/packages/server-render/README.md).
  [PR #8841](https://github.com/meteor/meteor/pull/8841)

* To reduce the total number of file descriptors held open by the Meteor
  build system, native file watchers will now be started only for files
  that have changed at least once. This new policy means you may have to
  [wait up to 5000ms](https://github.com/meteor/meteor/blob/6bde360b9c075f1c78c3850eadbdfa7fe271f396/tools/fs/safe-watcher.js#L20-L21)
  for changes to be detected when you first edit a file, but thereafter
  changes will be detected instantaneously. In return for that small
  initial waiting time, the number of open file descriptors will now be
  bounded roughly by the number of files you are actively editing, rather
  than the number of files involved in the build (often thousands), which
  should help with issues like
  [#8648](https://github.com/meteor/meteor/issues/8648). If you need to
  disable the new behavior for any reason, simply set the
  `METEOR_WATCH_PRIORITIZE_CHANGED` environment variable to `"false"`, as
  explained in [PR #8866](https://github.com/meteor/meteor/pull/8866).

* All `observe` and `observeChanges` callbacks are now bound using
  `Meteor.bindEnvironment`.  The same `EnvironmentVariable`s that were
  present when `observe` or `observeChanges` was called are now available
  inside the callbacks. [PR #8734](https://github.com/meteor/meteor/pull/8734)

* A subscription's `onReady` is now fired again during a re-subscription, even
  if the subscription has the same arguments.  Previously, when subscribing
  to a publication the `onReady` would have only been called if the arguments
  were different, creating a confusing difference in functionality.  This may be
  breaking behavior if an app uses the firing of `onReady` as an assumption
  that the data was just received from the server.  If such functionality is
  still necessary, consider using
  [`observe`](https://docs.meteor.com/api/collections.html#Mongo-Cursor-observe)
  or
  [`observeChanges`](https://docs.meteor.com/api/collections.html#Mongo-Cursor-observeChanges)
  [PR #8754](https://github.com/meteor/meteor/pull/8754)
  [Issue #1173](https://github.com/meteor/meteor/issues/1173)

* The `minimongo` and `mongo` packages are now compliant with the upsert behavior
  of MongoDB 2.6 and higher. **As a result support for MongoDB 2.4 has been dropped.**
  This mainly changes the effect of the selector on newly inserted documents.
  [PR #8815](https://github.com/meteor/meteor/pull/8815)

* `reactive-dict` now supports setting initial data when defining a named
  `ReactiveDict`. No longer run migration logic when used on the server,
  this is to prevent duplicate name error on reloads. Initial data is now
  properly serialized.

* `accounts-password` now uses `example.com` as a default "from" address instead
  of `meteor.com`. This change could break account-related e-mail notifications
  (forgot password, activation, etc.) for applications which do not properly
  configure a "from" domain since e-mail providers will often reject mail sent
  from `example.com`. Ensure that `Accounts.emailTemplates.from` is set to a
  proper domain in all applications.
  [PR #8760](https://github.com/meteor/meteor/issues/8760)

* The `accounts-facebook` and `facebook-oauth` packages have been updated to
  use the v2.9 of the Facebook Graph API for the Login Dialog since the v2.2
  version will be deprecated by Facebook in July.  There shouldn't be a problem
  regardless since Facebook simply rolls over to the next active version
  (v2.3, in this case) however this should assist in avoiding deprecation
  warnings and should enable any new functionality which has become available.
  [PR #8858](https://github.com/meteor/meteor/pull/8858)

* Add `DDP._CurrentPublicationInvocation` and `DDP._CurrentMethodInvocation`.
  `DDP._CurrentInvocation` remains for backwards-compatibility. This change
  allows method calls from publications to inherit the `connection` from the
  the publication which called the method.
  [PR #8629](https://github.com/meteor/meteor/pull/8629)

  > Note: If you're calling methods from publications that are using `this.connection`
  > to see if the method was called from server code or not. These checks will now
  > be more restrictive because `this.connection` will now be available when a
  > method is called from a publication.

* Fix issue with publications temporarily having `DDP._CurrentInvocation` set on
  re-run after a user logged in.  This is now provided through
  `DDP._CurrentPublicationInvocation` at all times inside a publication,
  as described above.
  [PR #8031](https://github.com/meteor/meteor/pull/8031)
  [PR #8629](https://github.com/meteor/meteor/pull/8629)

* `Meteor.userId()` and `Meteor.user()` can now be used in both method calls and
  publications.
  [PR #8629](https://github.com/meteor/meteor/pull/8629)

* `this.onStop` callbacks in publications are now run with the publication's
  context and with its `EnvironmentVariable`s bound.
  [PR #8629](https://github.com/meteor/meteor/pull/8629)

* The `minifier-js` package will now replace `process.env.NODE_ENV` with
  its string value (or `"development"` if unspecified).

* The `meteor-babel` npm package has been upgraded to version 0.22.0.

* The `reify` npm package has been upgraded to version 0.11.24.

* The `uglify-js` npm package has been upgraded to version 3.0.18.

* Illegal characters in paths written in build output directories will now
  be replaced with `_`s rather than removed, so that file and directory
  names consisting of only illegal characters do not become empty
  strings. [PR #8765](https://github.com/meteor/meteor/pull/8765).

* Additional "extra" packages (packages that aren't saved in `.meteor/packages`)
  can be included temporarily using the `--extra-packages`
  option.  For example: `meteor run --extra-packages bundle-visualizer`.
  Both `meteor test` and `meteor test-packages` also support the
  `--extra-packages` option and commas separate multiple package names.
  [PR #8769](https://github.com/meteor/meteor/pull/8769)

  > Note: Packages specified using the `--extra-packages` option override
  > version constraints from `.meteor/packages`.

* The `coffeescript` package has been updated to use CoffeeScript version
  1.12.6. [PR #8777](https://github.com/meteor/meteor/pull/8777)

* It's now possible to pipe a series of statements to `meteor shell`,
  whereas previously the input had to be an expression; for example:
  ```sh
  > echo 'import pkg from "babel-runtime/package.json";
  quote> pkg.version' |
  pipe> meteor shell
  "6.23.0"
  ```
  [Issue #8823](https://github.com/meteor/meteor/issues/8823)
  [PR #8833](https://github.com/meteor/meteor/pull/8833)

* Any `Error` thrown by a DDP method with the `error.isClientSafe`
  property set to `true` will now be serialized and displayed to the
  client, whereas previously only `Meteor.Error` objects were considered
  client-safe. [PR #8756](https://github.com/meteor/meteor/pull/8756)

## v1.5, 2017-05-30

* The `meteor-base` package implies a new `dynamic-import` package, which
  provides runtime support for [the proposed ECMAScript dynamic
  `import(...)` syntax](https://github.com/tc39/proposal-dynamic-import),
  enabling asynchronous module fetching or "code splitting." If your app
  does not use the `meteor-base` package, you can use the package by
  simply running `meteor add dynamic-import`. See this [blog
  post](https://blog.meteor.com/meteor-1-5-react-loadable-f029a320e59c)
  and [PR #8327](https://github.com/meteor/meteor/pull/8327) for more
  information about how dynamic `import(...)` works in Meteor, and how to
  use it in your applications.

* The `ecmascript-runtime` package, which provides polyfills for various
  new ECMAScript runtime APIs and language features, has been split into
  `ecmascript-runtime-client` and `ecmascript-runtime-server`, to reflect
  the different needs of browsers versus Node 4. The client runtime now
  relies on the `core-js` library found in the `node_modules` directory of
  the application, rather than a private duplicate installed via
  `Npm.depends`. This is unlikely to be a disruptive change for most
  developers, since the `babel-runtime` npm package is expected to be
  installed, and `core-js` is a dependency of `babel-runtime`, so
  `node_modules/core-js` should already be present. If that's not the
  case, just run `meteor npm install --save core-js` to install it.

* The `npm` npm package has been upgraded to version 4.6.1.

* The `meteor-babel` npm package has been upgraded to version 0.21.4,
  enabling the latest Reify compiler and the transform-class-properties
  plugin, among other improvements.

* The `reify` npm package has been upgraded to version 0.11.21, fixing
  [issue #8595](https://github.com/meteor/meteor/issues/8595) and
  improving compilation and runtime performance.

> Note: With this version of Reify, `import` declarations are compiled to
  `module.watch(require(id), ...)` instead of `module.importSync(id, ...)`
  or the older `module.import(id, ...)`. The behavior of the compiled code
  should be the same as before, but the details seemed different enough to
  warrant a note.

* The `install` npm package has been upgraded to version 0.10.1.

* The `meteor-promise` npm package has been upgraded to version 0.8.4.

* The `uglify-js` npm package has been upgraded to version 3.0.13, fixing
  [#8704](https://github.com/meteor/meteor/issues/8704).

* If you're using the `standard-minifier-js` Meteor package, as most
  Meteor developers do, it will now produce a detailed analysis of package
  and module sizes within your production `.js` bundle whenever you run
  `meteor build` or `meteor run --production`. These data are served by
  the application web server at the same URL as the minified `.js` bundle,
  except with a `.stats.json` file extension instead of `.js`. If you're
  using a different minifier plugin, and would like to support similar
  functionality, refer to
  [these](https://github.com/meteor/meteor/pull/8327/commits/084801237a8c288d99ec82b0fbc1c76bdf1aab16)
  [commits](https://github.com/meteor/meteor/pull/8327/commits/1c8bc7353e9a8d526880634a58c506b423c4a55e)
  for inspiration.

* To visualize the bundle size data produced by `standard-minifier-js`,
  run `meteor add bundle-visualizer` and then start your development
  server in production mode with `meteor run --production`. Be sure to
  remove the `bundle-visualizer` package before actually deploying your
  app, or the visualization will be displayed to your users.

* If you've been developing an app with multiple versions of Meteor, or
  testing with beta versions, and you haven't recently run `meteor reset`,
  your `.meteor/local/bundler-cache` directory may have become quite
  large. This is just a friendly reminder that this directory is perfectly
  safe to delete, and Meteor will repopulate it with only the most recent
  cached bundles.

* Apps created with `meteor create --bare` now use the `static-html`
  package for processing `.html` files instead of `blaze-html-templates`,
  to avoid large unnecessary dependencies like the `jquery` package.

* Babel plugins now receive file paths without leading `/` characters,
  which should prevent confusion about whether the path should be treated
  as absolute. [PR #8610](https://github.com/meteor/meteor/pull/8610)

* It is now possible to override the Cordova iOS and/or Android
  compatibility version by setting the `METEOR_CORDOVA_COMPAT_VERSION_IOS`
  and/or `METEOR_CORDOVA_COMPAT_VERSION_ANDROID` environment variables.
  [PR #8581](https://github.com/meteor/meteor/pull/8581)

* Modules in `node_modules` directories will no longer automatically have
  access to the `Buffer` polyfill on the client, since that polyfill
  contributed more than 22KB of minified JavaScript to the client bundle,
  and was rarely used. If you really need the Buffer API on the client,
  you should now obtain it explicitly with `require("buffer").Buffer`.
  [Issue #8645](https://github.com/meteor/meteor/issues/8645).

* Packages in `node_modules` directories are now considered non-portable
  (and thus may be automatically rebuilt for the current architecture), if
  their `package.json` files contain any of the following install hooks:
  `install`, `preinstall`, or `postinstall`. Previously, a package was
  considered non-portable only if it contained any `.node` binary modules.
  [Issue #8225](https://github.com/meteor/meteor/issues/8225)

## v1.4.4.6, 2018-04-02

* Node has been upgraded to version
  [4.9.0](https://nodejs.org/en/blog/release/v4.9.0/), an important
  [security release](https://nodejs.org/en/blog/vulnerability/march-2018-security-releases/).
  The Node v4.x release line will exit the Node.js Foundation's
  [long-term support (LTS) status](https://github.com/nodejs/LTS) on April 30,
  2018. We strongly advise updating to a version of Meteor using a newer
  version of Node which is still under LTS status, such as Meteor 1.6.x
  which uses Node 8.x.

* The `npm` package has been upgraded to version
  [4.6.1](https://github.com/npm/npm/releases/tag/v4.6.1).

## v1.4.4.5, 2017-12-08

* Node has been upgraded to version
  [4.8.7](https://nodejs.org/en/blog/release/v4.8.7/), an important
  [security release](https://nodejs.org/en/blog/vulnerability/december-2017-security-releases/).

## v1.4.4.4, 2017-09-26

* Updating to Meteor 1.4.4.4 will automatically patch a security
  vulnerability in the `allow-deny` package, since `meteor-tool@1.4.4_4`
  requires `allow-deny@1.0.9` or later. If for any reason you are not
  ready or able to update to Meteor 1.4.4.4 by running `meteor update`,
  please at least run
  ```sh
  meteor update allow-deny
  ```
  instead. More details about the security vulnerability can be found on
  the Meteor forums.

## v1.4.4.3, 2017-05-22

* Node has been upgraded to version 4.8.3.

* A bug in checking body lengths of HTTP responses that was affecting
  Galaxy deploys has been fixed.
  [PR #8709](https://github.com/meteor/meteor/pull/8709).

## v1.4.4.2, 2017-05-02

* Node has been upgraded to version 4.8.2.

* The `npm` npm package has been upgraded to version 4.5.0.
  Note that when using npm `scripts` there has been a change regarding
  what happens when `SIGINT` (Ctrl-C) is received.  Read more
  [here](https://github.com/npm/npm/releases/tag/v4.5.0).

* Fix a regression which prevented us from displaying a helpful banner when
  running `meteor debug` because of a change in Node.js.

* Update `node-inspector` npm to 1.1.1, fixing a problem encountered when trying
  to press "Enter" in the inspector console.
  [Issue #8469](https://github.com/meteor/meteor/issues/8469)

* The `email` package has had its `mailcomposer` npm package swapped with
  a Node 4 fork of `nodemailer` due to its ability to support connection pooling
  in a similar fashion as the original `mailcomposer`.
  [Issue #8591](https://github.com/meteor/meteor/issues/8591)
  [PR #8605](https://github.com/meteor/meteor/pull/8605)

    > Note: The `MAIL_URL` should be configured with a scheme which matches the
    > protocol desired by your e-mail vendor/mail-transport agent.  For
    > encrypted connections (typically listening on port 465), this means
    > using `smtps://`.  Unencrypted connections or those secured through
    > a `STARTTLS` connection upgrade (typically using port 587 and sometimes
    > port 25) should continue to use `smtp://`.  TLS/SSL will be automatically
    > enabled if the mail provider supports it.

* A new `Tracker.inFlush()` has been added to provide a global Tracker
  "flushing" state.
  [PR #8565](https://github.com/meteor/meteor/pull/8565).

* The `meteor-babel` npm package has been upgraded to version 0.20.1, and
  the `reify` npm package has been upgraded to version 0.7.4, fixing
  [issue #8595](https://github.com/meteor/meteor/issues/8595).
  (This was fixed between full Meteor releases, but is being mentioned here.)

## v1.4.4.1, 2017-04-07

* A change in Meteor 1.4.4 to remove "garbage" directories asynchronously
  in `files.renameDirAlmostAtomically` had unintended consequences for
  rebuilding some npm packages, so that change was reverted, and those
  directories are now removed before `files.renameDirAlmostAtomically`
  returns. [PR #8574](https://github.com/meteor/meteor/pull/8574)

## v1.4.4, 2017-04-07

* Node has been upgraded to version 4.8.1.

* The `npm` npm package has been upgraded to version 4.4.4.
  It should be noted that this version reduces extra noise
  previously included in some npm errors.

* The `node-gyp` npm package has been upgraded to 3.6.0 which
  adds support for VS2017 on Windows.

* The `node-pre-gyp` npm package has been updated to 0.6.34.

* Thanks to the outstanding efforts of @sethmurphy18, the `minifier-js`
  package now uses [Babili](https://github.com/babel/babili) instead of
  [UglifyJS](https://github.com/mishoo/UglifyJS2), resolving numerous
  long-standing bugs due to UglifyJS's poor support for ES2015+ syntax.
  [Issue #8378](https://github.com/meteor/meteor/issues/8378)
  [PR #8397](https://github.com/meteor/meteor/pull/8397)

* The `meteor-babel` npm package has been upgraded to version 0.19.1, and
  `reify` has been upgraded to version 0.6.6, fixing several subtle bugs
  introduced by Meteor 1.4.3 (see below), including
  [issue #8461](https://github.com/meteor/meteor/issues/8461).

* The Reify module compiler is now a Babel plugin, making it possible for
  other custom Babel plugins configured in `.babelrc` or `package.json`
  files to run before Reify, fixing bugs that resulted from running Reify
  before other plugins in Meteor 1.4.3.
  [Issue #8399](https://github.com/meteor/meteor/issues/8399)
  [Issue #8422](https://github.com/meteor/meteor/issues/8422)
  [`meteor-babel` issue #13](https://github.com/meteor/babel/issues/13)

* Two new `export ... from ...` syntax extensions are now supported:
  ```js
  export * as namespace from "./module"
  export def from "./module"
  ```
  Read the ECMA262 proposals here:
  * https://github.com/leebyron/ecmascript-export-ns-from
  * https://github.com/leebyron/ecmascript-export-default-from

* When `Meteor.call` is used on the server to invoke a method that
  returns a `Promise` object, the result will no longer be the `Promise`
  object, but the resolved value of the `Promise`.
  [Issue #8367](https://github.com/meteor/meteor/issues/8367)

> Note: if you actually want a `Promise` when calling `Meteor.call` or
  `Meteor.apply` on the server, use `Meteor.callAsync` and/or
  `Meteor.applyAsync` instead.
  [Issue #8367](https://github.com/meteor/meteor/issues/8367),
  https://github.com/meteor/meteor/commit/0cbd25111d1249a61ca7adce23fad5215408c821

* The `mailcomposer` and `smtp-connection` npms have been updated to resolve an
  issue with the encoding of long header lines.
  [Issue #8425](https://github.com/meteor/meteor/issues/8425)
  [PR #8495](https://github.com/meteor/meteor/pull/8495)

* `Accounts.config` now supports an `ambiguousErrorMessages` option which
  enabled generalization of messages produced by the `accounts-*` packages.
  [PR #8520](https://github.com/meteor/meteor/pull/8520)

* A bug which caused account enrollment tokens to be deleted too soon was fixed.
  [Issue #8218](https://github.com/meteor/meteor/issues/8218)
  [PR #8474](https://github.com/meteor/meteor/pull/8474)

* On Windows, bundles built during `meteor build` or `meteor deploy` will
  maintain the executable bit for commands installed in the
  `node_modules\.bin` directory.
  [PR #8503](https://github.com/meteor/meteor/pull/8503)

* On Windows, the upgrades to Node.js, `npm` and `mongodb` are now in-sync with
  other archs again after being mistakenly overlooked in 1.4.3.2.  An admin
  script enhancement has been applied to prevent this from happening again.
  [PR #8505](https://github.com/meteor/meteor/pull/8505)

## v1.4.3.2, 2017-03-14

* Node has been upgraded to version 4.8.0.

* The `npm` npm package has been upgraded to version 4.3.0.

* The `node-gyp` npm package has been upgraded to 3.5.0.

* The `node-pre-gyp` npm package has been updated to 0.6.33.

* The bundled version of MongoDB used by `meteor run` in development
  has been upgraded to 3.2.12.

* The `mongodb` npm package used by the `npm-mongo` Meteor package has
  been updated to version 2.2.24.
  [PR #8453](https://github.com/meteor/meteor/pull/8453)
  [Issue #8449](https://github.com/meteor/meteor/issues/8449)

* The `check` package has had its copy of `jQuery.isPlainObject`
  updated to a newer implementation to resolve an issue where the
  `nodeType` property of an object couldn't be checked, fixing
  [#7354](https://github.com/meteor/meteor/issues/7354).

* The `standard-minifier-js` and `minifier-js` packages now have improved
  error capturing to provide more information on otherwise unhelpful errors
  thrown when UglifyJS encounters ECMAScript grammar it is not familiar with.
  [#8414](https://github.com/meteor/meteor/pull/8414)

* Similar in behavior to `Meteor.loggingIn()`, `accounts-base` now offers a
  reactive `Meteor.loggingOut()` method (and related Blaze helpers,
  `loggingOut` and `loggingInOrOut`).
  [PR #8271](https://github.com/meteor/meteor/pull/8271)
  [Issue #1331](https://github.com/meteor/meteor/issues/1331)
  [Issue #769](https://github.com/meteor/meteor/issues/769)

* Using `length` as a selector field name and with a `Number` as a value
  in a `Mongo.Collection` transformation will no longer cause odd results.
  [#8329](https://github.com/meteor/meteor/issues/8329).

* `observe-sequence` (and thus Blaze) now properly supports `Array`s which were
  created in a vm or across frame boundaries, even if they were sub-classed.
  [Issue #8160](https://github.com/meteor/meteor/issues/8160)
  [PR #8401](https://github.com/meteor/meteor/pull/8401)

* Minimongo now supports `$bitsAllClear`, `$bitsAllSet`, `$bitsAnySet` and
  `$bitsAnyClear`.
  [#8350](https://github.com/meteor/meteor/pull/8350)

* A new [Development.md](DEVELOPMENT.md) document has been created to provide
  an easier path for developers looking to make contributions to Meteor Core
  (that is, the `meteor` tool itself) along with plenty of helpful reminders
  for those that have already done so!
  [#8267](https://github.com/meteor/meteor/pull/8267)

* The suggestion to add a `{oauth-service}-config-ui` package will no longer be
  made on the console if `service-configuration` package is already installed.
  [Issue #8366](https://github.com/meteor/meteor/issues/8366)
  [PR #8429](https://github.com/meteor/meteor/pull/8429)

* `Meteor.apply`'s `throwStubExceptions` option is now properly documented in
  the documentation whereas it was previously only mentioned in the Guide.
  [Issue #8435](https://github.com/meteor/meteor/issues/8435)
  [PR #8443](https://github.com/meteor/meteor/pull/8443)

* `DDPRateLimiter.addRule` now accepts a callback which will be executed after
  a rule is executed, allowing additional actions to be taken if necessary.
  [Issue #5541](https://github.com/meteor/meteor/issues/5541)
  [PR #8237](https://github.com/meteor/meteor/pull/8237)

* `jquery` is no longer a dependency of the `http` package.
  [#8389](https://github.com/meteor/meteor/pull/8389)

* `jquery` is no longer in the default package list after running
  `meteor create`, however is still available thanks to `blaze-html-templates`.
  If you still require jQuery, the recommended approach is to install it from
  npm with `meteor npm install --save jquery` and then `import`-ing it into your
  application.
  [#8388](https://github.com/meteor/meteor/pull/8388)

* The `shell-server` package (i.e. `meteor shell`) has been updated to more
  gracefully handle recoverable errors (such as `SyntaxError`s) in the same
  fashion as the Node REPL.
  [Issue #8290](https://github.com/meteor/meteor/issues/8290)
  [PR #8446](https://github.com/meteor/meteor/pull/8446)

* The `webapp` package now reveals a `WebApp.connectApp` to make it easier to
  provide custom error middleware.
  [#8403](https://github.com/meteor/meteor/pull/8403)

* The `meteor update --all-packages` command has been properly documented in
  command-line help (i.e. `meteor update --help`).
  [PR #8431](https://github.com/meteor/meteor/pull/8431)
  [Issue #8154](https://github.com/meteor/meteor/issues/8154)

* Syntax errors encountered while scanning `package.json` files for binary
  dependencies are now safely and silently ignored.
  [Issue #8427](https://github.com/meteor/meteor/issues/8427)
  [PR #8468](https://github.com/meteor/meteor/pull/8468)

## v1.4.3.1, 2017-02-14

* The `meteor-babel` npm package has been upgraded to version 0.14.4,
  fixing [#8349](https://github.com/meteor/meteor/issues/8349).

* The `reify` npm package has been upgraded to version 0.4.9.

* Partial `npm-shrinkwrap.json` files are now disregarded when
  (re)installing npm dependencies of Meteor packages, fixing
  [#8349](https://github.com/meteor/meteor/issues/8349). Further
  discussion of the new `npm` behavior can be found
  [here](https://github.com/npm/npm/blob/latest/CHANGELOG.md#no-more-partial-shrinkwraps-breaking).

## v1.4.3, 2017-02-13

* Versions of Meteor [core
  packages](https://github.com/meteor/meteor/tree/release-1.4.3/packages)
  are once again constrained by the current Meteor release.

> Before Meteor 1.4, the current release dictated the exact version of
  every installed core package, which meant newer core packages could not
  be installed without publishing a new Meteor release. In order to
  support incremental development of core packages, Meteor 1.4 removed all
  release-based constraints on core package versions
  ([#7084](https://github.com/meteor/meteor/pull/7084)). Now, in Meteor
  1.4.3, core package versions must remain patch-compatible with the
  versions they had when the Meteor release was published. This middle
  ground restores meaning to Meteor releases, yet still permits patch
  updates to core packages.

* The `cordova-lib` npm package has been updated to 6.4.0, along with
  cordova-android (6.1.1) and cordova-ios (4.3.0), and various plugins.
  [#8239](https://github.com/meteor/meteor/pull/8239)

* The `coffeescript` Meteor package has been moved from
  `packages/coffeescript` to `packages/non-core/coffeescript`, so that it
  will not be subject to the constraints described above.

* CoffeeScript source maps should be now be working properly in development.
  [#8298](https://github.com/meteor/meteor/pull/8298)

* The individual account "service" packages (`facebook`, `google`, `twitter`,
  `github`, `meteor-developer`, `meetup` and `weibo`) have been split into:
  - `<service>-oauth` (which interfaces with the `<service>` directly) and
  - `<service>-config-ui` (the Blaze configuration templates for `accounts-ui`)

  This means you can now use `accounts-<service>` without needing Blaze.

  If you are using `accounts-ui` and `accounts-<service>`, you will probably
  need to install the `<service>-config-ui` package if you want to configure it
  using the Accounts UI.

  - [Issue #7715](https://github.com/meteor/meteor/issues/7715)
  - [PR(`facebook`) #7728](https://github.com/meteor/meteor/pull/7728)
  - [PR(`google`) #8275](https://github.com/meteor/meteor/pull/8275)
  - [PR(`twitter`) #8283](https://github.com/meteor/meteor/pull/8283)
  - [PR(`github`) #8303](https://github.com/meteor/meteor/pull/8303)
  - [PR(`meteor-developer`) #8305](https://github.com/meteor/meteor/pull/8305)
  - [PR(`meetup`) #8321](https://github.com/meteor/meteor/pull/8321)
  - [PR(`weibo`) #8302](https://github.com/meteor/meteor/pull/8302)

* The `url` and `http` packages now encode to a less error-prone
  format which more closely resembles that used by PHP, Ruby, `jQuery.param`
  and others. `Object`s and `Array`s can now be encoded, however, if you have
  previously relied on `Array`s passed as `params` being simply `join`-ed with
  commas, you may need to adjust your `HTTP.call` implementations.
  [#8261](https://github.com/meteor/meteor/pull/8261) and
  [#8342](https://github.com/meteor/meteor/pull/8342).

* The `npm` npm package is still at version 4.1.2 (as it was when Meteor
  1.4.3 was originally published), even though `npm` was downgraded to
  3.10.9 in Meteor 1.4.2.7.

* The `meteor-babel` npm package has been upgraded to version 0.14.3,
  fixing [#8021](https://github.com/meteor/meteor/issues/8021) and
  [#7662](https://github.com/meteor/meteor/issues/7662).

* The `reify` npm package has been upgraded to 0.4.7.

* Added support for frame-ancestors CSP option in browser-policy.
  [#7970](https://github.com/meteor/meteor/pull/7970)

* You can now use autoprefixer with stylus files added via packages.
  [#7727](https://github.com/meteor/meteor/pull/7727)

* Restored [#8213](https://github.com/meteor/meteor/pull/8213)
  after those changes were reverted in
  [v1.4.2.5](https://github.com/meteor/meteor/blob/devel/History.md#v1425).

* npm dependencies of Meteor packages will now be automatically rebuilt if
  the npm package's `package.json` file has "scripts" section containing a
  `preinstall`, `install`, or `postinstall` command, as well as when the
  npm package contains any `.node` files. Discussion
  [here](https://github.com/meteor/meteor/issues/8225#issuecomment-275044900).

* The `meteor create` command now runs `meteor npm install` automatically
  to install dependencies specified in the default `package.json` file.
  [#8108](https://github.com/meteor/meteor/pull/8108)

## v1.4.2.7, 2017-02-13

* The `npm` npm package has been *downgraded* from version 4.1.2 back to
  version 3.10.9, reverting the upgrade in Meteor 1.4.2.4.

## v1.4.2.6, 2017-02-08

* Fixed a critical [bug](https://github.com/meteor/meteor/issues/8325)
  that was introduced by the fix for
  [Issue #8136](https://github.com/meteor/meteor/issues/8136), which
  caused some npm packages in nested `node_modules` directories to be
  omitted from bundles produced by `meteor build` and `meteor deploy`.

## v1.4.2.5, 2017-02-03

* Reverted [#8213](https://github.com/meteor/meteor/pull/8213) as the
  change was deemed too significant for this release.

> Note: The decision to revert the above change was made late in the
  Meteor 1.4.2.4 release process, before it was ever recommended but too
  late in the process to avoid the additional increment of the version number.
  See [#8311](https://github.com/meteor/meteor/pull/8311) for additional
  information. This change will still be released in an upcoming version
  of Meteor with a more seamless upgrade.

## v1.4.2.4, 2017-02-02

* Node has been upgraded to version 4.7.3.

* The `npm` npm package has been upgraded from version 3.10.9 to 4.1.2.

> Note: This change was later deemed too substantial for a point release
  and was reverted in Meteor 1.4.2.7.

* Fix for [Issue #8136](https://github.com/meteor/meteor/issues/8136).

* Fix for [Issue #8222](https://github.com/meteor/meteor/issues/8222).

* Fix for [Issue #7849](https://github.com/meteor/meteor/issues/7849).

* The version of 7-zip included in the Windows dev bundle has been
  upgraded from 1602 to 1604 in an attempt to mitigate
  [Issue #7688](https://github.com/meteor/meteor/issues/7688).

* The `"main"` field of `package.json` modules will no longer be
  overwritten with the value of the optional `"browser"` field, now that
  the `install` npm package can make sense of the `"browser"` field at
  runtime. If you experience module resolution failures on the client
  after updating Meteor, make sure you've updated the `modules-runtime`
  Meteor package to at least version 0.7.8.
  [#8213](https://github.com/meteor/meteor/pull/8213)

## v1.4.2.3, 2016-11-17

* Style improvements for `meteor create --full`.
  [#8045](https://github.com/meteor/meteor/pull/8045)

> Note: Meteor 1.4.2.2 was finalized before
  [#8045](https://github.com/meteor/meteor/pull/8045) was merged, but
  those changes were [deemed important
  enough](https://github.com/meteor/meteor/pull/8044#issuecomment-260913739)
  to skip recommending 1.4.2.2 and instead immediately release 1.4.2.3.

## v1.4.2.2, 2016-11-15

* Node has been upgraded to version 4.6.2.

* `meteor create` now has a new `--full` option, which generates an larger app,
  demonstrating development techniques highlighted in the
  [Meteor Guide](http://guide.meteor.com)

  [Issue #6974](https://github.com/meteor/meteor/issues/6974)
  [PR #7807](https://github.com/meteor/meteor/pull/7807)

* Minimongo now supports `$min`, `$max` and partially supports `$currentDate`.

  [Issue #7857](https://github.com/meteor/meteor/issues/7857)
  [PR #7858](https://github.com/meteor/meteor/pull/7858)

* Fix for [Issue #5676](https://github.com/meteor/meteor/issues/5676)
  [PR #7968](https://github.com/meteor/meteor/pull/7968)

* It is now possible for packages to specify a *lazy* main module:
  ```js
  Package.onUse(function (api) {
    api.mainModule("client.js", "client", { lazy: true });
  });
  ```
  This means the `client.js` module will not be evaluated during app
  startup unless/until another module imports it, and will not even be
  included in the client bundle if no importing code is found. **Note 1:**
  packages with lazy main modules cannot use `api.export` to export global
  symbols to other packages/apps. **Note 2:** packages with lazy main
  modules should be restricted to Meteor 1.4.2.2 or later via
  `api.versionsFrom("1.4.2.2")`, since older versions of Meteor cannot
  import lazy main modules using `import "meteor/<package name>"` but must
  explicitly name the module: `import "meteor/<package name>/client.js"`.

## v1.4.2.1, 2016-11-08

* Installing the `babel-runtime` npm package in your application
  `node_modules` directory is now required for most Babel-transformed code
  to work, as the Meteor `babel-runtime` package no longer attempts to
  provide custom implementations of Babel helper functions. To install
  the `babel-runtime` package, simply run the command
  ```sh
  meteor npm install --save babel-runtime
  ```
  in any Meteor application directory. The Meteor `babel-runtime` package
  version has been bumped to 1.0.0 to reflect this major change.
  [#7995](https://github.com/meteor/meteor/pull/7995)

* File system operations performed by the command-line tool no longer use
  fibers unless the `METEOR_DISABLE_FS_FIBERS` environment variable is
  explicitly set to a falsy value. For larger apps, this change results in
  significant build performance improvements due to the creation of fewer
  fibers and the avoidance of unnecessary asyncronous delays.
  https://github.com/meteor/meteor/pull/7975/commits/ca4baed90ae0675e55c93976411d4ed91f12dd63

* Running Meteor as `root` is still discouraged, and results in a fatal
  error by default, but the `--allow-superuser` flag now works as claimed.
  [#7959](https://github.com/meteor/meteor/issues/7959)

* The `dev_bundle\python\python.exe` executable has been restored to the
  Windows dev bundle, which may help with `meteor npm rebuild` commands.
  [#7960](https://github.com/meteor/meteor/issues/7960)

* Changes within linked npm packages now trigger a partial rebuild,
  whereas previously (in 1.4.2) they were ignored.
  [#7978](https://github.com/meteor/meteor/issues/7978)

* Miscellaneous fixed bugs:
  [#2876](https://github.com/meteor/meteor/issues/2876)
  [#7154](https://github.com/meteor/meteor/issues/7154)
  [#7956](https://github.com/meteor/meteor/issues/7956)
  [#7974](https://github.com/meteor/meteor/issues/7974)
  [#7999](https://github.com/meteor/meteor/issues/7999)
  [#8005](https://github.com/meteor/meteor/issues/8005)
  [#8007](https://github.com/meteor/meteor/issues/8007)

## v1.4.2, 2016-10-25

* This release implements a number of rebuild performance optimizations.
  As you edit files in development, the server should restart and rebuild
  much more quickly, especially if you have many `node_modules` files.
  See https://github.com/meteor/meteor/pull/7668 for more details.

> Note: the `METEOR_PROFILE` environment variable now provides data for
  server startup time as well as build time, which should make it easier
  to tell which of your packages are responsible for slow startup times.
  Please include the output of `METEOR_PROFILE=10 meteor run` with any
  GitHub issue about rebuild performance.

* `npm` has been upgraded to version 3.10.9.

* The `cordova-lib` npm package has been updated to 6.3.1, along with
  cordova-android (5.2.2) and cordova-ios (4.2.1), and various plugins.

* The `node-pre-gyp` npm package has been updated to 0.6.30.

* The `lru-cache` npm package has been updated to 4.0.1.

* The `meteor-promise` npm package has been updated to 0.8.0 for better
  asynchronous stack traces.

* The `meteor` tool is now prevented from running as `root` as this is
  not recommended and can cause issues with permissions.  In some environments,
  (e.g. Docker), it may still be desired to run as `root` and this can be
  permitted by passing `--unsafe-perm` to the `meteor` command.
  [#7821](https://github.com/meteor/meteor/pull/7821)

* Blaze-related packages have been extracted to
  [`meteor/blaze`](https://github.com/meteor/blaze), and the main
  [`meteor/meteor`](https://github.com/meteor/meteor) repository now
  refers to them via git submodules (see
  [#7633](https://github.com/meteor/meteor/pull/7633)).
  When running `meteor` from a checkout, you must now update these
  submodules by running
  ```sh
  git submodule update --init --recursive
  ```
  in the root directory of your `meteor` checkout.

* Accounts.forgotPassword and .verifyEmail no longer throw errors if callback is provided. [Issue #5664](https://github.com/meteor/meteor/issues/5664) [Origin PR #5681](https://github.com/meteor/meteor/pull/5681) [Merged PR](https://github.com/meteor/meteor/pull/7117)

* The default content security policy (CSP) for Cordova now includes `ws:`
  and `wss:` WebSocket protocols.
  [#7774](https://github.com/meteor/meteor/pull/7774)

* `meteor npm` commands are now configured to use `dev_bundle/.npm` as the
  npm cache directory by default, which should make npm commands less
  sensitive to non-reproducible factors in the external environment.
  https://github.com/meteor/meteor/pull/7668/commits/3313180a6ff33ee63602f7592a9506012029e919

* The `meteor test` command now supports the `--no-release-check` flag.
  https://github.com/meteor/meteor/pull/7668/commits/7097f78926f331fb9e70a06300ce1711adae2850

* JavaScript module bundles on the server no longer include transitive
  `node_modules` dependencies, since those dependencies can be evaluated
  directly by Node. This optimization should improve server rebuild times
  for apps and packages with large `node_modules` directories.
  https://github.com/meteor/meteor/pull/7668/commits/03c5346873849151cecc3e00606c6e5aa13b3bbc

* The `standard-minifier-css` package now does basic caching for the
  expensive `mergeCss` function.
  https://github.com/meteor/meteor/pull/7668/commits/bfa67337dda1e90610830611fd99dcb1bd44846a

* The `coffeescript` package now natively supports `import` and `export`
  declarations. [#7818](https://github.com/meteor/meteor/pull/7818)

* Due to changes in how Cordova generates version numbers for iOS and Android
  apps, you may experience issues with apps updating on user devices.  To avoid
  this, consider managing the `buildNumber` manually using
  `App.info('buildNumber', 'XXX');` in `mobile-config.js`. There are additional
  considerations if you have been setting `android:versionCode` or
  `ios-CFBundleVersion`.  See
  [#7205](https://github.com/meteor/meteor/issues/7205) and
  [#6978](https://github.com/meteor/meteor/issues/6978) for more information.

## v1.4.1.3, 2016-10-21

* Node has been updated to version 4.6.1:
  https://nodejs.org/en/blog/release/v4.6.1/

* The `mongodb` npm package used by the `npm-mongo` Meteor package has
  been updated to version 2.2.11.
  [#7780](https://github.com/meteor/meteor/pull/7780)

* The `fibers` npm package has been upgraded to version 1.0.15.

* Running Meteor with a different `--port` will now automatically
  reconfigure the Mongo replica set when using the WiredTiger storage
  engine, instead of failing to start Mongo.
  [#7840](https://github.com/meteor/meteor/pull/7840).

* When the Meteor development server shuts down, it now attempts to kill
  the `mongod` process it spawned, in addition to killing any running
  `mongod` processes when the server first starts up.
  https://github.com/meteor/meteor/pull/7668/commits/295d3d5678228f06ee0ab6c0d60139849a0ea192

* The `meteor <command> ...` syntax will now work for any command
  installed in `dev_bundle/bin`, except for Meteor's own commands.

* Incomplete package downloads will now fail (and be retried several
  times) instead of silently succeeding, which was the cause of the
  dreaded `Error: ENOENT: no such file or directory, open... os.json`
  error. [#7806](https://github.com/meteor/meteor/issues/7806)

## v1.4.1.2, 2016-10-04

* Node has been upgraded to version 4.6.0, a recommended security release:
  https://nodejs.org/en/blog/release/v4.6.0/

* `npm` has been upgraded to version 3.10.8.

## v1.4.1.1, 2016-08-24

* Update the version of our Node MongoDB driver to 2.2.8 to fix a bug in
  reconnection logic, leading to some `update` and `remove` commands being
  treated as `insert`s. [#7594](https://github.com/meteor/meteor/issues/7594)

## v1.4.1, 2016-08-18

* Node has been upgraded to 4.5.0.

* `npm` has been upgraded to 3.10.6.

* The `meteor publish-for-arch` command is no longer necessary when
  publishing Meteor packages with binary npm dependencies. Instead, binary
  dependencies will be rebuilt automatically on the installation side.
  Meteor package authors are not responsible for failures due to compiler
  toolchain misconfiguration, and any compilation problems with the
  underlying npm packages should be taken up with the authors of those
  packages. That said, if a Meteor package author really needs or wants to
  continue using `meteor publish-for-arch`, she should publish her package
  using an older release: e.g. `meteor --release 1.4 publish`.
  [#7608](https://github.com/meteor/meteor/pull/7608)

* The `.meteor-last-rebuild-version.json` files that determine if a binary
  npm package needs to be rebuilt now include more information from the
  `process` object, namely `process.{platform,arch,versions}` instead of
  just `process.versions`. Note also that the comparison of versions now
  ignores differences in patch versions, to avoid needless rebuilds.

* The `npm-bcrypt` package now uses a pure-JavaScript implementation by
  default, but will prefer the native `bcrypt` implementation if it is
  installed in the application's `node_modules` directory. In other words,
  run `meteor install --save bcrypt` in your application if you need or
  want to use the native implementation of `bcrypt`.
  [#7595](https://github.com/meteor/meteor/pull/7595)

* After Meteor packages are downloaded from Atmosphere, they will now be
  extracted using native `tar` or `7z.exe` on Windows, instead of the
  https://www.npmjs.com/package/tar library, for a significant performance
  improvement. [#7457](https://github.com/meteor/meteor/pull/7457)

* The npm `tar` package has been upgraded to 2.2.1, though it is now only
  used as a fallback after native `tar` and/or `7z.exe`.

* The progress indicator now distinguishes between downloading,
  extracting, and loading newly-installed Meteor packages, instead of
  lumping all of that work into a "downloading" status message.

* Background Meteor updates will no longer modify the `~/.meteor/meteor`
  symbolic link (or `AppData\Local\.meteor\meteor.bat` on Windows).
  Instead, developers must explicitly type `meteor update` to begin using
  a new version of the `meteor` script.

* Password Reset tokens now expire (after 3 days by default -- can be modified via `Accounts.config({ passwordResetTokenExpirationInDays: ...}`). [PR #7534](https://github.com/meteor/meteor/pull/7534)

* The `google` package now uses the `email` scope as a mandatory field instead
  of the `profile` scope. The `profile` scope is still added by default if the
  `requestPermissions` option is not specified to maintain backward
  compatibility, but it is now possible to pass an empty array to
  `requestPermissions` in order to only request the `email` scope, which
  reduces the amount of permissions requested from the user in the Google
  popup. [PR #6975](https://github.com/meteor/meteor/pull/6975)

* Added `Facebook.handleAuthFromAccessToken` in the case where you get the FB
  accessToken in some out-of-band way. [PR #7550](https://github.com/meteor/meteor/pull/7550)

* `Accounts.onLogout` gets `{ user, connection }` context in a similar fashion
  to `Accounts.onLogin`. [Issue #7397](https://github.com/meteor/meteor/issues/7397) [PR #7433](https://github.com/meteor/meteor/pull/7433)

* The `node-gyp` and `node-pre-gyp` tools will now be installed in
  `bundle/programs/server/node_modules`, to assist with rebuilding binary
  npm packages when deploying an app to Galaxy or elsewhere.
  [#7571](https://github.com/meteor/meteor/pull/7571)

* The `standard-minifier-{js,css}` packages no longer minify .js or .css
  files on the server. [#7572](https://github.com/meteor/meteor/pull/7572)

* Multi-line input to `meteor shell`, which was broken by changes to the
  `repl` module in Node 4, works again.
  [#7562](https://github.com/meteor/meteor/pull/7562)

* The implementation of the command-line `meteor` tool now forbids
  misbehaving polyfill libraries from overwriting `global.Promise`.
  [#7569](https://github.com/meteor/meteor/pull/7569)

* The `oauth-encryption` package no longer depends on the
  `npm-node-aes-gcm` package (or any special npm packages), because the
  Node 4 `crypto` library natively supports the `aes-128-gcm` algorithm.
  [#7548](https://github.com/meteor/meteor/pull/7548)

* The server-side component of the `meteor shell` command has been moved
  into a Meteor package, so that it can be developed independently from
  the Meteor release process, thanks to version unpinning.
  [#7624](https://github.com/meteor/meteor/pull/7624)

* The `meteor shell` command now works when running `meteor test`.

* The `meteor debug` command no longer pauses at the first statement
  in the Node process, yet still reliably stops at custom breakpoints
  it encounters later.

* The `meteor-babel` package has been upgraded to 0.12.0.

* The `meteor-ecmascript-runtime` package has been upgraded to 0.2.9, to
  support several additional [stage 4
  proposals](https://github.com/meteor/ecmascript-runtime/pull/4).

* A bug that prevented @-scoped npm packages from getting bundled for
  deployed apps has been fixed.
  [#7609](https://github.com/meteor/meteor/pull/7609).

* The `meteor update` command now supports an `--all-packages` flag to
  update all packages (including indirect dependencies) to their latest
  compatible versions, similar to passing the names of all your packages
  to the `meteor update` command.
  [#7653](https://github.com/meteor/meteor/pull/7653)

* Background release updates can now be disabled by invoking either
  `meteor --no-release-check` or `METEOR_NO_RELEASE_CHECK=1 meteor`.
  [#7445](https://github.com/meteor/meteor/pull/7445)

## v1.4.0.1, 2016-07-29

* Fix issue with the 1.4 tool springboarding to older releases (see [Issue #7491](https://github.com/meteor/meteor/issues/7491))

* Fix issue with running in development on Linux 32bit [Issue #7511](https://github.com/meteor/meteor/issues/7511)

## v1.4, 2016-07-25

* Node has been upgraded to 4.4.7.

* The `meteor-babel` npm package has been upgraded to 0.11.7.

* The `reify` npm package has been upgraded to 0.3.6.

* The `bcrypt` npm package has been upgraded to 0.8.7.

* Nested `import` declarations are now enabled for package code as well as
  application code. 699cf1f38e9b2a074169515d23983f74148c7223

* Meteor has been upgraded to support Mongo 3.2 by default (the bundled version
  used by `meteor run` has been upgraded). Internally it now uses the 2.2.4
  version of the `mongodb` npm driver, and has been tested against at Mongo 3.2
  server. [Issue #6957](https://github.com/meteor/meteor/issues/6957)

  Mongo 3.2 defaults to the new WiredTiger storage engine. You can update your
  database following the instructions here:
  https://docs.mongodb.com/v3.0/release-notes/3.0-upgrade/.
  In development, you can also just use `meteor reset` to remove your old
  database, and Meteor will create a new WiredTiger database for you. The Mongo
  driver will continue to work with the old MMAPv1 storage engine however.

  The new version of the Mongo driver has been tested with MongoDB versions from
  2.6 up. Mongo 2.4 has now reached end-of-life
  (https://www.mongodb.com/support-policy), and is no longer supported.

  If you are setting `MONGO_OPLOG_URL`, especially in production, ensure you are
  passing in the `replicaSet` argument (see [#7450]
    (https://github.com/meteor/meteor/issues/7450))

* Custom Mongo options can now be specified using the
  `Mongo.setConnectionOptions(options)` API.
  [#7277](https://github.com/meteor/meteor/pull/7277)

* On the server, cursor.count() now takes a single argument `applySkipLimit`
  (see the corresponding [Mongo documentation]
    (http://mongodb.github.io/node-mongodb-native/2.1/api/Cursor.html#count))

* Fix for regression caused by #5837 which incorrectly rewrote
  network-path references (e.g. `//domain.com/image.gif`) in CSS URLs.
  [#7416](https://github.com/meteor/meteor/issues/7416)
* Added Angular2 boilerplate example [#7364](https://github.com/meteor/meteor/pull/7363)

## v1.3.5.1, 2016-07-18

* This release fixed a small bug in 1.3.5 that prevented updating apps
  whose `.meteor/release` files refer to releases no longer installed in
  `~/.meteor/packages/meteor-tool`. [576468eae8d8dd7c1fe2fa381ac51dee5cb792cd](https://github.com/meteor/meteor/commit/576468eae8d8dd7c1fe2fa381ac51dee5cb792cd)

## v1.3.5, 2016-07-16

* Failed Meteor package downloads are now automatically resumed from the
  point of failure, up to ten times, with a five-second delay between
  attempts. [#7399](https://github.com/meteor/meteor/pull/7399)

* If an app has no `package.json` file, all packages in `node_modules`
  will be built into the production bundle. In other words, make sure you
  have a `package.json` file if you want to benefit from `devDependencies`
  pruning. [7b2193188fc9e297eefc841ce6035825164f0684](https://github.com/meteor/meteor/commit/7b2193188fc9e297eefc841ce6035825164f0684)

* Binary npm dependencies of compiler plugins are now automatically
  rebuilt when Node/V8 versions change.
  [#7297](https://github.com/meteor/meteor/issues/7297)

* Because `.meteor/local` is where purely local information should be
  stored, the `.meteor/dev_bundle` link has been renamed to
  `.meteor/local/dev_bundle`.

* The `.meteor/local/dev_bundle` link now corresponds exactly to
  `.meteor/release` even when an app is using an older version of
  Meteor. d732c2e649794f350238d515153f7fb71969c526

* When recompiling binary npm packages, the `npm rebuild` command now
  receives the flags `--update-binary` and `--no-bin-links`, in addition
  to respecting the `$METEOR_NPM_REBUILD_FLAGS` environment variable.
  [#7401](https://github.com/meteor/meteor/issues/7401)

* The last solution found by the package version constraint solver is now
  stored in `.meteor/local/resolver-result-cache.json` so that it need not
  be recomputed every time Meteor starts up.

* If the `$GYP_MSVS_VERSION` environment variable is not explicitly
  provided to `meteor {node,npm}`, the `node-gyp` tool will infer the
  appropriate version (though it still defaults to "2015").

## v1.3.4.4, 2016-07-10

* Fixed [#7374](https://github.com/meteor/meteor/issues/7374).

* The default loglevel for internal `npm` commands (e.g., those related to
  `Npm.depends`) has been set to "error" instead of "warn". Note that this
  change does not affect `meteor npm ...` commands, which can be easily
  configured using `.npmrc` files or command-line flags.
  [0689cae25a3e0da3615a402cdd0bec94ce8455c8](https://github.com/meteor/meteor/commit/0689cae25a3e0da3615a402cdd0bec94ce8455c8)

## v1.3.4.3, 2016-07-08

* Node has been upgraded to 0.10.46.

* `npm` has been upgraded to 3.10.5.

* The `node-gyp` npm package has been upgraded to 3.4.0.

* The `node-pre-gyp` npm package has been upgraded to 0.6.29.

* The `~/.meteor/meteor` symlink (or `AppData\Local\.meteor\meteor.bat` on
  Windows) will now be updated properly after `meteor update` succeeds. This was
  promised in [v1.3.4.2](https://github.com/meteor/meteor/blob/devel/History.md#v1342)
  but [not fully delivered](https://github.com/meteor/meteor/pull/7369#issue-164569763).

* The `.meteor/dev_bundle` symbolic link introduced in
  [v1.3.4.2](https://github.com/meteor/meteor/blob/devel/History.md#v1342)
  is now updated whenever `.meteor/release` is read.

* The `.meteor/dev_bundle` symbolic link is now ignored by
  `.meteor/.gitignore`.

## v1.3.4.2, 2016-07-07

* The `meteor node` and `meteor npm` commands now respect
  `.meteor/release` when resolving which versions of `node` and `npm` to
  invoke. Note that you must `meteor update` to 1.3.4.2 before this logic
  will take effect, but it will work in all app directories after
  updating, even those pinned to older versions.
  [#7338](https://github.com/meteor/meteor/issues/7338)

* The Meteor installer now has the ability to resume downloads, so
  installing Meteor on a spotty internet connection should be more
  reliable. [#7348](https://github.com/meteor/meteor/pull/7348)

* When running `meteor test`, shared directories are symlinked (or
  junction-linked on Windows) into the temporary test directory, not
  copied, leading to much faster test start times after the initial build.
  The directories: `.meteor/local/{bundler-cache,isopacks,plugin-cache}`

* `App.appendToConfig` allows adding custom tags to config.xml.
  [#7307](https://github.com/meteor/meteor/pull/7307)

* When using `ROOT_URL` with a path, relative CSS URLs are rewriten
  accordingly. [#5837](https://github.com/meteor/meteor/issues/5837)

* Fixed bugs:
  [#7149](https://github.com/meteor/meteor/issues/7149)
  [#7296](https://github.com/meteor/meteor/issues/7296)
  [#7309](https://github.com/meteor/meteor/issues/7309)
  [#7312](https://github.com/meteor/meteor/issues/7312)

## v1.3.4.1, 2016-06-23

* Increased the default HTTP timeout for requests made by the `meteor`
  command-line tool to 60 seconds (previously 30), and [disabled the
  timeout completely for Galaxy
  deploys](https://forums.meteor.com/t/1-3-4-breaks-galaxy-deployment-etimedout/25383/).

* Minor bug fixes: [#7281](https://github.com/meteor/meteor/pull/7281)
  [#7276](https://github.com/meteor/meteor/pull/7276)

## v1.3.4, 2016-06-22

* The version of `npm` used by `meteor npm` and when installing
  `Npm.depends` dependencies of Meteor packages has been upgraded from
  2.15.1 to **3.9.6**, which should lead to much flatter node_modules
  dependency trees.

* The `meteor-babel` npm package has been upgraded to 0.11.6, and is now
  installed using `npm@3.9.6`, fixing bugs arising from Windows path
  limits, such as [#7247](https://github.com/meteor/meteor/issues/7247).

* The `reify` npm package has been upgraded to 0.3.4, fixing
  [#7250](https://github.com/meteor/meteor/issues/7250).

* Thanks to caching improvements for the
  `files.{stat,lstat,readdir,realpath}` methods and
  `PackageSource#_findSources`, development server restart times are no
  longer proportional to the number of files in `node_modules`
  directories. [#7253](https://github.com/meteor/meteor/issues/7253)
  [#7008](https://github.com/meteor/meteor/issues/7008)

* When installed via `InstallMeteor.exe` on Windows, Meteor can now be
  easily uninstalled through the "Programs and Features" control panel.

* HTTP requests made by the `meteor` command-line tool now have a timeout
  of 30 seconds, which can be adjusted by the `$TIMEOUT_SCALE_FACTOR`
  environment variable. [#7143](https://github.com/meteor/meteor/pull/7143)

* The `request` npm dependency of the `http` package has been upgraded
  from 2.53.0 to 2.72.0.

* The `--headless` option is now supported by `meteor test` and
  `meteor test-packages`, in addition to `meteor self-test`.
  [#7245](https://github.com/meteor/meteor/pull/7245)

* Miscellaneous fixed bugs:
  [#7255](https://github.com/meteor/meteor/pull/7255)
  [#7239](https://github.com/meteor/meteor/pull/7239)

## v1.3.3.1, 2016-06-17

* Fixed bugs:
  [#7226](https://github.com/meteor/meteor/pull/7226)
  [#7181](https://github.com/meteor/meteor/pull/7181)
  [#7221](https://github.com/meteor/meteor/pull/7221)
  [#7215](https://github.com/meteor/meteor/pull/7215)
  [#7217](https://github.com/meteor/meteor/pull/7217)

* The `node-aes-gcm` npm package used by `oauth-encryption` has been
  upgraded to 0.1.5. [#7217](https://github.com/meteor/meteor/issues/7217)

* The `reify` module compiler has been upgraded to 0.3.3.

* The `meteor-babel` package has been upgraded to 0.11.4.

* The `pathwatcher` npm package has been upgraded to 6.7.0.

* In CoffeeScript files with raw JavaScript enclosed by backticks, the
  compiled JS will no longer contain `require` calls inserted by Babel.
  [#7226](https://github.com/meteor/meteor/issues/7226)

* Code related to the Velocity testing system has been removed.
  [#7235](https://github.com/meteor/meteor/pull/7235)

* Allow smtps:// in MAIL_URL [#7043](https://github.com/meteor/meteor/pull/7043)

* Adds `Accounts.onLogout()` a hook directly analogous to `Accounts.onLogin()`. [PR #6889](https://github.com/meteor/meteor/pull/6889)

## v1.3.3, 2016-06-10

* Node has been upgraded from 0.10.43 to 0.10.45.

* `npm` has been upgraded from 2.14.22 to 2.15.1.

* The `fibers` package has been upgraded to 1.0.13.

* The `meteor-babel` package has been upgraded to 0.10.9.

* The `meteor-promise` package has been upgraded to 0.7.1, a breaking
  change for code that uses `Promise.denodeify`, `Promise.nodeify`,
  `Function.prototype.async`, or `Function.prototype.asyncApply`, since
  those APIs have been removed.

* Meteor packages with binary npm dependencies are now automatically
  rebuilt using `npm rebuild` whenever the version of Node or V8 changes,
  making it much simpler to use Meteor with different versions of Node.
  5dc51d39ecc9e8e342884f3b4f8a489f734b4352

* `*.min.js` files are no longer minified during the build process.
  [PR #6986](https://github.com/meteor/meteor/pull/6986) [Issue #5363](https://github.com/meteor/meteor/issues/5363)

* You can now pick where the `.meteor/local` directory is created by setting the `METEOR_LOCAL_DIR` environment variable. This lets you run multiple instances of the same Meteor app.
  [PR #6760](https://github.com/meteor/meteor/pull/6760) [Issue #6532](https://github.com/meteor/meteor/issues/6532)

* Allow using authType in Facebook login [PR #5694](https://github.com/meteor/meteor/pull/5694)

* Adds flush() method to Tracker to force recomputation [PR #4710](https://github.com/meteor/meteor/pull/4710)

* Adds `defineMutationMethods` option (default: true) to `new Mongo.Collection` to override default behavior that sets up mutation methods (/collection/[insert|update...]) [PR #5778](https://github.com/meteor/meteor/pull/5778)

* Allow overridding the default warehouse url by specifying `METEOR_WAREHOUSE_URLBASE` [PR #7054](https://github.com/meteor/meteor/pull/7054)

* Allow `_id` in `$setOnInsert` in Minimongo: https://github.com/meteor/meteor/pull/7066

* Added support for `$eq` to Minimongo: https://github.com/meteor/meteor/pull/4235

* Insert a `Date` header into emails by default: https://github.com/meteor/meteor/pull/6916/files

* `meteor test` now supports setting the bind address using `--port IP:PORT` the same as `meteor run` [PR #6964](https://github.com/meteor/meteor/pull/6964) [Issue #6961](https://github.com/meteor/meteor/issues/6961)

* `Meteor.apply` now takes a `noRetry` option to opt-out of automatically retrying non-idempotent methods on connection blips: [PR #6180](https://github.com/meteor/meteor/pull/6180)

* DDP callbacks are now batched on the client side. This means that after a DDP message arrives, the local DDP client will batch changes for a minimum of 5ms (configurable via `bufferedWritesInterval`) and a maximum of 500ms (configurable via `bufferedWritesMaxAge`) before calling any callbacks (such as cursor observe callbacks).

* PhantomJS is no longer included in the Meteor dev bundle (#6905). If you
  previously relied on PhantomJS for local testing, the `spiderable`
  package, Velocity tests, or testing Meteor from a checkout, you should
  now install PhantomJS yourself, by running the following commmand:
  `meteor npm install -g phantomjs-prebuilt`

* The `babel-compiler` package now looks for `.babelrc` files and
  `package.json` files with a "babel" section. If found, these files may
  contribute additional Babel transforms that run before the usual
  `babel-preset-meteor` set of transforms. In other words, if you don't
  like the way `babel-preset-meteor` handles a particular kind of syntax,
  you can add your preferred transform plugins to the "presets" or
  "plugins" section of your `.babelrc` or `package.json` file. #6351

* When `BabelCompiler` cannot resolve a Babel plugin or preset package in
  `.babelrc` or `package.json`, it now merely warns instead of
  crashing. #7179

* Compiler plugins can now import npm packages that are visible to their
  input files using `inputFile.require(id)`. b16e8d50194b37d3511889b316345f31d689b020

* `import` statements in application modules now declare normal variables
  for the symbols that are imported, making it significantly easier to
  inspect imported variables when debugging in the browser console or in
  `meteor shell`.

* `import` statements in application modules are no longer restricted to
  the top level, and may now appear inside conditional statements
  (e.g. `if (Meteor.isServer) { import ... }`) or in nested scopes.

* `import` statements now work as expected in `meteor shell`. #6271

* Commands installed in `dev_bundle/lib/node_modules/.bin` (such as
  `node-gyp` and `node-pre-gyp`) are now available to scripts run by
  `meteor npm`. e95dfe410e1b43e8131bc2df9d2c29decdd1eaf6

* When building an application using `meteor build`, "devDependencies"
  listed in `package.json` are no longer copied into the bundle. #6750

* Packages tested with `meteor test-packages` now have access to local
  `node_modules` directories installed in the parent application or in the
  package directory itself. #6827

* You no longer need to specify `DEPLOY_HOSTNAME=galaxy.meteor.com` to run
  `meteor deploy` (and similar commands) against Galaxy. The AWS us-east-1
  Galaxy is now the default for `DEPLOY_HOSTNAME`. If your app's DNS points to
  another Galaxy region, `meteor deploy` will detect that automatically as
  well. #7055

* The `coffeescript` plugin now passes raw JavaScript code enclosed by
  back-ticks to `BabelCompiler`, enabling all ECMAScript features
  (including `import` and `export`) within CoffeeScript. #6000 #6691

* The `coffeescript` package now implies the same runtime environment as
  `ecmascript` (`ecmascript-runtime`, `babel-runtime`, and `promise`, but
  not `modules`). #7184

* When Meteor packages install `npm` dependencies, the
  `process.env.NPM_CONFIG_REGISTRY` environment variable is now
  respected. #7162

* `files.rename` now always executes synchronously. 9856d1d418a4d19c0adf22ec9a92f7ce81a23b05

* "Bare" files contained by `client/compatibility/` directories or added
  with `api.addFiles(path, ..., { bare: true })` are no longer compiled by
  Babel. https://github.com/meteor/meteor/pull/7033#issuecomment-225126778

* Miscellaneous fixed bugs: #6877 #6843 #6881

## v1.3.2.4, 2016-04-20

> Meteor 1.3.2.4 was published because publishing 1.3.2.3 failed in an
unrecoverable way. Meteor 1.3.2.4 contains no additional changes beyond
the changes in 1.3.2.3.

## v1.3.2.3, 2016-04-20

* Reverted accidental changes included in 1.3.2.1 and 1.3.2.2 that
  improved DDP performance by batching updates, but broke some packages
  that relied on private methods of the DDP client Connection class. See
  https://github.com/meteor/meteor/pull/5680 for more details. These
  changes will be reinstated in 1.3.3.

## v1.3.2.2, 2016-04-18

* Fixed bugs #6819 and #6831.

## v1.3.2.1, 2016-04-15

* Fixed faulty comparison of `.sourcePath` and `.targetPath` properties of
  files scanned by the `ImportScanner`, which caused problems for apps
  using the `tap:i18n` package. 6e792a7cf25847b8cd5d5664a0ff45c9fffd9e57

## v1.3.2, 2016-04-15

* The `meteor/meteor` repository now includes a `Roadmap.md` file:
  https://github.com/meteor/meteor/blob/devel/Roadmap.md

* Running `npm install` in `bundle/programs/server` when deploying an app
  also rebuilds any binary npm dependencies, fixing #6537. Set
  METEOR_SKIP_NPM_REBUILD=1 to disable this behavior if necessary.

* Non-.js(on) files in `node_modules` (such as `.less` and `.scss`) are
  now processed by compiler plugins and may be imported by JS. #6037

* The `jquery` package can now be completely removed from any app (#6563),
  and uses `<app>/node_modules/jquery` if available (#6626).

* Source maps are once again generated for all bundled JS files, even if
  they are merely identity mappings, so that the files appear distinct in
  the browser, and stack traces make more sense. #6639

* All application files in `imports` directories are now considered lazy,
  regardless of whether the app is using the `modules` package. This could
  be a breaking change for 1.3.2 apps that do not use `modules` or
  `ecmascript` but contain `imports` directories. Workaround: move files
  out of `imports`, or rename `imports` to something else.

* The `npm-bcrypt` package has been upgraded to use the latest version
  (0.8.5) of the `bcrypt` npm package.

* Compiler plugins can call `addJavaScript({ path })` multiple times with
  different paths for the same source file, and `module.id` will reflect
  this `path` instead of the source path, if they are different. #6806

* Fixed bugs: https://github.com/meteor/meteor/milestones/Release%201.3.2

* Fixed unintended change to `Match.Optional` which caused it to behave the same as the new `Match.Maybe` and incorrectly matching `null` where it previously would not have allowed it. #6735

## v1.3.1, 2016-04-03

* Long isopacket node_modules paths have been shortened, fixing upgrade
  problems on Windows. #6609

* Version 1.3.1 of Meteor can now publish packages for earlier versions of
  Meteor, provided those packages do not rely on modules. #6484 #6618

* The meteor-babel npm package used by babel-compiler has been upgraded to
  version 0.8.4. c8d12aed4e725217efbe86fa35de5d5e56d73c83

* The `meteor node` and `meteor npm` commands now return the same exit
  codes as their child processes. #6673 #6675

* Missing module warnings are no longer printed for Meteor packages, or
  for `require` calls when `require` is not a free variable, fixing
  https://github.com/practicalmeteor/meteor-mocha/issues/19.

* Cordova iOS builds are no longer built by Meteor, but merely prepared
  for building. 88d43a0f16a484a5716050cb7de8066b126c7b28

* Compiler plugin errors were formerly silenced for files not explicitly
  added in package.js. Now those errors are reported when/if the files are
  imported by the ImportScanner. be986fd70926c9dd8eff6d8866205f236c8562c4

## v1.3, 2016-03-27

### ES2015/Modules

* Enable ES2015 and CommonJS modules in Meteor apps and packages, on
  both client and server. Also let you install modules in apps and
  package by running `npm install`. See: https://github.com/meteor/meteor/blob/master/packages/modules/README.md

* Enable ES2015 generators and ES2016 async/await in the `ecmascript`
  package.

* Inherit static getters and setters in subclasses, when using the
  `ecmascript` package. #5624

* Report full file paths on compiler errors when using the
  `ecmascript` package. #5551

* Now possible to `import` or `require` files with a `.json` file
  extension. #5810

* `process.env.NODE_ENV` is now defined on both client and server as
  either `development` or `production`, which also determines the boolean
  flags `Meteor.isDevelopment` and `Meteor.isProduction`.

* Absolute identifiers for app modules no longer have the `/app/` prefix,
  and absolute identifiers for Meteor packages now have the prefix
  `/node_modules/meteor/` instead of just `/node_modules/`, meaning you
  should `import {Blaze} from "meteor/blaze"` instead of `from "blaze"`.

* Package variables imported by application code are once again exposed
  globally, allowing them to be accessed from the browser console or from
  `meteor shell`. #5868

* Fixed global variable assignment analysis during linking. #5870 #5819

* Changes to files in node_modules will now trigger a restart of the
  development server, just like any other file changes. #5815

* The meteor package now exports a `global` variable (a la Node) that
  provides a reliable reference to the global object for all Meteor code.

* Packages in local node_modules directories now take precedence over
  Meteor packages of the same name. #5933

* Upgraded `babel-compiler` to Babel 6, with the following set of plugins:
  https://github.com/meteor/babel-preset-meteor/blob/master/index.js

* Lazy CSS modules may now be imported by JS: 12c946ee651a93725f243f790c7919de3d445a19

* Packages in the top-level node_modules directory of an app can now be
  imported by Meteor packages: c631d3ac35f5ca418b93c454f521989855b8ec72

* Added support for wildcard import and export statements. #5872 #5897

* Client-side stubs for built-in Node modules are now provided
  automatically if the `meteor-node-stubs` npm package is installed. #6056

* Imported file extensions are now optional for file types handled by
  compiler plugins. #6151

* Upgraded Babel packages to ~6.5.0: 292824da3f8449afd1cd39fcd71acd415c809c0f
  Note: .babelrc files are now ignored (#6016), but may be reenabled (#6351).

* Polyfills now provided for `process.nextTick` and `process.platform`. #6167 #6198 #6055 efe53de492da6df785f1cbef2799d1d2b492a939

* The `meteor test-app` command is now `meteor test [--full-app]`:
  ab5ab15768136d55c76d51072e746d80b45ec181

* New apps now include a `package.json` file.
  c51b8cf7ffd8e7c9ca93768a2df93e4b552c199c

* `require.resolve` is now supported.
  https://github.com/benjamn/install/commit/ff6b25d6b5511d8a92930da41db73b93eb1d6cf8

* JSX now enabled in `.js` files processed by the `ecmascript` compiler
  plugin. #6151

* On the server, modules contained within `node_modules` directories are
  now loaded using the native Node `require` function. #6398

* All `<script>` tag(s) for application and package code now appear at the
  end of the `<body>` rather than in the `<head>`. #6375

* The client-side version of `process.env.NODE_ENV` (and other environment
  variables) now matches the corresponding server-side values. #6399

### Performance

* Don't reload package catalog from disk on rebuilds unless package
  dependencies changed. #5747

* Improve minimongo performance on updating documents when there are
  many active observes. #5627

### Platform

* Upgrade to Node v0.10.41.

* Allow all types of URLs that npm supports in `Npm.depends`
  declarations.

* Split up `standard-minifiers` in separate CSS
  (`standard-minifiers-css`) and JS minifiers
  (`standard-minifiers-js`). `standard-minifiers` now acts as an
  umbrella package for these 2 minifiers.

* Allow piping commands to `meteor shell` via STDIN. #5575

* Let users set the CAFILE environment variable to override the SSL
  root certificate list. #4757 #5523

* `force-ssl` is now marked production only.

### Cordova

* Cordova dependencies have been upgraded to the latest versions
  (`cordova-lib` 6.0.0, `cordova-ios` 4.0.1, and `cordova-android` 5.1.0).

* iOS apps now require iOS 8 or higher, and building for iOS requires Xcode 7.2
  to be installed.

* Building for Android now requires Android SDK 23 to be installed. You may also
  need to create a new AVD for the emulator.

* Building Cordova Android apps on Windows is now supported. #4155

* The Crosswalk plugin has been updated to 1.4.0.

* Cordova core plugins are now pinned to minimal versions known to be compatible
  with the included platforms. A warning is printed asking people to upgrade
  their dependencies if they specify an older version, but we'll always use
  the pinned version regardless.

* The plugin used for file serving and hot code push has been completely
  rewritten. Among many other improvements, it downloads updates incrementally,
  can recover from downloading faulty JavaScript code, and is much more
  reliable and performant.
  See [`cordova-plugin-meteor-webapp`](https://github.com/meteor/cordova-plugin-meteor-webapp)
  for more a more detailed description of the new design.

* If the callbacks added with `Meteor.startup()` do not complete within a set
  time, we consider a downloaded version faulty and will fallback to the last
  known good version. The default timeout is 20 seconds, but this can be
  configured by setting `App.setPreference("WebAppStartupTimeout", "10000");`
  (in milliseconds) in `mobile-config.js`.

* We now use `WKWebView` on iOS by default, even on iOS 8 (which works because
  we do not use `file://` URLs).

* We now use `localhost` instead of `meteor.local` to serve files from. Since
  `localhost` is considered a secure origin, this means the web view won't
  disable web platform features that it otherwise would.

* The local server port now lies between 12000-13000 and is chosen based on
  the `appId`, to both be consistent and lessen the chance of collisions between
  multiple Meteor Cordova apps installed on the same device.

* The plugin now allows for local file access on both iOS and Android, using a
  special URL prefix (`http://localhost:<port>/local-filesystem/<path>`).

* App icon and launch image sizes have been updated. Low resolution sizes for
  now unsupported devices have been deprecated, and higher resolution versions
  have been added.

* We now support the modern Cordova whitelist mechanism. `App.accessRule` has
  been updated with new options.

* `meteor build` now supports a `--server-only` option to avoid building
  the mobile apps when `ios` or `android` platforms have been added. It still
  builds the `web.cordova` architecture in the server bundle however, so it can
  be served for hot code pushes.

* `meteor run` now always tries to use an autodetected IP address as the
  mobile `ROOT_URL`, even if we're not running on a device. This avoids a situation
  where an app already installed on a device connects to a restarted development
  server and receives a `localhost` `ROOT_URL`. #5973

* Fixed a discrepancy between the way we calculated client hashes during a mobile
  build and on the server, which meant a Cordova app would always download a
  new version the first time it started up.

* In Cordova apps, `Meteor.startup()` now correctly waits for the
  device to be ready before firing the callback.

### Accounts

* Make `Accounts.forgotPassword` treat emails as case insensitive, as
  the rest of the accounts system does.

### Blaze

* Don't throw in certain cases when calling a template helper with an
  empty data context. #5411 #5736

* Improve automatic blocking of URLs in attribute values to also
  include `vbscript:` URLs.

### Check

* Introduced new matcher `Match.Maybe(type)` which will also match (permit) `null` in addition to `undefined`.  This is a suggested replacement (where appropriate) for `Match.Optional` which did not permit `null`.  This prevents the need to use `Match.OneOf(null, undefined, type)`. #6220

### Testing

* Packages can now be marked as `testOnly` to only run as part of app
  testing with `meteor test`. This is achieved by setting
  `testOnly: true` to `Package.describe`.


### Uncategorized

* Remove warning in the `simple-todos-react` example app. #5716

* Fix interaction between `browser-policy` and `oauth` packages. #5628

* Add README.md to the `tinytest` package. #5750

* Don't crash when calling `ReactiveDict.prototype.clear` if a
  property with a value wasn't previously accessed. #5530 #5602

* Move `DDPRateLimiter` to the server only, since it won't work if it
  is called from the client. It will now error if referenced from the
  client at all.

* Don't call function more than once when passing a `Match.Where`
  argument to `check`. #5630 #5651

* Fix empty object argument check in `this.subscribe` in
  templates. #5620

* Make `HTTP.call` not crash on undefined content. #5565 #5601

* Return observe handle from
  `Mongo.Collection.prototype._publishCursor`. #4983 #5615

* Add 'Did you mean?' reminders for some CLI commands to help Rails
  developers. #5593

* Make internal shell scripts compatible with other Unix-like
  systems. #5585

* Add a `_pollingInterval` option to `coll.find()` that can be used in
  conjunction with `_disableOplog: true`. #5586

* Expose Tinytest internals which can be used to extend it. #3541

* Improve error message from `check` when passing in null. #5545

* Split up `standard-minifiers` in separate CSS (`standard-minifier-css`) and JS
  minifiers(`standard-minifier-js`). `standard-minifiers` now acts as an umbrella package for these
  2 minifiers.

* Detect new Facebook user-agent in the `spiderable` package. #5516

* `Match.ObjectIncluding` now really requires plain objects. #6140

* Allow `git+` URL schemes for npm dependencies. #844

* Expose options `disableOplog`, `pollingIntervalMs`, and
  `pollingThrottleMs` to `Cursor.find` for tuning observe parameters
  on the server.

* Expose `dynamicHead` and `dynamicBody` hooks in boilerplate generation allowing code to inject content into the body and head tags from the server. #3860

* Add methods of the form `BrowserPolicy.content.allow<ContentType>BlobUrl()` to BrowserPolicy #5141

* Move `<script>` tags to end of `<body>` to enable 'loading' UI to be inserted into the boilerplate #6375

* Adds WebAppInternals.setBundledJsCssUrlRewriteHook allowing apps to supply a hook function that can create a dynamic bundledJsCssPrefix at runtime. This is useful if you're using a CDN by giving you a way to ensure the CDN won't cache broken js/css resources during an app upgrade.

Patches contributed by GitHub users vereed, mitar, nathan-muir,
robfallows, skishore, okland, Primigenus, zimme, welelay, rgoomar,
bySabi, mbrookes, TomFreudenberg, TechPlexEngineer, zacharydenton,
AlexeyMK, gwendall, dandv, devgrok, brianlukoff.


## v.1.2.1, 2015-10-26

* `coll.insert()` now uses a faster (but cryptographically insecure)
  algorithm to generate document IDs when called outside of a method
  and an `_id` field is not explicitly passed. With this change, there
  are no longer two algorithms used to generate document
  IDs. `Random.id()` can still be used to generate cryptographically
  secure document IDs. [#5161](https://github.com/meteor/meteor/issues/5161)

* The `ecmascript-collections` package has been renamed to
  `ecmascript-runtime` and now includes a more complete selection of
  ES2015 polyfills and shims from [`core-js`](https://www.npmjs.com/package/core-js).
  The complete list can be found
  [here](https://github.com/meteor/ecmascript-runtime/blob/master/server.js).

* Check type of `onException` argument to `bindEnvironment`. [#5271](https://github.com/meteor/meteor/issues/5271)

* WebApp's `PORT` environment variable can now be a named pipe to better support
  deployment on IIS on Windows. [4413](https://github.com/meteor/meteor/issues/4413)

* `Template.dynamic` can be now used as a block helper:
  `{{#Template.dynamic}} ... {{/Template.dynamic}}` [#4756](https://github.com/meteor/meteor/issues/4756)

* `Collection#allow/deny` now throw errors when passed falsy values. [#5442](https://github.com/meteor/meteor/pull/5442)

* `source-map` has been updated to a newer patch version, which fixes major bugs
  in particular around loading bundles generated by Webpack. [#5411](https://github.com/meteor/meteor/pull/5411)

* `check` now returns instead of throwing errors internally, which should make
  it much faster. `check` is used in many core Meteor packages, so this should
  result in small performance improvements across the framework. [#4584](https://github.com/meteor/meteor/pull/4584)

* The `userEmail` option to `Meteor.loginWithMeteorDeveloperAccount` has been
  renamed to `loginHint`, and now supports Google accounts as well. The old
  option still works for backwards compatibility. [#2422](https://github.com/meteor/meteor/issues/2422) [#5313](https://github.com/meteor/meteor/pull/5313)

* The old `addFiles` API for adding package assets no longer throws an error,
  making it easier to share packages between pre- and post-1.2 versions of
  Meteor. [#5458](https://github.com/meteor/meteor/issues/5458)

* Normally, you can't deploy to free meteor.com hosting or Galaxy from a
  non-Linux machine if you have *local* non-published packages with binary
  dependencies, nor can you run `meteor build --architecture SomeOtherArch`. As
  a temporary workaround, if you set the `METEOR_BINARY_DEP_WORKAROUND`
  variable, you will be able to deploy to Galaxy (but not free meteor.com
  hosting), and tarballs built with `meteor build` will contain a
  `programs/server/setup.sh` shell script which should be run on the server to
  install those packages.

## v1.2.0.2, 2015-09-28

* Update Crosswalk plugin for Cordova to 1.3.1. [#5267](https://github.com/meteor/meteor/issues/5267)

* Fix `meteor add` for a Cordova plugin using a Git URL with SHA.

* Upgraded the `promise` package to use `meteor-promise@0.5.0`, which uses
  the global `Promise` constructor in browsers that define it natively.

* Fix error in assigning attributes to `<body>` tag when using Blaze templates
  or `static-html`. [#5232](https://github.com/meteor/meteor/issues/5232)

## v1.2.0.1, 2015-09-22

* Fix incorrect publishing of packages with exports but no source. [#5228](https://github.com/meteor/meteor/issues/5228)

## v1.2, 2015-09-21

There are quite a lot of changes in Meteor 1.2. See the
[Wiki](https://github.com/meteor/meteor/wiki/Breaking-changes-in-Meteor-1.2) for
a shorter list of breaking changes you should be aware of when upgrading.

### Core Packages

* `meteor-platform` has been deprecated in favor of the smaller `meteor-base`,
  with apps listing their other dependencies explicitly.  The v1.2 upgrader
  will rewrite `meteor-platform` in existing apps.  `meteor-base` puts fewer
  symbols in the global namepsace, so it's no longer true that all apps
  have symbols like `Random` and `EJSON` in the global namespace.

* New packages: `ecmascript`, `es5-shim`, `ecmascript-collections`, `promise`,
  `static-html`, `jshint`, `babel-compiler`

* No longer include the `json` package by default, which contains code for
  `JSON.parse` and `JSON.stringify`.  (The last browser to not support JSON
  natively was Internet Explorer 7.)

* `autoupdate` has been renamed `hot-code-push`

### Meteor Accounts

* Login attempts are now rate-limited by default.  This can be turned off
  using `Accounts.removeDefaultRateLimit()`.

* `loginWithPassword` now matches username or email in a case insensitive
  manner. If there are multiple users with a username or email only differing
  in case, a case sensitive match is required. [#550](https://github.com/meteor/meteor/issues/550)

* `loginWithGithub` now requests `user:email` scope by default, and attempts
  to fetch the user's emails. If no public email has been set, we use the
  primary email instead. We also store the complete list of emails. [#4545](https://github.com/meteor/meteor/issues/4545)

* When an account's email address is verified, deactivate other verification
  tokens.  [#4626](https://github.com/meteor/meteor/issues/4626)

* Fix bug where blank page is shown when an expired login token is
  present. [#4825](https://github.com/meteor/meteor/issues/4825)

* Fix `OAuth1Binding.prototype.call` when making requests to Twitter
  with a large parameter set.

* Directions for setting up Google OAuth in accounts-ui have been updated to
  match Google's new requirements.

* Add `Accounts.oauth.unregisterService` method, and ensure that users can only
  log in with currently registered services.  [#4014](https://github.com/meteor/meteor/issues/4014)

* The `accounts-base` now defines reusable `AccountsClient` and
  `AccountsServer` constructors, so that users can create multiple
  independent instances of the `Accounts` namespace.  [#4233](https://github.com/meteor/meteor/issues/4233)

* Create an index for `Meteor.users` on
  `services.email.verificationTokens.token` (instead of
  `emails.validationTokens.token`, which never was used for anything).  [#4482](https://github.com/meteor/meteor/issues/4482)

* Remove an IE7-specific workaround from accounts-ui.  [#4485](https://github.com/meteor/meteor/issues/4485)

### Livequery

* Improved server performance by reducing overhead of processing oplog after
  database writes. Improvements are most noticeable in case when a method is
  doing a lot of writes on collections with plenty of active observers.  [#4694](https://github.com/meteor/meteor/issues/4694)

### Mobile

* The included Cordova tools have been updated to the latest version 5.2.0.
  This includes Cordova Android 4.1 and Cordova iOS 3.9. These updates may
  require you to make changes to your app. For details, see the [Cordova release
  notes] (https://cordova.apache.org/#news) for for the different versions.

* Thanks to Cordova Android's support for pluggable web views, it is now
  possible to install the [Crosswalk plugin]
  (https://crosswalk-project.org/documentation/cordova/cordova_4.html), which
  offers a hugely improved web view on older Android versions.
  You can add the plugin to your app with `meteor add crosswalk`.

* The bundled Android tools have been removed and a system-wide install of the
  Android SDK is now required. This should make it easier to keep the
  development toolchain up to date and helps avoid some difficult to diagnose
  failures. If you don't have your own Android tools installed already, you can
  find more information about installing the Android SDK for [Mac] (https://github.com/meteor/meteor/wiki/Mobile-Dev-Install:-Android-on-Mac)
  or [Linux]
  (https://github.com/meteor/meteor/wiki/Mobile-Dev-Install:-Android-on-Linux).

* As part of moving to npm, many Cordova plugins have been renamed. Meteor
  should perform conversions automatically, but you may want to be aware of this
  to avoid surprises. See [here]
  (https://cordova.apache.org/announcements/2015/04/21/plugins-release-and-move-to-npm.html)
  for more information.

* Installing plugins from the local filesystem is now supported using `file://`
  URLs, which should make developing your own plugins more convenient. It is
  also needed as a temporary workaround for using the Facebook plugin.
  Relative references are interpreted relative to the Meteor project directory.
  (As an example,
  `meteor add cordova:phonegap-facebook-plugin@file://../phonegap-facebook-plugin`
  would attempt to install the plugin from the same directory you Meteor project
  directory is located in.)

* Meteor no longer supports installing Cordova plugins from tarball URLs, but
  does support Git URLs with a SHA reference (like
  `https://github.com/apache/cordova-plugin-file#c452f1a67f41cb1165c92555f0e721fbb07329cc`).
  Existing GitHub tarball URLs are converted automatically.

* Allow specifying a `buildNumber` in `App.info`, which is used to set the
  `android-versionCode` and `ios-CFBundleVersion` in the `config.xml` of the
  Cordova project. The build number is used to differentiate between
  different versions of the app, and should be incremented before distributing
  a built app to stores or testing services. [#4048](https://github.com/meteor/meteor/issues/4048)

* Other changes include performance enhancements when building and running,
  and improved requirements checking and error reporting.

* Known issue: we do not currently show logging output when running on the
  iOS Simulator. As a workaround, you can `meteor run ios-device` to open the
  project in Xcode and watch the output there.

### Templates/Blaze

* New syntax: Handlebars sub-expressions are now supported -- as in,
  `{{helper (anotherHelper arg1 arg2)}}` -- as well as new block helper forms
  `#each .. in ..` and `#let x=y`.  See
  https://github.com/meteor/meteor/tree/devel/packages/spacebars

* Add a special case for the new `react-template-helper` package -- don't let
  templates use {{> React}} with siblings since `React.render` assumes it's
  being rendered into an empty container element. (This lets us throw the error
  when compiling templates rather than when the app runs.)

* Improve parsing of `<script>` and `<style>` tags.  [#3797](https://github.com/meteor/meteor/issues/3797)

* Fix a bug in `observe-sequence`. The bug was causing unnecessary rerenderings
  in an instance of `#each` block helper followed by false "duplicate ids"
  warnings. [#4049](https://github.com/meteor/meteor/issues/4049)

* `TemplateInstance#subscribe` now has a new `connection` option, which
  specifies which connection should be used when making the subscription. The
  default is `Meteor.connection`, which is the connection used when calling
  `Meteor.subscribe`.

* Fix external `<script>` tags in body or templates.  [#4415](https://github.com/meteor/meteor/issues/4415)

* Fix memory leak.  [#4289](https://github.com/meteor/meteor/issues/4289)

* Avoid recursion when materializing DOM elements, to avoid stack overflow
  errors in certain browsers. [#3028](https://github.com/meteor/meteor/issues/3028)

* Blaze and Meteor's built-in templating are now removable using
  `meteor remove blaze-html-templates`. You can add back support for static
  `head` and `body` tags in `.html` files by using the `static-html` package.

### DDP

* Websockets now support the
  [`permessage-deflate`](https://tools.ietf.org/id/draft-ietf-hybi-permessage-compression-19.txt)
  extension, which compresses data on the wire. It is enabled by default on the
  server. To disable it, set `$SERVER_WEBSOCKET_COMPRESSION` to `0`. To configure
  compression options, set `$SERVER_WEBSOCKET_COMPRESSION` to a JSON object that
  will be used as an argument to
  [`deflate.configure`](https://github.com/faye/permessage-deflate-node/blob/master/README.md).
  Compression is supported on the client side by Meteor's Node DDP client and by
  browsers including Chrome, Safari, and Firefox 37.

* The `ddp` package has been split into `ddp-client` and `ddp-server` packages;
  using `ddp` is equivalent to using both. This allows you to use the Node DDP
  client without adding the DDP server to your app.  [#4191](https://github.com/meteor/meteor/issues/4191) [#3452](https://github.com/meteor/meteor/issues/3452)

* On the client, `Meteor.call` now takes a `throwStubExceptions` option; if set,
  exceptions thrown by method stubs will be thrown instead of logged, and the
  method will not be invoked on the server.  [#4202](https://github.com/meteor/meteor/issues/4202)

* `sub.ready()` should return true inside that subscription's `onReady`
  callback.  [#4614](https://github.com/meteor/meteor/issues/4614)

* Fix method calls causing broken state when socket is reconnecting.  [#5104](https://github.com/meteor/meteor/issues/5104)

### Isobuild

* Build plugins will no longer process files whose names match the extension
  exactly (with no extra dot). If your build plugin needs to match filenames
  exactly, you should use the new build plugin API in this release which
  supplies a special `filenames` option. [#3985](https://github.com/meteor/meteor/issues/3985)

* Adding the same file twice in the same package is now an error. Previously,
  this could either lead to the file being included multiple times, or to a
  build time crash.

* You may now specify the `bare` option for JavaScript files on the server.
  Previous versions only allowed this on the client. [#3681](https://github.com/meteor/meteor/issues/3681)

* Ignore `node_modules` directories in apps instead of processing them as Meteor
  source code.  [#4457](https://github.com/meteor/meteor/issues/4457) [#4452](https://github.com/meteor/meteor/issues/4452)

* Backwards-incompatible change for package authors: Static assets in package.js files must now be
  explicitly declared by using `addAssets` instead of `addFiles`. Previously,
  any file that didn't have a source handler was automatically registered as a
  server-side asset. The `isAsset` option to `addFiles` is also deprecated in
  favor of `addAssets`.

* Built files are now always annotated with line number comments, to improve the
  debugging experience in browsers that don't support source maps.

* There is a completely new API for defining build plugins that cache their
  output. There are now special APIs for defining linters and minifiers in
  addition to compilers. The core Meteor packages for `less`, `coffee`, `stylus`
  and `html` files have been updated to use this new API. Read more on the
  [Wiki page](https://github.com/meteor/meteor/wiki/Build-Plugins-API).

### CSS

* LESS and Stylus now support cross-package imports.

* CSS concatenation and minification is delegated to the `standard-minifiers`
  package, which is present by default (and added to existing apps by the v1.2
  upgrader).

* CSS output is now split into multiple stylesheets to avoid hitting limits on
  rules per stylesheet in certain versions of Internet Explorer. [#1876](https://github.com/meteor/meteor/issues/1876)

### Mongo

* The oplog observe driver now properly updates queries when you drop a
  database.  [#3847](https://github.com/meteor/meteor/issues/3847)

* MongoID logic has been moved out of `minimongo` into a new package called
  `mongo-id`.

* Fix Mongo upserts with dotted keys in selector.  [#4522](https://github.com/meteor/meteor/issues/4522)


### `meteor` command-line tool

* You can now create three new example apps with the command line tool. These
  are the apps from the official tutorials at http://meteor.com/tutorials, which
  demonstrate building the same app with Blaze, Angular, and React. Try these
  apps with:

  ```sh
  meteor create --example simple-todos
  meteor create --example simple-todos-react
  meteor create --example simple-todos-angular
  ```

* `meteor shell` no longer crashes when piped from another command.

* Avoid a race condition in `meteor --test` and work with newer versions of the
  Velocity package.  [#3957](https://github.com/meteor/meteor/issues/3957)

* Improve error handling when publishing packages.  [#3977](https://github.com/meteor/meteor/issues/3977)

* Improve messaging around publishing binary packages.  [#3961](https://github.com/meteor/meteor/issues/3961)

* Preserve the value of `_` in `meteor shell`.  [#4010](https://github.com/meteor/meteor/issues/4010)

* `meteor mongo` now works on OS X when certain non-ASCII characters are in the
  pathname, as long as the `pgrep` utility is installed (it ships standard with
  OS X 10.8 and newer).  [#3999](https://github.com/meteor/meteor/issues/3999)

* `meteor run` no longer ignores (and often reverts) external changes to
  `.meteor/versions` which occur while the process is running.  [#3582](https://github.com/meteor/meteor/issues/3582)

* Fix crash when downloading two builds of the same package version
  simultaneously.  [#4163](https://github.com/meteor/meteor/issues/4163)

* Improve messages printed by `meteor update`, displaying list of packages
  that are not at the latest version available.

* When determining file load order, split file paths on path separator
  before comparing path components alphabetically.  [#4300](https://github.com/meteor/meteor/issues/4300)

* Fix inability to run `mongod` due to lack of locale configuration on some
  platforms, and improve error message if the failure still occurs.  [#4019](https://github.com/meteor/meteor/issues/4019)

* New `meteor lint` command.

### Minimongo

* The `$push` query modifier now supports a `$position` argument.  [#4312](https://github.com/meteor/meteor/issues/4312)

* `c.update(selector, replacementDoc)` no longer shares mutable state between
  replacementDoc and Minimongo internals. [#4377](https://github.com/meteor/meteor/issues/4377)

### Email

* `Email.send` now has a new option, `attachments`, in the same style as
  `mailcomposer`.
  [Details here.](https://github.com/andris9/mailcomposer#add-attachments)

### Tracker

* New `Tracker.Computation#onStop` method.  [#3915](https://github.com/meteor/meteor/issues/3915)

* `ReactiveDict` has two new methods, `clear` and `all`. `clear` resets
  the dictionary as if no items had been added, meaning all calls to `get` will
  return `undefined`. `all` converts the dictionary into a regular JavaScript
  object with a snapshot of the keys and values. Inside an autorun, `all`
  registers a dependency on any changes to the dictionary. [#3135](https://github.com/meteor/meteor/issues/3135)

### Utilities

* New `beforeSend` option to `HTTP.call` on the client allows you to directly
  access the `XMLHttpRequest` object and abort the call.  [#4419](https://github.com/meteor/meteor/issues/4419) [#3243](https://github.com/meteor/meteor/issues/3243) [#3266](https://github.com/meteor/meteor/issues/3266)

* Parse `application/javascript` and `application/x-javascript` HTTP replies as
  JSON too.  [#4595](https://github.com/meteor/meteor/issues/4595)

* `Match.test` from the `check` package now properly compares boolean literals,
  just like it does with Numbers and Strings. This applies to the `check`
  function as well.

* Provide direct access to the `mailcomposer` npm module used by the `email`
  package on `EmailInternals.NpmModules`. Allow specifying a `MailComposer`
  object to `Email.send` instead of individual options.  [#4209](https://github.com/meteor/meteor/issues/4209)

* Expose `Spiderable.requestTimeoutMs` from `spiderable` package to
  allow apps to set the timeout for running phantomjs.

* The `spiderable` package now reports the URL it's trying to fetch on failure.


### Other bug fixes and improvements

* Upgraded dependencies:

  - Node: 0.10.40 (from 0.10.36)
  - uglify-js: 2.4.20 (from 2.4.17)
  - http-proxy: 1.11.1 (from 1.6.0)

* `Meteor.loginWithGoogle` now supports `prompt`. Choose a prompt to always be
  displayed on Google login.

* Upgraded `coffeescript` package to depend on NPM packages
  coffeescript@1.9.2 and source-map@0.4.2. [#4302](https://github.com/meteor/meteor/issues/4302)

* Upgraded `fastclick` to 1.0.6 to fix an issue in iOS Safari. [#4393](https://github.com/meteor/meteor/issues/4393)

* Fix `Error: Can't render headers after they are sent to the client`.  [#4253](https://github.com/meteor/meteor/issues/4253) [#4750](https://github.com/meteor/meteor/issues/4750)

* `Meteor.settings.public` is always available on client and server,
  and modifications made on the server (for example, during app initialization)
  affect the value seen by connecting clients. [#4704](https://github.com/meteor/meteor/issues/4704)

### Windows

* Increase the buffer size for `netstat` when looking for running Mongo servers. [#4125](https://github.com/meteor/meteor/issues/4125)

* The Windows installer now always fetches the latest available version of
  Meteor at runtime, so that it doesn't need to be recompiled for every release.

* Fix crash in `meteor mongo` on Windows.  [#4711](https://github.com/meteor/meteor/issues/4711)


## v1.1.0.3, 2015-08-03

### Accounts

* When using Facebook API version 2.4, properly fetch `email` and other fields.
  Facebook recently forced all new apps to use version 2.4 of their API.  [#4743](https://github.com/meteor/meteor/issues/4743)


## v1.1.0.2, 2015-04-06

### `meteor` command-line tool

* Revert a change in 1.1.0.1 that caused `meteor mongo` to fail on some Linux
  systems. [#4115](https://github.com/meteor/meteor/issues/4115), [#4124](https://github.com/meteor/meteor/issues/4124), [#4134](https://github.com/meteor/meteor/issues/4134)


## v1.1.0.1, 2015-04-02

### Blaze

* Fix a regression in 1.1 in Blaze Templates: an error happening when View is
  invalidated immediately, causing a client-side crash (accessing
  `destroyMembers` of `undefined`). [#4097](https://github.com/meteor/meteor/issues/4097)

## v1.1, 2015-03-31

### Windows Support

* The Meteor command line tool now officially supports Windows 7, Windows 8.1,
  Windows Server 2008, and Windows Server 2012. It can run from PowerShell or
  Command Prompt.

* There is a native Windows installer that will be available for download from
  <https://www.meteor.com/install> starting with this release.

* In this release, Meteor on Windows supports all features available on Linux
  and Mac except building mobile apps with PhoneGap/Cordova.

* The `meteor admin get-machine` command now supports an additional
  architecture, `os.windows.x86_32`, which can be used to build binary packages
  for Windows.

### Version Solver

* The code that selects compatible package versions for `meteor update`
  and resolves conflicts on `meteor add` has been rewritten from the ground up.
  The core solver algorithm is now based on MiniSat, an open-source SAT solver,
  improving performance and maintainability.

* Refresh the catalog instead of downgrading packages when the versions in
  `.meteor/versions` aren't in the cache.  [#3653](https://github.com/meteor/meteor/issues/3653)

* Don't downgrade packages listed in `.meteor/packages`, or upgrade to a new
  major version, unless the new flag `--allow-incompatible-update` is passed
  as an override.

* Error messages are more detailed when constraints are unsatisfiable.

* Prefer "patched" versions of new indirect dependencies, and take patches
  to them on `meteor update` (for example, `1.0.1` or `1.0.0_1` over `1.0.0`).

* Version Solver is instrumented for profiling (`METEOR_PROFILE=1` in the
  environment).

* Setting the `METEOR_PRINT_CONSTRAINT_SOLVER_INPUT` environment variable
  prints information useful for diagnosing constraint solver bugs.

### Tracker

* Schedule the flush cycle using a better technique than `setTimeout` when
  available.  [#3889](https://github.com/meteor/meteor/issues/3889)

* Yield to the event loop during the flush cycle, unless we're executing a
  synchronous `Tracker.flush()`.  [#3901](https://github.com/meteor/meteor/issues/3901)

* Fix error reporting not being source-mapped properly. [#3655](https://github.com/meteor/meteor/issues/3655)

* Introduce a new option for `Tracker.autorun` - `onError`. This callback can be
  used to handle errors caught in the reactive computations. [#3822](https://github.com/meteor/meteor/issues/3822)

### Blaze

* Fix stack overflow from nested templates and helpers by avoiding recursion
  during rendering.  [#3028](https://github.com/meteor/meteor/issues/3028)

### `meteor` command-line tool

* Don't fail if `npm` prints more than 200K.  [#3887](https://github.com/meteor/meteor/issues/3887)


### Other bug fixes and improvements

* Upgraded dependencies:

  - uglify-js: 2.4.17 (from 2.4.13)

Patches contributed by GitHub users hwillson, mitar, murillo128, Primigenus,
rjakobsson, and tmeasday.


## v1.0.5, 2015-03-25

* This version of Meteor now uses version 2.2 of the Facebook API for
  authentication, instead of 1.0. If you use additional Facebook API methods
  beyond login, you may need to request new permissions.

  Facebook will automatically switch all apps to API version 2.0 on April
  30th, 2015. Please make sure to update your application's permissions and API
  calls by that date.

  For more details, see
  https://github.com/meteor/meteor/wiki/Facebook-Graph-API-Upgrade


## v1.0.4.2, 2015-03-20

* Fix regression in 1.0.4 where using Cordova for the first time in a project
  with hyphens in its directory name would fail.  [#3950](https://github.com/meteor/meteor/issues/3950)


## v1.0.4.1, 2015-03-18

* Fix regression in 1.0.4 where `meteor publish-for-arch` only worked for
  packages without colons in their name.  [#3951](https://github.com/meteor/meteor/issues/3951)

## v1.0.4, 2015-03-17

### Mongo Driver

* Meteor is now tested against MongoDB 2.6 by default (and the bundled version
  used by `meteor run` has been upgraded). It should still work fine with
  MongoDB 2.4.  Previous versions of Meteor mostly worked with MongoDB 2.6, with
  a few caveats:

    - Some upsert invocations did not work with MongoDB in previous versions of
      Meteor.
    - Previous versions of Meteor required setting up a special "user-defined
      role" with access to the `system.replset` table to use the oplog observe
      driver with MongoDB 2.6.  These extra permissions are not required with
      this version of Meteor.

  The MongoDB command needed to set up user permissions for the oplog observe
  driver is slightly different in MongoDB 2.6; see
  https://github.com/meteor/meteor/wiki/Oplog-Observe-Driver for details.

  We have also tested Meteor against the recently-released MongoDB 3.0.0.
  While we are not shipping MongoDB 3.0 with Meteor in this release (preferring
  to wait until its deployment is more widespread), we believe that Meteor
  1.0.4 apps will work fine when used with MongoDB 3.0.0 servers.

* Fix 0.8.1 regression where failure to connect to Mongo at startup would log a
  message but otherwise be ignored. Now it crashes the process, as it did before
  0.8.1.  [#3038](https://github.com/meteor/meteor/issues/3038)

* Use correct transform for allow/deny rules in `update` when different rules
  have different transforms.  [#3108](https://github.com/meteor/meteor/issues/3108)

* Provide direct access to the collection and database objects from the npm
  Mongo driver via new `rawCollection` and `rawDatabase` methods on
  `Mongo.Collection`.  [#3640](https://github.com/meteor/meteor/issues/3640)

* Observing or publishing an invalid query now throws an error instead of
  effectively hanging the server.  [#2534](https://github.com/meteor/meteor/issues/2534)


### Livequery

* If the oplog observe driver gets too far behind in processing the oplog, skip
  entries and re-poll queries instead of trying to keep up.  [#2668](https://github.com/meteor/meteor/issues/2668)

* Optimize common cases faced by the "crossbar" data structure (used by oplog
  tailing and DDP method write tracking).  [#3697](https://github.com/meteor/meteor/issues/3697)

* The oplog observe driver recovers from failed attempts to apply the modifier
  from the oplog (eg, because of empty field names).


### Minimongo

* When acting as an insert, `c.upsert({_id: 'x'}, {foo: 1})` now uses the `_id`
  of `'x'` rather than a random `_id` in the Minimongo implementation of
  `upsert`, just like it does for `c.upsert({_id: 'x'}, {$set: {foo: 1}})`.
  (The previous behavior matched a bug in the MongoDB 2.4 implementation of
  upsert that is fixed in MongoDB 2.6.)  [#2278](https://github.com/meteor/meteor/issues/2278)

* Avoid unnecessary work while paused in minimongo.

* Fix bugs related to observing queries with field filters: `changed` callbacks
  should not trigger unless a field in the filter has changed, and `changed`
  callbacks need to trigger when a parent of an included field is
  unset.  [#2254](https://github.com/meteor/meteor/issues/2254) [#3571](https://github.com/meteor/meteor/issues/3571)

* Disallow setting fields with empty names in minimongo, to match MongoDB 2.6
  semantics.


### DDP

* Subscription handles returned from `Meteor.subscribe` and
  `TemplateInstance#subscribe` now have a `subscriptionId` property to identify
  which subscription the handle is for.

* The `onError` callback to `Meteor.subscribe` has been replaced with a more
  general `onStop` callback that has an error as an optional first argument.
  The `onStop` callback is called when the subscription is terminated for
  any reason.  `onError` is still supported for backwards compatibility. [#1461](https://github.com/meteor/meteor/issues/1461)

* The return value from a server-side `Meteor.call` or `Meteor.apply` is now a
  clone of what the function returned rather than sharing mutable state.  [#3201](https://github.com/meteor/meteor/issues/3201)

* Make it easier to use the Node DDP client implementation without running a web
  server too.  [#3452](https://github.com/meteor/meteor/issues/3452)


### Blaze

* Template instances now have a `subscribe` method that functions exactly like
  `Meteor.subscribe`, but stops the subscription when the template is destroyed.
  There is a new method on Template instances called `subscriptionsReady()`
  which is a reactive function that returns true when all of the subscriptions
  made with `TemplateInstance#subscribe` are ready. There is also a built-in
  helper that returns the same thing and can be accessed with
  `Template.subscriptionsReady` inside any template.

* Add `onRendered`, `onCreated`, and `onDestroyed` methods to
  `Template`. Assignments to `Template.foo.rendered` and so forth are deprecated
  but are still supported for backwards compatibility.

* Fix bug where, when a helper or event handler was called from inside a custom
  block helper,  `Template.instance()` returned the `Template.contentBlock`
  template instead of the actual user-defined template, making it difficult to
  use `Template.instance()` for local template state.

* `Template.instance()` now works inside `Template.body`.  [#3631](https://github.com/meteor/meteor/issues/3631)

* Allow specifying attributes on `<body>` tags in templates.

* Improve performance of rendering large arrays.  [#3596](https://github.com/meteor/meteor/issues/3596)


### Isobuild

* Support `Npm.require('foo/bar')`.  [#3505](https://github.com/meteor/meteor/issues/3505) [#3526](https://github.com/meteor/meteor/issues/3526)

* In `package.js` files, `Npm.require` can only require built-in Node modules
  (and dev bundle modules, though you shouldn't depend on that), not the modules
  from its own `Npm.depends`. Previously, such code would work but only on the
  second time a `package.js` was executed.

* Ignore vim swap files in the `public` and `private` directories.  [#3322](https://github.com/meteor/meteor/issues/3322)

* Fix regression in 1.0.2 where packages might not be rebuilt when the compiler
  version changes.


### Meteor Accounts

* The `accounts-password` `Accounts.emailTemplates` can now specify arbitrary
  email `headers`.  The `from` address can now be set separately on the
  individual templates, and is a function there rather than a static
  string. [#2858](https://github.com/meteor/meteor/issues/2858) [#2854](https://github.com/meteor/meteor/issues/2854)

* Add login hooks on the client: `Accounts.onLogin` and
  `Accounts.onLoginFailure`. [#3572](https://github.com/meteor/meteor/issues/3572)

* Add a unique index to the collection that stores OAuth login configuration to
  ensure that only one configuration exists per service.  [#3514](https://github.com/meteor/meteor/issues/3514)

* On the server, a new option
  `Accounts.setPassword(user, password, { logout: false })` overrides the
  default behavior of logging out all logged-in connections for the user.  [#3846](https://github.com/meteor/meteor/issues/3846)


### Webapp

* `spiderable` now supports escaped `#!` fragments.  [#2938](https://github.com/meteor/meteor/issues/2938)

* Disable `appcache` on Firefox by default.  [#3248](https://github.com/meteor/meteor/issues/3248)

* Don't overly escape `Meteor.settings.public` and other parts of
  `__meteor_runtime_config__`.  [#3730](https://github.com/meteor/meteor/issues/3730)

* Reload the client program on `SIGHUP` or Node-specific IPC messages, not
  `SIGUSR2`.


### `meteor` command-line tool

* Enable tab-completion of global variables in `meteor shell`.  [#3227](https://github.com/meteor/meteor/issues/3227)

* Improve the stability of `meteor shell`.  [#3437](https://github.com/meteor/meteor/issues/3437) [#3595](https://github.com/meteor/meteor/issues/3595) [#3591](https://github.com/meteor/meteor/issues/3591)

* `meteor login --email` no longer takes an ignored argument.  [#3532](https://github.com/meteor/meteor/issues/3532)

* Fix regression in 1.0.2 where `meteor run --settings s` would ignore errors
  reading or parsing the settings file.  [#3757](https://github.com/meteor/meteor/issues/3757)

* Fix crash in `meteor publish` in some cases when the package is inside an
  app. [#3676](https://github.com/meteor/meteor/issues/3676)

* Fix crashes in `meteor search --show-all` and `meteor search --maintainer`.
  \#3636

* Kill PhantomJS processes after `meteor --test`, and only run the app
  once. [#3205](https://github.com/meteor/meteor/issues/3205) [#3793](https://github.com/meteor/meteor/issues/3793)

* Give a better error when Mongo fails to start up due to a full disk.  [#2378](https://github.com/meteor/meteor/issues/2378)

* After killing existing `mongod` servers, also clear the `mongod.lock` file.

* Stricter validation for package names: they cannot begin with a hyphen, end
  with a dot, contain two consecutive dots, or start or end with a colon.  (No
  packages on Atmosphere fail this validation.)  Additionally, `meteor create
  --package` applies the same validation as `meteor publish` and disallows
  packages with multiple colons.  (Packages with multiple colons like
  `local-test:iron:router` are used internally by `meteor test-packages` so that
  is not a strict validation rule.)

* `meteor create --package` now no longer creates a directory with the full
  name of the package, since Windows file systems cannot have colon characters
  in file paths. Instead, the command now creates a directory named the same
  as the second part of the package name after the colon (without the username
  prefix).


### Meteor Mobile

* Upgrade the Cordova CLI dependency from 3.5.1 to 4.2.0. See the release notes
  for the 4.x series of the Cordova CLI [on Apache
  Cordova](http://cordova.apache.org/announcements/2014/10/16/cordova-4.html).

* Related to the recently discovered [attack
  vectors](http://cordova.apache.org/announcements/2014/08/04/android-351.html)
  in Android Cordova apps, Meteor Cordova apps no longer allow access to all
  domains by default. If your app access external resources over XHR, you need
  to add them to the whitelist of allowed domains with the newly added
  [`App.accessRule`
  method](https://docs.meteor.com/#/full/App-accessRule) in your
  `mobile-config.js` file.

* Upgrade Cordova Plugins dependencies in Meteor Core packages:
  - `org.apache.cordova.file`: from 1.3.0 to 1.3.3
  - `org.apache.cordova.file-transfer`: from 0.4.4 to 0.5.0
  - `org.apache.cordova.splashscreen`: from 0.3.3 to 1.0.0
  - `org.apache.cordova.console`: from 0.2.10 to 0.2.13
  - `org.apache.cordova.device`: from 0.2.11 to 0.3.0
  - `org.apache.cordova.statusbar`: from 0.1.7 to 0.1.10
  - `org.apache.cordova.inappbrowser`: from 0.5.1 to 0.6.0
  - `org.apache.cordova.inappbrowser`: from 0.5.1 to 0.6.0

* Use the newer `ios-sim` binary, compiled with Xcode 6 on OS X Mavericks.


### Tracker

* Use `Session.set({k1: v1, k2: v2})` to set multiple values at once.


### Utilities

* Provide direct access to all options supported by the `request` npm module via
  the new server-only `npmRequestOptions` option to `HTTP.call`.  [#1703](https://github.com/meteor/meteor/issues/1703)


### Other bug fixes and improvements

* Many internal refactorings towards supporting Meteor on Windows are in this
  release.

* Remove some packages used internally to support legacy MDG systems
  (`application-configuration`, `ctl`, `ctl-helper`, `follower-livedata`,
  `dev-bundle-fetcher`, and `star-translate`).

* Provide direct access to some npm modules used by core packages on the
  `NpmModules` field of `WebAppInternals`, `MongoInternals`, and
  `HTTPInternals`.

* Upgraded dependencies:

  - node: 0.10.36 (from 0.10.33)
  - Fibers: 1.0.5 (from 1.0.1)
  - MongoDB: 2.6.7 (from 2.4.12)
  - openssl in mongo: 1.0.2 (from 1.0.1j)
  - MongoDB driver: 1.4.32 (from 1.4.1)
  - bson: 0.2.18 (from 0.2.7)
  - request: 2.53.0 (from 2.47.0)


Patches contributed by GitHub users 0a-, awatson1978, awwx, bwhitty,
christianbundy, d4nyll, dandv, DanielDent, DenisGorbachev, fay-jai, gsuess,
hwillson, jakozaur, meonkeys, mitar, netanelgilad, queso, rbabayoff, RobertLowe,
romanzolotarev, Siilwyn, and tmeasday.


## v.1.0.3.2, 2015-02-25

* Fix regression in 1.0.3 where the `meteor` tool could crash when downloading
  the second build of a given package version; for example, when running `meteor
  deploy` on an OSX or 32-bit Linux system for an app containing a binary
  package.  [#3761](https://github.com/meteor/meteor/issues/3761)


## v.1.0.3.1, 2015-01-20

* Rewrite `meteor show` and `meteor search` to show package information for
  local packages and to show if the package is installed for non-local
  packages. Introduce the `--show-all` flag, and deprecate the
  `--show-unmigrated` and `--show-old flags`.  Introduce the `--ejson` flag to
  output an EJSON object.

* Support README.md files in`meteor publish`. Take in the documentation file in
  `package.js` (set to `README.md` by default) and upload it to the server at
  publication time. Excerpt the first non-header Markdown section for use in
  `meteor show`.

* Support updates of package version metadata after that version has been
  published by running `meteor publish --update` from the package directory.

* Add `meteor test-packages --velocity` (similar to `meteor run --test`).  [#3330](https://github.com/meteor/meteor/issues/3330)

* Fix `meteor update <packageName>` to update `<packageName>` even if it's an
  indirect dependency of your app.  [#3282](https://github.com/meteor/meteor/issues/3282)

* Fix stack trace when a browser tries to use the server like a proxy.  [#1212](https://github.com/meteor/meteor/issues/1212)

* Fix inaccurate session statistics and possible multiple invocation of
  Connection.onClose callbacks.

* Switch CLI tool filesystem calls from synchronous to yielding (pro: more
  concurrency, more responsive to signals; con: could introduce concurrency
  bugs)

* Don't apply CDN prefix on Cordova. [#3278](https://github.com/meteor/meteor/issues/3278) [#3311](https://github.com/meteor/meteor/issues/3311)

* Don't try to refresh client app in the runner unless the app actually has the
  autoupdate package. [#3365](https://github.com/meteor/meteor/issues/3365)

* Fix custom release banner logic. [#3353](https://github.com/meteor/meteor/issues/3353)

* Apply HTTP followRedirects option to non-GET requests.  [#2808](https://github.com/meteor/meteor/issues/2808)

* Clean up temporary directories used by package downloads sooner.  [#3324](https://github.com/meteor/meteor/issues/3324)

* If the tool knows about the requested release but doesn't know about the build
  of its tool for the platform, refresh the catalog rather than failing
  immediately.  [#3317](https://github.com/meteor/meteor/issues/3317)

* Fix `meteor --get-ready` to not add packages to your app.

* Fix some corner cases in cleaning up app processes in the runner. Drop
  undocumented `--keepalive` support. [#3315](https://github.com/meteor/meteor/issues/3315)

* Fix CSS autoupdate when `$ROOT_URL` has a non-trivial path.  [#3111](https://github.com/meteor/meteor/issues/3111)

* Save Google OAuth idToken to the User service info object.

* Add git info to `meteor --version`.

* Correctly catch a case of illegal `Tracker.flush` during `Tracker.autorun`.  [#3037](https://github.com/meteor/meteor/issues/3037)

* Upgraded dependencies:

  - jquery: 1.11.2 (from 1.11.0)

Patches by GitHub users DanielDent, DanielDornhardt, PooMaster, Primigenus,
Tarang, TomFreudenberg, adnissen, dandv, fay-jai, knownasilya, mquandalle,
ogourment, restebanez, rissem, smallhelm and tmeasday.

## v1.0.2.1, 2014-12-22

* Fix crash in file change watcher.  [#3336](https://github.com/meteor/meteor/issues/3336)

* Allow `meteor test-packages packages/*` even if not all package directories
  have tests.  [#3334](https://github.com/meteor/meteor/issues/3334)

* Fix typo in `meteor shell` output. [#3326](https://github.com/meteor/meteor/issues/3326)


## v1.0.2, 2014-12-19

### Improvements to the `meteor` command-line tool

* A new command called `meteor shell` attaches an interactive terminal to
  an already-running server process, enabling inspection and execution of
  server-side data and code, with dynamic tab completion of variable names
  and properties. To see `meteor shell` in action, type `meteor run` in an
  app directory, then (in another terminal) type `meteor shell` in the
  same app directory. You do not have to wait for the app to start before
  typing `meteor shell`, as it will automatically connect when the server
  is ready. Note that `meteor shell` currently works for local development
  only, and is not yet supported for apps running on remote hosts.

* We've done a major internal overhaul of the `meteor` command-line tool with an
  eye to correctness, maintainability, and performance.  Some details include:
  * Refresh the package catalog for build commands only when an error
    occurs that could be fixed by a refresh, not for every build command.
  * Never run the constraint solver to select package versions more than once
    per build.
  * Built packages ("isopacks") are now cached inside individual app directories
    instead of inside their source directories.
  * `meteor run` starts Mongo in parallel with building the application.
  * The constraint solver no longer leaves a `versions.json` file in your
    packages source directories; when publishing a package that is not inside an
    app, it will leave a `.versions` file (with the same format as
    `.meteor/versions`) which you should check into source control.
  * The constraint solver's model has been simplified so that plugins must use
    the same version of packages as their surrounding package when built from
    local source.

* Using `meteor debug` no longer requires manually continuing the debugger when
  your app restarts, and it no longer overwrites the symbol `_` inside your app.

* Output from the command-line tool is now word-wrapped to the width of your
  terminal.

* Remove support for the undocumented earliestCompatibleVersion feature of the
  package system.

* Reduce CPU usage and disk I/O bandwidth by using kernel file-system change
  notification events where possible. On file systems that do not support these
  events (NFS, Vagrant Virtualbox shared folders, etc), file changes will only
  be detected every 5 seconds; to detect changes more often in these cases (but
  use more CPU), set the `METEOR_WATCH_FORCE_POLLING` environment
  variable. [#2135](https://github.com/meteor/meteor/issues/2135)

* Reduce CPU usage by fixing a check for a parent process in `meteor
  run` that was happening constantly instead of every few seconds. [#3252](https://github.com/meteor/meteor/issues/3252)

* Fix crash when two plugins defined source handlers for the same
  extension. [#3015](https://github.com/meteor/meteor/issues/3015) [#3180](https://github.com/meteor/meteor/issues/3180)

* Fix bug (introduced in 0.9.3) where the warning about using experimental
  versions of packages was printed too often.

* Fix bug (introduced in 1.0) where `meteor update --patch` crashed.

* Fix bug (introduced in 0.9.4) where banners about new releases could be
  printed too many times.

* Fix crash when a package version contained a dot-separated pre-release part
  with both digits and non-digits. [#3147](https://github.com/meteor/meteor/issues/3147)

* Corporate HTTP proxy support is now implemented using our websocket library's
  new built-in implementation instead of a custom implementation. [#2515](https://github.com/meteor/meteor/issues/2515)

### Blaze

* Add default behavior for `Template.parentData` with no arguments. This
  selects the first parent. [#2861](https://github.com/meteor/meteor/issues/2861)

* Fix `Blaze.remove` on a template's view to correctly remove the DOM
  elements when the template was inserted using
  `Blaze.renderWithData`. [#3130](https://github.com/meteor/meteor/issues/3130)

* Allow curly braces to be escaped in Spacebars. Use the special
  sequences `{{|` and `{{{|` to insert a literal `{{` or `{{{`.

### Meteor Accounts

* Allow integration with OAuth1 servers that require additional query
  parameters to be passed with the access token. [#2894](https://github.com/meteor/meteor/issues/2894)

* Expire a user's password reset and login tokens in all circumstances when
  their password is changed.

### Other bug fixes and improvements

* Some packages are no longer released as part of the core release process:
  amplify, backbone, bootstrap, d3, jquery-history, and jquery-layout. This
  means that new versions of these packages can be published outside of the full
  Meteor release cycle.

* Require plain objects as the update parameter when doing replacements
  in server-side collections.

* Fix audit-argument-checks spurious failure when an argument is NaN. [#2914](https://github.com/meteor/meteor/issues/2914)

### Upgraded dependencies

  - node: 0.10.33 (from 0.10.29)
  - source-map-support: 0.2.8 (from 0.2.5)
  - semver: 4.1.0 (from 2.2.1)
  - request: 2.47.0 (from 2.33.0)
  - tar: 1.0.2 (from 1.0.1)
  - source-map: 0.1.40 (from 0.1.32)
  - sqlite3: 3.0.2 (from 3.0.0)
  - phantomjs npm module: 1.9.12 (from 1.8.1-1)
  - http-proxy: 1.6.0 (from a fork of 1.0.2)
  - esprima: 1.2.2 (from an unreleased 1.1-era commit)
  - escope: 1.0.1 (from 1.0.0)
  - openssl in mongo: 1.0.1j (from 1.0.1g)
  - faye-websocket: 0.8.1 (from using websocket-driver instead)
  - MongoDB: 2.4.12 (from 2.4.9)


Patches by GitHub users andylash, anstarovoyt, benweissmann, chrisbridgett,
colllin, dandv, ecwyne, graemian, JamesLefrere, kevinchiu, LyuGGang, matteodem,
mitar, mquandalle, musically-ut, ograycode, pcjpcj2, physiocoder, rgoomar,
timhaines, trusktr, Urigo, and zol.


## v1.0.1, 2014-12-09

* Fix a security issue in allow/deny rules that could result in data
  loss. If your app uses allow/deny rules, or uses packages that use
  allow/deny rules, we recommend that you update immediately.


## v1.0, 2014-10-28

### New Features

* Add the `meteor admin get-machine` command to make it easier to
  publish packages with binary dependencies for all
  architectures. `meteor publish` no longer publishes builds
  automatically if your package has binary NPM dependencies.

* New `localmarket` example, highlighting Meteor's support for mobile
  app development.

* Restyle the `leaderboard` example, and optimize it for both desktop
  and mobile.

### Performance

* Reduce unnecessary syncs with the package server, which speeds up
  startup times for many commands.

* Speed up `meteor deploy` by not bundling unnecessary files and
  programs.

* To make Meteor easier to use on slow or unreliable network
  connections, increase timeouts for DDP connections that the Meteor
  tool uses to communicate with the package server. [#2777](https://github.com/meteor/meteor/issues/2777), [#2789](https://github.com/meteor/meteor/issues/2789).

### Mobile App Support

* Implemented reasonable default behavior for launch screens on mobile
  apps.

* Don't build for Android when only the iOS build is required, and
  vice versa.

* Fix bug that could cause mobile apps to stop being able to receive hot
  code push updates.

* Fix bug where Cordova clients connected to http://example.com instead
  of https://example.com when https:// was specified in the
  --mobile-server option. [#2880](https://github.com/meteor/meteor/issues/2880)

* Fix stack traces when attempting to build or run iOS apps on Linux.

* Print a warning when building an app with mobile platforms and
  outputting the build into the source tree. Outputting a build into the
  source tree can cause subsequent builds to fail because they will
  treat the build output as source files.

* Exit from `meteor run` when new Cordova plugins or platforms are
  added, since we don't support hot code push for new plugins or
  platforms.

* Fix quoting of arguments to Cordova plugins.

* The `accounts-twitter` package now works in Cordova apps in local
  development. For workarounds for other login providers in local
  development mode, see
  https://github.com/meteor/meteor/wiki/OAuth-for-mobile-Meteor-clients.

### Packaging

* `meteor publish-for-arch` can publish packages built with different Meteor
  releases.

* Fix default `api.versionsFrom` field in packages created with `meteor
  create --package`.

* Fix bug where changes in an app's .meteor/versions file would not
  cause the app to be rebuilt.

### Other bug fixes and improvements

* Use TLSv1 in the `spiderable` package, for compatibility with servers
  that have disabled SSLv3 in response to the POODLE bug.

* Work around the `meteor run` proxy occasionally running out of sockets.

* Fix bug with regular expressions in minimongo. [#2817](https://github.com/meteor/meteor/issues/2817)

* Add READMEs for several core packages.

* Include protocols in URLs printed by `meteor deploy`.

* Improve error message for limited ordered observe. [#1643](https://github.com/meteor/meteor/issues/1643)

* Fix missing dependency on `random` in the `autoupdate` package. [#2892](https://github.com/meteor/meteor/issues/2892)

* Fix bug where all CSS would be removed from connected clients if a
  CSS-only change is made between local development server restarts or
  when deploying with `meteor deploy`.

* Increase height of the Google OAuth popup to the Google-recommended
  value.

* Fix the layout of the OAuth configuration dialog when used with
  Bootstrap.

* Allow build plugins to override the 'bare' option on added source
  files. [#2834](https://github.com/meteor/meteor/issues/2834)

Patches by GitHub users DenisGorbachev, ecwyne, mitar, mquandalle,
Primigenus, svda, yauh, and zol.


## v0.9.4.1, 2014-12-09 (backport)

* Fix a security issue in allow/deny rules that could result in data
  loss. If your app uses allow/deny rules, or uses packages that use
  allow/deny rules, we recommend that you update immediately.
  Backport from 1.0.1.


## v0.9.4, 2014-10-13

### New Features

* The new `meteor debug` command and `--debug-port` command line option
  to `meteor run` allow you to easily use node-inspector to debug your
  server-side code. Add a `debugger` statement to your code to create a
  breakpoint.

* Add new a `meteor run --test` command that runs
  [Velocity](https://github.com/meteor-velocity/velocity) tests in your
  app .

* Add new callbacks `Accounts.onResetPasswordLink`,
  `Accounts.onEnrollmentLink`, and `Accounts.onEmailVerificationLink`
  that make it easier to build custom user interfaces on top of the
  accounts system. These callbacks should be registered before
  `Meteor.startup` fires, and will be called if the URL matches a link
  in an email sent by `Accounts.resetPassword`, etc. See
  https://docs.meteor.com/#Accounts-onResetPasswordLink.

* A new configuration file for mobile apps,
  `<APP>/mobile-config.js`. This allows you to set app metadata, icons,
  splash screens, preferences, and PhoneGap/Cordova plugin settings
  without needing a `cordova_build_override` directory. See
  https://docs.meteor.com/#mobileconfigjs.


### API Changes

* Rename `{{> UI.dynamic}}` to `{{> Template.dynamic}}`, and likewise
  with `UI.contentBlock` and `UI.elseBlock`. The UI namespace is no
  longer used anywhere except for backwards compatibility.

* Deprecate the `Template.someTemplate.myHelper = ...` syntax in favor
  of `Template.someTemplate.helpers(...)`.  Using the older syntax still
  works, but prints a deprecation warning to the console.

* `Package.registerBuildPlugin` its associated functions have been added
  to the public API, cleaned up, and documented. The new function is
  identical to the earlier _transitional_registerBuildPlugin except for
  minor backwards-compatible API changes. See
  https://docs.meteor.com/#Package-registerBuildPlugin

* Rename the `showdown` package to `markdown`.

* Deprecate the `amplify`, `backbone`, `bootstrap`, and `d3` integration
  packages in favor of community alternatives.  These packages will no
  longer be maintained by MDG.


### Tool Changes

* Improved output from `meteor build` to make it easier to publish
  mobile apps to the App Store and Play Store. See the wiki pages for
  instructions on how to publish your
  [iOS](https://github.com/meteor/meteor/wiki/How-to-submit-your-iOS-app-to-App-Store)
  and
  [Android](https://github.com/meteor/meteor/wiki/How-to-submit-your-Android-app-to-Play-Store)
  apps.

* Packages can now be marked as debug-mode only by adding `debugOnly:
  true` to `Package.describe`. Debug-only packages are not included in
  the app when it is bundled for production (`meteor build` or `meteor
  run --production`). This allows package authors to build packages
  specifically for testing and debugging without increasing the size of
  the resulting app bundle or causing apps to ship with debug
  functionality built in.

* Rework the process for installing mobile development SDKs. There is
  now a `meteor install-sdk` command that automatically install what
  software it can and points to documentation for the parts that
  require manual installation.

* The `.meteor/cordova-platforms` file has been renamed to
  `.meteor/platforms` and now includes the default `server` and
  `browser` platforms. The default platforms can't currently be removed
  from a project, though this will be possible in the future. The old
  file will be automatically migrated to the new one when the app is run
  with Meteor 0.9.4 or above.

* The `unipackage.json` file inside downloaded packages has been renamed
  to `isopack.json` and has an improved forwards-compatible format. To
  maintain backwards compatibility with previous releases, packages will
  be built with both files.

* The local package metadata cache now uses SQLite, which is much faster
  than the previous implementation. This improves `meteor` command line
  tool startup time.

* The constraint solver used by the client to find compatible versions
  of packages is now much faster.

* The `--port` option to `meteor run` now requires a numeric port
  (e.g. `meteor run --port example.com` is no longer valid).

* The `--mobile-port` option `meteor run` has been reworked. The option
  is now `--mobile-server` in `meteor run` and `--server` in `meteor
  build`. `--server` is required for `meteor build` in apps with mobile
  platforms installed. `--mobile-server` defaults to an automatically
  detected IP address on port 3000, and `--server` requires a hostname
  but defaults to port 80 if a port is not specified.

* Operations that take longer than a few seconds (e.g. downloading
  packages, installing the Android SDK, etc) now show a progress bar.

* Complete support for using an HTTP proxy in the `meteor` command line
  tool. Now all DDP connections can work through a proxy.  Use the standard
  `http_proxy` environment variable to specify your proxy endpoint.  [#2515](https://github.com/meteor/meteor/issues/2515)


### Bug Fixes

* Fix behavior of ROOT_URL with path ending in `/`.

* Fix source maps when using a ROOT_URL with a path. [#2627](https://github.com/meteor/meteor/issues/2627)

* Change the mechanism that the Meteor tool uses to clean up app server
  processes. The new mechanism is more resilient to slow app bundles and
  other CPU-intensive tasks. [#2536](https://github.com/meteor/meteor/issues/2536), [#2588](https://github.com/meteor/meteor/issues/2588).


Patches by GitHub users cryptoquick, Gaelan, jperl, meonkeys, mitar,
mquandalle, prapicault, pscanf, richguan, rick-golden-healthagen,
rissem, rosh93, rzymek, and timoabend


## v0.9.3.1, 2014-09-30

* Don't crash when failing to contact the package server. [#2713](https://github.com/meteor/meteor/issues/2713)

* Allow more than one dash in package versions. [#2715](https://github.com/meteor/meteor/issues/2715)


## v0.9.3, 2014-09-25

### More Package Version Number Flexibility

* Packages now support relying on multiple major versions of their
  dependencies (eg `blaze@1.0.0 || 2.0.0`). Additionally, you can now
  call `api.versionsFrom(<release>)` multiple times, or with an array
  (eg `api.versionsFrom([<release1>, <release2>])`. Meteor will
  interpret this to mean that the package will work with packages from
  all the listed releases.

* Support for "wrapped package" version numbers. There is now a `_` field
  in version numbers. The `_` field must be an integer, and versions with
  the `_` are sorted after versions without. This allows using the
  upstream version number as the Meteor package version number and being
  able to publish multiple version of the Meteor package (e.g.
  `jquery@1.11.1_2`).

Note: packages using the `||` operator or the `_` symbol in their
versions or dependencies will be invisible to pre-0.9.3 users. Meteor
versions 0.9.2 and before do not understand the new version formats and
will not be able to use versions of packages that use the new features.


### Other Command-line Tool Improvements

* More detailed constraint solver output. Meteor now tells you which
  constraints prevent upgrading or adding new packages. This will make
  it much easier to update your app to new versions.

* Better handling of pre-release versions (e.g. versions with
  `-`). Pre-release packages will now be included in an app if and only
  if there is no way to meet the app's constraints without using a
  pre-release package.

* Add `meteor admin set-unmigrated` to allow maintainers to hide
  pre-0.9.0 packages in `meteor search` and `meteor show`. This will not
  stop users from continuing to use the package, but it helps prevent
  new users from finding old non-functional packages.

* Progress bars for time-intensive operations, like downloading large
  packages.


### Other Changes

* Offically support `Meteor.wrapAsync` (renamed from
  `Meteor._wrapAsync`). Additionally, `Meteor.wrapAsync` now lets you
  pass an object to bind as `this` in the wrapped call. See
  https://docs.meteor.com/#meteor_wrapasync.

* The `reactive-dict` package now allows an optional name argument to
  enable data persistence during hot code push.


Patches by GitHub users evliu, meonkeys, mitar, mizzao, mquandalle,
prapicault, waitingkuo, wulfmeister.



## v0.9.2.2, 2014-09-17

* Fix regression in 0.9.2 that prevented some users from accessing the
  Meteor development server in their browser. Specifically, 0.9.2
  unintentionally changed the development mode server's default bind
  host to localhost instead of 0.0.0.0. [#2596](https://github.com/meteor/meteor/issues/2596)


## v0.9.2.1, 2014-09-15

* Fix versions of packages that were published with `-cordova` versions
  in 0.9.2 (appcache, fastclick, htmljs, logging, mobile-status-bar,
  routepolicy, webapp-hashing).


## v0.9.2, 2014-09-15

This release contains our first support for building mobile apps in
Meteor, for both iOS and Android. This support comes via an
integration with Apache's Cordova/PhoneGap project.

  * You can use Cordova/PhoneGap packages in your application or inside
    a Meteor package to access a device's native functions directly from
    JavaScript code.
  * The `meteor add-platform` and `meteor run` commands now let you
    launch the app in the iOS or Android simulator or run it on an
    attached hardware device.
  * This release extends hot code push to support live updates into
    installed native apps.
  * The `meteor bundle` command has been renamed to `meteor build` and
    now outputs build projects for the mobile version of the targeted
    app.
  * See
    https://github.com/meteor/meteor/wiki/Meteor-Cordova-Phonegap-integration
    for more information about how to get started building mobile apps
    with Meteor.

* Better mobile support for OAuth login: you can now use a
  redirect-based flow inside UIWebViews, and the existing popup-based
  flow has been adapted to work in Cordova/PhoneGap apps.

#### Bug fixes and minor improvements

* Fix sorting on non-trivial keys in Minimongo. [#2439](https://github.com/meteor/meteor/issues/2439)

* Bug fixes and performance improvements for the package system's
  constraint solver.

* Improved error reporting for misbehaving oplog observe driver. [#2033](https://github.com/meteor/meteor/issues/2033) [#2244](https://github.com/meteor/meteor/issues/2244)

* Drop deprecated source map linking format used for older versions of
  Firefox.  [#2385](https://github.com/meteor/meteor/issues/2385)

* Allow Meteor tool to run from a symlink. [#2462](https://github.com/meteor/meteor/issues/2462)

* Assets added via a plugin are no longer considered source files. [#2488](https://github.com/meteor/meteor/issues/2488)

* Remove support for long deprecated `SERVER_ID` environment
  variable. Use `AUTOUPDATE_VERSION` instead.

* Fix bug in reload-safetybelt package that resulted in reload loops in
  Chrome with cookies disabled.

* Change the paths for static assets served from packages. The `:`
  character is replaced with the `_` character in package names so as to
  allow serving on mobile devices and ease operation on Windows. For
  example, assets from the `abc:bootstrap` package are now served at
  `/packages/abc_bootstrap` instead of `/packages/abc:bootstrap`.

* Also change the paths within a bundled Meteor app to allow for
  different client architectures (eg mobile). For example,
  `bundle/programs/client` is now `bundle/programs/web.browser`.


Patches by GitHub users awwx, mizzao, and mquandalle.



## v0.9.1.1, 2014-09-06

* Fix backwards compatibility for packages that had weak dependencies
  on packages renamed in 0.9.1 (`ui`, `deps`, `livedata`). [#2521](https://github.com/meteor/meteor/issues/2521)

* Fix error when using the `reactive-dict` package without the `mongo`
  package.


## v0.9.1, 2014-09-04

#### Organizations in Meteor developer accounts

Meteor 0.9.1 ships with organizations support in Meteor developer
accounts. Organizations are teams of users that make it easy to
collaborate on apps and packages.

Create an organization at
https://www.meteor.com/account-settings/organizations. Run the `meteor
authorized` command in your terminal to give an organization
permissions to your apps. To add an organization as a maintainer of
your packages, use the `meteor admin maintainers` command. You can
also publish packages with an organization's name in the package name
prefix instead of your own username.


#### One backwards incompatible change for templates

* Templates can no longer be named "body" or "instance".

#### Backwards compatible Blaze API changes

* New public and documented APIs:
  * `Blaze.toHTMLWithData()`
  * `Template.currentData()`
  * `Blaze.getView()`
  * `Template.parentData()` (previously `UI._parentData()`)
  * `Template.instance()` (previously `UI._templateInstance()`)
  * `Template.body` (previously `UI.body`)
  * `new Template` (previously `Template.__create__`)
  * `Blaze.getData()` (previously `UI.getElementData`, or `Blaze.getCurrentData` with no arguments)

* Deprecate the `ui` package. Instead, use the `blaze` package. The
  `UI` and `Blaze` symbols are now the same.

* Deprecate `UI.insert`. `UI.render` and `UI.renderWithData` now
  render a template and place it in the DOM.

* Add an underscore to some undocumented Blaze APIs to make them
  internal. Notably: `Blaze._materializeView`, `Blaze._createView`,
  `Blaze._toText`, `Blaze._destroyView`, `Blaze._destroyNode`,
  `Blaze._withCurrentView`, `Blaze._DOMBackend`,
  `Blaze._TemplateWith`

* Document Views. Views are the machinery powering DOM updates in
  Blaze.

* Expose `view` property on template instances.

#### Backwards compatible renames

* Package renames
  * `livedata` -> `ddp`
  * `mongo-livedata` -> `mongo`
  * `standard-app-packages` -> `meteor-platform`
* Symbol renames
  * `Meteor.Collection` -> `Mongo.Collection`
  * `Meteor.Collection.Cursor` -> `Mongo.Cursor`
  * `Meteor.Collection.ObjectID` -> `Mongo.ObjectID`
  * `Deps` -> `Tracker`

#### Other

* Add `reactive-var` package. Lets you define a single reactive
  variable, like a single key in `Session`.

* Don't throw an exception in Chrome when cookies and local storage
  are blocked.

* Bump DDP version to "1". Clients connecting with version "pre1" or
  "pre2" should still work.

* Allow query parameters in OAuth1 URLs. [#2404](https://github.com/meteor/meteor/issues/2404)

* Fix `meteor list` if not all packages on server. Fixes [#2468](https://github.com/meteor/meteor/issues/2468)

Patch by GitHub user mitar.


## v0.9.0.1, 2014-08-27

* Fix issues preventing hot code reload from automatically reloading webapps in
  two cases: when the old app was a pre-0.9.0 app, and when the app used
  appcache. (In both cases, an explicit reload still worked.)

* Fix publishing packages containing a plugin with platform-specific code but
  no platform-specific code in the main package.

* Fix `meteor add package@version` when the package was already added with a
  different version constraint.

* Improve treatment of pre-release packages (packages with a dash in their
  version). Guarantee that they will not be chosen by the constraint solver
  unless explicitly requested.  `meteor list` won't suggest that you update to
  them.

* Fix slow spiderable executions.

* Fix dev-mode client-only restart when client files changed very soon after
  server restart.

* Fix stack trace on `meteor add` constraint solver failure.

* Fix "access-denied" stack trace when publishing packages.


## v0.9.0, 2014-08-26

Meteor 0.9.0 introduces the Meteor Package Server. Incorporating lessons from
our community's Meteorite tool, Meteor 0.9.0 allows users to develop and publish
Meteor packages to a central repository. The `meteor publish` command is used to
publish packages. Non-core packages can now be added with `meteor add`, and you
can specify version constraints on the packages you use. Binary packages can be
published for additional architectures with `meteor publish-for-arch`, which
allows cross-platform deploys and bundling.  You can search for packages with
`meteor search` and display information on them with `meteor show`, or you can
use the Atmosphere web interface developed by Percolate Studio at
https://atmospherejs.com/

See https://docs.meteor.com/#writingpackages and
https://docs.meteor.com/#packagejs for more details.

Other packaging-related changes:

* `meteor list` now lists the packages your app is using, which was formerly the
  behavior of `meteor list --using`. To search for packages you are not
  currently using, use `meteor search`.  The concept of an "internal" package
  (which did not show up in `meteor list`) no longer exists.

* To prepare a bundle created with `meteor bundle` for execution on a
  server, you now run `npm install` with no arguments instead of having
  to specify a few specific npm modules and their versions
  explicitly. See the README in the generated bundle for more details.

* All `under_score`-style `package.js` APIs (`Package.on_use`, `api.add_files`,
  etc) have been replaced with `camelCase` names (`Package.onUse`,
  `api.addFiles`, etc).  The old names continue to work for now.

* There's a new `archMatching` option to `Plugin.registerSourceHandler`, which
  should be used by any plugin whose output is only for the client or only for
  the server (eg, CSS and HTML templating packages); this allows Meteor to avoid
  restarting the server when files processed by these plugins change.

Other changes:

* When running your app with the local development server, changes that only
  affect the client no longer require restarting the server.  Changes that only
  affect CSS no longer require the browser to refresh the page, both in local
  development and in some production environments.  [#490](https://github.com/meteor/meteor/issues/490)

* When a call to `match` fails in a method or subscription, log the
  failure on the server. (This matches the behavior described in our docs)

* The `appcache` package now defaults to functioning on all browsers
  that support the AppCache API, rather than a whitelist of browsers.
  The main effect of this change is that `appcache` is now enabled by
  default on Firefox, because Firefox no longer makes a confusing
  popup. You can still disable individual browsers with
  `AppCache.config`.  [#2241](https://github.com/meteor/meteor/issues/2241)

* The `forceApprovalPrompt` option can now be specified in `Accounts.ui.config`
  in addition to `Meteor.loginWithGoogle`.  [#2149](https://github.com/meteor/meteor/issues/2149)

* Don't leak websocket clients in server-to-server DDP in some cases (and fix
  "Got open from inactive client"
  error). https://github.com/faye/websocket-driver-node/pull/8

* Updated OAuth url for login with Meetup.

* Allow minimongo `changed` callbacks to mutate their `oldDocument`
  argument. [#2231](https://github.com/meteor/meteor/issues/2231)

* Fix upsert called from client with no callback.  [#2413](https://github.com/meteor/meteor/issues/2413)

* Avoid a few harmless exceptions in OplogObserveDriver.

* Refactor `observe-sequence` package.

* Fix `spiderable` race condition.

* Re-apply our fix of NPM bug https://github.com/npm/npm/issues/3265 which got
  accidentally reverted upstream.

* Workaround for a crash in recent Safari
  versions. https://github.com/meteor/meteor/commit/e897539adb

* Upgraded dependencies:
  - less: 1.7.4 (from 1.7.1)
  - tar: 1.0.1 (from 0.1.19)
  - fstream: 1.0.2 (from 0.1.25)

Patches by GitHub users Cangit, dandv, ImtiazMajeed, MaximDubrovin, mitar,
mquandalle, rcy, RichardLitt, thatneat, and twhy.


## v0.8.3.1, 2014-12-09 (backport)

* Fix a security issue in allow/deny rules that could result in data
  loss. If your app uses allow/deny rules, or uses packages that use
  allow/deny rules, we recommend that you update immediately.
  Backport from 1.0.1.


## v0.8.3, 2014-07-29

#### Blaze

* Refactor Blaze to simplify internals while preserving the public
  API. `UI.Component` has been replaced with `Blaze.View.`

* Fix performance issues and memory leaks concerning event handlers.

* Add `UI.remove`, which removes a template after `UI.render`/`UI.insert`.

* Add `this.autorun` to the template instance, which is like `Deps.autorun`
  but is automatically stopped when the template is destroyed.

* Create `<a>` tags as SVG elements when they have `xlink:href`
  attributes. (Previously, `<a>` tags inside SVGs were never created as
  SVG elements.)  [#2178](https://github.com/meteor/meteor/issues/2178)

* Throw an error in `{{foo bar}}` if `foo` is missing or not a function.

* Cursors returned from template helpers for #each should implement
  the `observeChanges` method and don't have to be Minimongo cursors
  (allowing new custom data stores for Blaze like Miniredis).

* Remove warnings when {{#each}} iterates over a list of strings,
  numbers, or other items that contains duplicates.  [#1980](https://github.com/meteor/meteor/issues/1980)

#### Meteor Accounts

* Fix regression in 0.8.2 where an exception would be thrown if
  `Meteor.loginWithPassword` didn't have a callback. Callbacks to
  `Meteor.loginWithPassword` are now optional again.  [#2255](https://github.com/meteor/meteor/issues/2255)

* Fix OAuth popup flow in mobile apps that don't support
  `window.opener`.  [#2302](https://github.com/meteor/meteor/issues/2302)

* Fix "Email already exists" error with MongoDB 2.6.  [#2238](https://github.com/meteor/meteor/issues/2238)


#### mongo-livedata and minimongo

* Fix performance issue where a large batch of oplog updates could block
  the node event loop for long periods.  [#2299](https://github.com/meteor/meteor/issues/2299).

* Fix oplog bug resulting in error message "Buffer inexplicably empty".  [#2274](https://github.com/meteor/meteor/issues/2274)

* Fix regression from 0.8.2 that caused collections to appear empty in
  reactive `findOne()` or `fetch` queries that run before a mutator
  returns.  [#2275](https://github.com/meteor/meteor/issues/2275)


#### Miscellaneous

* Stop including code by default that automatically refreshes the page
  if JavaScript and CSS don't load correctly. While this code is useful
  in some multi-server deployments, it can cause infinite refresh loops
  if there are errors on the page. Add the `reload-safetybelt` package
  to your app if you want to include this code.

* On the server, `Meteor.startup(c)` now calls `c` immediately if the
  server has already started up, matching the client behavior.  [#2239](https://github.com/meteor/meteor/issues/2239)

* Add support for server-side source maps when debugging with
  `node-inspector`.

* Add `WebAppInternals.addStaticJs()` for adding static JavaScript code
  to be served in the app, inline if allowed by `browser-policy`.

* Make the `tinytest/run` method return immediately, so that `wait`
  method calls from client tests don't block on server tests completing.

* Log errors from method invocations on the client if there is no
  callback provided.

* Upgraded dependencies:
  - node: 0.10.29 (from 0.10.28)
  - less: 1.7.1 (from 1.6.1)

Patches contributed by GitHub users Cangit, cmather, duckspeaker, zol.


## v0.8.2, 2014-06-23

#### Meteor Accounts

* Switch `accounts-password` to use bcrypt to store passwords on the
  server. (Previous versions of Meteor used a protocol called SRP.)
  Users will be transparently transitioned when they log in. This
  transition is one-way, so you cannot downgrade a production app once
  you upgrade to 0.8.2. If you are maintaining an authenticating DDP
  client:
     - Clients that use the plaintext password login handler (i.e. call
       the `login` method with argument `{ password: <plaintext
       password> }`) will continue to work, but users will not be
       transitioned from SRP to bcrypt when logging in with this login
       handler.
     - Clients that use SRP will no longer work. These clients should
       instead directly call the `login` method, as in
       `Meteor.loginWithPassword`. The argument to the `login` method
       can be either:
         - `{ password: <plaintext password> }`, or
         - `{ password: { digest: <password hash>, algorithm: "sha-256" } }`,
           where the password hash is the hex-encoded SHA256 hash of the
           plaintext password.

* Show the display name of the currently logged-in user after following
  an email verification link or a password reset link in `accounts-ui`.

* Add a `userEmail` option to `Meteor.loginWithMeteorDeveloperAccount`
  to pre-fill the user's email address in the OAuth popup.

* Ensure that the user object has updated token information before
  it is passed to email template functions. [#2210](https://github.com/meteor/meteor/issues/2210)

* Export the function that serves the HTTP response at the end of an
  OAuth flow as `OAuth._endOfLoginResponse`. This function can be
  overridden to make the OAuth popup flow work in certain mobile
  environments where `window.opener` is not supported.

* Remove support for OAuth redirect URLs with a `redirect` query
  parameter. This OAuth flow was never documented and never fully
  worked.


#### Blaze

* Blaze now tracks individual CSS rules in `style` attributes and won't
  overwrite changes to them made by other JavaScript libraries.

* Add `{{> UI.dynamic}}` to make it easier to dynamically render a
  template with a data context.

* Add `UI._templateInstance()` for accessing the current template
  instance from within a block helper.

* Add `UI._parentData(n)` for accessing parent data contexts from
  within a block helper.

* Add preliminary API for registering hooks to run when Blaze intends to
  insert, move, or remove DOM elements. For example, you can use these
  hooks to animate nodes as they are inserted, moved, or removed. To use
  them, you can set the `_uihooks` property on a container DOM
  element. `_uihooks` is an object that can have any subset of the
  following three properties:

    - `insertElement: function (node, next)`: called when Blaze intends
      to insert the DOM element `node` before the element `next`
    - `moveElement: function (node, next)`: called when Blaze intends to
      move the DOM element `node` before the element `next`
    - `removeElement: function (node)`: called when Blaze intends to
      remove the DOM element `node`

    Note that when you set one of these functions on a container
    element, Blaze will not do the actual operation; it's your
    responsibility to actually insert, move, or remove the node (by
    calling `$(node).remove()`, for example).

* The `findAll` method on template instances now returns a vanilla
  array, not a jQuery object. The `$` method continues to
  return a jQuery object. [#2039](https://github.com/meteor/meteor/issues/2039)

* Fix a Blaze memory leak by cleaning up event handlers when a template
  instance is destroyed. [#1997](https://github.com/meteor/meteor/issues/1997)

* Fix a bug where helpers used by {{#with}} were still re-running when
  their reactive data sources changed after they had been removed from
  the DOM.

* Stop not updating form controls if they're focused. If a field is
  edited by one user while another user is focused on it, it will just
  lose its value but maintain its focus. [#1965](https://github.com/meteor/meteor/issues/1965)

* Add `_nestInCurrentComputation` option to `UI.render`, fixing a bug in
  {{#each}} when an item is added inside a computation that subsequently
  gets invalidated. [#2156](https://github.com/meteor/meteor/issues/2156)

* Fix bug where "=" was not allowed in helper arguments. [#2157](https://github.com/meteor/meteor/issues/2157)

* Fix bug when a template tag immediately follows a Spacebars block
  comment. [#2175](https://github.com/meteor/meteor/issues/2175)


#### Command-line tool

* Add --directory flag to `meteor bundle`. Setting this flag outputs a
  directory rather than a tarball.

* Speed up updates of NPM modules by upgrading Node to include our fix for
  https://github.com/npm/npm/issues/3265 instead of passing `--force` to
  `npm install`.

* Always rebuild on changes to npm-shrinkwrap.json files.  [#1648](https://github.com/meteor/meteor/issues/1648)

* Fix uninformative error message when deploying to long hostnames. [#1208](https://github.com/meteor/meteor/issues/1208)

* Increase a buffer size to avoid failing when running MongoDB due to a
  large number of processes running on the machine, and fix the error
  message when the failure does occur. [#2158](https://github.com/meteor/meteor/issues/2158)

* Clarify a `meteor mongo` error message when using the MONGO_URL
  environment variable. [#1256](https://github.com/meteor/meteor/issues/1256)


#### Testing

* Run server tests from multiple clients serially instead of in
  parallel. This allows testing features that modify global server
  state.  [#2088](https://github.com/meteor/meteor/issues/2088)


#### Security

* Add Content-Type headers on JavaScript and CSS resources.

* Add `X-Content-Type-Options: nosniff` header to
  `browser-policy-content`'s default policy. If you are using
  `browser-policy-content` and you don't want your app to send this
  header, then call `BrowserPolicy.content.allowContentTypeSniffing()`.

* Use `Meteor.absoluteUrl()` to compute the redirect URL in the `force-ssl`
  package (instead of the host header).


#### Miscellaneous

* Allow `check` to work on the server outside of a Fiber. [#2136](https://github.com/meteor/meteor/issues/2136)

* EJSON custom type conversion functions should not be permitted to yield. [#2136](https://github.com/meteor/meteor/issues/2136)

* The legacy polling observe driver handles errors communicating with MongoDB
  better and no longer gets "stuck" in some circumstances.

* Automatically rewind cursors before calls to `fetch`, `forEach`, or `map`. On
  the client, don't cache the return value of `cursor.count()` (consistently
  with the server behavior). `cursor.rewind()` is now a no-op. [#2114](https://github.com/meteor/meteor/issues/2114)

* Remove an obsolete hack in reporting line numbers for LESS errors. [#2216](https://github.com/meteor/meteor/issues/2216)

* Avoid exceptions when accessing localStorage in certain Internet
  Explorer configurations. [#1291](https://github.com/meteor/meteor/issues/1291), [#1688](https://github.com/meteor/meteor/issues/1688).

* Make `handle.ready()` reactively stop, where `handle` is a
  subscription handle.

* Fix an error message from `audit-argument-checks` after login.

* Make the DDP server send an error if the client sends a connect
  message with a missing or malformed `support` field. [#2125](https://github.com/meteor/meteor/issues/2125)

* Fix missing `jquery` dependency in the `amplify` package. [#2113](https://github.com/meteor/meteor/issues/2113)

* Ban inserting EJSON custom types as documents. [#2095](https://github.com/meteor/meteor/issues/2095)

* Fix incorrect URL rewrites in stylesheets. [#2106](https://github.com/meteor/meteor/issues/2106)

* Upgraded dependencies:
  - node: 0.10.28 (from 0.10.26)
  - uglify-js: 2.4.13 (from 2.4.7)
  - sockjs server: 0.3.9 (from 0.3.8)
  - websocket-driver: 0.3.4 (from 0.3.2)
  - stylus: 0.46.3 (from 0.42.3)

Patches contributed by GitHub users awwx, babenzele, Cangit, dandv,
ducdigital, emgee3, felixrabe, FredericoC, jbruni, kentonv, mizzao,
mquandalle, subhog, tbjers, tmeasday.


## v0.8.1.3, 2014-05-22

* Fix a security issue in the `spiderable` package. `spiderable` now
  uses the ROOT_URL environment variable instead of the Host header to
  determine which page to snapshot.

* Fix hardcoded Twitter URL in `oauth1` package. This fixes a regression
  in 0.8.0.1 that broke Atmosphere packages that do OAuth1
  logins. [#2154](https://github.com/meteor/meteor/issues/2154).

* Add `credentialSecret` argument to `Google.retrieveCredential`, which
  was forgotten in a previous release.

* Remove nonexistent `-a` and `-r` aliases for `--add` and `--remove` in
  `meteor help authorized`. [#2155](https://github.com/meteor/meteor/issues/2155)

* Add missing `underscore` dependency in the `oauth-encryption` package. [#2165](https://github.com/meteor/meteor/issues/2165)

* Work around IE8 bug that caused some apps to fail to render when
  minified. [#2037](https://github.com/meteor/meteor/issues/2037).


## v0.8.1.2, 2014-05-12

* Fix memory leak (introduced in 0.8.1) by making sure to unregister
  sessions at the server when they are closed due to heartbeat timeout.

* Add `credentialSecret` argument to `Google.retrieveCredential`,
  `Facebook.retrieveCredential`, etc., which is needed to use them as of
  0.8.1. [#2118](https://github.com/meteor/meteor/issues/2118)

* Fix 0.8.1 regression that broke apps using a `ROOT_URL` with a path
  prefix. [#2109](https://github.com/meteor/meteor/issues/2109)


## v0.8.1.1, 2014-05-01

* Fix 0.8.1 regression preventing clients from specifying `_id` on insert. [#2097](https://github.com/meteor/meteor/issues/2097)

* Fix handling of malformed URLs when merging CSS files. [#2103](https://github.com/meteor/meteor/issues/2103), [#2093](https://github.com/meteor/meteor/issues/2093)

* Loosen the checks on the `options` argument to `Collection.find` to
  allow undefined values.


## v0.8.1, 2014-04-30

#### Meteor Accounts

* Fix a security flaw in OAuth1 and OAuth2 implementations. If you are
  using any OAuth accounts packages (such as `accounts-google` or
  `accounts-twitter`), we recommend that you update immediately and log
  out your users' current sessions with the following MongoDB command:

    $ db.users.update({}, { $set: { 'services.resume.loginTokens': [] } }, { multi: true });

* OAuth redirect URLs are now required to be on the same origin as your app.

* Log out a user's other sessions when they change their password.

* Store pending OAuth login results in the database instead of
  in-memory, so that an OAuth flow succeeds even if different requests
  go to different server processes.

* When validateLoginAttempt callbacks return false, don't override a more
  specific error message.

* Add `Random.secret()` for generating security-critical secrets like
  login tokens.

* `Meteor.logoutOtherClients` now calls the user callback when other
  login tokens have actually been removed from the database, not when
  they have been marked for eventual removal.  [#1915](https://github.com/meteor/meteor/issues/1915)

* Rename `Oauth` to `OAuth`.  `Oauth` is now an alias for backwards
  compatibility.

* Add `oauth-encryption` package for encrypting sensitive account
  credentials in the database.

* A validate login hook can now override the exception thrown from
  `beginPasswordExchange` like it can for other login methods.

* Remove an expensive observe over all users in the `accounts-base`
  package.


#### Blaze

* Disallow `javascript:` URLs in URL attribute values by default, to
  help prevent cross-site scripting bugs. Call
  `UI._allowJavascriptUrls()` to allow them.

* Fix `UI.toHTML` on templates containing `{{#with}}`.

* Fix `{{#with}}` over a data context that is mutated.  [#2046](https://github.com/meteor/meteor/issues/2046)

* Clean up autoruns when calling `UI.toHTML`.

* Properly clean up event listeners when removing templates.

* Add support for `{{!-- block comments --}}` in Spacebars. Block comments may
  contain `}}`, so they are more useful than `{{! normal comments}}` for
  commenting out sections of Spacebars templates.

* Don't dynamically insert `<tbody>` tags in reactive tables

* When handling a custom jQuery event, additional arguments are
  no longer lost -- they now come after the template instance
  argument.  [#1988](https://github.com/meteor/meteor/issues/1988)


#### DDP and MongoDB

* Extend latency compensation to support an arbitrary sequence of
  inserts in methods.  Previously, documents created inside a method
  stub on the client would eventually be replaced by new documents
  from the server, causing the screen to flicker.  Calling `insert`
  inside a method body now generates the same ID on the client (inside
  the method stub) and on the server.  A sequence of inserts also
  generates the same sequence of IDs.  Code that wants a random stream
  that is consistent between method stub and real method execution can
  get one with `DDP.randomStream`.
  https://trello.com/c/moiiS2rP/57-pattern-for-creating-multiple-database-records-from-a-method

* The document passed to the `insert` callback of `allow` and `deny` now only
  has a `_id` field if the client explicitly specified one; this allows you to
  use `allow`/`deny` rules to prevent clients from specifying their own
  `_id`. As an exception, `allow`/`deny` rules with a `transform` always have an
  `_id`.

* DDP now has an implementation of bidirectional heartbeats which is consistent
  across SockJS and websocket transports. This enables connection keepalive and
  allows servers and clients to more consistently and efficiently detect
  disconnection.

* The DDP protocol version number has been incremented to "pre2" (adding
  randomSeed and heartbeats).

* The oplog observe driver handles errors communicating with MongoDB
  better and knows to re-poll all queries after a MongoDB failover.

* Fix bugs involving mutating DDP method arguments.


#### meteor command-line tool

* Move boilerplate HTML from tools to webapp.  Change internal
  `Webapp.addHtmlAttributeHook` API.

* Add `meteor list-sites` command for listing the sites that you have
  deployed to meteor.com with your Meteor developer account.

* Third-party template languages can request that their generated source loads
  before other JavaScript files, just like *.html files, by passing the
  isTemplate option to Plugin.registerSourceHandler.

* You can specify a particular interface for the dev mode runner to bind to with
  `meteor -p host:port`.

* Don't include proprietary tar tags in bundle tarballs.

* Convert relative URLs to absolute URLs when merging CSS files.


#### Upgraded dependencies

* Node.js from 0.10.25 to 0.10.26.
* MongoDB driver from 1.3.19 to 1.4.1
* stylus: 0.42.3 (from 0.42.2)
* showdown: 0.3.1
* css-parse: an unreleased version (from 1.7.0)
* css-stringify: an unreleased version (from 1.4.1)


Patches contributed by GitHub users aldeed, apendua, arbesfeld, awwx, dandv,
davegonzalez, emgee3, justinsb, mquandalle, Neftedollar, Pent, sdarnell,
and timhaines.


## v0.8.0.1, 2014-04-21

* Fix security flaw in OAuth1 implementation. Clients can no longer
  choose the callback_url for OAuth1 logins.


## v0.8.0, 2014-03-27

Meteor 0.8.0 introduces Blaze, a total rewrite of our live templating engine,
replacing Spark. Advantages of Blaze include:

  * Better interoperability with jQuery plugins and other techniques which
    directly manipulate the DOM
  * More fine-grained updates: only the specific elements or attributes that
    change are touched rather than the entire template
  * A fully documented templating language
  * No need for the confusing `{{#constant}}`, `{{#isolate}}`, and `preserve`
    directives
  * Uses standard jQuery delegation (`.on`) instead of our custom implementation
  * Blaze supports live SVG templates that work just like HTML templates

See
[the Using Blaze wiki page](https://github.com/meteor/meteor/wiki/Using-Blaze)
for full details on upgrading your app to 0.8.0.  This includes:

* The `Template.foo.rendered` callback is now only called once when the template
  is rendered, rather than repeatedly as it is "re-rendered", because templates
  now directly update changed data instead of fully re-rendering.

* The `accounts-ui` login buttons are now invoked as a `{{> loginButtons}}`
  rather than as `{{loginButtons}}`.

* Previous versions of Meteor used a heavily modified version of the Handlebars
  templating language. In 0.8.0, we've given it its own name: Spacebars!
  Spacebars has an
  [explicit specification](https://github.com/meteor/meteor/blob/devel/packages/spacebars/README.md)
  instead of being defined as a series of changes to Handlebars. There are some
  incompatibilities with our previous Handlebars fork, such as a
  [different way of specifying dynamic element attributes](https://github.com/meteor/meteor/blob/devel/packages/spacebars/README.md#in-attribute-values)
  and a
  [new way of defining custom block helpers](https://github.com/meteor/meteor/blob/devel/packages/spacebars/README.md#custom-block-helpers).

* Your template files must consist of
  [well-formed HTML](https://github.com/meteor/meteor/blob/devel/packages/spacebars/README.md#html-dialect). Invalid
  HTML is now a compilation failure.  (There is a current limitation in our HTML
  parser such that it does not support
  [omitting end tags](http://www.w3.org/TR/html5/syntax.html#syntax-tag-omission)
  on elements such as `<P>` and `<LI>`.)

* `Template.foo` is no longer a function. It is instead a
  "component". Components render to an intermediate representation of an HTML
  tree, not a string, so there is no longer an easy way to render a component to
  a static HTML string.

* `Meteor.render` and `Spark.render` have been removed. Use `UI.render` and
  `UI.insert` instead.

* The `<body>` tag now defines a template just like the `<template>` tag, which
  can have helpers and event handlers.  Define them directly on the object
  `UI.body`.

* Previous versions of Meteor shipped with a synthesized `tap` event,
  implementing a zero-delay click event on mobile browsers. Unfortunately, this
  event never worked very well. We're eliminating it. Instead, use one of the
  excellent third party solutions.

* The `madewith` package (which supported adding a badge to your website
  displaying its score from http://madewith.meteor.com/) has been removed, as it
  is not compatible with the new version of that site.

* The internal `spark`, `liverange`, `universal-events`, and `domutils` packages
  have been removed.

* The `Handlebars` namespace has been deprecated.  `Handlebars.SafeString` is
  now `Spacebars.SafeString`, and `Handlebars.registerHelper` is now
  `UI.registerHelper`.

Patches contributed by GitHub users cmather and mart-jansink.


## v0.7.2.3, 2014-12-09 (backport)

* Fix a security issue in allow/deny rules that could result in data
  loss. If your app uses allow/deny rules, or uses packages that use
  allow/deny rules, we recommend that you update immediately.
  Backport from 1.0.1.

## v0.7.2.2, 2014-04-21 (backport)

* Fix a security flaw in OAuth1 and OAuth2 implementations.
  Backport from 0.8.1; see its entry for recommended actions to take.

## v0.7.2.1, 2014-04-30 (backport)

* Fix security flaw in OAuth1 implementation. Clients can no longer
  choose the callback_url for OAuth1 logins.
  Backport from 0.8.0.1.

## v0.7.2, 2014-03-18

* Support oplog tailing on queries with the `limit` option. All queries
  except those containing `$near` or `$where` selectors or the `skip`
  option can now be used with the oplog driver.

* Add hooks to login process: `Accounts.onLogin`,
  `Accounts.onLoginFailure`, and `Accounts.validateLoginAttempt`. These
  functions allow for rate limiting login attempts, logging an audit
  trail, account lockout flags, and more. See:
  http://docs.meteor.com/#accounts_validateloginattempt [#1815](https://github.com/meteor/meteor/issues/1815)

* Change the `Accounts.registerLoginHandler` API for custom login
  methods. Login handlers now require a name and no longer have to deal
  with generating resume tokens. See
  https://github.com/meteor/meteor/blob/devel/packages/accounts-base/accounts_server.js
  for details. OAuth based login handlers using the
  `Oauth.registerService` packages are not affected.

* Add support for HTML email in `Accounts.emailTemplates`.  [#1785](https://github.com/meteor/meteor/issues/1785)

* minimongo: Support `{a: {$elemMatch: {x: 1, $or: [{a: 1}, {b: 1}]}}}`  [#1875](https://github.com/meteor/meteor/issues/1875)

* minimongo: Support `{a: {$regex: '', $options: 'i'}}`  [#1874](https://github.com/meteor/meteor/issues/1874)

* minimongo: Fix sort implementation with multiple sort fields which each look
  inside an array. eg, ensure that with sort key `{'a.x': 1, 'a.y': 1}`, the
  document `{a: [{x: 0, y: 4}]}` sorts before
  `{a: [{x: 0, y: 5}, {x: 1, y: 3}]}`, because the 3 should not be used as a
  tie-breaker because it is not "next to" the tied 0s.

* minimongo: Fix sort implementation when selector and sort key share a field,
  that field matches an array in the document, and only some values of the array
  match the selector. eg, ensure that with sort key `{a: 1}` and selector
  `{a: {$gt: 3}}`, the document `{a: [4, 6]}` sorts before `{a: [1, 5]}`,
  because the 1 should not be used as a sort key because it does not match the
  selector. (We only approximate the MongoDB behavior here by only supporting
  relatively selectors.)

* Use `faye-websocket` (0.7.2) npm module instead of `websocket` (1.0.8) for
  server-to-server DDP.

* Update Google OAuth package to use new `profile` and `email` scopes
  instead of deprecated URL-based scopes.  [#1887](https://github.com/meteor/meteor/issues/1887)

* Add `_throwFirstError` option to `Deps.flush`.

* Make `facts` package data available on the server as
  `Facts._factsByPackage`.

* Fix issue where `LESS` compilation error could crash the `meteor run`
  process.  [#1877](https://github.com/meteor/meteor/issues/1877)

* Fix crash caused by empty HTTP host header in `meteor run` development
  server.  [#1871](https://github.com/meteor/meteor/issues/1871)

* Fix hot code reload in private browsing mode in Safari.

* Fix appcache size calculation to avoid erronious warnings. [#1847](https://github.com/meteor/meteor/issues/1847)

* Remove unused `Deps._makeNonReactive` wrapper function. Call
  `Deps.nonreactive` directly instead.

* Avoid setting the `oplogReplay` on non-oplog collections. Doing so
  caused mongod to crash.

* Add startup message to `test-in-console` to ease automation. [#1884](https://github.com/meteor/meteor/issues/1884)

* Upgraded dependencies
  - amplify: 1.1.2 (from 1.1.0)

Patches contributed by GitHub users awwx, dandv, queso, rgould, timhaines, zol


## v0.7.1.2, 2014-02-27

* Fix bug in tool error handling that caused `meteor` to crash on Mac
  OSX when no computer name is set.

* Work around a bug that caused MongoDB to fail an assertion when using
  tailable cursors on non-oplog collections.


## v0.7.1.1, 2014-02-24

* Integrate with Meteor developer accounts, a new way of managing your
  meteor.com deployed sites. When you use `meteor deploy`, you will be
  prompted to create a developer account.
    - Once you've created a developer account, you can log in and out
      from the command line with `meteor login` and `meteor logout`.
    - You can claim legacy sites with `meteor claim`. This command will
      prompt you for your site password if you are claiming a
      password-protected site; after claiming it, you will not need to
      enter the site password again.
    - You can add or remove authorized users, and view the list of
      authorized users, for a site with `meteor authorized`.
    - You can view your current username with `meteor whoami`.
    - This release also includes the `accounts-meteor-developer` package
      for building Meteor apps that allow users to log in with their own
      developer accounts.

* Improve the oplog tailing implementation for getting real-time database
  updates from MongoDB.
    - Add support for all operators except `$where` and `$near`. Limit and
      skip are not supported yet.
    - Add optimizations to avoid needless data fetches from MongoDB.
    - Fix an error ("Cannot call method 'has' of null") in an oplog
      callback. [#1767](https://github.com/meteor/meteor/issues/1767)

* Add and improve support for minimongo operators.
  - Support `$comment`.
  - Support `obj` name in `$where`.
  - `$regex` matches actual regexps properly.
  - Improve support for `$nin`, `$ne`, `$not`.
  - Support using `{ $in: [/foo/, /bar/] }`. [#1707](https://github.com/meteor/meteor/issues/1707)
  - Support `{$exists: false}`.
  - Improve type-checking for selectors.
  - Support `{x: {$elemMatch: {$gt: 5}}}`.
  - Match Mongo's behavior better when there are arrays in the document.
  - Support `$near` with sort.
  - Implement updates with `{ $set: { 'a.$.b': 5 } }`.
  - Support `{$type: 4}` queries.
  - Optimize `remove({})` when observers are paused.
  - Make update-by-id constant time.
  - Allow `{$set: {'x._id': 1}}`.  [#1794](https://github.com/meteor/meteor/issues/1794)

* Upgraded dependencies
  - node: 0.10.25 (from 0.10.22). The workaround for specific Node
    versions from 0.7.0 is now removed; 0.10.25+ is supported.
  - jquery: 1.11.0 (from 1.8.2). See
    http://jquery.com/upgrade-guide/1.9/ for upgrade instructions.
  - jquery-waypoints: 2.0.4 (from 1.1.7). Contains
    backwards-incompatible changes.
  - source-map: 0.3.2 (from 0.3.30) [#1782](https://github.com/meteor/meteor/issues/1782)
  - websocket-driver: 0.3.2 (from 0.3.1)
  - http-proxy: 1.0.2 (from a pre-release fork of 1.0)
  - semver: 2.2.1 (from 2.1.0)
  - request: 2.33.0 (from 2.27.0)
  - fstream: 0.1.25 (from 0.1.24)
  - tar: 0.1.19 (from 0.1.18)
  - eachline: a fork of 2.4.0 (from 2.3.3)
  - source-map: 0.1.31 (from 0.1.30)
  - source-map-support: 0.2.5 (from 0.2.3)
  - mongo: 2.4.9 (from 2.4.8)
  - openssl in mongo: 1.0.1f (from 1.0.1e)
  - kexec: 0.2.0 (from 0.1.1)
  - less: 1.6.1 (from 1.3.3)
  - stylus: 0.42.2 (from 0.37.0)
  - nib: 1.0.2 (from 1.0.0)
  - coffeescript: 1.7.1 (from 1.6.3)

* CSS preprocessing and sourcemaps:
  - Add sourcemap support for CSS stylesheet preprocessors. Use
    sourcemaps for stylesheets compiled with LESS.
  - Improve CSS minification to deal with `@import` statements correctly.
  - Lint CSS files for invalid `@` directives.
  - Change the recommended suffix for imported LESS files from
    `.lessimport` to `.import.less`. Add `.import.styl` to allow
    `stylus` imports. `.lessimport` continues to work but is deprecated.

* Add `clientAddress` and `httpHeaders` to `this.connection` in method
  calls and publish functions.

* Hash login tokens before storing them in the database. Legacy unhashed
  tokens are upgraded to hashed tokens in the database as they are used
  in login requests.

* Change default accounts-ui styling and add more CSS classes.

* Refactor command-line tool. Add test harness and better tests. Run
  `meteor self-test --help` for info on running the tools test suite.

* Speed up application re-build in development mode by re-using file
  hash computation between file change watching code and application
  build code..

* Fix issues with documents containing a key named `length` with a
  numeric value. Underscore treated these as arrays instead of objects,
  leading to exceptions when . Patch Underscore to not treat plain
  objects (`x.constructor === Object`) with numeric `length` fields as
  arrays. [#594](https://github.com/meteor/meteor/issues/594) [#1737](https://github.com/meteor/meteor/issues/1737)

* Deprecate `Accounts.loginServiceConfiguration` in favor of
  `ServiceConfiguration.configurations`, exported by the
  `service-configuration` package. `Accounts.loginServiceConfiguration`
  is maintained for backwards-compatibility, but it is defined in a
  `Meteor.startup` block and so cannot be used from top-level code.

* Cursors with a field specifier containing `{_id: 0}` can no longer be
  used with `observeChanges` or `observe`. This includes the implicit
  calls to these functions that are done when returning a cursor from a
  publish function or using `{{#each}}`.

* Transform functions must return objects and may not change the `_id`
  field, though they may leave it out.

* Remove broken IE7 support from the `localstorage` package. Meteor
  accounts logins no longer persist in IE7.

* Fix the `localstorage` package when used with Safari in private
  browsing mode. This fixes a problem with login token storage and
  account login. [#1291](https://github.com/meteor/meteor/issues/1291)

* Types added with `EJSON.addType` now have default `clone` and `equals`
  implementations. Users may still specify `clone` or `equals` functions
  to override the default behavior.  [#1745](https://github.com/meteor/meteor/issues/1745)

* Add `frame-src` to `browser-policy-content` and account for
  cross-browser CSP disparities.

* Deprecate `Oauth.initiateLogin` in favor of `Oauth.showPopup`.

* Add `WebApp.rawConnectHandlers` for adding connect handlers that run
  before any other Meteor handlers, except `connect.compress()`. Raw
  connect handlers see the URL's full path (even if ROOT_URL contains a
  non-empty path) and they run before static assets are served.

* Add `Accounts.connection` to allow using Meteor accounts packages with
  a non-default DDP connection.

* Detect and reload if minified CSS files fail to load at startup. This
  prevents the application from running unstyled if the page load occurs
  while the server is switching versions.

* Allow Npm.depends to specify any http or https URL containing a full
  40-hex-digit SHA.  [#1686](https://github.com/meteor/meteor/issues/1686)

* Add `retry` package for connection retry with exponential backoff.

* Pass `update` and `remove` return values correctly when using
  collections validated with `allow` and `deny` rules. [#1759](https://github.com/meteor/meteor/issues/1759)

* If you're using Deps on the server, computations and invalidation
  functions are not allowed to yield. Throw an error instead of behaving
  unpredictably.

* Fix namespacing in coffeescript files added to a package with the
  `bare: true` option. [#1668](https://github.com/meteor/meteor/issues/1668)

* Fix races when calling login and/or logoutOtherClients from multiple
  tabs. [#1616](https://github.com/meteor/meteor/issues/1616)

* Include oauth_verifier as a header rather than a parameter in
  the `oauth1` package. [#1825](https://github.com/meteor/meteor/issues/1825)

* Fix `force-ssl` to allow local development with `meteor run` in IPv6
  environments. [#1751](https://github.com/meteor/meteor/issues/1751)`

* Allow cursors on named local collections to be returned from a publish
  function in an array.  [#1820](https://github.com/meteor/meteor/issues/1820)

* Fix build failure caused by a directory in `programs/` without a
  package.js file.

* Do a better job of handling shrinkwrap files when an npm module
  depends on something that isn't a semver. [#1684](https://github.com/meteor/meteor/issues/1684)

* Fix failures updating npm dependencies when a node_modules directory
  exists above the project directory.  [#1761](https://github.com/meteor/meteor/issues/1761)

* Preserve permissions (eg, executable bit) on npm files.  [#1808](https://github.com/meteor/meteor/issues/1808)

* SockJS tweak to support relative base URLs.

* Don't leak sockets on error in dev-mode proxy.

* Clone arguments to `added` and `changed` methods in publish
  functions. This allows callers to reuse objects and prevents already
  published data from changing after the fact.  [#1750](https://github.com/meteor/meteor/issues/1750)

* Ensure springboarding to a different meteor tools version always uses
  `exec` to run the old version. This simplifies process management for
  wrapper scripts.

Patches contributed by GitHub users DenisGorbachev, EOT, OyoKooN, awwx,
dandv, icellan, jfhamlin, marcandre, michaelbishop, mitar, mizzao,
mquandalle, paulswartz, rdickert, rzymek, timhaines, and yeputons.


## v0.7.0.1, 2013-12-20

* Two fixes to `meteor run` Mongo startup bugs that could lead to hangs with the
  message "Initializing mongo database... this may take a moment.".  [#1696](https://github.com/meteor/meteor/issues/1696)

* Apply the Node patch to 0.10.24 as well (see the 0.7.0 section for details).

* Fix gratuitous IE7 incompatibility.  [#1690](https://github.com/meteor/meteor/issues/1690)


## v0.7.0, 2013-12-17

This version of Meteor contains a patch for a bug in Node 0.10 which
most commonly affects websockets. The patch is against Node version
0.10.22 and 0.10.23. We strongly recommend using one of these precise
versions of Node in production so that the patch will be applied. If you
use a newer version of Node with this version of Meteor, Meteor will not
apply the patch and will instead disable websockets.

* Rework how Meteor gets realtime database updates from MongoDB. Meteor
  now reads the MongoDB "oplog" -- a special collection that records all
  the write operations as they are applied to your database. This means
  changes to the database are instantly noticed and reflected in Meteor,
  whether they originated from Meteor or from an external database
  client. Oplog tailing is automatically enabled in development mode
  with `meteor run`, and can be enabled in production with the
  `MONGO_OPLOG_URL` environment variable. Currently the only supported
  selectors are equality checks; `$`-operators, `limit` and `skip`
  queries fall back to the original poll-and-diff algorithm. See
  https://github.com/meteor/meteor/wiki/Oplog-Observe-Driver
  for details.

* Add `Meteor.onConnection` and add `this.connection` to method
  invocations and publish functions. These can be used to store data
  associated with individual clients between subscriptions and method
  calls. See http://docs.meteor.com/#meteor_onconnection for details. [#1611](https://github.com/meteor/meteor/issues/1611)

* Bundler failures cause non-zero exit code in `meteor run`.  [#1515](https://github.com/meteor/meteor/issues/1515)

* Fix error when publish function callbacks are called during session shutdown.

* Rework hot code push. The new `autoupdate` package drives automatic
  reloads on update using standard DDP messages instead of a hardcoded
  message at DDP startup. Now the hot code push only triggers when
  client code changes; server-only code changes will not cause the page
  to reload.

* New `facts` package publishes internal statistics about Meteor.

* Add an explicit check that publish functions return a cursor, an array
  of cursors, or a falsey value. This is a safety check to to prevent
  users from accidentally returning Collection.findOne() or some other
  value and expecting it to be published.

* Implement `$each`, `$sort`, and `$slice` options for minimongo's `$push`
  modifier.  [#1492](https://github.com/meteor/meteor/issues/1492)

* Introduce `--raw-logs` option to `meteor run` to disable log
  coloring and timestamps.

* Add `WebAppInternals.setBundledJsCssPrefix()` to control where the
  client loads bundled JavaScript and CSS files. This allows serving
  files from a CDN to decrease page load times and reduce server load.

* Attempt to exit cleanly on `SIGHUP`. Stop accepting incoming
  connections, kill DDP connections, and finish all outstanding requests
  for static assets.

* In the HTTP server, only keep sockets with no active HTTP requests alive for 5
  seconds.

* Fix handling of `fields` option in minimongo when only `_id` is present. [#1651](https://github.com/meteor/meteor/issues/1651)

* Fix issue where setting `process.env.MAIL_URL` in app code would not
  alter where mail was sent. This was a regression in 0.6.6 from 0.6.5. [#1649](https://github.com/meteor/meteor/issues/1649)

* Use stderr instead of stdout (for easier automation in shell scripts) when
  prompting for passwords and when downloading the dev bundle. [#1600](https://github.com/meteor/meteor/issues/1600)

* Ensure more downtime during file watching.  [#1506](https://github.com/meteor/meteor/issues/1506)

* Fix `meteor run` with settings files containing non-ASCII characters.  [#1497](https://github.com/meteor/meteor/issues/1497)

* Support `EJSON.clone` for `Meteor.Error`. As a result, they are properly
  stringified in DDP even if thrown through a `Future`.  [#1482](https://github.com/meteor/meteor/issues/1482)

* Fix passing `transform: null` option to `collection.allow()` to disable
  transformation in validators.  [#1659](https://github.com/meteor/meteor/issues/1659)

* Fix livedata error on `this.removed` during session shutdown. [#1540](https://github.com/meteor/meteor/issues/1540) [#1553](https://github.com/meteor/meteor/issues/1553)

* Fix incompatibility with Phusion Passenger by removing an unused line. [#1613](https://github.com/meteor/meteor/issues/1613)

* Ensure install script creates /usr/local on machines where it does not
  exist (eg. fresh install of OSX Mavericks).

* Set x-forwarded-* headers in `meteor run`.

* Clean up package dirs containing only ".build".

* Check for matching hostname before doing end-of-oauth redirect.

* Only count files that actually go in the cache towards the `appcache`
  size check. [#1653](https://github.com/meteor/meteor/issues/1653).

* Increase the maximum size spiderable will return for a page from 200kB
  to 5MB.

* Upgraded dependencies:
  * SockJS server from 0.3.7 to 0.3.8, including new faye-websocket module.
  * Node from 0.10.21 to 0.10.22
  * MongoDB from 2.4.6 to 2.4.8
  * clean-css from 1.1.2 to 2.0.2
  * uglify-js from a fork of 2.4.0 to 2.4.7
  * handlebars npm module no longer available outside of handlebars package

Patches contributed by GitHub users AlexeyMK, awwx, dandv, DenisGorbachev,
emgee3, FooBarWidget, mitar, mcbain, rzymek, and sdarnell.


## v0.6.6.3, 2013-11-04

* Fix error when publish function callbacks are called during session
  shutdown.  [#1540](https://github.com/meteor/meteor/issues/1540) [#1553](https://github.com/meteor/meteor/issues/1553)

* Improve `meteor run` CPU usage in projects with many
  directories.  [#1506](https://github.com/meteor/meteor/issues/1506)


## v0.6.6.2, 2013-10-21

* Upgrade Node from 0.10.20 to 0.10.21 (security update).


## v0.6.6.1, 2013-10-12

* Fix file watching on OSX. Work around Node issue [#6251](https://github.com/meteor/meteor/issues/6251) by not using
  fs.watch. [#1483](https://github.com/meteor/meteor/issues/1483)


## v0.6.6, 2013-10-10


#### Security

* Add `browser-policy` package for configuring and sending
  Content-Security-Policy and X-Frame-Options HTTP headers.
  [See the docs](http://docs.meteor.com/#browserpolicy) for more.

* Use cryptographically strong pseudorandom number generators when available.

#### MongoDB

* Add upsert support. `Collection.update` now supports the `{upsert:
  true}` option. Additionally, add a `Collection.upsert` method which
  returns the newly inserted object id if applicable.

* `update` and `remove` now return the number of documents affected.  [#1046](https://github.com/meteor/meteor/issues/1046)

* `$near` operator for `2d` and `2dsphere` indices.

* The `fields` option to the collection methods `find` and `findOne` now works
  on the client as well.  (Operators such as `$elemMatch` and `$` are not yet
  supported in `fields` projections.) [#1287](https://github.com/meteor/meteor/issues/1287)

* Pass an index and the cursor itself to the callbacks in `cursor.forEach` and
  `cursor.map`, just like the corresponding `Array` methods.  [#63](https://github.com/meteor/meteor/issues/63)

* Support `c.find(query, {limit: N}).count()` on the client.  [#654](https://github.com/meteor/meteor/issues/654)

* Improve behavior of `$ne`, `$nin`, and `$not` selectors with objects containing
  arrays.  [#1451](https://github.com/meteor/meteor/issues/1451)

* Fix various bugs if you had two documents with the same _id field in
  String and ObjectID form.

#### Accounts

* [Behavior Change] Expire login tokens periodically. Defaults to 90
  days. Use `Accounts.config({loginExpirationInDays: null})` to disable
  token expiration.

* [Behavior Change] Write dates generated by Meteor Accounts to Mongo as
  Date instead of number; existing data can be converted by passing it
  through `new Date()`. [#1228](https://github.com/meteor/meteor/issues/1228)

* Log out and close connections for users if they are deleted from the
  database.

* Add Meteor.logoutOtherClients() for logging out other connections
  logged in as the current user.

* `restrictCreationByEmailDomain` option in `Accounts.config` to restrict new
  users to emails of specific domain (eg. only users with @meteor.com emails) or
  a custom validator. [#1332](https://github.com/meteor/meteor/issues/1332)

* Support OAuth1 services that require request token secrets as well as
  authentication token secrets.  [#1253](https://github.com/meteor/meteor/issues/1253)

* Warn if `Accounts.config` is only called on the client.  [#828](https://github.com/meteor/meteor/issues/828)

* Fix bug where callbacks to login functions could be called multiple
  times when the client reconnects.

#### DDP

* Fix infinite loop if a client disconnects while a long yielding method is
  running.

* Unfinished code to support DDP session resumption has been removed. Meteor
  servers now stop processing messages from clients and reclaim memory
  associated with them as soon as they are disconnected instead of a few minutes
  later.

#### Tools

* The pre-0.6.5 `Package.register_extension` API has been removed. Use
  `Package._transitional_registerBuildPlugin` instead, which was introduced in
  0.6.5. (A bug prevented the 0.6.5 reimplementation of `register_extension`
  from working properly anyway.)

* Support using an HTTP proxy in the `meteor` command line tool. This
  allows the `update`, `deploy`, `logs`, and `mongo` commands to work
  behind a proxy. Use the standard `http_proxy` environment variable to
  specify your proxy endpoint.  [#429](https://github.com/meteor/meteor/issues/429), [#689](https://github.com/meteor/meteor/issues/689), [#1338](https://github.com/meteor/meteor/issues/1338)

* Build Linux binaries on an older Linux machine. Meteor now supports
  running on Linux machines with glibc 2.9 or newer (Ubuntu 10.04+, RHEL
  and CentOS 6+, Fedora 10+, Debian 6+). Improve error message when running
  on Linux with unsupported glibc, and include Mongo stderr if it fails
  to start.

* Install NPM modules with `--force` to avoid corrupted local caches.

* Rebuild NPM modules in packages when upgrading to a version of Meteor that
  uses a different version of Node.

* Disable the Mongo http interface. This lets you run meteor on two ports
  differing by 1000 at the same time.

#### Misc

* [Known issue] Breaks support for pre-release OSX 10.9 'Mavericks'.
  Will be addressed shortly. See issues:
  https://github.com/joyent/node/issues/6251
  https://github.com/joyent/node/issues/6296

* `EJSON.stringify` now takes options:
  - `canonical` causes objects keys to be stringified in sorted order
  - `indent` allows formatting control over the EJSON stringification

* EJSON now supports `Infinity`, `-Infinity` and `NaN`.

* Check that the argument to `EJSON.parse` is a string.  [#1401](https://github.com/meteor/meteor/issues/1401)

* Better error from functions that use `Meteor._wrapAsync` (eg collection write
  methods and `HTTP` methods) and in DDP server message processing.  [#1387](https://github.com/meteor/meteor/issues/1387)

* Support `appcache` on Chrome for iOS.

* Support literate CoffeeScript files with the extension `.coffee.md` (in
  addition to the already-supported `.litcoffee` extension). [#1407](https://github.com/meteor/meteor/issues/1407)

* Make `madewith` package work again (broken in 0.6.5).  [#1448](https://github.com/meteor/meteor/issues/1448)

* Better error when passing a string to `{{#each}}`. [#722](https://github.com/meteor/meteor/issues/722)

* Add support for JSESSIONID cookies for sticky sessions. Set the
  `USE_JSESSIONID` environment variable to enable placing a JSESSIONID
  cookie on sockjs requests.

* Simplify the static analysis used to detect package-scope variables.

* Upgraded dependencies:
  * Node from 0.8.24 to 0.10.20
  * MongoDB from 2.4.4 to 2.4.6
  * MongoDB driver from 1.3.17 to 1.3.19
  * http-proxy from 0.10.1 to a pre-release of 1.0.0
  * stylus from 0.30.1 to 0.37.0
  * nib from 0.8.2 to 1.0.0
  * optimist from 0.3.5 to 0.6.0
  * semver from 1.1.0 to 2.1.0
  * request from 2.12.0 to 2.27.0
  * keypress from 0.1.0 to 0.2.1
  * underscore from 1.5.1 to 1.5.2
  * fstream from 0.1.21 to 0.1.24
  * tar from 0.1.14 to 0.1.18
  * source-map from 0.1.26 to 0.1.30
  * source-map-support from a fork of 0.1.8 to 0.2.3
  * escope from a fork of 0.0.15 to 1.0.0
  * estraverse from 1.1.2-1 to 1.3.1
  * simplesmtp from 0.1.25 to 0.3.10
  * stream-buffers from 0.2.3 to 0.2.5
  * websocket from 1.0.7 to 1.0.8
  * cli-color from 0.2.2 to 0.2.3
  * clean-css from 1.0.11 to 1.1.2
  * UglifyJS2 from a fork of 2.3.6 to a different fork of 2.4.0
  * connect from 2.7.10 to 2.9.0
  * send from 0.1.0 to 0.1.4
  * useragent from 2.0.1 to 2.0.7
  * replaced byline with eachline 2.3.3

Patches contributed by GitHub users ansman, awwx, codeinthehole, jacott,
Maxhodges, meawoppl, mitar, mizzao, mquandalle, nathan-muir, RobertLowe, ryw,
sdarnell, and timhaines.


## v0.6.5.3, 2014-12-09 (backport)

* Fix a security issue in allow/deny rules that could result in data
  loss. If your app uses allow/deny rules, or uses packages that use
  allow/deny rules, we recommend that you update immediately.
  Backport from 1.0.1.


## v0.6.5.2, 2013-10-21

* Upgrade Node from 0.8.24 to 0.8.26 (security patch)


## v0.6.5.1, 2013-08-28

* Fix syntax errors on lines that end with a backslash. [#1326](https://github.com/meteor/meteor/issues/1326)

* Fix serving static files with special characters in their name. [#1339](https://github.com/meteor/meteor/issues/1339)

* Upgrade `esprima` JavaScript parser to fix bug parsing complex regexps.

* Export `Spiderable` from `spiderable` package to allow users to set
  `Spiderable.userAgentRegExps` to control what user agents are treated
  as spiders.

* Add EJSON to standard-app-packages. [#1343](https://github.com/meteor/meteor/issues/1343)

* Fix bug in d3 tab character parsing.

* Fix regression when using Mongo ObjectIDs in Spark templates.


## v0.6.5, 2013-08-14

* New package system with package compiler and linker:

  * Each package now has it own namespace for variable
    declarations. Global variables used in a package are limited to
    package scope.

  * Packages must explicitly declare which symbols they export with
    `api.export` in `package.js`.

  * Apps and packages only see the exported symbols from packages they
    explicitly use. For example, if your app uses package A which in
    turn depends on package B, only package A's symbols will be
    available in the app.

  * Package names can only contain alphanumeric characters, dashes, and
    dots. Packages with spaces and underscores must be renamed.

  * Remove hardcoded list of required packages. New default
    `standard-app-packages` package adds dependencies on the core Meteor
    stack. This package can be removed to make an app with only parts of
    the Meteor stack. `standard-app-packages` will be automatically
    added to a project when it is updated to Meteor 0.6.5.

  * Custom app packages in the `packages` directory are no longer
    automatically used. They must be explicitly added to the app with
    `meteor add <packagename>`. To help with the transition, all
    packages in the `packages` directory will be automatically added to
    the project when it is updated to Meteor 0.6.5.

  * New "unipackage" on-disk format for built packages. Compiled packages are
    cached and rebuilt only when their source or dependencies change.

  * Add "unordered" and "weak" package dependency modes to allow
    circular package dependencies and conditional code inclusion.

  * New API (`_transitional_registerBuildPlugin`) for declaring
    compilers, preprocessors, and file extension handlers. These new
    build plugins are full compilation targets in their own right, and
    have their own namespace, source files, NPM requirements, and package
    dependencies. The old `register_extension` API is deprecated. Please
    note that the `package.js` format and especially
    `_transitional_registerBuildPlugin` are not frozen interfaces and
    are subject to change in future releases.

  * Add `api.imply`, which allows one package to "imply" another. If
    package A implies package B, then anything that depends on package
    A automatically depends on package B as well (and receives package
    B's imports). This is useful for creating umbrella packages
    (`standard-app-packages`) or sometimes for factoring common code
    out of related packages (`accounts-base`).

* Move HTTP serving out of the server bootstrap and into the `webapp`
  package. This allows building Meteor apps that are not web servers
  (eg. command line tools, DDP clients, etc.). Connect middlewares can
  now be registered on the new `WebApp.connectHandlers` instead of the
  old `__meteor_bootstrap__.app`.

* The entire Meteor build process now has first-class source map
  support. A source map is maintained for every source file as it
  passes through the build pipeline. Currently, the source maps are
  only served in development mode. Not all web browsers support source
  maps yet and for those that do, you may have to turn on an option to
  enable them. Source maps will always be used when reporting
  exceptions on the server.

* Update the `coffeescript` package to generate source maps.

* Add new `Assets` API and `private` subdirectory for including and
  accessing static assets on the server. http://docs.meteor.com/#assets

* Add `Meteor.disconnect`. Call this to disconnect from the
  server and stop all live data updates. [#1151](https://github.com/meteor/meteor/issues/1151)

* Add `Match.Integer` to `check` for 32-bit signed integers.

* `Meteor.connect` has been renamed to `DDP.connect` and is now fully
  supported on the server. Server-to-server DDP connections use
  websockets, and can be used for both method calls and subscriptions.

* Rename `Meteor.default_connection` to `Meteor.connection` and
  `Meteor.default_server` to `Meteor.server`.

* Rename `Meteor.http` to `HTTP`.

* `ROOT_URL` may now have a path part. This allows serving multiple
  Meteor apps on the same domain.

* Support creating named unmanaged collections with
  `new Meteor.Collection("name", {connection: null})`.

* New `Log` function in the `logging` package which prints with
  timestamps, color, filenames and linenumbers.

* Include http response in errors from oauth providers. [#1246](https://github.com/meteor/meteor/issues/1246)

* The `observe` callback `movedTo` now has a fourth argument `before`.

* Move NPM control files for packages from `.npm` to
  `.npm/package`. This is to allow build plugins such as `coffeescript`
  to depend on NPM packages. Also, when removing the last NPM
  dependency, clean up the `.npm` dir.

* Remove deprecated `Meteor.is_client` and `Meteor.is_server` variables.

* Implement "meteor bundle --debug" [#748](https://github.com/meteor/meteor/issues/748)

* Add `forceApprovalPrompt` option to `Meteor.loginWithGoogle`. [#1226](https://github.com/meteor/meteor/issues/1226)

* Make server-side Mongo `insert`s, `update`s, and `remove`s run
  asynchronously when a callback is passed.

* Improve memory usage when calling `findOne()` on the server.

* Delete login tokens from server when user logs out.

* Rename package compatibility mode option to `add_files` from `raw` to
  `bare`.

* Fix Mongo selectors of the form: {$regex: /foo/}.

* Fix Spark memory leak.  [#1157](https://github.com/meteor/meteor/issues/1157)

* Fix EPIPEs during dev mode hot code reload.

* Fix bug where we would never quiesce if we tried to revive subs that errored
  out (5e7138d)

* Fix bug where `this.fieldname` in handlebars template might refer to a
  helper instead of a property of the current data context. [#1143](https://github.com/meteor/meteor/issues/1143)

* Fix submit events on IE8. [#1191](https://github.com/meteor/meteor/issues/1191)

* Handle `Meteor.loginWithX` being called with a callback but no options. [#1181](https://github.com/meteor/meteor/issues/1181)

* Work around a Chrome bug where hitting reload could cause a tab to
  lose the DDP connection and never recover. [#1244](https://github.com/meteor/meteor/issues/1244)

* Upgraded dependencies:
  * Node from 0.8.18 to 0.8.24
  * MongoDB from 2.4.3 to 2.4.4, now with SSL support
  * CleanCSS from 0.8.3 to 1.0.11
  * Underscore from 1.4.4 to 1.5.1
  * Fibers from 1.0.0 to 1.0.1
  * MongoDB Driver from 1.3.7 to 1.3.17

Patches contributed by GitHub users btipling, mizzao, timhaines and zol.


## v0.6.4.1, 2013-07-19

* Update mongodb driver to use version 0.2.1 of the bson module.


## v0.6.4, 2013-06-10

* Separate OAuth flow logic from Accounts into separate packages. The
  `facebook`, `github`, `google`, `meetup`, `twitter`, and `weibo`
  packages can be used to perform an OAuth exchange without creating an
  account and logging in.  [#1024](https://github.com/meteor/meteor/issues/1024)

* If you set the `DISABLE_WEBSOCKETS` environment variable, browsers will not
  attempt to connect to your app using Websockets. Use this if you know your
  server environment does not properly proxy Websockets to reduce connection
  startup time.

* Make `Meteor.defer` work in an inactive tab in iOS.  [#1023](https://github.com/meteor/meteor/issues/1023)

* Allow new `Random` instances to be constructed with specified seed. This
  can be used to create repeatable test cases for code that picks random
  values.  [#1033](https://github.com/meteor/meteor/issues/1033)

* Fix CoffeeScript error reporting to include source file and line
  number again.  [#1052](https://github.com/meteor/meteor/issues/1052)

* Fix Mongo queries which nested JavaScript RegExp objects inside `$or`.  [#1089](https://github.com/meteor/meteor/issues/1089)

* Upgraded dependencies:
  * Underscore from 1.4.2 to 1.4.4  [#776](https://github.com/meteor/meteor/issues/776)
  * http-proxy from 0.8.5 to 0.10.1  [#513](https://github.com/meteor/meteor/issues/513)
  * connect from 1.9.2 to 2.7.10
  * Node mongodb client from 1.2.13 to 1.3.7  [#1060](https://github.com/meteor/meteor/issues/1060)

Patches contributed by GitHub users awwx, johnston, and timhaines.


## v0.6.3, 2013-05-15

* Add new `check` package for ensuring that a value matches a required
  type and structure. This is used to validate untrusted input from the
  client. See http://docs.meteor.com/#match for details.

* Use Websockets by default on supported browsers. This reduces latency
  and eliminates the constant network spinner on iOS devices.

* With `autopublish` on, publish many useful fields on `Meteor.users`.

* Files in the `client/compatibility/` subdirectory of a Meteor app do
  not get wrapped in a new variable scope. This is useful for
  third-party libraries which expect `var` statements at the outermost
  level to be global.

* Add synthetic `tap` event for use on touch enabled devices. This is a
  replacement for `click` that fires immediately.

* When using the `http` package synchronously on the server, errors
  are thrown rather than passed in `result.error`

* The `manager` option to the `Meteor.Collection` constructor is now called
  `connection`. The old name still works for now.  [#987](https://github.com/meteor/meteor/issues/987)

* The `localstorage-polyfill` smart package has been replaced by a
  `localstorage` package, which defines a `Meteor._localStorage` API instead of
  trying to replace the DOM `window.localStorage` facility. (Now, apps can use
  the existence of `window.localStorage` to detect if the full localStorage API
  is supported.)  [#979](https://github.com/meteor/meteor/issues/979)

* Upgrade MongoDB from 2.2.1 to 2.4.3.

* Upgrade CoffeeScript from 1.5.0 to 1.6.2.  [#972](https://github.com/meteor/meteor/issues/972)

* Faster reconnects when regaining connectivity.  [#696](https://github.com/meteor/meteor/issues/696)

* `Email.send` has a new `headers` option to set arbitrary headers.  [#963](https://github.com/meteor/meteor/issues/963)

* Cursor transform functions on the server no longer are required to return
  objects with correct `_id` fields.  [#974](https://github.com/meteor/meteor/issues/974)

* Rework `observe()` callback ordering in minimongo to improve fiber
  safety on the server. This makes subscriptions on server to server DDP
  more usable.

* Use binary search in minimongo when updating ordered queries.  [#969](https://github.com/meteor/meteor/issues/969)

* Fix EJSON base64 decoding bug.  [#1001](https://github.com/meteor/meteor/issues/1001)

* Support `appcache` on Chromium.  [#958](https://github.com/meteor/meteor/issues/958)

Patches contributed by GitHub users awwx, jagill, spang, and timhaines.


## v0.6.2.1, 2013-04-24

* When authenticating with GitHub, include a user agent string. This
  unbreaks "Sign in with GitHub"

Patch contributed by GitHub user pmark.


## v0.6.2, 2013-04-16

* Better error reporting:
  * Capture real stack traces for `Meteor.Error`.
  * Report better errors with misconfigured OAuth services.

* Add per-package upgrade notices to `meteor update`.

* Experimental server-to-server DDP support: `Meteor.connect` on the
  server will connect to a remote DDP endpoint via WebSockets. Method
  calls should work fine, but subscriptions and minimongo on the server
  are still a work in progress.

* Upgrade d3 from 2.x to 3.1.4. See
  https://github.com/mbostock/d3/wiki/Upgrading-to-3.0 for compatibility notes.

* Allow CoffeeScript to set global variables when using `use strict`. [#933](https://github.com/meteor/meteor/issues/933)

* Return the inserted documented ID from `LocalCollection.insert`. [#908](https://github.com/meteor/meteor/issues/908)

* Add Weibo token expiration time to `services.weibo.expiresAt`.

* `Spiderable.userAgentRegExps` can now be modified to change what user agents
  are treated as spiders by the `spiderable` package.

* Prevent observe callbacks from affecting the arguments to identical
  observes. [#855](https://github.com/meteor/meteor/issues/855)

* Fix meteor command line tool when run from a home directory with
  spaces in its name. If you previously installed meteor release 0.6.0
  or 0.6.1 you'll need to uninstall and reinstall meteor to support
  users with spaces in their usernames (see
  https://github.com/meteor/meteor/blob/master/README.md#uninstalling-meteor)

Patches contributed by GitHub users andreas-karlsson, awwx, jacott,
joshuaconner, and timhaines.


## v0.6.1, 2013-04-08

* Correct NPM behavior in packages in case there is a `node_modules` directory
  somewhere above the app directory. [#927](https://github.com/meteor/meteor/issues/927)

* Small bug fix in the low-level `routepolicy` package.

Patches contributed by GitHub users andreas-karlsson and awwx.


## v0.6.0, 2013-04-04

* Meteor has a brand new distribution system! In this new system, code-named
  Engine, packages are downloaded individually and on demand. All of the
  packages in each official Meteor release are prefetched and cached so you can
  still use Meteor while offline. You can have multiple releases of Meteor
  installed simultaneously; apps are pinned to specific Meteor releases.
  All `meteor` commands accept a `--release` argument to specify which release
  to use; `meteor update` changes what release the app is pinned to.
  Inside an app, the name of the release is available at `Meteor.release`.
  When running Meteor directly from a git checkout, the release is ignored.

* Variables declared with `var` at the outermost level of a JavaScript
  source file are now private to that file. Remove the `var` to share
  a value between files.

* Meteor now supports any x86 (32- or 64-bit) Linux system, not just those which
  use Debian or RedHat package management.

* Apps may contain packages inside a top-level directory named `packages`.

* Packages may depend on [NPM modules](https://npmjs.org), using the new
  `Npm.depends` directive in their `package.js` file. (Note: if the NPM module
  has architecture-specific binary components, bundles built with `meteor
  bundle` or `meteor deploy` will contain the components as built for the
  developer's platform and may not run on other platforms.)

* Meteor's internal package tests (as well as tests you add to your app's
  packages with the unsupported `Tinytest` framework) are now run with the new
  command `meteor test-packages`.

* `{{#each}}` helper can now iterate over falsey values without throwing an
  exception. [#815](https://github.com/meteor/meteor/issues/815), [#801](https://github.com/meteor/meteor/issues/801)

* `{{#with}}` helper now only includes its block if its argument is not falsey,
  and runs an `{{else}}` block if provided if the argument is falsey. [#770](https://github.com/meteor/meteor/issues/770), [#866](https://github.com/meteor/meteor/issues/866)

* Twitter login now stores `profile_image_url` and `profile_image_url_https`
  attributes in the `user.services.twitter` namespace. [#788](https://github.com/meteor/meteor/issues/788)

* Allow packages to register file extensions with dots in the filename.

* When calling `this.changed` in a publish function, it is no longer an error to
  clear a field which was never set. [#850](https://github.com/meteor/meteor/issues/850)

* Deps API
  * Add `dep.depend()`, deprecate `Deps.depend(dep)` and
    `dep.addDependent()`.
  * If first run of `Deps.autorun` throws an exception, stop it and don't
    rerun.  This prevents a Spark exception when template rendering fails
    ("Can't call 'firstNode' of undefined").
  * If an exception is thrown during `Deps.flush` with no stack, the
    message is logged instead. [#822](https://github.com/meteor/meteor/issues/822)

* When connecting to MongoDB, use the JavaScript BSON parser unless specifically
  requested in `MONGO_URL`; the native BSON parser sometimes segfaults. (Meteor
  only started using the native parser in 0.5.8.)

* Calls to the `update` collection function in untrusted code may only use a
  whitelisted list of modifier operators.

Patches contributed by GitHub users awwx, blackcoat, cmather, estark37,
mquandalle, Primigenus, raix, reustle, and timhaines.


## v0.5.9, 2013-03-14

* Fix regression in 0.5.8 that prevented users from editing their own
  profile. [#809](https://github.com/meteor/meteor/issues/809)

* Fix regression in 0.5.8 where `Meteor.loggingIn()` would not update
  reactively. [#811](https://github.com/meteor/meteor/issues/811)


## v0.5.8, 2013-03-13

* Calls to the `update` and `remove` collection functions in untrusted code may
  no longer use arbitrary selectors. You must specify a single document ID when
  invoking these functions from the client (other than in a method stub).

  You may still use other selectors when calling `update` and `remove` on the
  server and from client method stubs, so you can replace calls that are no
  longer supported (eg, in event handlers) with custom method calls.

  The corresponding `update` and `remove` callbacks passed to `allow` and `deny`
  now take a single document instead of an array.

* Add new `appcache` package. Add this package to your project to speed
  up page load and make hot code reload smoother using the HTML5
  AppCache API. See http://docs.meteor.com/#appcache for details.

* Rewrite reactivity library. `Meteor.deps` is now `Deps` and has a new
  API. `Meteor.autorun` and `Meteor.flush` are now called `Deps.autorun` and
  `Deps.flush` (the old names still work for now). The other names under
  `Meteor.deps` such as `Context` no longer exist. The new API is documented at
  http://docs.meteor.com/#deps

* You can now provide a `transform` option to collections, which is a
  function that documents coming out of that collection are passed
  through. `find`, `findOne`, `allow`, and `deny` now take `transform` options,
  which may override the Collection's `transform`.  Specifying a `transform`
  of `null` causes you to receive the documents unmodified.

* Publish functions may now return an array of cursors to publish. Currently,
  the cursors must all be from different collections. [#716](https://github.com/meteor/meteor/issues/716)

* User documents have id's when `onCreateUser` and `validateNewUser` hooks run.

* Encode and store custom EJSON types in MongoDB.

* Support literate CoffeeScript files with the extension `.litcoffee`. [#766](https://github.com/meteor/meteor/issues/766)

* Add new login service provider for Meetup.com in `accounts-meetup` package.

* If you call `observe` or `observeChanges` on a cursor created with the
  `reactive: false` option, it now only calls initial add callbacks and
  does not continue watching the query. [#771](https://github.com/meteor/meteor/issues/771)

* In an event handler, if the data context is falsey, default it to `{}`
  rather than to the global object. [#777](https://github.com/meteor/meteor/issues/777)

* Allow specifying multiple event handlers for the same selector. [#753](https://github.com/meteor/meteor/issues/753)

* Revert caching header change from 0.5.5. This fixes image flicker on redraw.

* Stop making `Session` available on the server; it's not useful there. [#751](https://github.com/meteor/meteor/issues/751)

* Force URLs in stack traces in browser consoles to be hyperlinks. [#725](https://github.com/meteor/meteor/issues/725)

* Suppress spurious `changed` callbacks with empty `fields` from
  `Cursor.observeChanges`.

* Fix logic bug in template branch matching. [#724](https://github.com/meteor/meteor/issues/724)

* Make `spiderable` user-agent test case insensitive. [#721](https://github.com/meteor/meteor/issues/721)

* Fix several bugs in EJSON type support:
  * Fix `{$type: 5}` selectors for binary values on browsers that do
    not support `Uint8Array`.
  * Fix EJSON equality on falsey values.
  * Fix for returning a scalar EJSON type from a method. [#731](https://github.com/meteor/meteor/issues/731)

* Upgraded dependencies:
  * mongodb driver to version 1.2.13 (from 0.1.11)
  * mime module removed (it was unused)


Patches contributed by GitHub users awwx, cmather, graemian, jagill,
jmhredsox, kevinxucs, krizka, mitar, raix, and rasmuserik.


## v0.5.7, 2013-02-21

* The DDP wire protocol has been redesigned.

  * The handshake message is now versioned. This breaks backwards
    compatibility between sites with `Meteor.connect()`. Older meteor
    apps can not talk to new apps and vice versa. This includes the
    `madewith` package, apps using `madewith` must upgrade.

  * New [EJSON](http://docs.meteor.com/#ejson) package allows you to use
    Dates, Mongo ObjectIDs, and binary data in your collections and
    Session variables.  You can also add your own custom datatypes.

  * Meteor now correctly represents empty documents in Collections.

  * There is an informal specification in `packages/livedata/DDP.md`.


* Breaking API changes

  * Changed the API for `observe`.  Observing with `added`, `changed`
    and `removed` callbacks is now unordered; for ordering information
    use `addedAt`, `changedAt`, `removedAt`, and `movedTo`. Full
    documentation is in the [`observe` docs](http://docs.meteor.com/#observe).
    All callers of `observe` need to be updated.

  * Changed the API for publish functions that do not return a cursor
    (ie functions that call `this.set` and `this.unset`). See the
    [`publish` docs](http://docs.meteor.com/#meteor_publish) for the new
    API.


* New Features

  * Added new [`observeChanges`](http://docs.meteor.com/#observe_changes)
    API for keeping track of the contents of a cursor more efficiently.

  * There is a new reactive function on subscription handles: `ready()`
    returns true when the subscription has received all of its initial
    documents.

  * Added `Session.setDefault(key, value)` so you can easily provide
    initial values for session variables that will not be clobbered on
    hot code push.

  * You can specify that a collection should use MongoDB ObjectIDs as
    its `_id` fields for inserts instead of strings. This allows you to
    use Meteor with existing MongoDB databases that have ObjectID
    `_id`s. If you do this, you must use `EJSON.equals()` for comparing
    equality instead of `===`. See http://docs.meteor.com/#meteor_collection.

  * New [`random` package](http://docs.meteor.com/#random) provides
    several functions for generating random values. The new
    `Random.id()` function is used to provide shorter string IDs for
    MongoDB documents. `Meteor.uuid()` is deprecated.

  * `Meteor.status()` can return the status `failed` if DDP version
    negotiation fails.


* Major Performance Enhancements

  * Rewrote subscription duplication detection logic to use a more
    efficient algorithm. This significantly reduces CPU usage on the
    server during initial page load and when dealing with large amounts
    of data.

  * Reduced unnecessary MongoDB re-polling of live queries. Meteor no
    longer polls for changes on queries that specify `_id` when
    updates for a different specific `_id` are processed. This
    drastically improves performance when dealing with many
    subscriptions and updates to individual objects, such as those
    generated by the `accounts-base` package on the `Meteor.users`
    collection.


* Upgraded UglifyJS2 to version 2.2.5


Patches contributed by GitHub users awwx and michaelglenadams.


## v0.5.6, 2013-02-15

* Fix 0.5.5 regression: Minimongo selectors matching subdocuments under arrays
  did not work correctly.

* Some Bootstrap icons should have appeared white.

Patches contributed by GitHub user benjaminchelli.

## v0.5.5, 2013-02-13

* Deprecate `Meteor.autosubscribe`. `Meteor.subscribe` now works within
  `Meteor.autorun`.

* Allow access to `Meteor.settings.public` on the client. If the JSON
  file you gave to `meteor --settings` includes a field called `public`,
  that field will be available on the client as well as the server.

* `@import` works in `less`. Use the `.lessimport` file extension to
  make a less file that is ignored by preprocessor so as to avoid double
  processing. [#203](https://github.com/meteor/meteor/issues/203)

* Upgrade Fibers to version 1.0.0. The `Fiber` and `Future` symbols are
  no longer exposed globally. To use fibers directly you can use:
   `var Fiber = __meteor_bootstrap__.require('fibers');` and
   `var Future = __meteor_bootstrap__.require('fibers/future');`

* Call version 1.1 of the Twitter API when authenticating with
  OAuth. `accounts-twitter` users have until March 5th, 2013 to
  upgrade before Twitter disables the old API. [#527](https://github.com/meteor/meteor/issues/527)

* Treat Twitter ids as strings, not numbers, as recommended by
  Twitter. [#629](https://github.com/meteor/meteor/issues/629)

* You can now specify the `_id` field of a document passed to `insert`.
  Meteor still auto-generates `_id` if it is not present.

* Expose an `invalidated` flag on `Meteor.deps.Context`.

* Populate user record with additional data from Facebook and Google. [#664](https://github.com/meteor/meteor/issues/664)

* Add Facebook token expiration time to `services.facebook.expiresAt`. [#576](https://github.com/meteor/meteor/issues/576)

* Allow piping a password to `meteor deploy` on `stdin`. [#623](https://github.com/meteor/meteor/issues/623)

* Correctly type cast arguments to handlebars helper. [#617](https://github.com/meteor/meteor/issues/617)

* Fix leaked global `userId` symbol.

* Terminate `phantomjs` properly on error when using the `spiderable`
  package. [#571](https://github.com/meteor/meteor/issues/571)

* Stop serving non-cachable files with caching headers. [#631](https://github.com/meteor/meteor/issues/631)

* Fix race condition if server restarted between page load and initial
  DDP connection. [#653](https://github.com/meteor/meteor/issues/653)

* Resolve issue where login methods sometimes blocked future methods. [#555](https://github.com/meteor/meteor/issues/555)

* Fix `Meteor.http` parsing of JSON responses on Firefox. [#553](https://github.com/meteor/meteor/issues/553)

* Minimongo no longer uses `eval`. [#480](https://github.com/meteor/meteor/issues/480)

* Serve 404 for `/app.manifest`. This allows experimenting with the
  upcoming `appcache` smart package. [#628](https://github.com/meteor/meteor/issues/628)

* Upgraded many dependencies, including:
  * node.js to version 0.8.18
  * jquery-layout to version 1.3.0RC
  * Twitter Bootstrap to version 2.3.0
  * Less to version 1.3.3
  * Uglify to version 2.2.3
  * useragent to version 2.0.1

Patches contributed by GitHub users awwx, bminer, bramp, crunchie84,
danawoodman, dbimmler, Ed-von-Schleck, geoffd123, jperl, kevee,
milesmatthias, Primigenus, raix, timhaines, and xenolf.


## v0.5.4, 2013-01-08

* Fix 0.5.3 regression: `meteor run` could fail on OSX 10.8 if environment
  variables such as `DYLD_LIBRARY_PATH` are set.


## v0.5.3, 2013-01-07

* Add `--settings` argument to `meteor deploy` and `meteor run`. This
  allows you to specify deployment-specific information made available
  to server code in the variable `Meteor.settings`.

* Support unlimited open tabs in a single browser. Work around the
  browser per-hostname connection limit by using randomized hostnames
  for deployed apps. [#131](https://github.com/meteor/meteor/issues/131)

* minimongo improvements:
  * Allow observing cursors with `skip` or `limit`.  [#528](https://github.com/meteor/meteor/issues/528)
  * Allow sorting on `dotted.sub.keys`.  [#533](https://github.com/meteor/meteor/issues/533)
  * Allow querying specific array elements (`foo.1.bar`).
  * `$and`, `$or`, and `$nor` no longer accept empty arrays (for consistency
    with Mongo)

* Re-rendering a template with Spark no longer reverts changes made by
  users to a `preserve`d form element. Instead, the newly rendered value
  is only applied if it is different from the previously rendered value.
  Additionally, `<INPUT>` elements with type other than TEXT can now have
  reactive values (eg, the labels on submit buttons can now be
  reactive).  [#510](https://github.com/meteor/meteor/issues/510) [#514](https://github.com/meteor/meteor/issues/514) [#523](https://github.com/meteor/meteor/issues/523) [#537](https://github.com/meteor/meteor/issues/537) [#558](https://github.com/meteor/meteor/issues/558)

* Support JavaScript RegExp objects in selectors in Collection write
  methods on the client, eg `myCollection.remove({foo: /bar/})`.  [#346](https://github.com/meteor/meteor/issues/346)

* `meteor` command-line improvements:
  * Improve error message when mongod fails to start.
  * The `NODE_OPTIONS` environment variable can be used to pass command-line
    flags to node (eg, `--debug` or `--debug-brk` to enable the debugger).
  * Die with error if an app name is mistakenly passed to `meteor reset`.

* Add support for "offline" access tokens with Google login. [#464](https://github.com/meteor/meteor/issues/464) [#525](https://github.com/meteor/meteor/issues/525)

* Don't remove `serviceData` fields from previous logins when logging in
  with an external service.

* Improve `OAuth1Binding` to allow making authenticated API calls to
  OAuth1 providers (eg Twitter).  [#539](https://github.com/meteor/meteor/issues/539)

* New login providers automatically work with `{{loginButtons}}` without
  needing to edit the `accounts-ui-unstyled` package.  [#572](https://github.com/meteor/meteor/issues/572)

* Use `Content-Type: application/json` by default when sending JSON data
  with `Meteor.http`.

* Improvements to `jsparse`: hex literals, keywords as property names, ES5 line
  continuations, trailing commas in object literals, line numbers in error
  messages, decimal literals starting with `.`, regex character classes with
  slashes.

* Spark improvements:
  * Improve rendering of `<SELECT>` elements on IE.  [#496](https://github.com/meteor/meteor/issues/496)
  * Don't lose nested data contexts in IE9/10 after two seconds.  [#458](https://github.com/meteor/meteor/issues/458)
  * Don't print a stack trace if DOM nodes are manually removed
    from the document without calling `Spark.finalize`.  [#392](https://github.com/meteor/meteor/issues/392)

* Always use the `autoReconnect` flag when connecting to Mongo.  [#425](https://github.com/meteor/meteor/issues/425)

* Fix server-side `observe` with no `added` callback.  [#589](https://github.com/meteor/meteor/issues/589)

* Fix re-sending method calls on reconnect.  [#538](https://github.com/meteor/meteor/issues/538)

* Remove deprecated `/sockjs` URL support from `Meteor.connect`.

* Avoid losing a few bits of randomness in UUID v4 creation.  [#519](https://github.com/meteor/meteor/issues/519)

* Update clean-css package from 0.8.2 to 0.8.3, fixing minification of `0%`
  values in `hsl` colors.  [#515](https://github.com/meteor/meteor/issues/515)

Patches contributed by GitHub users Ed-von-Schleck, egtann, jwulf, lvbreda,
martin-naumann, meawoppl, nwmartin, timhaines, and zealoushacker.


## v0.5.2, 2012-11-27

* Fix 0.5.1 regression: Cursor `observe` works during server startup.  [#507](https://github.com/meteor/meteor/issues/507)

## v0.5.1, 2012-11-20

* Speed up server-side subscription handling by avoiding redundant work
  when the same Mongo query is observed multiple times concurrently (eg,
  by multiple users subscribing to the same subscription), and by using
  a simpler "unordered" algorithm.

* Meteor now waits to invoke method callbacks until all the data written by the
  method is available in the local cache. This way, method callbacks can see the
  full effects of their writes. This includes the callbacks passed to
  `Meteor.call` and `Meteor.apply`, as well as to the `Meteor.Collection`
  `insert`/`update`/`remove` methods.

  If you want to process the method's result as soon as it arrives from the
  server, even if the method's writes are not available yet, you can now specify
  an `onResultReceived` callback to `Meteor.apply`.

* Rework latency compensation to show server data changes sooner. Previously, as
  long as any method calls were in progress, Meteor would buffer all data
  changes sent from the server until all methods finished. Meteor now only
  buffers writes to documents written by client stubs, and applies the writes as
  soon as all methods that wrote that document have finished.

* `Meteor.userLoaded()` and `{{currentUserLoaded}}` have been removed.
  Previously, during the login process on the client, `Meteor.userId()` could be
  set but the document at `Meteor.user()` could be incomplete. Meteor provided
  the function `Meteor.userLoaded()` to differentiate between these states. Now,
  this in-between state does not occur: when a user logs in, `Meteor.userId()`
  only is set once `Meteor.user()` is fully loaded.

* New reactive function `Meteor.loggingIn()` and template helper
  `{{loggingIn}}`; they are true whenever some login method is in progress.
  `accounts-ui` now uses this to show an animation during login.

* The `sass` CSS preprocessor package has been removed. It was based on an
  unmaintained NPM module which did not implement recent versions of the Sass
  language and had no error handling.  Consider using the `less` or `stylus`
  packages instead.  [#143](https://github.com/meteor/meteor/issues/143)

* `Meteor.setPassword` is now called `Accounts.setPassword`, matching the
  documentation and original intention.  [#454](https://github.com/meteor/meteor/issues/454)

* Passing the `wait` option to `Meteor.apply` now waits for all in-progress
  method calls to finish before sending the method, instead of only guaranteeing
  that its callback occurs after the callbacks of in-progress methods.

* New function `Accounts.callLoginMethod` which should be used to call custom
  login handlers (such as those registered with
  `Accounts.registerLoginHandler`).

* The callbacks for `Meteor.loginWithToken` and `Accounts.createUser` now match
  the other login callbacks: they are called with error on error or with no
  arguments on success.

* Fix bug where method calls could be dropped during a brief disconnection. [#339](https://github.com/meteor/meteor/issues/339)

* Prevent running the `meteor` command-line tool and server on unsupported Node
  versions.

* Fix Minimongo query bug with nested objects.  [#455](https://github.com/meteor/meteor/issues/455)

* In `accounts-ui`, stop page layout from changing during login.

* Use `path.join` instead of `/` in paths (helpful for the unofficial Windows
  port) [#303](https://github.com/meteor/meteor/issues/303)

* The `spiderable` package serves pages to
  [`facebookexternalhit`](https://www.facebook.com/externalhit_uatext.php) [#411](https://github.com/meteor/meteor/issues/411)

* Fix error on Firefox with DOM Storage disabled.

* Avoid invalidating listeners if setUserId is called with current value.

* Upgrade many dependencies, including:
  * MongoDB 2.2.1 (from 2.2.0)
  * underscore 1.4.2 (from 1.3.3)
  * bootstrap 2.2.1 (from 2.1.1)
  * jQuery 1.8.2 (from 1.7.2)
  * less 1.3.1 (from 1.3.0)
  * stylus 0.30.1 (from 0.29.0)
  * coffee-script 1.4.0 (from 1.3.3)

Patches contributed by GitHub users ayal, dandv, possibilities, TomWij,
tmeasday, and workmad3.

## v0.5.0, 2012-10-17

* This release introduces Meteor Accounts, a full-featured auth system that supports
  - fine-grained user-based control over database reads and writes
  - federated login with any OAuth provider (with built-in support for
    Facebook, GitHub, Google, Twitter, and Weibo)
  - secure password login
  - email validation and password recovery
  - an optional set of UI widgets implementing standard login/signup/password
    change/logout flows

  When you upgrade to Meteor 0.5.0, existing apps will lose the ability to write
  to the database from the client. To restore this, either:
  - configure each of your collections with
    [`collection.allow`](http://docs.meteor.com/#allow) and
    [`collection.deny`](http://docs.meteor.com/#deny) calls to specify which
    users can perform which write operations, or
  - add the `insecure` smart package (which is included in new apps by default)
    to restore the old behavior where anyone can write to any collection which
    has not been configured with `allow` or `deny`

  For more information on Meteor Accounts, see
  http://docs.meteor.com/#dataandsecurity and
  http://docs.meteor.com/#accounts_api

* The new function `Meteor.autorun` allows you run any code in a reactive
  context. See http://docs.meteor.com/#meteor_autorun

* Arrays and objects can now be stored in the `Session`; mutating the value you
  retrieve with `Session.get` does not affect the value in the session.

* On the client, `Meteor.apply` takes a new `wait` option, which ensures that no
  further method calls are sent to the server until this method is finished; it
  is used for login and logout methods in order to keep the user ID
  well-defined. You can also specifiy an `onReconnect` handler which is run when
  re-establishing a connection; Meteor Accounts uses this to log back in on
  reconnect.

* Meteor now provides a compatible replacement for the DOM `localStorage`
  facility that works in IE7, in the `localstorage-polyfill` smart package.

* Meteor now packages the D3 library for manipulating documents based on data in
  a smart package called `d3`.

* `Meteor.Collection` now takes its optional `manager` argument (used to
  associate a collection with a server you've connected to with
  `Meteor.connect`) as a named option. (The old call syntax continues to work
  for now.)

* Fix a bug where trying to immediately resubscribe to a record set after
  unsubscribing could fail silently.

* Better error handling for failed Mongo writes from inside methods; previously,
  errors here could cause clients to stop processing data from the server.


Patches contributed by GitHub users bradens, dandv, dybskiy, possibilities,
zhangcheng, and 75lb.


## v0.4.2, 2012-10-02

* Fix connection failure on iOS6. SockJS 0.3.3 includes this fix.

* The new `preserve-inputs` package, included by default in new Meteor apps,
  restores the pre-v0.4.0 behavior of "preserving" all form input elements by ID
  and name during re-rendering; users who want more precise control over
  preservation can still use the APIs added in v0.4.0.

* A few changes to the `Meteor.absoluteUrl` function:
  - Added a `replaceLocalhost` option.
  - The `ROOT_URL` environment variable is respected by `meteor run`.
  - It is now included in all apps via the `meteor` package. Apps that
    explicitly added the now-deprecated `absolute-url` smart package will log a
    deprecation warning.

* Upgrade Node from 0.8.8 to 0.8.11.

* If a Handlebars helper function `foo` returns null, you can now run do
  `{{foo.bar}}` without error, just like when `foo` is a non-existent property.

* If you pass a non-scalar object to `Session.set`, an error will now be thrown
  (matching the behavior of `Session.equals`). [#215](https://github.com/meteor/meteor/issues/215)

* HTML pages are now served with a `charset=utf-8` Content-Type header. [#264](https://github.com/meteor/meteor/issues/264)

* The contents of `<select>` tags can now be reactive even in IE 7 and 8.

* The `meteor` tool no longer gets confused if a parent directory of your
  project is named `public`. [#352](https://github.com/meteor/meteor/issues/352)

* Fix a race condition in the `spiderable` package which could include garbage
  in the spidered page.

* The REPL run by `admin/node.sh` no longer crashes Emacs M-x shell on exit.

* Refactor internal `reload` API.

* New internal `jsparse` smart package. Not yet exposed publicly.


Patch contributed by GitHub user yanivoliver.


## v0.4.1, 2012-09-24

* New `email` smart package, with [`Email.send`](http://docs.meteor.com/#email)
  API.

* Upgrade Node from 0.6.17 to 0.8.8, as well as many Node modules in the dev
  bundle; those that are user-exposed are:
  * coffee-script: 1.3.3 (from 1.3.1)
  * stylus: 0.29.0 (from 0.28.1)
  * nib: 0.8.2 (from 0.7.0)

* All publicly documented APIs now use `camelCase` rather than
  `under_scores`. The old spellings continue to work for now. New names are:
  - `Meteor.isClient`/`isServer`
  - `this.isSimulation` inside a method invocation
  - `Meteor.deps.Context.onInvalidate`
  - `Meteor.status().retryCount`/`retryTime`

* Spark improvements
  * Optimize selector matching for event maps.
  * Fix `Spark._currentRenderer` behavior in timer callbacks.
  * Fix bug caused by interaction between `Template.foo.preserve` and
    `{{#constant}}`. [#323](https://github.com/meteor/meteor/issues/323)
  * Allow `{{#each}}` over a collection of objects without `_id`. [#281](https://github.com/meteor/meteor/issues/281)
  * Spark now supports Firefox 3.6.
  * Added a script to build a standalone spark.js that does not depend on
    Meteor (it depends on jQuery or Sizzle if you need IE7 support,
    and otherwise is fully standalone).

* Database writes from within `Meteor.setTimeout`/`setInterval`/`defer` will be
  batched with other writes from the current method invocation if they start
  before the method completes.

* Make `Meteor.Cursor.forEach` fully synchronous even if the user's callback
  yields. [#321](https://github.com/meteor/meteor/issues/321).

* Recover from exceptions thrown in `Meteor.publish` handlers.

* Upgrade bootstrap to version 2.1.1. [#336](https://github.com/meteor/meteor/issues/336), [#337](https://github.com/meteor/meteor/issues/337), [#288](https://github.com/meteor/meteor/issues/288), [#293](https://github.com/meteor/meteor/issues/293)

* Change the implementation of the `meteor deploy` password prompt to not crash
  Emacs M-x shell.

* Optimize `LocalCollection.remove(id)` to be O(1) rather than O(n).

* Optimize client-side database performance when receiving updated data from the
  server outside of method calls.

* Better error reporting when a package in `.meteor/packages` does not exist.

* Better error reporting for coffeescript. [#331](https://github.com/meteor/meteor/issues/331)

* Better error handling in `Handlebars.Exception`.


Patches contributed by GitHub users fivethirty, tmeasday, and xenolf.


## v0.4.0, 2012-08-30

* Merge Spark, a new live page update engine
  * Breaking API changes
     * Input elements no longer preserved based on `id` and `name`
       attributes. Use [`preserve`](http://docs.meteor.com/#template_preserve)
       instead.
     * All `Meteor.ui` functions removed. Use `Meteor.render`,
       `Meteor.renderList`, and
       [Spark](https://github.com/meteor/meteor/wiki/Spark) functions instead.
     * New template functions (eg. `created`, `rendered`, etc) may collide with
       existing helpers. Use `Template.foo.helpers()` to avoid conflicts.
     * New syntax for declaring event maps. Use
       `Template.foo.events({...})`. For backwards compatibility, both syntaxes
       are allowed for now.
  * New Template features
     * Allow embedding non-Meteor widgets (eg. Google Maps) using
       [`{{#constant}}`](http://docs.meteor.com/#constant)
     * Callbacks when templates are rendered. See
       http://docs.meteor.com/#template_rendered
     * Explicit control of which nodes are preserved during re-rendering. See
       http://docs.meteor.com/#template_preserve
     * Easily find nodes within a template in event handlers and callbacks. See
       http://docs.meteor.com/#template_find
     * Allow parts of a template to be independently reactive with the
       [`{{#isolate}}`](http://docs.meteor.com/#isolate) block helper.

* Use PACKAGE_DIRS environment variable to override package location. [#227](https://github.com/meteor/meteor/issues/227)

* Add `absolute-url` package to construct URLs pointing to the application.

* Allow modifying documents returned by `observe` callbacks. [#209](https://github.com/meteor/meteor/issues/209)

* Fix periodic crash after client disconnect. [#212](https://github.com/meteor/meteor/issues/212)

* Fix minimingo crash on dotted queries with undefined keys. [#126](https://github.com/meteor/meteor/issues/126)


## v0.3.9, 2012-08-07

* Add `spiderable` package to allow web crawlers to index Meteor apps.

* `meteor deploy` uses SSL to protect application deployment.

* Fix `stopImmediatePropagation()`. [#205](https://github.com/meteor/meteor/issues/205)


## v0.3.8, 2012-07-12

* HTTPS support
  * Add `force-ssl` package to require site to load over HTTPS.
  * Use HTTPS for install script and `meteor update`.
  * Allow runtime configuration of default DDP endpoint.

* Handlebars improvements
  * Implement dotted path traversal for helpers and methods.
  * Allow functions in helper arguments.
  * Change helper nesting rules to allow functions as arguments.
  * Fix `{{this.foo}}` to never invoke helper `foo`.
  * Make event handler `this` reflect the node that matched the selector instead
    of the event target node.
  * Fix keyword arguments to helpers.

* Add `nib` support to stylus package. [#175](https://github.com/meteor/meteor/issues/175)

* Upgrade bootstrap to version 2.0.4. [#173](https://github.com/meteor/meteor/issues/173)

* Print changelog after `meteor update`.

* Fix mouseenter and mouseleave events. [#224](https://github.com/meteor/meteor/issues/224)

* Fix issue with spurious heartbeat failures on busy connections.

* Fix exception in minimongo when matching non-arrays using `$all`. [#183](https://github.com/meteor/meteor/issues/183)

* Fix serving an empty file when no cacheable assets exist. [#179](https://github.com/meteor/meteor/issues/179)


## v0.3.7, 2012-06-06

* Better parsing of `.html` template files
  * Allow HTML comments (`<!-- -->`) at top level
  * Allow whitespace anywhere in open/close tag
  * Provide names and line numbers on error
  * More helpful error messages

* Form control improvements
  * Fix reactive radio buttons in Internet Explorer.
  * Fix reactive textareas to update consistently across browsers, matching text
    field behavior.

* `http` package bug fixes:
  * Send correct Content-Type when POSTing `params` from the server. [#172](https://github.com/meteor/meteor/issues/172)
  * Correctly detect JSON response Content-Type when a charset is present.

* Support `Handlebars.SafeString`. [#160](https://github.com/meteor/meteor/issues/160)

* Fix intermittent "Cursor is closed" mongo error.

* Fix "Cannot read property 'nextSibling' of null" error in certain nested
  templates. [#142](https://github.com/meteor/meteor/issues/142)

* Add heartbeat timer on the client to notice when the server silently goes
  away.


## v0.3.6, 2012-05-16

* Rewrite event handling. `this` in event handlers now refers to the data
  context of the element that generated the event, *not* the top-level data
  context of the template where the event is declared.

* Add /websocket endpoint for raw websockets. Pass websockets through
  development mode proxy.

* Simplified API for Meteor.connect, which now receives a URL to a Meteor app
  rather than to a sockjs endpoint.

* Fix livedata to support subscriptions with overlapping documents.

* Update node.js to 0.6.17 to fix potential security issue.


## v0.3.5, 2012-04-28

* Fix 0.3.4 regression: Call event map handlers on bubbled events. [#107](https://github.com/meteor/meteor/issues/107)


## v0.3.4, 2012-04-27

* Add Twitter `bootstrap` package. [#84](https://github.com/meteor/meteor/issues/84)

* Add packages for `sass` and `stylus` CSS pre-processors. [#40](https://github.com/meteor/meteor/issues/40), [#50](https://github.com/meteor/meteor/issues/50)

* Bind events correctly on top level elements in a template.

* Fix dotted path selectors in minimongo. [#88](https://github.com/meteor/meteor/issues/88)

* Make `backbone` package also run on the server.

* Add `bare` option to coffee-script compilation so variables can be shared
  between multiple coffee-script file. [#85](https://github.com/meteor/meteor/issues/85)

* Upgrade many dependency versions. User visible highlights:
 * node.js 0.6.15
 * coffee-script 1.3.1
 * less 1.3.0
 * sockjs 0.3.1
 * underscore 1.3.3
 * backbone 0.9.2

* Several documentation fixes and test coverage improvements.


## v0.3.3, 2012-04-20

* Add `http` package for making HTTP requests to remote servers.

* Add `madewith` package to put a live-updating Made with Meteor badge on apps.

* Reduce size of mongo database on disk (--smallfiles).

* Prevent unnecessary hot-code pushes on deployed apps during server migration.

* Fix issue with spaces in directory names. [#39](https://github.com/meteor/meteor/issues/39)

* Workaround browser caching issues in development mode by using query
  parameters on all JavaScript and CSS requests.

* Many documentation and test fixups.


## v0.3.2, 2012-04-10

* Initial public launch<|MERGE_RESOLUTION|>--- conflicted
+++ resolved
@@ -8,7 +8,6 @@
 
 ### Changes
 
-<<<<<<< HEAD
 * Node has been updated to version
   [8.16.0](https://nodejs.org/en/blog/release/v8.16.0/).
 
@@ -20,12 +19,11 @@
   automatically by `meteor-babel`, like application code, without any
   special symlinking tricks.
   [PR #10541](https://github.com/meteor/meteor/pull/10541)
-=======
+
 * Add `--cordova-server-port` option to override local port where Cordova will 
   serve static resources, which is useful when multiple Cordova apps are built
   from the same application source code, since by default the port is generated
   using the ID from the application's `.meteor/.id` file.
->>>>>>> bf24ef3c
 
 ## v1.8.1, 2019-04-03
 
