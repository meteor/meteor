--- conflicted
+++ resolved
@@ -6,17 +6,10 @@
   your features that are taking advantage of Cordova plugins to be sure
   they are still working as expected.
   
-* Because MongoDB since 3.4 no longer supports 32-bit Windows, Meteor 1.10 has 
-  also dropped support for 32-bit Windows. In other words, Meteor 1.10 supports
-  64-bit Mac, Windows 64-bit, and Linux 64-bit.
-
-<<<<<<< HEAD
-=======
 * Because MongoDB since 3.4 no longer supports 32-bit Windows, Meteor 1.10 has
   also dropped support for 32-bit Windows. In other words, Meteor 1.10 supports
   64-bit Mac, Windows 64-bit, and Linux 64-bit.
 
->>>>>>> b2eaab53
 ### Migration Steps
 N/A
 
@@ -141,16 +134,6 @@
   `options` parameter which can be used to limit the returned fields. Useful for minimizing
   DB bandwidth on the server and avoiding unnecessary reactive UI updates on the client.
   [Issue #10469](https://github.com/meteor/meteor/issues/10469)
-<<<<<<< HEAD
-  
-* `Accounts.config()` has a new option `defaultFieldSelector` which will apply to all
-  `Meteor.user()` and `Meteor.findUserBy...()` functions without explicit field selectors, and
-  also to all `onLogin`, `onLogout` and `onLoginFailure` callbacks.  This is useful if you store
-  large data on the user document (e.g. a growing list of transactions) which do no need to be 
-  retrieved from the DB whenever you or a package author call `Meteor.user()` without limiting the
-  fields. [Issue #10469](https://github.com/meteor/meteor/issues/10469)
-  
-=======
 
 * `Accounts.config()` has a new option `defaultFieldSelector` which will apply to all
   `Meteor.user()` and `Meteor.findUserBy...()` functions without explicit field selectors, and
@@ -159,7 +142,6 @@
   retrieved from the DB whenever you or a package author call `Meteor.user()` without limiting the
   fields. [Issue #10469](https://github.com/meteor/meteor/issues/10469)
 
->>>>>>> b2eaab53
 * Lots of internal calls to `Meteor.user()` without field specifiers in `accounts-base` and
   `accounts-password` packages have been optimized with explicit field selectors to only fetch
   the fields needed by the functions they are in.
@@ -182,12 +164,6 @@
 
 ### Changes
 
-* The `meteor-babel` npm package has been updated to version 7.7.4.
-<<<<<<< HEAD
-  
-=======
-
->>>>>>> b2eaab53
 * Node has been updated to version
   [8.17.0](https://nodejs.org/en/blog/release/v8.17.0/).
 
