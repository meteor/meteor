--- conflicted
+++ resolved
@@ -10,7 +10,6 @@
 
 ### Changes
 
-<<<<<<< HEAD
 * Node has been updated from version 8.11.4 to version
   [8.15.0](https://nodejs.org/en/blog/release/v8.15.0/), which includes
   the changes from three other minor releases:
@@ -49,16 +48,16 @@
   the `Reload` meteor package you do not need to do anything.
   [cordova-plugin-meteor-webapp PR #62](https://github.com/meteor/cordova-plugin-meteor-webapp/pull/62) 
 
+* Multiple Cordova-related bugs have been fixed, including Xcode 10 build
+  incompatibilities and hot code push errors due to duplicated
+  images/assets. [PR #10339](https://github.com/meteor/meteor/pull/10339)
+
 * The `meteor mongo` command no longer uses the `--quiet` option, so the
   normal startup text will be displayed, albeit without the banner about
   Mongo's free monitoring service. See this
   [MongoDB Jira issue](https://jira.mongodb.org/browse/SERVER-38862)
   for more details.
 
-* Multiple Cordova-related bugs have been fixed, including Xcode 10 build
-  incompatibilities and hot code push errors due to duplicated
-  images/assets. [PR #10339](https://github.com/meteor/meteor/pull/10339)
-=======
 * In Meteor packages, `client/` and `server/` directories no longer have
   any special meaning. In application code, `client/` directories are
   ignored during the server build, and `server/` directories are ignored
@@ -66,7 +65,6 @@
   applied to packages as well, but has now been removed.
   [Issue #10393](https://github.com/meteor/meteor/issues/10393)
   [PR #10414](https://github.com/meteor/meteor/pull/10414)
->>>>>>> e0763170
 
 ## v1.8.0.2, 2019-01-07
 
