--- conflicted
+++ resolved
@@ -1,10 +1,9 @@
 ## v.NEXT
 
-<<<<<<< HEAD
-* `Accounts.config` now supports a `bcryptRounds` option that 
+* `Accounts.config` now supports a `bcryptRounds` option that
   overrides the default 10 rounds currently used to secure passwords.
-  [PR #9044](https://github.com/meteor/meteor/pull/9044) 
-=======
+  [PR #9044](https://github.com/meteor/meteor/pull/9044)
+
 * iOS icons and launch screens have been updated to support iOS 11
   [Issue #9196](https://github.com/meteor/meteor/issues/9196)
   [PR #9198](https://github.com/meteor/meteor/pull/9198)
@@ -95,7 +94,6 @@
   `reload` package is present in the project.
   [Feature Request #76](https://github.com/meteor/meteor-feature-requests/issues/76)
   [PR #9063](https://github.com/meteor/meteor/pull/9063)
->>>>>>> 1aaeca1c
 
 * The `webapp` package has been updated to support UNIX domain sockets. If a
   `UNIX_SOCKET_PATH` environment variable is set with a valid
