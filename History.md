--- conflicted
+++ resolved
@@ -23,10 +23,7 @@
 * You can now use autoprefixer with stylus files added via packages.
   [#7727](https://github.com/meteor/meteor/pull/7727)
 
-<<<<<<< HEAD
-## v1.4.2.4, ?
-=======
-## v1.4.2.5
+## v1.4.2.5, 2017-Feb-3
 
 * Reverted [#8213](https://github.com/meteor/meteor/pull/8213) as the
   change was deemed too significant for this release.
@@ -38,8 +35,7 @@
   information. This change will still be released in an upcoming version
   of Meteor with a more seamless upgrade.
 
-## v1.4.2.4
->>>>>>> 38013494
+## v1.4.2.4, 2017-Feb-2
 
 * Node has been upgraded to version 4.7.3.
 
