--- conflicted
+++ resolved
@@ -1,12 +1,11 @@
 ## v.NEXT
 
-<<<<<<< HEAD
 * The `stylus` package now supports
   [glob imports](http://stylus-lang.com/docs/import.html#file-globbing) like
   `@import './folder/*'`.
   [FR #211](https://github.com/meteor/meteor-feature-requests/issues/211)
   [PR #9272](https://github.com/meteor/meteor/pull/9272)
-=======
+
 * The bundled version of MongoDB used by `meteor run` in development
   on 64-bit architectures has been updated to 3.4.10. 32-bit architectures
   will continue to use MongoDB 3.2.x versions since MongoDB is no longer
@@ -101,7 +100,6 @@
   work properly.
   [Issue #7336](https://github.com/meteor/meteor/issues/7336)
   [PR #9334](https://github.com/meteor/meteor/pull/9334)
->>>>>>> c09d8e57
 
 * iOS icons and launch screens have been updated to support iOS 11
   [Issue #9196](https://github.com/meteor/meteor/issues/9196)
