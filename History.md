## v.NEXT

<<<<<<< HEAD
* Although Meteor does not recompile packages installed in `node_modules`
  by default, compilation of specific npm packages (for example, to
  support older browsers that the package author neglected) can now be
  enabled in one of two ways:

  * Clone the package repository into your application's `imports`
    directory, make any modifications necessary, then use `npm install` to
    link `the-package` into `node_modules`:
    ```sh
    meteor npm install imports/the-package
    ```
    Meteor will compile the contents of the package exposed via
    `imports/the-package`, and this compiled code will be used when you
    import `the-package` in any of the usual ways:
    ```js
    import stuff from "the-package"
    require("the-package") === require("/imports/the-package")
    import("the-package").then(...)
    ```
    This reuse of compiled code is the critical new feature that was added
    in Meteor 1.6.2.

  * Install the package normally with `meteor npm install the-package`,
    then create a symbolic link *to* the installed package elsewhere in
    your application, outside of `node_modules`:
    ```sh
    meteor npm install the-package
    cd imports
    ln -s ../node_modules/the-package .
    ```
    Again, Meteor will compile the contents of the package because they
    are exposed outside of `node_modules`, and the compiled code will be
    used whenever `the-package` is imported from `node_modules`.

    > Note: this technique also works if you create symbolic links to
      individual files, rather than linking the entire package directory.

  In both cases, Meteor will compile the exposed code as if it was part of
  your application, using whatever compiler plugins you have installed.
  You can influence this compilation using `.babelrc` files or any other
  techniques you would normally use to configure compilation of
  application code. [PR #9771](https://github.com/meteor/meteor/pull/9771)
  [Feature #6](https://github.com/meteor/meteor-feature-requests/issues/6)

* The `npm` package has been upgraded to version 5.8.0, and our
  [fork](https://github.com/meteor/pacote/tree/v7.6.1-meteor) of its
  `pacote` dependency has been rebased against version 7.6.1.

* Applications may now specify client and server entry point modules in a
  newly-supported `"meteor"` section of `package.json`:
  ```js
  "meteor": {
    "mainModule": {
      "client": "client/main.js",
      "server": "server/main.js"
    }
  }
  ```
  When specified, these entry points override Meteor's default module
  loading semantics, rendering `imports` directories unnecessary. If
  `mainModule` is left unspecified for either client or server, the
  default rules will apply for that architecture, as before. To disable
  eager loading of modules on a given architecture, simply provide a
  `mainModule` value of `false`:
  ```js
  "meteor": {
    "mainModule": {
      "client": false,
      "server": "server/main.js"
    }
  }
  ```
  [Feature #135](https://github.com/meteor/meteor-feature-requests/issues/135)
  [PR #9690](https://github.com/meteor/meteor/pull/9690)

* In addition to `meteor.mainModule`, the `"meteor"` section of
  `package.json` may also specify `meteor.testModule` to control which
  test modules are loaded by `meteor test` or `meteor test --full-app`:
  ```js
  "meteor": {
    "mainModule": {...},
    "testModule": "tests.js"
  }
  ```
  If your client and server test files are different, you can expand the
  `testModule` configuration using the same syntax as `mainModule`:
  ```js
  "meteor": {
    "testModule": {
      "client": "client/tests.js",
      "server": "server/tests.js"
    }
  }
  ```
  The same test module will be loaded whether or not you use the
  `--full-app` option. Any tests that need to detect `--full-app` should
  check `Meteor.isAppTest`. The module(s) specified by `meteor.testModule`
  can import other test modules at runtime, so you can still distribute
  test files across your codebase; just make sure you import the ones you
  want to run. [PR #9714](https://github.com/meteor/meteor/pull/9714)

* The `meteor-babel` npm package has been updated to version
  7.0.0-beta.46.

* The `reify` npm package has been updated to version 0.15.1.

* The `optimism` npm package has been updated to version 0.4.0.

* The `minifier-js` package has been updated to use `uglify-es` 3.3.9.

* Individual Meteor `self-test`'s can now be skipped by adjusting their
  `define` call to be prefixed by `skip`. For example,
  `selftest.skip.define('some test', ...` will skip running "some test".
  [PR #9579](https://github.com/meteor/meteor/pull/9579)

* Mongo has been upgraded to version 3.6.3 for 64-bit systems, and 3.2.19
  for 32-bit systems. [PR #9632](https://github.com/meteor/meteor/pull/9632)

  **NOTE:** After upgrading an application to use Mongo 3.6.2, it has been
  observed ([#9591](https://github.com/meteor/meteor/issues/9591))
  that attempting to run that application with an older version of
  Meteor (via `meteor --release X`), that uses an older version of Mongo, can
  prevent the application from starting. This can be fixed by either
  running `meteor reset`, or by repairing the Mongo database. To repair the
  database, find the `mongod` binary on your system that lines up with the
  Meteor release you're jumping back to, and run
  `mongodb --dbpath your-apps-db --repair`. For example:
  ```sh
  ~/.meteor/packages/meteor-tool/1.6.0_1/mt-os.osx.x86_64/dev_bundle/mongodb/bin/mongod --dbpath /my-app/.meteor/local/db --repair
  ```
  [PR #9632](https://github.com/meteor/meteor/pull/9632)

* The `cordova-plugin-meteor-webapp` package depended on by the Meteor
  `webapp` package has been updated to version 1.6.0.
  [PR #9761](https://github.com/meteor/meteor/pull/9761)

* The `@babel/plugin-proposal-class-properties` plugin provided by
  `meteor-babel` now runs with the `loose:true` option, as required by
  other (optional) plugins like `@babel/plugin-proposal-decorators`.
  [Issue #9628](https://github.com/meteor/meteor/issues/9628)
  
* The `underscore` package has been removed as a dependency from `meteor-base`.
  This opens up the possibility of removing 14.4 kb from production bundles.
  Since this would be a breaking change for any apps that may have been 
  using `_` without having any packages that depend on `underscore` 
  besides `meteor-base`, we have added an upgrader that will automatically 
  add `underscore` to the `.meteor/packages` file of any project which 
  lists `meteor-base`, but not `underscore`. Apps which do not require this 
  package can safely remove it using `meteor remove underscore`.
  [PR #9596](https://github.com/meteor/meteor/pull/9596)

* Meteor's `promise` package has been updated to support
  [`Promise.prototype.finally`](https://github.com/tc39/proposal-promise-finally).
  [Issue 9639](https://github.com/meteor/meteor/issues/9639)
  [PR #9663](https://github.com/meteor/meteor/pull/9663)

* Assets made available via symlinks in the `public` and `private` directories
  of an application are now copied into Meteor application bundles when
  using `meteor build`. This means npm package assets that need to be made
  available publicly can now be symlinked from their `node_modules` location,
  in the `public` directory, and remain available in production bundles.
  [Issue #7013](https://github.com/meteor/meteor/issues/7013)
  [PR #9666](https://github.com/meteor/meteor/pull/9666)

* The `facts` package has been split into `facts-base` and `facts-ui`. The
  original `facts` package has been deprecated.
  [PR #9629](https://github.com/meteor/meteor/pull/9629)

* If the new pseudo tag `<meteor-bundled-css />` is used anywhere in the
  `<head />` of an app, it will be replaced by the `link` to Meteor's bundled
  CSS. If the new tag isn't used, the bundle will be placed at the top of
  the `<head />` section as before (for backwards compatibility).
  [Feature #24](https://github.com/meteor/meteor-feature-requests/issues/24)
  [PR #9657](https://github.com/meteor/meteor/pull/9657)
=======
## v1.6.1.2, 2018-05-28

* Meteor 1.6.1.2 is a very small release intended to fix
  [#9863](https://github.com/meteor/meteor/issues/9863) by making
  [#9887](https://github.com/meteor/meteor/pull/9887) available to Windows
  users without forcing them to update to Meteor 1.7 (yet). Thanks very
  much to [@zodern](https://github.com/zodern) for identifying a solution
  to this problem. [PR #9910](https://github.com/meteor/meteor/pull/9910)
>>>>>>> 65fe55e9

## v1.6.1.1, 2018-04-02

* Node has been updated to version
  [8.11.1](https://nodejs.org/en/blog/release/v8.11.1/), an important
  [security release](https://nodejs.org/en/blog/vulnerability/march-2018-security-releases/),
  with a critical [patch](https://github.com/nodejs/node/pull/19477)
  [applied](https://github.com/meteor/node/commits/v8.11.1-meteor) to
  solve a segmentation fault
  [problem](https://github.com/nodejs/node/issues/19274) that was
  introduced in Node 8.10.0.

* The `meteor-babel` npm package has been updated to version
  7.0.0-beta.42, which may require updating any custom Babel plugins
  you've enabled in a `.babelrc` file, and/or running the following
  command to update `@babel/runtime`:
  ```sh
  meteor npm install @babel/runtime@latest
  ```

## v1.6.1, 2018-01-19

* Node has been updated to version
  [8.9.4](https://nodejs.org/en/blog/release/v8.9.4/).

* The `meteor-babel` npm package (along with its Babel-related
  dependencies) has been updated to version 7.0.0-beta.38, a major
  update from Babel 6. Thanks to the strong abstraction of the
  `meteor-babel` package, the most noticeable consequence of the Babel 7
  upgrade is that the `babel-runtime` npm package has been replaced by
  `@babel/runtime`, which can be installed by running
  ```js
  meteor npm install @babel/runtime
  ```
  in your application directory. There's a good chance that the old
  `babel-runtime` package can be removed from your `package.json`
  dependencies, though there's no harm in leaving it there. Please see
  [this blog post](https://babeljs.io/blog/2017/09/12/planning-for-7.0)
  for general information about updating to Babel 7 (note especially any
  changes to plugins you've been using in any `.babelrc` files).
  [PR #9440](https://github.com/meteor/meteor/pull/9440)

* Because `babel-compiler@7.0.0` is a major version bump for a core
  package, any package that explicitly depends on `babel-compiler` with
  `api.use` or `api.imply` will need to be updated and republished in
  order to remain compatible with Meteor 1.6.1. One notable example is the
  `practicalmeteor:mocha` package. If you have been using this test-driver
  package, we strongly recommend switching to `meteortesting:mocha`
  instead. If you are the author of a package that depends on
  `babel-compiler`, we recommend publishing your updated version using a
  new major or minor version, so that you can continue releasing patch
  updates compatible with older versions of Meteor, if necessary.

* The `server-render` package now supports passing a `Stream` object to
  `ServerSink` methods that previously expected a string, which enables
  [streaming server-side rendering with React
  16](https://hackernoon.com/whats-new-with-server-side-rendering-in-react-16-9b0d78585d67):
  ```js
  import React from "react";
  import { renderToNodeStream } from "react-dom/server";
  import { onPageLoad } from "meteor/server-render";
  import App from "/imports/Server.js";

  onPageLoad(sink => {
    sink.renderIntoElementById("app", renderToNodeStream(
      <App location={sink.request.url} />
    ));
  });
  ```
  [PR #9343](https://github.com/meteor/meteor/pull/9343)

* The [`cordova-lib`](https://github.com/apache/cordova-cli) package has
  been updated to version 7.1.0,
  [`cordova-android`](https://github.com/apache/cordova-android/) has been
  updated to version 6.4.0 (plus one additional
  [commit](https://github.com/meteor/cordova-android/commit/317db7df0f7a054444197bc6d28453cf4ab23280)),
  and [`cordova-ios`](https://github.com/apache/cordova-ios/) has been
  updated to version 4.5.4. The cordova plugins `cordova-plugin-console`,
  `cordova-plugin-device-motion`, and `cordova-plugin-device-orientation`
  have been [deprecated](https://cordova.apache.org/news/2017/09/22/plugins-release.html)
  and will likely be removed in a future Meteor release.
  [Feature Request #196](https://github.com/meteor/meteor-feature-requests/issues/196)
  [PR #9213](https://github.com/meteor/meteor/pull/9213)
  [Issue #9447](https://github.com/meteor/meteor/issues/9447)
  [PR #9448](https://github.com/meteor/meteor/pull/9448)

* The previously-served `/manifest.json` application metadata file is now
  served from `/__browser/manifest.json` for web browsers, to avoid
  confusion with other kinds of `manifest.json` files. Cordova clients
  will continue to load the manifest file from `/__cordova/manifest.json`,
  as before. [Issue #6674](https://github.com/meteor/meteor/issues/6674)
  [PR #9424](https://github.com/meteor/meteor/pull/9424)

* The bundled version of MongoDB used by `meteor run` in development
  on 64-bit architectures has been updated to 3.4.10. 32-bit architectures
  will continue to use MongoDB 3.2.x versions since MongoDB is no longer
  producing 32-bit versions of MongoDB for newer release tracks.
  [PR #9396](https://github.com/meteor/meteor/pull/9396)

* Meteor's internal `minifier-css` package has been updated to use `postcss`
  for CSS parsing and minifying, instead of the abandoned `css-parse` and
  `css-stringify` packages. Changes made to the `CssTools` API exposed by the
  `minifier-css` package are mostly backwards compatible (the
  `standard-minifier-css` package that uses it didn't have to change for
  example), but now that we're using `postcss` the AST accepted and returned
  from certain functions is different. This could impact developers who are
  tying into Meteor's internal `minifier-css` package directly. The AST based
  function changes are:

  * `CssTools.parseCss` now returns a PostCSS
    [`Root`](http://api.postcss.org/Root.html) object.    
  * `CssTools.stringifyCss` expects a PostCSS `Root` object as its first
    parameter.    
  * `CssTools.mergeCssAsts` expects an array of PostCSS `Root` objects as its
    first parameter.    
  * `CssTools.rewriteCssUrls` expects a PostCSS `Root` object as its first
    parameter.

  [PR #9263](https://github.com/meteor/meteor/pull/9263)

* The `_` variable will once again remain bound to `underscore` (if
  installed) in `meteor shell`, fixing a regression introduced by Node 8.
  [PR #9406](https://github.com/meteor/meteor/pull/9406)

* Dynamically `import()`ed modules will now be fetched from the
  application server using an HTTP POST request, rather than a WebSocket
  message. This strategy has all the benefits of the previous strategy,
  except that it does not require establishing a WebSocket connection
  before fetching dynamic modules, in exchange for slightly higher latency
  per request. [PR #9384](https://github.com/meteor/meteor/pull/9384)

* To reduce the total number of HTTP requests for dynamic modules, rapid
  sequences of `import()` calls within the same tick of the event loop
  will now be automatically batched into a single HTTP request. In other
  words, the following code will result in only one HTTP request:
  ```js
  const [
    React,
    ReactDOM
  ] = await Promise.all([
    import("react"),
    import("react-dom")
  ]);
  ```

* Thanks to a feature request and pull request from
  [@CaptainN](https://github.com/CaptainN), all available dynamic modules
  will be automatically prefetched after page load and permanently cached
  in IndexedDB when the `appcache` package is in use, ensuring that
  dynamic `import()` will work for offline apps. Although the HTML5
  Application Cache was deliberately *not* used for this prefetching, the
  new behavior matches the spirit/intention of the `appcache` package.
  [Feature Request #236](https://github.com/meteor/meteor-feature-requests/issues/236)
  [PR #9482](https://github.com/meteor/meteor/pull/9482)
  [PR #9434](https://github.com/meteor/meteor/pull/9434)

* The `es5-shim` library is no longer included in the initial JavaScript
  bundle, but is instead injected using a `<script>` tag in older browsers
  that may be missing full support for ECMAScript 5. For the vast majority
  of modern browsers that do not need `es5-shim`, this change will reduce
  the bundle size by about 10KB (minified, pre-gzip). For testing
  purposes, the `<script>` tag injection can be triggered in any browser
  by appending `?force_es5_shim=1` to the application URL.
  [PR #9360](https://github.com/meteor/meteor/pull/9360)

* The `Tinytest.addAsync` API now accepts test functions that return
  `Promise` objects, making the `onComplete` callback unnecessary:
  ```js
  Tinytest.addAsync("some async stuff", async function (test) {
    test.equal(shouldReturnFoo(), "foo");
    const bar = await shouldReturnBarAsync();
    test.equal(bar, "bar");
  });
  ```
  [PR #9409](https://github.com/meteor/meteor/pull/9409)

* Line number comments are no longer added to bundled JavaScript files on
  the client or the server. Several years ago, before all major browsers
  supported source maps, we felt it was important to provide line number
  information in generated files using end-of-line comments like
  ```js
  some.code(1234); // 123
  more.code(5, 6); // 124
  ```
  Adding all these comments was always slower than leaving the code
  unmodified, but recently the comments have begun interacting badly with
  certain newer ECMAScript syntax, such as multi-line template strings.
  Since source maps are well supported in most browsers that developers
  are likely to be using for development, and the line number comments are
  now causing substantive problems beyond the performance cost, we
  concluded it was time to stop using them.
  [PR #9323](https://github.com/meteor/meteor/pull/9323)
  [Issue #9160](https://github.com/meteor/meteor/issues/9160)

* Since Meteor 1.3, Meteor has supported string-valued `"browser"` fields
  in `package.json` files, to enable alternate entry points for packages
  in client JavaScript bundles. In Meteor 1.6.1, we are expanding support
  to include object-valued `"browser"` fields, according to this
  unofficial and woefully incomplete (but widely-implemented) "[spec
  document](https://github.com/defunctzombie/package-browser-field-spec)."
  We are only supporting the "relative style" of browser replacements,
  however, and not the "package style" (as detailed in this
  [comment](https://github.com/meteor/meteor/issues/6890#issuecomment-339817703)),
  because supporting the package style would have imposed an unacceptable
  runtime cost on all imports (not just those overridden by a `"browser"`
  field).
  [PR #9311](https://github.com/meteor/meteor/pull/9311)
  [Issue #6890](https://github.com/meteor/meteor/issues/6890)

* The `Boilerplate#toHTML` method from the `boilerplate-generator` package
  has been deprecated in favor of `toHTMLAsync` (which returns a `Promise`
  that resolves to a string of HTML) or `toHTMLStream` (which returns a
  `Stream` of HTML). Although direct usage of `toHTML` is unlikely, please
  update any code that calls this method if you see deprecation warnings
  in development. [Issue #9521](https://github.com/meteor/meteor/issues/9521).

* The `npm` package has been upgraded to version 5.6.0, and our fork of
  its `pacote` dependency has been rebased against version 7.0.2.

* The `reify` npm package has been updated to version 0.13.7.

* The `minifier-js` package has been updated to use `uglify-es` 3.2.2.

* The `request` npm package used by both the `http` package and the
  `meteor` command-line tool has been upgraded to version 2.83.0.

* The `kexec` npm package has been updated to version 3.0.0.

* The `moment` npm package has been updated to version 2.20.1.

* The `rimraf` npm package has been updated to version 2.6.2.

* The `glob` npm package has been updated to version 7.1.2.

* The `ignore` npm package has been updated to version 3.3.7.

* The `escope` npm package has been updated to version 3.6.0.

* The `split2` npm package has been updated to version 2.2.0.

* The `multipipe` npm package has been updated to version 2.0.1.

* The `pathwatcher` npm package has been updated to version 7.1.1.

* The `lru-cache` npm package has been updated to version 4.1.1.

* The deprecated `Meteor.http` object has been removed. If your
  application is still using `Meteor.http`, you should now use `HTTP`
  instead:
  ```js
  import { HTTP } from "meteor/http";
  HTTP.call("GET", url, ...);
  ```

* The deprecated `Meteor.uuid` function has been removed. If your
  application is still using `Meteor.uuid`, you should run
  ```sh
  meteor npm install uuid
  ```
  to install the widely used [`uuid`](https://www.npmjs.com/package/uuid)
  package from npm. Example usage:
  ```js
  import uuid from "uuid";
  console.log(uuid());
  ```

* The log-suppressing flags on errors in `ddp-client` and `ddp-server` have been
  changed from `expected` to `_expectedByTest` in order to avoid inadvertently
  silencing errors in production.
  [Issue #6912](https://github.com/meteor/meteor/issues/6912)
  [PR #9515](https://github.com/meteor/meteor/pull/9515)

* Provide basic support for [iPhone X](https://developer.apple.com/ios/update-apps-for-iphone-x/)
  status bar and launch screens, which includes updates to
  [`cordova-plugin-statusbar@2.3.0`](https://github.com/apache/cordova-plugin-statusbar/blob/master/RELEASENOTES.md#230-nov-06-2017)
  and [`cordova-plugin-splashscreen@4.1.0`](https://github.com/apache/cordova-plugin-splashscreen/blob/master/RELEASENOTES.md#410-nov-06-2017).
  [Issue #9041](https://github.com/meteor/meteor/issues/9041)
  [PR #9375](https://github.com/meteor/meteor/pull/9375)

* Fixed an issue preventing the installation of scoped Cordova packages.
  For example,
  ```sh
  meteor add cordova:@somescope/some-cordova-plugin@1.0.0
  ```
  will now work properly.
  [Issue #7336](https://github.com/meteor/meteor/issues/7336)
  [PR #9334](https://github.com/meteor/meteor/pull/9334)

* iOS icons and launch screens have been updated to support iOS 11
  [Issue #9196](https://github.com/meteor/meteor/issues/9196)
  [PR #9198](https://github.com/meteor/meteor/pull/9198)

* Enables passing `false` to `cursor.count()` on the client to prevent skip
  and limit from having an effect on the result.
  [Issue #1201](https://github.com/meteor/meteor/issues/1201)
  [PR #9205](https://github.com/meteor/meteor/pull/9205)

* An `onExternalLogin` hook has been added to the accounts system, to allow
  the customization of OAuth user profile updates.
  [PR #9042](https://github.com/meteor/meteor/pull/9042)

* `Accounts.config` now supports a `bcryptRounds` option that
  overrides the default 10 rounds currently used to secure passwords.
  [PR #9044](https://github.com/meteor/meteor/pull/9044)

* Developers running Meteor from an interactive shell within Emacs should
  notice a substantial performance improvement thanks to automatic
  disabling of the progress spinner, which otherwise reacts slowly.
  [PR #9341](https://github.com/meteor/meteor/pull/9341)

* `Npm.depends` can now specify any `http` or `https` URL.
  [Issue #9236](https://github.com/meteor/meteor/issues/9236)
  [PR #9237](https://github.com/meteor/meteor/pull/9237)

* Byte order marks included in `--settings` files will no longer crash the
  Meteor Tool.
  [Issue #5180](https://github.com/meteor/meteor/issues/5180)
  [PR #9459](https://github.com/meteor/meteor/pull/9459)

* Meteor's Node Mongo driver is now configured with the
  [`ignoreUndefined`](http://mongodb.github.io/node-mongodb-native/2.2/api/MongoClient.html#connect)
  connection option set to `true`, to make sure fields with `undefined`
  values are not first converted to `null`, when inserted/updated. Fields
  with `undefined` values are now ignored when inserting/updating.
  [Issue #6051](https://github.com/meteor/meteor/issues/6051)
  [PR #9444](https://github.com/meteor/meteor/pull/9444)

* The `accounts-ui-unstyled` package has been updated to use `<form />` and
  `<button />` tags with its login/signup form, instead of `<div />`'s. This
  change helps browser's notice login/signup requests, allowing them to
  trigger their "remember your login/password" functionality.

  > **Note:** If your application is styling the login/signup form using a CSS
    path that includes the replaced `div` elements (e.g.
    `div.login-form { ...` or `div.login-button { ...`), your styles will
    break. You can either update your CSS to use `form.` / `button.` or
    adjust your CSS specificity by styling on `class` / `id` attributes
    only.

  [Issue #1746](https://github.com/meteor/meteor/issues/1746)
  [PR #9442](https://github.com/meteor/meteor/pull/9442)

* The `stylus` package has been deprecated and will no longer be
  supported/maintained.
  [PR #9445](https://github.com/meteor/meteor/pull/9445)

* Support for the `meteor admin get-machine` command has been removed, and
  the build farm has been discontinued. Ever since Meteor 1.4, packages
  with binary dependencies have been automatically (re)compiled when they
  are installed in an application, assuming the target machine has a basic
  compiler toolchain. To see the requirements for this compilation step,
  consult the [platform requirements for
  `node-gyp`](https://github.com/nodejs/node-gyp#installation).

* Client side `Accounts.onLogin` callbacks now receive a login details
  object, with the attempted login type (e.g. `{ type: password }` after a
  successful password based login, `{ type: resume }` after a DDP reconnect,
  etc.).
  [Issue #5127](https://github.com/meteor/meteor/issues/5127)
  [PR #9512](https://github.com/meteor/meteor/pull/9512)

## v1.6.0.1, 2017-12-08

* Node has been upgraded to version
  [8.9.3](https://nodejs.org/en/blog/release/v8.9.3/), an important
  [security release](https://nodejs.org/en/blog/vulnerability/december-2017-security-releases/).

* The `npm` package has been upgraded to version 5.5.1, which supports
  several new features, including two-factor authentication, as described
  in the [release notes](https://github.com/npm/npm/blob/latest/CHANGELOG.md#v551-2017-10-04).

## v1.6, 2017-10-30

* **Important note for package maintainers:**

  With the jump to Node 8, some packages published using Meteor 1.6 may no
  longer be compatible with older Meteor versions. In order to maintain
  compatibility with Meteor 1.5 apps when publishing your package, you can
  specify a release version with the meteor publish command:

  ```
  meteor --release 1.5.3 publish
  ```

  If you're interested in taking advantage of Meteor 1.6 while still
  supporting older Meteor versions, you can consider publishing for Meteor
  1.6 from a new branch, with your package's minor or major version bumped.
  You can then continue to publish for Meteor 1.5 from the original branch.
  Note that the 1.6 branch version bump is important so that you can continue
  publishing patch updates for Meteor 1.5 from the original branch.

  [Issue #9308](https://github.com/meteor/meteor/issues/9308)

* Node.js has been upgraded to version 8.8.1, which will be entering
  long-term support (LTS) coverage on 31 October 2017, lasting through
  December 2019 ([full schedule](https://github.com/nodejs/Release#nodejs-release-working-group)).
  This is a *major* upgrade from the previous version of Node.js used by
  Meteor, 4.8.4.

* The `npm` npm package has been upgraded to version 5.4.2, a major
  upgrade from 4.6.1. While this update should be backwards-compatible for
  existing Meteor apps and packages, if you are the maintainer of any
  Meteor packages, pay close attention to your `npm-shrinkwrap.json` files
  when first using this version of `npm`. For normal Meteor application
  development, this upgrade primarily affects the version of `npm` used by
  `meteor npm ...` commands. A functional installation of `git` may be
  required to support GitHub repository and/or tarball URLs.
  [Troubleshooting](https://docs.npmjs.com/troubleshooting/common-errors).
  [PR #8835](https://github.com/meteor/meteor/pull/8835)

* In addition to `meteor node` and `meteor npm`, which are convenient
  shorthands for `node` and `npm`, `meteor npx <command>` can be used to
  execute commands from a local `node_modules/.bin` directory or from the
  `npm` cache. Any packages necessary to run the command will be
  automatically downloaded. [Read](https://www.npmjs.com/package/npx)
  about it, or just try some commands:
  ```sh
  meteor npx cowsay mooooo
  meteor npx uuid
  meteor npx nyancat
  meteor npx yarn
  ```

* The `meteor debug` command has been superseded by the more flexible
  `--inspect` and `--inspect-brk` command-line flags, which work for any
  `run`, `test`, or `test-packages` command.

  The syntax of these flags is the same as the equivalent Node.js
  [flags](https://nodejs.org/en/docs/inspector/#command-line-options),
  with two notable differences:

  * The flags affect the server process spawned by the build process,
    rather than affecting the build process itself.

  * The `--inspect-brk` flag causes the server process to pause just after
    server code has loaded but before it begins to execute, giving the
    developer a chance to set breakpoints in server code.

  [Feature Request #194](https://github.com/meteor/meteor-feature-requests/issues/194)

* On Windows, Meteor can now be installed or reinstalled from scratch
  using the command `choco install meteor`, using the
  [Chocolatey](https://chocolatey.org/) package manager. This method of
  installation replaces the old `InstallMeteor.exe` installer, which had a
  number of shortcomings, and will no longer be supported.

* Fresh installs of Meteor 1.6 on 64-bit Windows machines will now use
  native 64-bit Node.js binaries, rather than a 32-bit version of Node.js.
  In addition to being faster, native 64-bit support will enable Windows
  developers to debug asynchronous stack traces more easily in the new
  Node.js inspector, which is only fully supported by native 64-bit
  architectures. Note that merely running `meteor update` from a 32-bit
  version of Meteor will still install a 32-bit version of Meteor 1.6, so
  you should use `choco install meteor` to get a fresh 64-bit version.
  [PR #9218](https://github.com/meteor/meteor/pull/9218)

* To support developers running on a 32-bit OS, Meteor now supports both 32-
  and 64-bit versions of Mongo. Mongo 3.2 is the last 32-bit version available
  from Mongo. Meteor running on a 32-bit OS will use a 32-bit version of Mongo
  3.2 and 64-bit platforms will receive newer Mongo versions in future releases.
  [PR #9173](https://github.com/meteor/meteor/pull/9173)

* After several reliability improvements, native file watching has been
  un-disabled on Windows. Though native file change notifications will
  probably never work with network or shared virtual file systems (e.g.,
  NTFS or Vagrant-mounted disks), Meteor uses an efficient prioritized
  polling system as a fallback for those file systems.

* Various optimizations have reduced the on-disk size of the `meteor-tool`
  package from 545MB (1.5.2.2) to 219MB.

* The `meteor-babel` package has been upgraded to version 0.24.6, to take
  better advantage of native language features in Node 8.

* The `reify` npm package has been upgraded to version 0.12.3.

* The `meteor-promise` package has been upgraded to version 0.8.6, to
  enable better handling of `UnhandledPromiseRejectionWarning`s.

* The `node-gyp` npm package has been upgraded to version 3.6.2.

* The `node-pre-gyp` npm package has been updated to version 0.6.36.

* The `fibers` npm package has been upgraded to version 2.0.0.

* The `pathwatcher` npm package has been upgraded to version 7.1.0.

* The `http-proxy` npm package has been upgraded to version 1.16.2.

* The `semver` npm package has been upgraded to version 5.4.1.

* When running Meteor tool tests (i.e. `./meteor self-test`) during the
  course of developing Meteor itself, it is no longer necessary to
  `./meteor npm install -g phantomjs-prebuilt browserstack-webdriver`.
  These will now be installed automatically upon their use.

* You can now run `meteor test --driver-package user:package` without
  first running `meteor add user:package`.

* iOS icons and launch screens have been updated to support iOS 11
  [Issue #9196](https://github.com/meteor/meteor/issues/9196)
  [PR #9198](https://github.com/meteor/meteor/pull/9198)

## v1.5.4.2, 2018-04-02

* Node has been upgraded to version
  [4.9.0](https://nodejs.org/en/blog/release/v4.9.0/), an important
  [security release](https://nodejs.org/en/blog/vulnerability/march-2018-security-releases/).

## v1.5.4.1, 2017-12-08

* Node has been upgraded to version
  [4.8.7](https://nodejs.org/en/blog/release/v4.8.7/), an important
  [security release](https://nodejs.org/en/blog/vulnerability/december-2017-security-releases/).

## v1.5.4, 2017-11-08

* Node has been updated to version 4.8.6. This release officially
  includes our fix of a faulty backport of garbage collection-related
  logic in V8 and ends Meteor's use of a custom Node with that patch.
  In addition, it includes small OpenSSL updates as announced on the
  Node blog: https://nodejs.org/en/blog/release/v4.8.6/.
  [Issue #8648](https://github.com/meteor/meteor/issues/8648)

## v1.5.3, 2017-11-04

* Node has been upgraded to version 4.8.5, a recommended security
  release: https://nodejs.org/en/blog/release/v4.8.5/. While it was
  expected that Node 4.8.5 would also include our fix of a faulty
  backport of garbage collection-related logic in V8, the timing
  of this security release has caused that to be delayed until 4.8.6.
  Therefore, this Node still includes our patch for this issue.
  [Issue #8648](https://github.com/meteor/meteor/issues/8648)

* Various backports from Meteor 1.6, as detailed in the
  [PR for Meteor 1.5.3](https://github.com/meteor/meteor/pull/9266).
  Briefly, these involve fixes for:
  * Child imports of dynamically imported modules within packages.
    [#9182](https://github.com/meteor/meteor/issues/9182)
  * Unresolved circular dependencies.
    [#9176](https://github.com/meteor/meteor/issues/9176)
  * Windows temporary directory handling.

## v1.5.2.2, 2017-10-02

* Fixes a regression in 1.5.2.1 which resulted in the macOS firewall
  repeatedly asking to "accept incoming network connections". While the
  `node` binary in 1.5.2.1 was functionally the same as 1.5.2, it had
  been recompiled on our build farm (which re-compiles all architectures
  at the same time) to ensure compatibility with older (but still
  supported) Linux distributions. Unfortunately, macOS took issue with
  the binary having a different 'signature' (but same 'identifier') as
  one it had already seen, and refused to permanently "allow" it in the
  firewall. Our macOS `node` binaries are now signed with a certificate,
  hopefully preventing this from occurring again.
  [Issue #9139](https://github.com/meteor/meteor/issues/9139)

* Fixes a regression in `accounts-base` caused by changes to the (now
  deprecated) `connection.onReconnect` function which caused users to be
  logged out shortly after logging in.
  [Issue #9140](https://github.com/meteor/meteor/issues/9140)
  [PR #](https://github.com/meteor/meteor/pull/9148)

* [`cordova-ios`](https://github.com/apache/cordova-ios) has been updated to
  version 4.5.1, to add in iOS 11 / Xcode 9 compatibility.
  [Issue #9098](https://github.com/meteor/meteor/issues/9098)
  [Issue #9126](https://github.com/meteor/meteor/issues/9126)
  [PR #9137](https://github.com/meteor/meteor/pull/9137)

* Includes a follow-up change to the (not commonly necessary)
  `Npm.require` which ensures built-in modules are loaded first, which
  was necessary after a change in 1.5.2.1 which reduced its scope.
  This resolves "Cannot find module crypto" and similar errors.
  [Issue #9136](https://github.com/meteor/meteor/issues/9136)

* A bug that prevented building some binary npm packages on Windows has
  been fixed. [Issue #9153](https://github.com/meteor/meteor/issues/9153)

## v1.5.2.1, 2017-09-26

* Updating to Meteor 1.5.2.1 will automatically patch a security
  vulnerability in the `allow-deny` package, since `meteor-tool@1.5.2_1`
  requires `allow-deny@1.0.9` or later. If for any reason you are not
  ready or able to update to Meteor 1.5.2.1 by running `meteor update`,
  please at least run
  ```sh
  meteor update allow-deny
  ```
  instead. More details about the security vulnerability can be found on
  the Meteor forums.

* The command-line `meteor` tool no longer invokes `node` with the
  `--expose-gc` flag. Although this flag allowed the build process to be
  more aggressive about collecting garbage, it was also a source of
  problems in Meteor 1.5.2 and Node 4.8.4, from increased segmentation
  faults during (the more frequent) garbage collections to occasional
  slowness in rebuilding local packages. The flag is likely to return in
  Meteor 1.6, where it has not exhibited any of the same problems.

* Meteor now supports `.meteorignore` files, which cause the build system
  to ignore certain files and directories using the same pattern syntax as
  [`.gitignore` files](https://git-scm.com/docs/gitignore). These files
  may appear in any directory of your app or package, specifying rules for
  the directory tree below them. Of course, `.meteorignore` files are also
  fully integrated with Meteor's file watching system, so they can be
  added, removed, or modified during development.
  [Feature request #5](https://github.com/meteor/meteor-feature-requests/issues/5)

* DDP's `connection.onReconnect = func` feature has been deprecated. This
  functionality was previously supported as a way to set a function to be
  called as the first step of reconnecting. This approach has proven to be
  inflexible as only one function can be defined to be called when
  reconnecting. Meteor's accounts system was already setting an
  `onReconnect` callback to be used internally, which means anyone setting
  their own `onReconnect` callback was inadvertently overwriting code used
  internally. Moving forward the `DDP.onReconnect(callback)` method should be
  used to register callbacks to call when a connection reconnects. The
  connection that is reconnecting is passed as the only argument to
  `callback`. This is used by the accounts system to re-login on reconnects
  without interfering with other code that uses `connection.onReconnect`.
  [Issue #5665](https://github.com/meteor/meteor/issues/5665)
  [PR #9092](https://github.com/meteor/meteor/pull/9092)

* `reactive-dict` now supports `destroy`. `destroy` will clear the `ReactiveDict`s
  data and unregister the `ReactiveDict` from data migration.  
  i.e. When a `ReactiveDict` is instantiated with a name on the client and the
  `reload` package is present in the project.
  [Feature Request #76](https://github.com/meteor/meteor-feature-requests/issues/76)
  [PR #9063](https://github.com/meteor/meteor/pull/9063)

* The `webapp` package has been updated to support UNIX domain sockets. If a
  `UNIX_SOCKET_PATH` environment variable is set with a valid
  UNIX socket file path (e.g. `UNIX_SOCKET_PATH=/tmp/socktest.sock`), Meteor's
  HTTP server will use that socket file for inter-process communication,
  instead of TCP. This can be useful in cases like using Nginx to proxy
  requests back to an internal Meteor application. Leveraging UNIX domain
  sockets for inter-process communication reduces the sometimes unnecessary
  overhead required by TCP based communication.
  [Issue #7392](https://github.com/meteor/meteor/issues/7392)
  [PR #8702](https://github.com/meteor/meteor/pull/8702)

* The `fastclick` package (previously included by default in Cordova
  applications through the `mobile-experience` package) has been deprecated.
  This package is no longer maintained and has years of outstanding
  unresolved issues, some of which are impacting Meteor users. Most modern
  mobile web browsers have removed the 300ms tap delay that `fastclick` worked
  around, as long as the following `<head />` `meta` element is set (which
  is generally considered a mobile best practice regardless, and which the
  Meteor boilerplate generator already sets by default for Cordova apps):
  `<meta name="viewport" content="width=device-width">`
  If anyone is still interested in using `fastclick` with their application,
  it can be installed from npm directly (`meteor npm install --save fastclick`).
  Reference:
  [Mobile Chrome](https://developers.google.com/web/updates/2013/12/300ms-tap-delay-gone-away)
  [Mobile Safari](https://bugs.webkit.org/show_bug.cgi?id=150604)
  [PR #9039](https://github.com/meteor/meteor/pull/9039)

* Minimongo cursors are now JavaScript iterable objects and can now be iterated over
  using `for...of` loops, spread operator, `yield*`, and destructuring assignments.
  [PR #8888](https://github.com/meteor/meteor/pull/8888)

## v1.5.2, 2017-09-05

* Node 4.8.4 has been patched to include
  https://github.com/nodejs/node/pull/14829, an important PR implemented
  by our own @abernix (:tada:), which fixes a faulty backport of garbage
  collection-related logic in V8 that was causing occasional segmentation
  faults during Meteor development and testing, ever since Node 4.6.2
  (Meteor 1.4.2.3). When Node 4.8.5 is officially released with these
  changes, we will immediately publish a small follow-up release.
  [Issue #8648](https://github.com/meteor/meteor/issues/8648)

* When Meteor writes to watched files during the build process, it no
  longer relies on file watchers to detect the change and invalidate the
  optimistic file system cache, which should fix a number of problems
  related by the symptom of endless rebuilding.
  [Issue #8988](https://github.com/meteor/meteor/issues/8988)
  [Issue #8942](https://github.com/meteor/meteor/issues/8942)
  [PR #9007](https://github.com/meteor/meteor/pull/9007)

* The `cordova-lib` npm package has been updated to 7.0.1, along with
  cordova-android (6.2.3) and cordova-ios (4.4.0), and various plugins.
  [PR #8919](https://github.com/meteor/meteor/pull/8919) resolves the
  umbrella [issue #8686](https://github.com/meteor/meteor/issues/8686), as
  well as several Android build issues:
  [#8408](https://github.com/meteor/meteor/issues/8408),
  [#8424](https://github.com/meteor/meteor/issues/8424), and
  [#8464](https://github.com/meteor/meteor/issues/8464).

* The [`boilerplate-generator`](https://github.com/meteor/meteor/tree/release-1.5.2/packages/boilerplate-generator)
  package responsible for generating initial HTML documents for Meteor
  apps has been refactored by @stevenhao to avoid using the
  `spacebars`-related packages, which means it is now possible to remove
  Blaze as a dependency from the server as well as the client.
  [PR #8820](https://github.com/meteor/meteor/pull/8820)

* The `meteor-babel` package has been upgraded to version 0.23.1.

* The `reify` npm package has been upgraded to version 0.12.0, which
  includes a minor breaking
  [change](https://github.com/benjamn/reify/commit/8defc645e556429283e0b522fd3afababf6525ea)
  that correctly skips exports named `default` in `export * from "module"`
  declarations. If you have any wrapper modules that re-export another
  module's exports using `export * from "./wrapped/module"`, and the
  wrapped module has a `default` export that you want to be included, you
  should now explicitly re-export `default` using a second declaration:
  ```js
  export * from "./wrapped/module";
  export { default } "./wrapped/module";
  ```

* The `meteor-promise` package has been upgraded to version 0.8.5,
  and the `promise` polyfill package has been upgraded to 8.0.1.

* The `semver` npm package has been upgraded to version 5.3.0.
  [PR #8859](https://github.com/meteor/meteor/pull/8859)

* The `faye-websocket` npm package has been upgraded to version 0.11.1,
  and its dependency `websocket-driver` has been upgraded to a version
  containing [this fix](https://github.com/faye/websocket-driver-node/issues/21),
  thanks to [@sdarnell](https://github.com/sdarnell).
  [meteor-feature-requests#160](https://github.com/meteor/meteor-feature-requests/issues/160)

* The `uglify-js` npm package has been upgraded to version 3.0.28.

* Thanks to PRs [#8960](https://github.com/meteor/meteor/pull/8960) and
  [#9018](https://github.com/meteor/meteor/pull/9018) by @GeoffreyBooth, a
  [`coffeescript-compiler`](https://github.com/meteor/meteor/tree/release-1.5.2/packages/non-core/coffeescript-compiler)
  package has been extracted from the `coffeescript` package, similar to
  how the `babel-compiler` package is separate from the `ecmascript`
  package, so that other packages (such as
  [`vue-coffee`](https://github.com/meteor-vue/vue-meteor/tree/master/packages/vue-coffee))
  can make use of `coffeescript-compiler`. All `coffeescript`-related
  packages have been moved to
  [`packages/non-core`](https://github.com/meteor/meteor/tree/release-1.5.2/packages/non-core),
  so that they can be published independently from Meteor releases.

* `meteor list --tree` can now be used to list all transitive package
  dependencies (and versions) in an application. Weakly referenced dependencies
  can also be listed by using the `--weak` option. For more information, run
  `meteor help list`.
  [PR #8936](https://github.com/meteor/meteor/pull/8936)

* The `star.json` manifest created within the root of a `meteor build` bundle
  will now contain `nodeVersion` and `npmVersion` which will specify the exact
  versions of Node.js and npm (respectively) which the Meteor release was
  bundled with.  The `.node_version.txt` file will still be written into the
  root of the bundle, but it may be deprecated in a future version of Meteor.
  [PR #8956](https://github.com/meteor/meteor/pull/8956)

* A new package called `mongo-dev-server` has been created and wired into
  `mongo` as a dependency. As long as this package is included in a Meteor
  application (which it is by default since all new Meteor apps have `mongo`
  as a dependency), a local development MongoDB server is started alongside
  the application. This package was created to provide a way to disable the
  local development Mongo server, when `mongo` isn't needed (e.g. when using
  Meteor as a build system only). If an application has no dependency on
  `mongo`, the `mongo-dev-server` package is not added, which means no local
  development Mongo server is started.
  [Feature Request #31](https://github.com/meteor/meteor-feature-requests/issues/31)
  [PR #8853](https://github.com/meteor/meteor/pull/8853)

* `Accounts.config` no longer mistakenly allows tokens to expire when
  the `loginExpirationInDays` option is set to `null`.
  [Issue #5121](https://github.com/meteor/meteor/issues/5121)
  [PR #8917](https://github.com/meteor/meteor/pull/8917)

* The `"env"` field is now supported in `.babelrc` files.
  [PR #8963](https://github.com/meteor/meteor/pull/8963)

* Files contained by `client/compatibility/` directories or added with
  `api.addFiles(files, ..., { bare: true })` are now evaluated before
  importing modules with `require`, which may be a breaking change if you
  depend on the interleaving of `bare` files with eager module evaluation.
  [PR #8972](https://github.com/meteor/meteor/pull/8972)

* When `meteor test-packages` runs in a browser, uncaught exceptions will
  now be displayed above the test results, along with the usual summary of
  test failures, in case those uncaught errors have something to do with
  later test failures.
  [Issue #4979](https://github.com/meteor/meteor/issues/4979)
  [PR #9034](https://github.com/meteor/meteor/pull/9034)

## v1.5.1, 2017-07-12

* Node has been upgraded to version 4.8.4.

* A new core Meteor package called `server-render` provides generic
  support for server-side rendering of HTML, as described in the package's
  [`README.md`](https://github.com/meteor/meteor/blob/release-1.5.1/packages/server-render/README.md).
  [PR #8841](https://github.com/meteor/meteor/pull/8841)

* To reduce the total number of file descriptors held open by the Meteor
  build system, native file watchers will now be started only for files
  that have changed at least once. This new policy means you may have to
  [wait up to 5000ms](https://github.com/meteor/meteor/blob/6bde360b9c075f1c78c3850eadbdfa7fe271f396/tools/fs/safe-watcher.js#L20-L21)
  for changes to be detected when you first edit a file, but thereafter
  changes will be detected instantaneously. In return for that small
  initial waiting time, the number of open file descriptors will now be
  bounded roughly by the number of files you are actively editing, rather
  than the number of files involved in the build (often thousands), which
  should help with issues like
  [#8648](https://github.com/meteor/meteor/issues/8648). If you need to
  disable the new behavior for any reason, simply set the
  `METEOR_WATCH_PRIORITIZE_CHANGED` environment variable to `"false"`, as
  explained in [PR #8866](https://github.com/meteor/meteor/pull/8866).

* All `observe` and `observeChanges` callbacks are now bound using
  `Meteor.bindEnvironment`.  The same `EnvironmentVariable`s that were
  present when `observe` or `observeChanges` was called are now available
  inside the callbacks. [PR #8734](https://github.com/meteor/meteor/pull/8734)

* A subscription's `onReady` is now fired again during a re-subscription, even
  if the subscription has the same arguments.  Previously, when subscribing
  to a publication the `onReady` would have only been called if the arguments
  were different, creating a confusing difference in functionality.  This may be
  breaking behavior if an app uses the firing of `onReady` as an assumption
  that the data was just received from the server.  If such functionality is
  still necessary, consider using
  [`observe`](https://docs.meteor.com/api/collections.html#Mongo-Cursor-observe)
  or
  [`observeChanges`](https://docs.meteor.com/api/collections.html#Mongo-Cursor-observeChanges)
  [PR #8754](https://github.com/meteor/meteor/pull/8754)
  [Issue #1173](https://github.com/meteor/meteor/issues/1173)

* The `minimongo` and `mongo` packages are now compliant with the upsert behavior
  of MongoDB 2.6 and higher. **As a result support for MongoDB 2.4 has been dropped.**
  This mainly changes the effect of the selector on newly inserted documents.
  [PR #8815](https://github.com/meteor/meteor/pull/8815)

* `reactive-dict` now supports setting initial data when defining a named
  `ReactiveDict`. No longer run migration logic when used on the server,
  this is to prevent duplicate name error on reloads. Initial data is now
  properly serialized.

* `accounts-password` now uses `example.com` as a default "from" address instead
  of `meteor.com`. This change could break account-related e-mail notifications
  (forgot password, activation, etc.) for applications which do not properly
  configure a "from" domain since e-mail providers will often reject mail sent
  from `example.com`. Ensure that `Accounts.emailTemplates.from` is set to a
  proper domain in all applications.
  [PR #8760](https://github.com/meteor/meteor/issues/8760)

* The `accounts-facebook` and `facebook-oauth` packages have been updated to
  use the v2.9 of the Facebook Graph API for the Login Dialog since the v2.2
  version will be deprecated by Facebook in July.  There shouldn't be a problem
  regardless since Facebook simply rolls over to the next active version
  (v2.3, in this case) however this should assist in avoiding deprecation
  warnings and should enable any new functionality which has become available.
  [PR #8858](https://github.com/meteor/meteor/pull/8858)

* Add `DDP._CurrentPublicationInvocation` and `DDP._CurrentMethodInvocation`.
  `DDP._CurrentInvocation` remains for backwards-compatibility. This change
  allows method calls from publications to inherit the `connection` from the
  the publication which called the method.
  [PR #8629](https://github.com/meteor/meteor/pull/8629)

  > Note: If you're calling methods from publications that are using `this.connection`
  > to see if the method was called from server code or not. These checks will now
  > be more restrictive because `this.connection` will now be available when a
  > method is called from a publication.

* Fix issue with publications temporarily having `DDP._CurrentInvocation` set on
  re-run after a user logged in.  This is now provided through
  `DDP._CurrentPublicationInvocation` at all times inside a publication,
  as described above.
  [PR #8031](https://github.com/meteor/meteor/pull/8031)
  [PR #8629](https://github.com/meteor/meteor/pull/8629)

* `Meteor.userId()` and `Meteor.user()` can now be used in both method calls and
  publications.
  [PR #8629](https://github.com/meteor/meteor/pull/8629)

* `this.onStop` callbacks in publications are now run with the publication's
  context and with its `EnvironmentVariable`s bound.
  [PR #8629](https://github.com/meteor/meteor/pull/8629)

* The `minifier-js` package will now replace `process.env.NODE_ENV` with
  its string value (or `"development"` if unspecified).

* The `meteor-babel` npm package has been upgraded to version 0.22.0.

* The `reify` npm package has been upgraded to version 0.11.24.

* The `uglify-js` npm package has been upgraded to version 3.0.18.

* Illegal characters in paths written in build output directories will now
  be replaced with `_`s rather than removed, so that file and directory
  names consisting of only illegal characters do not become empty
  strings. [PR #8765](https://github.com/meteor/meteor/pull/8765).

* Additional "extra" packages (packages that aren't saved in `.meteor/packages`)
  can be included temporarily using the `--extra-packages`
  option.  For example: `meteor run --extra-packages bundle-visualizer`.
  Both `meteor test` and `meteor test-packages` also support the
  `--extra-packages` option and commas separate multiple package names.
  [PR #8769](https://github.com/meteor/meteor/pull/8769)

  > Note: Packages specified using the `--extra-packages` option override
  > version constraints from `.meteor/packages`.

* The `coffeescript` package has been updated to use CoffeeScript version
  1.12.6. [PR #8777](https://github.com/meteor/meteor/pull/8777)

* It's now possible to pipe a series of statements to `meteor shell`,
  whereas previously the input had to be an expression; for example:
  ```sh
  > echo 'import pkg from "babel-runtime/package.json";
  quote> pkg.version' |
  pipe> meteor shell
  "6.23.0"
  ```
  [Issue #8823](https://github.com/meteor/meteor/issues/8823)
  [PR #8833](https://github.com/meteor/meteor/pull/8833)

* Any `Error` thrown by a DDP method with the `error.isClientSafe`
  property set to `true` will now be serialized and displayed to the
  client, whereas previously only `Meteor.Error` objects were considered
  client-safe. [PR #8756](https://github.com/meteor/meteor/pull/8756)

## v1.5, 2017-05-30

* The `meteor-base` package implies a new `dynamic-import` package, which
  provides runtime support for [the proposed ECMAScript dynamic
  `import(...)` syntax](https://github.com/tc39/proposal-dynamic-import),
  enabling asynchronous module fetching or "code splitting." If your app
  does not use the `meteor-base` package, you can use the package by
  simply running `meteor add dynamic-import`. See this [blog
  post](https://blog.meteor.com/meteor-1-5-react-loadable-f029a320e59c)
  and [PR #8327](https://github.com/meteor/meteor/pull/8327) for more
  information about how dynamic `import(...)` works in Meteor, and how to
  use it in your applications.

* The `ecmascript-runtime` package, which provides polyfills for various
  new ECMAScript runtime APIs and language features, has been split into
  `ecmascript-runtime-client` and `ecmascript-runtime-server`, to reflect
  the different needs of browsers versus Node 4. The client runtime now
  relies on the `core-js` library found in the `node_modules` directory of
  the application, rather than a private duplicate installed via
  `Npm.depends`. This is unlikely to be a disruptive change for most
  developers, since the `babel-runtime` npm package is expected to be
  installed, and `core-js` is a dependency of `babel-runtime`, so
  `node_modules/core-js` should already be present. If that's not the
  case, just run `meteor npm install --save core-js` to install it.

* The `npm` npm package has been upgraded to version 4.6.1.

* The `meteor-babel` npm package has been upgraded to version 0.21.4,
  enabling the latest Reify compiler and the transform-class-properties
  plugin, among other improvements.

* The `reify` npm package has been upgraded to version 0.11.21, fixing
  [issue #8595](https://github.com/meteor/meteor/issues/8595) and
  improving compilation and runtime performance.

> Note: With this version of Reify, `import` declarations are compiled to
  `module.watch(require(id), ...)` instead of `module.importSync(id, ...)`
  or the older `module.import(id, ...)`. The behavior of the compiled code
  should be the same as before, but the details seemed different enough to
  warrant a note.

* The `install` npm package has been upgraded to version 0.10.1.

* The `meteor-promise` npm package has been upgraded to version 0.8.4.

* The `uglify-js` npm package has been upgraded to version 3.0.13, fixing
  [#8704](https://github.com/meteor/meteor/issues/8704).

* If you're using the `standard-minifier-js` Meteor package, as most
  Meteor developers do, it will now produce a detailed analysis of package
  and module sizes within your production `.js` bundle whenever you run
  `meteor build` or `meteor run --production`. These data are served by
  the application web server at the same URL as the minified `.js` bundle,
  except with a `.stats.json` file extension instead of `.js`. If you're
  using a different minifier plugin, and would like to support similar
  functionality, refer to
  [these](https://github.com/meteor/meteor/pull/8327/commits/084801237a8c288d99ec82b0fbc1c76bdf1aab16)
  [commits](https://github.com/meteor/meteor/pull/8327/commits/1c8bc7353e9a8d526880634a58c506b423c4a55e)
  for inspiration.

* To visualize the bundle size data produced by `standard-minifier-js`,
  run `meteor add bundle-visualizer` and then start your development
  server in production mode with `meteor run --production`. Be sure to
  remove the `bundle-visualizer` package before actually deploying your
  app, or the visualization will be displayed to your users.

* If you've been developing an app with multiple versions of Meteor, or
  testing with beta versions, and you haven't recently run `meteor reset`,
  your `.meteor/local/bundler-cache` directory may have become quite
  large. This is just a friendly reminder that this directory is perfectly
  safe to delete, and Meteor will repopulate it with only the most recent
  cached bundles.

* Apps created with `meteor create --bare` now use the `static-html`
  package for processing `.html` files instead of `blaze-html-templates`,
  to avoid large unnecessary dependencies like the `jquery` package.

* Babel plugins now receive file paths without leading `/` characters,
  which should prevent confusion about whether the path should be treated
  as absolute. [PR #8610](https://github.com/meteor/meteor/pull/8610)

* It is now possible to override the Cordova iOS and/or Android
  compatibility version by setting the `METEOR_CORDOVA_COMPAT_VERSION_IOS`
  and/or `METEOR_CORDOVA_COMPAT_VERSION_ANDROID` environment variables.
  [PR #8581](https://github.com/meteor/meteor/pull/8581)

* Modules in `node_modules` directories will no longer automatically have
  access to the `Buffer` polyfill on the client, since that polyfill
  contributed more than 22KB of minified JavaScript to the client bundle,
  and was rarely used. If you really need the Buffer API on the client,
  you should now obtain it explicitly with `require("buffer").Buffer`.
  [Issue #8645](https://github.com/meteor/meteor/issues/8645).

* Packages in `node_modules` directories are now considered non-portable
  (and thus may be automatically rebuilt for the current architecture), if
  their `package.json` files contain any of the following install hooks:
  `install`, `preinstall`, or `postinstall`. Previously, a package was
  considered non-portable only if it contained any `.node` binary modules.
  [Issue #8225](https://github.com/meteor/meteor/issues/8225)

## v1.4.4.6, 2018-04-02

* Node has been upgraded to version
  [4.9.0](https://nodejs.org/en/blog/release/v4.9.0/), an important
  [security release](https://nodejs.org/en/blog/vulnerability/march-2018-security-releases/).
  The Node v4.x release line will exit the Node.js Foundation's
  [long-term support (LTS) status](https://github.com/nodejs/LTS) on April 30,
  2018. We strongly advise updating to a version of Meteor using a newer
  version of Node which is still under LTS status, such as Meteor 1.6.x
  which uses Node 8.x.

* The `npm` package has been upgraded to version
  [4.6.1](https://github.com/npm/npm/releases/tag/v4.6.1).

## v1.4.4.5, 2017-12-08

* Node has been upgraded to version
  [4.8.7](https://nodejs.org/en/blog/release/v4.8.7/), an important
  [security release](https://nodejs.org/en/blog/vulnerability/december-2017-security-releases/).

## v1.4.4.4, 2017-09-26

* Updating to Meteor 1.4.4.4 will automatically patch a security
  vulnerability in the `allow-deny` package, since `meteor-tool@1.4.4_4`
  requires `allow-deny@1.0.9` or later. If for any reason you are not
  ready or able to update to Meteor 1.4.4.4 by running `meteor update`,
  please at least run
  ```sh
  meteor update allow-deny
  ```
  instead. More details about the security vulnerability can be found on
  the Meteor forums.

## v1.4.4.3, 2017-05-22

* Node has been upgraded to version 4.8.3.

* A bug in checking body lengths of HTTP responses that was affecting
  Galaxy deploys has been fixed.
  [PR #8709](https://github.com/meteor/meteor/pull/8709).

## v1.4.4.2, 2017-05-02

* Node has been upgraded to version 4.8.2.

* The `npm` npm package has been upgraded to version 4.5.0.
  Note that when using npm `scripts` there has been a change regarding
  what happens when `SIGINT` (Ctrl-C) is received.  Read more
  [here](https://github.com/npm/npm/releases/tag/v4.5.0).

* Fix a regression which prevented us from displaying a helpful banner when
  running `meteor debug` because of a change in Node.js.

* Update `node-inspector` npm to 1.1.1, fixing a problem encountered when trying
  to press "Enter" in the inspector console.
  [Issue #8469](https://github.com/meteor/meteor/issues/8469)

* The `email` package has had its `mailcomposer` npm package swapped with
  a Node 4 fork of `nodemailer` due to its ability to support connection pooling
  in a similar fashion as the original `mailcomposer`.
  [Issue #8591](https://github.com/meteor/meteor/issues/8591)
  [PR #8605](https://github.com/meteor/meteor/pull/8605)

    > Note: The `MAIL_URL` should be configured with a scheme which matches the
    > protocol desired by your e-mail vendor/mail-transport agent.  For
    > encrypted connections (typically listening on port 465), this means
    > using `smtps://`.  Unencrypted connections or those secured through
    > a `STARTTLS` connection upgrade (typically using port 587 and sometimes
    > port 25) should continue to use `smtp://`.  TLS/SSL will be automatically
    > enabled if the mail provider supports it.

* A new `Tracker.inFlush()` has been added to provide a global Tracker
  "flushing" state.
  [PR #8565](https://github.com/meteor/meteor/pull/8565).

* The `meteor-babel` npm package has been upgraded to version 0.20.1, and
  the `reify` npm package has been upgraded to version 0.7.4, fixing
  [issue #8595](https://github.com/meteor/meteor/issues/8595).
  (This was fixed between full Meteor releases, but is being mentioned here.)

## v1.4.4.1, 2017-04-07

* A change in Meteor 1.4.4 to remove "garbage" directories asynchronously
  in `files.renameDirAlmostAtomically` had unintended consequences for
  rebuilding some npm packages, so that change was reverted, and those
  directories are now removed before `files.renameDirAlmostAtomically`
  returns. [PR #8574](https://github.com/meteor/meteor/pull/8574)

## v1.4.4, 2017-04-07

* Node has been upgraded to version 4.8.1.

* The `npm` npm package has been upgraded to version 4.4.4.
  It should be noted that this version reduces extra noise
  previously included in some npm errors.

* The `node-gyp` npm package has been upgraded to 3.6.0 which
  adds support for VS2017 on Windows.

* The `node-pre-gyp` npm package has been updated to 0.6.34.

* Thanks to the outstanding efforts of @sethmurphy18, the `minifier-js`
  package now uses [Babili](https://github.com/babel/babili) instead of
  [UglifyJS](https://github.com/mishoo/UglifyJS2), resolving numerous
  long-standing bugs due to UglifyJS's poor support for ES2015+ syntax.
  [Issue #8378](https://github.com/meteor/meteor/issues/8378)
  [PR #8397](https://github.com/meteor/meteor/pull/8397)

* The `meteor-babel` npm package has been upgraded to version 0.19.1, and
  `reify` has been upgraded to version 0.6.6, fixing several subtle bugs
  introduced by Meteor 1.4.3 (see below), including
  [issue #8461](https://github.com/meteor/meteor/issues/8461).

* The Reify module compiler is now a Babel plugin, making it possible for
  other custom Babel plugins configured in `.babelrc` or `package.json`
  files to run before Reify, fixing bugs that resulted from running Reify
  before other plugins in Meteor 1.4.3.
  [Issue #8399](https://github.com/meteor/meteor/issues/8399)
  [Issue #8422](https://github.com/meteor/meteor/issues/8422)
  [`meteor-babel` issue #13](https://github.com/meteor/babel/issues/13)

* Two new `export ... from ...` syntax extensions are now supported:
  ```js
  export * as namespace from "./module"
  export def from "./module"
  ```
  Read the ECMA262 proposals here:
  * https://github.com/leebyron/ecmascript-export-ns-from
  * https://github.com/leebyron/ecmascript-export-default-from

* When `Meteor.call` is used on the server to invoke a method that
  returns a `Promise` object, the result will no longer be the `Promise`
  object, but the resolved value of the `Promise`.
  [Issue #8367](https://github.com/meteor/meteor/issues/8367)

> Note: if you actually want a `Promise` when calling `Meteor.call` or
  `Meteor.apply` on the server, use `Meteor.callAsync` and/or
  `Meteor.applyAsync` instead.
  [Issue #8367](https://github.com/meteor/meteor/issues/8367),
  https://github.com/meteor/meteor/commit/0cbd25111d1249a61ca7adce23fad5215408c821

* The `mailcomposer` and `smtp-connection` npms have been updated to resolve an
  issue with the encoding of long header lines.
  [Issue #8425](https://github.com/meteor/meteor/issues/8425)
  [PR #8495](https://github.com/meteor/meteor/pull/8495)

* `Accounts.config` now supports an `ambiguousErrorMessages` option which
  enabled generalization of messages produced by the `accounts-*` packages.
  [PR #8520](https://github.com/meteor/meteor/pull/8520)

* A bug which caused account enrollment tokens to be deleted too soon was fixed.
  [Issue #8218](https://github.com/meteor/meteor/issues/8218)
  [PR #8474](https://github.com/meteor/meteor/pull/8474)

* On Windows, bundles built during `meteor build` or `meteor deploy` will
  maintain the executable bit for commands installed in the
  `node_modules\.bin` directory.
  [PR #8503](https://github.com/meteor/meteor/pull/8503)

* On Windows, the upgrades to Node.js, `npm` and `mongodb` are now in-sync with
  other archs again after being mistakenly overlooked in 1.4.3.2.  An admin
  script enhancement has been applied to prevent this from happening again.
  [PR #8505](https://github.com/meteor/meteor/pull/8505)

## v1.4.3.2, 2017-03-14

* Node has been upgraded to version 4.8.0.

* The `npm` npm package has been upgraded to version 4.3.0.

* The `node-gyp` npm package has been upgraded to 3.5.0.

* The `node-pre-gyp` npm package has been updated to 0.6.33.

* The bundled version of MongoDB used by `meteor run` in development
  has been upgraded to 3.2.12.

* The `mongodb` npm package used by the `npm-mongo` Meteor package has
  been updated to version 2.2.24.
  [PR #8453](https://github.com/meteor/meteor/pull/8453)
  [Issue #8449](https://github.com/meteor/meteor/issues/8449)

* The `check` package has had its copy of `jQuery.isPlainObject`
  updated to a newer implementation to resolve an issue where the
  `nodeType` property of an object couldn't be checked, fixing
  [#7354](https://github.com/meteor/meteor/issues/7354).

* The `standard-minifier-js` and `minifier-js` packages now have improved
  error capturing to provide more information on otherwise unhelpful errors
  thrown when UglifyJS encounters ECMAScript grammar it is not familiar with.
  [#8414](https://github.com/meteor/meteor/pull/8414)

* Similar in behavior to `Meteor.loggingIn()`, `accounts-base` now offers a
  reactive `Meteor.loggingOut()` method (and related Blaze helpers,
  `loggingOut` and `loggingInOrOut`).
  [PR #8271](https://github.com/meteor/meteor/pull/8271)
  [Issue #1331](https://github.com/meteor/meteor/issues/1331)
  [Issue #769](https://github.com/meteor/meteor/issues/769)

* Using `length` as a selector field name and with a `Number` as a value
  in a `Mongo.Collection` transformation will no longer cause odd results.
  [#8329](https://github.com/meteor/meteor/issues/8329).

* `observe-sequence` (and thus Blaze) now properly supports `Array`s which were
  created in a vm or across frame boundaries, even if they were sub-classed.
  [Issue #8160](https://github.com/meteor/meteor/issues/8160)
  [PR #8401](https://github.com/meteor/meteor/pull/8401)

* Minimongo now supports `$bitsAllClear`, `$bitsAllSet`, `$bitsAnySet` and
  `$bitsAnyClear`.
  [#8350](https://github.com/meteor/meteor/pull/8350)

* A new [Development.md](DEVELOPMENT.md) document has been created to provide
  an easier path for developers looking to make contributions to Meteor Core
  (that is, the `meteor` tool itself) along with plenty of helpful reminders
  for those that have already done so!
  [#8267](https://github.com/meteor/meteor/pull/8267)

* The suggestion to add a `{oauth-service}-config-ui` package will no longer be
  made on the console if `service-configuration` package is already installed.
  [Issue #8366](https://github.com/meteor/meteor/issues/8366)
  [PR #8429](https://github.com/meteor/meteor/pull/8429)

* `Meteor.apply`'s `throwStubExceptions` option is now properly documented in
  the documentation whereas it was previously only mentioned in the Guide.
  [Issue #8435](https://github.com/meteor/meteor/issues/8435)
  [PR #8443](https://github.com/meteor/meteor/pull/8443)

* `DDPRateLimiter.addRule` now accepts a callback which will be executed after
  a rule is executed, allowing additional actions to be taken if necessary.
  [Issue #5541](https://github.com/meteor/meteor/issues/5541)
  [PR #8237](https://github.com/meteor/meteor/pull/8237)

* `jquery` is no longer a dependency of the `http` package.
  [#8389](https://github.com/meteor/meteor/pull/8389)

* `jquery` is no longer in the default package list after running
  `meteor create`, however is still available thanks to `blaze-html-templates`.
  If you still require jQuery, the recommended approach is to install it from
  npm with `meteor npm install --save jquery` and then `import`-ing it into your
  application.
  [#8388](https://github.com/meteor/meteor/pull/8388)

* The `shell-server` package (i.e. `meteor shell`) has been updated to more
  gracefully handle recoverable errors (such as `SyntaxError`s) in the same
  fashion as the Node REPL.
  [Issue #8290](https://github.com/meteor/meteor/issues/8290)
  [PR #8446](https://github.com/meteor/meteor/pull/8446)

* The `webapp` package now reveals a `WebApp.connectApp` to make it easier to
  provide custom error middleware.
  [#8403](https://github.com/meteor/meteor/pull/8403)

* The `meteor update --all-packages` command has been properly documented in
  command-line help (i.e. `meteor update --help`).
  [PR #8431](https://github.com/meteor/meteor/pull/8431)
  [Issue #8154](https://github.com/meteor/meteor/issues/8154)

* Syntax errors encountered while scanning `package.json` files for binary
  dependencies are now safely and silently ignored.
  [Issue #8427](https://github.com/meteor/meteor/issues/8427)
  [PR #8468](https://github.com/meteor/meteor/pull/8468)

## v1.4.3.1, 2017-02-14

* The `meteor-babel` npm package has been upgraded to version 0.14.4,
  fixing [#8349](https://github.com/meteor/meteor/issues/8349).

* The `reify` npm package has been upgraded to version 0.4.9.

* Partial `npm-shrinkwrap.json` files are now disregarded when
  (re)installing npm dependencies of Meteor packages, fixing
  [#8349](https://github.com/meteor/meteor/issues/8349). Further
  discussion of the new `npm` behavior can be found
  [here](https://github.com/npm/npm/blob/latest/CHANGELOG.md#no-more-partial-shrinkwraps-breaking).

## v1.4.3, 2017-02-13

* Versions of Meteor [core
  packages](https://github.com/meteor/meteor/tree/release-1.4.3/packages)
  are once again constrained by the current Meteor release.

> Before Meteor 1.4, the current release dictated the exact version of
  every installed core package, which meant newer core packages could not
  be installed without publishing a new Meteor release. In order to
  support incremental development of core packages, Meteor 1.4 removed all
  release-based constraints on core package versions
  ([#7084](https://github.com/meteor/meteor/pull/7084)). Now, in Meteor
  1.4.3, core package versions must remain patch-compatible with the
  versions they had when the Meteor release was published. This middle
  ground restores meaning to Meteor releases, yet still permits patch
  updates to core packages.

* The `cordova-lib` npm package has been updated to 6.4.0, along with
  cordova-android (6.1.1) and cordova-ios (4.3.0), and various plugins.
  [#8239](https://github.com/meteor/meteor/pull/8239)

* The `coffeescript` Meteor package has been moved from
  `packages/coffeescript` to `packages/non-core/coffeescript`, so that it
  will not be subject to the constraints described above.

* CoffeeScript source maps should be now be working properly in development.
  [#8298](https://github.com/meteor/meteor/pull/8298)

* The individual account "service" packages (`facebook`, `google`, `twitter`,
  `github`, `meteor-developer`, `meetup` and `weibo`) have been split into:
  - `<service>-oauth` (which interfaces with the `<service>` directly) and
  - `<service>-config-ui` (the Blaze configuration templates for `accounts-ui`)

  This means you can now use `accounts-<service>` without needing Blaze.

  If you are using `accounts-ui` and `accounts-<service>`, you will probably
  need to install the `<service>-config-ui` package if you want to configure it
  using the Accounts UI.

  - [Issue #7715](https://github.com/meteor/meteor/issues/7715)
  - [PR(`facebook`) #7728](https://github.com/meteor/meteor/pull/7728)
  - [PR(`google`) #8275](https://github.com/meteor/meteor/pull/8275)
  - [PR(`twitter`) #8283](https://github.com/meteor/meteor/pull/8283)
  - [PR(`github`) #8303](https://github.com/meteor/meteor/pull/8303)
  - [PR(`meteor-developer`) #8305](https://github.com/meteor/meteor/pull/8305)
  - [PR(`meetup`) #8321](https://github.com/meteor/meteor/pull/8321)
  - [PR(`weibo`) #8302](https://github.com/meteor/meteor/pull/8302)

* The `url` and `http` packages now encode to a less error-prone
  format which more closely resembles that used by PHP, Ruby, `jQuery.param`
  and others. `Object`s and `Array`s can now be encoded, however, if you have
  previously relied on `Array`s passed as `params` being simply `join`-ed with
  commas, you may need to adjust your `HTTP.call` implementations.
  [#8261](https://github.com/meteor/meteor/pull/8261) and
  [#8342](https://github.com/meteor/meteor/pull/8342).

* The `npm` npm package is still at version 4.1.2 (as it was when Meteor
  1.4.3 was originally published), even though `npm` was downgraded to
  3.10.9 in Meteor 1.4.2.7.

* The `meteor-babel` npm package has been upgraded to version 0.14.3,
  fixing [#8021](https://github.com/meteor/meteor/issues/8021) and
  [#7662](https://github.com/meteor/meteor/issues/7662).

* The `reify` npm package has been upgraded to 0.4.7.

* Added support for frame-ancestors CSP option in browser-policy.
  [#7970](https://github.com/meteor/meteor/pull/7970)

* You can now use autoprefixer with stylus files added via packages.
  [#7727](https://github.com/meteor/meteor/pull/7727)

* Restored [#8213](https://github.com/meteor/meteor/pull/8213)
  after those changes were reverted in
  [v1.4.2.5](https://github.com/meteor/meteor/blob/devel/History.md#v1425).

* npm dependencies of Meteor packages will now be automatically rebuilt if
  the npm package's `package.json` file has "scripts" section containing a
  `preinstall`, `install`, or `postinstall` command, as well as when the
  npm package contains any `.node` files. Discussion
  [here](https://github.com/meteor/meteor/issues/8225#issuecomment-275044900).

* The `meteor create` command now runs `meteor npm install` automatically
  to install dependencies specified in the default `package.json` file.
  [#8108](https://github.com/meteor/meteor/pull/8108)

## v1.4.2.7, 2017-02-13

* The `npm` npm package has been *downgraded* from version 4.1.2 back to
  version 3.10.9, reverting the upgrade in Meteor 1.4.2.4.

## v1.4.2.6, 2017-02-08

* Fixed a critical [bug](https://github.com/meteor/meteor/issues/8325)
  that was introduced by the fix for
  [Issue #8136](https://github.com/meteor/meteor/issues/8136), which
  caused some npm packages in nested `node_modules` directories to be
  omitted from bundles produced by `meteor build` and `meteor deploy`.

## v1.4.2.5, 2017-02-03

* Reverted [#8213](https://github.com/meteor/meteor/pull/8213) as the
  change was deemed too significant for this release.

> Note: The decision to revert the above change was made late in the
  Meteor 1.4.2.4 release process, before it was ever recommended but too
  late in the process to avoid the additional increment of the version number.
  See [#8311](https://github.com/meteor/meteor/pull/8311) for additional
  information. This change will still be released in an upcoming version
  of Meteor with a more seamless upgrade.

## v1.4.2.4, 2017-02-02

* Node has been upgraded to version 4.7.3.

* The `npm` npm package has been upgraded from version 3.10.9 to 4.1.2.

> Note: This change was later deemed too substantial for a point release
  and was reverted in Meteor 1.4.2.7.

* Fix for [Issue #8136](https://github.com/meteor/meteor/issues/8136).

* Fix for [Issue #8222](https://github.com/meteor/meteor/issues/8222).

* Fix for [Issue #7849](https://github.com/meteor/meteor/issues/7849).

* The version of 7-zip included in the Windows dev bundle has been
  upgraded from 1602 to 1604 in an attempt to mitigate
  [Issue #7688](https://github.com/meteor/meteor/issues/7688).

* The `"main"` field of `package.json` modules will no longer be
  overwritten with the value of the optional `"browser"` field, now that
  the `install` npm package can make sense of the `"browser"` field at
  runtime. If you experience module resolution failures on the client
  after updating Meteor, make sure you've updated the `modules-runtime`
  Meteor package to at least version 0.7.8.
  [#8213](https://github.com/meteor/meteor/pull/8213)

## v1.4.2.3, 2016-11-17

* Style improvements for `meteor create --full`.
  [#8045](https://github.com/meteor/meteor/pull/8045)

> Note: Meteor 1.4.2.2 was finalized before
  [#8045](https://github.com/meteor/meteor/pull/8045) was merged, but
  those changes were [deemed important
  enough](https://github.com/meteor/meteor/pull/8044#issuecomment-260913739)
  to skip recommending 1.4.2.2 and instead immediately release 1.4.2.3.

## v1.4.2.2, 2016-11-15

* Node has been upgraded to version 4.6.2.

* `meteor create` now has a new `--full` option, which generates an larger app,
  demonstrating development techniques highlighted in the
  [Meteor Guide](http://guide.meteor.com)

  [Issue #6974](https://github.com/meteor/meteor/issues/6974)
  [PR #7807](https://github.com/meteor/meteor/pull/7807)

* Minimongo now supports `$min`, `$max` and partially supports `$currentDate`.

  [Issue #7857](https://github.com/meteor/meteor/issues/7857)
  [PR #7858](https://github.com/meteor/meteor/pull/7858)

* Fix for [Issue #5676](https://github.com/meteor/meteor/issues/5676)
  [PR #7968](https://github.com/meteor/meteor/pull/7968)

* It is now possible for packages to specify a *lazy* main module:
  ```js
  Package.onUse(function (api) {
    api.mainModule("client.js", "client", { lazy: true });
  });
  ```
  This means the `client.js` module will not be evaluated during app
  startup unless/until another module imports it, and will not even be
  included in the client bundle if no importing code is found. **Note 1:**
  packages with lazy main modules cannot use `api.export` to export global
  symbols to other packages/apps. **Note 2:** packages with lazy main
  modules should be restricted to Meteor 1.4.2.2 or later via
  `api.versionsFrom("1.4.2.2")`, since older versions of Meteor cannot
  import lazy main modules using `import "meteor/<package name>"` but must
  explicitly name the module: `import "meteor/<package name>/client.js"`.

## v1.4.2.1, 2016-11-08

* Installing the `babel-runtime` npm package in your application
  `node_modules` directory is now required for most Babel-transformed code
  to work, as the Meteor `babel-runtime` package no longer attempts to
  provide custom implementations of Babel helper functions. To install
  the `babel-runtime` package, simply run the command
  ```sh
  meteor npm install --save babel-runtime
  ```
  in any Meteor application directory. The Meteor `babel-runtime` package
  version has been bumped to 1.0.0 to reflect this major change.
  [#7995](https://github.com/meteor/meteor/pull/7995)

* File system operations performed by the command-line tool no longer use
  fibers unless the `METEOR_DISABLE_FS_FIBERS` environment variable is
  explicitly set to a falsy value. For larger apps, this change results in
  significant build performance improvements due to the creation of fewer
  fibers and the avoidance of unnecessary asyncronous delays.
  https://github.com/meteor/meteor/pull/7975/commits/ca4baed90ae0675e55c93976411d4ed91f12dd63

* Running Meteor as `root` is still discouraged, and results in a fatal
  error by default, but the `--allow-superuser` flag now works as claimed.
  [#7959](https://github.com/meteor/meteor/issues/7959)

* The `dev_bundle\python\python.exe` executable has been restored to the
  Windows dev bundle, which may help with `meteor npm rebuild` commands.
  [#7960](https://github.com/meteor/meteor/issues/7960)

* Changes within linked npm packages now trigger a partial rebuild,
  whereas previously (in 1.4.2) they were ignored.
  [#7978](https://github.com/meteor/meteor/issues/7978)

* Miscellaneous fixed bugs:
  [#2876](https://github.com/meteor/meteor/issues/2876)
  [#7154](https://github.com/meteor/meteor/issues/7154)
  [#7956](https://github.com/meteor/meteor/issues/7956)
  [#7974](https://github.com/meteor/meteor/issues/7974)
  [#7999](https://github.com/meteor/meteor/issues/7999)
  [#8005](https://github.com/meteor/meteor/issues/8005)
  [#8007](https://github.com/meteor/meteor/issues/8007)

## v1.4.2, 2016-10-25

* This release implements a number of rebuild performance optimizations.
  As you edit files in development, the server should restart and rebuild
  much more quickly, especially if you have many `node_modules` files.
  See https://github.com/meteor/meteor/pull/7668 for more details.

> Note: the `METEOR_PROFILE` environment variable now provides data for
  server startup time as well as build time, which should make it easier
  to tell which of your packages are responsible for slow startup times.
  Please include the output of `METEOR_PROFILE=10 meteor run` with any
  GitHub issue about rebuild performance.

* `npm` has been upgraded to version 3.10.9.

* The `cordova-lib` npm package has been updated to 6.3.1, along with
  cordova-android (5.2.2) and cordova-ios (4.2.1), and various plugins.

* The `node-pre-gyp` npm package has been updated to 0.6.30.

* The `lru-cache` npm package has been updated to 4.0.1.

* The `meteor-promise` npm package has been updated to 0.8.0 for better
  asynchronous stack traces.

* The `meteor` tool is now prevented from running as `root` as this is
  not recommended and can cause issues with permissions.  In some environments,
  (e.g. Docker), it may still be desired to run as `root` and this can be
  permitted by passing `--unsafe-perm` to the `meteor` command.
  [#7821](https://github.com/meteor/meteor/pull/7821)

* Blaze-related packages have been extracted to
  [`meteor/blaze`](https://github.com/meteor/blaze), and the main
  [`meteor/meteor`](https://github.com/meteor/meteor) repository now
  refers to them via git submodules (see
  [#7633](https://github.com/meteor/meteor/pull/7633)).
  When running `meteor` from a checkout, you must now update these
  submodules by running
  ```sh
  git submodule update --init --recursive
  ```
  in the root directory of your `meteor` checkout.

* Accounts.forgotPassword and .verifyEmail no longer throw errors if callback is provided. [Issue #5664](https://github.com/meteor/meteor/issues/5664) [Origin PR #5681](https://github.com/meteor/meteor/pull/5681) [Merged PR](https://github.com/meteor/meteor/pull/7117)

* The default content security policy (CSP) for Cordova now includes `ws:`
  and `wss:` WebSocket protocols.
  [#7774](https://github.com/meteor/meteor/pull/7774)

* `meteor npm` commands are now configured to use `dev_bundle/.npm` as the
  npm cache directory by default, which should make npm commands less
  sensitive to non-reproducible factors in the external environment.
  https://github.com/meteor/meteor/pull/7668/commits/3313180a6ff33ee63602f7592a9506012029e919

* The `meteor test` command now supports the `--no-release-check` flag.
  https://github.com/meteor/meteor/pull/7668/commits/7097f78926f331fb9e70a06300ce1711adae2850

* JavaScript module bundles on the server no longer include transitive
  `node_modules` dependencies, since those dependencies can be evaluated
  directly by Node. This optimization should improve server rebuild times
  for apps and packages with large `node_modules` directories.
  https://github.com/meteor/meteor/pull/7668/commits/03c5346873849151cecc3e00606c6e5aa13b3bbc

* The `standard-minifier-css` package now does basic caching for the
  expensive `mergeCss` function.
  https://github.com/meteor/meteor/pull/7668/commits/bfa67337dda1e90610830611fd99dcb1bd44846a

* The `coffeescript` package now natively supports `import` and `export`
  declarations. [#7818](https://github.com/meteor/meteor/pull/7818)

* Due to changes in how Cordova generates version numbers for iOS and Android
  apps, you may experience issues with apps updating on user devices.  To avoid
  this, consider managing the `buildNumber` manually using
  `App.info('buildNumber', 'XXX');` in `mobile-config.js`. There are additional
  considerations if you have been setting `android:versionCode` or
  `ios-CFBundleVersion`.  See
  [#7205](https://github.com/meteor/meteor/issues/7205) and
  [#6978](https://github.com/meteor/meteor/issues/6978) for more information.

## v1.4.1.3, 2016-10-21

* Node has been updated to version 4.6.1:
  https://nodejs.org/en/blog/release/v4.6.1/

* The `mongodb` npm package used by the `npm-mongo` Meteor package has
  been updated to version 2.2.11.
  [#7780](https://github.com/meteor/meteor/pull/7780)

* The `fibers` npm package has been upgraded to version 1.0.15.

* Running Meteor with a different `--port` will now automatically
  reconfigure the Mongo replica set when using the WiredTiger storage
  engine, instead of failing to start Mongo.
  [#7840](https://github.com/meteor/meteor/pull/7840).

* When the Meteor development server shuts down, it now attempts to kill
  the `mongod` process it spawned, in addition to killing any running
  `mongod` processes when the server first starts up.
  https://github.com/meteor/meteor/pull/7668/commits/295d3d5678228f06ee0ab6c0d60139849a0ea192

* The `meteor <command> ...` syntax will now work for any command
  installed in `dev_bundle/bin`, except for Meteor's own commands.

* Incomplete package downloads will now fail (and be retried several
  times) instead of silently succeeding, which was the cause of the
  dreaded `Error: ENOENT: no such file or directory, open... os.json`
  error. [#7806](https://github.com/meteor/meteor/issues/7806)

## v1.4.1.2, 2016-10-04

* Node has been upgraded to version 4.6.0, a recommended security release:
  https://nodejs.org/en/blog/release/v4.6.0/

* `npm` has been upgraded to version 3.10.8.

## v1.4.1.1, 2016-08-24

* Update the version of our Node MongoDB driver to 2.2.8 to fix a bug in
  reconnection logic, leading to some `update` and `remove` commands being
  treated as `insert`s. [#7594](https://github.com/meteor/meteor/issues/7594)

## v1.4.1, 2016-08-18

* Node has been upgraded to 4.5.0.

* `npm` has been upgraded to 3.10.6.

* The `meteor publish-for-arch` command is no longer necessary when
  publishing Meteor packages with binary npm dependencies. Instead, binary
  dependencies will be rebuilt automatically on the installation side.
  Meteor package authors are not responsible for failures due to compiler
  toolchain misconfiguration, and any compilation problems with the
  underlying npm packages should be taken up with the authors of those
  packages. That said, if a Meteor package author really needs or wants to
  continue using `meteor publish-for-arch`, she should publish her package
  using an older release: e.g. `meteor --release 1.4 publish`.
  [#7608](https://github.com/meteor/meteor/pull/7608)

* The `.meteor-last-rebuild-version.json` files that determine if a binary
  npm package needs to be rebuilt now include more information from the
  `process` object, namely `process.{platform,arch,versions}` instead of
  just `process.versions`. Note also that the comparison of versions now
  ignores differences in patch versions, to avoid needless rebuilds.

* The `npm-bcrypt` package now uses a pure-JavaScript implementation by
  default, but will prefer the native `bcrypt` implementation if it is
  installed in the application's `node_modules` directory. In other words,
  run `meteor install --save bcrypt` in your application if you need or
  want to use the native implementation of `bcrypt`.
  [#7595](https://github.com/meteor/meteor/pull/7595)

* After Meteor packages are downloaded from Atmosphere, they will now be
  extracted using native `tar` or `7z.exe` on Windows, instead of the
  https://www.npmjs.com/package/tar library, for a significant performance
  improvement. [#7457](https://github.com/meteor/meteor/pull/7457)

* The npm `tar` package has been upgraded to 2.2.1, though it is now only
  used as a fallback after native `tar` and/or `7z.exe`.

* The progress indicator now distinguishes between downloading,
  extracting, and loading newly-installed Meteor packages, instead of
  lumping all of that work into a "downloading" status message.

* Background Meteor updates will no longer modify the `~/.meteor/meteor`
  symbolic link (or `AppData\Local\.meteor\meteor.bat` on Windows).
  Instead, developers must explicitly type `meteor update` to begin using
  a new version of the `meteor` script.

* Password Reset tokens now expire (after 3 days by default -- can be modified via `Accounts.config({ passwordResetTokenExpirationInDays: ...}`). [PR #7534](https://github.com/meteor/meteor/pull/7534)

* The `google` package now uses the `email` scope as a mandatory field instead
  of the `profile` scope. The `profile` scope is still added by default if the
  `requestPermissions` option is not specified to maintain backward
  compatibility, but it is now possible to pass an empty array to
  `requestPermissions` in order to only request the `email` scope, which
  reduces the amount of permissions requested from the user in the Google
  popup. [PR #6975](https://github.com/meteor/meteor/pull/6975)

* Added `Facebook.handleAuthFromAccessToken` in the case where you get the FB
  accessToken in some out-of-band way. [PR #7550](https://github.com/meteor/meteor/pull/7550)

* `Accounts.onLogout` gets `{ user, connection }` context in a similar fashion
  to `Accounts.onLogin`. [Issue #7397](https://github.com/meteor/meteor/issues/7397) [PR #7433](https://github.com/meteor/meteor/pull/7433)

* The `node-gyp` and `node-pre-gyp` tools will now be installed in
  `bundle/programs/server/node_modules`, to assist with rebuilding binary
  npm packages when deploying an app to Galaxy or elsewhere.
  [#7571](https://github.com/meteor/meteor/pull/7571)

* The `standard-minifier-{js,css}` packages no longer minify .js or .css
  files on the server. [#7572](https://github.com/meteor/meteor/pull/7572)

* Multi-line input to `meteor shell`, which was broken by changes to the
  `repl` module in Node 4, works again.
  [#7562](https://github.com/meteor/meteor/pull/7562)

* The implementation of the command-line `meteor` tool now forbids
  misbehaving polyfill libraries from overwriting `global.Promise`.
  [#7569](https://github.com/meteor/meteor/pull/7569)

* The `oauth-encryption` package no longer depends on the
  `npm-node-aes-gcm` package (or any special npm packages), because the
  Node 4 `crypto` library natively supports the `aes-128-gcm` algorithm.
  [#7548](https://github.com/meteor/meteor/pull/7548)

* The server-side component of the `meteor shell` command has been moved
  into a Meteor package, so that it can be developed independently from
  the Meteor release process, thanks to version unpinning.
  [#7624](https://github.com/meteor/meteor/pull/7624)

* The `meteor shell` command now works when running `meteor test`.

* The `meteor debug` command no longer pauses at the first statement
  in the Node process, yet still reliably stops at custom breakpoints
  it encounters later.

* The `meteor-babel` package has been upgraded to 0.12.0.

* The `meteor-ecmascript-runtime` package has been upgraded to 0.2.9, to
  support several additional [stage 4
  proposals](https://github.com/meteor/ecmascript-runtime/pull/4).

* A bug that prevented @-scoped npm packages from getting bundled for
  deployed apps has been fixed.
  [#7609](https://github.com/meteor/meteor/pull/7609).

* The `meteor update` command now supports an `--all-packages` flag to
  update all packages (including indirect dependencies) to their latest
  compatible versions, similar to passing the names of all your packages
  to the `meteor update` command.
  [#7653](https://github.com/meteor/meteor/pull/7653)

* Background release updates can now be disabled by invoking either
  `meteor --no-release-check` or `METEOR_NO_RELEASE_CHECK=1 meteor`.
  [#7445](https://github.com/meteor/meteor/pull/7445)

## v1.4.0.1, 2016-07-29

* Fix issue with the 1.4 tool springboarding to older releases (see [Issue #7491](https://github.com/meteor/meteor/issues/7491))

* Fix issue with running in development on Linux 32bit [Issue #7511](https://github.com/meteor/meteor/issues/7511)

## v1.4, 2016-07-25

* Node has been upgraded to 4.4.7.

* The `meteor-babel` npm package has been upgraded to 0.11.7.

* The `reify` npm package has been upgraded to 0.3.6.

* The `bcrypt` npm package has been upgraded to 0.8.7.

* Nested `import` declarations are now enabled for package code as well as
  application code. 699cf1f38e9b2a074169515d23983f74148c7223

* Meteor has been upgraded to support Mongo 3.2 by default (the bundled version
  used by `meteor run` has been upgraded). Internally it now uses the 2.2.4
  version of the `mongodb` npm driver, and has been tested against at Mongo 3.2
  server. [Issue #6957](https://github.com/meteor/meteor/issues/6957)

  Mongo 3.2 defaults to the new WiredTiger storage engine. You can update your
  database following the instructions here:
  https://docs.mongodb.com/v3.0/release-notes/3.0-upgrade/.
  In development, you can also just use `meteor reset` to remove your old
  database, and Meteor will create a new WiredTiger database for you. The Mongo
  driver will continue to work with the old MMAPv1 storage engine however.

  The new version of the Mongo driver has been tested with MongoDB versions from
  2.6 up. Mongo 2.4 has now reached end-of-life
  (https://www.mongodb.com/support-policy), and is no longer supported.

  If you are setting `MONGO_OPLOG_URL`, especially in production, ensure you are
  passing in the `replicaSet` argument (see [#7450]
    (https://github.com/meteor/meteor/issues/7450))

* Custom Mongo options can now be specified using the
  `Mongo.setConnectionOptions(options)` API.
  [#7277](https://github.com/meteor/meteor/pull/7277)

* On the server, cursor.count() now takes a single argument `applySkipLimit`
  (see the corresponding [Mongo documentation]
    (http://mongodb.github.io/node-mongodb-native/2.1/api/Cursor.html#count))

* Fix for regression caused by #5837 which incorrectly rewrote
  network-path references (e.g. `//domain.com/image.gif`) in CSS URLs.
  [#7416](https://github.com/meteor/meteor/issues/7416)
* Added Angular2 boilerplate example [#7364](https://github.com/meteor/meteor/pull/7363)

## v1.3.5.1, 2016-07-18

* This release fixed a small bug in 1.3.5 that prevented updating apps
  whose `.meteor/release` files refer to releases no longer installed in
  `~/.meteor/packages/meteor-tool`. [576468eae8d8dd7c1fe2fa381ac51dee5cb792cd](https://github.com/meteor/meteor/commit/576468eae8d8dd7c1fe2fa381ac51dee5cb792cd)

## v1.3.5, 2016-07-16

* Failed Meteor package downloads are now automatically resumed from the
  point of failure, up to ten times, with a five-second delay between
  attempts. [#7399](https://github.com/meteor/meteor/pull/7399)

* If an app has no `package.json` file, all packages in `node_modules`
  will be built into the production bundle. In other words, make sure you
  have a `package.json` file if you want to benefit from `devDependencies`
  pruning. [7b2193188fc9e297eefc841ce6035825164f0684](https://github.com/meteor/meteor/commit/7b2193188fc9e297eefc841ce6035825164f0684)

* Binary npm dependencies of compiler plugins are now automatically
  rebuilt when Node/V8 versions change.
  [#7297](https://github.com/meteor/meteor/issues/7297)

* Because `.meteor/local` is where purely local information should be
  stored, the `.meteor/dev_bundle` link has been renamed to
  `.meteor/local/dev_bundle`.

* The `.meteor/local/dev_bundle` link now corresponds exactly to
  `.meteor/release` even when an app is using an older version of
  Meteor. d732c2e649794f350238d515153f7fb71969c526

* When recompiling binary npm packages, the `npm rebuild` command now
  receives the flags `--update-binary` and `--no-bin-links`, in addition
  to respecting the `$METEOR_NPM_REBUILD_FLAGS` environment variable.
  [#7401](https://github.com/meteor/meteor/issues/7401)

* The last solution found by the package version constraint solver is now
  stored in `.meteor/local/resolver-result-cache.json` so that it need not
  be recomputed every time Meteor starts up.

* If the `$GYP_MSVS_VERSION` environment variable is not explicitly
  provided to `meteor {node,npm}`, the `node-gyp` tool will infer the
  appropriate version (though it still defaults to "2015").

## v1.3.4.4, 2016-07-10

* Fixed [#7374](https://github.com/meteor/meteor/issues/7374).

* The default loglevel for internal `npm` commands (e.g., those related to
  `Npm.depends`) has been set to "error" instead of "warn". Note that this
  change does not affect `meteor npm ...` commands, which can be easily
  configured using `.npmrc` files or command-line flags.
  [0689cae25a3e0da3615a402cdd0bec94ce8455c8](https://github.com/meteor/meteor/commit/0689cae25a3e0da3615a402cdd0bec94ce8455c8)

## v1.3.4.3, 2016-07-08

* Node has been upgraded to 0.10.46.

* `npm` has been upgraded to 3.10.5.

* The `node-gyp` npm package has been upgraded to 3.4.0.

* The `node-pre-gyp` npm package has been upgraded to 0.6.29.

* The `~/.meteor/meteor` symlink (or `AppData\Local\.meteor\meteor.bat` on
  Windows) will now be updated properly after `meteor update` succeeds. This was
  promised in [v1.3.4.2](https://github.com/meteor/meteor/blob/devel/History.md#v1342)
  but [not fully delivered](https://github.com/meteor/meteor/pull/7369#issue-164569763).

* The `.meteor/dev_bundle` symbolic link introduced in
  [v1.3.4.2](https://github.com/meteor/meteor/blob/devel/History.md#v1342)
  is now updated whenever `.meteor/release` is read.

* The `.meteor/dev_bundle` symbolic link is now ignored by
  `.meteor/.gitignore`.

## v1.3.4.2, 2016-07-07

* The `meteor node` and `meteor npm` commands now respect
  `.meteor/release` when resolving which versions of `node` and `npm` to
  invoke. Note that you must `meteor update` to 1.3.4.2 before this logic
  will take effect, but it will work in all app directories after
  updating, even those pinned to older versions.
  [#7338](https://github.com/meteor/meteor/issues/7338)

* The Meteor installer now has the ability to resume downloads, so
  installing Meteor on a spotty internet connection should be more
  reliable. [#7348](https://github.com/meteor/meteor/pull/7348)

* When running `meteor test`, shared directories are symlinked (or
  junction-linked on Windows) into the temporary test directory, not
  copied, leading to much faster test start times after the initial build.
  The directories: `.meteor/local/{bundler-cache,isopacks,plugin-cache}`

* `App.appendToConfig` allows adding custom tags to config.xml.
  [#7307](https://github.com/meteor/meteor/pull/7307)

* When using `ROOT_URL` with a path, relative CSS URLs are rewriten
  accordingly. [#5837](https://github.com/meteor/meteor/issues/5837)

* Fixed bugs:
  [#7149](https://github.com/meteor/meteor/issues/7149)
  [#7296](https://github.com/meteor/meteor/issues/7296)
  [#7309](https://github.com/meteor/meteor/issues/7309)
  [#7312](https://github.com/meteor/meteor/issues/7312)

## v1.3.4.1, 2016-06-23

* Increased the default HTTP timeout for requests made by the `meteor`
  command-line tool to 60 seconds (previously 30), and [disabled the
  timeout completely for Galaxy
  deploys](https://forums.meteor.com/t/1-3-4-breaks-galaxy-deployment-etimedout/25383/).

* Minor bug fixes: [#7281](https://github.com/meteor/meteor/pull/7281)
  [#7276](https://github.com/meteor/meteor/pull/7276)

## v1.3.4, 2016-06-22

* The version of `npm` used by `meteor npm` and when installing
  `Npm.depends` dependencies of Meteor packages has been upgraded from
  2.15.1 to **3.9.6**, which should lead to much flatter node_modules
  dependency trees.

* The `meteor-babel` npm package has been upgraded to 0.11.6, and is now
  installed using `npm@3.9.6`, fixing bugs arising from Windows path
  limits, such as [#7247](https://github.com/meteor/meteor/issues/7247).

* The `reify` npm package has been upgraded to 0.3.4, fixing
  [#7250](https://github.com/meteor/meteor/issues/7250).

* Thanks to caching improvements for the
  `files.{stat,lstat,readdir,realpath}` methods and
  `PackageSource#_findSources`, development server restart times are no
  longer proportional to the number of files in `node_modules`
  directories. [#7253](https://github.com/meteor/meteor/issues/7253)
  [#7008](https://github.com/meteor/meteor/issues/7008)

* When installed via `InstallMeteor.exe` on Windows, Meteor can now be
  easily uninstalled through the "Programs and Features" control panel.

* HTTP requests made by the `meteor` command-line tool now have a timeout
  of 30 seconds, which can be adjusted by the `$TIMEOUT_SCALE_FACTOR`
  environment variable. [#7143](https://github.com/meteor/meteor/pull/7143)

* The `request` npm dependency of the `http` package has been upgraded
  from 2.53.0 to 2.72.0.

* The `--headless` option is now supported by `meteor test` and
  `meteor test-packages`, in addition to `meteor self-test`.
  [#7245](https://github.com/meteor/meteor/pull/7245)

* Miscellaneous fixed bugs:
  [#7255](https://github.com/meteor/meteor/pull/7255)
  [#7239](https://github.com/meteor/meteor/pull/7239)

## v1.3.3.1, 2016-06-17

* Fixed bugs:
  [#7226](https://github.com/meteor/meteor/pull/7226)
  [#7181](https://github.com/meteor/meteor/pull/7181)
  [#7221](https://github.com/meteor/meteor/pull/7221)
  [#7215](https://github.com/meteor/meteor/pull/7215)
  [#7217](https://github.com/meteor/meteor/pull/7217)

* The `node-aes-gcm` npm package used by `oauth-encryption` has been
  upgraded to 0.1.5. [#7217](https://github.com/meteor/meteor/issues/7217)

* The `reify` module compiler has been upgraded to 0.3.3.

* The `meteor-babel` package has been upgraded to 0.11.4.

* The `pathwatcher` npm package has been upgraded to 6.7.0.

* In CoffeeScript files with raw JavaScript enclosed by backticks, the
  compiled JS will no longer contain `require` calls inserted by Babel.
  [#7226](https://github.com/meteor/meteor/issues/7226)

* Code related to the Velocity testing system has been removed.
  [#7235](https://github.com/meteor/meteor/pull/7235)

* Allow smtps:// in MAIL_URL [#7043](https://github.com/meteor/meteor/pull/7043)

* Adds `Accounts.onLogout()` a hook directly analogous to `Accounts.onLogin()`. [PR #6889](https://github.com/meteor/meteor/pull/6889)

## v1.3.3, 2016-06-10

* Node has been upgraded from 0.10.43 to 0.10.45.

* `npm` has been upgraded from 2.14.22 to 2.15.1.

* The `fibers` package has been upgraded to 1.0.13.

* The `meteor-babel` package has been upgraded to 0.10.9.

* The `meteor-promise` package has been upgraded to 0.7.1, a breaking
  change for code that uses `Promise.denodeify`, `Promise.nodeify`,
  `Function.prototype.async`, or `Function.prototype.asyncApply`, since
  those APIs have been removed.

* Meteor packages with binary npm dependencies are now automatically
  rebuilt using `npm rebuild` whenever the version of Node or V8 changes,
  making it much simpler to use Meteor with different versions of Node.
  5dc51d39ecc9e8e342884f3b4f8a489f734b4352

* `*.min.js` files are no longer minified during the build process.
  [PR #6986](https://github.com/meteor/meteor/pull/6986) [Issue #5363](https://github.com/meteor/meteor/issues/5363)

* You can now pick where the `.meteor/local` directory is created by setting the `METEOR_LOCAL_DIR` environment variable. This lets you run multiple instances of the same Meteor app.
  [PR #6760](https://github.com/meteor/meteor/pull/6760) [Issue #6532](https://github.com/meteor/meteor/issues/6532)

* Allow using authType in Facebook login [PR #5694](https://github.com/meteor/meteor/pull/5694)

* Adds flush() method to Tracker to force recomputation [PR #4710](https://github.com/meteor/meteor/pull/4710)

* Adds `defineMutationMethods` option (default: true) to `new Mongo.Collection` to override default behavior that sets up mutation methods (/collection/[insert|update...]) [PR #5778](https://github.com/meteor/meteor/pull/5778)

* Allow overridding the default warehouse url by specifying `METEOR_WAREHOUSE_URLBASE` [PR #7054](https://github.com/meteor/meteor/pull/7054)

* Allow `_id` in `$setOnInsert` in Minimongo: https://github.com/meteor/meteor/pull/7066

* Added support for `$eq` to Minimongo: https://github.com/meteor/meteor/pull/4235

* Insert a `Date` header into emails by default: https://github.com/meteor/meteor/pull/6916/files

* `meteor test` now supports setting the bind address using `--port IP:PORT` the same as `meteor run` [PR #6964](https://github.com/meteor/meteor/pull/6964) [Issue #6961](https://github.com/meteor/meteor/issues/6961)

* `Meteor.apply` now takes a `noRetry` option to opt-out of automatically retrying non-idempotent methods on connection blips: [PR #6180](https://github.com/meteor/meteor/pull/6180)

* DDP callbacks are now batched on the client side. This means that after a DDP message arrives, the local DDP client will batch changes for a minimum of 5ms (configurable via `bufferedWritesInterval`) and a maximum of 500ms (configurable via `bufferedWritesMaxAge`) before calling any callbacks (such as cursor observe callbacks).

* PhantomJS is no longer included in the Meteor dev bundle (#6905). If you
  previously relied on PhantomJS for local testing, the `spiderable`
  package, Velocity tests, or testing Meteor from a checkout, you should
  now install PhantomJS yourself, by running the following commmand:
  `meteor npm install -g phantomjs-prebuilt`

* The `babel-compiler` package now looks for `.babelrc` files and
  `package.json` files with a "babel" section. If found, these files may
  contribute additional Babel transforms that run before the usual
  `babel-preset-meteor` set of transforms. In other words, if you don't
  like the way `babel-preset-meteor` handles a particular kind of syntax,
  you can add your preferred transform plugins to the "presets" or
  "plugins" section of your `.babelrc` or `package.json` file. #6351

* When `BabelCompiler` cannot resolve a Babel plugin or preset package in
  `.babelrc` or `package.json`, it now merely warns instead of
  crashing. #7179

* Compiler plugins can now import npm packages that are visible to their
  input files using `inputFile.require(id)`. b16e8d50194b37d3511889b316345f31d689b020

* `import` statements in application modules now declare normal variables
  for the symbols that are imported, making it significantly easier to
  inspect imported variables when debugging in the browser console or in
  `meteor shell`.

* `import` statements in application modules are no longer restricted to
  the top level, and may now appear inside conditional statements
  (e.g. `if (Meteor.isServer) { import ... }`) or in nested scopes.

* `import` statements now work as expected in `meteor shell`. #6271

* Commands installed in `dev_bundle/lib/node_modules/.bin` (such as
  `node-gyp` and `node-pre-gyp`) are now available to scripts run by
  `meteor npm`. e95dfe410e1b43e8131bc2df9d2c29decdd1eaf6

* When building an application using `meteor build`, "devDependencies"
  listed in `package.json` are no longer copied into the bundle. #6750

* Packages tested with `meteor test-packages` now have access to local
  `node_modules` directories installed in the parent application or in the
  package directory itself. #6827

* You no longer need to specify `DEPLOY_HOSTNAME=galaxy.meteor.com` to run
  `meteor deploy` (and similar commands) against Galaxy. The AWS us-east-1
  Galaxy is now the default for `DEPLOY_HOSTNAME`. If your app's DNS points to
  another Galaxy region, `meteor deploy` will detect that automatically as
  well. #7055

* The `coffeescript` plugin now passes raw JavaScript code enclosed by
  back-ticks to `BabelCompiler`, enabling all ECMAScript features
  (including `import` and `export`) within CoffeeScript. #6000 #6691

* The `coffeescript` package now implies the same runtime environment as
  `ecmascript` (`ecmascript-runtime`, `babel-runtime`, and `promise`, but
  not `modules`). #7184

* When Meteor packages install `npm` dependencies, the
  `process.env.NPM_CONFIG_REGISTRY` environment variable is now
  respected. #7162

* `files.rename` now always executes synchronously. 9856d1d418a4d19c0adf22ec9a92f7ce81a23b05

* "Bare" files contained by `client/compatibility/` directories or added
  with `api.addFiles(path, ..., { bare: true })` are no longer compiled by
  Babel. https://github.com/meteor/meteor/pull/7033#issuecomment-225126778

* Miscellaneous fixed bugs: #6877 #6843 #6881

## v1.3.2.4, 2016-04-20

> Meteor 1.3.2.4 was published because publishing 1.3.2.3 failed in an
unrecoverable way. Meteor 1.3.2.4 contains no additional changes beyond
the changes in 1.3.2.3.

## v1.3.2.3, 2016-04-20

* Reverted accidental changes included in 1.3.2.1 and 1.3.2.2 that
  improved DDP performance by batching updates, but broke some packages
  that relied on private methods of the DDP client Connection class. See
  https://github.com/meteor/meteor/pull/5680 for more details. These
  changes will be reinstated in 1.3.3.

## v1.3.2.2, 2016-04-18

* Fixed bugs #6819 and #6831.

## v1.3.2.1, 2016-04-15

* Fixed faulty comparison of `.sourcePath` and `.targetPath` properties of
  files scanned by the `ImportScanner`, which caused problems for apps
  using the `tap:i18n` package. 6e792a7cf25847b8cd5d5664a0ff45c9fffd9e57

## v1.3.2, 2016-04-15

* The `meteor/meteor` repository now includes a `Roadmap.md` file:
  https://github.com/meteor/meteor/blob/devel/Roadmap.md

* Running `npm install` in `bundle/programs/server` when deploying an app
  also rebuilds any binary npm dependencies, fixing #6537. Set
  METEOR_SKIP_NPM_REBUILD=1 to disable this behavior if necessary.

* Non-.js(on) files in `node_modules` (such as `.less` and `.scss`) are
  now processed by compiler plugins and may be imported by JS. #6037

* The `jquery` package can now be completely removed from any app (#6563),
  and uses `<app>/node_modules/jquery` if available (#6626).

* Source maps are once again generated for all bundled JS files, even if
  they are merely identity mappings, so that the files appear distinct in
  the browser, and stack traces make more sense. #6639

* All application files in `imports` directories are now considered lazy,
  regardless of whether the app is using the `modules` package. This could
  be a breaking change for 1.3.2 apps that do not use `modules` or
  `ecmascript` but contain `imports` directories. Workaround: move files
  out of `imports`, or rename `imports` to something else.

* The `npm-bcrypt` package has been upgraded to use the latest version
  (0.8.5) of the `bcrypt` npm package.

* Compiler plugins can call `addJavaScript({ path })` multiple times with
  different paths for the same source file, and `module.id` will reflect
  this `path` instead of the source path, if they are different. #6806

* Fixed bugs: https://github.com/meteor/meteor/milestones/Release%201.3.2

* Fixed unintended change to `Match.Optional` which caused it to behave the same as the new `Match.Maybe` and incorrectly matching `null` where it previously would not have allowed it. #6735

## v1.3.1, 2016-04-03

* Long isopacket node_modules paths have been shortened, fixing upgrade
  problems on Windows. #6609

* Version 1.3.1 of Meteor can now publish packages for earlier versions of
  Meteor, provided those packages do not rely on modules. #6484 #6618

* The meteor-babel npm package used by babel-compiler has been upgraded to
  version 0.8.4. c8d12aed4e725217efbe86fa35de5d5e56d73c83

* The `meteor node` and `meteor npm` commands now return the same exit
  codes as their child processes. #6673 #6675

* Missing module warnings are no longer printed for Meteor packages, or
  for `require` calls when `require` is not a free variable, fixing
  https://github.com/practicalmeteor/meteor-mocha/issues/19.

* Cordova iOS builds are no longer built by Meteor, but merely prepared
  for building. 88d43a0f16a484a5716050cb7de8066b126c7b28

* Compiler plugin errors were formerly silenced for files not explicitly
  added in package.js. Now those errors are reported when/if the files are
  imported by the ImportScanner. be986fd70926c9dd8eff6d8866205f236c8562c4

## v1.3, 2016-03-27

### ES2015/Modules

* Enable ES2015 and CommonJS modules in Meteor apps and packages, on
  both client and server. Also let you install modules in apps and
  package by running `npm install`. See: https://github.com/meteor/meteor/blob/master/packages/modules/README.md

* Enable ES2015 generators and ES2016 async/await in the `ecmascript`
  package.

* Inherit static getters and setters in subclasses, when using the
  `ecmascript` package. #5624

* Report full file paths on compiler errors when using the
  `ecmascript` package. #5551

* Now possible to `import` or `require` files with a `.json` file
  extension. #5810

* `process.env.NODE_ENV` is now defined on both client and server as
  either `development` or `production`, which also determines the boolean
  flags `Meteor.isDevelopment` and `Meteor.isProduction`.

* Absolute identifiers for app modules no longer have the `/app/` prefix,
  and absolute identifiers for Meteor packages now have the prefix
  `/node_modules/meteor/` instead of just `/node_modules/`, meaning you
  should `import {Blaze} from "meteor/blaze"` instead of `from "blaze"`.

* Package variables imported by application code are once again exposed
  globally, allowing them to be accessed from the browser console or from
  `meteor shell`. #5868

* Fixed global variable assignment analysis during linking. #5870 #5819

* Changes to files in node_modules will now trigger a restart of the
  development server, just like any other file changes. #5815

* The meteor package now exports a `global` variable (a la Node) that
  provides a reliable reference to the global object for all Meteor code.

* Packages in local node_modules directories now take precedence over
  Meteor packages of the same name. #5933

* Upgraded `babel-compiler` to Babel 6, with the following set of plugins:
  https://github.com/meteor/babel-preset-meteor/blob/master/index.js

* Lazy CSS modules may now be imported by JS: 12c946ee651a93725f243f790c7919de3d445a19

* Packages in the top-level node_modules directory of an app can now be
  imported by Meteor packages: c631d3ac35f5ca418b93c454f521989855b8ec72

* Added support for wildcard import and export statements. #5872 #5897

* Client-side stubs for built-in Node modules are now provided
  automatically if the `meteor-node-stubs` npm package is installed. #6056

* Imported file extensions are now optional for file types handled by
  compiler plugins. #6151

* Upgraded Babel packages to ~6.5.0: 292824da3f8449afd1cd39fcd71acd415c809c0f
  Note: .babelrc files are now ignored (#6016), but may be reenabled (#6351).

* Polyfills now provided for `process.nextTick` and `process.platform`. #6167 #6198 #6055 efe53de492da6df785f1cbef2799d1d2b492a939

* The `meteor test-app` command is now `meteor test [--full-app]`:
  ab5ab15768136d55c76d51072e746d80b45ec181

* New apps now include a `package.json` file.
  c51b8cf7ffd8e7c9ca93768a2df93e4b552c199c

* `require.resolve` is now supported.
  https://github.com/benjamn/install/commit/ff6b25d6b5511d8a92930da41db73b93eb1d6cf8

* JSX now enabled in `.js` files processed by the `ecmascript` compiler
  plugin. #6151

* On the server, modules contained within `node_modules` directories are
  now loaded using the native Node `require` function. #6398

* All `<script>` tag(s) for application and package code now appear at the
  end of the `<body>` rather than in the `<head>`. #6375

* The client-side version of `process.env.NODE_ENV` (and other environment
  variables) now matches the corresponding server-side values. #6399

### Performance

* Don't reload package catalog from disk on rebuilds unless package
  dependencies changed. #5747

* Improve minimongo performance on updating documents when there are
  many active observes. #5627

### Platform

* Upgrade to Node v0.10.41.

* Allow all types of URLs that npm supports in `Npm.depends`
  declarations.

* Split up `standard-minifiers` in separate CSS
  (`standard-minifiers-css`) and JS minifiers
  (`standard-minifiers-js`). `standard-minifiers` now acts as an
  umbrella package for these 2 minifiers.

* Allow piping commands to `meteor shell` via STDIN. #5575

* Let users set the CAFILE environment variable to override the SSL
  root certificate list. #4757 #5523

* `force-ssl` is now marked production only.

### Cordova

* Cordova dependencies have been upgraded to the latest versions
  (`cordova-lib` 6.0.0, `cordova-ios` 4.0.1, and `cordova-android` 5.1.0).

* iOS apps now require iOS 8 or higher, and building for iOS requires Xcode 7.2
  to be installed.

* Building for Android now requires Android SDK 23 to be installed. You may also
  need to create a new AVD for the emulator.

* Building Cordova Android apps on Windows is now supported. #4155

* The Crosswalk plugin has been updated to 1.4.0.

* Cordova core plugins are now pinned to minimal versions known to be compatible
  with the included platforms. A warning is printed asking people to upgrade
  their dependencies if they specify an older version, but we'll always use
  the pinned version regardless.

* The plugin used for file serving and hot code push has been completely
  rewritten. Among many other improvements, it downloads updates incrementally,
  can recover from downloading faulty JavaScript code, and is much more
  reliable and performant.
  See [`cordova-plugin-meteor-webapp`](https://github.com/meteor/cordova-plugin-meteor-webapp)
  for more a more detailed description of the new design.

* If the callbacks added with `Meteor.startup()` do not complete within a set
  time, we consider a downloaded version faulty and will fallback to the last
  known good version. The default timeout is 20 seconds, but this can be
  configured by setting `App.setPreference("WebAppStartupTimeout", "10000");`
  (in milliseconds) in `mobile-config.js`.

* We now use `WKWebView` on iOS by default, even on iOS 8 (which works because
  we do not use `file://` URLs).

* We now use `localhost` instead of `meteor.local` to serve files from. Since
  `localhost` is considered a secure origin, this means the web view won't
  disable web platform features that it otherwise would.

* The local server port now lies between 12000-13000 and is chosen based on
  the `appId`, to both be consistent and lessen the chance of collisions between
  multiple Meteor Cordova apps installed on the same device.

* The plugin now allows for local file access on both iOS and Android, using a
  special URL prefix (`http://localhost:<port>/local-filesystem/<path>`).

* App icon and launch image sizes have been updated. Low resolution sizes for
  now unsupported devices have been deprecated, and higher resolution versions
  have been added.

* We now support the modern Cordova whitelist mechanism. `App.accessRule` has
  been updated with new options.

* `meteor build` now supports a `--server-only` option to avoid building
  the mobile apps when `ios` or `android` platforms have been added. It still
  builds the `web.cordova` architecture in the server bundle however, so it can
  be served for hot code pushes.

* `meteor run` now always tries to use an autodetected IP address as the
  mobile `ROOT_URL`, even if we're not running on a device. This avoids a situation
  where an app already installed on a device connects to a restarted development
  server and receives a `localhost` `ROOT_URL`. #5973

* Fixed a discrepancy between the way we calculated client hashes during a mobile
  build and on the server, which meant a Cordova app would always download a
  new version the first time it started up.

* In Cordova apps, `Meteor.startup()` now correctly waits for the
  device to be ready before firing the callback.

### Accounts

* Make `Accounts.forgotPassword` treat emails as case insensitive, as
  the rest of the accounts system does.

### Blaze

* Don't throw in certain cases when calling a template helper with an
  empty data context. #5411 #5736

* Improve automatic blocking of URLs in attribute values to also
  include `vbscript:` URLs.

### Check

* Introduced new matcher `Match.Maybe(type)` which will also match (permit) `null` in addition to `undefined`.  This is a suggested replacement (where appropriate) for `Match.Optional` which did not permit `null`.  This prevents the need to use `Match.OneOf(null, undefined, type)`. #6220

### Testing

* Packages can now be marked as `testOnly` to only run as part of app
  testing with `meteor test`. This is achieved by setting
  `testOnly: true` to `Package.describe`.


### Uncategorized

* Remove warning in the `simple-todos-react` example app. #5716

* Fix interaction between `browser-policy` and `oauth` packages. #5628

* Add README.md to the `tinytest` package. #5750

* Don't crash when calling `ReactiveDict.prototype.clear` if a
  property with a value wasn't previously accessed. #5530 #5602

* Move `DDPRateLimiter` to the server only, since it won't work if it
  is called from the client. It will now error if referenced from the
  client at all.

* Don't call function more than once when passing a `Match.Where`
  argument to `check`. #5630 #5651

* Fix empty object argument check in `this.subscribe` in
  templates. #5620

* Make `HTTP.call` not crash on undefined content. #5565 #5601

* Return observe handle from
  `Mongo.Collection.prototype._publishCursor`. #4983 #5615

* Add 'Did you mean?' reminders for some CLI commands to help Rails
  developers. #5593

* Make internal shell scripts compatible with other Unix-like
  systems. #5585

* Add a `_pollingInterval` option to `coll.find()` that can be used in
  conjunction with `_disableOplog: true`. #5586

* Expose Tinytest internals which can be used to extend it. #3541

* Improve error message from `check` when passing in null. #5545

* Split up `standard-minifiers` in separate CSS (`standard-minifier-css`) and JS
  minifiers(`standard-minifier-js`). `standard-minifiers` now acts as an umbrella package for these
  2 minifiers.

* Detect new Facebook user-agent in the `spiderable` package. #5516

* `Match.ObjectIncluding` now really requires plain objects. #6140

* Allow `git+` URL schemes for npm dependencies. #844

* Expose options `disableOplog`, `pollingIntervalMs`, and
  `pollingThrottleMs` to `Cursor.find` for tuning observe parameters
  on the server.

* Expose `dynamicHead` and `dynamicBody` hooks in boilerplate generation allowing code to inject content into the body and head tags from the server. #3860

* Add methods of the form `BrowserPolicy.content.allow<ContentType>BlobUrl()` to BrowserPolicy #5141

* Move `<script>` tags to end of `<body>` to enable 'loading' UI to be inserted into the boilerplate #6375

* Adds WebAppInternals.setBundledJsCssUrlRewriteHook allowing apps to supply a hook function that can create a dynamic bundledJsCssPrefix at runtime. This is useful if you're using a CDN by giving you a way to ensure the CDN won't cache broken js/css resources during an app upgrade.

Patches contributed by GitHub users vereed, mitar, nathan-muir,
robfallows, skishore, okland, Primigenus, zimme, welelay, rgoomar,
bySabi, mbrookes, TomFreudenberg, TechPlexEngineer, zacharydenton,
AlexeyMK, gwendall, dandv, devgrok, brianlukoff.


## v.1.2.1, 2015-10-26

* `coll.insert()` now uses a faster (but cryptographically insecure)
  algorithm to generate document IDs when called outside of a method
  and an `_id` field is not explicitly passed. With this change, there
  are no longer two algorithms used to generate document
  IDs. `Random.id()` can still be used to generate cryptographically
  secure document IDs. [#5161](https://github.com/meteor/meteor/issues/5161)

* The `ecmascript-collections` package has been renamed to
  `ecmascript-runtime` and now includes a more complete selection of
  ES2015 polyfills and shims from [`core-js`](https://www.npmjs.com/package/core-js).
  The complete list can be found
  [here](https://github.com/meteor/ecmascript-runtime/blob/master/server.js).

* Check type of `onException` argument to `bindEnvironment`. [#5271](https://github.com/meteor/meteor/issues/5271)

* WebApp's `PORT` environment variable can now be a named pipe to better support
  deployment on IIS on Windows. [4413](https://github.com/meteor/meteor/issues/4413)

* `Template.dynamic` can be now used as a block helper:
  `{{#Template.dynamic}} ... {{/Template.dynamic}}` [#4756](https://github.com/meteor/meteor/issues/4756)

* `Collection#allow/deny` now throw errors when passed falsy values. [#5442](https://github.com/meteor/meteor/pull/5442)

* `source-map` has been updated to a newer patch version, which fixes major bugs
  in particular around loading bundles generated by Webpack. [#5411](https://github.com/meteor/meteor/pull/5411)

* `check` now returns instead of throwing errors internally, which should make
  it much faster. `check` is used in many core Meteor packages, so this should
  result in small performance improvements across the framework. [#4584](https://github.com/meteor/meteor/pull/4584)

* The `userEmail` option to `Meteor.loginWithMeteorDeveloperAccount` has been
  renamed to `loginHint`, and now supports Google accounts as well. The old
  option still works for backwards compatibility. [#2422](https://github.com/meteor/meteor/issues/2422) [#5313](https://github.com/meteor/meteor/pull/5313)

* The old `addFiles` API for adding package assets no longer throws an error,
  making it easier to share packages between pre- and post-1.2 versions of
  Meteor. [#5458](https://github.com/meteor/meteor/issues/5458)

* Normally, you can't deploy to free meteor.com hosting or Galaxy from a
  non-Linux machine if you have *local* non-published packages with binary
  dependencies, nor can you run `meteor build --architecture SomeOtherArch`. As
  a temporary workaround, if you set the `METEOR_BINARY_DEP_WORKAROUND`
  variable, you will be able to deploy to Galaxy (but not free meteor.com
  hosting), and tarballs built with `meteor build` will contain a
  `programs/server/setup.sh` shell script which should be run on the server to
  install those packages.

## v1.2.0.2, 2015-09-28

* Update Crosswalk plugin for Cordova to 1.3.1. [#5267](https://github.com/meteor/meteor/issues/5267)

* Fix `meteor add` for a Cordova plugin using a Git URL with SHA.

* Upgraded the `promise` package to use `meteor-promise@0.5.0`, which uses
  the global `Promise` constructor in browsers that define it natively.

* Fix error in assigning attributes to `<body>` tag when using Blaze templates
  or `static-html`. [#5232](https://github.com/meteor/meteor/issues/5232)

## v1.2.0.1, 2015-09-22

* Fix incorrect publishing of packages with exports but no source. [#5228](https://github.com/meteor/meteor/issues/5228)

## v1.2, 2015-09-21

There are quite a lot of changes in Meteor 1.2. See the
[Wiki](https://github.com/meteor/meteor/wiki/Breaking-changes-in-Meteor-1.2) for
a shorter list of breaking changes you should be aware of when upgrading.

### Core Packages

* `meteor-platform` has been deprecated in favor of the smaller `meteor-base`,
  with apps listing their other dependencies explicitly.  The v1.2 upgrader
  will rewrite `meteor-platform` in existing apps.  `meteor-base` puts fewer
  symbols in the global namepsace, so it's no longer true that all apps
  have symbols like `Random` and `EJSON` in the global namespace.

* New packages: `ecmascript`, `es5-shim`, `ecmascript-collections`, `promise`,
  `static-html`, `jshint`, `babel-compiler`

* No longer include the `json` package by default, which contains code for
  `JSON.parse` and `JSON.stringify`.  (The last browser to not support JSON
  natively was Internet Explorer 7.)

* `autoupdate` has been renamed `hot-code-push`

### Meteor Accounts

* Login attempts are now rate-limited by default.  This can be turned off
  using `Accounts.removeDefaultRateLimit()`.

* `loginWithPassword` now matches username or email in a case insensitive
  manner. If there are multiple users with a username or email only differing
  in case, a case sensitive match is required. [#550](https://github.com/meteor/meteor/issues/550)

* `loginWithGithub` now requests `user:email` scope by default, and attempts
  to fetch the user's emails. If no public email has been set, we use the
  primary email instead. We also store the complete list of emails. [#4545](https://github.com/meteor/meteor/issues/4545)

* When an account's email address is verified, deactivate other verification
  tokens.  [#4626](https://github.com/meteor/meteor/issues/4626)

* Fix bug where blank page is shown when an expired login token is
  present. [#4825](https://github.com/meteor/meteor/issues/4825)

* Fix `OAuth1Binding.prototype.call` when making requests to Twitter
  with a large parameter set.

* Directions for setting up Google OAuth in accounts-ui have been updated to
  match Google's new requirements.

* Add `Accounts.oauth.unregisterService` method, and ensure that users can only
  log in with currently registered services.  [#4014](https://github.com/meteor/meteor/issues/4014)

* The `accounts-base` now defines reusable `AccountsClient` and
  `AccountsServer` constructors, so that users can create multiple
  independent instances of the `Accounts` namespace.  [#4233](https://github.com/meteor/meteor/issues/4233)

* Create an index for `Meteor.users` on
  `services.email.verificationTokens.token` (instead of
  `emails.validationTokens.token`, which never was used for anything).  [#4482](https://github.com/meteor/meteor/issues/4482)

* Remove an IE7-specific workaround from accounts-ui.  [#4485](https://github.com/meteor/meteor/issues/4485)

### Livequery

* Improved server performance by reducing overhead of processing oplog after
  database writes. Improvements are most noticeable in case when a method is
  doing a lot of writes on collections with plenty of active observers.  [#4694](https://github.com/meteor/meteor/issues/4694)

### Mobile

* The included Cordova tools have been updated to the latest version 5.2.0.
  This includes Cordova Android 4.1 and Cordova iOS 3.9. These updates may
  require you to make changes to your app. For details, see the [Cordova release
  notes] (https://cordova.apache.org/#news) for for the different versions.

* Thanks to Cordova Android's support for pluggable web views, it is now
  possible to install the [Crosswalk plugin]
  (https://crosswalk-project.org/documentation/cordova/cordova_4.html), which
  offers a hugely improved web view on older Android versions.
  You can add the plugin to your app with `meteor add crosswalk`.

* The bundled Android tools have been removed and a system-wide install of the
  Android SDK is now required. This should make it easier to keep the
  development toolchain up to date and helps avoid some difficult to diagnose
  failures. If you don't have your own Android tools installed already, you can
  find more information about installing the Android SDK for [Mac] (https://github.com/meteor/meteor/wiki/Mobile-Dev-Install:-Android-on-Mac)
  or [Linux]
  (https://github.com/meteor/meteor/wiki/Mobile-Dev-Install:-Android-on-Linux).

* As part of moving to npm, many Cordova plugins have been renamed. Meteor
  should perform conversions automatically, but you may want to be aware of this
  to avoid surprises. See [here]
  (https://cordova.apache.org/announcements/2015/04/21/plugins-release-and-move-to-npm.html)
  for more information.

* Installing plugins from the local filesystem is now supported using `file://`
  URLs, which should make developing your own plugins more convenient. It is
  also needed as a temporary workaround for using the Facebook plugin.
  Relative references are interpreted relative to the Meteor project directory.
  (As an example,
  `meteor add cordova:phonegap-facebook-plugin@file://../phonegap-facebook-plugin`
  would attempt to install the plugin from the same directory you Meteor project
  directory is located in.)

* Meteor no longer supports installing Cordova plugins from tarball URLs, but
  does support Git URLs with a SHA reference (like
  `https://github.com/apache/cordova-plugin-file#c452f1a67f41cb1165c92555f0e721fbb07329cc`).
  Existing GitHub tarball URLs are converted automatically.

* Allow specifying a `buildNumber` in `App.info`, which is used to set the
  `android-versionCode` and `ios-CFBundleVersion` in the `config.xml` of the
  Cordova project. The build number is used to differentiate between
  different versions of the app, and should be incremented before distributing
  a built app to stores or testing services. [#4048](https://github.com/meteor/meteor/issues/4048)

* Other changes include performance enhancements when building and running,
  and improved requirements checking and error reporting.

* Known issue: we do not currently show logging output when running on the
  iOS Simulator. As a workaround, you can `meteor run ios-device` to open the
  project in Xcode and watch the output there.

### Templates/Blaze

* New syntax: Handlebars sub-expressions are now supported -- as in,
  `{{helper (anotherHelper arg1 arg2)}}` -- as well as new block helper forms
  `#each .. in ..` and `#let x=y`.  See
  https://github.com/meteor/meteor/tree/devel/packages/spacebars

* Add a special case for the new `react-template-helper` package -- don't let
  templates use {{> React}} with siblings since `React.render` assumes it's
  being rendered into an empty container element. (This lets us throw the error
  when compiling templates rather than when the app runs.)

* Improve parsing of `<script>` and `<style>` tags.  [#3797](https://github.com/meteor/meteor/issues/3797)

* Fix a bug in `observe-sequence`. The bug was causing unnecessary rerenderings
  in an instance of `#each` block helper followed by false "duplicate ids"
  warnings. [#4049](https://github.com/meteor/meteor/issues/4049)

* `TemplateInstance#subscribe` now has a new `connection` option, which
  specifies which connection should be used when making the subscription. The
  default is `Meteor.connection`, which is the connection used when calling
  `Meteor.subscribe`.

* Fix external `<script>` tags in body or templates.  [#4415](https://github.com/meteor/meteor/issues/4415)

* Fix memory leak.  [#4289](https://github.com/meteor/meteor/issues/4289)

* Avoid recursion when materializing DOM elements, to avoid stack overflow
  errors in certain browsers. [#3028](https://github.com/meteor/meteor/issues/3028)

* Blaze and Meteor's built-in templating are now removable using
  `meteor remove blaze-html-templates`. You can add back support for static
  `head` and `body` tags in `.html` files by using the `static-html` package.

### DDP

* Websockets now support the
  [`permessage-deflate`](https://tools.ietf.org/id/draft-ietf-hybi-permessage-compression-19.txt)
  extension, which compresses data on the wire. It is enabled by default on the
  server. To disable it, set `$SERVER_WEBSOCKET_COMPRESSION` to `0`. To configure
  compression options, set `$SERVER_WEBSOCKET_COMPRESSION` to a JSON object that
  will be used as an argument to
  [`deflate.configure`](https://github.com/faye/permessage-deflate-node/blob/master/README.md).
  Compression is supported on the client side by Meteor's Node DDP client and by
  browsers including Chrome, Safari, and Firefox 37.

* The `ddp` package has been split into `ddp-client` and `ddp-server` packages;
  using `ddp` is equivalent to using both. This allows you to use the Node DDP
  client without adding the DDP server to your app.  [#4191](https://github.com/meteor/meteor/issues/4191) [#3452](https://github.com/meteor/meteor/issues/3452)

* On the client, `Meteor.call` now takes a `throwStubExceptions` option; if set,
  exceptions thrown by method stubs will be thrown instead of logged, and the
  method will not be invoked on the server.  [#4202](https://github.com/meteor/meteor/issues/4202)

* `sub.ready()` should return true inside that subscription's `onReady`
  callback.  [#4614](https://github.com/meteor/meteor/issues/4614)

* Fix method calls causing broken state when socket is reconnecting.  [#5104](https://github.com/meteor/meteor/issues/5104)

### Isobuild

* Build plugins will no longer process files whose names match the extension
  exactly (with no extra dot). If your build plugin needs to match filenames
  exactly, you should use the new build plugin API in this release which
  supplies a special `filenames` option. [#3985](https://github.com/meteor/meteor/issues/3985)

* Adding the same file twice in the same package is now an error. Previously,
  this could either lead to the file being included multiple times, or to a
  build time crash.

* You may now specify the `bare` option for JavaScript files on the server.
  Previous versions only allowed this on the client. [#3681](https://github.com/meteor/meteor/issues/3681)

* Ignore `node_modules` directories in apps instead of processing them as Meteor
  source code.  [#4457](https://github.com/meteor/meteor/issues/4457) [#4452](https://github.com/meteor/meteor/issues/4452)

* Backwards-incompatible change for package authors: Static assets in package.js files must now be
  explicitly declared by using `addAssets` instead of `addFiles`. Previously,
  any file that didn't have a source handler was automatically registered as a
  server-side asset. The `isAsset` option to `addFiles` is also deprecated in
  favor of `addAssets`.

* Built files are now always annotated with line number comments, to improve the
  debugging experience in browsers that don't support source maps.

* There is a completely new API for defining build plugins that cache their
  output. There are now special APIs for defining linters and minifiers in
  addition to compilers. The core Meteor packages for `less`, `coffee`, `stylus`
  and `html` files have been updated to use this new API. Read more on the
  [Wiki page](https://github.com/meteor/meteor/wiki/Build-Plugins-API).

### CSS

* LESS and Stylus now support cross-package imports.

* CSS concatenation and minification is delegated to the `standard-minifiers`
  package, which is present by default (and added to existing apps by the v1.2
  upgrader).

* CSS output is now split into multiple stylesheets to avoid hitting limits on
  rules per stylesheet in certain versions of Internet Explorer. [#1876](https://github.com/meteor/meteor/issues/1876)

### Mongo

* The oplog observe driver now properly updates queries when you drop a
  database.  [#3847](https://github.com/meteor/meteor/issues/3847)

* MongoID logic has been moved out of `minimongo` into a new package called
  `mongo-id`.

* Fix Mongo upserts with dotted keys in selector.  [#4522](https://github.com/meteor/meteor/issues/4522)


### `meteor` command-line tool

* You can now create three new example apps with the command line tool. These
  are the apps from the official tutorials at http://meteor.com/tutorials, which
  demonstrate building the same app with Blaze, Angular, and React. Try these
  apps with:

  ```sh
  meteor create --example simple-todos
  meteor create --example simple-todos-react
  meteor create --example simple-todos-angular
  ```

* `meteor shell` no longer crashes when piped from another command.

* Avoid a race condition in `meteor --test` and work with newer versions of the
  Velocity package.  [#3957](https://github.com/meteor/meteor/issues/3957)

* Improve error handling when publishing packages.  [#3977](https://github.com/meteor/meteor/issues/3977)

* Improve messaging around publishing binary packages.  [#3961](https://github.com/meteor/meteor/issues/3961)

* Preserve the value of `_` in `meteor shell`.  [#4010](https://github.com/meteor/meteor/issues/4010)

* `meteor mongo` now works on OS X when certain non-ASCII characters are in the
  pathname, as long as the `pgrep` utility is installed (it ships standard with
  OS X 10.8 and newer).  [#3999](https://github.com/meteor/meteor/issues/3999)

* `meteor run` no longer ignores (and often reverts) external changes to
  `.meteor/versions` which occur while the process is running.  [#3582](https://github.com/meteor/meteor/issues/3582)

* Fix crash when downloading two builds of the same package version
  simultaneously.  [#4163](https://github.com/meteor/meteor/issues/4163)

* Improve messages printed by `meteor update`, displaying list of packages
  that are not at the latest version available.

* When determining file load order, split file paths on path separator
  before comparing path components alphabetically.  [#4300](https://github.com/meteor/meteor/issues/4300)

* Fix inability to run `mongod` due to lack of locale configuration on some
  platforms, and improve error message if the failure still occurs.  [#4019](https://github.com/meteor/meteor/issues/4019)

* New `meteor lint` command.

### Minimongo

* The `$push` query modifier now supports a `$position` argument.  [#4312](https://github.com/meteor/meteor/issues/4312)

* `c.update(selector, replacementDoc)` no longer shares mutable state between
  replacementDoc and Minimongo internals. [#4377](https://github.com/meteor/meteor/issues/4377)

### Email

* `Email.send` now has a new option, `attachments`, in the same style as
  `mailcomposer`.
  [Details here.](https://github.com/andris9/mailcomposer#add-attachments)

### Tracker

* New `Tracker.Computation#onStop` method.  [#3915](https://github.com/meteor/meteor/issues/3915)

* `ReactiveDict` has two new methods, `clear` and `all`. `clear` resets
  the dictionary as if no items had been added, meaning all calls to `get` will
  return `undefined`. `all` converts the dictionary into a regular JavaScript
  object with a snapshot of the keys and values. Inside an autorun, `all`
  registers a dependency on any changes to the dictionary. [#3135](https://github.com/meteor/meteor/issues/3135)

### Utilities

* New `beforeSend` option to `HTTP.call` on the client allows you to directly
  access the `XMLHttpRequest` object and abort the call.  [#4419](https://github.com/meteor/meteor/issues/4419) [#3243](https://github.com/meteor/meteor/issues/3243) [#3266](https://github.com/meteor/meteor/issues/3266)

* Parse `application/javascript` and `application/x-javascript` HTTP replies as
  JSON too.  [#4595](https://github.com/meteor/meteor/issues/4595)

* `Match.test` from the `check` package now properly compares boolean literals,
  just like it does with Numbers and Strings. This applies to the `check`
  function as well.

* Provide direct access to the `mailcomposer` npm module used by the `email`
  package on `EmailInternals.NpmModules`. Allow specifying a `MailComposer`
  object to `Email.send` instead of individual options.  [#4209](https://github.com/meteor/meteor/issues/4209)

* Expose `Spiderable.requestTimeoutMs` from `spiderable` package to
  allow apps to set the timeout for running phantomjs.

* The `spiderable` package now reports the URL it's trying to fetch on failure.


### Other bug fixes and improvements

* Upgraded dependencies:

  - Node: 0.10.40 (from 0.10.36)
  - uglify-js: 2.4.20 (from 2.4.17)
  - http-proxy: 1.11.1 (from 1.6.0)

* `Meteor.loginWithGoogle` now supports `prompt`. Choose a prompt to always be
  displayed on Google login.

* Upgraded `coffeescript` package to depend on NPM packages
  coffeescript@1.9.2 and source-map@0.4.2. [#4302](https://github.com/meteor/meteor/issues/4302)

* Upgraded `fastclick` to 1.0.6 to fix an issue in iOS Safari. [#4393](https://github.com/meteor/meteor/issues/4393)

* Fix `Error: Can't render headers after they are sent to the client`.  [#4253](https://github.com/meteor/meteor/issues/4253) [#4750](https://github.com/meteor/meteor/issues/4750)

* `Meteor.settings.public` is always available on client and server,
  and modifications made on the server (for example, during app initialization)
  affect the value seen by connecting clients. [#4704](https://github.com/meteor/meteor/issues/4704)

### Windows

* Increase the buffer size for `netstat` when looking for running Mongo servers. [#4125](https://github.com/meteor/meteor/issues/4125)

* The Windows installer now always fetches the latest available version of
  Meteor at runtime, so that it doesn't need to be recompiled for every release.

* Fix crash in `meteor mongo` on Windows.  [#4711](https://github.com/meteor/meteor/issues/4711)


## v1.1.0.3, 2015-08-03

### Accounts

* When using Facebook API version 2.4, properly fetch `email` and other fields.
  Facebook recently forced all new apps to use version 2.4 of their API.  [#4743](https://github.com/meteor/meteor/issues/4743)


## v1.1.0.2, 2015-04-06

### `meteor` command-line tool

* Revert a change in 1.1.0.1 that caused `meteor mongo` to fail on some Linux
  systems. [#4115](https://github.com/meteor/meteor/issues/4115), [#4124](https://github.com/meteor/meteor/issues/4124), [#4134](https://github.com/meteor/meteor/issues/4134)


## v1.1.0.1, 2015-04-02

### Blaze

* Fix a regression in 1.1 in Blaze Templates: an error happening when View is
  invalidated immediately, causing a client-side crash (accessing
  `destroyMembers` of `undefined`). [#4097](https://github.com/meteor/meteor/issues/4097)

## v1.1, 2015-03-31

### Windows Support

* The Meteor command line tool now officially supports Windows 7, Windows 8.1,
  Windows Server 2008, and Windows Server 2012. It can run from PowerShell or
  Command Prompt.

* There is a native Windows installer that will be available for download from
  <https://www.meteor.com/install> starting with this release.

* In this release, Meteor on Windows supports all features available on Linux
  and Mac except building mobile apps with PhoneGap/Cordova.

* The `meteor admin get-machine` command now supports an additional
  architecture, `os.windows.x86_32`, which can be used to build binary packages
  for Windows.

### Version Solver

* The code that selects compatible package versions for `meteor update`
  and resolves conflicts on `meteor add` has been rewritten from the ground up.
  The core solver algorithm is now based on MiniSat, an open-source SAT solver,
  improving performance and maintainability.

* Refresh the catalog instead of downgrading packages when the versions in
  `.meteor/versions` aren't in the cache.  [#3653](https://github.com/meteor/meteor/issues/3653)

* Don't downgrade packages listed in `.meteor/packages`, or upgrade to a new
  major version, unless the new flag `--allow-incompatible-update` is passed
  as an override.

* Error messages are more detailed when constraints are unsatisfiable.

* Prefer "patched" versions of new indirect dependencies, and take patches
  to them on `meteor update` (for example, `1.0.1` or `1.0.0_1` over `1.0.0`).

* Version Solver is instrumented for profiling (`METEOR_PROFILE=1` in the
  environment).

* Setting the `METEOR_PRINT_CONSTRAINT_SOLVER_INPUT` environment variable
  prints information useful for diagnosing constraint solver bugs.

### Tracker

* Schedule the flush cycle using a better technique than `setTimeout` when
  available.  [#3889](https://github.com/meteor/meteor/issues/3889)

* Yield to the event loop during the flush cycle, unless we're executing a
  synchronous `Tracker.flush()`.  [#3901](https://github.com/meteor/meteor/issues/3901)

* Fix error reporting not being source-mapped properly. [#3655](https://github.com/meteor/meteor/issues/3655)

* Introduce a new option for `Tracker.autorun` - `onError`. This callback can be
  used to handle errors caught in the reactive computations. [#3822](https://github.com/meteor/meteor/issues/3822)

### Blaze

* Fix stack overflow from nested templates and helpers by avoiding recursion
  during rendering.  [#3028](https://github.com/meteor/meteor/issues/3028)

### `meteor` command-line tool

* Don't fail if `npm` prints more than 200K.  [#3887](https://github.com/meteor/meteor/issues/3887)


### Other bug fixes and improvements

* Upgraded dependencies:

  - uglify-js: 2.4.17 (from 2.4.13)

Patches contributed by GitHub users hwillson, mitar, murillo128, Primigenus,
rjakobsson, and tmeasday.


## v1.0.5, 2015-03-25

* This version of Meteor now uses version 2.2 of the Facebook API for
  authentication, instead of 1.0. If you use additional Facebook API methods
  beyond login, you may need to request new permissions.

  Facebook will automatically switch all apps to API version 2.0 on April
  30th, 2015. Please make sure to update your application's permissions and API
  calls by that date.

  For more details, see
  https://github.com/meteor/meteor/wiki/Facebook-Graph-API-Upgrade


## v1.0.4.2, 2015-03-20

* Fix regression in 1.0.4 where using Cordova for the first time in a project
  with hyphens in its directory name would fail.  [#3950](https://github.com/meteor/meteor/issues/3950)


## v1.0.4.1, 2015-03-18

* Fix regression in 1.0.4 where `meteor publish-for-arch` only worked for
  packages without colons in their name.  [#3951](https://github.com/meteor/meteor/issues/3951)

## v1.0.4, 2015-03-17

### Mongo Driver

* Meteor is now tested against MongoDB 2.6 by default (and the bundled version
  used by `meteor run` has been upgraded). It should still work fine with
  MongoDB 2.4.  Previous versions of Meteor mostly worked with MongoDB 2.6, with
  a few caveats:

    - Some upsert invocations did not work with MongoDB in previous versions of
      Meteor.
    - Previous versions of Meteor required setting up a special "user-defined
      role" with access to the `system.replset` table to use the oplog observe
      driver with MongoDB 2.6.  These extra permissions are not required with
      this version of Meteor.

  The MongoDB command needed to set up user permissions for the oplog observe
  driver is slightly different in MongoDB 2.6; see
  https://github.com/meteor/meteor/wiki/Oplog-Observe-Driver for details.

  We have also tested Meteor against the recently-released MongoDB 3.0.0.
  While we are not shipping MongoDB 3.0 with Meteor in this release (preferring
  to wait until its deployment is more widespread), we believe that Meteor
  1.0.4 apps will work fine when used with MongoDB 3.0.0 servers.

* Fix 0.8.1 regression where failure to connect to Mongo at startup would log a
  message but otherwise be ignored. Now it crashes the process, as it did before
  0.8.1.  [#3038](https://github.com/meteor/meteor/issues/3038)

* Use correct transform for allow/deny rules in `update` when different rules
  have different transforms.  [#3108](https://github.com/meteor/meteor/issues/3108)

* Provide direct access to the collection and database objects from the npm
  Mongo driver via new `rawCollection` and `rawDatabase` methods on
  `Mongo.Collection`.  [#3640](https://github.com/meteor/meteor/issues/3640)

* Observing or publishing an invalid query now throws an error instead of
  effectively hanging the server.  [#2534](https://github.com/meteor/meteor/issues/2534)


### Livequery

* If the oplog observe driver gets too far behind in processing the oplog, skip
  entries and re-poll queries instead of trying to keep up.  [#2668](https://github.com/meteor/meteor/issues/2668)

* Optimize common cases faced by the "crossbar" data structure (used by oplog
  tailing and DDP method write tracking).  [#3697](https://github.com/meteor/meteor/issues/3697)

* The oplog observe driver recovers from failed attempts to apply the modifier
  from the oplog (eg, because of empty field names).


### Minimongo

* When acting as an insert, `c.upsert({_id: 'x'}, {foo: 1})` now uses the `_id`
  of `'x'` rather than a random `_id` in the Minimongo implementation of
  `upsert`, just like it does for `c.upsert({_id: 'x'}, {$set: {foo: 1}})`.
  (The previous behavior matched a bug in the MongoDB 2.4 implementation of
  upsert that is fixed in MongoDB 2.6.)  [#2278](https://github.com/meteor/meteor/issues/2278)

* Avoid unnecessary work while paused in minimongo.

* Fix bugs related to observing queries with field filters: `changed` callbacks
  should not trigger unless a field in the filter has changed, and `changed`
  callbacks need to trigger when a parent of an included field is
  unset.  [#2254](https://github.com/meteor/meteor/issues/2254) [#3571](https://github.com/meteor/meteor/issues/3571)

* Disallow setting fields with empty names in minimongo, to match MongoDB 2.6
  semantics.


### DDP

* Subscription handles returned from `Meteor.subscribe` and
  `TemplateInstance#subscribe` now have a `subscriptionId` property to identify
  which subscription the handle is for.

* The `onError` callback to `Meteor.subscribe` has been replaced with a more
  general `onStop` callback that has an error as an optional first argument.
  The `onStop` callback is called when the subscription is terminated for
  any reason.  `onError` is still supported for backwards compatibility. [#1461](https://github.com/meteor/meteor/issues/1461)

* The return value from a server-side `Meteor.call` or `Meteor.apply` is now a
  clone of what the function returned rather than sharing mutable state.  [#3201](https://github.com/meteor/meteor/issues/3201)

* Make it easier to use the Node DDP client implementation without running a web
  server too.  [#3452](https://github.com/meteor/meteor/issues/3452)


### Blaze

* Template instances now have a `subscribe` method that functions exactly like
  `Meteor.subscribe`, but stops the subscription when the template is destroyed.
  There is a new method on Template instances called `subscriptionsReady()`
  which is a reactive function that returns true when all of the subscriptions
  made with `TemplateInstance#subscribe` are ready. There is also a built-in
  helper that returns the same thing and can be accessed with
  `Template.subscriptionsReady` inside any template.

* Add `onRendered`, `onCreated`, and `onDestroyed` methods to
  `Template`. Assignments to `Template.foo.rendered` and so forth are deprecated
  but are still supported for backwards compatibility.

* Fix bug where, when a helper or event handler was called from inside a custom
  block helper,  `Template.instance()` returned the `Template.contentBlock`
  template instead of the actual user-defined template, making it difficult to
  use `Template.instance()` for local template state.

* `Template.instance()` now works inside `Template.body`.  [#3631](https://github.com/meteor/meteor/issues/3631)

* Allow specifying attributes on `<body>` tags in templates.

* Improve performance of rendering large arrays.  [#3596](https://github.com/meteor/meteor/issues/3596)


### Isobuild

* Support `Npm.require('foo/bar')`.  [#3505](https://github.com/meteor/meteor/issues/3505) [#3526](https://github.com/meteor/meteor/issues/3526)

* In `package.js` files, `Npm.require` can only require built-in Node modules
  (and dev bundle modules, though you shouldn't depend on that), not the modules
  from its own `Npm.depends`. Previously, such code would work but only on the
  second time a `package.js` was executed.

* Ignore vim swap files in the `public` and `private` directories.  [#3322](https://github.com/meteor/meteor/issues/3322)

* Fix regression in 1.0.2 where packages might not be rebuilt when the compiler
  version changes.


### Meteor Accounts

* The `accounts-password` `Accounts.emailTemplates` can now specify arbitrary
  email `headers`.  The `from` address can now be set separately on the
  individual templates, and is a function there rather than a static
  string. [#2858](https://github.com/meteor/meteor/issues/2858) [#2854](https://github.com/meteor/meteor/issues/2854)

* Add login hooks on the client: `Accounts.onLogin` and
  `Accounts.onLoginFailure`. [#3572](https://github.com/meteor/meteor/issues/3572)

* Add a unique index to the collection that stores OAuth login configuration to
  ensure that only one configuration exists per service.  [#3514](https://github.com/meteor/meteor/issues/3514)

* On the server, a new option
  `Accounts.setPassword(user, password, { logout: false })` overrides the
  default behavior of logging out all logged-in connections for the user.  [#3846](https://github.com/meteor/meteor/issues/3846)


### Webapp

* `spiderable` now supports escaped `#!` fragments.  [#2938](https://github.com/meteor/meteor/issues/2938)

* Disable `appcache` on Firefox by default.  [#3248](https://github.com/meteor/meteor/issues/3248)

* Don't overly escape `Meteor.settings.public` and other parts of
  `__meteor_runtime_config__`.  [#3730](https://github.com/meteor/meteor/issues/3730)

* Reload the client program on `SIGHUP` or Node-specific IPC messages, not
  `SIGUSR2`.


### `meteor` command-line tool

* Enable tab-completion of global variables in `meteor shell`.  [#3227](https://github.com/meteor/meteor/issues/3227)

* Improve the stability of `meteor shell`.  [#3437](https://github.com/meteor/meteor/issues/3437) [#3595](https://github.com/meteor/meteor/issues/3595) [#3591](https://github.com/meteor/meteor/issues/3591)

* `meteor login --email` no longer takes an ignored argument.  [#3532](https://github.com/meteor/meteor/issues/3532)

* Fix regression in 1.0.2 where `meteor run --settings s` would ignore errors
  reading or parsing the settings file.  [#3757](https://github.com/meteor/meteor/issues/3757)

* Fix crash in `meteor publish` in some cases when the package is inside an
  app. [#3676](https://github.com/meteor/meteor/issues/3676)

* Fix crashes in `meteor search --show-all` and `meteor search --maintainer`.
  \#3636

* Kill PhantomJS processes after `meteor --test`, and only run the app
  once. [#3205](https://github.com/meteor/meteor/issues/3205) [#3793](https://github.com/meteor/meteor/issues/3793)

* Give a better error when Mongo fails to start up due to a full disk.  [#2378](https://github.com/meteor/meteor/issues/2378)

* After killing existing `mongod` servers, also clear the `mongod.lock` file.

* Stricter validation for package names: they cannot begin with a hyphen, end
  with a dot, contain two consecutive dots, or start or end with a colon.  (No
  packages on Atmosphere fail this validation.)  Additionally, `meteor create
  --package` applies the same validation as `meteor publish` and disallows
  packages with multiple colons.  (Packages with multiple colons like
  `local-test:iron:router` are used internally by `meteor test-packages` so that
  is not a strict validation rule.)

* `meteor create --package` now no longer creates a directory with the full
  name of the package, since Windows file systems cannot have colon characters
  in file paths. Instead, the command now creates a directory named the same
  as the second part of the package name after the colon (without the username
  prefix).


### Meteor Mobile

* Upgrade the Cordova CLI dependency from 3.5.1 to 4.2.0. See the release notes
  for the 4.x series of the Cordova CLI [on Apache
  Cordova](http://cordova.apache.org/announcements/2014/10/16/cordova-4.html).

* Related to the recently discovered [attack
  vectors](http://cordova.apache.org/announcements/2014/08/04/android-351.html)
  in Android Cordova apps, Meteor Cordova apps no longer allow access to all
  domains by default. If your app access external resources over XHR, you need
  to add them to the whitelist of allowed domains with the newly added
  [`App.accessRule`
  method](https://docs.meteor.com/#/full/App-accessRule) in your
  `mobile-config.js` file.

* Upgrade Cordova Plugins dependencies in Meteor Core packages:
  - `org.apache.cordova.file`: from 1.3.0 to 1.3.3
  - `org.apache.cordova.file-transfer`: from 0.4.4 to 0.5.0
  - `org.apache.cordova.splashscreen`: from 0.3.3 to 1.0.0
  - `org.apache.cordova.console`: from 0.2.10 to 0.2.13
  - `org.apache.cordova.device`: from 0.2.11 to 0.3.0
  - `org.apache.cordova.statusbar`: from 0.1.7 to 0.1.10
  - `org.apache.cordova.inappbrowser`: from 0.5.1 to 0.6.0
  - `org.apache.cordova.inappbrowser`: from 0.5.1 to 0.6.0

* Use the newer `ios-sim` binary, compiled with Xcode 6 on OS X Mavericks.


### Tracker

* Use `Session.set({k1: v1, k2: v2})` to set multiple values at once.


### Utilities

* Provide direct access to all options supported by the `request` npm module via
  the new server-only `npmRequestOptions` option to `HTTP.call`.  [#1703](https://github.com/meteor/meteor/issues/1703)


### Other bug fixes and improvements

* Many internal refactorings towards supporting Meteor on Windows are in this
  release.

* Remove some packages used internally to support legacy MDG systems
  (`application-configuration`, `ctl`, `ctl-helper`, `follower-livedata`,
  `dev-bundle-fetcher`, and `star-translate`).

* Provide direct access to some npm modules used by core packages on the
  `NpmModules` field of `WebAppInternals`, `MongoInternals`, and
  `HTTPInternals`.

* Upgraded dependencies:

  - node: 0.10.36 (from 0.10.33)
  - Fibers: 1.0.5 (from 1.0.1)
  - MongoDB: 2.6.7 (from 2.4.12)
  - openssl in mongo: 1.0.2 (from 1.0.1j)
  - MongoDB driver: 1.4.32 (from 1.4.1)
  - bson: 0.2.18 (from 0.2.7)
  - request: 2.53.0 (from 2.47.0)


Patches contributed by GitHub users 0a-, awatson1978, awwx, bwhitty,
christianbundy, d4nyll, dandv, DanielDent, DenisGorbachev, fay-jai, gsuess,
hwillson, jakozaur, meonkeys, mitar, netanelgilad, queso, rbabayoff, RobertLowe,
romanzolotarev, Siilwyn, and tmeasday.


## v.1.0.3.2, 2015-02-25

* Fix regression in 1.0.3 where the `meteor` tool could crash when downloading
  the second build of a given package version; for example, when running `meteor
  deploy` on an OSX or 32-bit Linux system for an app containing a binary
  package.  [#3761](https://github.com/meteor/meteor/issues/3761)


## v.1.0.3.1, 2015-01-20

* Rewrite `meteor show` and `meteor search` to show package information for
  local packages and to show if the package is installed for non-local
  packages. Introduce the `--show-all` flag, and deprecate the
  `--show-unmigrated` and `--show-old flags`.  Introduce the `--ejson` flag to
  output an EJSON object.

* Support README.md files in`meteor publish`. Take in the documentation file in
  `package.js` (set to `README.md` by default) and upload it to the server at
  publication time. Excerpt the first non-header Markdown section for use in
  `meteor show`.

* Support updates of package version metadata after that version has been
  published by running `meteor publish --update` from the package directory.

* Add `meteor test-packages --velocity` (similar to `meteor run --test`).  [#3330](https://github.com/meteor/meteor/issues/3330)

* Fix `meteor update <packageName>` to update `<packageName>` even if it's an
  indirect dependency of your app.  [#3282](https://github.com/meteor/meteor/issues/3282)

* Fix stack trace when a browser tries to use the server like a proxy.  [#1212](https://github.com/meteor/meteor/issues/1212)

* Fix inaccurate session statistics and possible multiple invocation of
  Connection.onClose callbacks.

* Switch CLI tool filesystem calls from synchronous to yielding (pro: more
  concurrency, more responsive to signals; con: could introduce concurrency
  bugs)

* Don't apply CDN prefix on Cordova. [#3278](https://github.com/meteor/meteor/issues/3278) [#3311](https://github.com/meteor/meteor/issues/3311)

* Don't try to refresh client app in the runner unless the app actually has the
  autoupdate package. [#3365](https://github.com/meteor/meteor/issues/3365)

* Fix custom release banner logic. [#3353](https://github.com/meteor/meteor/issues/3353)

* Apply HTTP followRedirects option to non-GET requests.  [#2808](https://github.com/meteor/meteor/issues/2808)

* Clean up temporary directories used by package downloads sooner.  [#3324](https://github.com/meteor/meteor/issues/3324)

* If the tool knows about the requested release but doesn't know about the build
  of its tool for the platform, refresh the catalog rather than failing
  immediately.  [#3317](https://github.com/meteor/meteor/issues/3317)

* Fix `meteor --get-ready` to not add packages to your app.

* Fix some corner cases in cleaning up app processes in the runner. Drop
  undocumented `--keepalive` support. [#3315](https://github.com/meteor/meteor/issues/3315)

* Fix CSS autoupdate when `$ROOT_URL` has a non-trivial path.  [#3111](https://github.com/meteor/meteor/issues/3111)

* Save Google OAuth idToken to the User service info object.

* Add git info to `meteor --version`.

* Correctly catch a case of illegal `Tracker.flush` during `Tracker.autorun`.  [#3037](https://github.com/meteor/meteor/issues/3037)

* Upgraded dependencies:

  - jquery: 1.11.2 (from 1.11.0)

Patches by GitHub users DanielDent, DanielDornhardt, PooMaster, Primigenus,
Tarang, TomFreudenberg, adnissen, dandv, fay-jai, knownasilya, mquandalle,
ogourment, restebanez, rissem, smallhelm and tmeasday.

## v1.0.2.1, 2014-12-22

* Fix crash in file change watcher.  [#3336](https://github.com/meteor/meteor/issues/3336)

* Allow `meteor test-packages packages/*` even if not all package directories
  have tests.  [#3334](https://github.com/meteor/meteor/issues/3334)

* Fix typo in `meteor shell` output. [#3326](https://github.com/meteor/meteor/issues/3326)


## v1.0.2, 2014-12-19

### Improvements to the `meteor` command-line tool

* A new command called `meteor shell` attaches an interactive terminal to
  an already-running server process, enabling inspection and execution of
  server-side data and code, with dynamic tab completion of variable names
  and properties. To see `meteor shell` in action, type `meteor run` in an
  app directory, then (in another terminal) type `meteor shell` in the
  same app directory. You do not have to wait for the app to start before
  typing `meteor shell`, as it will automatically connect when the server
  is ready. Note that `meteor shell` currently works for local development
  only, and is not yet supported for apps running on remote hosts.

* We've done a major internal overhaul of the `meteor` command-line tool with an
  eye to correctness, maintainability, and performance.  Some details include:
  * Refresh the package catalog for build commands only when an error
    occurs that could be fixed by a refresh, not for every build command.
  * Never run the constraint solver to select package versions more than once
    per build.
  * Built packages ("isopacks") are now cached inside individual app directories
    instead of inside their source directories.
  * `meteor run` starts Mongo in parallel with building the application.
  * The constraint solver no longer leaves a `versions.json` file in your
    packages source directories; when publishing a package that is not inside an
    app, it will leave a `.versions` file (with the same format as
    `.meteor/versions`) which you should check into source control.
  * The constraint solver's model has been simplified so that plugins must use
    the same version of packages as their surrounding package when built from
    local source.

* Using `meteor debug` no longer requires manually continuing the debugger when
  your app restarts, and it no longer overwrites the symbol `_` inside your app.

* Output from the command-line tool is now word-wrapped to the width of your
  terminal.

* Remove support for the undocumented earliestCompatibleVersion feature of the
  package system.

* Reduce CPU usage and disk I/O bandwidth by using kernel file-system change
  notification events where possible. On file systems that do not support these
  events (NFS, Vagrant Virtualbox shared folders, etc), file changes will only
  be detected every 5 seconds; to detect changes more often in these cases (but
  use more CPU), set the `METEOR_WATCH_FORCE_POLLING` environment
  variable. [#2135](https://github.com/meteor/meteor/issues/2135)

* Reduce CPU usage by fixing a check for a parent process in `meteor
  run` that was happening constantly instead of every few seconds. [#3252](https://github.com/meteor/meteor/issues/3252)

* Fix crash when two plugins defined source handlers for the same
  extension. [#3015](https://github.com/meteor/meteor/issues/3015) [#3180](https://github.com/meteor/meteor/issues/3180)

* Fix bug (introduced in 0.9.3) where the warning about using experimental
  versions of packages was printed too often.

* Fix bug (introduced in 1.0) where `meteor update --patch` crashed.

* Fix bug (introduced in 0.9.4) where banners about new releases could be
  printed too many times.

* Fix crash when a package version contained a dot-separated pre-release part
  with both digits and non-digits. [#3147](https://github.com/meteor/meteor/issues/3147)

* Corporate HTTP proxy support is now implemented using our websocket library's
  new built-in implementation instead of a custom implementation. [#2515](https://github.com/meteor/meteor/issues/2515)

### Blaze

* Add default behavior for `Template.parentData` with no arguments. This
  selects the first parent. [#2861](https://github.com/meteor/meteor/issues/2861)

* Fix `Blaze.remove` on a template's view to correctly remove the DOM
  elements when the template was inserted using
  `Blaze.renderWithData`. [#3130](https://github.com/meteor/meteor/issues/3130)

* Allow curly braces to be escaped in Spacebars. Use the special
  sequences `{{|` and `{{{|` to insert a literal `{{` or `{{{`.

### Meteor Accounts

* Allow integration with OAuth1 servers that require additional query
  parameters to be passed with the access token. [#2894](https://github.com/meteor/meteor/issues/2894)

* Expire a user's password reset and login tokens in all circumstances when
  their password is changed.

### Other bug fixes and improvements

* Some packages are no longer released as part of the core release process:
  amplify, backbone, bootstrap, d3, jquery-history, and jquery-layout. This
  means that new versions of these packages can be published outside of the full
  Meteor release cycle.

* Require plain objects as the update parameter when doing replacements
  in server-side collections.

* Fix audit-argument-checks spurious failure when an argument is NaN. [#2914](https://github.com/meteor/meteor/issues/2914)

### Upgraded dependencies

  - node: 0.10.33 (from 0.10.29)
  - source-map-support: 0.2.8 (from 0.2.5)
  - semver: 4.1.0 (from 2.2.1)
  - request: 2.47.0 (from 2.33.0)
  - tar: 1.0.2 (from 1.0.1)
  - source-map: 0.1.40 (from 0.1.32)
  - sqlite3: 3.0.2 (from 3.0.0)
  - phantomjs npm module: 1.9.12 (from 1.8.1-1)
  - http-proxy: 1.6.0 (from a fork of 1.0.2)
  - esprima: 1.2.2 (from an unreleased 1.1-era commit)
  - escope: 1.0.1 (from 1.0.0)
  - openssl in mongo: 1.0.1j (from 1.0.1g)
  - faye-websocket: 0.8.1 (from using websocket-driver instead)
  - MongoDB: 2.4.12 (from 2.4.9)


Patches by GitHub users andylash, anstarovoyt, benweissmann, chrisbridgett,
colllin, dandv, ecwyne, graemian, JamesLefrere, kevinchiu, LyuGGang, matteodem,
mitar, mquandalle, musically-ut, ograycode, pcjpcj2, physiocoder, rgoomar,
timhaines, trusktr, Urigo, and zol.


## v1.0.1, 2014-12-09

* Fix a security issue in allow/deny rules that could result in data
  loss. If your app uses allow/deny rules, or uses packages that use
  allow/deny rules, we recommend that you update immediately.


## v1.0, 2014-10-28

### New Features

* Add the `meteor admin get-machine` command to make it easier to
  publish packages with binary dependencies for all
  architectures. `meteor publish` no longer publishes builds
  automatically if your package has binary NPM dependencies.

* New `localmarket` example, highlighting Meteor's support for mobile
  app development.

* Restyle the `leaderboard` example, and optimize it for both desktop
  and mobile.

### Performance

* Reduce unnecessary syncs with the package server, which speeds up
  startup times for many commands.

* Speed up `meteor deploy` by not bundling unnecessary files and
  programs.

* To make Meteor easier to use on slow or unreliable network
  connections, increase timeouts for DDP connections that the Meteor
  tool uses to communicate with the package server. [#2777](https://github.com/meteor/meteor/issues/2777), [#2789](https://github.com/meteor/meteor/issues/2789).

### Mobile App Support

* Implemented reasonable default behavior for launch screens on mobile
  apps.

* Don't build for Android when only the iOS build is required, and
  vice versa.

* Fix bug that could cause mobile apps to stop being able to receive hot
  code push updates.

* Fix bug where Cordova clients connected to http://example.com instead
  of https://example.com when https:// was specified in the
  --mobile-server option. [#2880](https://github.com/meteor/meteor/issues/2880)

* Fix stack traces when attempting to build or run iOS apps on Linux.

* Print a warning when building an app with mobile platforms and
  outputting the build into the source tree. Outputting a build into the
  source tree can cause subsequent builds to fail because they will
  treat the build output as source files.

* Exit from `meteor run` when new Cordova plugins or platforms are
  added, since we don't support hot code push for new plugins or
  platforms.

* Fix quoting of arguments to Cordova plugins.

* The `accounts-twitter` package now works in Cordova apps in local
  development. For workarounds for other login providers in local
  development mode, see
  https://github.com/meteor/meteor/wiki/OAuth-for-mobile-Meteor-clients.

### Packaging

* `meteor publish-for-arch` can publish packages built with different Meteor
  releases.

* Fix default `api.versionsFrom` field in packages created with `meteor
  create --package`.

* Fix bug where changes in an app's .meteor/versions file would not
  cause the app to be rebuilt.

### Other bug fixes and improvements

* Use TLSv1 in the `spiderable` package, for compatibility with servers
  that have disabled SSLv3 in response to the POODLE bug.

* Work around the `meteor run` proxy occasionally running out of sockets.

* Fix bug with regular expressions in minimongo. [#2817](https://github.com/meteor/meteor/issues/2817)

* Add READMEs for several core packages.

* Include protocols in URLs printed by `meteor deploy`.

* Improve error message for limited ordered observe. [#1643](https://github.com/meteor/meteor/issues/1643)

* Fix missing dependency on `random` in the `autoupdate` package. [#2892](https://github.com/meteor/meteor/issues/2892)

* Fix bug where all CSS would be removed from connected clients if a
  CSS-only change is made between local development server restarts or
  when deploying with `meteor deploy`.

* Increase height of the Google OAuth popup to the Google-recommended
  value.

* Fix the layout of the OAuth configuration dialog when used with
  Bootstrap.

* Allow build plugins to override the 'bare' option on added source
  files. [#2834](https://github.com/meteor/meteor/issues/2834)

Patches by GitHub users DenisGorbachev, ecwyne, mitar, mquandalle,
Primigenus, svda, yauh, and zol.


## v0.9.4.1, 2014-12-09 (backport)

* Fix a security issue in allow/deny rules that could result in data
  loss. If your app uses allow/deny rules, or uses packages that use
  allow/deny rules, we recommend that you update immediately.
  Backport from 1.0.1.


## v0.9.4, 2014-10-13

### New Features

* The new `meteor debug` command and `--debug-port` command line option
  to `meteor run` allow you to easily use node-inspector to debug your
  server-side code. Add a `debugger` statement to your code to create a
  breakpoint.

* Add new a `meteor run --test` command that runs
  [Velocity](https://github.com/meteor-velocity/velocity) tests in your
  app .

* Add new callbacks `Accounts.onResetPasswordLink`,
  `Accounts.onEnrollmentLink`, and `Accounts.onEmailVerificationLink`
  that make it easier to build custom user interfaces on top of the
  accounts system. These callbacks should be registered before
  `Meteor.startup` fires, and will be called if the URL matches a link
  in an email sent by `Accounts.resetPassword`, etc. See
  https://docs.meteor.com/#Accounts-onResetPasswordLink.

* A new configuration file for mobile apps,
  `<APP>/mobile-config.js`. This allows you to set app metadata, icons,
  splash screens, preferences, and PhoneGap/Cordova plugin settings
  without needing a `cordova_build_override` directory. See
  https://docs.meteor.com/#mobileconfigjs.


### API Changes

* Rename `{{> UI.dynamic}}` to `{{> Template.dynamic}}`, and likewise
  with `UI.contentBlock` and `UI.elseBlock`. The UI namespace is no
  longer used anywhere except for backwards compatibility.

* Deprecate the `Template.someTemplate.myHelper = ...` syntax in favor
  of `Template.someTemplate.helpers(...)`.  Using the older syntax still
  works, but prints a deprecation warning to the console.

* `Package.registerBuildPlugin` its associated functions have been added
  to the public API, cleaned up, and documented. The new function is
  identical to the earlier _transitional_registerBuildPlugin except for
  minor backwards-compatible API changes. See
  https://docs.meteor.com/#Package-registerBuildPlugin

* Rename the `showdown` package to `markdown`.

* Deprecate the `amplify`, `backbone`, `bootstrap`, and `d3` integration
  packages in favor of community alternatives.  These packages will no
  longer be maintained by MDG.


### Tool Changes

* Improved output from `meteor build` to make it easier to publish
  mobile apps to the App Store and Play Store. See the wiki pages for
  instructions on how to publish your
  [iOS](https://github.com/meteor/meteor/wiki/How-to-submit-your-iOS-app-to-App-Store)
  and
  [Android](https://github.com/meteor/meteor/wiki/How-to-submit-your-Android-app-to-Play-Store)
  apps.

* Packages can now be marked as debug-mode only by adding `debugOnly:
  true` to `Package.describe`. Debug-only packages are not included in
  the app when it is bundled for production (`meteor build` or `meteor
  run --production`). This allows package authors to build packages
  specifically for testing and debugging without increasing the size of
  the resulting app bundle or causing apps to ship with debug
  functionality built in.

* Rework the process for installing mobile development SDKs. There is
  now a `meteor install-sdk` command that automatically install what
  software it can and points to documentation for the parts that
  require manual installation.

* The `.meteor/cordova-platforms` file has been renamed to
  `.meteor/platforms` and now includes the default `server` and
  `browser` platforms. The default platforms can't currently be removed
  from a project, though this will be possible in the future. The old
  file will be automatically migrated to the new one when the app is run
  with Meteor 0.9.4 or above.

* The `unipackage.json` file inside downloaded packages has been renamed
  to `isopack.json` and has an improved forwards-compatible format. To
  maintain backwards compatibility with previous releases, packages will
  be built with both files.

* The local package metadata cache now uses SQLite, which is much faster
  than the previous implementation. This improves `meteor` command line
  tool startup time.

* The constraint solver used by the client to find compatible versions
  of packages is now much faster.

* The `--port` option to `meteor run` now requires a numeric port
  (e.g. `meteor run --port example.com` is no longer valid).

* The `--mobile-port` option `meteor run` has been reworked. The option
  is now `--mobile-server` in `meteor run` and `--server` in `meteor
  build`. `--server` is required for `meteor build` in apps with mobile
  platforms installed. `--mobile-server` defaults to an automatically
  detected IP address on port 3000, and `--server` requires a hostname
  but defaults to port 80 if a port is not specified.

* Operations that take longer than a few seconds (e.g. downloading
  packages, installing the Android SDK, etc) now show a progress bar.

* Complete support for using an HTTP proxy in the `meteor` command line
  tool. Now all DDP connections can work through a proxy.  Use the standard
  `http_proxy` environment variable to specify your proxy endpoint.  [#2515](https://github.com/meteor/meteor/issues/2515)


### Bug Fixes

* Fix behavior of ROOT_URL with path ending in `/`.

* Fix source maps when using a ROOT_URL with a path. [#2627](https://github.com/meteor/meteor/issues/2627)

* Change the mechanism that the Meteor tool uses to clean up app server
  processes. The new mechanism is more resilient to slow app bundles and
  other CPU-intensive tasks. [#2536](https://github.com/meteor/meteor/issues/2536), [#2588](https://github.com/meteor/meteor/issues/2588).


Patches by GitHub users cryptoquick, Gaelan, jperl, meonkeys, mitar,
mquandalle, prapicault, pscanf, richguan, rick-golden-healthagen,
rissem, rosh93, rzymek, and timoabend


## v0.9.3.1, 2014-09-30

* Don't crash when failing to contact the package server. [#2713](https://github.com/meteor/meteor/issues/2713)

* Allow more than one dash in package versions. [#2715](https://github.com/meteor/meteor/issues/2715)


## v0.9.3, 2014-09-25

### More Package Version Number Flexibility

* Packages now support relying on multiple major versions of their
  dependencies (eg `blaze@1.0.0 || 2.0.0`). Additionally, you can now
  call `api.versionsFrom(<release>)` multiple times, or with an array
  (eg `api.versionsFrom([<release1>, <release2>])`. Meteor will
  interpret this to mean that the package will work with packages from
  all the listed releases.

* Support for "wrapped package" version numbers. There is now a `_` field
  in version numbers. The `_` field must be an integer, and versions with
  the `_` are sorted after versions without. This allows using the
  upstream version number as the Meteor package version number and being
  able to publish multiple version of the Meteor package (e.g.
  `jquery@1.11.1_2`).

Note: packages using the `||` operator or the `_` symbol in their
versions or dependencies will be invisible to pre-0.9.3 users. Meteor
versions 0.9.2 and before do not understand the new version formats and
will not be able to use versions of packages that use the new features.


### Other Command-line Tool Improvements

* More detailed constraint solver output. Meteor now tells you which
  constraints prevent upgrading or adding new packages. This will make
  it much easier to update your app to new versions.

* Better handling of pre-release versions (e.g. versions with
  `-`). Pre-release packages will now be included in an app if and only
  if there is no way to meet the app's constraints without using a
  pre-release package.

* Add `meteor admin set-unmigrated` to allow maintainers to hide
  pre-0.9.0 packages in `meteor search` and `meteor show`. This will not
  stop users from continuing to use the package, but it helps prevent
  new users from finding old non-functional packages.

* Progress bars for time-intensive operations, like downloading large
  packages.


### Other Changes

* Offically support `Meteor.wrapAsync` (renamed from
  `Meteor._wrapAsync`). Additionally, `Meteor.wrapAsync` now lets you
  pass an object to bind as `this` in the wrapped call. See
  https://docs.meteor.com/#meteor_wrapasync.

* The `reactive-dict` package now allows an optional name argument to
  enable data persistence during hot code push.


Patches by GitHub users evliu, meonkeys, mitar, mizzao, mquandalle,
prapicault, waitingkuo, wulfmeister.



## v0.9.2.2, 2014-09-17

* Fix regression in 0.9.2 that prevented some users from accessing the
  Meteor development server in their browser. Specifically, 0.9.2
  unintentionally changed the development mode server's default bind
  host to localhost instead of 0.0.0.0. [#2596](https://github.com/meteor/meteor/issues/2596)


## v0.9.2.1, 2014-09-15

* Fix versions of packages that were published with `-cordova` versions
  in 0.9.2 (appcache, fastclick, htmljs, logging, mobile-status-bar,
  routepolicy, webapp-hashing).


## v0.9.2, 2014-09-15

This release contains our first support for building mobile apps in
Meteor, for both iOS and Android. This support comes via an
integration with Apache's Cordova/PhoneGap project.

  * You can use Cordova/PhoneGap packages in your application or inside
    a Meteor package to access a device's native functions directly from
    JavaScript code.
  * The `meteor add-platform` and `meteor run` commands now let you
    launch the app in the iOS or Android simulator or run it on an
    attached hardware device.
  * This release extends hot code push to support live updates into
    installed native apps.
  * The `meteor bundle` command has been renamed to `meteor build` and
    now outputs build projects for the mobile version of the targeted
    app.
  * See
    https://github.com/meteor/meteor/wiki/Meteor-Cordova-Phonegap-integration
    for more information about how to get started building mobile apps
    with Meteor.

* Better mobile support for OAuth login: you can now use a
  redirect-based flow inside UIWebViews, and the existing popup-based
  flow has been adapted to work in Cordova/PhoneGap apps.

#### Bug fixes and minor improvements

* Fix sorting on non-trivial keys in Minimongo. [#2439](https://github.com/meteor/meteor/issues/2439)

* Bug fixes and performance improvements for the package system's
  constraint solver.

* Improved error reporting for misbehaving oplog observe driver. [#2033](https://github.com/meteor/meteor/issues/2033) [#2244](https://github.com/meteor/meteor/issues/2244)

* Drop deprecated source map linking format used for older versions of
  Firefox.  [#2385](https://github.com/meteor/meteor/issues/2385)

* Allow Meteor tool to run from a symlink. [#2462](https://github.com/meteor/meteor/issues/2462)

* Assets added via a plugin are no longer considered source files. [#2488](https://github.com/meteor/meteor/issues/2488)

* Remove support for long deprecated `SERVER_ID` environment
  variable. Use `AUTOUPDATE_VERSION` instead.

* Fix bug in reload-safetybelt package that resulted in reload loops in
  Chrome with cookies disabled.

* Change the paths for static assets served from packages. The `:`
  character is replaced with the `_` character in package names so as to
  allow serving on mobile devices and ease operation on Windows. For
  example, assets from the `abc:bootstrap` package are now served at
  `/packages/abc_bootstrap` instead of `/packages/abc:bootstrap`.

* Also change the paths within a bundled Meteor app to allow for
  different client architectures (eg mobile). For example,
  `bundle/programs/client` is now `bundle/programs/web.browser`.


Patches by GitHub users awwx, mizzao, and mquandalle.



## v0.9.1.1, 2014-09-06

* Fix backwards compatibility for packages that had weak dependencies
  on packages renamed in 0.9.1 (`ui`, `deps`, `livedata`). [#2521](https://github.com/meteor/meteor/issues/2521)

* Fix error when using the `reactive-dict` package without the `mongo`
  package.


## v0.9.1, 2014-09-04

#### Organizations in Meteor developer accounts

Meteor 0.9.1 ships with organizations support in Meteor developer
accounts. Organizations are teams of users that make it easy to
collaborate on apps and packages.

Create an organization at
https://www.meteor.com/account-settings/organizations. Run the `meteor
authorized` command in your terminal to give an organization
permissions to your apps. To add an organization as a maintainer of
your packages, use the `meteor admin maintainers` command. You can
also publish packages with an organization's name in the package name
prefix instead of your own username.


#### One backwards incompatible change for templates

* Templates can no longer be named "body" or "instance".

#### Backwards compatible Blaze API changes

* New public and documented APIs:
  * `Blaze.toHTMLWithData()`
  * `Template.currentData()`
  * `Blaze.getView()`
  * `Template.parentData()` (previously `UI._parentData()`)
  * `Template.instance()` (previously `UI._templateInstance()`)
  * `Template.body` (previously `UI.body`)
  * `new Template` (previously `Template.__create__`)
  * `Blaze.getData()` (previously `UI.getElementData`, or `Blaze.getCurrentData` with no arguments)

* Deprecate the `ui` package. Instead, use the `blaze` package. The
  `UI` and `Blaze` symbols are now the same.

* Deprecate `UI.insert`. `UI.render` and `UI.renderWithData` now
  render a template and place it in the DOM.

* Add an underscore to some undocumented Blaze APIs to make them
  internal. Notably: `Blaze._materializeView`, `Blaze._createView`,
  `Blaze._toText`, `Blaze._destroyView`, `Blaze._destroyNode`,
  `Blaze._withCurrentView`, `Blaze._DOMBackend`,
  `Blaze._TemplateWith`

* Document Views. Views are the machinery powering DOM updates in
  Blaze.

* Expose `view` property on template instances.

#### Backwards compatible renames

* Package renames
  * `livedata` -> `ddp`
  * `mongo-livedata` -> `mongo`
  * `standard-app-packages` -> `meteor-platform`
* Symbol renames
  * `Meteor.Collection` -> `Mongo.Collection`
  * `Meteor.Collection.Cursor` -> `Mongo.Cursor`
  * `Meteor.Collection.ObjectID` -> `Mongo.ObjectID`
  * `Deps` -> `Tracker`

#### Other

* Add `reactive-var` package. Lets you define a single reactive
  variable, like a single key in `Session`.

* Don't throw an exception in Chrome when cookies and local storage
  are blocked.

* Bump DDP version to "1". Clients connecting with version "pre1" or
  "pre2" should still work.

* Allow query parameters in OAuth1 URLs. [#2404](https://github.com/meteor/meteor/issues/2404)

* Fix `meteor list` if not all packages on server. Fixes [#2468](https://github.com/meteor/meteor/issues/2468)

Patch by GitHub user mitar.


## v0.9.0.1, 2014-08-27

* Fix issues preventing hot code reload from automatically reloading webapps in
  two cases: when the old app was a pre-0.9.0 app, and when the app used
  appcache. (In both cases, an explicit reload still worked.)

* Fix publishing packages containing a plugin with platform-specific code but
  no platform-specific code in the main package.

* Fix `meteor add package@version` when the package was already added with a
  different version constraint.

* Improve treatment of pre-release packages (packages with a dash in their
  version). Guarantee that they will not be chosen by the constraint solver
  unless explicitly requested.  `meteor list` won't suggest that you update to
  them.

* Fix slow spiderable executions.

* Fix dev-mode client-only restart when client files changed very soon after
  server restart.

* Fix stack trace on `meteor add` constraint solver failure.

* Fix "access-denied" stack trace when publishing packages.


## v0.9.0, 2014-08-26

Meteor 0.9.0 introduces the Meteor Package Server. Incorporating lessons from
our community's Meteorite tool, Meteor 0.9.0 allows users to develop and publish
Meteor packages to a central repository. The `meteor publish` command is used to
publish packages. Non-core packages can now be added with `meteor add`, and you
can specify version constraints on the packages you use. Binary packages can be
published for additional architectures with `meteor publish-for-arch`, which
allows cross-platform deploys and bundling.  You can search for packages with
`meteor search` and display information on them with `meteor show`, or you can
use the Atmosphere web interface developed by Percolate Studio at
https://atmospherejs.com/

See https://docs.meteor.com/#writingpackages and
https://docs.meteor.com/#packagejs for more details.

Other packaging-related changes:

* `meteor list` now lists the packages your app is using, which was formerly the
  behavior of `meteor list --using`. To search for packages you are not
  currently using, use `meteor search`.  The concept of an "internal" package
  (which did not show up in `meteor list`) no longer exists.

* To prepare a bundle created with `meteor bundle` for execution on a
  server, you now run `npm install` with no arguments instead of having
  to specify a few specific npm modules and their versions
  explicitly. See the README in the generated bundle for more details.

* All `under_score`-style `package.js` APIs (`Package.on_use`, `api.add_files`,
  etc) have been replaced with `camelCase` names (`Package.onUse`,
  `api.addFiles`, etc).  The old names continue to work for now.

* There's a new `archMatching` option to `Plugin.registerSourceHandler`, which
  should be used by any plugin whose output is only for the client or only for
  the server (eg, CSS and HTML templating packages); this allows Meteor to avoid
  restarting the server when files processed by these plugins change.

Other changes:

* When running your app with the local development server, changes that only
  affect the client no longer require restarting the server.  Changes that only
  affect CSS no longer require the browser to refresh the page, both in local
  development and in some production environments.  [#490](https://github.com/meteor/meteor/issues/490)

* When a call to `match` fails in a method or subscription, log the
  failure on the server. (This matches the behavior described in our docs)

* The `appcache` package now defaults to functioning on all browsers
  that support the AppCache API, rather than a whitelist of browsers.
  The main effect of this change is that `appcache` is now enabled by
  default on Firefox, because Firefox no longer makes a confusing
  popup. You can still disable individual browsers with
  `AppCache.config`.  [#2241](https://github.com/meteor/meteor/issues/2241)

* The `forceApprovalPrompt` option can now be specified in `Accounts.ui.config`
  in addition to `Meteor.loginWithGoogle`.  [#2149](https://github.com/meteor/meteor/issues/2149)

* Don't leak websocket clients in server-to-server DDP in some cases (and fix
  "Got open from inactive client"
  error). https://github.com/faye/websocket-driver-node/pull/8

* Updated OAuth url for login with Meetup.

* Allow minimongo `changed` callbacks to mutate their `oldDocument`
  argument. [#2231](https://github.com/meteor/meteor/issues/2231)

* Fix upsert called from client with no callback.  [#2413](https://github.com/meteor/meteor/issues/2413)

* Avoid a few harmless exceptions in OplogObserveDriver.

* Refactor `observe-sequence` package.

* Fix `spiderable` race condition.

* Re-apply our fix of NPM bug https://github.com/npm/npm/issues/3265 which got
  accidentally reverted upstream.

* Workaround for a crash in recent Safari
  versions. https://github.com/meteor/meteor/commit/e897539adb

* Upgraded dependencies:
  - less: 1.7.4 (from 1.7.1)
  - tar: 1.0.1 (from 0.1.19)
  - fstream: 1.0.2 (from 0.1.25)

Patches by GitHub users Cangit, dandv, ImtiazMajeed, MaximDubrovin, mitar,
mquandalle, rcy, RichardLitt, thatneat, and twhy.


## v0.8.3.1, 2014-12-09 (backport)

* Fix a security issue in allow/deny rules that could result in data
  loss. If your app uses allow/deny rules, or uses packages that use
  allow/deny rules, we recommend that you update immediately.
  Backport from 1.0.1.


## v0.8.3, 2014-07-29

#### Blaze

* Refactor Blaze to simplify internals while preserving the public
  API. `UI.Component` has been replaced with `Blaze.View.`

* Fix performance issues and memory leaks concerning event handlers.

* Add `UI.remove`, which removes a template after `UI.render`/`UI.insert`.

* Add `this.autorun` to the template instance, which is like `Deps.autorun`
  but is automatically stopped when the template is destroyed.

* Create `<a>` tags as SVG elements when they have `xlink:href`
  attributes. (Previously, `<a>` tags inside SVGs were never created as
  SVG elements.)  [#2178](https://github.com/meteor/meteor/issues/2178)

* Throw an error in `{{foo bar}}` if `foo` is missing or not a function.

* Cursors returned from template helpers for #each should implement
  the `observeChanges` method and don't have to be Minimongo cursors
  (allowing new custom data stores for Blaze like Miniredis).

* Remove warnings when {{#each}} iterates over a list of strings,
  numbers, or other items that contains duplicates.  [#1980](https://github.com/meteor/meteor/issues/1980)

#### Meteor Accounts

* Fix regression in 0.8.2 where an exception would be thrown if
  `Meteor.loginWithPassword` didn't have a callback. Callbacks to
  `Meteor.loginWithPassword` are now optional again.  [#2255](https://github.com/meteor/meteor/issues/2255)

* Fix OAuth popup flow in mobile apps that don't support
  `window.opener`.  [#2302](https://github.com/meteor/meteor/issues/2302)

* Fix "Email already exists" error with MongoDB 2.6.  [#2238](https://github.com/meteor/meteor/issues/2238)


#### mongo-livedata and minimongo

* Fix performance issue where a large batch of oplog updates could block
  the node event loop for long periods.  [#2299](https://github.com/meteor/meteor/issues/2299).

* Fix oplog bug resulting in error message "Buffer inexplicably empty".  [#2274](https://github.com/meteor/meteor/issues/2274)

* Fix regression from 0.8.2 that caused collections to appear empty in
  reactive `findOne()` or `fetch` queries that run before a mutator
  returns.  [#2275](https://github.com/meteor/meteor/issues/2275)


#### Miscellaneous

* Stop including code by default that automatically refreshes the page
  if JavaScript and CSS don't load correctly. While this code is useful
  in some multi-server deployments, it can cause infinite refresh loops
  if there are errors on the page. Add the `reload-safetybelt` package
  to your app if you want to include this code.

* On the server, `Meteor.startup(c)` now calls `c` immediately if the
  server has already started up, matching the client behavior.  [#2239](https://github.com/meteor/meteor/issues/2239)

* Add support for server-side source maps when debugging with
  `node-inspector`.

* Add `WebAppInternals.addStaticJs()` for adding static JavaScript code
  to be served in the app, inline if allowed by `browser-policy`.

* Make the `tinytest/run` method return immediately, so that `wait`
  method calls from client tests don't block on server tests completing.

* Log errors from method invocations on the client if there is no
  callback provided.

* Upgraded dependencies:
  - node: 0.10.29 (from 0.10.28)
  - less: 1.7.1 (from 1.6.1)

Patches contributed by GitHub users Cangit, cmather, duckspeaker, zol.


## v0.8.2, 2014-06-23

#### Meteor Accounts

* Switch `accounts-password` to use bcrypt to store passwords on the
  server. (Previous versions of Meteor used a protocol called SRP.)
  Users will be transparently transitioned when they log in. This
  transition is one-way, so you cannot downgrade a production app once
  you upgrade to 0.8.2. If you are maintaining an authenticating DDP
  client:
     - Clients that use the plaintext password login handler (i.e. call
       the `login` method with argument `{ password: <plaintext
       password> }`) will continue to work, but users will not be
       transitioned from SRP to bcrypt when logging in with this login
       handler.
     - Clients that use SRP will no longer work. These clients should
       instead directly call the `login` method, as in
       `Meteor.loginWithPassword`. The argument to the `login` method
       can be either:
         - `{ password: <plaintext password> }`, or
         - `{ password: { digest: <password hash>, algorithm: "sha-256" } }`,
           where the password hash is the hex-encoded SHA256 hash of the
           plaintext password.

* Show the display name of the currently logged-in user after following
  an email verification link or a password reset link in `accounts-ui`.

* Add a `userEmail` option to `Meteor.loginWithMeteorDeveloperAccount`
  to pre-fill the user's email address in the OAuth popup.

* Ensure that the user object has updated token information before
  it is passed to email template functions. [#2210](https://github.com/meteor/meteor/issues/2210)

* Export the function that serves the HTTP response at the end of an
  OAuth flow as `OAuth._endOfLoginResponse`. This function can be
  overridden to make the OAuth popup flow work in certain mobile
  environments where `window.opener` is not supported.

* Remove support for OAuth redirect URLs with a `redirect` query
  parameter. This OAuth flow was never documented and never fully
  worked.


#### Blaze

* Blaze now tracks individual CSS rules in `style` attributes and won't
  overwrite changes to them made by other JavaScript libraries.

* Add `{{> UI.dynamic}}` to make it easier to dynamically render a
  template with a data context.

* Add `UI._templateInstance()` for accessing the current template
  instance from within a block helper.

* Add `UI._parentData(n)` for accessing parent data contexts from
  within a block helper.

* Add preliminary API for registering hooks to run when Blaze intends to
  insert, move, or remove DOM elements. For example, you can use these
  hooks to animate nodes as they are inserted, moved, or removed. To use
  them, you can set the `_uihooks` property on a container DOM
  element. `_uihooks` is an object that can have any subset of the
  following three properties:

    - `insertElement: function (node, next)`: called when Blaze intends
      to insert the DOM element `node` before the element `next`
    - `moveElement: function (node, next)`: called when Blaze intends to
      move the DOM element `node` before the element `next`
    - `removeElement: function (node)`: called when Blaze intends to
      remove the DOM element `node`

    Note that when you set one of these functions on a container
    element, Blaze will not do the actual operation; it's your
    responsibility to actually insert, move, or remove the node (by
    calling `$(node).remove()`, for example).

* The `findAll` method on template instances now returns a vanilla
  array, not a jQuery object. The `$` method continues to
  return a jQuery object. [#2039](https://github.com/meteor/meteor/issues/2039)

* Fix a Blaze memory leak by cleaning up event handlers when a template
  instance is destroyed. [#1997](https://github.com/meteor/meteor/issues/1997)

* Fix a bug where helpers used by {{#with}} were still re-running when
  their reactive data sources changed after they had been removed from
  the DOM.

* Stop not updating form controls if they're focused. If a field is
  edited by one user while another user is focused on it, it will just
  lose its value but maintain its focus. [#1965](https://github.com/meteor/meteor/issues/1965)

* Add `_nestInCurrentComputation` option to `UI.render`, fixing a bug in
  {{#each}} when an item is added inside a computation that subsequently
  gets invalidated. [#2156](https://github.com/meteor/meteor/issues/2156)

* Fix bug where "=" was not allowed in helper arguments. [#2157](https://github.com/meteor/meteor/issues/2157)

* Fix bug when a template tag immediately follows a Spacebars block
  comment. [#2175](https://github.com/meteor/meteor/issues/2175)


#### Command-line tool

* Add --directory flag to `meteor bundle`. Setting this flag outputs a
  directory rather than a tarball.

* Speed up updates of NPM modules by upgrading Node to include our fix for
  https://github.com/npm/npm/issues/3265 instead of passing `--force` to
  `npm install`.

* Always rebuild on changes to npm-shrinkwrap.json files.  [#1648](https://github.com/meteor/meteor/issues/1648)

* Fix uninformative error message when deploying to long hostnames. [#1208](https://github.com/meteor/meteor/issues/1208)

* Increase a buffer size to avoid failing when running MongoDB due to a
  large number of processes running on the machine, and fix the error
  message when the failure does occur. [#2158](https://github.com/meteor/meteor/issues/2158)

* Clarify a `meteor mongo` error message when using the MONGO_URL
  environment variable. [#1256](https://github.com/meteor/meteor/issues/1256)


#### Testing

* Run server tests from multiple clients serially instead of in
  parallel. This allows testing features that modify global server
  state.  [#2088](https://github.com/meteor/meteor/issues/2088)


#### Security

* Add Content-Type headers on JavaScript and CSS resources.

* Add `X-Content-Type-Options: nosniff` header to
  `browser-policy-content`'s default policy. If you are using
  `browser-policy-content` and you don't want your app to send this
  header, then call `BrowserPolicy.content.allowContentTypeSniffing()`.

* Use `Meteor.absoluteUrl()` to compute the redirect URL in the `force-ssl`
  package (instead of the host header).


#### Miscellaneous

* Allow `check` to work on the server outside of a Fiber. [#2136](https://github.com/meteor/meteor/issues/2136)

* EJSON custom type conversion functions should not be permitted to yield. [#2136](https://github.com/meteor/meteor/issues/2136)

* The legacy polling observe driver handles errors communicating with MongoDB
  better and no longer gets "stuck" in some circumstances.

* Automatically rewind cursors before calls to `fetch`, `forEach`, or `map`. On
  the client, don't cache the return value of `cursor.count()` (consistently
  with the server behavior). `cursor.rewind()` is now a no-op. [#2114](https://github.com/meteor/meteor/issues/2114)

* Remove an obsolete hack in reporting line numbers for LESS errors. [#2216](https://github.com/meteor/meteor/issues/2216)

* Avoid exceptions when accessing localStorage in certain Internet
  Explorer configurations. [#1291](https://github.com/meteor/meteor/issues/1291), [#1688](https://github.com/meteor/meteor/issues/1688).

* Make `handle.ready()` reactively stop, where `handle` is a
  subscription handle.

* Fix an error message from `audit-argument-checks` after login.

* Make the DDP server send an error if the client sends a connect
  message with a missing or malformed `support` field. [#2125](https://github.com/meteor/meteor/issues/2125)

* Fix missing `jquery` dependency in the `amplify` package. [#2113](https://github.com/meteor/meteor/issues/2113)

* Ban inserting EJSON custom types as documents. [#2095](https://github.com/meteor/meteor/issues/2095)

* Fix incorrect URL rewrites in stylesheets. [#2106](https://github.com/meteor/meteor/issues/2106)

* Upgraded dependencies:
  - node: 0.10.28 (from 0.10.26)
  - uglify-js: 2.4.13 (from 2.4.7)
  - sockjs server: 0.3.9 (from 0.3.8)
  - websocket-driver: 0.3.4 (from 0.3.2)
  - stylus: 0.46.3 (from 0.42.3)

Patches contributed by GitHub users awwx, babenzele, Cangit, dandv,
ducdigital, emgee3, felixrabe, FredericoC, jbruni, kentonv, mizzao,
mquandalle, subhog, tbjers, tmeasday.


## v0.8.1.3, 2014-05-22

* Fix a security issue in the `spiderable` package. `spiderable` now
  uses the ROOT_URL environment variable instead of the Host header to
  determine which page to snapshot.

* Fix hardcoded Twitter URL in `oauth1` package. This fixes a regression
  in 0.8.0.1 that broke Atmosphere packages that do OAuth1
  logins. [#2154](https://github.com/meteor/meteor/issues/2154).

* Add `credentialSecret` argument to `Google.retrieveCredential`, which
  was forgotten in a previous release.

* Remove nonexistent `-a` and `-r` aliases for `--add` and `--remove` in
  `meteor help authorized`. [#2155](https://github.com/meteor/meteor/issues/2155)

* Add missing `underscore` dependency in the `oauth-encryption` package. [#2165](https://github.com/meteor/meteor/issues/2165)

* Work around IE8 bug that caused some apps to fail to render when
  minified. [#2037](https://github.com/meteor/meteor/issues/2037).


## v0.8.1.2, 2014-05-12

* Fix memory leak (introduced in 0.8.1) by making sure to unregister
  sessions at the server when they are closed due to heartbeat timeout.

* Add `credentialSecret` argument to `Google.retrieveCredential`,
  `Facebook.retrieveCredential`, etc., which is needed to use them as of
  0.8.1. [#2118](https://github.com/meteor/meteor/issues/2118)

* Fix 0.8.1 regression that broke apps using a `ROOT_URL` with a path
  prefix. [#2109](https://github.com/meteor/meteor/issues/2109)


## v0.8.1.1, 2014-05-01

* Fix 0.8.1 regression preventing clients from specifying `_id` on insert. [#2097](https://github.com/meteor/meteor/issues/2097)

* Fix handling of malformed URLs when merging CSS files. [#2103](https://github.com/meteor/meteor/issues/2103), [#2093](https://github.com/meteor/meteor/issues/2093)

* Loosen the checks on the `options` argument to `Collection.find` to
  allow undefined values.


## v0.8.1, 2014-04-30

#### Meteor Accounts

* Fix a security flaw in OAuth1 and OAuth2 implementations. If you are
  using any OAuth accounts packages (such as `accounts-google` or
  `accounts-twitter`), we recommend that you update immediately and log
  out your users' current sessions with the following MongoDB command:

    $ db.users.update({}, { $set: { 'services.resume.loginTokens': [] } }, { multi: true });

* OAuth redirect URLs are now required to be on the same origin as your app.

* Log out a user's other sessions when they change their password.

* Store pending OAuth login results in the database instead of
  in-memory, so that an OAuth flow succeeds even if different requests
  go to different server processes.

* When validateLoginAttempt callbacks return false, don't override a more
  specific error message.

* Add `Random.secret()` for generating security-critical secrets like
  login tokens.

* `Meteor.logoutOtherClients` now calls the user callback when other
  login tokens have actually been removed from the database, not when
  they have been marked for eventual removal.  [#1915](https://github.com/meteor/meteor/issues/1915)

* Rename `Oauth` to `OAuth`.  `Oauth` is now an alias for backwards
  compatibility.

* Add `oauth-encryption` package for encrypting sensitive account
  credentials in the database.

* A validate login hook can now override the exception thrown from
  `beginPasswordExchange` like it can for other login methods.

* Remove an expensive observe over all users in the `accounts-base`
  package.


#### Blaze

* Disallow `javascript:` URLs in URL attribute values by default, to
  help prevent cross-site scripting bugs. Call
  `UI._allowJavascriptUrls()` to allow them.

* Fix `UI.toHTML` on templates containing `{{#with}}`.

* Fix `{{#with}}` over a data context that is mutated.  [#2046](https://github.com/meteor/meteor/issues/2046)

* Clean up autoruns when calling `UI.toHTML`.

* Properly clean up event listeners when removing templates.

* Add support for `{{!-- block comments --}}` in Spacebars. Block comments may
  contain `}}`, so they are more useful than `{{! normal comments}}` for
  commenting out sections of Spacebars templates.

* Don't dynamically insert `<tbody>` tags in reactive tables

* When handling a custom jQuery event, additional arguments are
  no longer lost -- they now come after the template instance
  argument.  [#1988](https://github.com/meteor/meteor/issues/1988)


#### DDP and MongoDB

* Extend latency compensation to support an arbitrary sequence of
  inserts in methods.  Previously, documents created inside a method
  stub on the client would eventually be replaced by new documents
  from the server, causing the screen to flicker.  Calling `insert`
  inside a method body now generates the same ID on the client (inside
  the method stub) and on the server.  A sequence of inserts also
  generates the same sequence of IDs.  Code that wants a random stream
  that is consistent between method stub and real method execution can
  get one with `DDP.randomStream`.
  https://trello.com/c/moiiS2rP/57-pattern-for-creating-multiple-database-records-from-a-method

* The document passed to the `insert` callback of `allow` and `deny` now only
  has a `_id` field if the client explicitly specified one; this allows you to
  use `allow`/`deny` rules to prevent clients from specifying their own
  `_id`. As an exception, `allow`/`deny` rules with a `transform` always have an
  `_id`.

* DDP now has an implementation of bidirectional heartbeats which is consistent
  across SockJS and websocket transports. This enables connection keepalive and
  allows servers and clients to more consistently and efficiently detect
  disconnection.

* The DDP protocol version number has been incremented to "pre2" (adding
  randomSeed and heartbeats).

* The oplog observe driver handles errors communicating with MongoDB
  better and knows to re-poll all queries after a MongoDB failover.

* Fix bugs involving mutating DDP method arguments.


#### meteor command-line tool

* Move boilerplate HTML from tools to webapp.  Change internal
  `Webapp.addHtmlAttributeHook` API.

* Add `meteor list-sites` command for listing the sites that you have
  deployed to meteor.com with your Meteor developer account.

* Third-party template languages can request that their generated source loads
  before other JavaScript files, just like *.html files, by passing the
  isTemplate option to Plugin.registerSourceHandler.

* You can specify a particular interface for the dev mode runner to bind to with
  `meteor -p host:port`.

* Don't include proprietary tar tags in bundle tarballs.

* Convert relative URLs to absolute URLs when merging CSS files.


#### Upgraded dependencies

* Node.js from 0.10.25 to 0.10.26.
* MongoDB driver from 1.3.19 to 1.4.1
* stylus: 0.42.3 (from 0.42.2)
* showdown: 0.3.1
* css-parse: an unreleased version (from 1.7.0)
* css-stringify: an unreleased version (from 1.4.1)


Patches contributed by GitHub users aldeed, apendua, arbesfeld, awwx, dandv,
davegonzalez, emgee3, justinsb, mquandalle, Neftedollar, Pent, sdarnell,
and timhaines.


## v0.8.0.1, 2014-04-21

* Fix security flaw in OAuth1 implementation. Clients can no longer
  choose the callback_url for OAuth1 logins.


## v0.8.0, 2014-03-27

Meteor 0.8.0 introduces Blaze, a total rewrite of our live templating engine,
replacing Spark. Advantages of Blaze include:

  * Better interoperability with jQuery plugins and other techniques which
    directly manipulate the DOM
  * More fine-grained updates: only the specific elements or attributes that
    change are touched rather than the entire template
  * A fully documented templating language
  * No need for the confusing `{{#constant}}`, `{{#isolate}}`, and `preserve`
    directives
  * Uses standard jQuery delegation (`.on`) instead of our custom implementation
  * Blaze supports live SVG templates that work just like HTML templates

See
[the Using Blaze wiki page](https://github.com/meteor/meteor/wiki/Using-Blaze)
for full details on upgrading your app to 0.8.0.  This includes:

* The `Template.foo.rendered` callback is now only called once when the template
  is rendered, rather than repeatedly as it is "re-rendered", because templates
  now directly update changed data instead of fully re-rendering.

* The `accounts-ui` login buttons are now invoked as a `{{> loginButtons}}`
  rather than as `{{loginButtons}}`.

* Previous versions of Meteor used a heavily modified version of the Handlebars
  templating language. In 0.8.0, we've given it its own name: Spacebars!
  Spacebars has an
  [explicit specification](https://github.com/meteor/meteor/blob/devel/packages/spacebars/README.md)
  instead of being defined as a series of changes to Handlebars. There are some
  incompatibilities with our previous Handlebars fork, such as a
  [different way of specifying dynamic element attributes](https://github.com/meteor/meteor/blob/devel/packages/spacebars/README.md#in-attribute-values)
  and a
  [new way of defining custom block helpers](https://github.com/meteor/meteor/blob/devel/packages/spacebars/README.md#custom-block-helpers).

* Your template files must consist of
  [well-formed HTML](https://github.com/meteor/meteor/blob/devel/packages/spacebars/README.md#html-dialect). Invalid
  HTML is now a compilation failure.  (There is a current limitation in our HTML
  parser such that it does not support
  [omitting end tags](http://www.w3.org/TR/html5/syntax.html#syntax-tag-omission)
  on elements such as `<P>` and `<LI>`.)

* `Template.foo` is no longer a function. It is instead a
  "component". Components render to an intermediate representation of an HTML
  tree, not a string, so there is no longer an easy way to render a component to
  a static HTML string.

* `Meteor.render` and `Spark.render` have been removed. Use `UI.render` and
  `UI.insert` instead.

* The `<body>` tag now defines a template just like the `<template>` tag, which
  can have helpers and event handlers.  Define them directly on the object
  `UI.body`.

* Previous versions of Meteor shipped with a synthesized `tap` event,
  implementing a zero-delay click event on mobile browsers. Unfortunately, this
  event never worked very well. We're eliminating it. Instead, use one of the
  excellent third party solutions.

* The `madewith` package (which supported adding a badge to your website
  displaying its score from http://madewith.meteor.com/) has been removed, as it
  is not compatible with the new version of that site.

* The internal `spark`, `liverange`, `universal-events`, and `domutils` packages
  have been removed.

* The `Handlebars` namespace has been deprecated.  `Handlebars.SafeString` is
  now `Spacebars.SafeString`, and `Handlebars.registerHelper` is now
  `UI.registerHelper`.

Patches contributed by GitHub users cmather and mart-jansink.


## v0.7.2.3, 2014-12-09 (backport)

* Fix a security issue in allow/deny rules that could result in data
  loss. If your app uses allow/deny rules, or uses packages that use
  allow/deny rules, we recommend that you update immediately.
  Backport from 1.0.1.

## v0.7.2.2, 2014-04-21 (backport)

* Fix a security flaw in OAuth1 and OAuth2 implementations.
  Backport from 0.8.1; see its entry for recommended actions to take.

## v0.7.2.1, 2014-04-30 (backport)

* Fix security flaw in OAuth1 implementation. Clients can no longer
  choose the callback_url for OAuth1 logins.
  Backport from 0.8.0.1.

## v0.7.2, 2014-03-18

* Support oplog tailing on queries with the `limit` option. All queries
  except those containing `$near` or `$where` selectors or the `skip`
  option can now be used with the oplog driver.

* Add hooks to login process: `Accounts.onLogin`,
  `Accounts.onLoginFailure`, and `Accounts.validateLoginAttempt`. These
  functions allow for rate limiting login attempts, logging an audit
  trail, account lockout flags, and more. See:
  http://docs.meteor.com/#accounts_validateloginattempt [#1815](https://github.com/meteor/meteor/issues/1815)

* Change the `Accounts.registerLoginHandler` API for custom login
  methods. Login handlers now require a name and no longer have to deal
  with generating resume tokens. See
  https://github.com/meteor/meteor/blob/devel/packages/accounts-base/accounts_server.js
  for details. OAuth based login handlers using the
  `Oauth.registerService` packages are not affected.

* Add support for HTML email in `Accounts.emailTemplates`.  [#1785](https://github.com/meteor/meteor/issues/1785)

* minimongo: Support `{a: {$elemMatch: {x: 1, $or: [{a: 1}, {b: 1}]}}}`  [#1875](https://github.com/meteor/meteor/issues/1875)

* minimongo: Support `{a: {$regex: '', $options: 'i'}}`  [#1874](https://github.com/meteor/meteor/issues/1874)

* minimongo: Fix sort implementation with multiple sort fields which each look
  inside an array. eg, ensure that with sort key `{'a.x': 1, 'a.y': 1}`, the
  document `{a: [{x: 0, y: 4}]}` sorts before
  `{a: [{x: 0, y: 5}, {x: 1, y: 3}]}`, because the 3 should not be used as a
  tie-breaker because it is not "next to" the tied 0s.

* minimongo: Fix sort implementation when selector and sort key share a field,
  that field matches an array in the document, and only some values of the array
  match the selector. eg, ensure that with sort key `{a: 1}` and selector
  `{a: {$gt: 3}}`, the document `{a: [4, 6]}` sorts before `{a: [1, 5]}`,
  because the 1 should not be used as a sort key because it does not match the
  selector. (We only approximate the MongoDB behavior here by only supporting
  relatively selectors.)

* Use `faye-websocket` (0.7.2) npm module instead of `websocket` (1.0.8) for
  server-to-server DDP.

* Update Google OAuth package to use new `profile` and `email` scopes
  instead of deprecated URL-based scopes.  [#1887](https://github.com/meteor/meteor/issues/1887)

* Add `_throwFirstError` option to `Deps.flush`.

* Make `facts` package data available on the server as
  `Facts._factsByPackage`.

* Fix issue where `LESS` compilation error could crash the `meteor run`
  process.  [#1877](https://github.com/meteor/meteor/issues/1877)

* Fix crash caused by empty HTTP host header in `meteor run` development
  server.  [#1871](https://github.com/meteor/meteor/issues/1871)

* Fix hot code reload in private browsing mode in Safari.

* Fix appcache size calculation to avoid erronious warnings. [#1847](https://github.com/meteor/meteor/issues/1847)

* Remove unused `Deps._makeNonReactive` wrapper function. Call
  `Deps.nonreactive` directly instead.

* Avoid setting the `oplogReplay` on non-oplog collections. Doing so
  caused mongod to crash.

* Add startup message to `test-in-console` to ease automation. [#1884](https://github.com/meteor/meteor/issues/1884)

* Upgraded dependencies
  - amplify: 1.1.2 (from 1.1.0)

Patches contributed by GitHub users awwx, dandv, queso, rgould, timhaines, zol


## v0.7.1.2, 2014-02-27

* Fix bug in tool error handling that caused `meteor` to crash on Mac
  OSX when no computer name is set.

* Work around a bug that caused MongoDB to fail an assertion when using
  tailable cursors on non-oplog collections.


## v0.7.1.1, 2014-02-24

* Integrate with Meteor developer accounts, a new way of managing your
  meteor.com deployed sites. When you use `meteor deploy`, you will be
  prompted to create a developer account.
    - Once you've created a developer account, you can log in and out
      from the command line with `meteor login` and `meteor logout`.
    - You can claim legacy sites with `meteor claim`. This command will
      prompt you for your site password if you are claiming a
      password-protected site; after claiming it, you will not need to
      enter the site password again.
    - You can add or remove authorized users, and view the list of
      authorized users, for a site with `meteor authorized`.
    - You can view your current username with `meteor whoami`.
    - This release also includes the `accounts-meteor-developer` package
      for building Meteor apps that allow users to log in with their own
      developer accounts.

* Improve the oplog tailing implementation for getting real-time database
  updates from MongoDB.
    - Add support for all operators except `$where` and `$near`. Limit and
      skip are not supported yet.
    - Add optimizations to avoid needless data fetches from MongoDB.
    - Fix an error ("Cannot call method 'has' of null") in an oplog
      callback. [#1767](https://github.com/meteor/meteor/issues/1767)

* Add and improve support for minimongo operators.
  - Support `$comment`.
  - Support `obj` name in `$where`.
  - `$regex` matches actual regexps properly.
  - Improve support for `$nin`, `$ne`, `$not`.
  - Support using `{ $in: [/foo/, /bar/] }`. [#1707](https://github.com/meteor/meteor/issues/1707)
  - Support `{$exists: false}`.
  - Improve type-checking for selectors.
  - Support `{x: {$elemMatch: {$gt: 5}}}`.
  - Match Mongo's behavior better when there are arrays in the document.
  - Support `$near` with sort.
  - Implement updates with `{ $set: { 'a.$.b': 5 } }`.
  - Support `{$type: 4}` queries.
  - Optimize `remove({})` when observers are paused.
  - Make update-by-id constant time.
  - Allow `{$set: {'x._id': 1}}`.  [#1794](https://github.com/meteor/meteor/issues/1794)

* Upgraded dependencies
  - node: 0.10.25 (from 0.10.22). The workaround for specific Node
    versions from 0.7.0 is now removed; 0.10.25+ is supported.
  - jquery: 1.11.0 (from 1.8.2). See
    http://jquery.com/upgrade-guide/1.9/ for upgrade instructions.
  - jquery-waypoints: 2.0.4 (from 1.1.7). Contains
    backwards-incompatible changes.
  - source-map: 0.3.2 (from 0.3.30) [#1782](https://github.com/meteor/meteor/issues/1782)
  - websocket-driver: 0.3.2 (from 0.3.1)
  - http-proxy: 1.0.2 (from a pre-release fork of 1.0)
  - semver: 2.2.1 (from 2.1.0)
  - request: 2.33.0 (from 2.27.0)
  - fstream: 0.1.25 (from 0.1.24)
  - tar: 0.1.19 (from 0.1.18)
  - eachline: a fork of 2.4.0 (from 2.3.3)
  - source-map: 0.1.31 (from 0.1.30)
  - source-map-support: 0.2.5 (from 0.2.3)
  - mongo: 2.4.9 (from 2.4.8)
  - openssl in mongo: 1.0.1f (from 1.0.1e)
  - kexec: 0.2.0 (from 0.1.1)
  - less: 1.6.1 (from 1.3.3)
  - stylus: 0.42.2 (from 0.37.0)
  - nib: 1.0.2 (from 1.0.0)
  - coffeescript: 1.7.1 (from 1.6.3)

* CSS preprocessing and sourcemaps:
  - Add sourcemap support for CSS stylesheet preprocessors. Use
    sourcemaps for stylesheets compiled with LESS.
  - Improve CSS minification to deal with `@import` statements correctly.
  - Lint CSS files for invalid `@` directives.
  - Change the recommended suffix for imported LESS files from
    `.lessimport` to `.import.less`. Add `.import.styl` to allow
    `stylus` imports. `.lessimport` continues to work but is deprecated.

* Add `clientAddress` and `httpHeaders` to `this.connection` in method
  calls and publish functions.

* Hash login tokens before storing them in the database. Legacy unhashed
  tokens are upgraded to hashed tokens in the database as they are used
  in login requests.

* Change default accounts-ui styling and add more CSS classes.

* Refactor command-line tool. Add test harness and better tests. Run
  `meteor self-test --help` for info on running the tools test suite.

* Speed up application re-build in development mode by re-using file
  hash computation between file change watching code and application
  build code..

* Fix issues with documents containing a key named `length` with a
  numeric value. Underscore treated these as arrays instead of objects,
  leading to exceptions when . Patch Underscore to not treat plain
  objects (`x.constructor === Object`) with numeric `length` fields as
  arrays. [#594](https://github.com/meteor/meteor/issues/594) [#1737](https://github.com/meteor/meteor/issues/1737)

* Deprecate `Accounts.loginServiceConfiguration` in favor of
  `ServiceConfiguration.configurations`, exported by the
  `service-configuration` package. `Accounts.loginServiceConfiguration`
  is maintained for backwards-compatibility, but it is defined in a
  `Meteor.startup` block and so cannot be used from top-level code.

* Cursors with a field specifier containing `{_id: 0}` can no longer be
  used with `observeChanges` or `observe`. This includes the implicit
  calls to these functions that are done when returning a cursor from a
  publish function or using `{{#each}}`.

* Transform functions must return objects and may not change the `_id`
  field, though they may leave it out.

* Remove broken IE7 support from the `localstorage` package. Meteor
  accounts logins no longer persist in IE7.

* Fix the `localstorage` package when used with Safari in private
  browsing mode. This fixes a problem with login token storage and
  account login. [#1291](https://github.com/meteor/meteor/issues/1291)

* Types added with `EJSON.addType` now have default `clone` and `equals`
  implementations. Users may still specify `clone` or `equals` functions
  to override the default behavior.  [#1745](https://github.com/meteor/meteor/issues/1745)

* Add `frame-src` to `browser-policy-content` and account for
  cross-browser CSP disparities.

* Deprecate `Oauth.initiateLogin` in favor of `Oauth.showPopup`.

* Add `WebApp.rawConnectHandlers` for adding connect handlers that run
  before any other Meteor handlers, except `connect.compress()`. Raw
  connect handlers see the URL's full path (even if ROOT_URL contains a
  non-empty path) and they run before static assets are served.

* Add `Accounts.connection` to allow using Meteor accounts packages with
  a non-default DDP connection.

* Detect and reload if minified CSS files fail to load at startup. This
  prevents the application from running unstyled if the page load occurs
  while the server is switching versions.

* Allow Npm.depends to specify any http or https URL containing a full
  40-hex-digit SHA.  [#1686](https://github.com/meteor/meteor/issues/1686)

* Add `retry` package for connection retry with exponential backoff.

* Pass `update` and `remove` return values correctly when using
  collections validated with `allow` and `deny` rules. [#1759](https://github.com/meteor/meteor/issues/1759)

* If you're using Deps on the server, computations and invalidation
  functions are not allowed to yield. Throw an error instead of behaving
  unpredictably.

* Fix namespacing in coffeescript files added to a package with the
  `bare: true` option. [#1668](https://github.com/meteor/meteor/issues/1668)

* Fix races when calling login and/or logoutOtherClients from multiple
  tabs. [#1616](https://github.com/meteor/meteor/issues/1616)

* Include oauth_verifier as a header rather than a parameter in
  the `oauth1` package. [#1825](https://github.com/meteor/meteor/issues/1825)

* Fix `force-ssl` to allow local development with `meteor run` in IPv6
  environments. [#1751](https://github.com/meteor/meteor/issues/1751)`

* Allow cursors on named local collections to be returned from a publish
  function in an array.  [#1820](https://github.com/meteor/meteor/issues/1820)

* Fix build failure caused by a directory in `programs/` without a
  package.js file.

* Do a better job of handling shrinkwrap files when an npm module
  depends on something that isn't a semver. [#1684](https://github.com/meteor/meteor/issues/1684)

* Fix failures updating npm dependencies when a node_modules directory
  exists above the project directory.  [#1761](https://github.com/meteor/meteor/issues/1761)

* Preserve permissions (eg, executable bit) on npm files.  [#1808](https://github.com/meteor/meteor/issues/1808)

* SockJS tweak to support relative base URLs.

* Don't leak sockets on error in dev-mode proxy.

* Clone arguments to `added` and `changed` methods in publish
  functions. This allows callers to reuse objects and prevents already
  published data from changing after the fact.  [#1750](https://github.com/meteor/meteor/issues/1750)

* Ensure springboarding to a different meteor tools version always uses
  `exec` to run the old version. This simplifies process management for
  wrapper scripts.

Patches contributed by GitHub users DenisGorbachev, EOT, OyoKooN, awwx,
dandv, icellan, jfhamlin, marcandre, michaelbishop, mitar, mizzao,
mquandalle, paulswartz, rdickert, rzymek, timhaines, and yeputons.


## v0.7.0.1, 2013-12-20

* Two fixes to `meteor run` Mongo startup bugs that could lead to hangs with the
  message "Initializing mongo database... this may take a moment.".  [#1696](https://github.com/meteor/meteor/issues/1696)

* Apply the Node patch to 0.10.24 as well (see the 0.7.0 section for details).

* Fix gratuitous IE7 incompatibility.  [#1690](https://github.com/meteor/meteor/issues/1690)


## v0.7.0, 2013-12-17

This version of Meteor contains a patch for a bug in Node 0.10 which
most commonly affects websockets. The patch is against Node version
0.10.22 and 0.10.23. We strongly recommend using one of these precise
versions of Node in production so that the patch will be applied. If you
use a newer version of Node with this version of Meteor, Meteor will not
apply the patch and will instead disable websockets.

* Rework how Meteor gets realtime database updates from MongoDB. Meteor
  now reads the MongoDB "oplog" -- a special collection that records all
  the write operations as they are applied to your database. This means
  changes to the database are instantly noticed and reflected in Meteor,
  whether they originated from Meteor or from an external database
  client. Oplog tailing is automatically enabled in development mode
  with `meteor run`, and can be enabled in production with the
  `MONGO_OPLOG_URL` environment variable. Currently the only supported
  selectors are equality checks; `$`-operators, `limit` and `skip`
  queries fall back to the original poll-and-diff algorithm. See
  https://github.com/meteor/meteor/wiki/Oplog-Observe-Driver
  for details.

* Add `Meteor.onConnection` and add `this.connection` to method
  invocations and publish functions. These can be used to store data
  associated with individual clients between subscriptions and method
  calls. See http://docs.meteor.com/#meteor_onconnection for details. [#1611](https://github.com/meteor/meteor/issues/1611)

* Bundler failures cause non-zero exit code in `meteor run`.  [#1515](https://github.com/meteor/meteor/issues/1515)

* Fix error when publish function callbacks are called during session shutdown.

* Rework hot code push. The new `autoupdate` package drives automatic
  reloads on update using standard DDP messages instead of a hardcoded
  message at DDP startup. Now the hot code push only triggers when
  client code changes; server-only code changes will not cause the page
  to reload.

* New `facts` package publishes internal statistics about Meteor.

* Add an explicit check that publish functions return a cursor, an array
  of cursors, or a falsey value. This is a safety check to to prevent
  users from accidentally returning Collection.findOne() or some other
  value and expecting it to be published.

* Implement `$each`, `$sort`, and `$slice` options for minimongo's `$push`
  modifier.  [#1492](https://github.com/meteor/meteor/issues/1492)

* Introduce `--raw-logs` option to `meteor run` to disable log
  coloring and timestamps.

* Add `WebAppInternals.setBundledJsCssPrefix()` to control where the
  client loads bundled JavaScript and CSS files. This allows serving
  files from a CDN to decrease page load times and reduce server load.

* Attempt to exit cleanly on `SIGHUP`. Stop accepting incoming
  connections, kill DDP connections, and finish all outstanding requests
  for static assets.

* In the HTTP server, only keep sockets with no active HTTP requests alive for 5
  seconds.

* Fix handling of `fields` option in minimongo when only `_id` is present. [#1651](https://github.com/meteor/meteor/issues/1651)

* Fix issue where setting `process.env.MAIL_URL` in app code would not
  alter where mail was sent. This was a regression in 0.6.6 from 0.6.5. [#1649](https://github.com/meteor/meteor/issues/1649)

* Use stderr instead of stdout (for easier automation in shell scripts) when
  prompting for passwords and when downloading the dev bundle. [#1600](https://github.com/meteor/meteor/issues/1600)

* Ensure more downtime during file watching.  [#1506](https://github.com/meteor/meteor/issues/1506)

* Fix `meteor run` with settings files containing non-ASCII characters.  [#1497](https://github.com/meteor/meteor/issues/1497)

* Support `EJSON.clone` for `Meteor.Error`. As a result, they are properly
  stringified in DDP even if thrown through a `Future`.  [#1482](https://github.com/meteor/meteor/issues/1482)

* Fix passing `transform: null` option to `collection.allow()` to disable
  transformation in validators.  [#1659](https://github.com/meteor/meteor/issues/1659)

* Fix livedata error on `this.removed` during session shutdown. [#1540](https://github.com/meteor/meteor/issues/1540) [#1553](https://github.com/meteor/meteor/issues/1553)

* Fix incompatibility with Phusion Passenger by removing an unused line. [#1613](https://github.com/meteor/meteor/issues/1613)

* Ensure install script creates /usr/local on machines where it does not
  exist (eg. fresh install of OSX Mavericks).

* Set x-forwarded-* headers in `meteor run`.

* Clean up package dirs containing only ".build".

* Check for matching hostname before doing end-of-oauth redirect.

* Only count files that actually go in the cache towards the `appcache`
  size check. [#1653](https://github.com/meteor/meteor/issues/1653).

* Increase the maximum size spiderable will return for a page from 200kB
  to 5MB.

* Upgraded dependencies:
  * SockJS server from 0.3.7 to 0.3.8, including new faye-websocket module.
  * Node from 0.10.21 to 0.10.22
  * MongoDB from 2.4.6 to 2.4.8
  * clean-css from 1.1.2 to 2.0.2
  * uglify-js from a fork of 2.4.0 to 2.4.7
  * handlebars npm module no longer available outside of handlebars package

Patches contributed by GitHub users AlexeyMK, awwx, dandv, DenisGorbachev,
emgee3, FooBarWidget, mitar, mcbain, rzymek, and sdarnell.


## v0.6.6.3, 2013-11-04

* Fix error when publish function callbacks are called during session
  shutdown.  [#1540](https://github.com/meteor/meteor/issues/1540) [#1553](https://github.com/meteor/meteor/issues/1553)

* Improve `meteor run` CPU usage in projects with many
  directories.  [#1506](https://github.com/meteor/meteor/issues/1506)


## v0.6.6.2, 2013-10-21

* Upgrade Node from 0.10.20 to 0.10.21 (security update).


## v0.6.6.1, 2013-10-12

* Fix file watching on OSX. Work around Node issue [#6251](https://github.com/meteor/meteor/issues/6251) by not using
  fs.watch. [#1483](https://github.com/meteor/meteor/issues/1483)


## v0.6.6, 2013-10-10


#### Security

* Add `browser-policy` package for configuring and sending
  Content-Security-Policy and X-Frame-Options HTTP headers.
  [See the docs](http://docs.meteor.com/#browserpolicy) for more.

* Use cryptographically strong pseudorandom number generators when available.

#### MongoDB

* Add upsert support. `Collection.update` now supports the `{upsert:
  true}` option. Additionally, add a `Collection.upsert` method which
  returns the newly inserted object id if applicable.

* `update` and `remove` now return the number of documents affected.  [#1046](https://github.com/meteor/meteor/issues/1046)

* `$near` operator for `2d` and `2dsphere` indices.

* The `fields` option to the collection methods `find` and `findOne` now works
  on the client as well.  (Operators such as `$elemMatch` and `$` are not yet
  supported in `fields` projections.) [#1287](https://github.com/meteor/meteor/issues/1287)

* Pass an index and the cursor itself to the callbacks in `cursor.forEach` and
  `cursor.map`, just like the corresponding `Array` methods.  [#63](https://github.com/meteor/meteor/issues/63)

* Support `c.find(query, {limit: N}).count()` on the client.  [#654](https://github.com/meteor/meteor/issues/654)

* Improve behavior of `$ne`, `$nin`, and `$not` selectors with objects containing
  arrays.  [#1451](https://github.com/meteor/meteor/issues/1451)

* Fix various bugs if you had two documents with the same _id field in
  String and ObjectID form.

#### Accounts

* [Behavior Change] Expire login tokens periodically. Defaults to 90
  days. Use `Accounts.config({loginExpirationInDays: null})` to disable
  token expiration.

* [Behavior Change] Write dates generated by Meteor Accounts to Mongo as
  Date instead of number; existing data can be converted by passing it
  through `new Date()`. [#1228](https://github.com/meteor/meteor/issues/1228)

* Log out and close connections for users if they are deleted from the
  database.

* Add Meteor.logoutOtherClients() for logging out other connections
  logged in as the current user.

* `restrictCreationByEmailDomain` option in `Accounts.config` to restrict new
  users to emails of specific domain (eg. only users with @meteor.com emails) or
  a custom validator. [#1332](https://github.com/meteor/meteor/issues/1332)

* Support OAuth1 services that require request token secrets as well as
  authentication token secrets.  [#1253](https://github.com/meteor/meteor/issues/1253)

* Warn if `Accounts.config` is only called on the client.  [#828](https://github.com/meteor/meteor/issues/828)

* Fix bug where callbacks to login functions could be called multiple
  times when the client reconnects.

#### DDP

* Fix infinite loop if a client disconnects while a long yielding method is
  running.

* Unfinished code to support DDP session resumption has been removed. Meteor
  servers now stop processing messages from clients and reclaim memory
  associated with them as soon as they are disconnected instead of a few minutes
  later.

#### Tools

* The pre-0.6.5 `Package.register_extension` API has been removed. Use
  `Package._transitional_registerBuildPlugin` instead, which was introduced in
  0.6.5. (A bug prevented the 0.6.5 reimplementation of `register_extension`
  from working properly anyway.)

* Support using an HTTP proxy in the `meteor` command line tool. This
  allows the `update`, `deploy`, `logs`, and `mongo` commands to work
  behind a proxy. Use the standard `http_proxy` environment variable to
  specify your proxy endpoint.  [#429](https://github.com/meteor/meteor/issues/429), [#689](https://github.com/meteor/meteor/issues/689), [#1338](https://github.com/meteor/meteor/issues/1338)

* Build Linux binaries on an older Linux machine. Meteor now supports
  running on Linux machines with glibc 2.9 or newer (Ubuntu 10.04+, RHEL
  and CentOS 6+, Fedora 10+, Debian 6+). Improve error message when running
  on Linux with unsupported glibc, and include Mongo stderr if it fails
  to start.

* Install NPM modules with `--force` to avoid corrupted local caches.

* Rebuild NPM modules in packages when upgrading to a version of Meteor that
  uses a different version of Node.

* Disable the Mongo http interface. This lets you run meteor on two ports
  differing by 1000 at the same time.

#### Misc

* [Known issue] Breaks support for pre-release OSX 10.9 'Mavericks'.
  Will be addressed shortly. See issues:
  https://github.com/joyent/node/issues/6251
  https://github.com/joyent/node/issues/6296

* `EJSON.stringify` now takes options:
  - `canonical` causes objects keys to be stringified in sorted order
  - `indent` allows formatting control over the EJSON stringification

* EJSON now supports `Infinity`, `-Infinity` and `NaN`.

* Check that the argument to `EJSON.parse` is a string.  [#1401](https://github.com/meteor/meteor/issues/1401)

* Better error from functions that use `Meteor._wrapAsync` (eg collection write
  methods and `HTTP` methods) and in DDP server message processing.  [#1387](https://github.com/meteor/meteor/issues/1387)

* Support `appcache` on Chrome for iOS.

* Support literate CoffeeScript files with the extension `.coffee.md` (in
  addition to the already-supported `.litcoffee` extension). [#1407](https://github.com/meteor/meteor/issues/1407)

* Make `madewith` package work again (broken in 0.6.5).  [#1448](https://github.com/meteor/meteor/issues/1448)

* Better error when passing a string to `{{#each}}`. [#722](https://github.com/meteor/meteor/issues/722)

* Add support for JSESSIONID cookies for sticky sessions. Set the
  `USE_JSESSIONID` environment variable to enable placing a JSESSIONID
  cookie on sockjs requests.

* Simplify the static analysis used to detect package-scope variables.

* Upgraded dependencies:
  * Node from 0.8.24 to 0.10.20
  * MongoDB from 2.4.4 to 2.4.6
  * MongoDB driver from 1.3.17 to 1.3.19
  * http-proxy from 0.10.1 to a pre-release of 1.0.0
  * stylus from 0.30.1 to 0.37.0
  * nib from 0.8.2 to 1.0.0
  * optimist from 0.3.5 to 0.6.0
  * semver from 1.1.0 to 2.1.0
  * request from 2.12.0 to 2.27.0
  * keypress from 0.1.0 to 0.2.1
  * underscore from 1.5.1 to 1.5.2
  * fstream from 0.1.21 to 0.1.24
  * tar from 0.1.14 to 0.1.18
  * source-map from 0.1.26 to 0.1.30
  * source-map-support from a fork of 0.1.8 to 0.2.3
  * escope from a fork of 0.0.15 to 1.0.0
  * estraverse from 1.1.2-1 to 1.3.1
  * simplesmtp from 0.1.25 to 0.3.10
  * stream-buffers from 0.2.3 to 0.2.5
  * websocket from 1.0.7 to 1.0.8
  * cli-color from 0.2.2 to 0.2.3
  * clean-css from 1.0.11 to 1.1.2
  * UglifyJS2 from a fork of 2.3.6 to a different fork of 2.4.0
  * connect from 2.7.10 to 2.9.0
  * send from 0.1.0 to 0.1.4
  * useragent from 2.0.1 to 2.0.7
  * replaced byline with eachline 2.3.3

Patches contributed by GitHub users ansman, awwx, codeinthehole, jacott,
Maxhodges, meawoppl, mitar, mizzao, mquandalle, nathan-muir, RobertLowe, ryw,
sdarnell, and timhaines.


## v0.6.5.3, 2014-12-09 (backport)

* Fix a security issue in allow/deny rules that could result in data
  loss. If your app uses allow/deny rules, or uses packages that use
  allow/deny rules, we recommend that you update immediately.
  Backport from 1.0.1.


## v0.6.5.2, 2013-10-21

* Upgrade Node from 0.8.24 to 0.8.26 (security patch)


## v0.6.5.1, 2013-08-28

* Fix syntax errors on lines that end with a backslash. [#1326](https://github.com/meteor/meteor/issues/1326)

* Fix serving static files with special characters in their name. [#1339](https://github.com/meteor/meteor/issues/1339)

* Upgrade `esprima` JavaScript parser to fix bug parsing complex regexps.

* Export `Spiderable` from `spiderable` package to allow users to set
  `Spiderable.userAgentRegExps` to control what user agents are treated
  as spiders.

* Add EJSON to standard-app-packages. [#1343](https://github.com/meteor/meteor/issues/1343)

* Fix bug in d3 tab character parsing.

* Fix regression when using Mongo ObjectIDs in Spark templates.


## v0.6.5, 2013-08-14

* New package system with package compiler and linker:

  * Each package now has it own namespace for variable
    declarations. Global variables used in a package are limited to
    package scope.

  * Packages must explicitly declare which symbols they export with
    `api.export` in `package.js`.

  * Apps and packages only see the exported symbols from packages they
    explicitly use. For example, if your app uses package A which in
    turn depends on package B, only package A's symbols will be
    available in the app.

  * Package names can only contain alphanumeric characters, dashes, and
    dots. Packages with spaces and underscores must be renamed.

  * Remove hardcoded list of required packages. New default
    `standard-app-packages` package adds dependencies on the core Meteor
    stack. This package can be removed to make an app with only parts of
    the Meteor stack. `standard-app-packages` will be automatically
    added to a project when it is updated to Meteor 0.6.5.

  * Custom app packages in the `packages` directory are no longer
    automatically used. They must be explicitly added to the app with
    `meteor add <packagename>`. To help with the transition, all
    packages in the `packages` directory will be automatically added to
    the project when it is updated to Meteor 0.6.5.

  * New "unipackage" on-disk format for built packages. Compiled packages are
    cached and rebuilt only when their source or dependencies change.

  * Add "unordered" and "weak" package dependency modes to allow
    circular package dependencies and conditional code inclusion.

  * New API (`_transitional_registerBuildPlugin`) for declaring
    compilers, preprocessors, and file extension handlers. These new
    build plugins are full compilation targets in their own right, and
    have their own namespace, source files, NPM requirements, and package
    dependencies. The old `register_extension` API is deprecated. Please
    note that the `package.js` format and especially
    `_transitional_registerBuildPlugin` are not frozen interfaces and
    are subject to change in future releases.

  * Add `api.imply`, which allows one package to "imply" another. If
    package A implies package B, then anything that depends on package
    A automatically depends on package B as well (and receives package
    B's imports). This is useful for creating umbrella packages
    (`standard-app-packages`) or sometimes for factoring common code
    out of related packages (`accounts-base`).

* Move HTTP serving out of the server bootstrap and into the `webapp`
  package. This allows building Meteor apps that are not web servers
  (eg. command line tools, DDP clients, etc.). Connect middlewares can
  now be registered on the new `WebApp.connectHandlers` instead of the
  old `__meteor_bootstrap__.app`.

* The entire Meteor build process now has first-class source map
  support. A source map is maintained for every source file as it
  passes through the build pipeline. Currently, the source maps are
  only served in development mode. Not all web browsers support source
  maps yet and for those that do, you may have to turn on an option to
  enable them. Source maps will always be used when reporting
  exceptions on the server.

* Update the `coffeescript` package to generate source maps.

* Add new `Assets` API and `private` subdirectory for including and
  accessing static assets on the server. http://docs.meteor.com/#assets

* Add `Meteor.disconnect`. Call this to disconnect from the
  server and stop all live data updates. [#1151](https://github.com/meteor/meteor/issues/1151)

* Add `Match.Integer` to `check` for 32-bit signed integers.

* `Meteor.connect` has been renamed to `DDP.connect` and is now fully
  supported on the server. Server-to-server DDP connections use
  websockets, and can be used for both method calls and subscriptions.

* Rename `Meteor.default_connection` to `Meteor.connection` and
  `Meteor.default_server` to `Meteor.server`.

* Rename `Meteor.http` to `HTTP`.

* `ROOT_URL` may now have a path part. This allows serving multiple
  Meteor apps on the same domain.

* Support creating named unmanaged collections with
  `new Meteor.Collection("name", {connection: null})`.

* New `Log` function in the `logging` package which prints with
  timestamps, color, filenames and linenumbers.

* Include http response in errors from oauth providers. [#1246](https://github.com/meteor/meteor/issues/1246)

* The `observe` callback `movedTo` now has a fourth argument `before`.

* Move NPM control files for packages from `.npm` to
  `.npm/package`. This is to allow build plugins such as `coffeescript`
  to depend on NPM packages. Also, when removing the last NPM
  dependency, clean up the `.npm` dir.

* Remove deprecated `Meteor.is_client` and `Meteor.is_server` variables.

* Implement "meteor bundle --debug" [#748](https://github.com/meteor/meteor/issues/748)

* Add `forceApprovalPrompt` option to `Meteor.loginWithGoogle`. [#1226](https://github.com/meteor/meteor/issues/1226)

* Make server-side Mongo `insert`s, `update`s, and `remove`s run
  asynchronously when a callback is passed.

* Improve memory usage when calling `findOne()` on the server.

* Delete login tokens from server when user logs out.

* Rename package compatibility mode option to `add_files` from `raw` to
  `bare`.

* Fix Mongo selectors of the form: {$regex: /foo/}.

* Fix Spark memory leak.  [#1157](https://github.com/meteor/meteor/issues/1157)

* Fix EPIPEs during dev mode hot code reload.

* Fix bug where we would never quiesce if we tried to revive subs that errored
  out (5e7138d)

* Fix bug where `this.fieldname` in handlebars template might refer to a
  helper instead of a property of the current data context. [#1143](https://github.com/meteor/meteor/issues/1143)

* Fix submit events on IE8. [#1191](https://github.com/meteor/meteor/issues/1191)

* Handle `Meteor.loginWithX` being called with a callback but no options. [#1181](https://github.com/meteor/meteor/issues/1181)

* Work around a Chrome bug where hitting reload could cause a tab to
  lose the DDP connection and never recover. [#1244](https://github.com/meteor/meteor/issues/1244)

* Upgraded dependencies:
  * Node from 0.8.18 to 0.8.24
  * MongoDB from 2.4.3 to 2.4.4, now with SSL support
  * CleanCSS from 0.8.3 to 1.0.11
  * Underscore from 1.4.4 to 1.5.1
  * Fibers from 1.0.0 to 1.0.1
  * MongoDB Driver from 1.3.7 to 1.3.17

Patches contributed by GitHub users btipling, mizzao, timhaines and zol.


## v0.6.4.1, 2013-07-19

* Update mongodb driver to use version 0.2.1 of the bson module.


## v0.6.4, 2013-06-10

* Separate OAuth flow logic from Accounts into separate packages. The
  `facebook`, `github`, `google`, `meetup`, `twitter`, and `weibo`
  packages can be used to perform an OAuth exchange without creating an
  account and logging in.  [#1024](https://github.com/meteor/meteor/issues/1024)

* If you set the `DISABLE_WEBSOCKETS` environment variable, browsers will not
  attempt to connect to your app using Websockets. Use this if you know your
  server environment does not properly proxy Websockets to reduce connection
  startup time.

* Make `Meteor.defer` work in an inactive tab in iOS.  [#1023](https://github.com/meteor/meteor/issues/1023)

* Allow new `Random` instances to be constructed with specified seed. This
  can be used to create repeatable test cases for code that picks random
  values.  [#1033](https://github.com/meteor/meteor/issues/1033)

* Fix CoffeeScript error reporting to include source file and line
  number again.  [#1052](https://github.com/meteor/meteor/issues/1052)

* Fix Mongo queries which nested JavaScript RegExp objects inside `$or`.  [#1089](https://github.com/meteor/meteor/issues/1089)

* Upgraded dependencies:
  * Underscore from 1.4.2 to 1.4.4  [#776](https://github.com/meteor/meteor/issues/776)
  * http-proxy from 0.8.5 to 0.10.1  [#513](https://github.com/meteor/meteor/issues/513)
  * connect from 1.9.2 to 2.7.10
  * Node mongodb client from 1.2.13 to 1.3.7  [#1060](https://github.com/meteor/meteor/issues/1060)

Patches contributed by GitHub users awwx, johnston, and timhaines.


## v0.6.3, 2013-05-15

* Add new `check` package for ensuring that a value matches a required
  type and structure. This is used to validate untrusted input from the
  client. See http://docs.meteor.com/#match for details.

* Use Websockets by default on supported browsers. This reduces latency
  and eliminates the constant network spinner on iOS devices.

* With `autopublish` on, publish many useful fields on `Meteor.users`.

* Files in the `client/compatibility/` subdirectory of a Meteor app do
  not get wrapped in a new variable scope. This is useful for
  third-party libraries which expect `var` statements at the outermost
  level to be global.

* Add synthetic `tap` event for use on touch enabled devices. This is a
  replacement for `click` that fires immediately.

* When using the `http` package synchronously on the server, errors
  are thrown rather than passed in `result.error`

* The `manager` option to the `Meteor.Collection` constructor is now called
  `connection`. The old name still works for now.  [#987](https://github.com/meteor/meteor/issues/987)

* The `localstorage-polyfill` smart package has been replaced by a
  `localstorage` package, which defines a `Meteor._localStorage` API instead of
  trying to replace the DOM `window.localStorage` facility. (Now, apps can use
  the existence of `window.localStorage` to detect if the full localStorage API
  is supported.)  [#979](https://github.com/meteor/meteor/issues/979)

* Upgrade MongoDB from 2.2.1 to 2.4.3.

* Upgrade CoffeeScript from 1.5.0 to 1.6.2.  [#972](https://github.com/meteor/meteor/issues/972)

* Faster reconnects when regaining connectivity.  [#696](https://github.com/meteor/meteor/issues/696)

* `Email.send` has a new `headers` option to set arbitrary headers.  [#963](https://github.com/meteor/meteor/issues/963)

* Cursor transform functions on the server no longer are required to return
  objects with correct `_id` fields.  [#974](https://github.com/meteor/meteor/issues/974)

* Rework `observe()` callback ordering in minimongo to improve fiber
  safety on the server. This makes subscriptions on server to server DDP
  more usable.

* Use binary search in minimongo when updating ordered queries.  [#969](https://github.com/meteor/meteor/issues/969)

* Fix EJSON base64 decoding bug.  [#1001](https://github.com/meteor/meteor/issues/1001)

* Support `appcache` on Chromium.  [#958](https://github.com/meteor/meteor/issues/958)

Patches contributed by GitHub users awwx, jagill, spang, and timhaines.


## v0.6.2.1, 2013-04-24

* When authenticating with GitHub, include a user agent string. This
  unbreaks "Sign in with GitHub"

Patch contributed by GitHub user pmark.


## v0.6.2, 2013-04-16

* Better error reporting:
  * Capture real stack traces for `Meteor.Error`.
  * Report better errors with misconfigured OAuth services.

* Add per-package upgrade notices to `meteor update`.

* Experimental server-to-server DDP support: `Meteor.connect` on the
  server will connect to a remote DDP endpoint via WebSockets. Method
  calls should work fine, but subscriptions and minimongo on the server
  are still a work in progress.

* Upgrade d3 from 2.x to 3.1.4. See
  https://github.com/mbostock/d3/wiki/Upgrading-to-3.0 for compatibility notes.

* Allow CoffeeScript to set global variables when using `use strict`. [#933](https://github.com/meteor/meteor/issues/933)

* Return the inserted documented ID from `LocalCollection.insert`. [#908](https://github.com/meteor/meteor/issues/908)

* Add Weibo token expiration time to `services.weibo.expiresAt`.

* `Spiderable.userAgentRegExps` can now be modified to change what user agents
  are treated as spiders by the `spiderable` package.

* Prevent observe callbacks from affecting the arguments to identical
  observes. [#855](https://github.com/meteor/meteor/issues/855)

* Fix meteor command line tool when run from a home directory with
  spaces in its name. If you previously installed meteor release 0.6.0
  or 0.6.1 you'll need to uninstall and reinstall meteor to support
  users with spaces in their usernames (see
  https://github.com/meteor/meteor/blob/master/README.md#uninstalling-meteor)

Patches contributed by GitHub users andreas-karlsson, awwx, jacott,
joshuaconner, and timhaines.


## v0.6.1, 2013-04-08

* Correct NPM behavior in packages in case there is a `node_modules` directory
  somewhere above the app directory. [#927](https://github.com/meteor/meteor/issues/927)

* Small bug fix in the low-level `routepolicy` package.

Patches contributed by GitHub users andreas-karlsson and awwx.


## v0.6.0, 2013-04-04

* Meteor has a brand new distribution system! In this new system, code-named
  Engine, packages are downloaded individually and on demand. All of the
  packages in each official Meteor release are prefetched and cached so you can
  still use Meteor while offline. You can have multiple releases of Meteor
  installed simultaneously; apps are pinned to specific Meteor releases.
  All `meteor` commands accept a `--release` argument to specify which release
  to use; `meteor update` changes what release the app is pinned to.
  Inside an app, the name of the release is available at `Meteor.release`.
  When running Meteor directly from a git checkout, the release is ignored.

* Variables declared with `var` at the outermost level of a JavaScript
  source file are now private to that file. Remove the `var` to share
  a value between files.

* Meteor now supports any x86 (32- or 64-bit) Linux system, not just those which
  use Debian or RedHat package management.

* Apps may contain packages inside a top-level directory named `packages`.

* Packages may depend on [NPM modules](https://npmjs.org), using the new
  `Npm.depends` directive in their `package.js` file. (Note: if the NPM module
  has architecture-specific binary components, bundles built with `meteor
  bundle` or `meteor deploy` will contain the components as built for the
  developer's platform and may not run on other platforms.)

* Meteor's internal package tests (as well as tests you add to your app's
  packages with the unsupported `Tinytest` framework) are now run with the new
  command `meteor test-packages`.

* `{{#each}}` helper can now iterate over falsey values without throwing an
  exception. [#815](https://github.com/meteor/meteor/issues/815), [#801](https://github.com/meteor/meteor/issues/801)

* `{{#with}}` helper now only includes its block if its argument is not falsey,
  and runs an `{{else}}` block if provided if the argument is falsey. [#770](https://github.com/meteor/meteor/issues/770), [#866](https://github.com/meteor/meteor/issues/866)

* Twitter login now stores `profile_image_url` and `profile_image_url_https`
  attributes in the `user.services.twitter` namespace. [#788](https://github.com/meteor/meteor/issues/788)

* Allow packages to register file extensions with dots in the filename.

* When calling `this.changed` in a publish function, it is no longer an error to
  clear a field which was never set. [#850](https://github.com/meteor/meteor/issues/850)

* Deps API
  * Add `dep.depend()`, deprecate `Deps.depend(dep)` and
    `dep.addDependent()`.
  * If first run of `Deps.autorun` throws an exception, stop it and don't
    rerun.  This prevents a Spark exception when template rendering fails
    ("Can't call 'firstNode' of undefined").
  * If an exception is thrown during `Deps.flush` with no stack, the
    message is logged instead. [#822](https://github.com/meteor/meteor/issues/822)

* When connecting to MongoDB, use the JavaScript BSON parser unless specifically
  requested in `MONGO_URL`; the native BSON parser sometimes segfaults. (Meteor
  only started using the native parser in 0.5.8.)

* Calls to the `update` collection function in untrusted code may only use a
  whitelisted list of modifier operators.

Patches contributed by GitHub users awwx, blackcoat, cmather, estark37,
mquandalle, Primigenus, raix, reustle, and timhaines.


## v0.5.9, 2013-03-14

* Fix regression in 0.5.8 that prevented users from editing their own
  profile. [#809](https://github.com/meteor/meteor/issues/809)

* Fix regression in 0.5.8 where `Meteor.loggingIn()` would not update
  reactively. [#811](https://github.com/meteor/meteor/issues/811)


## v0.5.8, 2013-03-13

* Calls to the `update` and `remove` collection functions in untrusted code may
  no longer use arbitrary selectors. You must specify a single document ID when
  invoking these functions from the client (other than in a method stub).

  You may still use other selectors when calling `update` and `remove` on the
  server and from client method stubs, so you can replace calls that are no
  longer supported (eg, in event handlers) with custom method calls.

  The corresponding `update` and `remove` callbacks passed to `allow` and `deny`
  now take a single document instead of an array.

* Add new `appcache` package. Add this package to your project to speed
  up page load and make hot code reload smoother using the HTML5
  AppCache API. See http://docs.meteor.com/#appcache for details.

* Rewrite reactivity library. `Meteor.deps` is now `Deps` and has a new
  API. `Meteor.autorun` and `Meteor.flush` are now called `Deps.autorun` and
  `Deps.flush` (the old names still work for now). The other names under
  `Meteor.deps` such as `Context` no longer exist. The new API is documented at
  http://docs.meteor.com/#deps

* You can now provide a `transform` option to collections, which is a
  function that documents coming out of that collection are passed
  through. `find`, `findOne`, `allow`, and `deny` now take `transform` options,
  which may override the Collection's `transform`.  Specifying a `transform`
  of `null` causes you to receive the documents unmodified.

* Publish functions may now return an array of cursors to publish. Currently,
  the cursors must all be from different collections. [#716](https://github.com/meteor/meteor/issues/716)

* User documents have id's when `onCreateUser` and `validateNewUser` hooks run.

* Encode and store custom EJSON types in MongoDB.

* Support literate CoffeeScript files with the extension `.litcoffee`. [#766](https://github.com/meteor/meteor/issues/766)

* Add new login service provider for Meetup.com in `accounts-meetup` package.

* If you call `observe` or `observeChanges` on a cursor created with the
  `reactive: false` option, it now only calls initial add callbacks and
  does not continue watching the query. [#771](https://github.com/meteor/meteor/issues/771)

* In an event handler, if the data context is falsey, default it to `{}`
  rather than to the global object. [#777](https://github.com/meteor/meteor/issues/777)

* Allow specifying multiple event handlers for the same selector. [#753](https://github.com/meteor/meteor/issues/753)

* Revert caching header change from 0.5.5. This fixes image flicker on redraw.

* Stop making `Session` available on the server; it's not useful there. [#751](https://github.com/meteor/meteor/issues/751)

* Force URLs in stack traces in browser consoles to be hyperlinks. [#725](https://github.com/meteor/meteor/issues/725)

* Suppress spurious `changed` callbacks with empty `fields` from
  `Cursor.observeChanges`.

* Fix logic bug in template branch matching. [#724](https://github.com/meteor/meteor/issues/724)

* Make `spiderable` user-agent test case insensitive. [#721](https://github.com/meteor/meteor/issues/721)

* Fix several bugs in EJSON type support:
  * Fix `{$type: 5}` selectors for binary values on browsers that do
    not support `Uint8Array`.
  * Fix EJSON equality on falsey values.
  * Fix for returning a scalar EJSON type from a method. [#731](https://github.com/meteor/meteor/issues/731)

* Upgraded dependencies:
  * mongodb driver to version 1.2.13 (from 0.1.11)
  * mime module removed (it was unused)


Patches contributed by GitHub users awwx, cmather, graemian, jagill,
jmhredsox, kevinxucs, krizka, mitar, raix, and rasmuserik.


## v0.5.7, 2013-02-21

* The DDP wire protocol has been redesigned.

  * The handshake message is now versioned. This breaks backwards
    compatibility between sites with `Meteor.connect()`. Older meteor
    apps can not talk to new apps and vice versa. This includes the
    `madewith` package, apps using `madewith` must upgrade.

  * New [EJSON](http://docs.meteor.com/#ejson) package allows you to use
    Dates, Mongo ObjectIDs, and binary data in your collections and
    Session variables.  You can also add your own custom datatypes.

  * Meteor now correctly represents empty documents in Collections.

  * There is an informal specification in `packages/livedata/DDP.md`.


* Breaking API changes

  * Changed the API for `observe`.  Observing with `added`, `changed`
    and `removed` callbacks is now unordered; for ordering information
    use `addedAt`, `changedAt`, `removedAt`, and `movedTo`. Full
    documentation is in the [`observe` docs](http://docs.meteor.com/#observe).
    All callers of `observe` need to be updated.

  * Changed the API for publish functions that do not return a cursor
    (ie functions that call `this.set` and `this.unset`). See the
    [`publish` docs](http://docs.meteor.com/#meteor_publish) for the new
    API.


* New Features

  * Added new [`observeChanges`](http://docs.meteor.com/#observe_changes)
    API for keeping track of the contents of a cursor more efficiently.

  * There is a new reactive function on subscription handles: `ready()`
    returns true when the subscription has received all of its initial
    documents.

  * Added `Session.setDefault(key, value)` so you can easily provide
    initial values for session variables that will not be clobbered on
    hot code push.

  * You can specify that a collection should use MongoDB ObjectIDs as
    its `_id` fields for inserts instead of strings. This allows you to
    use Meteor with existing MongoDB databases that have ObjectID
    `_id`s. If you do this, you must use `EJSON.equals()` for comparing
    equality instead of `===`. See http://docs.meteor.com/#meteor_collection.

  * New [`random` package](http://docs.meteor.com/#random) provides
    several functions for generating random values. The new
    `Random.id()` function is used to provide shorter string IDs for
    MongoDB documents. `Meteor.uuid()` is deprecated.

  * `Meteor.status()` can return the status `failed` if DDP version
    negotiation fails.


* Major Performance Enhancements

  * Rewrote subscription duplication detection logic to use a more
    efficient algorithm. This significantly reduces CPU usage on the
    server during initial page load and when dealing with large amounts
    of data.

  * Reduced unnecessary MongoDB re-polling of live queries. Meteor no
    longer polls for changes on queries that specify `_id` when
    updates for a different specific `_id` are processed. This
    drastically improves performance when dealing with many
    subscriptions and updates to individual objects, such as those
    generated by the `accounts-base` package on the `Meteor.users`
    collection.


* Upgraded UglifyJS2 to version 2.2.5


Patches contributed by GitHub users awwx and michaelglenadams.


## v0.5.6, 2013-02-15

* Fix 0.5.5 regression: Minimongo selectors matching subdocuments under arrays
  did not work correctly.

* Some Bootstrap icons should have appeared white.

Patches contributed by GitHub user benjaminchelli.

## v0.5.5, 2013-02-13

* Deprecate `Meteor.autosubscribe`. `Meteor.subscribe` now works within
  `Meteor.autorun`.

* Allow access to `Meteor.settings.public` on the client. If the JSON
  file you gave to `meteor --settings` includes a field called `public`,
  that field will be available on the client as well as the server.

* `@import` works in `less`. Use the `.lessimport` file extension to
  make a less file that is ignored by preprocessor so as to avoid double
  processing. [#203](https://github.com/meteor/meteor/issues/203)

* Upgrade Fibers to version 1.0.0. The `Fiber` and `Future` symbols are
  no longer exposed globally. To use fibers directly you can use:
   `var Fiber = __meteor_bootstrap__.require('fibers');` and
   `var Future = __meteor_bootstrap__.require('fibers/future');`

* Call version 1.1 of the Twitter API when authenticating with
  OAuth. `accounts-twitter` users have until March 5th, 2013 to
  upgrade before Twitter disables the old API. [#527](https://github.com/meteor/meteor/issues/527)

* Treat Twitter ids as strings, not numbers, as recommended by
  Twitter. [#629](https://github.com/meteor/meteor/issues/629)

* You can now specify the `_id` field of a document passed to `insert`.
  Meteor still auto-generates `_id` if it is not present.

* Expose an `invalidated` flag on `Meteor.deps.Context`.

* Populate user record with additional data from Facebook and Google. [#664](https://github.com/meteor/meteor/issues/664)

* Add Facebook token expiration time to `services.facebook.expiresAt`. [#576](https://github.com/meteor/meteor/issues/576)

* Allow piping a password to `meteor deploy` on `stdin`. [#623](https://github.com/meteor/meteor/issues/623)

* Correctly type cast arguments to handlebars helper. [#617](https://github.com/meteor/meteor/issues/617)

* Fix leaked global `userId` symbol.

* Terminate `phantomjs` properly on error when using the `spiderable`
  package. [#571](https://github.com/meteor/meteor/issues/571)

* Stop serving non-cachable files with caching headers. [#631](https://github.com/meteor/meteor/issues/631)

* Fix race condition if server restarted between page load and initial
  DDP connection. [#653](https://github.com/meteor/meteor/issues/653)

* Resolve issue where login methods sometimes blocked future methods. [#555](https://github.com/meteor/meteor/issues/555)

* Fix `Meteor.http` parsing of JSON responses on Firefox. [#553](https://github.com/meteor/meteor/issues/553)

* Minimongo no longer uses `eval`. [#480](https://github.com/meteor/meteor/issues/480)

* Serve 404 for `/app.manifest`. This allows experimenting with the
  upcoming `appcache` smart package. [#628](https://github.com/meteor/meteor/issues/628)

* Upgraded many dependencies, including:
  * node.js to version 0.8.18
  * jquery-layout to version 1.3.0RC
  * Twitter Bootstrap to version 2.3.0
  * Less to version 1.3.3
  * Uglify to version 2.2.3
  * useragent to version 2.0.1

Patches contributed by GitHub users awwx, bminer, bramp, crunchie84,
danawoodman, dbimmler, Ed-von-Schleck, geoffd123, jperl, kevee,
milesmatthias, Primigenus, raix, timhaines, and xenolf.


## v0.5.4, 2013-01-08

* Fix 0.5.3 regression: `meteor run` could fail on OSX 10.8 if environment
  variables such as `DYLD_LIBRARY_PATH` are set.


## v0.5.3, 2013-01-07

* Add `--settings` argument to `meteor deploy` and `meteor run`. This
  allows you to specify deployment-specific information made available
  to server code in the variable `Meteor.settings`.

* Support unlimited open tabs in a single browser. Work around the
  browser per-hostname connection limit by using randomized hostnames
  for deployed apps. [#131](https://github.com/meteor/meteor/issues/131)

* minimongo improvements:
  * Allow observing cursors with `skip` or `limit`.  [#528](https://github.com/meteor/meteor/issues/528)
  * Allow sorting on `dotted.sub.keys`.  [#533](https://github.com/meteor/meteor/issues/533)
  * Allow querying specific array elements (`foo.1.bar`).
  * `$and`, `$or`, and `$nor` no longer accept empty arrays (for consistency
    with Mongo)

* Re-rendering a template with Spark no longer reverts changes made by
  users to a `preserve`d form element. Instead, the newly rendered value
  is only applied if it is different from the previously rendered value.
  Additionally, `<INPUT>` elements with type other than TEXT can now have
  reactive values (eg, the labels on submit buttons can now be
  reactive).  [#510](https://github.com/meteor/meteor/issues/510) [#514](https://github.com/meteor/meteor/issues/514) [#523](https://github.com/meteor/meteor/issues/523) [#537](https://github.com/meteor/meteor/issues/537) [#558](https://github.com/meteor/meteor/issues/558)

* Support JavaScript RegExp objects in selectors in Collection write
  methods on the client, eg `myCollection.remove({foo: /bar/})`.  [#346](https://github.com/meteor/meteor/issues/346)

* `meteor` command-line improvements:
  * Improve error message when mongod fails to start.
  * The `NODE_OPTIONS` environment variable can be used to pass command-line
    flags to node (eg, `--debug` or `--debug-brk` to enable the debugger).
  * Die with error if an app name is mistakenly passed to `meteor reset`.

* Add support for "offline" access tokens with Google login. [#464](https://github.com/meteor/meteor/issues/464) [#525](https://github.com/meteor/meteor/issues/525)

* Don't remove `serviceData` fields from previous logins when logging in
  with an external service.

* Improve `OAuth1Binding` to allow making authenticated API calls to
  OAuth1 providers (eg Twitter).  [#539](https://github.com/meteor/meteor/issues/539)

* New login providers automatically work with `{{loginButtons}}` without
  needing to edit the `accounts-ui-unstyled` package.  [#572](https://github.com/meteor/meteor/issues/572)

* Use `Content-Type: application/json` by default when sending JSON data
  with `Meteor.http`.

* Improvements to `jsparse`: hex literals, keywords as property names, ES5 line
  continuations, trailing commas in object literals, line numbers in error
  messages, decimal literals starting with `.`, regex character classes with
  slashes.

* Spark improvements:
  * Improve rendering of `<SELECT>` elements on IE.  [#496](https://github.com/meteor/meteor/issues/496)
  * Don't lose nested data contexts in IE9/10 after two seconds.  [#458](https://github.com/meteor/meteor/issues/458)
  * Don't print a stack trace if DOM nodes are manually removed
    from the document without calling `Spark.finalize`.  [#392](https://github.com/meteor/meteor/issues/392)

* Always use the `autoReconnect` flag when connecting to Mongo.  [#425](https://github.com/meteor/meteor/issues/425)

* Fix server-side `observe` with no `added` callback.  [#589](https://github.com/meteor/meteor/issues/589)

* Fix re-sending method calls on reconnect.  [#538](https://github.com/meteor/meteor/issues/538)

* Remove deprecated `/sockjs` URL support from `Meteor.connect`.

* Avoid losing a few bits of randomness in UUID v4 creation.  [#519](https://github.com/meteor/meteor/issues/519)

* Update clean-css package from 0.8.2 to 0.8.3, fixing minification of `0%`
  values in `hsl` colors.  [#515](https://github.com/meteor/meteor/issues/515)

Patches contributed by GitHub users Ed-von-Schleck, egtann, jwulf, lvbreda,
martin-naumann, meawoppl, nwmartin, timhaines, and zealoushacker.


## v0.5.2, 2012-11-27

* Fix 0.5.1 regression: Cursor `observe` works during server startup.  [#507](https://github.com/meteor/meteor/issues/507)

## v0.5.1, 2012-11-20

* Speed up server-side subscription handling by avoiding redundant work
  when the same Mongo query is observed multiple times concurrently (eg,
  by multiple users subscribing to the same subscription), and by using
  a simpler "unordered" algorithm.

* Meteor now waits to invoke method callbacks until all the data written by the
  method is available in the local cache. This way, method callbacks can see the
  full effects of their writes. This includes the callbacks passed to
  `Meteor.call` and `Meteor.apply`, as well as to the `Meteor.Collection`
  `insert`/`update`/`remove` methods.

  If you want to process the method's result as soon as it arrives from the
  server, even if the method's writes are not available yet, you can now specify
  an `onResultReceived` callback to `Meteor.apply`.

* Rework latency compensation to show server data changes sooner. Previously, as
  long as any method calls were in progress, Meteor would buffer all data
  changes sent from the server until all methods finished. Meteor now only
  buffers writes to documents written by client stubs, and applies the writes as
  soon as all methods that wrote that document have finished.

* `Meteor.userLoaded()` and `{{currentUserLoaded}}` have been removed.
  Previously, during the login process on the client, `Meteor.userId()` could be
  set but the document at `Meteor.user()` could be incomplete. Meteor provided
  the function `Meteor.userLoaded()` to differentiate between these states. Now,
  this in-between state does not occur: when a user logs in, `Meteor.userId()`
  only is set once `Meteor.user()` is fully loaded.

* New reactive function `Meteor.loggingIn()` and template helper
  `{{loggingIn}}`; they are true whenever some login method is in progress.
  `accounts-ui` now uses this to show an animation during login.

* The `sass` CSS preprocessor package has been removed. It was based on an
  unmaintained NPM module which did not implement recent versions of the Sass
  language and had no error handling.  Consider using the `less` or `stylus`
  packages instead.  [#143](https://github.com/meteor/meteor/issues/143)

* `Meteor.setPassword` is now called `Accounts.setPassword`, matching the
  documentation and original intention.  [#454](https://github.com/meteor/meteor/issues/454)

* Passing the `wait` option to `Meteor.apply` now waits for all in-progress
  method calls to finish before sending the method, instead of only guaranteeing
  that its callback occurs after the callbacks of in-progress methods.

* New function `Accounts.callLoginMethod` which should be used to call custom
  login handlers (such as those registered with
  `Accounts.registerLoginHandler`).

* The callbacks for `Meteor.loginWithToken` and `Accounts.createUser` now match
  the other login callbacks: they are called with error on error or with no
  arguments on success.

* Fix bug where method calls could be dropped during a brief disconnection. [#339](https://github.com/meteor/meteor/issues/339)

* Prevent running the `meteor` command-line tool and server on unsupported Node
  versions.

* Fix Minimongo query bug with nested objects.  [#455](https://github.com/meteor/meteor/issues/455)

* In `accounts-ui`, stop page layout from changing during login.

* Use `path.join` instead of `/` in paths (helpful for the unofficial Windows
  port) [#303](https://github.com/meteor/meteor/issues/303)

* The `spiderable` package serves pages to
  [`facebookexternalhit`](https://www.facebook.com/externalhit_uatext.php) [#411](https://github.com/meteor/meteor/issues/411)

* Fix error on Firefox with DOM Storage disabled.

* Avoid invalidating listeners if setUserId is called with current value.

* Upgrade many dependencies, including:
  * MongoDB 2.2.1 (from 2.2.0)
  * underscore 1.4.2 (from 1.3.3)
  * bootstrap 2.2.1 (from 2.1.1)
  * jQuery 1.8.2 (from 1.7.2)
  * less 1.3.1 (from 1.3.0)
  * stylus 0.30.1 (from 0.29.0)
  * coffee-script 1.4.0 (from 1.3.3)

Patches contributed by GitHub users ayal, dandv, possibilities, TomWij,
tmeasday, and workmad3.

## v0.5.0, 2012-10-17

* This release introduces Meteor Accounts, a full-featured auth system that supports
  - fine-grained user-based control over database reads and writes
  - federated login with any OAuth provider (with built-in support for
    Facebook, GitHub, Google, Twitter, and Weibo)
  - secure password login
  - email validation and password recovery
  - an optional set of UI widgets implementing standard login/signup/password
    change/logout flows

  When you upgrade to Meteor 0.5.0, existing apps will lose the ability to write
  to the database from the client. To restore this, either:
  - configure each of your collections with
    [`collection.allow`](http://docs.meteor.com/#allow) and
    [`collection.deny`](http://docs.meteor.com/#deny) calls to specify which
    users can perform which write operations, or
  - add the `insecure` smart package (which is included in new apps by default)
    to restore the old behavior where anyone can write to any collection which
    has not been configured with `allow` or `deny`

  For more information on Meteor Accounts, see
  http://docs.meteor.com/#dataandsecurity and
  http://docs.meteor.com/#accounts_api

* The new function `Meteor.autorun` allows you run any code in a reactive
  context. See http://docs.meteor.com/#meteor_autorun

* Arrays and objects can now be stored in the `Session`; mutating the value you
  retrieve with `Session.get` does not affect the value in the session.

* On the client, `Meteor.apply` takes a new `wait` option, which ensures that no
  further method calls are sent to the server until this method is finished; it
  is used for login and logout methods in order to keep the user ID
  well-defined. You can also specifiy an `onReconnect` handler which is run when
  re-establishing a connection; Meteor Accounts uses this to log back in on
  reconnect.

* Meteor now provides a compatible replacement for the DOM `localStorage`
  facility that works in IE7, in the `localstorage-polyfill` smart package.

* Meteor now packages the D3 library for manipulating documents based on data in
  a smart package called `d3`.

* `Meteor.Collection` now takes its optional `manager` argument (used to
  associate a collection with a server you've connected to with
  `Meteor.connect`) as a named option. (The old call syntax continues to work
  for now.)

* Fix a bug where trying to immediately resubscribe to a record set after
  unsubscribing could fail silently.

* Better error handling for failed Mongo writes from inside methods; previously,
  errors here could cause clients to stop processing data from the server.


Patches contributed by GitHub users bradens, dandv, dybskiy, possibilities,
zhangcheng, and 75lb.


## v0.4.2, 2012-10-02

* Fix connection failure on iOS6. SockJS 0.3.3 includes this fix.

* The new `preserve-inputs` package, included by default in new Meteor apps,
  restores the pre-v0.4.0 behavior of "preserving" all form input elements by ID
  and name during re-rendering; users who want more precise control over
  preservation can still use the APIs added in v0.4.0.

* A few changes to the `Meteor.absoluteUrl` function:
  - Added a `replaceLocalhost` option.
  - The `ROOT_URL` environment variable is respected by `meteor run`.
  - It is now included in all apps via the `meteor` package. Apps that
    explicitly added the now-deprecated `absolute-url` smart package will log a
    deprecation warning.

* Upgrade Node from 0.8.8 to 0.8.11.

* If a Handlebars helper function `foo` returns null, you can now run do
  `{{foo.bar}}` without error, just like when `foo` is a non-existent property.

* If you pass a non-scalar object to `Session.set`, an error will now be thrown
  (matching the behavior of `Session.equals`). [#215](https://github.com/meteor/meteor/issues/215)

* HTML pages are now served with a `charset=utf-8` Content-Type header. [#264](https://github.com/meteor/meteor/issues/264)

* The contents of `<select>` tags can now be reactive even in IE 7 and 8.

* The `meteor` tool no longer gets confused if a parent directory of your
  project is named `public`. [#352](https://github.com/meteor/meteor/issues/352)

* Fix a race condition in the `spiderable` package which could include garbage
  in the spidered page.

* The REPL run by `admin/node.sh` no longer crashes Emacs M-x shell on exit.

* Refactor internal `reload` API.

* New internal `jsparse` smart package. Not yet exposed publicly.


Patch contributed by GitHub user yanivoliver.


## v0.4.1, 2012-09-24

* New `email` smart package, with [`Email.send`](http://docs.meteor.com/#email)
  API.

* Upgrade Node from 0.6.17 to 0.8.8, as well as many Node modules in the dev
  bundle; those that are user-exposed are:
  * coffee-script: 1.3.3 (from 1.3.1)
  * stylus: 0.29.0 (from 0.28.1)
  * nib: 0.8.2 (from 0.7.0)

* All publicly documented APIs now use `camelCase` rather than
  `under_scores`. The old spellings continue to work for now. New names are:
  - `Meteor.isClient`/`isServer`
  - `this.isSimulation` inside a method invocation
  - `Meteor.deps.Context.onInvalidate`
  - `Meteor.status().retryCount`/`retryTime`

* Spark improvements
  * Optimize selector matching for event maps.
  * Fix `Spark._currentRenderer` behavior in timer callbacks.
  * Fix bug caused by interaction between `Template.foo.preserve` and
    `{{#constant}}`. [#323](https://github.com/meteor/meteor/issues/323)
  * Allow `{{#each}}` over a collection of objects without `_id`. [#281](https://github.com/meteor/meteor/issues/281)
  * Spark now supports Firefox 3.6.
  * Added a script to build a standalone spark.js that does not depend on
    Meteor (it depends on jQuery or Sizzle if you need IE7 support,
    and otherwise is fully standalone).

* Database writes from within `Meteor.setTimeout`/`setInterval`/`defer` will be
  batched with other writes from the current method invocation if they start
  before the method completes.

* Make `Meteor.Cursor.forEach` fully synchronous even if the user's callback
  yields. [#321](https://github.com/meteor/meteor/issues/321).

* Recover from exceptions thrown in `Meteor.publish` handlers.

* Upgrade bootstrap to version 2.1.1. [#336](https://github.com/meteor/meteor/issues/336), [#337](https://github.com/meteor/meteor/issues/337), [#288](https://github.com/meteor/meteor/issues/288), [#293](https://github.com/meteor/meteor/issues/293)

* Change the implementation of the `meteor deploy` password prompt to not crash
  Emacs M-x shell.

* Optimize `LocalCollection.remove(id)` to be O(1) rather than O(n).

* Optimize client-side database performance when receiving updated data from the
  server outside of method calls.

* Better error reporting when a package in `.meteor/packages` does not exist.

* Better error reporting for coffeescript. [#331](https://github.com/meteor/meteor/issues/331)

* Better error handling in `Handlebars.Exception`.


Patches contributed by GitHub users fivethirty, tmeasday, and xenolf.


## v0.4.0, 2012-08-30

* Merge Spark, a new live page update engine
  * Breaking API changes
     * Input elements no longer preserved based on `id` and `name`
       attributes. Use [`preserve`](http://docs.meteor.com/#template_preserve)
       instead.
     * All `Meteor.ui` functions removed. Use `Meteor.render`,
       `Meteor.renderList`, and
       [Spark](https://github.com/meteor/meteor/wiki/Spark) functions instead.
     * New template functions (eg. `created`, `rendered`, etc) may collide with
       existing helpers. Use `Template.foo.helpers()` to avoid conflicts.
     * New syntax for declaring event maps. Use
       `Template.foo.events({...})`. For backwards compatibility, both syntaxes
       are allowed for now.
  * New Template features
     * Allow embedding non-Meteor widgets (eg. Google Maps) using
       [`{{#constant}}`](http://docs.meteor.com/#constant)
     * Callbacks when templates are rendered. See
       http://docs.meteor.com/#template_rendered
     * Explicit control of which nodes are preserved during re-rendering. See
       http://docs.meteor.com/#template_preserve
     * Easily find nodes within a template in event handlers and callbacks. See
       http://docs.meteor.com/#template_find
     * Allow parts of a template to be independently reactive with the
       [`{{#isolate}}`](http://docs.meteor.com/#isolate) block helper.

* Use PACKAGE_DIRS environment variable to override package location. [#227](https://github.com/meteor/meteor/issues/227)

* Add `absolute-url` package to construct URLs pointing to the application.

* Allow modifying documents returned by `observe` callbacks. [#209](https://github.com/meteor/meteor/issues/209)

* Fix periodic crash after client disconnect. [#212](https://github.com/meteor/meteor/issues/212)

* Fix minimingo crash on dotted queries with undefined keys. [#126](https://github.com/meteor/meteor/issues/126)


## v0.3.9, 2012-08-07

* Add `spiderable` package to allow web crawlers to index Meteor apps.

* `meteor deploy` uses SSL to protect application deployment.

* Fix `stopImmediatePropagation()`. [#205](https://github.com/meteor/meteor/issues/205)


## v0.3.8, 2012-07-12

* HTTPS support
  * Add `force-ssl` package to require site to load over HTTPS.
  * Use HTTPS for install script and `meteor update`.
  * Allow runtime configuration of default DDP endpoint.

* Handlebars improvements
  * Implement dotted path traversal for helpers and methods.
  * Allow functions in helper arguments.
  * Change helper nesting rules to allow functions as arguments.
  * Fix `{{this.foo}}` to never invoke helper `foo`.
  * Make event handler `this` reflect the node that matched the selector instead
    of the event target node.
  * Fix keyword arguments to helpers.

* Add `nib` support to stylus package. [#175](https://github.com/meteor/meteor/issues/175)

* Upgrade bootstrap to version 2.0.4. [#173](https://github.com/meteor/meteor/issues/173)

* Print changelog after `meteor update`.

* Fix mouseenter and mouseleave events. [#224](https://github.com/meteor/meteor/issues/224)

* Fix issue with spurious heartbeat failures on busy connections.

* Fix exception in minimongo when matching non-arrays using `$all`. [#183](https://github.com/meteor/meteor/issues/183)

* Fix serving an empty file when no cacheable assets exist. [#179](https://github.com/meteor/meteor/issues/179)


## v0.3.7, 2012-06-06

* Better parsing of `.html` template files
  * Allow HTML comments (`<!-- -->`) at top level
  * Allow whitespace anywhere in open/close tag
  * Provide names and line numbers on error
  * More helpful error messages

* Form control improvements
  * Fix reactive radio buttons in Internet Explorer.
  * Fix reactive textareas to update consistently across browsers, matching text
    field behavior.

* `http` package bug fixes:
  * Send correct Content-Type when POSTing `params` from the server. [#172](https://github.com/meteor/meteor/issues/172)
  * Correctly detect JSON response Content-Type when a charset is present.

* Support `Handlebars.SafeString`. [#160](https://github.com/meteor/meteor/issues/160)

* Fix intermittent "Cursor is closed" mongo error.

* Fix "Cannot read property 'nextSibling' of null" error in certain nested
  templates. [#142](https://github.com/meteor/meteor/issues/142)

* Add heartbeat timer on the client to notice when the server silently goes
  away.


## v0.3.6, 2012-05-16

* Rewrite event handling. `this` in event handlers now refers to the data
  context of the element that generated the event, *not* the top-level data
  context of the template where the event is declared.

* Add /websocket endpoint for raw websockets. Pass websockets through
  development mode proxy.

* Simplified API for Meteor.connect, which now receives a URL to a Meteor app
  rather than to a sockjs endpoint.

* Fix livedata to support subscriptions with overlapping documents.

* Update node.js to 0.6.17 to fix potential security issue.


## v0.3.5, 2012-04-28

* Fix 0.3.4 regression: Call event map handlers on bubbled events. [#107](https://github.com/meteor/meteor/issues/107)


## v0.3.4, 2012-04-27

* Add Twitter `bootstrap` package. [#84](https://github.com/meteor/meteor/issues/84)

* Add packages for `sass` and `stylus` CSS pre-processors. [#40](https://github.com/meteor/meteor/issues/40), [#50](https://github.com/meteor/meteor/issues/50)

* Bind events correctly on top level elements in a template.

* Fix dotted path selectors in minimongo. [#88](https://github.com/meteor/meteor/issues/88)

* Make `backbone` package also run on the server.

* Add `bare` option to coffee-script compilation so variables can be shared
  between multiple coffee-script file. [#85](https://github.com/meteor/meteor/issues/85)

* Upgrade many dependency versions. User visible highlights:
 * node.js 0.6.15
 * coffee-script 1.3.1
 * less 1.3.0
 * sockjs 0.3.1
 * underscore 1.3.3
 * backbone 0.9.2

* Several documentation fixes and test coverage improvements.


## v0.3.3, 2012-04-20

* Add `http` package for making HTTP requests to remote servers.

* Add `madewith` package to put a live-updating Made with Meteor badge on apps.

* Reduce size of mongo database on disk (--smallfiles).

* Prevent unnecessary hot-code pushes on deployed apps during server migration.

* Fix issue with spaces in directory names. [#39](https://github.com/meteor/meteor/issues/39)

* Workaround browser caching issues in development mode by using query
  parameters on all JavaScript and CSS requests.

* Many documentation and test fixups.


## v0.3.2, 2012-04-10

* Initial public launch<|MERGE_RESOLUTION|>--- conflicted
+++ resolved
@@ -1,6 +1,5 @@
 ## v.NEXT
 
-<<<<<<< HEAD
 * Although Meteor does not recompile packages installed in `node_modules`
   by default, compilation of specific npm packages (for example, to
   support older browsers that the package author neglected) can now be
@@ -175,7 +174,7 @@
   the `<head />` section as before (for backwards compatibility).
   [Feature #24](https://github.com/meteor/meteor-feature-requests/issues/24)
   [PR #9657](https://github.com/meteor/meteor/pull/9657)
-=======
+
 ## v1.6.1.2, 2018-05-28
 
 * Meteor 1.6.1.2 is a very small release intended to fix
@@ -184,7 +183,6 @@
   users without forcing them to update to Meteor 1.7 (yet). Thanks very
   much to [@zodern](https://github.com/zodern) for identifying a solution
   to this problem. [PR #9910](https://github.com/meteor/meteor/pull/9910)
->>>>>>> 65fe55e9
 
 ## v1.6.1.1, 2018-04-02
 
