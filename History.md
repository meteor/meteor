--- conflicted
+++ resolved
@@ -1,8 +1,8 @@
 ## v.NEXT
 
-<<<<<<< HEAD
 * Allow query parameters in OAuth1 URLs.
-=======
+
+
 ## v0.9.0.1
 
 * Fix issues preventing hot code reload from automatically reloading webapps in
@@ -29,7 +29,6 @@
 
 * Fix "access-denied" stack trace when publishing packages.
 
->>>>>>> fd36b80b
 
 ## v0.9.0
 
