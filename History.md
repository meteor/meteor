## v2.5, UNRELEASED

#### Highlights

* New package: `accounts-passwordless`
* Cordova Android v10
* HMR now works on all architectures and legacy browsers
* `Accounts.config()` and third-party login services can now be configured from Meteor settings
* HMR now works on all arch's

#### Meteor Version Release

* CircleCI testing image was updated to include Android 30 and Node 14 

* `meteor-tool@2.5`
  - Cordova Android upgraded to v10
  - HMR improvements related to `hot-module-replacement@0.4.0`
  - Fix finding local packages on Windows located on drives other than C
  - Fix infinite loop in import scanner when file is on a different drive than source root
<<<<<<< HEAD
  - Skeletons had their dependencies updated
=======
>>>>>>> dd0ed702

* `accounts-passwordless@1.0.0`
  - New accounts package to provide passwordless authentication.
  
* `accounts-password@2.2.0`
  - Changes to reuse code between passwordless and password packages.
   
* `accounts-base@2.2.0`
  - You can now apply all the settings for `Accounts.config` in `Meteor.settings.packages.accounts-base`. They will be applied automatically at the start of your app. Given the limitations of `json` format you can only apply configuration that can be applied via types supported by `json` (ie. booleans, strings, numbers, arrays). If you need a function in any of the config options the current approach will still work. The options should have the same name as in `Accounts.config`, [check them out in docs.](https://docs.meteor.com/api/accounts-multi.html#AccountsCommon-config).
  - Changes to reuse code between passwordless and password packages.

* `service-configuration@1.3.0`
  - You can now define services configuration via `Meteor.settings.packages.service-configuration` by adding keys as service names and their objects being the service settings. You will need to refer to the specific service for the settings that are expected, most commonly those will be `secret` and `appId`.

* `autoupdate@1.8.0`
  - Enable HMR for all web arch's

* `ecmascript@0.16.0`
  - Enable HMR for all web arch's

* `hot-module-replacement@0.4.0`
  - Provides polyfills needed by Meteor.absoluteUrl in legacy browsers
  - Improvements for HMR to work in all architectures and legacy browsers

* `module-runtime@0.14.0`
  - Improvements for legacy browsers

* `react-fast-refrest@0.2.0`
  - Enable HMR for all web arch's

* `typescript@4.4.0`
  - Enable HMR for all web arch's

* `webapp@1.13.0`
  - Update `cordova-plugin-meteor-webapp` to v2
  - Removed dependency on `cordova-plugin-whitelist` as it is now included in core
  - Cordova Meteor plugin is now using AndroidX
<<<<<<< HEAD
=======
  - Added new settings option `Meteor.settings.packages.webapp.alwaysReturnContent` that will always return content on requests like `POST`, essentially enabling behavior prior to Meteor 2.3.1.
>>>>>>> dd0ed702

#### Independent Releases

* `modern-browsers@0.1.6`
  - Added `mobileSafariUI` as an alias for Mobile Safari

* `minifier-js@2.7.1`
  - Updated `terser` to [v5.8.0](https://github.com/terser/terser/blob/master/CHANGELOG.md#v580) to fix various bugs

* `standard-minifier-js@2.7.1`
  - Updated `@babel/runtime` to [v7.15.4](https://github.com/babel/babel/releases/tag/v7.15.4)

* `accounts-ui@1.4.1`
  - Update compatibility range with `less` from 3.0.2 to 4.0.0

* `accounts-ui-unstyled@1.5.1`
  - Update compatibility range with `less` from 3.0.2 to 4.0.0

* `ecmascript-runtime-client@0.12.1`
  - Revert `core-js` to v3.15.2 due to issues in legacy build with arrays, [see issue for more details](https://github.com/meteor/meteor/issues/11662)

* `modern-browsers@0.1.7`
  - Added `firefoxMobile` as an alias for `firefox`

## v2.4.1, 2021-10-12

#### Meteor Version Release

* `meteor-tool@2.4.1`
  - Patch to make 2.4.1 compatible with Push to Deploy feature in Galaxy (Meteor Cloud)

## v2.4, 2021-09-15

#### Highlights

* Typescript updated to [v4.3.5](https://github.com/Microsoft/TypeScript/releases/tag/v4.3.5)
* Email package now allows setting `Email.customTransport` to override sending method.
* Use `createIndex` instead of `_ensureIndex` to align with new MongoDB naming. 
* Apollo skeleton has been upgraded for [Apollo server v3](https://github.com/apollographql/apollo-server/blob/main/CHANGELOG.md#v300)
* `reify` has been updated to v0.22.2 which reduces the overhead of `import` statements and some uses of `export ... from`, especially when a module is imported a large number of times or re-exports a large number of exports from other modules. PRs [1](https://github.com/benjamn/reify/pull/246), [2](https://github.com/benjamn/reify/pull/291)
* Meteor NPM installer is [now available for all platforms](https://github.com/meteor/meteor/pull/11590).
* DDP server now allows you to set publication strategies for your publications to control mergebox behavior
* On Windows Meteor should no longer be hanging on commands

#### Migration steps

1. Replace all usage of `collection._ensureIndex` with `collection.createIndex`. You only need to rename the method as the functionality is the same.
2. If you are using a [well known service](https://nodemailer.com/smtp/well-known/) for the email package switch to using `Meteor.settings.packages.email` settings instead of `MAIL_URL` env variable. Alternatively you can utilize the new `Email.customTransport` function to override the default package behavior and use your own. [Read the email docs](https://docs.meteor.com/api/email.html) for implementation details.

#### Meteor Version Release

* Skeletons dependencies updated

* `meteor-tool@2.4`
  - `meteor show` now reports if a package is deprecated
  - `reify` update to v0.22.2 which bring optimizations for imports. PRs [1](https://github.com/benjamn/reify/pull/246), [2](https://github.com/benjamn/reify/pull/291)
  - Apollo skeleton now uses [Apollo server v3](https://github.com/apollographql/apollo-server/blob/main/CHANGELOG.md#v300) - [migration guide](https://www.apollographql.com/docs/apollo-server/migration/)
  - Upgraded `chalk` to v4.1.1
  - Typescript updated to [v4.3.5](https://github.com/Microsoft/TypeScript/releases/tag/v4.3.5)
  - `METEOR_SETTINGS` is now accepted an all modes
  - Native file watchers are now disabled on Windows for many file-intensive actions (like, `create`, `update`, `build` etc.), this solves an issue with hanging Meteor commands on Windows
    
* `webapp@1.12`
  - npm dependencies have been updated
  - Added hook to change runtime config delivered to the client app, [read more](https://github.com/meteor/meteor/pull/11506)
  - Added hook to get notified when the app is updated, [read more](https://github.com/meteor/meteor/pull/11607)
  - `@vlasky/whomst@0.1.7`
  - Added `addUpdateNotifyHook` that gets called when runtime configuration is updated
  
* `logging@1.3.0`
  - Switch from `cli-color` to `chalk` to have the same dependency as meteor-tool
  - Fix detecting eval
  - Copy over code from `Meteor._debug` to `Log.debug` which will be deprecated in the future
  
* `email@2.2`
  - Modernized package code
  - Add alternative API function that you can hook into to utilize your own sending method: `Email.customTransport`. [Read the docs](https://docs.meteor.com/api/email.html#Email-customTransport)
  - Use `Meteor.settings` for easy setup to sending email via [known providers](https://nodemailer.com/smtp/well-known/). [Read the docs](https://docs.meteor.com/api/email.html)

* `ddp-server@2.5.0`
  - One of three different publication strategies can be selected for any Meteor publication - SERVER_MERGE, NO_MERGE and NO_MERGE_NO_HISTORY. These control the behaviour of the Meteor mergebox, providing a compromise between client-server bandwidth usage and server side memory usage. [See PR](https://github.com/meteor/meteor/pull/11368) or [the documentation](https://docs.meteor.com/api/pubsub.html#Publication-strategies) for more details.

* `mongo@1.13.0`
  - Add `createIndex` as a collection function (in MongoDB since MongoDB v3). This is a new name for `_ensureIndex` which MongoDB has deprecated and removed in MongoDB 5.0. Use of `_ensureIndex` will show a deprecation warning on development.

* `accounts-base@2.1.0`
  - Migrated usage of `_ensureIndex` to `createIndex`

* `accounts-oauth@1.4.0`
  - Migrated usage of `_ensureIndex` to `createIndex`

* `accounts-password@2.1.0`
  - Migrated usage of `_ensureIndex` to `createIndex`

* `oauth@2.1.0`
  - Migrated usage of `_ensureIndex` to `createIndex`

* `oauth1@1.5.0`
  - Migrated usage of `_ensureIndex` to `createIndex`

* `facebook-oauth@1.10.0`
  - Added login handler hook, like in the Google package for easier management in React Native and similar apps. [PR](https://github.com/meteor/meteor/pull/11603)

* `service-configuration@1.5.0`
  - Migrated usage of `_ensureIndex` to `createIndex`

* `ecmascript-runtime-client@0.12.0`
  - `core-js@3.16.0`

* `ecmascript-runtime-server@0.11.0`
  - `core-js@3.16.0`

* `ecmascript-runtime@0.8.0`
  - Version bump to ensure changes from server & client runtime get propagated.

* `tinytest@1.2.0`
  - Add option to temporarily replace `Tinytest.add` or `Tinytest.addAsync` by `Tinytest.only` or `Tinytest.onlyAsync` so only the tests added using `only*` are going to be executed.

* `test-helpers@1.3.0`
  - Support for `Tinytest.only` and `Tinytest.onlyAsync`

* `modules@0.17.0`
  - Update `reify` to `0.22.2`

* `standard-minifier-js@2.7.0`
  - `@babel/runtime@7.15.3`
  - Code modernization
  - Improved error handling

* `minifier-js@2.7.0`
  - Added tests
  - Code modernization

* `standard-minifier-css@1.7.4`
  - `@babel/runtime@7.15.3`

* `minifier-css@1.6.0`
  - Updated dependencies
    - `postcss@8.3.5`
    - `cssnano@4.1.11`

* `callback-hook@1.4.0`
  - Added `forEach` iterator to be more in-line with the ES use for iterations. `each` is now deprecated, but will remain supported.
  
## v2.3.7, 2021-10-12

#### Meteor Version Release

* `meteor-tool@2.3.7`
  - Patch to make 2.3.7 compatible with Push to Deploy feature in Galaxy (Meteor Cloud)

## v2.3.6, 2021-09-02

#### Highlights

* Updated Node.js per [August 31st security release](https://nodejs.org/en/blog/vulnerability/aug-2021-security-releases2/)

#### Meteor Version Release

* `meteor-tool@2.3.6`
  - Node.js updated to [v14.17.6](https://nodejs.org/en/blog/release/v14.17.6/)

#### Independent Releases

* `minifier-js@2.6.1`
  - Terser updated to [4.8.0](https://github.com/terser/terser/blob/master/CHANGELOG.md#v480)

* `routepolicy@1.1.1`
  - Removed `underscore` dependency since it was not used in the package

* `email@2.1.1`
  - Updated `nodemailer` to v6.6.3

* `callback-hook@1.3.1`
  - Modernized the code
  - Fixed a variable assignment bug in `dontBindEnvironment` function

* `less@4.0.0`
  - Updated `less` to v4.1.1
  - Fixed tests

* `npm-mongo@3.9.1`
  - `mongodb@3.6.10`

* `accounts-base@2.0.1`
  - Create index on `services.password.enroll.when`
  - Blaze weak dependency updated to v2.5.0

* `facebook-oauth@1.9.1`
  - Allow usage of `http` package both v1 and v2 for backward compatibility

* `github-oauth@1.3.1`
  - Allow usage of `http` package both v1 and v2 for backward compatibility

* `google-oauth@1.3.1`
  - Allow usage of `http` package both v1 and v2 for backward compatibility

* `meetup-oauth@1.1.1`
  - Allow usage of `http` package both v1 and v2 for backward compatibility

* `meteor-developer-oauth@1.3.1`
  - Allow usage of `http` package both v1 and v2 for backward compatibility

* `weibo-oauth@1.3.1`
  - Allow usage of `http` package both v1 and v2 for backward compatibility

* `oauth1@1.4.1`
  - Allow usage of `http` package both v1 and v2 for backward compatibility
  - Blaze weak dependency updated to v2.5.0

* `ddp-server@2.4.1`
  - Fix a bug where `testMessageOnConnect` has always been sent

* `accounts-password@2.0.1`
  - Fix use of `isEnroll` in reset password

* `mdg:geolocation@1.3.1`
  - Fixed API to work with Meteor 2.3+

* `mdg:reload-on-resume@1.0.5`
  - Fixed API to work with Meteor 2.3+

## v2.3.5, 2021-08-12

#### Highlights

* Updated Node.js per the [August security release](https://nodejs.org/en/blog/vulnerability/aug-2021-security-releases/)
* Includes same improvements as in Meteor v2.2.3
  - Typescript updated to [v4.3.5](https://github.com/Microsoft/TypeScript/releases/tag/v4.3.5)
  - `@meteorjs/babel@7.12.0`

#### Meteor Version Release

* `meteor-tool@2.3.5`
  - Node.js updated to [v14.17.5](https://nodejs.org/en/blog/release/v14.17.5/)
  - Typescript updated to [v4.3.5](https://github.com/Microsoft/TypeScript/releases/tag/v4.3.5)
  - `@meteorjs/babel@7.12.0`
  - Fix broken source maps in VSCode - [PR](https://github.com/meteor/meteor/pull/11584)
  
## v2.3.4, 2021-08-03

* Fix an issue in `bare` and `vue` skeletons

## v2.3.3, 2021-08-02

* Security patch of Node.js to [14.17.4](https://nodejs.org/en/blog/release/v14.17.4/)
* App skeletons had the following dependencies updated:
  - `meteor-node-stubs@1.1.0`
  - `@babel/runtime@7.14.8`
* `babel/parser@7.14.9` for server dev bundle

## v2.3.2, 2021-07-13

#### Meteor Version Release

* `meteor-tool@2.3.2`
  - fixes a bug that makes `meteor run android` run with the new aab package flag

## v2.3.1, 2021-07-08

#### Highlights

* Fix windows issue when running webapp package.
* Node.js updated to 14.17.3, following [security release](https://nodejs.org/en/blog/vulnerability/july-2021-security-releases/)

#### Breaking Changes

* Meteor will now generate ".aab" (bundle files) by default when building for Android. This is the [new default format](https://android-developers.googleblog.com/2021/06/the-future-of-android-app-bundles-is.html) for Android apps. Use the new build flag `--packageType=apk` if you still need to generate APK.

#### Meteor Version Release

* Updated travis CI environment to use Node.js 14.17.3

* `meteor-tool@2.3.1`
  - Node.js updated to [14.17.2](https://nodejs.org/en/blog/release/v14.17.2/) and [14.17.3](https://nodejs.org/en/blog/release/v14.17.3/)
  - `@babel/runtime` dependency updated to v7.14.6 across the tool and testing apps
  - Skeletons dependencies updated
  - Apollo skeleton removed `apollo-boost` dependency which is no longer needed
  - New build flag `--packageType` to choose between apk/bundle for android builds (defaults to bundle).

#### Independent Releases

* `webapp@1.11.1`
  - Remove `posix` from npm shrinkwrap, to fix a bug it causes on Windows.

* `less@3.0.2`
  - Updated `@babel/runtime` to v7.14.6
  - Updated `less` to v3.11.3
  
* `standard-minifiers-css@1.7.3`
  - Updated `@babel/runtime` to v7.14.6

* `standard-minifiers-js@2.6.1`
  - Updated `@babel/runtime` to v7.14.6

* `dynamic-import@0.7.1`
  - Fix [Safari 14 bug](https://bugs.webkit.org/show_bug.cgi?id=226547) with indexedDB

## v2.3, 2021-06-24

#### Highlights

* Node.js update to 14.17.1 from 12.22.1 🎉

* Typescript update to [4.3.2](https://devblogs.microsoft.com/typescript/announcing-typescript-4-3/)

* Packages had their backward compatibility to before Meteor 1.0 removed. See below for more details.

* Improved tracking of which files are used by build plugins to know when it should do a full rebuild, a faster client-only rebuild, or can completely skip rebuilding after a file is modified. This should work with any type of file in any directory, and for both files in the app and files in packages. The most noticeable improvement is when modifying a file only used on the client Meteor will only rebuild the client, even if the file is not inside `imports` or a `client` folder.

### Summary of breaking changes

- As Node.js version was upgraded to a new major version we recommend that you review if your npm dependencies are compatible with Node.js 14.
  - If we receive reports from breaking changes we are going to list them here but so far we are not aware of any.
  - We recommend that you read Node.js [release notes](https://nodejs.org/en/blog/release/v14.0.0/) though.
  
- Accounts have undergone some major changes including major version bump. See below for more details.

- All official packages that have been deprecated have now the deprecated flag and will inform you about that if you install or update them.

- If you are working with enrollments in user accounts, do note that the enrollment token handling is now separate from reset password token. The token is now under `services.password.enroll`, so adjust your code accordingly if you use it.

### Migration steps

- As Node.js version was upgraded we recommend that you remove your `node_modules` folder (`rm -rf node_modules`) and run `meteor npm i` to be sure you compile all the binary dependencies again using the new Node.js version.
  - Maybe you also want to recreate your lock file.
  - If you get an error try `meteor reset` which will clear caches, beware that this will also remove your local DB for your app.
  
- If you are maintaining a package that depends on one of the accounts packages which had a major version bump you will either need to set the new version manually or set `api.versionsFrom('2.3')`.
  You can also have it reference its current version and 2.3 like this: `api.versionsFrom(['1.12', '2.3'])`, for specific package it can be like this: `api.use('accounts-base@1.0.1 || 2.0.0')`.
  
- Old API for packages definitions has been removed. The old underscore method names (e.g. `api.add_files()`) will no longer work, please use the camel case method names (e.g. `api.addFiles()`).

### Breaking changes
* Removed deprecated `mobile-port` flag

* Removed deprecated `raw` name from `isobuild`

* Removed deprecated package API method names `Package.on_use`, `Package.on_test`, `Package._transitional_registerBuildPlugin` and `api.add_files`, if you haven't till now, please use the current camel case versions.

* `accounts-base@2.0.0`
  - Deprecated backward compatibility function `logoutOtherClients` has been removed.

* `accounts-password@2.0.0`
  - Deprecated backward compatibility functionality for `SRP` passwords from pre-Meteor 1.0 days has been removed.
  - Enroll account workflow has been separated from reset password workflow (the enrollment token records are now stored in a separate db field `services.password.enroll`).

* `ddp-client@2.5.0`
  - Removed deprecated backward compatibility method names for Meteor before 1.0

* `ddp-server@2.4.0`
  - Removed deprecated backward compatibility method names for Meteor before 1.0

* `meteor-base@1.5.0`
  - Removed `livedata` dependency which was there for packages build for 0.9.0

* `minimongo@1.7.0`
  - Removed the `rewind` method that was noop for compatibility with Meteor 0.8.1

* `mongo@1.12.0`
  - Removed the `rewind` method that was noop for compatibility with Meteor 0.8.1

* `oauth@2.0.0`
  - Removed deprecated `OAuth.initiateLogin` and other functionality like the addition of `?close` in return URI for deprecated OAuth flow pre Meteor 1.0

* `markdown@2.0.0`
  - Use lazy imports to prevent it from being added to the initial bundle
  - This package is now deprecated

* `http@2.0.0`
  - Internally http has been replaced by [fetch](https://developer.mozilla.org/en-US/docs/Web/API/Fetch_API), should still work as previous version, but edge cases might be different. This is to aid you in transition to fetch. Note that this means that the `npmRequestOptions` parameter to `HTTP.call` has been removed, as `request` is no longer used internally.

* `socket-stream-client@0.4.0`
  - Remove IE8 checks

#### Meteor Version Release

* `meteor-tool@2.3`
  - Node.js update to 14.17.1 from 12.22.1 🎉
    - This is a major upgrade in Node.js. See the [release notes](https://nodejs.org/en/blog/release/v14.0.0/) for more details.
  - `npm` update to 6.14.13.
  - `fibers` has been updated to v5.0.0.
  - `promise` has been updated to v8.1.0.
  - `node-gyp` has been updated to v8.0.0.
  - `node-pre-gyp` has been updated to v0.15.0.
  - `@babel/runtime` has been updated to v7.14.0.
  - `request` has been updated to v2.88.2.
  - `uuid` has been updated to v3.4.0.
  - `graceful-fs` has been updated to v4.2.6.
  - `tar` has been updated to v2.2.2.
  - `sqlite3` has been updated to v5.0.2.
  - `http-proxy` has been updated to v1.18.1.
  - `wordwrap` has been updated to v1.0.0.
  - `moment` has been updated to v2.29.1.
  - `glob` has been updated to v7.1.6.
  - `split2` has been updated to v3.2.2.
  - `lru-cache` has been updated to v4.1.5.
  - `anser` has been updated to v2.0.1.
  - `xmlbuilder2` has been updated to v1.8.1.
  - `ws` has been updated to v7.4.5.
  - `underscore` has been updated to v1.13.1
  - `optimism` has been updated to v0.16.1
  - `@wry/context` has been update to v0.6.0
  - Reduced time spent by server (re)start in development by adding a cache for Reify. This optimization is on by default in development. Set the new `METEOR_TOOL_ENABLE_REIFY_RUNTIME_CACHE` and `METEOR_REIFY_CACHE_DIR` environment variables to adjust it or turn it on for production [read more in the PR](https://github.com/meteor/meteor/pull/11400).
  - New flag `--platforms` has been added to the `build` command to specify the platform you want to build for. `meteor build . --platforms=android`. This is useful for example when you are not using a MacOS and you want to build your app only for Android. Also to save time on CI not building all the platforms all the time. See [PR](https://github.com/meteor/meteor/pull/11437) for details.
  - The undocumented environment variable `DDP_DEFAULT_CONNECTION_URL` behavior has changed. Setting `DDP_DEFAULT_CONNECTION_URL` when running the server (development: `meteor run` or production: `node main.js`) sets the default DDP server value for meteor.  But this did not work for `cordova` apps.  Now you can define the `cordova` app default DDP server value by setting `DDP_DEFAULT_CONNECTION_URL` when building (`meteor build`).
  - Skeletons dependencies updated to latest version
  - Svelte skeleton now has HMR
  - New deploy option: `--build-only`. Helpful if you want to build first and after some validations proceeding with the upload and deploy. [Read more](https://cloud-guide.meteor.com/deploy-guide.html#cache-only)
  - Improved watched system to properly rebuild `client` even when a file is outside of `client` or `imports` folders. See [PR](https://github.com/meteor/meteor/pull/11474) for details.
  - Fix an issue when `App.appendToConfig` crashed Cordova build.
  - Reify compiler now uses cache in runtime. [Read more](https://github.com/meteor/meteor/pull/11400)
  
* `launch-screen@1.3.0`
  - Removes LaunchScreen from web clients.

* `meteor-babel@7.11.0 (@meteorjs/babel)`
  - Fixes for Samsung Internet v6.2+ to be considered modern browser and addition of [logical assignment operators](https://github.com/tc39/proposal-logical-assignment) via `babel-presets-meteor`.
  - This package was renamed to `@meteorjs/babel`.

* `hot-module-replacement@0.3.0` 
  - Fixes various HMR bugs and edge cases see [PR for more](https://github.com/meteor/meteor/pull/11405).

* `email@2.1.0`
  - Updates `nodemailer` to `6.6.0` and it now adds `charset=utf-8` to `text/plain` messages by default.

* `server-render@0.4.0`
  - Updated npm dependencies

* `accounts-base@2.0.0`
  - New hook `setAdditionalFindUserOnExternalLogin` has been added which allows you to customize user selection on external logins if you want to, for example, login a user who has the same e-mail as the external account.

* `ddp-server@2.4.0`
  - Added support for `this.unblock()` in `Meteor.publish()` context. See [PR](https://github.com/meteor/meteor/pull/11392) for more details.
  - Add support in `Meteor.publish()` for async functions
  
* `webapp@1.11.0`
  - Webapp will respond appropriately to unsupported requests instead of sending content, including handling for new HTTP verbs. See [PR](https://github.com/meteor/meteor/pull/11224) for more details.

#### Independent Releases

* `ddp-server@2.3.3`
  - Updates dependencies which removes Node's HTTP deprecation warning.
  
* `socket-stream-client@0.3.2`
  - Updates dependencies which removes Node's HTTP deprecation warning.

* `ddp-client@2.4.1`
  - Re-ordering fields in DDP message for better client readability.

* `mongo@1.11.1`
  - Fixes a `Timestamp.ONE is undefined` bug.

* `mongo-id@1.0.8` 
  - Removes unused dependency `id-map`.

* `accounts-server@1.7.1` 
  - To better test password format & limit password to 256 characters, you can change this limit by setting `Meteor.settings.packages.accounts.passwordMaxLength`.

* `static-html@1.3.1`
  - Removes `underscore` dependency.

* `dev-error-overlay@0.1.1`
  - Fixes sometimes page content being on top of error overlay.

* `id-map@1.1.1`
  - Removes unused dependencies and modernizing the code.

* `http@1.4.4`
  - Used the new deprecation package flag instead of loud console warning.
  
* `logic-solver@2.0.8`
  - Fixed `package.js` to use current `api` method calls.
  
* `socket-stream-client@0.3.3`
  - Update `faye-websocket` dependency to v0.11.4. 
  
* `jshint@1.1.8`
  - The package has been deprecated.
  
* `npm-bcrypt@0.9.4`
  - The package has been deprecated.
  
* `ecmascript-runtime-client@0.11.1`
  - Updated `core-js` to v3.14.0

* `ecmascript-runtime-server@0.11.1`
  - Updated `core-js` to v3.14.0

* `url@1.3.2`
  - Updated `core-js` to v3.14.0
  
* `hot-module-replacement@0.2.1`
  - Add missing dependency.
  
* `observe-sequence@1.0.17`
  - Updated dependencies

* `observe-sequence@1.0.18`
  - When `#each` argument is unsupported it will be shown
  - Moving package under Blaze repository
  
* `react-fast-refresh@0.1.1`
  - Fixed the package to work in IE11
  
## v2.2.4, 2021-10-12

#### Meteor Version Release

* `meteor-tool@2.2.4`
  - Patch to make 2.2.4 compatible with Push to Deploy feature in Galaxy (Meteor Cloud)

## v2.2.3, 2021-08-12

#### Highlights

* Security update to Node.js [12.22.5](https://nodejs.org/en/blog/release/v12.22.5/)
* Typescript updated to [v4.3.5](https://github.com/Microsoft/TypeScript/releases/tag/v4.3.5)

#### Meteor Version Release

* `meteor-tool@2.3.3`
  - Updated Node.js to 12.22.5 per [Node security update](https://nodejs.org/en/blog/vulnerability/aug-2021-security-releases/)
  - Typescript updated to [v4.3.5](https://github.com/Microsoft/TypeScript/releases/tag/v4.3.5)
  - `@meteorjs/babel@7.12.0`

* `@meteorjs/babel@7.12.0` && `@meteorjs/babel@7.13.0`
  - Dependencies updated to their latest versions

* `babel-compile@7.7.0`
  - `@meteorjs/babel@7.12.0`

* `ecmascript@0.15.3`
  - Typescript and Babel version bump

* `typescript@4.3.5`
  - [`typescript@4.3.5`](https://github.com/Microsoft/TypeScript/releases/tag/v4.3.5)

## v2.2.2, 2021-08-02

#### Highlights

- Security update to Node.js [12.22.4](https://nodejs.org/en/blog/release/v12.22.4/)

## v2.2.1, 2021-06-02

#### Highlights

- Node.js updated to [12.22.2](https://nodejs.org/en/blog/release/v12.22.2/)
- npm updated to 6.14.13

#### Meteor Version Release

* `meteor-tool@2.2.1`
  - Updated Node.js to 12.22.2 per [Node security update](https://nodejs.org/en/blog/vulnerability/july-2021-security-releases/)

## v2.2, 2021-04-15

#### Highlights

- MongoDB Update to 4.4.4
- Cordova Update to 10
- Typescript Update to 4.2.2
- New skeleton: `meteor create myapp --svelte`

### Breaking changes

* N/A

### Migration steps

* `meteor-tool` maybe you need to install the new Visual C++ Redistributable for Visual Studio 2019 to run MongoDB 4.4.4 on Windows. [read more](https://docs.meteor.com/windows.html)

* `mongo` package is now using useUnifiedTopology as `true` by default otherwise the new driver was producing a warning (see details below). It's important to test your app with this change.

* `cordova` plugins and main libraries were updated from 9 to 10. It's important to test your app with these changes.

* `typescript` was updated to 4.2.2, make sure your read the [breaking changes](https://devblogs.microsoft.com/typescript/announcing-typescript-4-2/#breaking-changes).

#### Meteor Version Release

* `meteor-tool@2.2`
  - Update embedded MongoDB version to 4.4.4 [#11341](https://github.com/meteor/meteor/pull/11341)
    - Maybe you need to install the new Visual C++ Redistributable for Visual Studio 2019 to run on Windows. [read more](https://docs.meteor.com/windows.html)
  - Fix WindowsLikeFilesystem true when release string includes case insensitive word microsoft. [#11321](https://github.com/meteor/meteor/pull/11321)
  - Fix absoluteFilePath on Windows. [#11346](https://github.com/meteor/meteor/pull/11346)
  - New skeleton: `meteor create myapp --svelte`
  - Update Blaze skeleton to use HMR

* `npm-mongo@3.9.0`
  - Update MongoDB driver version to 3.6.6

* `mongo@1.11.0`
  - Using useUnifiedTopology as `true` by default to avoid the warning: `(node:59240) [MONGODB DRIVER] Warning: Current Server Discovery and Monitoring engine is deprecated, and will be removed in a future version. To use the new Server Discover and Monitoring engine, pass option { useUnifiedTopology: true } to the MongoClient constructor. You can still use it as false with `Mongo._connectionOptions` or `Meteor.settings?.packages?.mongo?.options`.

* `cordova@10`
  - Update Cordova to 10.0.0 [#11208](https://github.com/meteor/meteor/pull/11208)

* `typescript@4.2.2`
  - Update Typescript to 4.2.2, make sure your read the [breaking changes](https://devblogs.microsoft.com/typescript/announcing-typescript-4-2/#breaking-changes) [#11329](https://github.com/meteor/meteor/pull/11329)

* `accounts-base@1.9.0`
  - Allow to set token expiration to be set in milliseconds. [#11366](https://github.com/meteor/meteor/pull/11366)

* `facebook-oauth@1.9.0`
  - Upgrade default Facebook API to v10 & allow overriding this value. [#11362](https://github.com/meteor/meteor/pull/11362)

* `minimongo@1.6.2`
  - Add [$mul](https://docs.mongodb.com/manual/reference/operator/update/mul/#up._S_mul) to minimongo. [#11364](https://github.com/meteor/meteor/pull/11364)

* `webapp@1.10.1`
  - Fix for UNIX sockets with node cluster. [#11369](https://github.com/meteor/meteor/pull/11369)


## v2.1.2, 2021-10-12

#### Meteor Version Release

* `meteor-tool@2.1.2`
  - Patch to make 2.1.2 compatible with Push to Deploy feature in Galaxy (Meteor Cloud)

## v2.1.1, 2021-04-06

### Changes

#### Highlights

- Node.js security [update](https://nodejs.org/en/blog/vulnerability/april-2021-security-releases/) to 12.22.1

#### Meteor Version Release

* `meteor-tool@2.1.1`
  - Node.js security [update](https://nodejs.org/en/blog/vulnerability/april-2021-security-releases/) to 12.22.1
  - npm update to 6.14.12
  
### Breaking changes

* N/A

### Migration steps

* N/A

## v2.1, 2021-02-24

### Changes

#### Highlights

- Node.js security [update](https://nodejs.org/en/blog/vulnerability/february-2021-security-releases/) to 12.21.0

#### Meteor Version Release

* `meteor-tool@2.1`
  - Node.js security [update](https://nodejs.org/en/blog/vulnerability/february-2021-security-releases/) to 12.21.0
  - `meteor create my-app --plan professional` new flag `plan` to enable you to choose a plan from the deploy command.

### Breaking changes

* N/A

### Migration steps

* N/A

## v2.0.1, 2021-10-12

#### Meteor Version Release

* `meteor-tool@2.0.1`
  - Patch to make 2.0.1 compatible with Push to Deploy feature in Galaxy (Meteor Cloud)

## v2.0, 2021-01-20

### Changes

#### Highlights

- Free deploy on [Cloud](https://www.meteor.com/cloud): Deploy for free to Cloud with one command: `meteor deploy myapp.meteorapp.com --free`. ([docs](https://docs.meteor.com/commandline.html#meteordeploy))


- Deploy including MongoDB on [Cloud](https://www.meteor.com/cloud): Deploy including MongoDB in a shared instance for free to Cloud with one command: `meteor deploy myapp.meteorapp.com --free --mongo`. ([docs](https://docs.meteor.com/commandline.html#meteordeploy))


- Hot Module Replacement (HMR): Updates the javascript modules in a running app that were modified during a rebuild. Reduces the feedback cycle while developing so you can view and test changes quicker (it even updates the app before the build has finished). Enabled by adding the `hot-module-replacement` package to an app. React components are automatically updated by default using React Fast Refresh. Integrations with other libraries and view layers can be provided by third party packages. Support for Blaze is coming soon. This first version supports app code in the modern web architecture. ([docs](https://guide.meteor.com/build-tool.html#hot-module-replacement)) [#11117](https://github.com/meteor/meteor/pull/11117)

#### Meteor Version Release

* `meteor-tool@2.0`
  - `meteor create my-app` now creates by default a project using React. If you want to create a new project using Blaze you should use the new option `--blaze`.
    - `meteor create --react my-app` is still going to create a React project.
  - `meteor create --free` deploy for free to Cloud with one command: `meteor deploy myapp.meteorapp.com --free`. ([docs](https://docs.meteor.com/commandline.html#meteordeploy)).
  - `meteor create --free --mongo` deploy including MongoDB in a shared instance for free to Cloud with one command: `meteor deploy myapp.meteorapp.com --free --mongo`. ([docs](https://docs.meteor.com/commandline.html#meteordeploy))
  - `isobuild` fixes a regression on recompiling node modules in different architectures. [#11290](https://github.com/meteor/meteor/pull/11290)
  - `isobuild` converts npm-discards.js to TypeScript. [#10663](https://github.com/meteor/meteor/pull/10663)
  - `cordova` ensures the pathname of the rootUrl is used in the mobile URL. [#11053](hhttps://github.com/meteor/meteor/pull/11053)
  - Add `file.hmrAvailable()` for compiler plugins to check if a file meets the minimum requirements to be updated with HMR [#11117](https://github.com/meteor/meteor/pull/11117)


* `hot-module-replacement@1.0.0`
  - New package that enables Hot Module Replacement for the Meteor app and provides an API to configure how updates are applied. HMR reduces the feedback cycle while developing by updating modified javascript modules within the running application. ([docs](https://docs.meteor.com/packages/hot-module-replacement.html)) [#11117](https://github.com/meteor/meteor/pull/11117)
  - These packages have been updated to support HMR: `autoupdate@1.7.0`, `babel-compiler@7.6.0`, `ddp-client@2.4.0`, `dynamic-import@0.6.0`, `ecmascript@0.15.0`, `modules@0.16.0`, `modules-runtime-hot@0.13.0`, `standard-minifier-css@1.7.2`, `webapp@1.10.0`, `webapp-hashing@1.1.0`


* `react-fast-refresh@0.1.0`
  - New package that updates React components using HMR. This is enabled by default in apps that have HMR enabled and use a supported React version. ([docs](https://atmospherejs.com/meteor/react-fast-refresh)) [#11117](https://github.com/meteor/meteor/pull/11117)


* `dev-error-overlay@0.1.0`
  - New package that allows you to see build errors and server crashes in your browser during development. Requires the app to have HMR enabled. [#11117](https://github.com/meteor/meteor/pull/11117)


* `accounts-base@1.8.0` and `accounts-password@1.7.0`
  - Extra parameters can now be added to reset password, verify e-mail and enroll account links that are generated for account e-mails. By default, these are added as search parameters to the generated url. You can pass them as an object in the appropriate functions. E.g. `Accounts.sendEnrollmentEmail(userId, email, null, extraParams);`. [#11288](https://github.com/meteor/meteor/pull/11288)


* `logging@1.2.0`
  - Updates dependencies and make debug available for use in non production environments. [#11068](https://github.com/meteor/meteor/pull/11068)

#### Independent Releases
* `react-meteor-data@2.2.0`
  - Fix issue with useTracker and Subscriptions when using deps. [#306](https://github.com/meteor/react-packages/pull/306)
  - Remove version constraint on core TypeScript package [#308](https://github.com/meteor/react-packages/pull/308)


* `http`
    - It has been deprecated. [#11068](https://github.com/meteor/meteor/pull/11068)

### Breaking changes

* `http` package has been deprecated. Please start on migrating towards the [fetch](https://atmospherejs.com/meteor/fetch) package instead.

### Migration steps

Simple run `meteor update` in your app.

Great new features and no breaking changes (except one package deprecation). You can always check our [Roadmap](./Roadmap.md) to understand what is next.

## v1.12.2, 2021-10-12

#### Meteor Version Release

* `meteor-tool@1.12.2`
  - Patch to make 1.12.2 compatible with Push to Deploy feature in Galaxy (Meteor Cloud)

## v1.12.1, 2021-01-06

### Breaking changes

N/A

### Migration steps

N/A

### Changes

#### Highlights

- Node.js 12.20.1 [release notes](https://nodejs.org/en/blog/vulnerability/january-2021-security-releases/)
- Fixes problem on IE because of modern syntax on `dynamic-import` package.

#### Meteor Version Release

* `dynamic-import@0.5.5`
  - Fixes problem on IE because of modern syntax (arrow function).

* `meteor-babel@7.10.6`
  - Allows to disable sourceMap generation [#36](https://github.com/meteor/babel/pull/36)

* `babel-compiler@7.5.5`
  - Allows to disable sourceMap generation [#36](https://github.com/meteor/babel/pull/36)

## v1.12, 2020-12-04

### Breaking changes

- When importing types, you might need to use the "type" qualifier, like so:
```js
import { Point } from 'react-easy-crop/types';
```
to
```ts
import type { Point } from 'react-easy-crop/types';
```
Because now emitDecoratorsMetadata is enabled.

- Refer to typescript breaking changes before migrating your existing project, from 3.7.6 to 4.1.2: https://github.com/Microsoft/TypeScript/wiki/Breaking-Changes

### Migration steps

N/A

### Changes

#### Highlights
- TypeScript update from 3.7.6 to 4.1.2.
  - enables decorators and metadata reflection. Important: these are stage 2 features so be aware that breaking changes could be introduced before they reach stage 3.

#### Meteor Version Release
* `meteor-tool@1.12`
  - updates TypeScript to 4.1.2. [#11225](https://github.com/meteor/meteor/pull/11225) and [#11255](https://github.com/meteor/meteor/pull/11255)
  - adds new options for `meteor list` command (TODO pending link to updated doc). [#11165](https://github.com/meteor/meteor/pull/11165)
  - supports Cordova add plugin command working again with plugin id or plugin name in the git URL as it was before Meteor 1.11. [#11202](https://github.com/meteor/meteor/pull/11202)
  - avoids MiTM by downloading through https. [#11188](https://github.com/meteor/meteor/pull/11188)

* `meteor-babel@7.10.5`
  - updates TypeScript to 4.1.2 and enables decorators and metadata reflection. [#11225](https://github.com/meteor/meteor/pull/11225) and [#11255](https://github.com/meteor/meteor/pull/11255)

* `minimongo@1.6.1`
  - fixes a null reference exception, if an array contains null values while compiling a fields projection. [#10499](https://github.com/meteor/meteor/pull/10499).

* `accounts-password@1.6.3`
  - adds a new function `createUserVerifyingEmail` (TODO pending link to updated doc). [#11080](https://github.com/meteor/meteor/pull/11080)
  - fixes a typo. [#11182](https://github.com/meteor/meteor/pull/11182)

* `browser-content-policy@1.1.1`
  - adds support to nonce
  ```js
    BrowserPolicy.content.allowScriptOrigin(`nonce-${nonce}`);
  ```

* `accounts-ui@1.3.2`
  - follow accounts-ui-unstyled release

* `accounts-ui-unstyled@1.4.3`
  - fixes the login form would send the server two login requests
  - fixes the "forgot password" form would not only send the email but also refresh the page

* `dynamic-import@0.5.4`
  - fixes prefetching errors. [#11209](https://github.com/meteor/meteor/pull/11209)
  - adds the option for dynamic-imports to fetch from the current origin instead of the absolute URL. [#11105](https://github.com/meteor/meteor/pull/11105)

* `mongo-decimal@0.1.2`
  - updates npm dependency `decimal.js` to v10.2.1

* `accounts-base@1.7.1`
  - adds the ability to define default user fields published on login. [#11118](https://github.com/meteor/meteor/pull/11118)

* `standard-minifier-css@1.7.0`
  - modernize and update dependencies. [#11196](https://github.com/meteor/meteor/pull/11196)


#### Independent Releases
* `facebook-oauth@1.7.3`
  - is now using Facebook GraphAPI v8. [#11160](https://github.com/meteor/meteor/pull/11160)

## v1.11.1, 2020-09-16

### Breaking changes

N/A

### Migration steps

N/A

### Changes

* `--apollo` skeleton was missing client cache setup [more](https://github.com/meteor/meteor/pull/11146)

* `--vue` skeleton was updated to use proper folder structure [more](https://github.com/meteor/meteor/pull/11174)

* All skeletons got their `npm` dependencies updated. [more](https://github.com/meteor/meteor/pull/11172)

* Node.js has been updated to version [12.18.4](https://nodejs.org/en/blog/release/v12.18.4/), this is a [security release](https://nodejs.org/en/blog/vulnerability/september-2020-security-releases/)

* Updated npm to version 6.14.8 [more](https://blog.npmjs.org/post/626732790304686080/release-6148)

* `npm-mongo` version 3.8.1 was published, updating `mongodb` to [3.6.2](https://github.com/mongodb/node-mongodb-native/releases/tag/v3.6.2) [more](https://github.com/advisories/GHSA-pp7h-53gx-mx7r)

* Updated PostCSS from 7.0.31 to 7.0.32 [more](https://github.com/meteor/meteor/issues/10682)

* Allow android-webview-video-poster [more](https://github.com/meteor/meteor/pull/11159)

## v1.11, 2020-08-18

### Breaking changes

* `email` package dependencies have been update and package version has been bumped to 2.0.0
    There is a potential breaking change as the underlying package started to use `dns.resolve()`
    instead of `dns.lookup()` which might be breaking on some environments.
    See [nodemailer changelog](https://github.com/nodemailer/nodemailer/blob/master/CHANGELOG.md) for more information.

* (Added later) Cordova add plugin is not working with plugin name in the git URL when the plugin id was different than the name in the config.xml. Fixed on [#11202](https://github.com/meteor/meteor/pull/11202)

### Migration steps

N/A

### Changes

* `meteor create --apollo` is now available thanks to [@StorytellerCZ](https://github.com/StorytellerCZ). PR [#11119](https://github.com/meteor/meteor/pull/11119)

* `meteor create --vue` is now available thanks to [@chris-visser](https://github.com/chris-visser). PR [#11086](https://github.com/meteor/meteor/pull/11086)

* `--cache-build` option is now available on `meteor deploy` command and you can use it safely all the time if you are using a Git repository to run your deploy. This is helpful if your upload is failing then you can retry just the upload and also if you deploy the same bundle to multiple environments. [Read more](https://cloud-guide.meteor.com/deploy-guide.html#cache-build).

* Multiple optimizations in build performance, many of them for Windows thanks to [@zodern](https://github.com/zodern). PRs [#10838](https://github.com/meteor/meteor/pull/10838), [#11114](https://github.com/meteor/meteor/pull/11114), [#11115](https://github.com/meteor/meteor/pull/11115), [#11102](https://github.com/meteor/meteor/pull/11102), [#10839](https://github.com/meteor/meteor/pull/10839)

* Fixes error when removing cordova plugin that depends on cli variables. PR [#10976](https://github.com/meteor/meteor/pull/11052)

* `email` package now exposes `hookSend` that runs before emails are send.

* Node.js has been updated to version
    [12.18.3](https://nodejs.org/en/blog/release/v12.18.3/)

* Updated npm to version 6.14.5

* `mongodb` driver npm dependency has been updated to 3.6.0

* The version of MongoDB used by Meteor in development has been updated
    from 4.2.5 to 4.2.8

## v1.10.2, 2020-04-21

### Breaking changes

* The `babel-compiler` package, used by both `ecmascript` and
  `typescript`, no longer supports stripping [Flow](https://flow.org/)
  type annotations by default, which may be a breaking change if your
  application (or Meteor package) relied on Flow syntax.

### Migration steps

* If you still need Babel's Flow plugins, you can install them with npm
  and then enable them with a custom `.babelrc` file in your application's
  (or package's) root directory:
  ```json
  {
    "plugins": [
      "@babel/plugin-syntax-flow",
      "@babel/plugin-transform-flow-strip-types"
    ]
  }
  ```

### Changes

* Adds support to override MongoDB options via Meteor settings. Code PR
[#10976](https://github.com/meteor/meteor/pull/10976), Docs PR
[#662](https://github.com/meteor/docs/pull/662)

* The `meteor-babel` npm package has been updated to version 7.9.0.

* The `typescript` npm package has been updated to version 3.8.3.

* To pass Node command line flags to the server node instance,
  now it is recommended to use `SERVER_NODE_OPTIONS` instead of `NODE_OPTIONS`.
  Since Meteor 0.5.3, Meteor allowed to pass node command line flags via the  `NODE_OPTIONS`
  environment variable.
  However, since Node version 8 / Meteor 1.6 this has become a default node
  envar with the same behavior. The side effect is that this now also affects
  Meteor tool. The command line parameters could already be set separately
  via the `TOOL_NODE_FLAGS` envar. This is now also possible (again) for the server.

* The version of MongoDB used by Meteor in development has been updated from
  4.2.1 to 4.2.5.
  [PR #11020](https://github.com/meteor/meteor/pull/11020)

* The `url` package now provides an isomorphic implementation of the [WHATWG `url()`
  API](https://url.spec.whatwg.org/).
  While remaining backwards compatible, you can now also import `URL` and `URLSearchParams` from `meteor/url`.
  These will work for both modern and legacy browsers as well as node.


## v1.10.1, 2020-03-12

### Breaking changes

* Cordova has been updated from version 7 to 9. We recommend that you test
  your features that are taking advantage of Cordova plugins to be sure
  they are still working as expected.

  * WKWebViewOnly is set by default now as true so if you are relying on
  UIWebView or plugins that are using UIWebView APIs you probably want to
  set it as false, you can do this by calling
  `App.setPreference('WKWebViewOnly', false);` in your mobile-config.js. But we
  don't recommend turning this into false because
  [Apple have said](https://developer.apple.com/news/?id=12232019b) they are
  going to reject apps using UIWebView.

* Because MongoDB since 3.4 no longer supports 32-bit Windows, Meteor 1.10 has
  also dropped support for 32-bit Windows. In other words, Meteor 1.10 supports
  64-bit Mac, Windows 64-bit, and Linux 64-bit.

### Migration Steps
* If you get `Unexpected mongo exit code 62. Restarting.` when starting your local
  MongoDB, you can either reset your project (`meteor reset`)
  (if you don't care about your local data)
  or you will need to update the feature compatibility version of your local MongoDB:

    1. Downgrade your app to earlier version of Meteor `meteor update --release 1.9.2`
    2. Start your application
    3. While your application is running open a new terminal window, navigate to the
       app directory and open `mongo` shell: `meteor mongo`
    4. Use: `db.adminCommand({ getParameter: 1, featureCompatibilityVersion: 1 })` to
       check the current feature compatibility.
    5. If the returned version is less than 4.0 update like this:
       `db.adminCommand({ setFeatureCompatibilityVersion: "4.2" })`
    6. You can now stop your app and update to Meteor 1.10.

    For more information about this, check out [MongoDB documentation](https://docs.mongodb.com/manual/release-notes/4.2-upgrade-standalone/).

### Changes

* The version of MongoDB used by Meteor in development has been updated
  from 4.0.6 to 4.2.1, and the `mongodb` driver package has been updated
  from 3.2.7 to 3.5.4, thanks to [@klaussner](https://github.com/klaussner).
  [Feature #361](https://github.com/meteor/meteor-feature-requests/issues/361)
  [PR #10723](https://github.com/meteor/meteor/pull/10723)

* The `npm` command-line tool used by the `meteor npm` command (and by
  Meteor internally) has been updated to version 6.14.0, and our
  [fork](https://github.com/meteor/pacote/tree/v9.5.12-meteor) of its
  `pacote` dependency has been updated to version 9.5.12.

* Cordova was updated from version 7 to 9
  * cordova-lib from 7.1.0 to 9.0.1 [release notes](https://github.com/apache/cordova-lib/blob/master/RELEASENOTES.md)
  * cordova-common from 2.1.1 to 3.2.1 [release notes](https://github.com/apache/cordova-common/blob/master/RELEASENOTES.md)
  * cordova-android from 7.1.4 to 8.1.0 [release notes](https://github.com/apache/cordova-android/blob/master/RELEASENOTES.md)
  * cordova-ios from 4.5.5 to 5.1.1 [release notes](https://github.com/apache/cordova-ios/blob/master/RELEASENOTES.md)
  * cordova-plugin-wkwebview-engine from 1.1.4 to 1.2.1 [release notes](https://github.com/apache/cordova-plugin-wkwebview-engine/blob/master/RELEASENOTES.md#121-jul-20-2019)
  * cordova-plugin-whitelist from 1.3.3 to 1.3.4 [release notes](https://github.com/apache/cordova-plugin-whitelist/blob/master/RELEASENOTES.md#134-jun-19-2019)
  * cordova-plugin-splashscreen (included by mobile-experience > launch-screen)
  from 4.1.0 to 5.0.3 [release notes](https://github.com/apache/cordova-plugin-splashscreen/blob/master/RELEASENOTES.md#503-may-09-2019)
  * cordova-plugin-statusbar (included by mobile-experience > mobile-status-bar)
  from 2.3.0 to 2.4.3 [release notes](https://github.com/apache/cordova-plugin-statusbar/blob/master/RELEASENOTES.md#243-jun-19-2019)
  * On iOS WKWebViewOnly is set by default now as true.
  * On iOS the Swift version is now set by default to `5` this change can make
  your app to produce some warnings if your plugins are using old Swift code.
  You can override the Swift version using
  `App.setPreference('SwiftVersion', 4.2);` but we don't recommend that.

* New command to ensure that Cordova dependencies are installed. Usage:
  `meteor ensure-cordova-dependencies`. Meteor handles this automatically but in
  some cases, like running in a CI, is useful to install them in advance.

* You can now pass an `--exclude-archs` option to the `meteor run` and
  `meteor test` commands to temporarily disable building certain web
  architectures. For example, `meteor run --exclude-archs web.browser.legacy`.
  Multiple architectures should be separated by commas. This option can be
  used to improve (re)build times if you're not actively testing the
  excluded architectures during development.
  [Feature #333](https://github.com/meteor/meteor-feature-requests/issues/333),
  [PR #10824](https://github.com/meteor/meteor/pull/10824)

* `meteor create --react app` and `--typescript` now use `useTracker` hook instead of
  `withTracker` HOC, it also uses `function` components instead of `classes`.

## v1.9.3, 2020-03-09

### Breaking changes
* The MongoDB `retryWrites` option now defaults to `true` (it previously defaulted to false). Users of database services that don't support retryWrites will experience a fatal error due to this.

### Migration Steps
* If you get the error `MongoError: This MongoDB deployment does not support retryable writes. Please add retryWrites=false to your connection string.`, append `retryWrites=false` to your MongoDB connection string.

### Changes
* `mongodb` driver package has been updated
  from 3.2.7 to 3.5.4 [#10961](https://github.com/meteor/meteor/pull/10961)

## v1.9.2, 2020-02-20

### Breaking changes
N/A

### Migration Steps
N/A

### Changes

* Node.js has been updated to version
  [12.16.1](https://nodejs.org/en/blog/release/v12.16.1/), fixing several unintended
  [regressions](https://github.com/nodejs/node/blob/master/doc/changelogs/CHANGELOG_V12.md#12.16.1)
  introduced in 12.16.0.

* The `meteor-babel` npm package has been updated to version 7.8.2.

* The `typescript` npm package has been updated to version 3.7.5.

## v1.9.1, 2020-02-18

### Breaking changes

N/A

### Migration Steps
N/A

### Changes

* Node.js has been updated to version
  12.16.0 from 12.14.0, which includes
  security updates and small changes:
  * [12.16.0](https://nodejs.org/en/blog/release/v12.16.0/)
    * Updated V8 to [release v7.8](https://v8.dev/blog/v8-release-78) which includes improvements in performance, for example, object destructuring now is as fast as the equivalent variable assignment.
  * [12.15.0](https://nodejs.org/en/blog/release/v12.15.0/)

* `cursor.observeChanges` now accepts a second options argument.
  If your observer functions do not mutate the passed arguments, you can specify
  `{ nonMutatingCallbacks: true }`, which improves performance by reducing
  the amount of data copies.

## v1.9, 2020-01-09

### Breaking changes

* Because Node.js 12 no longer supports 32-bit Linux, Meteor 1.9 has also
  dropped support for 32-bit Linux. In other words, Meteor 1.9 supports
  64-bit Mac, Windows, and Linux, as well as 32-bit Windows.

### Migration Steps
N/A

### Changes

* Node.js has been updated to version
  [12.14.0](https://nodejs.org/en/blog/release/v12.14.0/), which includes
  several major Node.js versions since 8.17.0 (used by Meteor 1.8.3):
  * [12.0.0](https://nodejs.org/en/blog/release/v12.0.0/)
  * [11.0.0](https://nodejs.org/en/blog/release/v10.0.0/)
  * [10.0.0](https://nodejs.org/en/blog/release/v10.0.0/)
  * [9.0.0](https://nodejs.org/en/blog/release/v9.0.0/)

* The `fibers` npm package has been updated to version 4.0.3, which
  includes [changes](https://github.com/laverdet/node-fibers/pull/429)
  that may drastically reduce garbage collection pressure resulting from
  heavy `Fiber` usage.

* The `pathwatcher` npm package has been updated to use a fork of version
  8.0.2, with [PR #128](https://github.com/atom/node-pathwatcher/pull/128)
  applied.

* The `sqlite3` npm package has been updated to version 4.1.0.

* The `node-gyp` npm package has been updated to version 6.0.1, and
  `node-pre-gyp` has been updated to version 0.14.0.

* The feature that restarts the application up to two times if it crashes
  on startup has been removed.
  [Feature #335](https://github.com/meteor/meteor-feature-requests/issues/335)
  [PR #10345](https://github.com/meteor/meteor/pull/10345)

* Facebook OAuth has been updated to call v5 API endpoints. [PR #10738](https://github.com/meteor/meteor/pull/10738)

* `Meteor.user()`, `Meteor.findUserByEmail()` and `Meteor.findUserByUserName()` can take a new
  `options` parameter which can be used to limit the returned fields. Useful for minimizing
  DB bandwidth on the server and avoiding unnecessary reactive UI updates on the client.
  [Issue #10469](https://github.com/meteor/meteor/issues/10469)

* `Accounts.config()` has a new option `defaultFieldSelector` which will apply to all
  `Meteor.user()` and `Meteor.findUserBy...()` functions without explicit field selectors, and
  also to all `onLogin`, `onLogout` and `onLoginFailure` callbacks.  This is useful if you store
  large data on the user document (e.g. a growing list of transactions) which do no need to be
  retrieved from the DB whenever you or a package author call `Meteor.user()` without limiting the
  fields. [Issue #10469](https://github.com/meteor/meteor/issues/10469)

* Lots of internal calls to `Meteor.user()` without field specifiers in `accounts-base` and
  `accounts-password` packages have been optimized with explicit field selectors to only
  the fields needed by the functions they are in.
  [Issue #10469](https://github.com/meteor/meteor/issues/10469)

## v1.8.3, 2019-12-19

### Migration Steps

* If your application uses `blaze-html-templates`, the Meteor `jquery`
  package will be automatically installed in your `.meteor/packages` file
  when you update to Meteor 1.8.3. However, this new version of the Meteor
  `jquery` package no longer bundles its own copy of the `jquery` npm
  implementation, so you may need to install `jquery` from npm by running
  ```sh
  meteor npm i jquery
  ```
  in your application directory. Symptoms of not installing jquery include
  a blank browser window, with helpful error messages in the console.

### Changes

* Node has been updated to version
  [8.17.0](https://nodejs.org/en/blog/release/v8.17.0/).

* The `npm` npm package has been updated to version 6.13.4, and our
  [fork](https://github.com/meteor/pacote/tree/v9.5.11-meteor) of its
  `pacote` dependency has been updated to version 9.5.11, an important
  [security release](https://nodejs.org/en/blog/vulnerability/december-2019-security-releases/).

* Prior to Meteor 1.8.3, installing the `jquery` package from npm along
  with the Meteor `jquery` package could result in bundling jQuery twice.
  Thanks to [PR #10498](https://github.com/meteor/meteor/pull/10498), the
  Meteor `jquery` package will no longer provide its own copy of jQuery,
  but will simply display a warning in the console if the `jquery` npm
  package cannot be found in your `node_modules` directory. If you are
  using `blaze` in your application, updating to Meteor 1.8.3 will
  automatically add this new version of the Meteor `jquery` package to
  your application if you were not already using it (thanks to
  [PR #10801](https://github.com/meteor/meteor/pull/10801)), but you might
  need to run `meteor npm i jquery` manually, so that `blaze` can import
  `jquery` from your `node_modules` directory.

* The `meteor-babel` npm package has been updated to version 7.7.5.

* The `typescript` npm package has been updated to version 3.7.3.

## v1.8.2, 2019-11-14

### Breaking changes

* Module-level variable declarations named `require` or `exports` are no
  longer automatically renamed, so they may collide with module function
  parameters of the same name, leading to errors like
  `Uncaught SyntaxError: Identifier 'exports' has already been declared`.
  See [this comment](https://github.com/meteor/meteor/pull/10522#issuecomment-535535056)
  by [@SimonSimCity](https://github.com/SimonSimCity).

* `Plugin.fs` methods are now always sync and no longer accept a callback.

### Migration Steps

* Be sure to update the `@babel/runtime` npm package to its latest version
  (currently 7.7.2):
  ```sh
  meteor npm install @babel/runtime@latest
  ```

* New Meteor applications now depend on `meteor-node-stubs@1.0.0`, so it
  may be a good idea to update to the same major version:
  ```sh
  meteor npm install meteor-node-stubs@next
  ```

* If you are the author of any Meteor packages, and you encounter errors
  when using those packages in a Meteor 1.8.2 application (for example,
  `module.watch` being undefined), we recommend that you bump the minor
  version of your package and republish it using Meteor 1.8.2, so
  Meteor 1.8.2 applications will automatically use the new version of the
  package, as compiled by Meteor 1.8.2:
  ```sh
  cd path/to/your/package
  # Add api.versionsFrom("1.8.2") to Package.onUse in package.js...
  meteor --release 1.8.2 publish
  ```
  This may not be necessary for all packages, especially those that have
  been recently republished using Meteor 1.8.1, or local packages in the
  `packages/` directory (which are always recompiled from source).
  However, republishing packages is a general solution to a wide variety
  of package versioning and compilation problems, and package authors can
  make their users' lives easier by handling these issues proactively.

### Changes

* Node has been updated to version
  [8.16.2](https://nodejs.org/en/blog/release/v8.16.2/).

* The `npm` npm package has been updated to version 6.13.0, and our
  [fork](https://github.com/meteor/pacote/tree/v9.5.9-meteor) of its
  `pacote` dependency has been updated to version 9.5.9.

* New Meteor applications now include an official `typescript` package,
  supporting TypeScript compilation of `.ts` and `.tsx` modules, which can
  be added to existing apps by running `meteor add typescript`.

* New TypeScript-based Meteor applications can be created by running
  ```sh
  meteor create --typescript new-typescript-app
  ```
  This app skeleton contains a recommended tsconfig.json file, and should
  serve as a reference for how to make TypeScript and Meteor work together
  (to the best of our current knowledge).
  [PR #10695](https://github.com/meteor/meteor/pull/10695)

* When bundling modern client code, the Meteor module system now prefers
  the `"module"` field in `package.json` (if defined) over the `"main"`
  field, which should unlock various `import`/`export`-based optimizations
  such as tree shaking in future versions of Meteor. As before, server
  code uses only the `"main"` field, like Node.js, and legacy client code
  prefers `"browser"`, `"main"`, and then `"module"`.
  [PR #10541](https://github.com/meteor/meteor/pull/10541),
  [PR #10765](https://github.com/meteor/meteor/pull/10765).

* ECMAScript module syntax (`import`, `export`, and dynamic `import()`) is
  now supported by default everywhere, including in modules imported from
  `node_modules`, thanks to the [Reify](https://github.com/benjamn/reify)
  compiler.

* If you need to import code from `node_modules` that uses modern syntax
  beyond module syntax, it is now possible to enable recompilation for
  specific npm packages using the `meteor.nodeModules.recompile` option in
  your application's `package.json` file.
  See [PR #10603](https://github.com/meteor/meteor/pull/10603) for further
  explanation.

* The Meteor build process is now able to detect whether files changed in
  development were actually used by the server bundle, so that a full
  server restart can be avoided when no files used by the server bundle
  have changed. Client-only refreshes are typically much faster than
  server restarts. Run `meteor add autoupdate` to enable client refreshes,
  if you are not already using the `autoupdate` package.
  [Issue #10449](https://github.com/meteor/meteor/issues/10449)
  [PR #10686](https://github.com/meteor/meteor/pull/10686)

* The `mongodb` npm package used by the `npm-mongo` Meteor package has
  been updated to version 3.2.7.

* The `meteor-babel` npm package has been updated to version 7.7.0,
  enabling compilation of the `meteor/tools` codebase with TypeScript
  (specifically, version 3.7.2 of the `typescript` npm package).

* The `reify` npm package has been updated to version 0.20.12.

* The `core-js` npm package used by `ecmascript-runtime-client` and
  `ecmascript-runtime-server` has been updated to version 3.2.1.

* The `terser` npm package used by `minifier-js` (and indirectly by
  `standard-minifier-js`) has been updated to version 4.3.1.

* The `node-gyp` npm package has been updated to version 5.0.1, and
  `node-pre-gyp` has been updated to 0.13.0.

* The `optimism` npm package has been updated to version 0.11.3, which
  enables caching of thrown exceptions as well as ordinary results, in
  addition to performance improvements.

* The `pathwatcher` npm package has been updated to version 8.1.0.

* The `underscore` npm package installed in the Meteor dev bundle (for use
  by the `meteor/tools` codebase) has been updated from version 1.5.2 to
  version 1.9.1, and `@types/underscore` has been installed for better
  TypeScript support.

* In addition to the `.js` and `.jsx` file extensions, the `ecmascript`
  compiler plugin now automatically handles JavaScript modules with the
  `.mjs` file extension.

* Add `--cordova-server-port` option to override local port where Cordova will
  serve static resources, which is useful when multiple Cordova apps are built
  from the same application source code, since by default the port is generated
  using the ID from the application's `.meteor/.id` file.

* The `--test-app-path <directory>` option for `meteor test-packages` and
  `meteor test` now accepts relative paths as well as absolute paths.

## v1.8.1, 2019-04-03

### Breaking changes

* Although we are not aware of any specific backwards incompatibilities,
  the major upgrade of `cordova-android` from 6.4.0 to 7.1.4 likely
  deserves extra attention, if you use Cordova to build Android apps.

### Migration Steps
N/A

### Changes

* Node has been updated from version 8.11.4 to version
  [8.15.1](https://nodejs.org/en/blog/release/v8.15.1/), an important
  [security release](https://nodejs.org/en/blog/vulnerability/february-2019-security-releases/),
  which includes the changes from four other minor releases:
  * [8.15.0](https://nodejs.org/en/blog/release/v8.15.0/)
  * [8.14.0](https://nodejs.org/en/blog/release/v8.14.0/), an important
    [security release](https://nodejs.org/en/blog/vulnerability/november-2018-security-releases/)
  * [8.12.0](https://nodejs.org/en/blog/release/v8.12.0/)
  * [8.13.0](https://nodejs.org/en/blog/release/v8.13.0/)

  > Note: While Node 8.12.0 included changes that may improve the
  performance of Meteor apps, there have been reports of CPU usage spikes
  in production due to excessive garbage collection, so this version of
  Meteor should be considered experimental until those problems have been
  fixed. [Issue #10216](https://github.com/meteor/meteor/issues/10216)

* The `npm` tool has been upgraded to version
  [6.9.0](https://github.com/npm/cli/releases/tag/v6.9.0), and our
  [fork](https://github.com/meteor/pacote/tree/v9.5.0-meteor) of its
  `pacote` dependency has been updated to version 9.5.0.

* Mongo has been upgraded to version 4.0.6 for 64-bit systems (was 4.0.2),
  and 3.2.22 for 32-bit systems (was 3.2.19). The `mongodb` npm package
  used by `npm-mongo` has been updated to version 3.1.13 (was 3.1.6).

* The `fibers` npm package has been updated to version 3.1.1, a major
  update from version 2.0.0. Building this version of `fibers` requires a
  C++11 compiler, unlike previous versions. If you deploy your Meteor app
  manually (without using Galaxy), you may need to update the version of
  `g++` used when running `npm install` in the `bundle/programs/server`
  directory.

* The `meteor-babel` npm package has been updated to version 7.3.4.

* Cordova Hot Code Push mechanism is now switching versions explicitly with
  call to `WebAppLocalServer.switchToPendingVersion` instead of trying to
  switch every time a browser reload is detected. If you use any third
  party package or have your own HCP routines implemented be sure to call
  it before forcing a browser reload. If you use the automatic reload from
  the `Reload` meteor package you do not need to do anything.
  [cordova-plugin-meteor-webapp PR #62](https://github.com/meteor/cordova-plugin-meteor-webapp/pull/62)

* Multiple Cordova-related bugs have been fixed, including Xcode 10 build
  incompatibilities and hot code push errors due to duplicated
  images/assets. [PR #10339](https://github.com/meteor/meteor/pull/10339)

* The `cordova-android` and `cordova-ios` npm dependencies have been
  updated to 7.1.4 (from 6.4.0) and 4.5.5 (from 4.5.4), respectively.

* Build performance has improved (especially on Windows) thanks to
  additional caching implemented by [@zodern](https://github.com/zodern)
  in PRs [#10399](https://github.com/meteor/meteor/pull/10399),
  [#10452](https://github.com/meteor/meteor/pull/10452),
  [#10453](https://github.com/meteor/meteor/pull/10453), and
  [#10454](https://github.com/meteor/meteor/pull/10454).

* The `meteor mongo` command no longer uses the `--quiet` option, so the
  normal startup text will be displayed, albeit without the banner about
  Mongo's free monitoring service. See this
  [MongoDB Jira issue](https://jira.mongodb.org/browse/SERVER-38862)
  for more details.

* In Meteor packages, `client/` and `server/` directories no longer have
  any special meaning. In application code, `client/` directories are
  ignored during the server build, and `server/` directories are ignored
  during the client build, as before. This special behavior previously
  applied to packages as well, but has now been removed.
  [Issue #10393](https://github.com/meteor/meteor/issues/10393)
  [PR #10414](https://github.com/meteor/meteor/pull/10414)

* If your application is using Git for version control, the current Git
  commit hash will now be exposed via the `Meteor.gitCommitHash` property
  while the app is running (in both server and client code), and also via
  the `"gitCommitHash"` property in the `star.json` file located in the
  root directory of builds produced by `meteor build`, for consumption by
  deployment tools. If you are not using Git, neither property will be
  defined. [PR #10442](https://github.com/meteor/meteor/pull/10442)

* The Meteor Tool now uses a more reliable method (the MongoDB
  [`isMaster` command](https://docs.mongodb.com/manual/reference/command/isMaster/))
  to detect when the local development database has started and is ready to
  accept read and write operations.
  [PR #10500](https://github.com/meteor/meteor/pull/10500)

* Setting the `x-no-compression` request header will prevent the `webapp`
  package from compressing responses with `gzip`, which may be useful if
  your Meteor app is behind a proxy that compresses resources with another
  compression algorithm, such as [brotli](https://github.com/google/brotli).
  [PR #10378](https://github.com/meteor/meteor/pull/10378)

## v1.8.0.2, 2019-01-07

### Breaking changes
N/A

### Migration steps
N/A

### Changes

* The [React tutorial](https://www.meteor.com/tutorials/react/creating-an-app)
  has been updated to address a number of inaccuracies due to changes in
  recent Meteor releases that were not fully incorporated back into the
  tutorial. As a reminder, Meteor now supports a `meteor create --react`
  command that can be used to create a new React-based app quickly.

* Fixed a bug where modules named with `*.app-tests.js` (or `*.tests.js`)
  file extensions sometimes could not be imported by the
  `meteor.testModule` entry point when running the `meteor test` command
  (or `meteor test --full-app`).
  [PR #10402](https://github.com/meteor/meteor/pull/10402)

* The `meteor-promise` package has been updated to version 0.8.7, which
  includes a [commit](https://github.com/meteor/promise/commit/bbe4f0d20b70417950381aea112993c4cc8c1168)
  that should prevent memory leaks when excess fibers are discarded from
  the `Fiber` pool.

* The `meteor-babel` npm package has been updated to version 7.2.0,
  improving source maps for applications with custom `.babelrc` files.

## v1.8.0.1, 2018-11-23

### Breaking changes
N/A

### Migration steps
N/A

### Changes

* The `useragent` npm package used by `webapp` and (indirectly) by the
  `modern-browsers` package has been updated from 2.2.1 to 2.3.0. The
  `chromium` browser name has been aliased to use the same minimum modern
  version as `chrome`, and browser names are now processed
  case-insensitively by the `modern-browsers` package.
  [PR #10334](https://github.com/meteor/meteor/pull/10334)

* Fixed a module caching bug that allowed `findImportedModuleIdentifiers`
  to return the same identifiers for the modern and legacy versions of a
  given module, even if the set of imported modules is different (for
  example, because Babel injects fewer `@babel/runtime/...` imports into
  modern code). Now the caching is always based on the SHA-1 hash of the
  _generated_ code, rather than trusting the hash provided by compiler
  plugins. [PR #10330](https://github.com/meteor/meteor/pull/10330)

## v1.8, 2018-10-08

### Breaking changes
N/A

### Migration Steps

* Update the `@babel/runtime` npm package to version 7.0.0 or later:
  ```sh
  meteor npm install @babel/runtime@latest
  ```

### Changes

* Although Node 8.12.0 has been released, Meteor 1.8 still uses Node
  8.11.4, due to concerns about excessive garbage collection and CPU usage
  in production. To enable Galaxy customers to use Node 8.12.0, we are
  planning a quick follow-up Meteor 1.8.1 release, which can be obtained
  by running the command
  ```bash
  meteor update --release 1.8.1-beta.n
  ```
  where `-beta.n` is the latest beta release according to the
  [releases](https://github.com/meteor/meteor/releases) page (currently
  `-beta.6`).
  [Issue #10216](https://github.com/meteor/meteor/issues/10216)
  [PR #10248](https://github.com/meteor/meteor/pull/10248)

* Meteor 1.7 introduced a new client bundle called `web.browser.legacy` in
  addition to the `web.browser` (modern) and `web.cordova` bundles.
  Naturally, this extra bundle increased client (re)build times. Since
  developers spend most of their time testing the modern bundle in
  development, and the legacy bundle mostly provides a safe fallback in
  production, Meteor 1.8 cleverly postpones building the legacy bundle
  until just after the development server restarts, so that development
  can continue as soon as the modern bundle has finished building. Since
  the legacy build happens during a time when the build process would
  otherwise be completely idle, the impact of the legacy build on server
  performance is minimal. Nevertheless, the legacy bundle still gets
  rebuilt regularly, so any legacy build errors will be surfaced in a
  timely fashion, and legacy clients can test the new legacy bundle by
  waiting a bit longer than modern clients. Applications using the
  `autoupdate` or `hot-code-push` packages will reload modern and legacy
  clients independently, once each new bundle becomes available.
  [Issue #9948](https://github.com/meteor/meteor/issues/9948)
  [PR #10055](https://github.com/meteor/meteor/pull/10055)

* Compiler plugins that call `inputFile.addJavaScript` or
  `inputFile.addStylesheet` may now delay expensive compilation work by
  passing partial options (`{ path, hash }`) as the first argument,
  followed by a callback function as the second argument, which will be
  called by the build system once it knows the module will actually be
  included in the bundle. For example, here's the old implementation of
  `BabelCompiler#processFilesForTarget`:
  ```js
  processFilesForTarget(inputFiles) {
    inputFiles.forEach(inputFile => {
      var toBeAdded = this.processOneFileForTarget(inputFile);
      if (toBeAdded) {
        inputFile.addJavaScript(toBeAdded);
      }
    });
  }
  ```
  and here's the new version:
  ```js
  processFilesForTarget(inputFiles) {
    inputFiles.forEach(inputFile => {
      if (inputFile.supportsLazyCompilation) {
        inputFile.addJavaScript({
          path: inputFile.getPathInPackage(),
          hash: inputFile.getSourceHash(),
        }, function () {
          return this.processOneFileForTarget(inputFile);
        });
      } else {
        var toBeAdded = this.processOneFileForTarget(inputFile);
        if (toBeAdded) {
          inputFile.addJavaScript(toBeAdded);
        }
      }
    });
  }
  ```
  If you are an author of a compiler plugin, we strongly recommend using
  this new API, since unnecessary compilation of files that are not
  included in the bundle can be a major source of performance problems for
  compiler plugins. Although this new API is only available in Meteor 1.8,
  you can use `inputFile.supportsLazyCompilation` to determine dynamically
  whether the new API is available, so you can support older versions of
  Meteor without having to publish multiple versions of your package. [PR
  #9983](https://github.com/meteor/meteor/pull/9983)

* New [React](https://reactjs.org/)-based Meteor applications can now be
  created using the command
  ```bash
  meteor create --react new-react-app
  ```
  Though relatively simple, this application template reflects the ideas
  of many contributors, especially [@dmihal](https://github.com/dmihal)
  and [@alexsicart](https://github.com/alexsicart), and it will no doubt
  continue to evolve in future Meteor releases.
  [Feature #182](https://github.com/meteor/meteor-feature-requests/issues/182)
  [PR #10149](https://github.com/meteor/meteor/pull/10149)

* The `.meteor/packages` file supports a new syntax for overriding
  problematic version constraints from packages you do not control.

  If a package version constraint in `.meteor/packages` ends with a `!`
  character, any other (non-`!`) constraints on that package elsewhere in
  the application will be _weakened_ to allow any version greater than or
  equal to the constraint, even if the major/minor versions do not match.

  For example, using both CoffeeScript 2 and `practicalmeteor:mocha` used
  to be impossible (or at least very difficult) because of this
  [`api.versionsFrom("1.3")`](https://github.com/practicalmeteor/meteor-mocha/blob/3a2658070a920f8846df48bb8d8c7b678b8c6870/package.js#L28)
  statement, which unfortunately constrained the `coffeescript` package to
  version 1.x. In Meteor 1.8, if you want to update `coffeescript` to
  2.x, you can relax the `practicalmeteor:mocha` constraint by putting
  ```
  coffeescript@2.2.1_1! # note the !
  ```
  in your `.meteor/packages` file. The `coffeescript` version still needs
  to be at least 1.x, so that `practicalmeteor:mocha` can count on that
  minimum. However, `practicalmeteor:mocha` will no longer constrain the
  major version of `coffeescript`, so `coffeescript@2.2.1_1` will work.

  [Feature #208](https://github.com/meteor/meteor-feature-requests/issues/208)
  [Commit 4a70b12e](https://github.com/meteor/meteor/commit/4a70b12eddef00b6700f129e90018a6076cb1681)
  [Commit 9872a3a7](https://github.com/meteor/meteor/commit/9872a3a71df033e4cf6290b75fea28f44427c0c2)

* The `npm` package has been upgraded to version 6.4.1, and our
  [fork](https://github.com/meteor/pacote/tree/v8.1.6-meteor) of its
  `pacote` dependency has been rebased against version 8.1.6.

* The `node-gyp` npm package has been updated to version 3.7.0, and the
  `node-pre-gyp` npm package has been updated to version 0.10.3.

* Scripts run via `meteor npm ...` can now use the `meteor` command more
  safely, since the `PATH` environment variable will now be set so that
  `meteor` always refers to the same `meteor` used to run `meteor npm`.
  [PR #9941](https://github.com/meteor/meteor/pull/9941)

* Minimongo's behavior for sorting fields containing an array
  is now compatible with the behavior of [Mongo 3.6+](https://docs.mongodb.com/manual/release-notes/3.6-compatibility/#array-sort-behavior).
  Note that this means it is now incompatible with the behavior of earlier MongoDB versions.
  [PR #10214](https://github.com/meteor/meteor/pull/10214)

* Meteor's `self-test` has been updated to use "headless" Chrome rather
  than PhantomJS for browser tests. PhantomJS can still be forced by
  passing the `--phantom` flag to the `meteor self-test` command.
  [PR #9814](https://github.com/meteor/meteor/pull/9814)

* Importing a directory containing an `index.*` file now works for
  non-`.js` file extensions. As before, the list of possible extensions is
  defined by which compiler plugins you have enabled.
  [PR #10027](https://github.com/meteor/meteor/pull/10027)

* Any client (modern or legacy) may now request any static JS or CSS
  `web.browser` or `web.browser.legacy` resource, even if it was built for
  a different architecture, which greatly simplifies CDN setup if your CDN
  does not forward the `User-Agent` header to the origin.
  [Issue #9953](https://github.com/meteor/meteor/issues/9953)
  [PR #9965](https://github.com/meteor/meteor/pull/9965)

* Cross-origin dynamic `import()` requests will now succeed in more cases.
  [PR #9954](https://github.com/meteor/meteor/pull/9954)

* Dynamic CSS modules (which are compiled to JS and handled like any other
  JS module) will now be properly minified in production and source mapped
  in development. [PR #9998](https://github.com/meteor/meteor/pull/9998)

* While CSS is only minified in production, CSS files must be merged
  together into a single stylesheet in both development and production.
  This merging is [cached by `standard-minifier-css`](https://github.com/meteor/meteor/blob/183d5ff9500d908d537f58d35ce6cd6d780ab270/packages/standard-minifier-css/plugin/minify-css.js#L58-L62)
  so that it does not happen on every rebuild in development, but not all
  CSS minifier packages use the same caching techniques. Thanks to
  [1ed095c36d](https://github.com/meteor/meteor/pull/9942/commits/1ed095c36d7b2915872eb0c943dae0c4f870d7e4),
  this caching is now performed within the Meteor build tool, so it works
  the same way for all CSS minifier packages, which may eliminate a few
  seconds of rebuild time for projects with lots of CSS.

* The `meteor-babel` npm package used by `babel-compiler` has been updated
  to version 7.1.0. **Note:** This change _requires_ also updating the
  `@babel/runtime` npm package to version 7.0.0-beta.56 or later:
  ```sh
  meteor npm install @babel/runtime@latest
  ```
  [`meteor-babel` issue #22](https://github.com/meteor/babel/issues/22)

* The `@babel/preset-env` and `@babel/preset-react` presets will be
  ignored by Meteor if included in a `.babelrc` file, since Meteor already
  provides equivalent/superior functionality without them. However, you
  should feel free to leave these plugins in your `.babelrc` file if they
  are needed by external tools.

* The `install` npm package used by `modules-runtime` has been updated to
  version 0.12.0.

* The `reify` npm package has been updated to version 0.17.3, which
  introduces the `module.link(id, {...})` runtime method as a replacement
  for `module.watch(require(id), {...})`. Note: in future versions of
  `reify` and Meteor, the `module.watch` runtime API will be removed, but
  for now it still exists (and is used to implement `module.link`), so
  that existing code will continue to work without recompilation.

* The `uglify-es` npm package used by `minifier-js` has been replaced with
  [`terser@3.9.2`](https://www.npmjs.com/package/terser), a fork of
  `uglify-es` that appears to be (more actively) maintained.
  [Issue #10042](https://github.com/meteor/meteor/issues/10042)

* Mongo has been updated to version 4.0.2 and the `mongodb` npm package
  used by `npm-mongo` has been updated to version 3.1.6.
  [PR #10058](https://github.com/meteor/meteor/pull/10058)
  [Feature Request #269](https://github.com/meteor/meteor-feature-requests/issues/269)

* When a Meteor application uses a compiler plugin to process files with a
  particular file extension (other than `.js` or `.json`), those file
  extensions should be automatically appended to imports that do not
  resolve as written. However, this behavior was not previously enabled
  for modules inside `node_modules`. Thanks to
  [8b04c25390](https://github.com/meteor/meteor/pull/9942/commits/8b04c253900e4ca2a194d2fcaf6fc2ce9a9085e7),
  the same file extensions that are applied to modules outside the
  `node_modules` directory will now be applied to those within it, though
  `.js` and `.json` will always be tried first.

* As foreshadowed in this [talk](https://youtu.be/vpCotlPieIY?t=29m18s)
  about Meteor 1.7's modern/legacy bundling system
  ([slides](https://slides.com/benjamn/meteor-night-may-2018#/46)), Meteor
  now provides an isomorphic implementation of the [WHATWG `fetch()`
  API](https://fetch.spec.whatwg.org/), which can be installed by running
  ```sh
  meteor add fetch
  ```
  This package is a great demonstration of the modern/legacy bundling
  system, since it has very different implementations in modern
  browsers, legacy browsers, and Node.
  [PR #10029](https://github.com/meteor/meteor/pull/10029)

* The [`bundle-visualizer`
  package](https://github.com/meteor/meteor/tree/release-1.7.1/packages/non-core/bundle-visualizer)
  has received a number of UI improvements thanks to work by
  [@jamesmillerburgess](https://github.com/jamesmillerburgess) in
  [PR #10025](https://github.com/meteor/meteor/pull/10025).
  [Feature #310](https://github.com/meteor/meteor-feature-requests/issues/310)

* Sub-resource integrity hashes (sha512) can now be enabled for static CSS
  and JS assets by calling `WebAppInternals.enableSubresourceIntegrity()`.
  [PR #9933](https://github.com/meteor/meteor/pull/9933)
  [PR #10050](https://github.com/meteor/meteor/pull/10050)

* The environment variable `METEOR_PROFILE=milliseconds` now works for the
  build portion of the `meteor build` and `meteor deploy` commands.
  [Feature #239](https://github.com/meteor/meteor-feature-requests/issues/239)

* Babel compiler plugins will now receive a `caller` option of the
  following form:
  ```js
  { name: "meteor", arch }
  ```
  where `arch` is the target architecture, e.g. `os.*`, `web.browser`,
  `web.cordova`, or `web.browser.legacy`.
  [PR #10211](https://github.com/meteor/meteor/pull/10211)

## v1.7.0.5, 2018-08-16

### Breaking changes
N/A

### Migration Steps
N/A

### Changes

* Node has been updated to version
  [8.11.4](https://nodejs.org/en/blog/release/v8.11.4/), an important
  [security release](https://nodejs.org/en/blog/vulnerability/august-2018-security-releases/).

## v1.7.0.4, 2018-08-07

### Breaking changes
N/A

### Migration Steps
N/A

### Changes

* The npm package `@babel/runtime`, which is depended on by most Meteor
  apps, introduced a breaking change in version `7.0.0-beta.56` with the
  removal of the `@babel/runtime/helpers/builtin` directory. While this
  change has clear benefits in the long term, in the short term it has
  been disruptive for Meteor 1.7.0.x applications that accidentally
  updated to the latest version of `@babel/runtime`. Meteor 1.7.0.4 is a
  patch release that provides better warnings about this problem, and
  ensures newly created Meteor applications do not use `7.0.0-beta.56`.
  [PR #10134](https://github.com/meteor/meteor/pull/10134)

* The `npm` package has been upgraded to version 6.3.0, and our
  [fork](https://github.com/meteor/pacote/tree/v8.1.6-meteor) of its
  `pacote` dependency has been rebased against version 8.1.6.
  [Issue #9940](https://github.com/meteor/meteor/issues/9940)

* The `reify` npm package has been updated to version 0.16.4.

## v1.7.0.3, 2018-06-13

### Breaking changes
N/A

### Migration Steps
N/A

### Changes

* Fixed [Issue #9991](https://github.com/meteor/meteor/issues/9991),
  introduced in
  [Meteor 1.7.0.2](https://github.com/meteor/meteor/pull/9990)
  by [PR #9977](https://github.com/meteor/meteor/pull/9977).

## v1.7.0.2, 2018-06-13

### Breaking changes
N/A

### Migration Steps
N/A

### Changes

* Node has been updated to version
  [8.11.3](https://nodejs.org/en/blog/release/v8.11.3/), an important
  [security release](https://nodejs.org/en/blog/vulnerability/june-2018-security-releases/).

* The `meteor-babel` npm package has been updated to version
  [7.0.0-beta.51](https://github.com/babel/babel/releases/tag/v7.0.0-beta.51).

* Meteor apps created with `meteor create` or `meteor create --minimal`
  will now have a directory called `tests/` rather than `test/`, so that
  test code will not be eagerly loaded if you decide to remove the
  `meteor.mainModule` configuration from `package.json`, thanks to
  [PR #9977](https://github.com/meteor/meteor/pull/9977) by
  [@robfallows](https://github.com/robfallows).
  [Issue #9961](https://github.com/meteor/meteor/issues/9961)

## v1.7.0.1, 2018-05-29

### Breaking changes

* The `aggregate` method of raw Mongo collections now returns an
  `AggregationCursor` rather than returning the aggregation result
  directly. To obtain an array of aggregation results, you will need to
  call the `.toArray()` method of the cursor:
  ```js
  // With MongoDB 2.x, callback style:
  rawCollection.aggregate(
    pipeline,
    (error, results) => {...}
  );

  // With MongoDB 2.x, wrapAsync style:
  const results = Meteor.wrapAsync(
    rawCollection.aggregate,
    rawCollection
  )(pipeline);

  // With MongoDB 3.x, callback style:
  rawCollection.aggregate(
    pipeline,
    (error, aggregationCursor) => {
      ...
      const results = aggregationCursor.toArray();
      ...
    }
  );

  // With MongoDB 3.x, wrapAsync style:
  const results = Meteor.wrapAsync(
    rawCollection.aggregate,
    rawCollection
  )(pipeline).toArray();
  ```
  [Issue #9936](https://github.com/meteor/meteor/issues/9936)

### Migration Steps

* Update `@babel/runtime` (as well as other Babel-related packages) and
  `meteor-node-stubs` to their latest versions:
  ```sh
  meteor npm install @babel/runtime@latest meteor-node-stubs@latest
  ```

### Changes

* Reverted an [optimization](https://github.com/meteor/meteor/pull/9825)
  introduced in Meteor 1.7 to stop scanning `node_modules` for files that
  might be of interest to compiler plugins, since the intended workarounds
  (creating symlinks) did not satisfy all existing use cases. We will
  revisit this optimization in Meteor 1.8.
  [mozfet/meteor-autoform-materialize#43](https://github.com/mozfet/meteor-autoform-materialize/issues/43)

* After updating to Meteor 1.7 or 1.7.0.1, you should update the
  `@babel/runtime` npm package (as well as other Babel-related packages)
  to their latest versions, along with the `meteor-node-stubs` package,
  by running the following command:
  ```sh
  meteor npm install @babel/runtime@latest meteor-node-stubs@latest
  ```

## v1.7, 2018-05-28

### Breaking changes
N/A

### Migration Steps
N/A

### Changes

* More than 80% of internet users worldwide have access to a web browser
  that natively supports the latest ECMAScript features and keeps itself
  updated automatically, which means new features become available almost
  as soon as they ship. In other words, the future we envisioned when we
  first began [compiling code with
  Babel](https://blog.meteor.com/how-much-does-ecmascript-2015-cost-2ded41d70914)
  is finally here, yet most web frameworks and applications still compile
  a single client-side JavaScript bundle that must function simultaneously
  in the oldest and the newest browsers the application developer wishes
  to support.

  That choice is understandable, because the alternative is daunting: not
  only must you build multiple JavaScript and CSS bundles for different
  browsers, with different dependency graphs and compilation rules and
  webpack configurations, but your server must also be able to detect the
  capabilities of each visiting client, so that it can deliver the
  appropriate assets at runtime. Testing a matrix of different browsers
  and application versions gets cumbersome quickly, so it's no surprise
  that responsible web developers would rather ship a single, well-tested
  bundle, and forget about taking advantage of modern features until
  legacy browsers have disappeared completely.

  With Meteor 1.7, this awkward balancing act is no longer necessary,
  because Meteor now automatically builds two sets of client-side assets,
  one tailored to the capabilities of modern browsers, and the other
  designed to work in all supported browsers, thus keeping legacy browsers
  working exactly as they did before. Best of all, the entire Meteor
  community relies on the same system, so any bugs or differences in
  behavior can be identified and fixed quickly.

  In this system, a "modern" browser can be loosely defined as one with
  full native support for `async` functions and `await` expressions, which
  includes more than 80% of the world market, and 85% of the US market
  ([source](https://caniuse.com/#feat=async-functions)). This standard may
  seem extremely strict, since `async`/`await` was [just finalized in
  ECMAScript 2017](http://2ality.com/2016/10/async-function-tips.html),
  but the statistics clearly justify it. As another example, any modern
  browser can handle native `class` syntax, though newer syntax like class
  fields may still need to be compiled for now, whereas a legacy browser
  will need compilation for both advanced and basic `class` syntax. And of
  course you can safely assume that any modern browser has a native
  `Promise` implementation, because `async` functions must return
  `Promise`s. The list goes on and on.

  This boundary between modern and legacy browsers is designed to be tuned
  over time, not only by the Meteor framework itself but also by each
  individual Meteor application. For example, here's how the minimum
  versions for native ECMAScript `class` support might be expressed:

  ```js
  import { setMinimumBrowserVersions } from "meteor/modern-browsers";

  setMinimumBrowserVersions({
    chrome: 49,
    firefox: 45,
    edge: 12,
    ie: Infinity, // Sorry, IE11.
    mobile_safari: [9, 2], // 9.2.0+
    opera: 36,
    safari: 9,
    electron: 1,
  }, "classes");
  ```

  The minimum modern version for each browser is simply the maximum of all
  versions passed to `setMinimumBrowserVersions` for that browser. The
  Meteor development server decides which assets to deliver to each client
  based on the `User-Agent` string of the HTTP request. In production,
  different bundles are named with unique hashes, which prevents cache
  collisions, though Meteor also sets the `Vary: User-Agent` HTTP response
  header to let well-behaved clients know they should cache modern and
  legacy resources separately.

  For the most part, the modern/legacy system will transparently determine
  how your code is compiled, bundled, and delivered&mdash;and yes, it
  works with every existing part of Meteor, including dynamic `import()`
  and even [the old `appcache`
  package](https://github.com/meteor/meteor/pull/9776). However, if you're
  writing dynamic code that depends on modern features, you can use the
  boolean `Meteor.isModern` flag to detect the status of the current
  environment (Node 8 is modern, too, of course). If you're writing a
  Meteor package, you can call `api.addFiles(files, "legacy")` in your
  `package.js` configuration file to add extra files to the legacy bundle,
  or `api.addFiles(files, "client")` to add files to all client bundles,
  or `api.addFiles(files, "web.browser")` to add files only to the modern
  bundle, and the same rules apply to `api.mainModule`. Just be sure to
  call `setMinimumBrowserVersions` (in server startup code) to enforce
  your assumptions about ECMAScript feature support.

  We think this modern/legacy system is one of the most powerful features
  we've added since we first introduced the `ecmascript` package in Meteor
  1.2, and we look forward to other frameworks attempting to catch up.

  [PR #9439](https://github.com/meteor/meteor/pull/9439)

* Although Meteor does not recompile packages installed in `node_modules`
  by default, compilation of specific npm packages (for example, to
  support older browsers that the package author neglected) can now be
  enabled in one of two ways:

  * Clone the package repository into your application's `imports`
    directory, make any modifications necessary, then use `npm install` to
    link `the-package` into `node_modules`:
    ```sh
    meteor npm install imports/the-package
    ```
    Meteor will compile the contents of the package exposed via
    `imports/the-package`, and this compiled code will be used when you
    import `the-package` in any of the usual ways:
    ```js
    import stuff from "the-package"
    require("the-package") === require("/imports/the-package")
    import("the-package").then(...)
    ```
    This reuse of compiled code is the critical new feature that was added
    in Meteor 1.7.

  * Install the package normally with `meteor npm install the-package`,
    then create a symbolic link *to* the installed package elsewhere in
    your application, outside of `node_modules`:
    ```sh
    meteor npm install the-package
    cd imports
    ln -s ../node_modules/the-package .
    ```
    Again, Meteor will compile the contents of the package because they
    are exposed outside of `node_modules`, and the compiled code will be
    used whenever `the-package` is imported from `node_modules`.

    > Note: this technique also works if you create symbolic links to
      individual files, rather than linking the entire package directory.

  In both cases, Meteor will compile the exposed code as if it was part of
  your application, using whatever compiler plugins you have installed.
  You can influence this compilation using `.babelrc` files or any other
  techniques you would normally use to configure compilation of
  application code. [PR #9771](https://github.com/meteor/meteor/pull/9771)
  [Feature #6](https://github.com/meteor/meteor-feature-requests/issues/6)

  > ~Note: since compilation of npm packages can now be enabled using the
    techniques described above, Meteor will no longer automatically scan
    `node_modules` directories for modules that can be compiled by
    compiler plugins. If you have been using that functionality to import
    compiled-to-JS modules from `node_modules`, you should start using the
    symlinking strategy instead.~ **Follow-up note: this optimization was
    reverted in Meteor 1.7.0.1 (see [above](#v1701-2018-05-29)).**

* Node has been updated to version
  [8.11.2](https://nodejs.org/en/blog/release/v8.11.2/), officially fixing
  a [cause](https://github.com/nodejs/node/issues/19274) of frequent
  segmentation faults in Meteor applications that was introduced in Node
  8.10.0. Meteor 1.6.1.1 shipped with a custom build of Node that patched
  this problem, but that approach was never intended to be permanent.

* The `npm` package has been upgraded to version 5.10.0, and our
  [fork](https://github.com/meteor/pacote/tree/v7.6.1-meteor) of its
  `pacote` dependency has been rebased against version 7.6.1.

* Applications may now specify client and server entry point modules in a
  newly-supported `"meteor"` section of `package.json`:
  ```js
  "meteor": {
    "mainModule": {
      "client": "client/main.js",
      "server": "server/main.js"
    }
  }
  ```
  When specified, these entry points override Meteor's default module
  loading semantics, rendering `imports` directories unnecessary. If
  `mainModule` is left unspecified for either client or server, the
  default rules will apply for that architecture, as before. To disable
  eager loading of modules on a given architecture, simply provide a
  `mainModule` value of `false`:
  ```js
  "meteor": {
    "mainModule": {
      "client": false,
      "server": "server/main.js"
    }
  }
  ```
  [Feature #135](https://github.com/meteor/meteor-feature-requests/issues/135)
  [PR #9690](https://github.com/meteor/meteor/pull/9690)

* In addition to `meteor.mainModule`, the `"meteor"` section of
  `package.json` may also specify `meteor.testModule` to control which
  test modules are loaded by `meteor test` or `meteor test --full-app`:
  ```js
  "meteor": {
    "mainModule": {...},
    "testModule": "tests.js"
  }
  ```
  If your client and server test files are different, you can expand the
  `testModule` configuration using the same syntax as `mainModule`:
  ```js
  "meteor": {
    "testModule": {
      "client": "client/tests.js",
      "server": "server/tests.js"
    }
  }
  ```
  The same test module will be loaded whether or not you use the
  `--full-app` option. Any tests that need to detect `--full-app` should
  check `Meteor.isAppTest`. The module(s) specified by `meteor.testModule`
  can import other test modules at runtime, so you can still distribute
  test files across your codebase; just make sure you import the ones you
  want to run. [PR #9714](https://github.com/meteor/meteor/pull/9714)

* The `meteor create` command now supports a `--minimal` option, which
  creates an app with as few Meteor packages as possible, in order to
  minimize client bundle size while still demonstrating advanced features
  such as server-side rendering. This starter application is a solid
  foundation for any application that doesn't need Mongo or DDP.

* The `meteor-babel` npm package has been updated to version
  7.0.0-beta.49-1. Note: while Babel has recently implemented support for
  a new kind of `babel.config.js` configuration file (see [this
  PR](https://github.com/babel/babel/pull/7358)), and future versions of
  Meteor will no doubt embrace this functionality, Meteor 1.7 supports
  only `.babelrc` files as a means of customizing the default Babel
  configuration provided by Meteor. In other words, if your project
  contains a `babel.config.js` file, it will be ignored by Meteor 1.7.

* The `reify` npm package has been updated to version 0.16.2.

* The `meteor-node-stubs` package, which provides stub implementations for
  any Node built-in modules used by the client (such as `path` and
  `http`), has a new minor version (0.4.1) that may help with Windows
  installation problems. To install the new version, run
  ```sh
  meteor npm install meteor-node-stubs@latest
  ```

* The `optimism` npm package has been updated to version 0.6.3.

* The `minifier-js` package has been updated to use `uglify-es` 3.3.9.

* Individual Meteor `self-test`'s can now be skipped by adjusting their
  `define` call to be prefixed by `skip`. For example,
  `selftest.skip.define('some test', ...` will skip running "some test".
  [PR #9579](https://github.com/meteor/meteor/pull/9579)

* Mongo has been upgraded to version 3.6.4 for 64-bit systems, and 3.2.19
  for 32-bit systems. [PR #9632](https://github.com/meteor/meteor/pull/9632)

  **NOTE:** After upgrading an application to use Mongo 3.6.4, it has been
  observed ([#9591](https://github.com/meteor/meteor/issues/9591))
  that attempting to run that application with an older version of
  Meteor (via `meteor --release X`), that uses an older version of Mongo, can
  prevent the application from starting. This can be fixed by either
  running `meteor reset`, or by repairing the Mongo database. To repair the
  database, find the `mongod` binary on your system that lines up with the
  Meteor release you're jumping back to, and run
  `mongodb --dbpath your-apps-db --repair`. For example:
  ```sh
  ~/.meteor/packages/meteor-tool/1.6.0_1/mt-os.osx.x86_64/dev_bundle/mongodb/bin/mongod --dbpath /my-app/.meteor/local/db --repair
  ```
  [PR #9632](https://github.com/meteor/meteor/pull/9632)

* The `mongodb` driver package has been updated from version 2.2.34 to
  version 3.0.7. [PR #9790](https://github.com/meteor/meteor/pull/9790)
  [PR #9831](https://github.com/meteor/meteor/pull/9831)
  [Feature #268](https://github.com/meteor/meteor-feature-requests/issues/268)

* The `cordova-plugin-meteor-webapp` package depended on by the Meteor
  `webapp` package has been updated to version 1.6.0.
  [PR #9761](https://github.com/meteor/meteor/pull/9761)

* Any settings read from a JSON file passed with the `--settings` option
  during Cordova run/build/deploy will be exposed in `mobile-config.js`
  via the `App.settings` property, similar to `Meteor.settings`.
  [PR #9873](https://github.com/meteor/meteor/pull/9873)

* The `@babel/plugin-proposal-class-properties` plugin provided by
  `meteor-babel` now runs with the `loose:true` option, as required by
  other (optional) plugins like `@babel/plugin-proposal-decorators`.
  [Issue #9628](https://github.com/meteor/meteor/issues/9628)

* The `underscore` package has been removed as a dependency from `meteor-base`.
  This opens up the possibility of removing 14.4 kb from production bundles.
  Since this would be a breaking change for any apps that may have been
  using `_` without having any packages that depend on `underscore`
  besides `meteor-base`, we have added an upgrader that will automatically
  add `underscore` to the `.meteor/packages` file of any project which
  lists `meteor-base`, but not `underscore`. Apps which do not require this
  package can safely remove it using `meteor remove underscore`.
  [PR #9596](https://github.com/meteor/meteor/pull/9596)

* Meteor's `promise` package has been updated to support
  [`Promise.prototype.finally`](https://github.com/tc39/proposal-promise-finally).
  [Issue 9639](https://github.com/meteor/meteor/issues/9639)
  [PR #9663](https://github.com/meteor/meteor/pull/9663)

* Assets made available via symlinks in the `public` and `private` directories
  of an application are now copied into Meteor application bundles when
  using `meteor build`. This means npm package assets that need to be made
  available publicly can now be symlinked from their `node_modules` location,
  in the `public` directory, and remain available in production bundles.
  [Issue #7013](https://github.com/meteor/meteor/issues/7013)
  [PR #9666](https://github.com/meteor/meteor/pull/9666)

* The `facts` package has been split into `facts-base` and `facts-ui`. The
  original `facts` package has been deprecated.
  [PR #9629](https://github.com/meteor/meteor/pull/9629)

* If the new pseudo tag `<meteor-bundled-css />` is used anywhere in the
  `<head />` of an app, it will be replaced by the `link` to Meteor's bundled
  CSS. If the new tag isn't used, the bundle will be placed at the top of
  the `<head />` section as before (for backwards compatibility).
  [Feature #24](https://github.com/meteor/meteor-feature-requests/issues/24)
  [PR #9657](https://github.com/meteor/meteor/pull/9657)

## v1.6.1.4, 2018-08-16

### Breaking changes
N/A

### Migration Steps
N/A

### Changes

* Node has been updated to version
  [8.11.4](https://nodejs.org/en/blog/release/v8.11.4/), an important
  [security release](https://nodejs.org/en/blog/vulnerability/august-2018-security-releases/).

## v1.6.1.3, 2018-06-16

### Breaking changes
N/A

### Migration Steps
N/A

### Changes

* Node has been updated to version
  [8.11.3](https://nodejs.org/en/blog/release/v8.11.3/), an important
  [security release](https://nodejs.org/en/blog/vulnerability/june-2018-security-releases/).

## v1.6.1.2, 2018-05-28

### Breaking changes
N/A

### Migration Steps
N/A

### Changes

* Meteor 1.6.1.2 is a very small release intended to fix
  [#9863](https://github.com/meteor/meteor/issues/9863) by making
  [#9887](https://github.com/meteor/meteor/pull/9887) available to Windows
  users without forcing them to update to Meteor 1.7 (yet). Thanks very
  much to [@zodern](https://github.com/zodern) for identifying a solution
  to this problem. [PR #9910](https://github.com/meteor/meteor/pull/9910)

## v1.6.1.1, 2018-04-02

### Breaking changes
N/A

### Migration Steps
* Update `@babel/runtime` npm package and any custom Babel plugin enabled in
`.babelrc`
  ```sh
  meteor npm install @babel/runtime@latest
  ```

### Changes

* Node has been updated to version
  [8.11.1](https://nodejs.org/en/blog/release/v8.11.1/), an important
  [security release](https://nodejs.org/en/blog/vulnerability/march-2018-security-releases/),
  with a critical [patch](https://github.com/nodejs/node/pull/19477)
  [applied](https://github.com/meteor/node/commits/v8.11.1-meteor) to
  solve a segmentation fault
  [problem](https://github.com/nodejs/node/issues/19274) that was
  introduced in Node 8.10.0.

* The `meteor-babel` npm package has been updated to version
  7.0.0-beta.42, which may require updating any custom Babel plugins
  you've enabled in a `.babelrc` file, and/or running the following
  command to update `@babel/runtime`:
  ```sh
  meteor npm install @babel/runtime@latest
  ```

## v1.6.1, 2018-01-19

### Breaking changes

* Meteor's Node Mongo driver is now configured with the
  [`ignoreUndefined`](http://mongodb.github.io/node-mongodb-native/2.2/api/MongoClient.html#connect)
  connection option set to `true`, to make sure fields with `undefined`
  values are not first converted to `null`, when inserted/updated. `undefined`
  values are now removed from all Mongo queries and insert/update documents.

  This is a potentially breaking change if you are upgrading an existing app
  from an earlier version of Meteor.

  For example:
  ```js
  // return data pertaining to the current user
  db.privateUserData.find({
      userId: currentUser._id // undefined
  });
  ```
  Assuming there are no documents in the `privateUserData` collection with
  `userId: null`, in Meteor versions prior to 1.6.1 this query will return
  zero documents. From Meteor 1.6.1 onwards, this query will now return
  _every_ document in the collection. It is highly recommend you review all
  your existing queries to ensure that any potential usage of `undefined` in
  query objects won't lead to problems.

### Migration Steps
N/A

### Changes

* Node has been updated to version
  [8.9.4](https://nodejs.org/en/blog/release/v8.9.4/).

* The `meteor-babel` npm package (along with its Babel-related
  dependencies) has been updated to version 7.0.0-beta.38, a major
  update from Babel 6. Thanks to the strong abstraction of the
  `meteor-babel` package, the most noticeable consequence of the Babel 7
  upgrade is that the `babel-runtime` npm package has been replaced by
  `@babel/runtime`, which can be installed by running
  ```js
  meteor npm install @babel/runtime
  ```
  in your application directory. There's a good chance that the old
  `babel-runtime` package can be removed from your `package.json`
  dependencies, though there's no harm in leaving it there. Please see
  [this blog post](https://babeljs.io/blog/2017/09/12/planning-for-7.0)
  for general information about updating to Babel 7 (note especially any
  changes to plugins you've been using in any `.babelrc` files).
  [PR #9440](https://github.com/meteor/meteor/pull/9440)

* Because `babel-compiler@7.0.0` is a major version bump for a core
  package, any package that explicitly depends on `babel-compiler` with
  `api.use` or `api.imply` will need to be updated and republished in
  order to remain compatible with Meteor 1.6.1. One notable example is the
  `practicalmeteor:mocha` package. If you have been using this test-driver
  package, we strongly recommend switching to `meteortesting:mocha`
  instead. If you are the author of a package that depends on
  `babel-compiler`, we recommend publishing your updated version using a
  new major or minor version, so that you can continue releasing patch
  updates compatible with older versions of Meteor, if necessary.

* Meteor's Node Mongo driver is now configured with the
  [`ignoreUndefined`](http://mongodb.github.io/node-mongodb-native/2.2/api/MongoClient.html#connect)
  connection option set to `true`, to make sure fields with `undefined`
  values are not first converted to `null`, when inserted/updated. `undefined`
  values are now removed from all Mongo queries and insert/update documents.
  [Issue #6051](https://github.com/meteor/meteor/issues/6051)
  [PR #9444](https://github.com/meteor/meteor/pull/9444)

* The `server-render` package now supports passing a `Stream` object to
  `ServerSink` methods that previously expected a string, which enables
  [streaming server-side rendering with React
  16](https://hackernoon.com/whats-new-with-server-side-rendering-in-react-16-9b0d78585d67):
  ```js
  import React from "react";
  import { renderToNodeStream } from "react-dom/server";
  import { onPageLoad } from "meteor/server-render";
  import App from "/imports/Server.js";

  onPageLoad(sink => {
    sink.renderIntoElementById("app", renderToNodeStream(
      <App location={sink.request.url} />
    ));
  });
  ```
  [PR #9343](https://github.com/meteor/meteor/pull/9343)

* The [`cordova-lib`](https://github.com/apache/cordova-cli) package has
  been updated to version 7.1.0,
  [`cordova-android`](https://github.com/apache/cordova-android/) has been
  updated to version 6.4.0 (plus one additional
  [commit](https://github.com/meteor/cordova-android/commit/317db7df0f7a054444197bc6d28453cf4ab23280)),
  and [`cordova-ios`](https://github.com/apache/cordova-ios/) has been
  updated to version 4.5.4. The cordova plugins `cordova-plugin-console`,
  `cordova-plugin-device-motion`, and `cordova-plugin-device-orientation`
  have been [deprecated](https://cordova.apache.org/news/2017/09/22/plugins-release.html)
  and will likely be removed in a future Meteor release.
  [Feature Request #196](https://github.com/meteor/meteor-feature-requests/issues/196)
  [PR #9213](https://github.com/meteor/meteor/pull/9213)
  [Issue #9447](https://github.com/meteor/meteor/issues/9447)
  [PR #9448](https://github.com/meteor/meteor/pull/9448)

* The previously-served `/manifest.json` application metadata file is now
  served from `/__browser/manifest.json` for web browsers, to avoid
  confusion with other kinds of `manifest.json` files. Cordova clients
  will continue to load the manifest file from `/__cordova/manifest.json`,
  as before. [Issue #6674](https://github.com/meteor/meteor/issues/6674)
  [PR #9424](https://github.com/meteor/meteor/pull/9424)

* The bundled version of MongoDB used by `meteor run` in development
  on 64-bit architectures has been updated to 3.4.10. 32-bit architectures
  will continue to use MongoDB 3.2.x versions since MongoDB is no longer
  producing 32-bit versions of MongoDB for newer release tracks.
  [PR #9396](https://github.com/meteor/meteor/pull/9396)

* Meteor's internal `minifier-css` package has been updated to use `postcss`
  for CSS parsing and minifying, instead of the abandoned `css-parse` and
  `css-stringify` packages. Changes made to the `CssTools` API exposed by the
  `minifier-css` package are mostly backwards compatible (the
  `standard-minifier-css` package that uses it didn't have to change for
  example), but now that we're using `postcss` the AST accepted and returned
  from certain functions is different. This could impact developers who are
  tying into Meteor's internal `minifier-css` package directly. The AST based
  function changes are:

  * `CssTools.parseCss` now returns a PostCSS
    [`Root`](http://api.postcss.org/Root.html) object.
  * `CssTools.stringifyCss` expects a PostCSS `Root` object as its first
    parameter.
  * `CssTools.mergeCssAsts` expects an array of PostCSS `Root` objects as its
    first parameter.
  * `CssTools.rewriteCssUrls` expects a PostCSS `Root` object as its first
    parameter.

  [PR #9263](https://github.com/meteor/meteor/pull/9263)

* The `_` variable will once again remain bound to `underscore` (if
  installed) in `meteor shell`, fixing a regression introduced by Node 8.
  [PR #9406](https://github.com/meteor/meteor/pull/9406)

* Dynamically `import()`ed modules will now be fetched from the
  application server using an HTTP POST request, rather than a WebSocket
  message. This strategy has all the benefits of the previous strategy,
  except that it does not require establishing a WebSocket connection
  before fetching dynamic modules, in exchange for slightly higher latency
  per request. [PR #9384](https://github.com/meteor/meteor/pull/9384)

* To reduce the total number of HTTP requests for dynamic modules, rapid
  sequences of `import()` calls within the same tick of the event loop
  will now be automatically batched into a single HTTP request. In other
  words, the following code will result in only one HTTP request:
  ```js
  const [
    React,
    ReactDOM
  ] = await Promise.all([
    import("react"),
    import("react-dom")
  ]);
  ```

* Thanks to a feature request and pull request from
  [@CaptainN](https://github.com/CaptainN), all available dynamic modules
  will be automatically prefetched after page load and permanently cached
  in IndexedDB when the `appcache` package is in use, ensuring that
  dynamic `import()` will work for offline apps. Although the HTML5
  Application Cache was deliberately *not* used for this prefetching, the
  new behavior matches the spirit/intention of the `appcache` package.
  [Feature Request #236](https://github.com/meteor/meteor-feature-requests/issues/236)
  [PR #9482](https://github.com/meteor/meteor/pull/9482)
  [PR #9434](https://github.com/meteor/meteor/pull/9434)

* The `es5-shim` library is no longer included in the initial JavaScript
  bundle, but is instead injected using a `<script>` tag in older browsers
  that may be missing full support for ECMAScript 5. For the vast majority
  of modern browsers that do not need `es5-shim`, this change will reduce
  the bundle size by about 10KB (minified, pre-gzip). For testing
  purposes, the `<script>` tag injection can be triggered in any browser
  by appending `?force_es5_shim=1` to the application URL.
  [PR #9360](https://github.com/meteor/meteor/pull/9360)

* The `Tinytest.addAsync` API now accepts test functions that return
  `Promise` objects, making the `onComplete` callback unnecessary:
  ```js
  Tinytest.addAsync("some async stuff", async function (test) {
    test.equal(shouldReturnFoo(), "foo");
    const bar = await shouldReturnBarAsync();
    test.equal(bar, "bar");
  });
  ```
  [PR #9409](https://github.com/meteor/meteor/pull/9409)

* Line number comments are no longer added to bundled JavaScript files on
  the client or the server. Several years ago, before all major browsers
  supported source maps, we felt it was important to provide line number
  information in generated files using end-of-line comments like
  ```js
  some.code(1234); // 123
  more.code(5, 6); // 124
  ```
  Adding all these comments was always slower than leaving the code
  unmodified, but recently the comments have begun interacting badly with
  certain newer ECMAScript syntax, such as multi-line template strings.
  Since source maps are well supported in most browsers that developers
  are likely to be using for development, and the line number comments are
  now causing substantive problems beyond the performance cost, we
  concluded it was time to stop using them.
  [PR #9323](https://github.com/meteor/meteor/pull/9323)
  [Issue #9160](https://github.com/meteor/meteor/issues/9160)

* Since Meteor 1.3, Meteor has supported string-valued `"browser"` fields
  in `package.json` files, to enable alternate entry points for packages
  in client JavaScript bundles. In Meteor 1.6.1, we are expanding support
  to include object-valued `"browser"` fields, according to this
  unofficial and woefully incomplete (but widely-implemented) "[spec
  document](https://github.com/defunctzombie/package-browser-field-spec)."
  We are only supporting the "relative style" of browser replacements,
  however, and not the "package style" (as detailed in this
  [comment](https://github.com/meteor/meteor/issues/6890#issuecomment-339817703)),
  because supporting the package style would have imposed an unacceptable
  runtime cost on all imports (not just those overridden by a `"browser"`
  field).
  [PR #9311](https://github.com/meteor/meteor/pull/9311)
  [Issue #6890](https://github.com/meteor/meteor/issues/6890)

* The `Boilerplate#toHTML` method from the `boilerplate-generator` package
  has been deprecated in favor of `toHTMLAsync` (which returns a `Promise`
  that resolves to a string of HTML) or `toHTMLStream` (which returns a
  `Stream` of HTML). Although direct usage of `toHTML` is unlikely, please
  update any code that calls this method if you see deprecation warnings
  in development. [Issue #9521](https://github.com/meteor/meteor/issues/9521).

* The `npm` package has been upgraded to version 5.6.0, and our fork of
  its `pacote` dependency has been rebased against version 7.0.2.

* The `reify` npm package has been updated to version 0.13.7.

* The `minifier-js` package has been updated to use `uglify-es` 3.2.2.

* The `request` npm package used by both the `http` package and the
  `meteor` command-line tool has been upgraded to version 2.83.0.

* The `kexec` npm package has been updated to version 3.0.0.

* The `moment` npm package has been updated to version 2.20.1.

* The `rimraf` npm package has been updated to version 2.6.2.

* The `glob` npm package has been updated to version 7.1.2.

* The `ignore` npm package has been updated to version 3.3.7.

* The `escope` npm package has been updated to version 3.6.0.

* The `split2` npm package has been updated to version 2.2.0.

* The `multipipe` npm package has been updated to version 2.0.1.

* The `pathwatcher` npm package has been updated to version 7.1.1.

* The `lru-cache` npm package has been updated to version 4.1.1.

* The deprecated `Meteor.http` object has been removed. If your
  application is still using `Meteor.http`, you should now use `HTTP`
  instead:
  ```js
  import { HTTP } from "meteor/http";
  HTTP.call("GET", url, ...);
  ```

* The deprecated `Meteor.uuid` function has been removed. If your
  application is still using `Meteor.uuid`, you should run
  ```sh
  meteor npm install uuid
  ```
  to install the widely used [`uuid`](https://www.npmjs.com/package/uuid)
  package from npm. Example usage:
  ```js
  import uuid from "uuid";
  console.log(uuid());
  ```

* The log-suppressing flags on errors in `ddp-client` and `ddp-server` have been
  changed from `expected` to `_expectedByTest` in order to avoid inadvertently
  silencing errors in production.
  [Issue #6912](https://github.com/meteor/meteor/issues/6912)
  [PR #9515](https://github.com/meteor/meteor/pull/9515)

* Provide basic support for [iPhone X](https://developer.apple.com/ios/update-apps-for-iphone-x/)
  status bar and launch screens, which includes updates to
  [`cordova-plugin-statusbar@2.3.0`](https://github.com/apache/cordova-plugin-statusbar/blob/master/RELEASENOTES.md#230-nov-06-2017)
  and [`cordova-plugin-splashscreen@4.1.0`](https://github.com/apache/cordova-plugin-splashscreen/blob/master/RELEASENOTES.md#410-nov-06-2017).
  [Issue #9041](https://github.com/meteor/meteor/issues/9041)
  [PR #9375](https://github.com/meteor/meteor/pull/9375)

* Fixed an issue preventing the installation of scoped Cordova packages.
  For example,
  ```sh
  meteor add cordova:@somescope/some-cordova-plugin@1.0.0
  ```
  will now work properly.
  [Issue #7336](https://github.com/meteor/meteor/issues/7336)
  [PR #9334](https://github.com/meteor/meteor/pull/9334)

* iOS icons and launch screens have been updated to support iOS 11
  [Issue #9196](https://github.com/meteor/meteor/issues/9196)
  [PR #9198](https://github.com/meteor/meteor/pull/9198)

* Enables passing `false` to `cursor.count()` on the client to prevent skip
  and limit from having an effect on the result.
  [Issue #1201](https://github.com/meteor/meteor/issues/1201)
  [PR #9205](https://github.com/meteor/meteor/pull/9205)

* An `onExternalLogin` hook has been added to the accounts system, to allow
  the customization of OAuth user profile updates.
  [PR #9042](https://github.com/meteor/meteor/pull/9042)

* `Accounts.config` now supports a `bcryptRounds` option that
  overrides the default 10 rounds currently used to secure passwords.
  [PR #9044](https://github.com/meteor/meteor/pull/9044)

* Developers running Meteor from an interactive shell within Emacs should
  notice a substantial performance improvement thanks to automatic
  disabling of the progress spinner, which otherwise reacts slowly.
  [PR #9341](https://github.com/meteor/meteor/pull/9341)

* `Npm.depends` can now specify any `http` or `https` URL.
  [Issue #9236](https://github.com/meteor/meteor/issues/9236)
  [PR #9237](https://github.com/meteor/meteor/pull/9237)

* Byte order marks included in `--settings` files will no longer crash the
  Meteor Tool.
  [Issue #5180](https://github.com/meteor/meteor/issues/5180)
  [PR #9459](https://github.com/meteor/meteor/pull/9459)

* The `accounts-ui-unstyled` package has been updated to use `<form />` and
  `<button />` tags with its login/signup form, instead of `<div />`'s. This
  change helps browser's notice login/signup requests, allowing them to
  trigger their "remember your login/password" functionality.

  > **Note:** If your application is styling the login/signup form using a CSS
    path that includes the replaced `div` elements (e.g.
    `div.login-form { ...` or `div.login-button { ...`), your styles will
    break. You can either update your CSS to use `form.` / `button.` or
    adjust your CSS specificity by styling on `class` / `id` attributes
    only.

  [Issue #1746](https://github.com/meteor/meteor/issues/1746)
  [PR #9442](https://github.com/meteor/meteor/pull/9442)

* The `stylus` package has been deprecated and will no longer be
  supported/maintained.
  [PR #9445](https://github.com/meteor/meteor/pull/9445)

* Support for the `meteor admin get-machine` command has been removed, and
  the build farm has been discontinued. Ever since Meteor 1.4, packages
  with binary dependencies have been automatically (re)compiled when they
  are installed in an application, assuming the target machine has a basic
  compiler toolchain. To see the requirements for this compilation step,
  consult the [platform requirements for
  `node-gyp`](https://github.com/nodejs/node-gyp#installation).

* Client side `Accounts.onLogin` callbacks now receive a login details
  object, with the attempted login type (e.g. `{ type: password }` after a
  successful password based login, `{ type: resume }` after a DDP reconnect,
  etc.).
  [Issue #5127](https://github.com/meteor/meteor/issues/5127)
  [PR #9512](https://github.com/meteor/meteor/pull/9512)

## v1.6.0.1, 2017-12-08

* Node has been upgraded to version
  [8.9.3](https://nodejs.org/en/blog/release/v8.9.3/), an important
  [security release](https://nodejs.org/en/blog/vulnerability/december-2017-security-releases/).

* The `npm` package has been upgraded to version 5.5.1, which supports
  several new features, including two-factor authentication, as described
  in the [release notes](https://github.com/npm/npm/blob/latest/CHANGELOG.md#v551-2017-10-04).

## v1.6, 2017-10-30

* **Important note for package maintainers:**

  With the jump to Node 8, some packages published using Meteor 1.6 may no
  longer be compatible with older Meteor versions. In order to maintain
  compatibility with Meteor 1.5 apps when publishing your package, you can
  specify a release version with the meteor publish command:

  ```
  meteor --release 1.5.3 publish
  ```

  If you're interested in taking advantage of Meteor 1.6 while still
  supporting older Meteor versions, you can consider publishing for Meteor
  1.6 from a new branch, with your package's minor or major version bumped.
  You can then continue to publish for Meteor 1.5 from the original branch.
  Note that the 1.6 branch version bump is important so that you can continue
  publishing patch updates for Meteor 1.5 from the original branch.

  [Issue #9308](https://github.com/meteor/meteor/issues/9308)

* Node.js has been upgraded to version 8.8.1, which will be entering
  long-term support (LTS) coverage on 31 October 2017, lasting through
  December 2019 ([full schedule](https://github.com/nodejs/Release#nodejs-release-working-group)).
  This is a *major* upgrade from the previous version of Node.js used by
  Meteor, 4.8.4.

* The `npm` npm package has been upgraded to version 5.4.2, a major
  upgrade from 4.6.1. While this update should be backwards-compatible for
  existing Meteor apps and packages, if you are the maintainer of any
  Meteor packages, pay close attention to your `npm-shrinkwrap.json` files
  when first using this version of `npm`. For normal Meteor application
  development, this upgrade primarily affects the version of `npm` used by
  `meteor npm ...` commands. A functional installation of `git` may be
  required to support GitHub repository and/or tarball URLs.
  [Troubleshooting](https://docs.npmjs.com/troubleshooting/common-errors).
  [PR #8835](https://github.com/meteor/meteor/pull/8835)

* In addition to `meteor node` and `meteor npm`, which are convenient
  shorthands for `node` and `npm`, `meteor npx <command>` can be used to
  execute commands from a local `node_modules/.bin` directory or from the
  `npm` cache. Any packages necessary to run the command will be
  automatically downloaded. [Read](https://www.npmjs.com/package/npx)
  about it, or just try some commands:
  ```sh
  meteor npx cowsay mooooo
  meteor npx uuid
  meteor npx nyancat
  meteor npx yarn
  ```

* The `meteor debug` command has been superseded by the more flexible
  `--inspect` and `--inspect-brk` command-line flags, which work for any
  `run`, `test`, or `test-packages` command.

  The syntax of these flags is the same as the equivalent Node.js
  [flags](https://nodejs.org/en/docs/inspector/#command-line-options),
  with two notable differences:

  * The flags affect the server process spawned by the build process,
    rather than affecting the build process itself.

  * The `--inspect-brk` flag causes the server process to pause just after
    server code has loaded but before it begins to execute, giving the
    developer a chance to set breakpoints in server code.

  [Feature Request #194](https://github.com/meteor/meteor-feature-requests/issues/194)

* On Windows, Meteor can now be installed or reinstalled from scratch
  using the command `choco install meteor`, using the
  [Chocolatey](https://chocolatey.org/) package manager. This method of
  installation replaces the old `InstallMeteor.exe` installer, which had a
  number of shortcomings, and will no longer be supported.

* Fresh installs of Meteor 1.6 on 64-bit Windows machines will now use
  native 64-bit Node.js binaries, rather than a 32-bit version of Node.js.
  In addition to being faster, native 64-bit support will enable Windows
  developers to debug asynchronous stack traces more easily in the new
  Node.js inspector, which is only fully supported by native 64-bit
  architectures. Note that merely running `meteor update` from a 32-bit
  version of Meteor will still install a 32-bit version of Meteor 1.6, so
  you should use `choco install meteor` to get a fresh 64-bit version.
  [PR #9218](https://github.com/meteor/meteor/pull/9218)

* To support developers running on a 32-bit OS, Meteor now supports both 32-
  and 64-bit versions of Mongo. Mongo 3.2 is the last 32-bit version available
  from Mongo. Meteor running on a 32-bit OS will use a 32-bit version of Mongo
  3.2 and 64-bit platforms will receive newer Mongo versions in future releases.
  [PR #9173](https://github.com/meteor/meteor/pull/9173)

* After several reliability improvements, native file watching has been
  un-disabled on Windows. Though native file change notifications will
  probably never work with network or shared virtual file systems (e.g.,
  NTFS or Vagrant-mounted disks), Meteor uses an efficient prioritized
  polling system as a fallback for those file systems.

* Various optimizations have reduced the on-disk size of the `meteor-tool`
  package from 545MB (1.5.2.2) to 219MB.

* The `meteor-babel` package has been upgraded to version 0.24.6, to take
  better advantage of native language features in Node 8.

* The `reify` npm package has been upgraded to version 0.12.3.

* The `meteor-promise` package has been upgraded to version 0.8.6, to
  enable better handling of `UnhandledPromiseRejectionWarning`s.

* The `node-gyp` npm package has been upgraded to version 3.6.2.

* The `node-pre-gyp` npm package has been updated to version 0.6.36.

* The `fibers` npm package has been upgraded to version 2.0.0.

* The `pathwatcher` npm package has been upgraded to version 7.1.0.

* The `http-proxy` npm package has been upgraded to version 1.16.2.

* The `semver` npm package has been upgraded to version 5.4.1.

* When running Meteor tool tests (i.e. `./meteor self-test`) during the
  course of developing Meteor itself, it is no longer necessary to
  `./meteor npm install -g phantomjs-prebuilt browserstack-webdriver`.
  These will now be installed automatically upon their use.

* You can now run `meteor test --driver-package user:package` without
  first running `meteor add user:package`.

* iOS icons and launch screens have been updated to support iOS 11
  [Issue #9196](https://github.com/meteor/meteor/issues/9196)
  [PR #9198](https://github.com/meteor/meteor/pull/9198)

## v1.5.4.2, 2018-04-02

* Node has been upgraded to version
  [4.9.0](https://nodejs.org/en/blog/release/v4.9.0/), an important
  [security release](https://nodejs.org/en/blog/vulnerability/march-2018-security-releases/).

## v1.5.4.1, 2017-12-08

* Node has been upgraded to version
  [4.8.7](https://nodejs.org/en/blog/release/v4.8.7/), an important
  [security release](https://nodejs.org/en/blog/vulnerability/december-2017-security-releases/).

## v1.5.4, 2017-11-08

* Node has been updated to version 4.8.6. This release officially
  includes our fix of a faulty backport of garbage collection-related
  logic in V8 and ends Meteor's use of a custom Node with that patch.
  In addition, it includes small OpenSSL updates as announced on the
  Node blog: https://nodejs.org/en/blog/release/v4.8.6/.
  [Issue #8648](https://github.com/meteor/meteor/issues/8648)

## v1.5.3, 2017-11-04

* Node has been upgraded to version 4.8.5, a recommended security
  release: https://nodejs.org/en/blog/release/v4.8.5/. While it was
  expected that Node 4.8.5 would also include our fix of a faulty
  backport of garbage collection-related logic in V8, the timing
  of this security release has caused that to be delayed until 4.8.6.
  Therefore, this Node still includes our patch for this issue.
  [Issue #8648](https://github.com/meteor/meteor/issues/8648)

* Various backports from Meteor 1.6, as detailed in the
  [PR for Meteor 1.5.3](https://github.com/meteor/meteor/pull/9266).
  Briefly, these involve fixes for:
  * Child imports of dynamically imported modules within packages.
    [#9182](https://github.com/meteor/meteor/issues/9182)
  * Unresolved circular dependencies.
    [#9176](https://github.com/meteor/meteor/issues/9176)
  * Windows temporary directory handling.

## v1.5.2.2, 2017-10-02

* Fixes a regression in 1.5.2.1 which resulted in the macOS firewall
  repeatedly asking to "accept incoming network connections". While the
  `node` binary in 1.5.2.1 was functionally the same as 1.5.2, it had
  been recompiled on our build farm (which re-compiles all architectures
  at the same time) to ensure compatibility with older (but still
  supported) Linux distributions. Unfortunately, macOS took issue with
  the binary having a different 'signature' (but same 'identifier') as
  one it had already seen, and refused to permanently "allow" it in the
  firewall. Our macOS `node` binaries are now signed with a certificate,
  hopefully preventing this from occurring again.
  [Issue #9139](https://github.com/meteor/meteor/issues/9139)

* Fixes a regression in `accounts-base` caused by changes to the (now
  deprecated) `connection.onReconnect` function which caused users to be
  logged out shortly after logging in.
  [Issue #9140](https://github.com/meteor/meteor/issues/9140)
  [PR #](https://github.com/meteor/meteor/pull/9148)

* [`cordova-ios`](https://github.com/apache/cordova-ios) has been updated to
  version 4.5.1, to add in iOS 11 / Xcode 9 compatibility.
  [Issue #9098](https://github.com/meteor/meteor/issues/9098)
  [Issue #9126](https://github.com/meteor/meteor/issues/9126)
  [PR #9137](https://github.com/meteor/meteor/pull/9137)

* Includes a follow-up change to the (not commonly necessary)
  `Npm.require` which ensures built-in modules are loaded first, which
  was necessary after a change in 1.5.2.1 which reduced its scope.
  This resolves "Cannot find module crypto" and similar errors.
  [Issue #9136](https://github.com/meteor/meteor/issues/9136)

* A bug that prevented building some binary npm packages on Windows has
  been fixed. [Issue #9153](https://github.com/meteor/meteor/issues/9153)

## v1.5.2.1, 2017-09-26

* Updating to Meteor 1.5.2.1 will automatically patch a security
  vulnerability in the `allow-deny` package, since `meteor-tool@1.5.2_1`
  requires `allow-deny@1.0.9` or later. If for any reason you are not
  ready or able to update to Meteor 1.5.2.1 by running `meteor update`,
  please at least run
  ```sh
  meteor update allow-deny
  ```
  instead. More details about the security vulnerability can be found on
  the Meteor forums.

* The command-line `meteor` tool no longer invokes `node` with the
  `--expose-gc` flag. Although this flag allowed the build process to be
  more aggressive about collecting garbage, it was also a source of
  problems in Meteor 1.5.2 and Node 4.8.4, from increased segmentation
  faults during (the more frequent) garbage collections to occasional
  slowness in rebuilding local packages. The flag is likely to return in
  Meteor 1.6, where it has not exhibited any of the same problems.

* Meteor now supports `.meteorignore` files, which cause the build system
  to ignore certain files and directories using the same pattern syntax as
  [`.gitignore` files](https://git-scm.com/docs/gitignore). These files
  may appear in any directory of your app or package, specifying rules for
  the directory tree below them. Of course, `.meteorignore` files are also
  fully integrated with Meteor's file watching system, so they can be
  added, removed, or modified during development.
  [Feature request #5](https://github.com/meteor/meteor-feature-requests/issues/5)

* DDP's `connection.onReconnect = func` feature has been deprecated. This
  functionality was previously supported as a way to set a function to be
  called as the first step of reconnecting. This approach has proven to be
  inflexible as only one function can be defined to be called when
  reconnecting. Meteor's accounts system was already setting an
  `onReconnect` callback to be used internally, which means anyone setting
  their own `onReconnect` callback was inadvertently overwriting code used
  internally. Moving forward the `DDP.onReconnect(callback)` method should be
  used to register callbacks to call when a connection reconnects. The
  connection that is reconnecting is passed as the only argument to
  `callback`. This is used by the accounts system to re-login on reconnects
  without interfering with other code that uses `connection.onReconnect`.
  [Issue #5665](https://github.com/meteor/meteor/issues/5665)
  [PR #9092](https://github.com/meteor/meteor/pull/9092)

* `reactive-dict` now supports `destroy`. `destroy` will clear the `ReactiveDict`s
  data and unregister the `ReactiveDict` from data migration.
  i.e. When a `ReactiveDict` is instantiated with a name on the client and the
  `reload` package is present in the project.
  [Feature Request #76](https://github.com/meteor/meteor-feature-requests/issues/76)
  [PR #9063](https://github.com/meteor/meteor/pull/9063)

* The `webapp` package has been updated to support UNIX domain sockets. If a
  `UNIX_SOCKET_PATH` environment variable is set with a valid
  UNIX socket file path (e.g. `UNIX_SOCKET_PATH=/tmp/socktest.sock`), Meteor's
  HTTP server will use that socket file for inter-process communication,
  instead of TCP. This can be useful in cases like using Nginx to proxy
  requests back to an internal Meteor application. Leveraging UNIX domain
  sockets for inter-process communication reduces the sometimes unnecessary
  overhead required by TCP based communication.
  [Issue #7392](https://github.com/meteor/meteor/issues/7392)
  [PR #8702](https://github.com/meteor/meteor/pull/8702)

* The `fastclick` package (previously included by default in Cordova
  applications through the `mobile-experience` package) has been deprecated.
  This package is no longer maintained and has years of outstanding
  unresolved issues, some of which are impacting Meteor users. Most modern
  mobile web browsers have removed the 300ms tap delay that `fastclick` worked
  around, as long as the following `<head />` `meta` element is set (which
  is generally considered a mobile best practice regardless, and which the
  Meteor boilerplate generator already sets by default for Cordova apps):
  `<meta name="viewport" content="width=device-width">`
  If anyone is still interested in using `fastclick` with their application,
  it can be installed from npm directly (`meteor npm install --save fastclick`).
  Reference:
  [Mobile Chrome](https://developers.google.com/web/updates/2013/12/300ms-tap-delay-gone-away)
  [Mobile Safari](https://bugs.webkit.org/show_bug.cgi?id=150604)
  [PR #9039](https://github.com/meteor/meteor/pull/9039)

* Minimongo cursors are now JavaScript iterable objects and can now be iterated over
  using `for...of` loops, spread operator, `yield*`, and destructuring assignments.
  [PR #8888](https://github.com/meteor/meteor/pull/8888)

## v1.5.2, 2017-09-05

* Node 4.8.4 has been patched to include
  https://github.com/nodejs/node/pull/14829, an important PR implemented
  by our own @abernix (:tada:), which fixes a faulty backport of garbage
  collection-related logic in V8 that was causing occasional segmentation
  faults during Meteor development and testing, ever since Node 4.6.2
  (Meteor 1.4.2.3). When Node 4.8.5 is officially released with these
  changes, we will immediately publish a small follow-up release.
  [Issue #8648](https://github.com/meteor/meteor/issues/8648)

* When Meteor writes to watched files during the build process, it no
  longer relies on file watchers to detect the change and invalidate the
  optimistic file system cache, which should fix a number of problems
  related by the symptom of endless rebuilding.
  [Issue #8988](https://github.com/meteor/meteor/issues/8988)
  [Issue #8942](https://github.com/meteor/meteor/issues/8942)
  [PR #9007](https://github.com/meteor/meteor/pull/9007)

* The `cordova-lib` npm package has been updated to 7.0.1, along with
  cordova-android (6.2.3) and cordova-ios (4.4.0), and various plugins.
  [PR #8919](https://github.com/meteor/meteor/pull/8919) resolves the
  umbrella [issue #8686](https://github.com/meteor/meteor/issues/8686), as
  well as several Android build issues:
  [#8408](https://github.com/meteor/meteor/issues/8408),
  [#8424](https://github.com/meteor/meteor/issues/8424), and
  [#8464](https://github.com/meteor/meteor/issues/8464).

* The [`boilerplate-generator`](https://github.com/meteor/meteor/tree/release-1.5.2/packages/boilerplate-generator)
  package responsible for generating initial HTML documents for Meteor
  apps has been refactored by @stevenhao to avoid using the
  `spacebars`-related packages, which means it is now possible to remove
  Blaze as a dependency from the server as well as the client.
  [PR #8820](https://github.com/meteor/meteor/pull/8820)

* The `meteor-babel` package has been upgraded to version 0.23.1.

* The `reify` npm package has been upgraded to version 0.12.0, which
  includes a minor breaking
  [change](https://github.com/benjamn/reify/commit/8defc645e556429283e0b522fd3afababf6525ea)
  that correctly skips exports named `default` in `export * from "module"`
  declarations. If you have any wrapper modules that re-export another
  module's exports using `export * from "./wrapped/module"`, and the
  wrapped module has a `default` export that you want to be included, you
  should now explicitly re-export `default` using a second declaration:
  ```js
  export * from "./wrapped/module";
  export { default } "./wrapped/module";
  ```

* The `meteor-promise` package has been upgraded to version 0.8.5,
  and the `promise` polyfill package has been upgraded to 8.0.1.

* The `semver` npm package has been upgraded to version 5.3.0.
  [PR #8859](https://github.com/meteor/meteor/pull/8859)

* The `faye-websocket` npm package has been upgraded to version 0.11.1,
  and its dependency `websocket-driver` has been upgraded to a version
  containing [this fix](https://github.com/faye/websocket-driver-node/issues/21),
  thanks to [@sdarnell](https://github.com/sdarnell).
  [meteor-feature-requests#160](https://github.com/meteor/meteor-feature-requests/issues/160)

* The `uglify-js` npm package has been upgraded to version 3.0.28.

* Thanks to PRs [#8960](https://github.com/meteor/meteor/pull/8960) and
  [#9018](https://github.com/meteor/meteor/pull/9018) by @GeoffreyBooth, a
  [`coffeescript-compiler`](https://github.com/meteor/meteor/tree/release-1.5.2/packages/non-core/coffeescript-compiler)
  package has been extracted from the `coffeescript` package, similar to
  how the `babel-compiler` package is separate from the `ecmascript`
  package, so that other packages (such as
  [`vue-coffee`](https://github.com/meteor-vue/vue-meteor/tree/master/packages/vue-coffee))
  can make use of `coffeescript-compiler`. All `coffeescript`-related
  packages have been moved to
  [`packages/non-core`](https://github.com/meteor/meteor/tree/release-1.5.2/packages/non-core),
  so that they can be published independently from Meteor releases.

* `meteor list --tree` can now be used to list all transitive package
  dependencies (and versions) in an application. Weakly referenced dependencies
  can also be listed by using the `--weak` option. For more information, run
  `meteor help list`.
  [PR #8936](https://github.com/meteor/meteor/pull/8936)

* The `star.json` manifest created within the root of a `meteor build` bundle
  will now contain `nodeVersion` and `npmVersion` which will specify the exact
  versions of Node.js and npm (respectively) which the Meteor release was
  bundled with.  The `.node_version.txt` file will still be written into the
  root of the bundle, but it may be deprecated in a future version of Meteor.
  [PR #8956](https://github.com/meteor/meteor/pull/8956)

* A new package called `mongo-dev-server` has been created and wired into
  `mongo` as a dependency. As long as this package is included in a Meteor
  application (which it is by default since all new Meteor apps have `mongo`
  as a dependency), a local development MongoDB server is started alongside
  the application. This package was created to provide a way to disable the
  local development Mongo server, when `mongo` isn't needed (e.g. when using
  Meteor as a build system only). If an application has no dependency on
  `mongo`, the `mongo-dev-server` package is not added, which means no local
  development Mongo server is started.
  [Feature Request #31](https://github.com/meteor/meteor-feature-requests/issues/31)
  [PR #8853](https://github.com/meteor/meteor/pull/8853)

* `Accounts.config` no longer mistakenly allows tokens to expire when
  the `loginExpirationInDays` option is set to `null`.
  [Issue #5121](https://github.com/meteor/meteor/issues/5121)
  [PR #8917](https://github.com/meteor/meteor/pull/8917)

* The `"env"` field is now supported in `.babelrc` files.
  [PR #8963](https://github.com/meteor/meteor/pull/8963)

* Files contained by `client/compatibility/` directories or added with
  `api.addFiles(files, ..., { bare: true })` are now evaluated before
  importing modules with `require`, which may be a breaking change if you
  depend on the interleaving of `bare` files with eager module evaluation.
  [PR #8972](https://github.com/meteor/meteor/pull/8972)

* When `meteor test-packages` runs in a browser, uncaught exceptions will
  now be displayed above the test results, along with the usual summary of
  test failures, in case those uncaught errors have something to do with
  later test failures.
  [Issue #4979](https://github.com/meteor/meteor/issues/4979)
  [PR #9034](https://github.com/meteor/meteor/pull/9034)

## v1.5.1, 2017-07-12

* Node has been upgraded to version 4.8.4.

* A new core Meteor package called `server-render` provides generic
  support for server-side rendering of HTML, as described in the package's
  [`README.md`](https://github.com/meteor/meteor/blob/release-1.5.1/packages/server-render/README.md).
  [PR #8841](https://github.com/meteor/meteor/pull/8841)

* To reduce the total number of file descriptors held open by the Meteor
  build system, native file watchers will now be started only for files
  that have changed at least once. This new policy means you may have to
  [wait up to 5000ms](https://github.com/meteor/meteor/blob/6bde360b9c075f1c78c3850eadbdfa7fe271f396/tools/fs/safe-watcher.js#L20-L21)
  for changes to be detected when you first edit a file, but thereafter
  changes will be detected instantaneously. In return for that small
  initial waiting time, the number of open file descriptors will now be
  bounded roughly by the number of files you are actively editing, rather
  than the number of files involved in the build (often thousands), which
  should help with issues like
  [#8648](https://github.com/meteor/meteor/issues/8648). If you need to
  disable the new behavior for any reason, simply set the
  `METEOR_WATCH_PRIORITIZE_CHANGED` environment variable to `"false"`, as
  explained in [PR #8866](https://github.com/meteor/meteor/pull/8866).

* All `observe` and `observeChanges` callbacks are now bound using
  `Meteor.bindEnvironment`.  The same `EnvironmentVariable`s that were
  present when `observe` or `observeChanges` was called are now available
  inside the callbacks. [PR #8734](https://github.com/meteor/meteor/pull/8734)

* A subscription's `onReady` is now fired again during a re-subscription, even
  if the subscription has the same arguments.  Previously, when subscribing
  to a publication the `onReady` would have only been called if the arguments
  were different, creating a confusing difference in functionality.  This may be
  breaking behavior if an app uses the firing of `onReady` as an assumption
  that the data was just received from the server.  If such functionality is
  still necessary, consider using
  [`observe`](https://docs.meteor.com/api/collections.html#Mongo-Cursor-observe)
  or
  [`observeChanges`](https://docs.meteor.com/api/collections.html#Mongo-Cursor-observeChanges)
  [PR #8754](https://github.com/meteor/meteor/pull/8754)
  [Issue #1173](https://github.com/meteor/meteor/issues/1173)

* The `minimongo` and `mongo` packages are now compliant with the upsert behavior
  of MongoDB 2.6 and higher. **As a result support for MongoDB 2.4 has been dropped.**
  This mainly changes the effect of the selector on newly inserted documents.
  [PR #8815](https://github.com/meteor/meteor/pull/8815)

* `reactive-dict` now supports setting initial data when defining a named
  `ReactiveDict`. No longer run migration logic when used on the server,
  this is to prevent duplicate name error on reloads. Initial data is now
  properly serialized.

* `accounts-password` now uses `example.com` as a default "from" address instead
  of `meteor.com`. This change could break account-related e-mail notifications
  (forgot password, activation, etc.) for applications which do not properly
  configure a "from" domain since e-mail providers will often reject mail sent
  from `example.com`. Ensure that `Accounts.emailTemplates.from` is set to a
  proper domain in all applications.
  [PR #8760](https://github.com/meteor/meteor/issues/8760)

* The `accounts-facebook` and `facebook-oauth` packages have been updated to
  use the v2.9 of the Facebook Graph API for the Login Dialog since the v2.2
  version will be deprecated by Facebook in July.  There shouldn't be a problem
  regardless since Facebook simply rolls over to the next active version
  (v2.3, in this case) however this should assist in avoiding deprecation
  warnings and should enable any new functionality which has become available.
  [PR #8858](https://github.com/meteor/meteor/pull/8858)

* Add `DDP._CurrentPublicationInvocation` and `DDP._CurrentMethodInvocation`.
  `DDP._CurrentInvocation` remains for backwards-compatibility. This change
  allows method calls from publications to inherit the `connection` from the
  the publication which called the method.
  [PR #8629](https://github.com/meteor/meteor/pull/8629)

  > Note: If you're calling methods from publications that are using `this.connection`
  > to see if the method was called from server code or not. These checks will now
  > be more restrictive because `this.connection` will now be available when a
  > method is called from a publication.

* Fix issue with publications temporarily having `DDP._CurrentInvocation` set on
  re-run after a user logged in.  This is now provided through
  `DDP._CurrentPublicationInvocation` at all times inside a publication,
  as described above.
  [PR #8031](https://github.com/meteor/meteor/pull/8031)
  [PR #8629](https://github.com/meteor/meteor/pull/8629)

* `Meteor.userId()` and `Meteor.user()` can now be used in both method calls and
  publications.
  [PR #8629](https://github.com/meteor/meteor/pull/8629)

* `this.onStop` callbacks in publications are now run with the publication's
  context and with its `EnvironmentVariable`s bound.
  [PR #8629](https://github.com/meteor/meteor/pull/8629)

* The `minifier-js` package will now replace `process.env.NODE_ENV` with
  its string value (or `"development"` if unspecified).

* The `meteor-babel` npm package has been upgraded to version 0.22.0.

* The `reify` npm package has been upgraded to version 0.11.24.

* The `uglify-js` npm package has been upgraded to version 3.0.18.

* Illegal characters in paths written in build output directories will now
  be replaced with `_`s rather than removed, so that file and directory
  names consisting of only illegal characters do not become empty
  strings. [PR #8765](https://github.com/meteor/meteor/pull/8765).

* Additional "extra" packages (packages that aren't saved in `.meteor/packages`)
  can be included temporarily using the `--extra-packages`
  option.  For example: `meteor run --extra-packages bundle-visualizer`.
  Both `meteor test` and `meteor test-packages` also support the
  `--extra-packages` option and commas separate multiple package names.
  [PR #8769](https://github.com/meteor/meteor/pull/8769)

  > Note: Packages specified using the `--extra-packages` option override
  > version constraints from `.meteor/packages`.

* The `coffeescript` package has been updated to use CoffeeScript version
  1.12.6. [PR #8777](https://github.com/meteor/meteor/pull/8777)

* It's now possible to pipe a series of statements to `meteor shell`,
  whereas previously the input had to be an expression; for example:
  ```sh
  > echo 'import pkg from "babel-runtime/package.json";
  quote> pkg.version' |
  pipe> meteor shell
  "6.23.0"
  ```
  [Issue #8823](https://github.com/meteor/meteor/issues/8823)
  [PR #8833](https://github.com/meteor/meteor/pull/8833)

* Any `Error` thrown by a DDP method with the `error.isClientSafe`
  property set to `true` will now be serialized and displayed to the
  client, whereas previously only `Meteor.Error` objects were considered
  client-safe. [PR #8756](https://github.com/meteor/meteor/pull/8756)

## v1.5, 2017-05-30

* The `meteor-base` package implies a new `dynamic-import` package, which
  provides runtime support for [the proposed ECMAScript dynamic
  `import(...)` syntax](https://github.com/tc39/proposal-dynamic-import),
  enabling asynchronous module fetching or "code splitting." If your app
  does not use the `meteor-base` package, you can use the package by
  simply running `meteor add dynamic-import`. See this [blog
  post](https://blog.meteor.com/meteor-1-5-react-loadable-f029a320e59c)
  and [PR #8327](https://github.com/meteor/meteor/pull/8327) for more
  information about how dynamic `import(...)` works in Meteor, and how to
  use it in your applications.

* The `ecmascript-runtime` package, which provides polyfills for various
  new ECMAScript runtime APIs and language features, has been split into
  `ecmascript-runtime-client` and `ecmascript-runtime-server`, to reflect
  the different needs of browsers versus Node 4. The client runtime now
  relies on the `core-js` library found in the `node_modules` directory of
  the application, rather than a private duplicate installed via
  `Npm.depends`. This is unlikely to be a disruptive change for most
  developers, since the `babel-runtime` npm package is expected to be
  installed, and `core-js` is a dependency of `babel-runtime`, so
  `node_modules/core-js` should already be present. If that's not the
  case, just run `meteor npm install --save core-js` to install it.

* The `npm` npm package has been upgraded to version 4.6.1.

* The `meteor-babel` npm package has been upgraded to version 0.21.4,
  enabling the latest Reify compiler and the transform-class-properties
  plugin, among other improvements.

* The `reify` npm package has been upgraded to version 0.11.21, fixing
  [issue #8595](https://github.com/meteor/meteor/issues/8595) and
  improving compilation and runtime performance.

> Note: With this version of Reify, `import` declarations are compiled to
  `module.watch(require(id), ...)` instead of `module.importSync(id, ...)`
  or the older `module.import(id, ...)`. The behavior of the compiled code
  should be the same as before, but the details seemed different enough to
  warrant a note.

* The `install` npm package has been upgraded to version 0.10.1.

* The `meteor-promise` npm package has been upgraded to version 0.8.4.

* The `uglify-js` npm package has been upgraded to version 3.0.13, fixing
  [#8704](https://github.com/meteor/meteor/issues/8704).

* If you're using the `standard-minifier-js` Meteor package, as most
  Meteor developers do, it will now produce a detailed analysis of package
  and module sizes within your production `.js` bundle whenever you run
  `meteor build` or `meteor run --production`. These data are served by
  the application web server at the same URL as the minified `.js` bundle,
  except with a `.stats.json` file extension instead of `.js`. If you're
  using a different minifier plugin, and would like to support similar
  functionality, refer to
  [these](https://github.com/meteor/meteor/pull/8327/commits/084801237a8c288d99ec82b0fbc1c76bdf1aab16)
  [commits](https://github.com/meteor/meteor/pull/8327/commits/1c8bc7353e9a8d526880634a58c506b423c4a55e)
  for inspiration.

* To visualize the bundle size data produced by `standard-minifier-js`,
  run `meteor add bundle-visualizer` and then start your development
  server in production mode with `meteor run --production`. Be sure to
  remove the `bundle-visualizer` package before actually deploying your
  app, or the visualization will be displayed to your users.

* If you've been developing an app with multiple versions of Meteor, or
  testing with beta versions, and you haven't recently run `meteor reset`,
  your `.meteor/local/bundler-cache` directory may have become quite
  large. This is just a friendly reminder that this directory is perfectly
  safe to delete, and Meteor will repopulate it with only the most recent
  cached bundles.

* Apps created with `meteor create --bare` now use the `static-html`
  package for processing `.html` files instead of `blaze-html-templates`,
  to avoid large unnecessary dependencies like the `jquery` package.

* Babel plugins now receive file paths without leading `/` characters,
  which should prevent confusion about whether the path should be treated
  as absolute. [PR #8610](https://github.com/meteor/meteor/pull/8610)

* It is now possible to override the Cordova iOS and/or Android
  compatibility version by setting the `METEOR_CORDOVA_COMPAT_VERSION_IOS`
  and/or `METEOR_CORDOVA_COMPAT_VERSION_ANDROID` environment variables.
  [PR #8581](https://github.com/meteor/meteor/pull/8581)

* Modules in `node_modules` directories will no longer automatically have
  access to the `Buffer` polyfill on the client, since that polyfill
  contributed more than 22KB of minified JavaScript to the client bundle,
  and was rarely used. If you really need the Buffer API on the client,
  you should now obtain it explicitly with `require("buffer").Buffer`.
  [Issue #8645](https://github.com/meteor/meteor/issues/8645).

* Packages in `node_modules` directories are now considered non-portable
  (and thus may be automatically rebuilt for the current architecture), if
  their `package.json` files contain any of the following install hooks:
  `install`, `preinstall`, or `postinstall`. Previously, a package was
  considered non-portable only if it contained any `.node` binary modules.
  [Issue #8225](https://github.com/meteor/meteor/issues/8225)

## v1.4.4.6, 2018-04-02

* Node has been upgraded to version
  [4.9.0](https://nodejs.org/en/blog/release/v4.9.0/), an important
  [security release](https://nodejs.org/en/blog/vulnerability/march-2018-security-releases/).
  The Node v4.x release line will exit the Node.js Foundation's
  [long-term support (LTS) status](https://github.com/nodejs/LTS) on April 30,
  2018. We strongly advise updating to a version of Meteor using a newer
  version of Node which is still under LTS status, such as Meteor 1.6.x
  which uses Node 8.x.

* The `npm` package has been upgraded to version
  [4.6.1](https://github.com/npm/npm/releases/tag/v4.6.1).

## v1.4.4.5, 2017-12-08

* Node has been upgraded to version
  [4.8.7](https://nodejs.org/en/blog/release/v4.8.7/), an important
  [security release](https://nodejs.org/en/blog/vulnerability/december-2017-security-releases/).

## v1.4.4.4, 2017-09-26

* Updating to Meteor 1.4.4.4 will automatically patch a security
  vulnerability in the `allow-deny` package, since `meteor-tool@1.4.4_4`
  requires `allow-deny@1.0.9` or later. If for any reason you are not
  ready or able to update to Meteor 1.4.4.4 by running `meteor update`,
  please at least run
  ```sh
  meteor update allow-deny
  ```
  instead. More details about the security vulnerability can be found on
  the Meteor forums.

## v1.4.4.3, 2017-05-22

* Node has been upgraded to version 4.8.3.

* A bug in checking body lengths of HTTP responses that was affecting
  Galaxy deploys has been fixed.
  [PR #8709](https://github.com/meteor/meteor/pull/8709).

## v1.4.4.2, 2017-05-02

* Node has been upgraded to version 4.8.2.

* The `npm` npm package has been upgraded to version 4.5.0.
  Note that when using npm `scripts` there has been a change regarding
  what happens when `SIGINT` (Ctrl-C) is received.  Read more
  [here](https://github.com/npm/npm/releases/tag/v4.5.0).

* Fix a regression which prevented us from displaying a helpful banner when
  running `meteor debug` because of a change in Node.js.

* Update `node-inspector` npm to 1.1.1, fixing a problem encountered when trying
  to press "Enter" in the inspector console.
  [Issue #8469](https://github.com/meteor/meteor/issues/8469)

* The `email` package has had its `mailcomposer` npm package swapped with
  a Node 4 fork of `nodemailer` due to its ability to support connection pooling
  in a similar fashion as the original `mailcomposer`.
  [Issue #8591](https://github.com/meteor/meteor/issues/8591)
  [PR #8605](https://github.com/meteor/meteor/pull/8605)

    > Note: The `MAIL_URL` should be configured with a scheme which matches the
    > protocol desired by your e-mail vendor/mail-transport agent.  For
    > encrypted connections (typically listening on port 465), this means
    > using `smtps://`.  Unencrypted connections or those secured through
    > a `STARTTLS` connection upgrade (typically using port 587 and sometimes
    > port 25) should continue to use `smtp://`.  TLS/SSL will be automatically
    > enabled if the mail provider supports it.

* A new `Tracker.inFlush()` has been added to provide a global Tracker
  "flushing" state.
  [PR #8565](https://github.com/meteor/meteor/pull/8565).

* The `meteor-babel` npm package has been upgraded to version 0.20.1, and
  the `reify` npm package has been upgraded to version 0.7.4, fixing
  [issue #8595](https://github.com/meteor/meteor/issues/8595).
  (This was fixed between full Meteor releases, but is being mentioned here.)

## v1.4.4.1, 2017-04-07

* A change in Meteor 1.4.4 to remove "garbage" directories asynchronously
  in `files.renameDirAlmostAtomically` had unintended consequences for
  rebuilding some npm packages, so that change was reverted, and those
  directories are now removed before `files.renameDirAlmostAtomically`
  returns. [PR #8574](https://github.com/meteor/meteor/pull/8574)

## v1.4.4, 2017-04-07

* Node has been upgraded to version 4.8.1.

* The `npm` npm package has been upgraded to version 4.4.4.
  It should be noted that this version reduces extra noise
  previously included in some npm errors.

* The `node-gyp` npm package has been upgraded to 3.6.0 which
  adds support for VS2017 on Windows.

* The `node-pre-gyp` npm package has been updated to 0.6.34.

* Thanks to the outstanding efforts of @sethmurphy18, the `minifier-js`
  package now uses [Babili](https://github.com/babel/babili) instead of
  [UglifyJS](https://github.com/mishoo/UglifyJS2), resolving numerous
  long-standing bugs due to UglifyJS's poor support for ES2015+ syntax.
  [Issue #8378](https://github.com/meteor/meteor/issues/8378)
  [PR #8397](https://github.com/meteor/meteor/pull/8397)

* The `meteor-babel` npm package has been upgraded to version 0.19.1, and
  `reify` has been upgraded to version 0.6.6, fixing several subtle bugs
  introduced by Meteor 1.4.3 (see below), including
  [issue #8461](https://github.com/meteor/meteor/issues/8461).

* The Reify module compiler is now a Babel plugin, making it possible for
  other custom Babel plugins configured in `.babelrc` or `package.json`
  files to run before Reify, fixing bugs that resulted from running Reify
  before other plugins in Meteor 1.4.3.
  [Issue #8399](https://github.com/meteor/meteor/issues/8399)
  [Issue #8422](https://github.com/meteor/meteor/issues/8422)
  [`meteor-babel` issue #13](https://github.com/meteor/babel/issues/13)

* Two new `export ... from ...` syntax extensions are now supported:
  ```js
  export * as namespace from "./module"
  export def from "./module"
  ```
  Read the ECMA262 proposals here:
  * https://github.com/leebyron/ecmascript-export-ns-from
  * https://github.com/leebyron/ecmascript-export-default-from

* When `Meteor.call` is used on the server to invoke a method that
  returns a `Promise` object, the result will no longer be the `Promise`
  object, but the resolved value of the `Promise`.
  [Issue #8367](https://github.com/meteor/meteor/issues/8367)

> Note: if you actually want a `Promise` when calling `Meteor.call` or
  `Meteor.apply` on the server, use `Meteor.callAsync` and/or
  `Meteor.applyAsync` instead.
  [Issue #8367](https://github.com/meteor/meteor/issues/8367),
  https://github.com/meteor/meteor/commit/0cbd25111d1249a61ca7adce23fad5215408c821

* The `mailcomposer` and `smtp-connection` npms have been updated to resolve an
  issue with the encoding of long header lines.
  [Issue #8425](https://github.com/meteor/meteor/issues/8425)
  [PR #8495](https://github.com/meteor/meteor/pull/8495)

* `Accounts.config` now supports an `ambiguousErrorMessages` option which
  enabled generalization of messages produced by the `accounts-*` packages.
  [PR #8520](https://github.com/meteor/meteor/pull/8520)

* A bug which caused account enrollment tokens to be deleted too soon was fixed.
  [Issue #8218](https://github.com/meteor/meteor/issues/8218)
  [PR #8474](https://github.com/meteor/meteor/pull/8474)

* On Windows, bundles built during `meteor build` or `meteor deploy` will
  maintain the executable bit for commands installed in the
  `node_modules\.bin` directory.
  [PR #8503](https://github.com/meteor/meteor/pull/8503)

* On Windows, the upgrades to Node.js, `npm` and `mongodb` are now in-sync with
  other archs again after being mistakenly overlooked in 1.4.3.2.  An admin
  script enhancement has been applied to prevent this from happening again.
  [PR #8505](https://github.com/meteor/meteor/pull/8505)

## v1.4.3.2, 2017-03-14

* Node has been upgraded to version 4.8.0.

* The `npm` npm package has been upgraded to version 4.3.0.

* The `node-gyp` npm package has been upgraded to 3.5.0.

* The `node-pre-gyp` npm package has been updated to 0.6.33.

* The bundled version of MongoDB used by `meteor run` in development
  has been upgraded to 3.2.12.

* The `mongodb` npm package used by the `npm-mongo` Meteor package has
  been updated to version 2.2.24.
  [PR #8453](https://github.com/meteor/meteor/pull/8453)
  [Issue #8449](https://github.com/meteor/meteor/issues/8449)

* The `check` package has had its copy of `jQuery.isPlainObject`
  updated to a newer implementation to resolve an issue where the
  `nodeType` property of an object couldn't be checked, fixing
  [#7354](https://github.com/meteor/meteor/issues/7354).

* The `standard-minifier-js` and `minifier-js` packages now have improved
  error capturing to provide more information on otherwise unhelpful errors
  thrown when UglifyJS encounters ECMAScript grammar it is not familiar with.
  [#8414](https://github.com/meteor/meteor/pull/8414)

* Similar in behavior to `Meteor.loggingIn()`, `accounts-base` now offers a
  reactive `Meteor.loggingOut()` method (and related Blaze helpers,
  `loggingOut` and `loggingInOrOut`).
  [PR #8271](https://github.com/meteor/meteor/pull/8271)
  [Issue #1331](https://github.com/meteor/meteor/issues/1331)
  [Issue #769](https://github.com/meteor/meteor/issues/769)

* Using `length` as a selector field name and with a `Number` as a value
  in a `Mongo.Collection` transformation will no longer cause odd results.
  [#8329](https://github.com/meteor/meteor/issues/8329).

* `observe-sequence` (and thus Blaze) now properly supports `Array`s which were
  created in a vm or across frame boundaries, even if they were sub-classed.
  [Issue #8160](https://github.com/meteor/meteor/issues/8160)
  [PR #8401](https://github.com/meteor/meteor/pull/8401)

* Minimongo now supports `$bitsAllClear`, `$bitsAllSet`, `$bitsAnySet` and
  `$bitsAnyClear`.
  [#8350](https://github.com/meteor/meteor/pull/8350)

* A new [Development.md](DEVELOPMENT.md) document has been created to provide
  an easier path for developers looking to make contributions to Meteor Core
  (that is, the `meteor` tool itself) along with plenty of helpful reminders
  for those that have already done so!
  [#8267](https://github.com/meteor/meteor/pull/8267)

* The suggestion to add a `{oauth-service}-config-ui` package will no longer be
  made on the console if `service-configuration` package is already installed.
  [Issue #8366](https://github.com/meteor/meteor/issues/8366)
  [PR #8429](https://github.com/meteor/meteor/pull/8429)

* `Meteor.apply`'s `throwStubExceptions` option is now properly documented in
  the documentation whereas it was previously only mentioned in the Guide.
  [Issue #8435](https://github.com/meteor/meteor/issues/8435)
  [PR #8443](https://github.com/meteor/meteor/pull/8443)

* `DDPRateLimiter.addRule` now accepts a callback which will be executed after
  a rule is executed, allowing additional actions to be taken if necessary.
  [Issue #5541](https://github.com/meteor/meteor/issues/5541)
  [PR #8237](https://github.com/meteor/meteor/pull/8237)

* `jquery` is no longer a dependency of the `http` package.
  [#8389](https://github.com/meteor/meteor/pull/8389)

* `jquery` is no longer in the default package list after running
  `meteor create`, however is still available thanks to `blaze-html-templates`.
  If you still require jQuery, the recommended approach is to install it from
  npm with `meteor npm install --save jquery` and then `import`-ing it into your
  application.
  [#8388](https://github.com/meteor/meteor/pull/8388)

* The `shell-server` package (i.e. `meteor shell`) has been updated to more
  gracefully handle recoverable errors (such as `SyntaxError`s) in the same
  fashion as the Node REPL.
  [Issue #8290](https://github.com/meteor/meteor/issues/8290)
  [PR #8446](https://github.com/meteor/meteor/pull/8446)

* The `webapp` package now reveals a `WebApp.connectApp` to make it easier to
  provide custom error middleware.
  [#8403](https://github.com/meteor/meteor/pull/8403)

* The `meteor update --all-packages` command has been properly documented in
  command-line help (i.e. `meteor update --help`).
  [PR #8431](https://github.com/meteor/meteor/pull/8431)
  [Issue #8154](https://github.com/meteor/meteor/issues/8154)

* Syntax errors encountered while scanning `package.json` files for binary
  dependencies are now safely and silently ignored.
  [Issue #8427](https://github.com/meteor/meteor/issues/8427)
  [PR #8468](https://github.com/meteor/meteor/pull/8468)

## v1.4.3.1, 2017-02-14

* The `meteor-babel` npm package has been upgraded to version 0.14.4,
  fixing [#8349](https://github.com/meteor/meteor/issues/8349).

* The `reify` npm package has been upgraded to version 0.4.9.

* Partial `npm-shrinkwrap.json` files are now disregarded when
  (re)installing npm dependencies of Meteor packages, fixing
  [#8349](https://github.com/meteor/meteor/issues/8349). Further
  discussion of the new `npm` behavior can be found
  [here](https://github.com/npm/npm/blob/latest/CHANGELOG.md#no-more-partial-shrinkwraps-breaking).

## v1.4.3, 2017-02-13

* Versions of Meteor [core
  packages](https://github.com/meteor/meteor/tree/release-1.4.3/packages)
  are once again constrained by the current Meteor release.

> Before Meteor 1.4, the current release dictated the exact version of
  every installed core package, which meant newer core packages could not
  be installed without publishing a new Meteor release. In order to
  support incremental development of core packages, Meteor 1.4 removed all
  release-based constraints on core package versions
  ([#7084](https://github.com/meteor/meteor/pull/7084)). Now, in Meteor
  1.4.3, core package versions must remain patch-compatible with the
  versions they had when the Meteor release was published. This middle
  ground restores meaning to Meteor releases, yet still permits patch
  updates to core packages.

* The `cordova-lib` npm package has been updated to 6.4.0, along with
  cordova-android (6.1.1) and cordova-ios (4.3.0), and various plugins.
  [#8239](https://github.com/meteor/meteor/pull/8239)

* The `coffeescript` Meteor package has been moved from
  `packages/coffeescript` to `packages/non-core/coffeescript`, so that it
  will not be subject to the constraints described above.

* CoffeeScript source maps should be now be working properly in development.
  [#8298](https://github.com/meteor/meteor/pull/8298)

* The individual account "service" packages (`facebook`, `google`, `twitter`,
  `github`, `meteor-developer`, `meetup` and `weibo`) have been split into:
  - `<service>-oauth` (which interfaces with the `<service>` directly) and
  - `<service>-config-ui` (the Blaze configuration templates for `accounts-ui`)

  This means you can now use `accounts-<service>` without needing Blaze.

  If you are using `accounts-ui` and `accounts-<service>`, you will probably
  need to install the `<service>-config-ui` package if you want to configure it
  using the Accounts UI.

  - [Issue #7715](https://github.com/meteor/meteor/issues/7715)
  - [PR(`facebook`) #7728](https://github.com/meteor/meteor/pull/7728)
  - [PR(`google`) #8275](https://github.com/meteor/meteor/pull/8275)
  - [PR(`twitter`) #8283](https://github.com/meteor/meteor/pull/8283)
  - [PR(`github`) #8303](https://github.com/meteor/meteor/pull/8303)
  - [PR(`meteor-developer`) #8305](https://github.com/meteor/meteor/pull/8305)
  - [PR(`meetup`) #8321](https://github.com/meteor/meteor/pull/8321)
  - [PR(`weibo`) #8302](https://github.com/meteor/meteor/pull/8302)

* The `url` and `http` packages now encode to a less error-prone
  format which more closely resembles that used by PHP, Ruby, `jQuery.param`
  and others. `Object`s and `Array`s can now be encoded, however, if you have
  previously relied on `Array`s passed as `params` being simply `join`-ed with
  commas, you may need to adjust your `HTTP.call` implementations.
  [#8261](https://github.com/meteor/meteor/pull/8261) and
  [#8342](https://github.com/meteor/meteor/pull/8342).

* The `npm` npm package is still at version 4.1.2 (as it was when Meteor
  1.4.3 was originally published), even though `npm` was downgraded to
  3.10.9 in Meteor 1.4.2.7.

* The `meteor-babel` npm package has been upgraded to version 0.14.3,
  fixing [#8021](https://github.com/meteor/meteor/issues/8021) and
  [#7662](https://github.com/meteor/meteor/issues/7662).

* The `reify` npm package has been upgraded to 0.4.7.

* Added support for frame-ancestors CSP option in browser-policy.
  [#7970](https://github.com/meteor/meteor/pull/7970)

* You can now use autoprefixer with stylus files added via packages.
  [#7727](https://github.com/meteor/meteor/pull/7727)

* Restored [#8213](https://github.com/meteor/meteor/pull/8213)
  after those changes were reverted in
  [v1.4.2.5](https://github.com/meteor/meteor/blob/devel/History.md#v1425).

* npm dependencies of Meteor packages will now be automatically rebuilt if
  the npm package's `package.json` file has "scripts" section containing a
  `preinstall`, `install`, or `postinstall` command, as well as when the
  npm package contains any `.node` files. Discussion
  [here](https://github.com/meteor/meteor/issues/8225#issuecomment-275044900).

* The `meteor create` command now runs `meteor npm install` automatically
  to install dependencies specified in the default `package.json` file.
  [#8108](https://github.com/meteor/meteor/pull/8108)

## v1.4.2.7, 2017-02-13

* The `npm` npm package has been *downgraded* from version 4.1.2 back to
  version 3.10.9, reverting the upgrade in Meteor 1.4.2.4.

## v1.4.2.6, 2017-02-08

* Fixed a critical [bug](https://github.com/meteor/meteor/issues/8325)
  that was introduced by the fix for
  [Issue #8136](https://github.com/meteor/meteor/issues/8136), which
  caused some npm packages in nested `node_modules` directories to be
  omitted from bundles produced by `meteor build` and `meteor deploy`.

## v1.4.2.5, 2017-02-03

* Reverted [#8213](https://github.com/meteor/meteor/pull/8213) as the
  change was deemed too significant for this release.

> Note: The decision to revert the above change was made late in the
  Meteor 1.4.2.4 release process, before it was ever recommended but too
  late in the process to avoid the additional increment of the version number.
  See [#8311](https://github.com/meteor/meteor/pull/8311) for additional
  information. This change will still be released in an upcoming version
  of Meteor with a more seamless upgrade.

## v1.4.2.4, 2017-02-02

* Node has been upgraded to version 4.7.3.

* The `npm` npm package has been upgraded from version 3.10.9 to 4.1.2.

> Note: This change was later deemed too substantial for a point release
  and was reverted in Meteor 1.4.2.7.

* Fix for [Issue #8136](https://github.com/meteor/meteor/issues/8136).

* Fix for [Issue #8222](https://github.com/meteor/meteor/issues/8222).

* Fix for [Issue #7849](https://github.com/meteor/meteor/issues/7849).

* The version of 7-zip included in the Windows dev bundle has been
  upgraded from 1602 to 1604 in an attempt to mitigate
  [Issue #7688](https://github.com/meteor/meteor/issues/7688).

* The `"main"` field of `package.json` modules will no longer be
  overwritten with the value of the optional `"browser"` field, now that
  the `install` npm package can make sense of the `"browser"` field at
  runtime. If you experience module resolution failures on the client
  after updating Meteor, make sure you've updated the `modules-runtime`
  Meteor package to at least version 0.7.8.
  [#8213](https://github.com/meteor/meteor/pull/8213)

## v1.4.2.3, 2016-11-17

* Style improvements for `meteor create --full`.
  [#8045](https://github.com/meteor/meteor/pull/8045)

> Note: Meteor 1.4.2.2 was finalized before
  [#8045](https://github.com/meteor/meteor/pull/8045) was merged, but
  those changes were [deemed important
  enough](https://github.com/meteor/meteor/pull/8044#issuecomment-260913739)
  to skip recommending 1.4.2.2 and instead immediately release 1.4.2.3.

## v1.4.2.2, 2016-11-15

* Node has been upgraded to version 4.6.2.

* `meteor create` now has a new `--full` option, which generates an larger app,
  demonstrating development techniques highlighted in the
  [Meteor Guide](http://guide.meteor.com)

  [Issue #6974](https://github.com/meteor/meteor/issues/6974)
  [PR #7807](https://github.com/meteor/meteor/pull/7807)

* Minimongo now supports `$min`, `$max` and partially supports `$currentDate`.

  [Issue #7857](https://github.com/meteor/meteor/issues/7857)
  [PR #7858](https://github.com/meteor/meteor/pull/7858)

* Fix for [Issue #5676](https://github.com/meteor/meteor/issues/5676)
  [PR #7968](https://github.com/meteor/meteor/pull/7968)

* It is now possible for packages to specify a *lazy* main module:
  ```js
  Package.onUse(function (api) {
    api.mainModule("client.js", "client", { lazy: true });
  });
  ```
  This means the `client.js` module will not be evaluated during app
  startup unless/until another module imports it, and will not even be
  included in the client bundle if no importing code is found. **Note 1:**
  packages with lazy main modules cannot use `api.export` to export global
  symbols to other packages/apps. **Note 2:** packages with lazy main
  modules should be restricted to Meteor 1.4.2.2 or later via
  `api.versionsFrom("1.4.2.2")`, since older versions of Meteor cannot
  import lazy main modules using `import "meteor/<package name>"` but must
  explicitly name the module: `import "meteor/<package name>/client.js"`.

## v1.4.2.1, 2016-11-08

* Installing the `babel-runtime` npm package in your application
  `node_modules` directory is now required for most Babel-transformed code
  to work, as the Meteor `babel-runtime` package no longer attempts to
  provide custom implementations of Babel helper functions. To install
  the `babel-runtime` package, simply run the command
  ```sh
  meteor npm install --save babel-runtime
  ```
  in any Meteor application directory. The Meteor `babel-runtime` package
  version has been bumped to 1.0.0 to reflect this major change.
  [#7995](https://github.com/meteor/meteor/pull/7995)

* File system operations performed by the command-line tool no longer use
  fibers unless the `METEOR_DISABLE_FS_FIBERS` environment variable is
  explicitly set to a falsy value. For larger apps, this change results in
  significant build performance improvements due to the creation of fewer
  fibers and the avoidance of unnecessary asynchronous delays.
  https://github.com/meteor/meteor/pull/7975/commits/ca4baed90ae0675e55c93976411d4ed91f12dd63

* Running Meteor as `root` is still discouraged, and results in a fatal
  error by default, but the `--allow-superuser` flag now works as claimed.
  [#7959](https://github.com/meteor/meteor/issues/7959)

* The `dev_bundle\python\python.exe` executable has been restored to the
  Windows dev bundle, which may help with `meteor npm rebuild` commands.
  [#7960](https://github.com/meteor/meteor/issues/7960)

* Changes within linked npm packages now trigger a partial rebuild,
  whereas previously (in 1.4.2) they were ignored.
  [#7978](https://github.com/meteor/meteor/issues/7978)

* Miscellaneous fixed bugs:
  [#2876](https://github.com/meteor/meteor/issues/2876)
  [#7154](https://github.com/meteor/meteor/issues/7154)
  [#7956](https://github.com/meteor/meteor/issues/7956)
  [#7974](https://github.com/meteor/meteor/issues/7974)
  [#7999](https://github.com/meteor/meteor/issues/7999)
  [#8005](https://github.com/meteor/meteor/issues/8005)
  [#8007](https://github.com/meteor/meteor/issues/8007)

## v1.4.2, 2016-10-25

* This release implements a number of rebuild performance optimizations.
  As you edit files in development, the server should restart and rebuild
  much more quickly, especially if you have many `node_modules` files.
  See https://github.com/meteor/meteor/pull/7668 for more details.

> Note: the `METEOR_PROFILE` environment variable now provides data for
  server startup time as well as build time, which should make it easier
  to tell which of your packages are responsible for slow startup times.
  Please include the output of `METEOR_PROFILE=10 meteor run` with any
  GitHub issue about rebuild performance.

* `npm` has been upgraded to version 3.10.9.

* The `cordova-lib` npm package has been updated to 6.3.1, along with
  cordova-android (5.2.2) and cordova-ios (4.2.1), and various plugins.

* The `node-pre-gyp` npm package has been updated to 0.6.30.

* The `lru-cache` npm package has been updated to 4.0.1.

* The `meteor-promise` npm package has been updated to 0.8.0 for better
  asynchronous stack traces.

* The `meteor` tool is now prevented from running as `root` as this is
  not recommended and can cause issues with permissions.  In some environments,
  (e.g. Docker), it may still be desired to run as `root` and this can be
  permitted by passing `--unsafe-perm` to the `meteor` command.
  [#7821](https://github.com/meteor/meteor/pull/7821)

* Blaze-related packages have been extracted to
  [`meteor/blaze`](https://github.com/meteor/blaze), and the main
  [`meteor/meteor`](https://github.com/meteor/meteor) repository now
  refers to them via git submodules (see
  [#7633](https://github.com/meteor/meteor/pull/7633)).
  When running `meteor` from a checkout, you must now update these
  submodules by running
  ```sh
  git submodule update --init --recursive
  ```
  in the root directory of your `meteor` checkout.

* Accounts.forgotPassword and .verifyEmail no longer throw errors if callback is provided. [Issue #5664](https://github.com/meteor/meteor/issues/5664) [Origin PR #5681](https://github.com/meteor/meteor/pull/5681) [Merged PR](https://github.com/meteor/meteor/pull/7117)

* The default content security policy (CSP) for Cordova now includes `ws:`
  and `wss:` WebSocket protocols.
  [#7774](https://github.com/meteor/meteor/pull/7774)

* `meteor npm` commands are now configured to use `dev_bundle/.npm` as the
  npm cache directory by default, which should make npm commands less
  sensitive to non-reproducible factors in the external environment.
  https://github.com/meteor/meteor/pull/7668/commits/3313180a6ff33ee63602f7592a9506012029e919

* The `meteor test` command now supports the `--no-release-check` flag.
  https://github.com/meteor/meteor/pull/7668/commits/7097f78926f331fb9e70a06300ce1711adae2850

* JavaScript module bundles on the server no longer include transitive
  `node_modules` dependencies, since those dependencies can be evaluated
  directly by Node. This optimization should improve server rebuild times
  for apps and packages with large `node_modules` directories.
  https://github.com/meteor/meteor/pull/7668/commits/03c5346873849151cecc3e00606c6e5aa13b3bbc

* The `standard-minifier-css` package now does basic caching for the
  expensive `mergeCss` function.
  https://github.com/meteor/meteor/pull/7668/commits/bfa67337dda1e90610830611fd99dcb1bd44846a

* The `coffeescript` package now natively supports `import` and `export`
  declarations. [#7818](https://github.com/meteor/meteor/pull/7818)

* Due to changes in how Cordova generates version numbers for iOS and Android
  apps, you may experience issues with apps updating on user devices.  To avoid
  this, consider managing the `buildNumber` manually using
  `App.info('buildNumber', 'XXX');` in `mobile-config.js`. There are additional
  considerations if you have been setting `android:versionCode` or
  `ios-CFBundleVersion`.  See
  [#7205](https://github.com/meteor/meteor/issues/7205) and
  [#6978](https://github.com/meteor/meteor/issues/6978) for more information.

## v1.4.1.3, 2016-10-21

* Node has been updated to version 4.6.1:
  https://nodejs.org/en/blog/release/v4.6.1/

* The `mongodb` npm package used by the `npm-mongo` Meteor package has
  been updated to version 2.2.11.
  [#7780](https://github.com/meteor/meteor/pull/7780)

* The `fibers` npm package has been upgraded to version 1.0.15.

* Running Meteor with a different `--port` will now automatically
  reconfigure the Mongo replica set when using the WiredTiger storage
  engine, instead of failing to start Mongo.
  [#7840](https://github.com/meteor/meteor/pull/7840).

* When the Meteor development server shuts down, it now attempts to kill
  the `mongod` process it spawned, in addition to killing any running
  `mongod` processes when the server first starts up.
  https://github.com/meteor/meteor/pull/7668/commits/295d3d5678228f06ee0ab6c0d60139849a0ea192

* The `meteor <command> ...` syntax will now work for any command
  installed in `dev_bundle/bin`, except for Meteor's own commands.

* Incomplete package downloads will now fail (and be retried several
  times) instead of silently succeeding, which was the cause of the
  dreaded `Error: ENOENT: no such file or directory, open... os.json`
  error. [#7806](https://github.com/meteor/meteor/issues/7806)

## v1.4.1.2, 2016-10-04

* Node has been upgraded to version 4.6.0, a recommended security release:
  https://nodejs.org/en/blog/release/v4.6.0/

* `npm` has been upgraded to version 3.10.8.

## v1.4.1.1, 2016-08-24

* Update the version of our Node MongoDB driver to 2.2.8 to fix a bug in
  reconnection logic, leading to some `update` and `remove` commands being
  treated as `insert`s. [#7594](https://github.com/meteor/meteor/issues/7594)

## v1.4.1, 2016-08-18

* Node has been upgraded to 4.5.0.

* `npm` has been upgraded to 3.10.6.

* The `meteor publish-for-arch` command is no longer necessary when
  publishing Meteor packages with binary npm dependencies. Instead, binary
  dependencies will be rebuilt automatically on the installation side.
  Meteor package authors are not responsible for failures due to compiler
  toolchain misconfiguration, and any compilation problems with the
  underlying npm packages should be taken up with the authors of those
  packages. That said, if a Meteor package author really needs or wants to
  continue using `meteor publish-for-arch`, she should publish her package
  using an older release: e.g. `meteor --release 1.4 publish`.
  [#7608](https://github.com/meteor/meteor/pull/7608)

* The `.meteor-last-rebuild-version.json` files that determine if a binary
  npm package needs to be rebuilt now include more information from the
  `process` object, namely `process.{platform,arch,versions}` instead of
  just `process.versions`. Note also that the comparison of versions now
  ignores differences in patch versions, to avoid needless rebuilds.

* The `npm-bcrypt` package now uses a pure-JavaScript implementation by
  default, but will prefer the native `bcrypt` implementation if it is
  installed in the application's `node_modules` directory. In other words,
  run `meteor install --save bcrypt` in your application if you need or
  want to use the native implementation of `bcrypt`.
  [#7595](https://github.com/meteor/meteor/pull/7595)

* After Meteor packages are downloaded from Atmosphere, they will now be
  extracted using native `tar` or `7z.exe` on Windows, instead of the
  https://www.npmjs.com/package/tar library, for a significant performance
  improvement. [#7457](https://github.com/meteor/meteor/pull/7457)

* The npm `tar` package has been upgraded to 2.2.1, though it is now only
  used as a fallback after native `tar` and/or `7z.exe`.

* The progress indicator now distinguishes between downloading,
  extracting, and loading newly-installed Meteor packages, instead of
  lumping all of that work into a "downloading" status message.

* Background Meteor updates will no longer modify the `~/.meteor/meteor`
  symbolic link (or `AppData\Local\.meteor\meteor.bat` on Windows).
  Instead, developers must explicitly type `meteor update` to begin using
  a new version of the `meteor` script.

* Password Reset tokens now expire (after 3 days by default -- can be modified via `Accounts.config({ passwordResetTokenExpirationInDays: ...}`). [PR #7534](https://github.com/meteor/meteor/pull/7534)

* The `google` package now uses the `email` scope as a mandatory field instead
  of the `profile` scope. The `profile` scope is still added by default if the
  `requestPermissions` option is not specified to maintain backward
  compatibility, but it is now possible to pass an empty array to
  `requestPermissions` in order to only request the `email` scope, which
  reduces the amount of permissions requested from the user in the Google
  popup. [PR #6975](https://github.com/meteor/meteor/pull/6975)

* Added `Facebook.handleAuthFromAccessToken` in the case where you get the FB
  accessToken in some out-of-band way. [PR #7550](https://github.com/meteor/meteor/pull/7550)

* `Accounts.onLogout` gets `{ user, connection }` context in a similar fashion
  to `Accounts.onLogin`. [Issue #7397](https://github.com/meteor/meteor/issues/7397) [PR #7433](https://github.com/meteor/meteor/pull/7433)

* The `node-gyp` and `node-pre-gyp` tools will now be installed in
  `bundle/programs/server/node_modules`, to assist with rebuilding binary
  npm packages when deploying an app to Galaxy or elsewhere.
  [#7571](https://github.com/meteor/meteor/pull/7571)

* The `standard-minifier-{js,css}` packages no longer minify .js or .css
  files on the server. [#7572](https://github.com/meteor/meteor/pull/7572)

* Multi-line input to `meteor shell`, which was broken by changes to the
  `repl` module in Node 4, works again.
  [#7562](https://github.com/meteor/meteor/pull/7562)

* The implementation of the command-line `meteor` tool now forbids
  misbehaving polyfill libraries from overwriting `global.Promise`.
  [#7569](https://github.com/meteor/meteor/pull/7569)

* The `oauth-encryption` package no longer depends on the
  `npm-node-aes-gcm` package (or any special npm packages), because the
  Node 4 `crypto` library natively supports the `aes-128-gcm` algorithm.
  [#7548](https://github.com/meteor/meteor/pull/7548)

* The server-side component of the `meteor shell` command has been moved
  into a Meteor package, so that it can be developed independently from
  the Meteor release process, thanks to version unpinning.
  [#7624](https://github.com/meteor/meteor/pull/7624)

* The `meteor shell` command now works when running `meteor test`.

* The `meteor debug` command no longer pauses at the first statement
  in the Node process, yet still reliably stops at custom breakpoints
  it encounters later.

* The `meteor-babel` package has been upgraded to 0.12.0.

* The `meteor-ecmascript-runtime` package has been upgraded to 0.2.9, to
  support several additional [stage 4
  proposals](https://github.com/meteor/ecmascript-runtime/pull/4).

* A bug that prevented @-scoped npm packages from getting bundled for
  deployed apps has been fixed.
  [#7609](https://github.com/meteor/meteor/pull/7609).

* The `meteor update` command now supports an `--all-packages` flag to
  update all packages (including indirect dependencies) to their latest
  compatible versions, similar to passing the names of all your packages
  to the `meteor update` command.
  [#7653](https://github.com/meteor/meteor/pull/7653)

* Background release updates can now be disabled by invoking either
  `meteor --no-release-check` or `METEOR_NO_RELEASE_CHECK=1 meteor`.
  [#7445](https://github.com/meteor/meteor/pull/7445)

## v1.4.0.1, 2016-07-29

* Fix issue with the 1.4 tool springboarding to older releases (see [Issue #7491](https://github.com/meteor/meteor/issues/7491))

* Fix issue with running in development on Linux 32bit [Issue #7511](https://github.com/meteor/meteor/issues/7511)

## v1.4, 2016-07-25

* Node has been upgraded to 4.4.7.

* The `meteor-babel` npm package has been upgraded to 0.11.7.

* The `reify` npm package has been upgraded to 0.3.6.

* The `bcrypt` npm package has been upgraded to 0.8.7.

* Nested `import` declarations are now enabled for package code as well as
  application code. 699cf1f38e9b2a074169515d23983f74148c7223

* Meteor has been upgraded to support Mongo 3.2 by default (the bundled version
  used by `meteor run` has been upgraded). Internally it now uses the 2.2.4
  version of the `mongodb` npm driver, and has been tested against at Mongo 3.2
  server. [Issue #6957](https://github.com/meteor/meteor/issues/6957)

  Mongo 3.2 defaults to the new WiredTiger storage engine. You can update your
  database following the instructions here:
  https://docs.mongodb.com/v3.0/release-notes/3.0-upgrade/.
  In development, you can also just use `meteor reset` to remove your old
  database, and Meteor will create a new WiredTiger database for you. The Mongo
  driver will continue to work with the old MMAPv1 storage engine however.

  The new version of the Mongo driver has been tested with MongoDB versions from
  2.6 up. Mongo 2.4 has now reached end-of-life
  (https://www.mongodb.com/support-policy), and is no longer supported.

  If you are setting `MONGO_OPLOG_URL`, especially in production, ensure you are
  passing in the `replicaSet` argument (see [#7450]
    (https://github.com/meteor/meteor/issues/7450))

* Custom Mongo options can now be specified using the
  `Mongo.setConnectionOptions(options)` API.
  [#7277](https://github.com/meteor/meteor/pull/7277)

* On the server, cursor.count() now takes a single argument `applySkipLimit`
  (see the corresponding [Mongo documentation]
    (http://mongodb.github.io/node-mongodb-native/2.1/api/Cursor.html#count))

* Fix for regression caused by #5837 which incorrectly rewrote
  network-path references (e.g. `//domain.com/image.gif`) in CSS URLs.
  [#7416](https://github.com/meteor/meteor/issues/7416)
* Added Angular2 boilerplate example [#7364](https://github.com/meteor/meteor/pull/7363)

## v1.3.5.1, 2016-07-18

* This release fixed a small bug in 1.3.5 that prevented updating apps
  whose `.meteor/release` files refer to releases no longer installed in
  `~/.meteor/packages/meteor-tool`. [576468eae8d8dd7c1fe2fa381ac51dee5cb792cd](https://github.com/meteor/meteor/commit/576468eae8d8dd7c1fe2fa381ac51dee5cb792cd)

## v1.3.5, 2016-07-16

* Failed Meteor package downloads are now automatically resumed from the
  point of failure, up to ten times, with a five-second delay between
  attempts. [#7399](https://github.com/meteor/meteor/pull/7399)

* If an app has no `package.json` file, all packages in `node_modules`
  will be built into the production bundle. In other words, make sure you
  have a `package.json` file if you want to benefit from `devDependencies`
  pruning. [7b2193188fc9e297eefc841ce6035825164f0684](https://github.com/meteor/meteor/commit/7b2193188fc9e297eefc841ce6035825164f0684)

* Binary npm dependencies of compiler plugins are now automatically
  rebuilt when Node/V8 versions change.
  [#7297](https://github.com/meteor/meteor/issues/7297)

* Because `.meteor/local` is where purely local information should be
  stored, the `.meteor/dev_bundle` link has been renamed to
  `.meteor/local/dev_bundle`.

* The `.meteor/local/dev_bundle` link now corresponds exactly to
  `.meteor/release` even when an app is using an older version of
  Meteor. d732c2e649794f350238d515153f7fb71969c526

* When recompiling binary npm packages, the `npm rebuild` command now
  receives the flags `--update-binary` and `--no-bin-links`, in addition
  to respecting the `$METEOR_NPM_REBUILD_FLAGS` environment variable.
  [#7401](https://github.com/meteor/meteor/issues/7401)

* The last solution found by the package version constraint solver is now
  stored in `.meteor/local/resolver-result-cache.json` so that it need not
  be recomputed every time Meteor starts up.

* If the `$GYP_MSVS_VERSION` environment variable is not explicitly
  provided to `meteor {node,npm}`, the `node-gyp` tool will infer the
  appropriate version (though it still defaults to "2015").

## v1.3.4.4, 2016-07-10

* Fixed [#7374](https://github.com/meteor/meteor/issues/7374).

* The default loglevel for internal `npm` commands (e.g., those related to
  `Npm.depends`) has been set to "error" instead of "warn". Note that this
  change does not affect `meteor npm ...` commands, which can be easily
  configured using `.npmrc` files or command-line flags.
  [0689cae25a3e0da3615a402cdd0bec94ce8455c8](https://github.com/meteor/meteor/commit/0689cae25a3e0da3615a402cdd0bec94ce8455c8)

## v1.3.4.3, 2016-07-08

* Node has been upgraded to 0.10.46.

* `npm` has been upgraded to 3.10.5.

* The `node-gyp` npm package has been upgraded to 3.4.0.

* The `node-pre-gyp` npm package has been upgraded to 0.6.29.

* The `~/.meteor/meteor` symlink (or `AppData\Local\.meteor\meteor.bat` on
  Windows) will now be updated properly after `meteor update` succeeds. This was
  promised in [v1.3.4.2](https://github.com/meteor/meteor/blob/devel/History.md#v1342)
  but [not fully delivered](https://github.com/meteor/meteor/pull/7369#issue-164569763).

* The `.meteor/dev_bundle` symbolic link introduced in
  [v1.3.4.2](https://github.com/meteor/meteor/blob/devel/History.md#v1342)
  is now updated whenever `.meteor/release` is read.

* The `.meteor/dev_bundle` symbolic link is now ignored by
  `.meteor/.gitignore`.

## v1.3.4.2, 2016-07-07

* The `meteor node` and `meteor npm` commands now respect
  `.meteor/release` when resolving which versions of `node` and `npm` to
  invoke. Note that you must `meteor update` to 1.3.4.2 before this logic
  will take effect, but it will work in all app directories after
  updating, even those pinned to older versions.
  [#7338](https://github.com/meteor/meteor/issues/7338)

* The Meteor installer now has the ability to resume downloads, so
  installing Meteor on a spotty internet connection should be more
  reliable. [#7348](https://github.com/meteor/meteor/pull/7348)

* When running `meteor test`, shared directories are symlinked (or
  junction-linked on Windows) into the temporary test directory, not
  copied, leading to much faster test start times after the initial build.
  The directories: `.meteor/local/{bundler-cache,isopacks,plugin-cache}`

* `App.appendToConfig` allows adding custom tags to config.xml.
  [#7307](https://github.com/meteor/meteor/pull/7307)

* When using `ROOT_URL` with a path, relative CSS URLs are rewritten
  accordingly. [#5837](https://github.com/meteor/meteor/issues/5837)

* Fixed bugs:
  [#7149](https://github.com/meteor/meteor/issues/7149)
  [#7296](https://github.com/meteor/meteor/issues/7296)
  [#7309](https://github.com/meteor/meteor/issues/7309)
  [#7312](https://github.com/meteor/meteor/issues/7312)

## v1.3.4.1, 2016-06-23

* Increased the default HTTP timeout for requests made by the `meteor`
  command-line tool to 60 seconds (previously 30), and [disabled the
  timeout completely for Galaxy
  deploys](https://forums.meteor.com/t/1-3-4-breaks-galaxy-deployment-etimedout/25383/).

* Minor bug fixes: [#7281](https://github.com/meteor/meteor/pull/7281)
  [#7276](https://github.com/meteor/meteor/pull/7276)

## v1.3.4, 2016-06-22

* The version of `npm` used by `meteor npm` and when installing
  `Npm.depends` dependencies of Meteor packages has been upgraded from
  2.15.1 to **3.9.6**, which should lead to much flatter node_modules
  dependency trees.

* The `meteor-babel` npm package has been upgraded to 0.11.6, and is now
  installed using `npm@3.9.6`, fixing bugs arising from Windows path
  limits, such as [#7247](https://github.com/meteor/meteor/issues/7247).

* The `reify` npm package has been upgraded to 0.3.4, fixing
  [#7250](https://github.com/meteor/meteor/issues/7250).

* Thanks to caching improvements for the
  `files.{stat,lstat,readdir,realpath}` methods and
  `PackageSource#_findSources`, development server restart times are no
  longer proportional to the number of files in `node_modules`
  directories. [#7253](https://github.com/meteor/meteor/issues/7253)
  [#7008](https://github.com/meteor/meteor/issues/7008)

* When installed via `InstallMeteor.exe` on Windows, Meteor can now be
  easily uninstalled through the "Programs and Features" control panel.

* HTTP requests made by the `meteor` command-line tool now have a timeout
  of 30 seconds, which can be adjusted by the `$TIMEOUT_SCALE_FACTOR`
  environment variable. [#7143](https://github.com/meteor/meteor/pull/7143)

* The `request` npm dependency of the `http` package has been upgraded
  from 2.53.0 to 2.72.0.

* The `--headless` option is now supported by `meteor test` and
  `meteor test-packages`, in addition to `meteor self-test`.
  [#7245](https://github.com/meteor/meteor/pull/7245)

* Miscellaneous fixed bugs:
  [#7255](https://github.com/meteor/meteor/pull/7255)
  [#7239](https://github.com/meteor/meteor/pull/7239)

## v1.3.3.1, 2016-06-17

* Fixed bugs:
  [#7226](https://github.com/meteor/meteor/pull/7226)
  [#7181](https://github.com/meteor/meteor/pull/7181)
  [#7221](https://github.com/meteor/meteor/pull/7221)
  [#7215](https://github.com/meteor/meteor/pull/7215)
  [#7217](https://github.com/meteor/meteor/pull/7217)

* The `node-aes-gcm` npm package used by `oauth-encryption` has been
  upgraded to 0.1.5. [#7217](https://github.com/meteor/meteor/issues/7217)

* The `reify` module compiler has been upgraded to 0.3.3.

* The `meteor-babel` package has been upgraded to 0.11.4.

* The `pathwatcher` npm package has been upgraded to 6.7.0.

* In CoffeeScript files with raw JavaScript enclosed by backticks, the
  compiled JS will no longer contain `require` calls inserted by Babel.
  [#7226](https://github.com/meteor/meteor/issues/7226)

* Code related to the Velocity testing system has been removed.
  [#7235](https://github.com/meteor/meteor/pull/7235)

* Allow smtps:// in MAIL_URL [#7043](https://github.com/meteor/meteor/pull/7043)

* Adds `Accounts.onLogout()` a hook directly analogous to `Accounts.onLogin()`. [PR #6889](https://github.com/meteor/meteor/pull/6889)

## v1.3.3, 2016-06-10

* Node has been upgraded from 0.10.43 to 0.10.45.

* `npm` has been upgraded from 2.14.22 to 2.15.1.

* The `fibers` package has been upgraded to 1.0.13.

* The `meteor-babel` package has been upgraded to 0.10.9.

* The `meteor-promise` package has been upgraded to 0.7.1, a breaking
  change for code that uses `Promise.denodeify`, `Promise.nodeify`,
  `Function.prototype.async`, or `Function.prototype.asyncApply`, since
  those APIs have been removed.

* Meteor packages with binary npm dependencies are now automatically
  rebuilt using `npm rebuild` whenever the version of Node or V8 changes,
  making it much simpler to use Meteor with different versions of Node.
  5dc51d39ecc9e8e342884f3b4f8a489f734b4352

* `*.min.js` files are no longer minified during the build process.
  [PR #6986](https://github.com/meteor/meteor/pull/6986) [Issue #5363](https://github.com/meteor/meteor/issues/5363)

* You can now pick where the `.meteor/local` directory is created by setting the `METEOR_LOCAL_DIR` environment variable. This lets you run multiple instances of the same Meteor app.
  [PR #6760](https://github.com/meteor/meteor/pull/6760) [Issue #6532](https://github.com/meteor/meteor/issues/6532)

* Allow using authType in Facebook login [PR #5694](https://github.com/meteor/meteor/pull/5694)

* Adds flush() method to Tracker to force recomputation [PR #4710](https://github.com/meteor/meteor/pull/4710)

* Adds `defineMutationMethods` option (default: true) to `new Mongo.Collection` to override default behavior that sets up mutation methods (/collection/[insert|update...]) [PR #5778](https://github.com/meteor/meteor/pull/5778)

* Allow overriding the default warehouse url by specifying `METEOR_WAREHOUSE_URLBASE` [PR #7054](https://github.com/meteor/meteor/pull/7054)

* Allow `_id` in `$setOnInsert` in Minimongo: https://github.com/meteor/meteor/pull/7066

* Added support for `$eq` to Minimongo: https://github.com/meteor/meteor/pull/4235

* Insert a `Date` header into emails by default: https://github.com/meteor/meteor/pull/6916/files

* `meteor test` now supports setting the bind address using `--port IP:PORT` the same as `meteor run` [PR #6964](https://github.com/meteor/meteor/pull/6964) [Issue #6961](https://github.com/meteor/meteor/issues/6961)

* `Meteor.apply` now takes a `noRetry` option to opt-out of automatically retrying non-idempotent methods on connection blips: [PR #6180](https://github.com/meteor/meteor/pull/6180)

* DDP callbacks are now batched on the client side. This means that after a DDP message arrives, the local DDP client will batch changes for a minimum of 5ms (configurable via `bufferedWritesInterval`) and a maximum of 500ms (configurable via `bufferedWritesMaxAge`) before calling any callbacks (such as cursor observe callbacks).

* PhantomJS is no longer included in the Meteor dev bundle (#6905). If you
  previously relied on PhantomJS for local testing, the `spiderable`
  package, Velocity tests, or testing Meteor from a checkout, you should
  now install PhantomJS yourself, by running the following command:
  `meteor npm install -g phantomjs-prebuilt`

* The `babel-compiler` package now looks for `.babelrc` files and
  `package.json` files with a "babel" section. If found, these files may
  contribute additional Babel transforms that run before the usual
  `babel-preset-meteor` set of transforms. In other words, if you don't
  like the way `babel-preset-meteor` handles a particular kind of syntax,
  you can add your preferred transform plugins to the "presets" or
  "plugins" section of your `.babelrc` or `package.json` file. #6351

* When `BabelCompiler` cannot resolve a Babel plugin or preset package in
  `.babelrc` or `package.json`, it now merely warns instead of
  crashing. #7179

* Compiler plugins can now import npm packages that are visible to their
  input files using `inputFile.require(id)`. b16e8d50194b37d3511889b316345f31d689b020

* `import` statements in application modules now declare normal variables
  for the symbols that are imported, making it significantly easier to
  inspect imported variables when debugging in the browser console or in
  `meteor shell`.

* `import` statements in application modules are no longer restricted to
  the top level, and may now appear inside conditional statements
  (e.g. `if (Meteor.isServer) { import ... }`) or in nested scopes.

* `import` statements now work as expected in `meteor shell`. #6271

* Commands installed in `dev_bundle/lib/node_modules/.bin` (such as
  `node-gyp` and `node-pre-gyp`) are now available to scripts run by
  `meteor npm`. e95dfe410e1b43e8131bc2df9d2c29decdd1eaf6

* When building an application using `meteor build`, "devDependencies"
  listed in `package.json` are no longer copied into the bundle. #6750

* Packages tested with `meteor test-packages` now have access to local
  `node_modules` directories installed in the parent application or in the
  package directory itself. #6827

* You no longer need to specify `DEPLOY_HOSTNAME=galaxy.meteor.com` to run
  `meteor deploy` (and similar commands) against Galaxy. The AWS us-east-1
  Galaxy is now the default for `DEPLOY_HOSTNAME`. If your app's DNS points to
  another Galaxy region, `meteor deploy` will detect that automatically as
  well. #7055

* The `coffeescript` plugin now passes raw JavaScript code enclosed by
  back-ticks to `BabelCompiler`, enabling all ECMAScript features
  (including `import` and `export`) within CoffeeScript. #6000 #6691

* The `coffeescript` package now implies the same runtime environment as
  `ecmascript` (`ecmascript-runtime`, `babel-runtime`, and `promise`, but
  not `modules`). #7184

* When Meteor packages install `npm` dependencies, the
  `process.env.NPM_CONFIG_REGISTRY` environment variable is now
  respected. #7162

* `files.rename` now always executes synchronously. 9856d1d418a4d19c0adf22ec9a92f7ce81a23b05

* "Bare" files contained by `client/compatibility/` directories or added
  with `api.addFiles(path, ..., { bare: true })` are no longer compiled by
  Babel. https://github.com/meteor/meteor/pull/7033#issuecomment-225126778

* Miscellaneous fixed bugs: #6877 #6843 #6881

## v1.3.2.4, 2016-04-20

> Meteor 1.3.2.4 was published because publishing 1.3.2.3 failed in an
unrecoverable way. Meteor 1.3.2.4 contains no additional changes beyond
the changes in 1.3.2.3.

## v1.3.2.3, 2016-04-20

* Reverted accidental changes included in 1.3.2.1 and 1.3.2.2 that
  improved DDP performance by batching updates, but broke some packages
  that relied on private methods of the DDP client Connection class. See
  https://github.com/meteor/meteor/pull/5680 for more details. These
  changes will be reinstated in 1.3.3.

## v1.3.2.2, 2016-04-18

* Fixed bugs #6819 and #6831.

## v1.3.2.1, 2016-04-15

* Fixed faulty comparison of `.sourcePath` and `.targetPath` properties of
  files scanned by the `ImportScanner`, which caused problems for apps
  using the `tap:i18n` package. 6e792a7cf25847b8cd5d5664a0ff45c9fffd9e57

## v1.3.2, 2016-04-15

* The `meteor/meteor` repository now includes a `Roadmap.md` file:
  https://github.com/meteor/meteor/blob/devel/Roadmap.md

* Running `npm install` in `bundle/programs/server` when deploying an app
  also rebuilds any binary npm dependencies, fixing #6537. Set
  METEOR_SKIP_NPM_REBUILD=1 to disable this behavior if necessary.

* Non-.js(on) files in `node_modules` (such as `.less` and `.scss`) are
  now processed by compiler plugins and may be imported by JS. #6037

* The `jquery` package can now be completely removed from any app (#6563),
  and uses `<app>/node_modules/jquery` if available (#6626).

* Source maps are once again generated for all bundled JS files, even if
  they are merely identity mappings, so that the files appear distinct in
  the browser, and stack traces make more sense. #6639

* All application files in `imports` directories are now considered lazy,
  regardless of whether the app is using the `modules` package. This could
  be a breaking change for 1.3.2 apps that do not use `modules` or
  `ecmascript` but contain `imports` directories. Workaround: move files
  out of `imports`, or rename `imports` to something else.

* The `npm-bcrypt` package has been upgraded to use the latest version
  (0.8.5) of the `bcrypt` npm package.

* Compiler plugins can call `addJavaScript({ path })` multiple times with
  different paths for the same source file, and `module.id` will reflect
  this `path` instead of the source path, if they are different. #6806

* Fixed bugs: https://github.com/meteor/meteor/milestones/Release%201.3.2

* Fixed unintended change to `Match.Optional` which caused it to behave the same as the new `Match.Maybe` and incorrectly matching `null` where it previously would not have allowed it. #6735

## v1.3.1, 2016-04-03

* Long isopacket node_modules paths have been shortened, fixing upgrade
  problems on Windows. #6609

* Version 1.3.1 of Meteor can now publish packages for earlier versions of
  Meteor, provided those packages do not rely on modules. #6484 #6618

* The meteor-babel npm package used by babel-compiler has been upgraded to
  version 0.8.4. c8d12aed4e725217efbe86fa35de5d5e56d73c83

* The `meteor node` and `meteor npm` commands now return the same exit
  codes as their child processes. #6673 #6675

* Missing module warnings are no longer printed for Meteor packages, or
  for `require` calls when `require` is not a free variable, fixing
  https://github.com/practicalmeteor/meteor-mocha/issues/19.

* Cordova iOS builds are no longer built by Meteor, but merely prepared
  for building. 88d43a0f16a484a5716050cb7de8066b126c7b28

* Compiler plugin errors were formerly silenced for files not explicitly
  added in package.js. Now those errors are reported when/if the files are
  imported by the ImportScanner. be986fd70926c9dd8eff6d8866205f236c8562c4

## v1.3, 2016-03-27

### ES2015/Modules

* Enable ES2015 and CommonJS modules in Meteor apps and packages, on
  both client and server. Also let you install modules in apps and
  package by running `npm install`. See: https://github.com/meteor/meteor/blob/master/packages/modules/README.md

* Enable ES2015 generators and ES2016 async/await in the `ecmascript`
  package.

* Inherit static getters and setters in subclasses, when using the
  `ecmascript` package. #5624

* Report full file paths on compiler errors when using the
  `ecmascript` package. #5551

* Now possible to `import` or `require` files with a `.json` file
  extension. #5810

* `process.env.NODE_ENV` is now defined on both client and server as
  either `development` or `production`, which also determines the boolean
  flags `Meteor.isDevelopment` and `Meteor.isProduction`.

* Absolute identifiers for app modules no longer have the `/app/` prefix,
  and absolute identifiers for Meteor packages now have the prefix
  `/node_modules/meteor/` instead of just `/node_modules/`, meaning you
  should `import {Blaze} from "meteor/blaze"` instead of `from "blaze"`.

* Package variables imported by application code are once again exposed
  globally, allowing them to be accessed from the browser console or from
  `meteor shell`. #5868

* Fixed global variable assignment analysis during linking. #5870 #5819

* Changes to files in node_modules will now trigger a restart of the
  development server, just like any other file changes. #5815

* The meteor package now exports a `global` variable (a la Node) that
  provides a reliable reference to the global object for all Meteor code.

* Packages in local node_modules directories now take precedence over
  Meteor packages of the same name. #5933

* Upgraded `babel-compiler` to Babel 6, with the following set of plugins:
  https://github.com/meteor/babel-preset-meteor/blob/master/index.js

* Lazy CSS modules may now be imported by JS: 12c946ee651a93725f243f790c7919de3d445a19

* Packages in the top-level node_modules directory of an app can now be
  imported by Meteor packages: c631d3ac35f5ca418b93c454f521989855b8ec72

* Added support for wildcard import and export statements. #5872 #5897

* Client-side stubs for built-in Node modules are now provided
  automatically if the `meteor-node-stubs` npm package is installed. #6056

* Imported file extensions are now optional for file types handled by
  compiler plugins. #6151

* Upgraded Babel packages to ~6.5.0: 292824da3f8449afd1cd39fcd71acd415c809c0f
  Note: .babelrc files are now ignored (#6016), but may be reenabled (#6351).

* Polyfills now provided for `process.nextTick` and `process.platform`. #6167 #6198 #6055 efe53de492da6df785f1cbef2799d1d2b492a939

* The `meteor test-app` command is now `meteor test [--full-app]`:
  ab5ab15768136d55c76d51072e746d80b45ec181

* New apps now include a `package.json` file.
  c51b8cf7ffd8e7c9ca93768a2df93e4b552c199c

* `require.resolve` is now supported.
  https://github.com/benjamn/install/commit/ff6b25d6b5511d8a92930da41db73b93eb1d6cf8

* JSX now enabled in `.js` files processed by the `ecmascript` compiler
  plugin. #6151

* On the server, modules contained within `node_modules` directories are
  now loaded using the native Node `require` function. #6398

* All `<script>` tag(s) for application and package code now appear at the
  end of the `<body>` rather than in the `<head>`. #6375

* The client-side version of `process.env.NODE_ENV` (and other environment
  variables) now matches the corresponding server-side values. #6399

### Performance

* Don't reload package catalog from disk on rebuilds unless package
  dependencies changed. #5747

* Improve minimongo performance on updating documents when there are
  many active observes. #5627

### Platform

* Upgrade to Node v0.10.41.

* Allow all types of URLs that npm supports in `Npm.depends`
  declarations.

* Split up `standard-minifiers` in separate CSS
  (`standard-minifiers-css`) and JS minifiers
  (`standard-minifiers-js`). `standard-minifiers` now acts as an
  umbrella package for these 2 minifiers.

* Allow piping commands to `meteor shell` via STDIN. #5575

* Let users set the CAFILE environment variable to override the SSL
  root certificate list. #4757 #5523

* `force-ssl` is now marked production only.

### Cordova

* Cordova dependencies have been upgraded to the latest versions
  (`cordova-lib` 6.0.0, `cordova-ios` 4.0.1, and `cordova-android` 5.1.0).

* iOS apps now require iOS 8 or higher, and building for iOS requires Xcode 7.2
  to be installed.

* Building for Android now requires Android SDK 23 to be installed. You may also
  need to create a new AVD for the emulator.

* Building Cordova Android apps on Windows is now supported. #4155

* The Crosswalk plugin has been updated to 1.4.0.

* Cordova core plugins are now pinned to minimal versions known to be compatible
  with the included platforms. A warning is printed asking people to upgrade
  their dependencies if they specify an older version, but we'll always use
  the pinned version regardless.

* The plugin used for file serving and hot code push has been completely
  rewritten. Among many other improvements, it downloads updates incrementally,
  can recover from downloading faulty JavaScript code, and is much more
  reliable and performant.
  See [`cordova-plugin-meteor-webapp`](https://github.com/meteor/cordova-plugin-meteor-webapp)
  for more a more detailed description of the new design.

* If the callbacks added with `Meteor.startup()` do not complete within a set
  time, we consider a downloaded version faulty and will fallback to the last
  known good version. The default timeout is 20 seconds, but this can be
  configured by setting `App.setPreference("WebAppStartupTimeout", "10000");`
  (in milliseconds) in `mobile-config.js`.

* We now use `WKWebView` on iOS by default, even on iOS 8 (which works because
  we do not use `file://` URLs).

* We now use `localhost` instead of `meteor.local` to serve files from. Since
  `localhost` is considered a secure origin, this means the web view won't
  disable web platform features that it otherwise would.

* The local server port now lies between 12000-13000 and is chosen based on
  the `appId`, to both be consistent and lessen the chance of collisions between
  multiple Meteor Cordova apps installed on the same device.

* The plugin now allows for local file access on both iOS and Android, using a
  special URL prefix (`http://localhost:<port>/local-filesystem/<path>`).

* App icon and launch image sizes have been updated. Low resolution sizes for
  now unsupported devices have been deprecated, and higher resolution versions
  have been added.

* We now support the modern Cordova whitelist mechanism. `App.accessRule` has
  been updated with new options.

* `meteor build` now supports a `--server-only` option to avoid building
  the mobile apps when `ios` or `android` platforms have been added. It still
  builds the `web.cordova` architecture in the server bundle however, so it can
  be served for hot code pushes.

* `meteor run` now always tries to use an autodetected IP address as the
  mobile `ROOT_URL`, even if we're not running on a device. This avoids a situation
  where an app already installed on a device connects to a restarted development
  server and receives a `localhost` `ROOT_URL`. #5973

* Fixed a discrepancy between the way we calculated client hashes during a mobile
  build and on the server, which meant a Cordova app would always download a
  new version the first time it started up.

* In Cordova apps, `Meteor.startup()` now correctly waits for the
  device to be ready before firing the callback.

### Accounts

* Make `Accounts.forgotPassword` treat emails as case insensitive, as
  the rest of the accounts system does.

### Blaze

* Don't throw in certain cases when calling a template helper with an
  empty data context. #5411 #5736

* Improve automatic blocking of URLs in attribute values to also
  include `vbscript:` URLs.

### Check

* Introduced new matcher `Match.Maybe(type)` which will also match (permit) `null` in addition to `undefined`.  This is a suggested replacement (where appropriate) for `Match.Optional` which did not permit `null`.  This prevents the need to use `Match.OneOf(null, undefined, type)`. #6220

### Testing

* Packages can now be marked as `testOnly` to only run as part of app
  testing with `meteor test`. This is achieved by setting
  `testOnly: true` to `Package.describe`.


### Uncategorized

* Remove warning in the `simple-todos-react` example app. #5716

* Fix interaction between `browser-policy` and `oauth` packages. #5628

* Add README.md to the `tinytest` package. #5750

* Don't crash when calling `ReactiveDict.prototype.clear` if a
  property with a value wasn't previously accessed. #5530 #5602

* Move `DDPRateLimiter` to the server only, since it won't work if it
  is called from the client. It will now error if referenced from the
  client at all.

* Don't call function more than once when passing a `Match.Where`
  argument to `check`. #5630 #5651

* Fix empty object argument check in `this.subscribe` in
  templates. #5620

* Make `HTTP.call` not crash on undefined content. #5565 #5601

* Return observe handle from
  `Mongo.Collection.prototype._publishCursor`. #4983 #5615

* Add 'Did you mean?' reminders for some CLI commands to help Rails
  developers. #5593

* Make internal shell scripts compatible with other Unix-like
  systems. #5585

* Add a `_pollingInterval` option to `coll.find()` that can be used in
  conjunction with `_disableOplog: true`. #5586

* Expose Tinytest internals which can be used to extend it. #3541

* Improve error message from `check` when passing in null. #5545

* Split up `standard-minifiers` in separate CSS (`standard-minifier-css`) and JS
  minifiers(`standard-minifier-js`). `standard-minifiers` now acts as an umbrella package for these
  2 minifiers.

* Detect new Facebook user-agent in the `spiderable` package. #5516

* `Match.ObjectIncluding` now really requires plain objects. #6140

* Allow `git+` URL schemes for npm dependencies. #844

* Expose options `disableOplog`, `pollingIntervalMs`, and
  `pollingThrottleMs` to `Cursor.find` for tuning observe parameters
  on the server.

* Expose `dynamicHead` and `dynamicBody` hooks in boilerplate generation allowing code to inject content into the body and head tags from the server. #3860

* Add methods of the form `BrowserPolicy.content.allow<ContentType>BlobUrl()` to BrowserPolicy #5141

* Move `<script>` tags to end of `<body>` to enable 'loading' UI to be inserted into the boilerplate #6375

* Adds WebAppInternals.setBundledJsCssUrlRewriteHook allowing apps to supply a hook function that can create a dynamic bundledJsCssPrefix at runtime. This is useful if you're using a CDN by giving you a way to ensure the CDN won't cache broken js/css resources during an app upgrade.

Patches contributed by GitHub users vereed, mitar, nathan-muir,
robfallows, skishore, okland, Primigenus, zimme, welelay, rgoomar,
bySabi, mbrookes, TomFreudenberg, TechPlexEngineer, zacharydenton,
AlexeyMK, gwendall, dandv, devgrok, brianlukoff.


## v.1.2.1, 2015-10-26

* `coll.insert()` now uses a faster (but cryptographically insecure)
  algorithm to generate document IDs when called outside of a method
  and an `_id` field is not explicitly passed. With this change, there
  are no longer two algorithms used to generate document
  IDs. `Random.id()` can still be used to generate cryptographically
  secure document IDs. [#5161](https://github.com/meteor/meteor/issues/5161)

* The `ecmascript-collections` package has been renamed to
  `ecmascript-runtime` and now includes a more complete selection of
  ES2015 polyfills and shims from [`core-js`](https://www.npmjs.com/package/core-js).
  The complete list can be found
  [here](https://github.com/meteor/ecmascript-runtime/blob/master/server.js).

* Check type of `onException` argument to `bindEnvironment`. [#5271](https://github.com/meteor/meteor/issues/5271)

* WebApp's `PORT` environment variable can now be a named pipe to better support
  deployment on IIS on Windows. [4413](https://github.com/meteor/meteor/issues/4413)

* `Template.dynamic` can be now used as a block helper:
  `{{#Template.dynamic}} ... {{/Template.dynamic}}` [#4756](https://github.com/meteor/meteor/issues/4756)

* `Collection#allow/deny` now throw errors when passed falsy values. [#5442](https://github.com/meteor/meteor/pull/5442)

* `source-map` has been updated to a newer patch version, which fixes major bugs
  in particular around loading bundles generated by Webpack. [#5411](https://github.com/meteor/meteor/pull/5411)

* `check` now returns instead of throwing errors internally, which should make
  it much faster. `check` is used in many core Meteor packages, so this should
  result in small performance improvements across the framework. [#4584](https://github.com/meteor/meteor/pull/4584)

* The `userEmail` option to `Meteor.loginWithMeteorDeveloperAccount` has been
  renamed to `loginHint`, and now supports Google accounts as well. The old
  option still works for backwards compatibility. [#2422](https://github.com/meteor/meteor/issues/2422) [#5313](https://github.com/meteor/meteor/pull/5313)

* The old `addFiles` API for adding package assets no longer throws an error,
  making it easier to share packages between pre- and post-1.2 versions of
  Meteor. [#5458](https://github.com/meteor/meteor/issues/5458)

* Normally, you can't deploy to free meteor.com hosting or Galaxy from a
  non-Linux machine if you have *local* non-published packages with binary
  dependencies, nor can you run `meteor build --architecture SomeOtherArch`. As
  a temporary workaround, if you set the `METEOR_BINARY_DEP_WORKAROUND`
  variable, you will be able to deploy to Galaxy (but not free meteor.com
  hosting), and tarballs built with `meteor build` will contain a
  `programs/server/setup.sh` shell script which should be run on the server to
  install those packages.

## v1.2.0.2, 2015-09-28

* Update Crosswalk plugin for Cordova to 1.3.1. [#5267](https://github.com/meteor/meteor/issues/5267)

* Fix `meteor add` for a Cordova plugin using a Git URL with SHA.

* Upgraded the `promise` package to use `meteor-promise@0.5.0`, which uses
  the global `Promise` constructor in browsers that define it natively.

* Fix error in assigning attributes to `<body>` tag when using Blaze templates
  or `static-html`. [#5232](https://github.com/meteor/meteor/issues/5232)

## v1.2.0.1, 2015-09-22

* Fix incorrect publishing of packages with exports but no source. [#5228](https://github.com/meteor/meteor/issues/5228)

## v1.2, 2015-09-21

There are quite a lot of changes in Meteor 1.2. See the
[Wiki](https://github.com/meteor/meteor/wiki/Breaking-changes-in-Meteor-1.2) for
a shorter list of breaking changes you should be aware of when upgrading.

### Core Packages

* `meteor-platform` has been deprecated in favor of the smaller `meteor-base`,
  with apps listing their other dependencies explicitly.  The v1.2 upgrader
  will rewrite `meteor-platform` in existing apps.  `meteor-base` puts fewer
  symbols in the global namespace, so it's no longer true that all apps
  have symbols like `Random` and `EJSON` in the global namespace.

* New packages: `ecmascript`, `es5-shim`, `ecmascript-collections`, `promise`,
  `static-html`, `jshint`, `babel-compiler`

* No longer include the `json` package by default, which contains code for
  `JSON.parse` and `JSON.stringify`.  (The last browser to not support JSON
  natively was Internet Explorer 7.)

* `autoupdate` has been renamed `hot-code-push`

### Meteor Accounts

* Login attempts are now rate-limited by default.  This can be turned off
  using `Accounts.removeDefaultRateLimit()`.

* `loginWithPassword` now matches username or email in a case insensitive
  manner. If there are multiple users with a username or email only differing
  in case, a case sensitive match is required. [#550](https://github.com/meteor/meteor/issues/550)

* `loginWithGithub` now requests `user:email` scope by default, and attempts
  to fetch the user's emails. If no public email has been set, we use the
  primary email instead. We also store the complete list of emails. [#4545](https://github.com/meteor/meteor/issues/4545)

* When an account's email address is verified, deactivate other verification
  tokens.  [#4626](https://github.com/meteor/meteor/issues/4626)

* Fix bug where blank page is shown when an expired login token is
  present. [#4825](https://github.com/meteor/meteor/issues/4825)

* Fix `OAuth1Binding.prototype.call` when making requests to Twitter
  with a large parameter set.

* Directions for setting up Google OAuth in accounts-ui have been updated to
  match Google's new requirements.

* Add `Accounts.oauth.unregisterService` method, and ensure that users can only
  log in with currently registered services.  [#4014](https://github.com/meteor/meteor/issues/4014)

* The `accounts-base` now defines reusable `AccountsClient` and
  `AccountsServer` constructors, so that users can create multiple
  independent instances of the `Accounts` namespace.  [#4233](https://github.com/meteor/meteor/issues/4233)

* Create an index for `Meteor.users` on
  `services.email.verificationTokens.token` (instead of
  `emails.validationTokens.token`, which never was used for anything).  [#4482](https://github.com/meteor/meteor/issues/4482)

* Remove an IE7-specific workaround from accounts-ui.  [#4485](https://github.com/meteor/meteor/issues/4485)

### Livequery

* Improved server performance by reducing overhead of processing oplog after
  database writes. Improvements are most noticeable in case when a method is
  doing a lot of writes on collections with plenty of active observers.  [#4694](https://github.com/meteor/meteor/issues/4694)

### Mobile

* The included Cordova tools have been updated to the latest version 5.2.0.
  This includes Cordova Android 4.1 and Cordova iOS 3.9. These updates may
  require you to make changes to your app. For details, see the [Cordova release
  notes] (https://cordova.apache.org/#news) for for the different versions.

* Thanks to Cordova Android's support for pluggable web views, it is now
  possible to install the [Crosswalk plugin]
  (https://crosswalk-project.org/documentation/cordova/cordova_4.html), which
  offers a hugely improved web view on older Android versions.
  You can add the plugin to your app with `meteor add crosswalk`.

* The bundled Android tools have been removed and a system-wide install of the
  Android SDK is now required. This should make it easier to keep the
  development toolchain up to date and helps avoid some difficult to diagnose
  failures. If you don't have your own Android tools installed already, you can
  find more information about installing the Android SDK for [Mac] (https://github.com/meteor/meteor/wiki/Mobile-Dev-Install:-Android-on-Mac)
  or [Linux]
  (https://github.com/meteor/meteor/wiki/Mobile-Dev-Install:-Android-on-Linux).

* As part of moving to npm, many Cordova plugins have been renamed. Meteor
  should perform conversions automatically, but you may want to be aware of this
  to avoid surprises. See [here]
  (https://cordova.apache.org/announcements/2015/04/21/plugins-release-and-move-to-npm.html)
  for more information.

* Installing plugins from the local filesystem is now supported using `file://`
  URLs, which should make developing your own plugins more convenient. It is
  also needed as a temporary workaround for using the Facebook plugin.
  Relative references are interpreted relative to the Meteor project directory.
  (As an example,
  `meteor add cordova:phonegap-facebook-plugin@file://../phonegap-facebook-plugin`
  would attempt to install the plugin from the same directory you Meteor project
  directory is located in.)

* Meteor no longer supports installing Cordova plugins from tarball URLs, but
  does support Git URLs with a SHA reference (like
  `https://github.com/apache/cordova-plugin-file#c452f1a67f41cb1165c92555f0e721fbb07329cc`).
  Existing GitHub tarball URLs are converted automatically.

* Allow specifying a `buildNumber` in `App.info`, which is used to set the
  `android-versionCode` and `ios-CFBundleVersion` in the `config.xml` of the
  Cordova project. The build number is used to differentiate between
  different versions of the app, and should be incremented before distributing
  a built app to stores or testing services. [#4048](https://github.com/meteor/meteor/issues/4048)

* Other changes include performance enhancements when building and running,
  and improved requirements checking and error reporting.

* Known issue: we do not currently show logging output when running on the
  iOS Simulator. As a workaround, you can `meteor run ios-device` to open the
  project in Xcode and watch the output there.

### Templates/Blaze

* New syntax: Handlebars sub-expressions are now supported -- as in,
  `{{helper (anotherHelper arg1 arg2)}}` -- as well as new block helper forms
  `#each .. in ..` and `#let x=y`.  See
  https://github.com/meteor/meteor/tree/devel/packages/spacebars

* Add a special case for the new `react-template-helper` package -- don't let
  templates use {{> React}} with siblings since `React.render` assumes it's
  being rendered into an empty container element. (This lets us throw the error
  when compiling templates rather than when the app runs.)

* Improve parsing of `<script>` and `<style>` tags.  [#3797](https://github.com/meteor/meteor/issues/3797)

* Fix a bug in `observe-sequence`. The bug was causing unnecessary rerenderings
  in an instance of `#each` block helper followed by false "duplicate ids"
  warnings. [#4049](https://github.com/meteor/meteor/issues/4049)

* `TemplateInstance#subscribe` now has a new `connection` option, which
  specifies which connection should be used when making the subscription. The
  default is `Meteor.connection`, which is the connection used when calling
  `Meteor.subscribe`.

* Fix external `<script>` tags in body or templates.  [#4415](https://github.com/meteor/meteor/issues/4415)

* Fix memory leak.  [#4289](https://github.com/meteor/meteor/issues/4289)

* Avoid recursion when materializing DOM elements, to avoid stack overflow
  errors in certain browsers. [#3028](https://github.com/meteor/meteor/issues/3028)

* Blaze and Meteor's built-in templating are now removable using
  `meteor remove blaze-html-templates`. You can add back support for static
  `head` and `body` tags in `.html` files by using the `static-html` package.

### DDP

* Websockets now support the
  [`permessage-deflate`](https://tools.ietf.org/id/draft-ietf-hybi-permessage-compression-19.txt)
  extension, which compresses data on the wire. It is enabled by default on the
  server. To disable it, set `$SERVER_WEBSOCKET_COMPRESSION` to `0`. To configure
  compression options, set `$SERVER_WEBSOCKET_COMPRESSION` to a JSON object that
  will be used as an argument to
  [`deflate.configure`](https://github.com/faye/permessage-deflate-node/blob/master/README.md).
  Compression is supported on the client side by Meteor's Node DDP client and by
  browsers including Chrome, Safari, and Firefox 37.

* The `ddp` package has been split into `ddp-client` and `ddp-server` packages;
  using `ddp` is equivalent to using both. This allows you to use the Node DDP
  client without adding the DDP server to your app.  [#4191](https://github.com/meteor/meteor/issues/4191) [#3452](https://github.com/meteor/meteor/issues/3452)

* On the client, `Meteor.call` now takes a `throwStubExceptions` option; if set,
  exceptions thrown by method stubs will be thrown instead of logged, and the
  method will not be invoked on the server.  [#4202](https://github.com/meteor/meteor/issues/4202)

* `sub.ready()` should return true inside that subscription's `onReady`
  callback.  [#4614](https://github.com/meteor/meteor/issues/4614)

* Fix method calls causing broken state when socket is reconnecting.  [#5104](https://github.com/meteor/meteor/issues/5104)

### Isobuild

* Build plugins will no longer process files whose names match the extension
  exactly (with no extra dot). If your build plugin needs to match filenames
  exactly, you should use the new build plugin API in this release which
  supplies a special `filenames` option. [#3985](https://github.com/meteor/meteor/issues/3985)

* Adding the same file twice in the same package is now an error. Previously,
  this could either lead to the file being included multiple times, or to a
  build time crash.

* You may now specify the `bare` option for JavaScript files on the server.
  Previous versions only allowed this on the client. [#3681](https://github.com/meteor/meteor/issues/3681)

* Ignore `node_modules` directories in apps instead of processing them as Meteor
  source code.  [#4457](https://github.com/meteor/meteor/issues/4457) [#4452](https://github.com/meteor/meteor/issues/4452)

* Backwards-incompatible change for package authors: Static assets in package.js files must now be
  explicitly declared by using `addAssets` instead of `addFiles`. Previously,
  any file that didn't have a source handler was automatically registered as a
  server-side asset. The `isAsset` option to `addFiles` is also deprecated in
  favor of `addAssets`.

* Built files are now always annotated with line number comments, to improve the
  debugging experience in browsers that don't support source maps.

* There is a completely new API for defining build plugins that cache their
  output. There are now special APIs for defining linters and minifiers in
  addition to compilers. The core Meteor packages for `less`, `coffee`, `stylus`
  and `html` files have been updated to use this new API. Read more on the
  [Wiki page](https://github.com/meteor/meteor/wiki/Build-Plugins-API).

### CSS

* LESS and Stylus now support cross-package imports.

* CSS concatenation and minification is delegated to the `standard-minifiers`
  package, which is present by default (and added to existing apps by the v1.2
  upgrader).

* CSS output is now split into multiple stylesheets to avoid hitting limits on
  rules per stylesheet in certain versions of Internet Explorer. [#1876](https://github.com/meteor/meteor/issues/1876)

### Mongo

* The oplog observe driver now properly updates queries when you drop a
  database.  [#3847](https://github.com/meteor/meteor/issues/3847)

* MongoID logic has been moved out of `minimongo` into a new package called
  `mongo-id`.

* Fix Mongo upserts with dotted keys in selector.  [#4522](https://github.com/meteor/meteor/issues/4522)


### `meteor` command-line tool

* You can now create three new example apps with the command line tool. These
  are the apps from the official tutorials at http://meteor.com/tutorials, which
  demonstrate building the same app with Blaze, Angular, and React. Try these
  apps with:

  ```sh
  meteor create --example simple-todos
  meteor create --example simple-todos-react
  meteor create --example simple-todos-angular
  ```

* `meteor shell` no longer crashes when piped from another command.

* Avoid a race condition in `meteor --test` and work with newer versions of the
  Velocity package.  [#3957](https://github.com/meteor/meteor/issues/3957)

* Improve error handling when publishing packages.  [#3977](https://github.com/meteor/meteor/issues/3977)

* Improve messaging around publishing binary packages.  [#3961](https://github.com/meteor/meteor/issues/3961)

* Preserve the value of `_` in `meteor shell`.  [#4010](https://github.com/meteor/meteor/issues/4010)

* `meteor mongo` now works on OS X when certain non-ASCII characters are in the
  pathname, as long as the `pgrep` utility is installed (it ships standard with
  OS X 10.8 and newer).  [#3999](https://github.com/meteor/meteor/issues/3999)

* `meteor run` no longer ignores (and often reverts) external changes to
  `.meteor/versions` which occur while the process is running.  [#3582](https://github.com/meteor/meteor/issues/3582)

* Fix crash when downloading two builds of the same package version
  simultaneously.  [#4163](https://github.com/meteor/meteor/issues/4163)

* Improve messages printed by `meteor update`, displaying list of packages
  that are not at the latest version available.

* When determining file load order, split file paths on path separator
  before comparing path components alphabetically.  [#4300](https://github.com/meteor/meteor/issues/4300)

* Fix inability to run `mongod` due to lack of locale configuration on some
  platforms, and improve error message if the failure still occurs.  [#4019](https://github.com/meteor/meteor/issues/4019)

* New `meteor lint` command.

### Minimongo

* The `$push` query modifier now supports a `$position` argument.  [#4312](https://github.com/meteor/meteor/issues/4312)

* `c.update(selector, replacementDoc)` no longer shares mutable state between
  replacementDoc and Minimongo internals. [#4377](https://github.com/meteor/meteor/issues/4377)

### Email

* `Email.send` now has a new option, `attachments`, in the same style as
  `mailcomposer`.
  [Details here.](https://github.com/andris9/mailcomposer#add-attachments)

### Tracker

* New `Tracker.Computation#onStop` method.  [#3915](https://github.com/meteor/meteor/issues/3915)

* `ReactiveDict` has two new methods, `clear` and `all`. `clear` resets
  the dictionary as if no items had been added, meaning all calls to `get` will
  return `undefined`. `all` converts the dictionary into a regular JavaScript
  object with a snapshot of the keys and values. Inside an autorun, `all`
  registers a dependency on any changes to the dictionary. [#3135](https://github.com/meteor/meteor/issues/3135)

### Utilities

* New `beforeSend` option to `HTTP.call` on the client allows you to directly
  access the `XMLHttpRequest` object and abort the call.  [#4419](https://github.com/meteor/meteor/issues/4419) [#3243](https://github.com/meteor/meteor/issues/3243) [#3266](https://github.com/meteor/meteor/issues/3266)

* Parse `application/javascript` and `application/x-javascript` HTTP replies as
  JSON too.  [#4595](https://github.com/meteor/meteor/issues/4595)

* `Match.test` from the `check` package now properly compares boolean literals,
  just like it does with Numbers and Strings. This applies to the `check`
  function as well.

* Provide direct access to the `mailcomposer` npm module used by the `email`
  package on `EmailInternals.NpmModules`. Allow specifying a `MailComposer`
  object to `Email.send` instead of individual options.  [#4209](https://github.com/meteor/meteor/issues/4209)

* Expose `Spiderable.requestTimeoutMs` from `spiderable` package to
  allow apps to set the timeout for running phantomjs.

* The `spiderable` package now reports the URL it's trying to fetch on failure.


### Other bug fixes and improvements

* Upgraded dependencies:

  - Node: 0.10.40 (from 0.10.36)
  - uglify-js: 2.4.20 (from 2.4.17)
  - http-proxy: 1.11.1 (from 1.6.0)

* `Meteor.loginWithGoogle` now supports `prompt`. Choose a prompt to always be
  displayed on Google login.

* Upgraded `coffeescript` package to depend on NPM packages
  coffeescript@1.9.2 and source-map@0.4.2. [#4302](https://github.com/meteor/meteor/issues/4302)

* Upgraded `fastclick` to 1.0.6 to fix an issue in iOS Safari. [#4393](https://github.com/meteor/meteor/issues/4393)

* Fix `Error: Can't render headers after they are sent to the client`.  [#4253](https://github.com/meteor/meteor/issues/4253) [#4750](https://github.com/meteor/meteor/issues/4750)

* `Meteor.settings.public` is always available on client and server,
  and modifications made on the server (for example, during app initialization)
  affect the value seen by connecting clients. [#4704](https://github.com/meteor/meteor/issues/4704)

### Windows

* Increase the buffer size for `netstat` when looking for running Mongo servers. [#4125](https://github.com/meteor/meteor/issues/4125)

* The Windows installer now always fetches the latest available version of
  Meteor at runtime, so that it doesn't need to be recompiled for every release.

* Fix crash in `meteor mongo` on Windows.  [#4711](https://github.com/meteor/meteor/issues/4711)


## v1.1.0.3, 2015-08-03

### Accounts

* When using Facebook API version 2.4, properly fetch `email` and other fields.
  Facebook recently forced all new apps to use version 2.4 of their API.  [#4743](https://github.com/meteor/meteor/issues/4743)


## v1.1.0.2, 2015-04-06

### `meteor` command-line tool

* Revert a change in 1.1.0.1 that caused `meteor mongo` to fail on some Linux
  systems. [#4115](https://github.com/meteor/meteor/issues/4115), [#4124](https://github.com/meteor/meteor/issues/4124), [#4134](https://github.com/meteor/meteor/issues/4134)


## v1.1.0.1, 2015-04-02

### Blaze

* Fix a regression in 1.1 in Blaze Templates: an error happening when View is
  invalidated immediately, causing a client-side crash (accessing
  `destroyMembers` of `undefined`). [#4097](https://github.com/meteor/meteor/issues/4097)

## v1.1, 2015-03-31

### Windows Support

* The Meteor command line tool now officially supports Windows 7, Windows 8.1,
  Windows Server 2008, and Windows Server 2012. It can run from PowerShell or
  Command Prompt.

* There is a native Windows installer that will be available for download from
  <https://www.meteor.com/install> starting with this release.

* In this release, Meteor on Windows supports all features available on Linux
  and Mac except building mobile apps with PhoneGap/Cordova.

* The `meteor admin get-machine` command now supports an additional
  architecture, `os.windows.x86_32`, which can be used to build binary packages
  for Windows.

### Version Solver

* The code that selects compatible package versions for `meteor update`
  and resolves conflicts on `meteor add` has been rewritten from the ground up.
  The core solver algorithm is now based on MiniSat, an open-source SAT solver,
  improving performance and maintainability.

* Refresh the catalog instead of downgrading packages when the versions in
  `.meteor/versions` aren't in the cache.  [#3653](https://github.com/meteor/meteor/issues/3653)

* Don't downgrade packages listed in `.meteor/packages`, or upgrade to a new
  major version, unless the new flag `--allow-incompatible-update` is passed
  as an override.

* Error messages are more detailed when constraints are unsatisfiable.

* Prefer "patched" versions of new indirect dependencies, and take patches
  to them on `meteor update` (for example, `1.0.1` or `1.0.0_1` over `1.0.0`).

* Version Solver is instrumented for profiling (`METEOR_PROFILE=1` in the
  environment).

* Setting the `METEOR_PRINT_CONSTRAINT_SOLVER_INPUT` environment variable
  prints information useful for diagnosing constraint solver bugs.

### Tracker

* Schedule the flush cycle using a better technique than `setTimeout` when
  available.  [#3889](https://github.com/meteor/meteor/issues/3889)

* Yield to the event loop during the flush cycle, unless we're executing a
  synchronous `Tracker.flush()`.  [#3901](https://github.com/meteor/meteor/issues/3901)

* Fix error reporting not being source-mapped properly. [#3655](https://github.com/meteor/meteor/issues/3655)

* Introduce a new option for `Tracker.autorun` - `onError`. This callback can be
  used to handle errors caught in the reactive computations. [#3822](https://github.com/meteor/meteor/issues/3822)

### Blaze

* Fix stack overflow from nested templates and helpers by avoiding recursion
  during rendering.  [#3028](https://github.com/meteor/meteor/issues/3028)

### `meteor` command-line tool

* Don't fail if `npm` prints more than 200K.  [#3887](https://github.com/meteor/meteor/issues/3887)


### Other bug fixes and improvements

* Upgraded dependencies:

  - uglify-js: 2.4.17 (from 2.4.13)

Patches contributed by GitHub users hwillson, mitar, murillo128, Primigenus,
rjakobsson, and tmeasday.


## v1.0.5, 2015-03-25

* This version of Meteor now uses version 2.2 of the Facebook API for
  authentication, instead of 1.0. If you use additional Facebook API methods
  beyond login, you may need to request new permissions.

  Facebook will automatically switch all apps to API version 2.0 on April
  30th, 2015. Please make sure to update your application's permissions and API
  calls by that date.

  For more details, see
  https://github.com/meteor/meteor/wiki/Facebook-Graph-API-Upgrade


## v1.0.4.2, 2015-03-20

* Fix regression in 1.0.4 where using Cordova for the first time in a project
  with hyphens in its directory name would fail.  [#3950](https://github.com/meteor/meteor/issues/3950)


## v1.0.4.1, 2015-03-18

* Fix regression in 1.0.4 where `meteor publish-for-arch` only worked for
  packages without colons in their name.  [#3951](https://github.com/meteor/meteor/issues/3951)

## v1.0.4, 2015-03-17

### Mongo Driver

* Meteor is now tested against MongoDB 2.6 by default (and the bundled version
  used by `meteor run` has been upgraded). It should still work fine with
  MongoDB 2.4.  Previous versions of Meteor mostly worked with MongoDB 2.6, with
  a few caveats:

    - Some upsert invocations did not work with MongoDB in previous versions of
      Meteor.
    - Previous versions of Meteor required setting up a special "user-defined
      role" with access to the `system.replset` table to use the oplog observe
      driver with MongoDB 2.6.  These extra permissions are not required with
      this version of Meteor.

  The MongoDB command needed to set up user permissions for the oplog observe
  driver is slightly different in MongoDB 2.6; see
  https://github.com/meteor/meteor/wiki/Oplog-Observe-Driver for details.

  We have also tested Meteor against the recently-released MongoDB 3.0.0.
  While we are not shipping MongoDB 3.0 with Meteor in this release (preferring
  to wait until its deployment is more widespread), we believe that Meteor
  1.0.4 apps will work fine when used with MongoDB 3.0.0 servers.

* Fix 0.8.1 regression where failure to connect to Mongo at startup would log a
  message but otherwise be ignored. Now it crashes the process, as it did before
  0.8.1.  [#3038](https://github.com/meteor/meteor/issues/3038)

* Use correct transform for allow/deny rules in `update` when different rules
  have different transforms.  [#3108](https://github.com/meteor/meteor/issues/3108)

* Provide direct access to the collection and database objects from the npm
  Mongo driver via new `rawCollection` and `rawDatabase` methods on
  `Mongo.Collection`.  [#3640](https://github.com/meteor/meteor/issues/3640)

* Observing or publishing an invalid query now throws an error instead of
  effectively hanging the server.  [#2534](https://github.com/meteor/meteor/issues/2534)


### Livequery

* If the oplog observe driver gets too far behind in processing the oplog, skip
  entries and re-poll queries instead of trying to keep up.  [#2668](https://github.com/meteor/meteor/issues/2668)

* Optimize common cases faced by the "crossbar" data structure (used by oplog
  tailing and DDP method write tracking).  [#3697](https://github.com/meteor/meteor/issues/3697)

* The oplog observe driver recovers from failed attempts to apply the modifier
  from the oplog (eg, because of empty field names).


### Minimongo

* When acting as an insert, `c.upsert({_id: 'x'}, {foo: 1})` now uses the `_id`
  of `'x'` rather than a random `_id` in the Minimongo implementation of
  `upsert`, just like it does for `c.upsert({_id: 'x'}, {$set: {foo: 1}})`.
  (The previous behavior matched a bug in the MongoDB 2.4 implementation of
  upsert that is fixed in MongoDB 2.6.)  [#2278](https://github.com/meteor/meteor/issues/2278)

* Avoid unnecessary work while paused in minimongo.

* Fix bugs related to observing queries with field filters: `changed` callbacks
  should not trigger unless a field in the filter has changed, and `changed`
  callbacks need to trigger when a parent of an included field is
  unset.  [#2254](https://github.com/meteor/meteor/issues/2254) [#3571](https://github.com/meteor/meteor/issues/3571)

* Disallow setting fields with empty names in minimongo, to match MongoDB 2.6
  semantics.


### DDP

* Subscription handles returned from `Meteor.subscribe` and
  `TemplateInstance#subscribe` now have a `subscriptionId` property to identify
  which subscription the handle is for.

* The `onError` callback to `Meteor.subscribe` has been replaced with a more
  general `onStop` callback that has an error as an optional first argument.
  The `onStop` callback is called when the subscription is terminated for
  any reason.  `onError` is still supported for backwards compatibility. [#1461](https://github.com/meteor/meteor/issues/1461)

* The return value from a server-side `Meteor.call` or `Meteor.apply` is now a
  clone of what the function returned rather than sharing mutable state.  [#3201](https://github.com/meteor/meteor/issues/3201)

* Make it easier to use the Node DDP client implementation without running a web
  server too.  [#3452](https://github.com/meteor/meteor/issues/3452)


### Blaze

* Template instances now have a `subscribe` method that functions exactly like
  `Meteor.subscribe`, but stops the subscription when the template is destroyed.
  There is a new method on Template instances called `subscriptionsReady()`
  which is a reactive function that returns true when all of the subscriptions
  made with `TemplateInstance#subscribe` are ready. There is also a built-in
  helper that returns the same thing and can be accessed with
  `Template.subscriptionsReady` inside any template.

* Add `onRendered`, `onCreated`, and `onDestroyed` methods to
  `Template`. Assignments to `Template.foo.rendered` and so forth are deprecated
  but are still supported for backwards compatibility.

* Fix bug where, when a helper or event handler was called from inside a custom
  block helper,  `Template.instance()` returned the `Template.contentBlock`
  template instead of the actual user-defined template, making it difficult to
  use `Template.instance()` for local template state.

* `Template.instance()` now works inside `Template.body`.  [#3631](https://github.com/meteor/meteor/issues/3631)

* Allow specifying attributes on `<body>` tags in templates.

* Improve performance of rendering large arrays.  [#3596](https://github.com/meteor/meteor/issues/3596)


### Isobuild

* Support `Npm.require('foo/bar')`.  [#3505](https://github.com/meteor/meteor/issues/3505) [#3526](https://github.com/meteor/meteor/issues/3526)

* In `package.js` files, `Npm.require` can only require built-in Node modules
  (and dev bundle modules, though you shouldn't depend on that), not the modules
  from its own `Npm.depends`. Previously, such code would work but only on the
  second time a `package.js` was executed.

* Ignore vim swap files in the `public` and `private` directories.  [#3322](https://github.com/meteor/meteor/issues/3322)

* Fix regression in 1.0.2 where packages might not be rebuilt when the compiler
  version changes.


### Meteor Accounts

* The `accounts-password` `Accounts.emailTemplates` can now specify arbitrary
  email `headers`.  The `from` address can now be set separately on the
  individual templates, and is a function there rather than a static
  string. [#2858](https://github.com/meteor/meteor/issues/2858) [#2854](https://github.com/meteor/meteor/issues/2854)

* Add login hooks on the client: `Accounts.onLogin` and
  `Accounts.onLoginFailure`. [#3572](https://github.com/meteor/meteor/issues/3572)

* Add a unique index to the collection that stores OAuth login configuration to
  ensure that only one configuration exists per service.  [#3514](https://github.com/meteor/meteor/issues/3514)

* On the server, a new option
  `Accounts.setPassword(user, password, { logout: false })` overrides the
  default behavior of logging out all logged-in connections for the user.  [#3846](https://github.com/meteor/meteor/issues/3846)


### Webapp

* `spiderable` now supports escaped `#!` fragments.  [#2938](https://github.com/meteor/meteor/issues/2938)

* Disable `appcache` on Firefox by default.  [#3248](https://github.com/meteor/meteor/issues/3248)

* Don't overly escape `Meteor.settings.public` and other parts of
  `__meteor_runtime_config__`.  [#3730](https://github.com/meteor/meteor/issues/3730)

* Reload the client program on `SIGHUP` or Node-specific IPC messages, not
  `SIGUSR2`.


### `meteor` command-line tool

* Enable tab-completion of global variables in `meteor shell`.  [#3227](https://github.com/meteor/meteor/issues/3227)

* Improve the stability of `meteor shell`.  [#3437](https://github.com/meteor/meteor/issues/3437) [#3595](https://github.com/meteor/meteor/issues/3595) [#3591](https://github.com/meteor/meteor/issues/3591)

* `meteor login --email` no longer takes an ignored argument.  [#3532](https://github.com/meteor/meteor/issues/3532)

* Fix regression in 1.0.2 where `meteor run --settings s` would ignore errors
  reading or parsing the settings file.  [#3757](https://github.com/meteor/meteor/issues/3757)

* Fix crash in `meteor publish` in some cases when the package is inside an
  app. [#3676](https://github.com/meteor/meteor/issues/3676)

* Fix crashes in `meteor search --show-all` and `meteor search --maintainer`.
  \#3636

* Kill PhantomJS processes after `meteor --test`, and only run the app
  once. [#3205](https://github.com/meteor/meteor/issues/3205) [#3793](https://github.com/meteor/meteor/issues/3793)

* Give a better error when Mongo fails to start up due to a full disk.  [#2378](https://github.com/meteor/meteor/issues/2378)

* After killing existing `mongod` servers, also clear the `mongod.lock` file.

* Stricter validation for package names: they cannot begin with a hyphen, end
  with a dot, contain two consecutive dots, or start or end with a colon.  (No
  packages on Atmosphere fail this validation.)  Additionally, `meteor create
  --package` applies the same validation as `meteor publish` and disallows
  packages with multiple colons.  (Packages with multiple colons like
  `local-test:iron:router` are used internally by `meteor test-packages` so that
  is not a strict validation rule.)

* `meteor create --package` now no longer creates a directory with the full
  name of the package, since Windows file systems cannot have colon characters
  in file paths. Instead, the command now creates a directory named the same
  as the second part of the package name after the colon (without the username
  prefix).


### Meteor Mobile

* Upgrade the Cordova CLI dependency from 3.5.1 to 4.2.0. See the release notes
  for the 4.x series of the Cordova CLI [on Apache
  Cordova](http://cordova.apache.org/announcements/2014/10/16/cordova-4.html).

* Related to the recently discovered [attack
  vectors](http://cordova.apache.org/announcements/2014/08/04/android-351.html)
  in Android Cordova apps, Meteor Cordova apps no longer allow access to all
  domains by default. If your app access external resources over XHR, you need
  to add them to the whitelist of allowed domains with the newly added
  [`App.accessRule`
  method](https://docs.meteor.com/#/full/App-accessRule) in your
  `mobile-config.js` file.

* Upgrade Cordova Plugins dependencies in Meteor Core packages:
  - `org.apache.cordova.file`: from 1.3.0 to 1.3.3
  - `org.apache.cordova.file-transfer`: from 0.4.4 to 0.5.0
  - `org.apache.cordova.splashscreen`: from 0.3.3 to 1.0.0
  - `org.apache.cordova.console`: from 0.2.10 to 0.2.13
  - `org.apache.cordova.device`: from 0.2.11 to 0.3.0
  - `org.apache.cordova.statusbar`: from 0.1.7 to 0.1.10
  - `org.apache.cordova.inappbrowser`: from 0.5.1 to 0.6.0
  - `org.apache.cordova.inappbrowser`: from 0.5.1 to 0.6.0

* Use the newer `ios-sim` binary, compiled with Xcode 6 on OS X Mavericks.


### Tracker

* Use `Session.set({k1: v1, k2: v2})` to set multiple values at once.


### Utilities

* Provide direct access to all options supported by the `request` npm module via
  the new server-only `npmRequestOptions` option to `HTTP.call`.  [#1703](https://github.com/meteor/meteor/issues/1703)


### Other bug fixes and improvements

* Many internal refactorings towards supporting Meteor on Windows are in this
  release.

* Remove some packages used internally to support legacy MDG systems
  (`application-configuration`, `ctl`, `ctl-helper`, `follower-livedata`,
  `dev-bundle-fetcher`, and `star-translate`).

* Provide direct access to some npm modules used by core packages on the
  `NpmModules` field of `WebAppInternals`, `MongoInternals`, and
  `HTTPInternals`.

* Upgraded dependencies:

  - node: 0.10.36 (from 0.10.33)
  - Fibers: 1.0.5 (from 1.0.1)
  - MongoDB: 2.6.7 (from 2.4.12)
  - openssl in mongo: 1.0.2 (from 1.0.1j)
  - MongoDB driver: 1.4.32 (from 1.4.1)
  - bson: 0.2.18 (from 0.2.7)
  - request: 2.53.0 (from 2.47.0)


Patches contributed by GitHub users 0a-, awatson1978, awwx, bwhitty,
christianbundy, d4nyll, dandv, DanielDent, DenisGorbachev, fay-jai, gsuess,
hwillson, jakozaur, meonkeys, mitar, netanelgilad, queso, rbabayoff, RobertLowe,
romanzolotarev, Siilwyn, and tmeasday.


## v.1.0.3.2, 2015-02-25

* Fix regression in 1.0.3 where the `meteor` tool could crash when downloading
  the second build of a given package version; for example, when running `meteor
  deploy` on an OSX or 32-bit Linux system for an app containing a binary
  package.  [#3761](https://github.com/meteor/meteor/issues/3761)


## v.1.0.3.1, 2015-01-20

* Rewrite `meteor show` and `meteor search` to show package information for
  local packages and to show if the package is installed for non-local
  packages. Introduce the `--show-all` flag, and deprecate the
  `--show-unmigrated` and `--show-old flags`.  Introduce the `--ejson` flag to
  output an EJSON object.

* Support README.md files in`meteor publish`. Take in the documentation file in
  `package.js` (set to `README.md` by default) and upload it to the server at
  publication time. Excerpt the first non-header Markdown section for use in
  `meteor show`.

* Support updates of package version metadata after that version has been
  published by running `meteor publish --update` from the package directory.

* Add `meteor test-packages --velocity` (similar to `meteor run --test`).  [#3330](https://github.com/meteor/meteor/issues/3330)

* Fix `meteor update <packageName>` to update `<packageName>` even if it's an
  indirect dependency of your app.  [#3282](https://github.com/meteor/meteor/issues/3282)

* Fix stack trace when a browser tries to use the server like a proxy.  [#1212](https://github.com/meteor/meteor/issues/1212)

* Fix inaccurate session statistics and possible multiple invocation of
  Connection.onClose callbacks.

* Switch CLI tool filesystem calls from synchronous to yielding (pro: more
  concurrency, more responsive to signals; con: could introduce concurrency
  bugs)

* Don't apply CDN prefix on Cordova. [#3278](https://github.com/meteor/meteor/issues/3278) [#3311](https://github.com/meteor/meteor/issues/3311)

* Don't try to refresh client app in the runner unless the app actually has the
  autoupdate package. [#3365](https://github.com/meteor/meteor/issues/3365)

* Fix custom release banner logic. [#3353](https://github.com/meteor/meteor/issues/3353)

* Apply HTTP followRedirects option to non-GET requests.  [#2808](https://github.com/meteor/meteor/issues/2808)

* Clean up temporary directories used by package downloads sooner.  [#3324](https://github.com/meteor/meteor/issues/3324)

* If the tool knows about the requested release but doesn't know about the build
  of its tool for the platform, refresh the catalog rather than failing
  immediately.  [#3317](https://github.com/meteor/meteor/issues/3317)

* Fix `meteor --get-ready` to not add packages to your app.

* Fix some corner cases in cleaning up app processes in the runner. Drop
  undocumented `--keepalive` support. [#3315](https://github.com/meteor/meteor/issues/3315)

* Fix CSS autoupdate when `$ROOT_URL` has a non-trivial path.  [#3111](https://github.com/meteor/meteor/issues/3111)

* Save Google OAuth idToken to the User service info object.

* Add git info to `meteor --version`.

* Correctly catch a case of illegal `Tracker.flush` during `Tracker.autorun`.  [#3037](https://github.com/meteor/meteor/issues/3037)

* Upgraded dependencies:

  - jquery: 1.11.2 (from 1.11.0)

Patches by GitHub users DanielDent, DanielDornhardt, PooMaster, Primigenus,
Tarang, TomFreudenberg, adnissen, dandv, fay-jai, knownasilya, mquandalle,
ogourment, restebanez, rissem, smallhelm and tmeasday.

## v1.0.2.1, 2014-12-22

* Fix crash in file change watcher.  [#3336](https://github.com/meteor/meteor/issues/3336)

* Allow `meteor test-packages packages/*` even if not all package directories
  have tests.  [#3334](https://github.com/meteor/meteor/issues/3334)

* Fix typo in `meteor shell` output. [#3326](https://github.com/meteor/meteor/issues/3326)


## v1.0.2, 2014-12-19

### Improvements to the `meteor` command-line tool

* A new command called `meteor shell` attaches an interactive terminal to
  an already-running server process, enabling inspection and execution of
  server-side data and code, with dynamic tab completion of variable names
  and properties. To see `meteor shell` in action, type `meteor run` in an
  app directory, then (in another terminal) type `meteor shell` in the
  same app directory. You do not have to wait for the app to start before
  typing `meteor shell`, as it will automatically connect when the server
  is ready. Note that `meteor shell` currently works for local development
  only, and is not yet supported for apps running on remote hosts.

* We've done a major internal overhaul of the `meteor` command-line tool with an
  eye to correctness, maintainability, and performance.  Some details include:
  * Refresh the package catalog for build commands only when an error
    occurs that could be fixed by a refresh, not for every build command.
  * Never run the constraint solver to select package versions more than once
    per build.
  * Built packages ("isopacks") are now cached inside individual app directories
    instead of inside their source directories.
  * `meteor run` starts Mongo in parallel with building the application.
  * The constraint solver no longer leaves a `versions.json` file in your
    packages source directories; when publishing a package that is not inside an
    app, it will leave a `.versions` file (with the same format as
    `.meteor/versions`) which you should check into source control.
  * The constraint solver's model has been simplified so that plugins must use
    the same version of packages as their surrounding package when built from
    local source.

* Using `meteor debug` no longer requires manually continuing the debugger when
  your app restarts, and it no longer overwrites the symbol `_` inside your app.

* Output from the command-line tool is now word-wrapped to the width of your
  terminal.

* Remove support for the undocumented earliestCompatibleVersion feature of the
  package system.

* Reduce CPU usage and disk I/O bandwidth by using kernel file-system change
  notification events where possible. On file systems that do not support these
  events (NFS, Vagrant Virtualbox shared folders, etc), file changes will only
  be detected every 5 seconds; to detect changes more often in these cases (but
  use more CPU), set the `METEOR_WATCH_FORCE_POLLING` environment
  variable. [#2135](https://github.com/meteor/meteor/issues/2135)

* Reduce CPU usage by fixing a check for a parent process in `meteor
  run` that was happening constantly instead of every few seconds. [#3252](https://github.com/meteor/meteor/issues/3252)

* Fix crash when two plugins defined source handlers for the same
  extension. [#3015](https://github.com/meteor/meteor/issues/3015) [#3180](https://github.com/meteor/meteor/issues/3180)

* Fix bug (introduced in 0.9.3) where the warning about using experimental
  versions of packages was printed too often.

* Fix bug (introduced in 1.0) where `meteor update --patch` crashed.

* Fix bug (introduced in 0.9.4) where banners about new releases could be
  printed too many times.

* Fix crash when a package version contained a dot-separated pre-release part
  with both digits and non-digits. [#3147](https://github.com/meteor/meteor/issues/3147)

* Corporate HTTP proxy support is now implemented using our websocket library's
  new built-in implementation instead of a custom implementation. [#2515](https://github.com/meteor/meteor/issues/2515)

### Blaze

* Add default behavior for `Template.parentData` with no arguments. This
  selects the first parent. [#2861](https://github.com/meteor/meteor/issues/2861)

* Fix `Blaze.remove` on a template's view to correctly remove the DOM
  elements when the template was inserted using
  `Blaze.renderWithData`. [#3130](https://github.com/meteor/meteor/issues/3130)

* Allow curly braces to be escaped in Spacebars. Use the special
  sequences `{{|` and `{{{|` to insert a literal `{{` or `{{{`.

### Meteor Accounts

* Allow integration with OAuth1 servers that require additional query
  parameters to be passed with the access token. [#2894](https://github.com/meteor/meteor/issues/2894)

* Expire a user's password reset and login tokens in all circumstances when
  their password is changed.

### Other bug fixes and improvements

* Some packages are no longer released as part of the core release process:
  amplify, backbone, bootstrap, d3, jquery-history, and jquery-layout. This
  means that new versions of these packages can be published outside of the full
  Meteor release cycle.

* Require plain objects as the update parameter when doing replacements
  in server-side collections.

* Fix audit-argument-checks spurious failure when an argument is NaN. [#2914](https://github.com/meteor/meteor/issues/2914)

### Upgraded dependencies

  - node: 0.10.33 (from 0.10.29)
  - source-map-support: 0.2.8 (from 0.2.5)
  - semver: 4.1.0 (from 2.2.1)
  - request: 2.47.0 (from 2.33.0)
  - tar: 1.0.2 (from 1.0.1)
  - source-map: 0.1.40 (from 0.1.32)
  - sqlite3: 3.0.2 (from 3.0.0)
  - phantomjs npm module: 1.9.12 (from 1.8.1-1)
  - http-proxy: 1.6.0 (from a fork of 1.0.2)
  - esprima: 1.2.2 (from an unreleased 1.1-era commit)
  - escope: 1.0.1 (from 1.0.0)
  - openssl in mongo: 1.0.1j (from 1.0.1g)
  - faye-websocket: 0.8.1 (from using websocket-driver instead)
  - MongoDB: 2.4.12 (from 2.4.9)


Patches by GitHub users andylash, anstarovoyt, benweissmann, chrisbridgett,
colllin, dandv, ecwyne, graemian, JamesLefrere, kevinchiu, LyuGGang, matteodem,
mitar, mquandalle, musically-ut, ograycode, pcjpcj2, physiocoder, rgoomar,
timhaines, trusktr, Urigo, and zol.


## v1.0.1, 2014-12-09

* Fix a security issue in allow/deny rules that could result in data
  loss. If your app uses allow/deny rules, or uses packages that use
  allow/deny rules, we recommend that you update immediately.


## v1.0, 2014-10-28

### New Features

* Add the `meteor admin get-machine` command to make it easier to
  publish packages with binary dependencies for all
  architectures. `meteor publish` no longer publishes builds
  automatically if your package has binary NPM dependencies.

* New `localmarket` example, highlighting Meteor's support for mobile
  app development.

* Restyle the `leaderboard` example, and optimize it for both desktop
  and mobile.

### Performance

* Reduce unnecessary syncs with the package server, which speeds up
  startup times for many commands.

* Speed up `meteor deploy` by not bundling unnecessary files and
  programs.

* To make Meteor easier to use on slow or unreliable network
  connections, increase timeouts for DDP connections that the Meteor
  tool uses to communicate with the package server. [#2777](https://github.com/meteor/meteor/issues/2777), [#2789](https://github.com/meteor/meteor/issues/2789).

### Mobile App Support

* Implemented reasonable default behavior for launch screens on mobile
  apps.

* Don't build for Android when only the iOS build is required, and
  vice versa.

* Fix bug that could cause mobile apps to stop being able to receive hot
  code push updates.

* Fix bug where Cordova clients connected to http://example.com instead
  of https://example.com when https:// was specified in the
  --mobile-server option. [#2880](https://github.com/meteor/meteor/issues/2880)

* Fix stack traces when attempting to build or run iOS apps on Linux.

* Print a warning when building an app with mobile platforms and
  outputting the build into the source tree. Outputting a build into the
  source tree can cause subsequent builds to fail because they will
  treat the build output as source files.

* Exit from `meteor run` when new Cordova plugins or platforms are
  added, since we don't support hot code push for new plugins or
  platforms.

* Fix quoting of arguments to Cordova plugins.

* The `accounts-twitter` package now works in Cordova apps in local
  development. For workarounds for other login providers in local
  development mode, see
  https://github.com/meteor/meteor/wiki/OAuth-for-mobile-Meteor-clients.

### Packaging

* `meteor publish-for-arch` can publish packages built with different Meteor
  releases.

* Fix default `api.versionsFrom` field in packages created with `meteor
  create --package`.

* Fix bug where changes in an app's .meteor/versions file would not
  cause the app to be rebuilt.

### Other bug fixes and improvements

* Use TLSv1 in the `spiderable` package, for compatibility with servers
  that have disabled SSLv3 in response to the POODLE bug.

* Work around the `meteor run` proxy occasionally running out of sockets.

* Fix bug with regular expressions in minimongo. [#2817](https://github.com/meteor/meteor/issues/2817)

* Add READMEs for several core packages.

* Include protocols in URLs printed by `meteor deploy`.

* Improve error message for limited ordered observe. [#1643](https://github.com/meteor/meteor/issues/1643)

* Fix missing dependency on `random` in the `autoupdate` package. [#2892](https://github.com/meteor/meteor/issues/2892)

* Fix bug where all CSS would be removed from connected clients if a
  CSS-only change is made between local development server restarts or
  when deploying with `meteor deploy`.

* Increase height of the Google OAuth popup to the Google-recommended
  value.

* Fix the layout of the OAuth configuration dialog when used with
  Bootstrap.

* Allow build plugins to override the 'bare' option on added source
  files. [#2834](https://github.com/meteor/meteor/issues/2834)

Patches by GitHub users DenisGorbachev, ecwyne, mitar, mquandalle,
Primigenus, svda, yauh, and zol.


## v0.9.4.1, 2014-12-09 (backport)

* Fix a security issue in allow/deny rules that could result in data
  loss. If your app uses allow/deny rules, or uses packages that use
  allow/deny rules, we recommend that you update immediately.
  Backport from 1.0.1.


## v0.9.4, 2014-10-13

### New Features

* The new `meteor debug` command and `--debug-port` command line option
  to `meteor run` allow you to easily use node-inspector to debug your
  server-side code. Add a `debugger` statement to your code to create a
  breakpoint.

* Add new a `meteor run --test` command that runs
  [Velocity](https://github.com/meteor-velocity/velocity) tests in your
  app .

* Add new callbacks `Accounts.onResetPasswordLink`,
  `Accounts.onEnrollmentLink`, and `Accounts.onEmailVerificationLink`
  that make it easier to build custom user interfaces on top of the
  accounts system. These callbacks should be registered before
  `Meteor.startup` fires, and will be called if the URL matches a link
  in an email sent by `Accounts.resetPassword`, etc. See
  https://docs.meteor.com/#Accounts-onResetPasswordLink.

* A new configuration file for mobile apps,
  `<APP>/mobile-config.js`. This allows you to set app metadata, icons,
  splash screens, preferences, and PhoneGap/Cordova plugin settings
  without needing a `cordova_build_override` directory. See
  https://docs.meteor.com/#mobileconfigjs.


### API Changes

* Rename `{{> UI.dynamic}}` to `{{> Template.dynamic}}`, and likewise
  with `UI.contentBlock` and `UI.elseBlock`. The UI namespace is no
  longer used anywhere except for backwards compatibility.

* Deprecate the `Template.someTemplate.myHelper = ...` syntax in favor
  of `Template.someTemplate.helpers(...)`.  Using the older syntax still
  works, but prints a deprecation warning to the console.

* `Package.registerBuildPlugin` its associated functions have been added
  to the public API, cleaned up, and documented. The new function is
  identical to the earlier _transitional_registerBuildPlugin except for
  minor backwards-compatible API changes. See
  https://docs.meteor.com/#Package-registerBuildPlugin

* Rename the `showdown` package to `markdown`.

* Deprecate the `amplify`, `backbone`, `bootstrap`, and `d3` integration
  packages in favor of community alternatives.  These packages will no
  longer be maintained by MDG.


### Tool Changes

* Improved output from `meteor build` to make it easier to publish
  mobile apps to the App Store and Play Store. See the wiki pages for
  instructions on how to publish your
  [iOS](https://github.com/meteor/meteor/wiki/How-to-submit-your-iOS-app-to-App-Store)
  and
  [Android](https://github.com/meteor/meteor/wiki/How-to-submit-your-Android-app-to-Play-Store)
  apps.

* Packages can now be marked as debug-mode only by adding `debugOnly:
  true` to `Package.describe`. Debug-only packages are not included in
  the app when it is bundled for production (`meteor build` or `meteor
  run --production`). This allows package authors to build packages
  specifically for testing and debugging without increasing the size of
  the resulting app bundle or causing apps to ship with debug
  functionality built in.

* Rework the process for installing mobile development SDKs. There is
  now a `meteor install-sdk` command that automatically install what
  software it can and points to documentation for the parts that
  require manual installation.

* The `.meteor/cordova-platforms` file has been renamed to
  `.meteor/platforms` and now includes the default `server` and
  `browser` platforms. The default platforms can't currently be removed
  from a project, though this will be possible in the future. The old
  file will be automatically migrated to the new one when the app is run
  with Meteor 0.9.4 or above.

* The `unipackage.json` file inside downloaded packages has been renamed
  to `isopack.json` and has an improved forwards-compatible format. To
  maintain backwards compatibility with previous releases, packages will
  be built with both files.

* The local package metadata cache now uses SQLite, which is much faster
  than the previous implementation. This improves `meteor` command line
  tool startup time.

* The constraint solver used by the client to find compatible versions
  of packages is now much faster.

* The `--port` option to `meteor run` now requires a numeric port
  (e.g. `meteor run --port example.com` is no longer valid).

* The `--mobile-port` option `meteor run` has been reworked. The option
  is now `--mobile-server` in `meteor run` and `--server` in `meteor
  build`. `--server` is required for `meteor build` in apps with mobile
  platforms installed. `--mobile-server` defaults to an automatically
  detected IP address on port 3000, and `--server` requires a hostname
  but defaults to port 80 if a port is not specified.

* Operations that take longer than a few seconds (e.g. downloading
  packages, installing the Android SDK, etc) now show a progress bar.

* Complete support for using an HTTP proxy in the `meteor` command line
  tool. Now all DDP connections can work through a proxy.  Use the standard
  `http_proxy` environment variable to specify your proxy endpoint.  [#2515](https://github.com/meteor/meteor/issues/2515)


### Bug Fixes

* Fix behavior of ROOT_URL with path ending in `/`.

* Fix source maps when using a ROOT_URL with a path. [#2627](https://github.com/meteor/meteor/issues/2627)

* Change the mechanism that the Meteor tool uses to clean up app server
  processes. The new mechanism is more resilient to slow app bundles and
  other CPU-intensive tasks. [#2536](https://github.com/meteor/meteor/issues/2536), [#2588](https://github.com/meteor/meteor/issues/2588).


Patches by GitHub users cryptoquick, Gaelan, jperl, meonkeys, mitar,
mquandalle, prapicault, pscanf, richguan, rick-golden-healthagen,
rissem, rosh93, rzymek, and timoabend


## v0.9.3.1, 2014-09-30

* Don't crash when failing to contact the package server. [#2713](https://github.com/meteor/meteor/issues/2713)

* Allow more than one dash in package versions. [#2715](https://github.com/meteor/meteor/issues/2715)


## v0.9.3, 2014-09-25

### More Package Version Number Flexibility

* Packages now support relying on multiple major versions of their
  dependencies (eg `blaze@1.0.0 || 2.0.0`). Additionally, you can now
  call `api.versionsFrom(<release>)` multiple times, or with an array
  (eg `api.versionsFrom([<release1>, <release2>])`. Meteor will
  interpret this to mean that the package will work with packages from
  all the listed releases.

* Support for "wrapped package" version numbers. There is now a `_` field
  in version numbers. The `_` field must be an integer, and versions with
  the `_` are sorted after versions without. This allows using the
  upstream version number as the Meteor package version number and being
  able to publish multiple version of the Meteor package (e.g.
  `jquery@1.11.1_2`).

Note: packages using the `||` operator or the `_` symbol in their
versions or dependencies will be invisible to pre-0.9.3 users. Meteor
versions 0.9.2 and before do not understand the new version formats and
will not be able to use versions of packages that use the new features.


### Other Command-line Tool Improvements

* More detailed constraint solver output. Meteor now tells you which
  constraints prevent upgrading or adding new packages. This will make
  it much easier to update your app to new versions.

* Better handling of pre-release versions (e.g. versions with
  `-`). Pre-release packages will now be included in an app if and only
  if there is no way to meet the app's constraints without using a
  pre-release package.

* Add `meteor admin set-unmigrated` to allow maintainers to hide
  pre-0.9.0 packages in `meteor search` and `meteor show`. This will not
  stop users from continuing to use the package, but it helps prevent
  new users from finding old non-functional packages.

* Progress bars for time-intensive operations, like downloading large
  packages.


### Other Changes

* Officially support `Meteor.wrapAsync` (renamed from
  `Meteor._wrapAsync`). Additionally, `Meteor.wrapAsync` now lets you
  pass an object to bind as `this` in the wrapped call. See
  https://docs.meteor.com/#meteor_wrapasync.

* The `reactive-dict` package now allows an optional name argument to
  enable data persistence during hot code push.


Patches by GitHub users evliu, meonkeys, mitar, mizzao, mquandalle,
prapicault, waitingkuo, wulfmeister.



## v0.9.2.2, 2014-09-17

* Fix regression in 0.9.2 that prevented some users from accessing the
  Meteor development server in their browser. Specifically, 0.9.2
  unintentionally changed the development mode server's default bind
  host to localhost instead of 0.0.0.0. [#2596](https://github.com/meteor/meteor/issues/2596)


## v0.9.2.1, 2014-09-15

* Fix versions of packages that were published with `-cordova` versions
  in 0.9.2 (appcache, fastclick, htmljs, logging, mobile-status-bar,
  routepolicy, webapp-hashing).


## v0.9.2, 2014-09-15

This release contains our first support for building mobile apps in
Meteor, for both iOS and Android. This support comes via an
integration with Apache's Cordova/PhoneGap project.

  * You can use Cordova/PhoneGap packages in your application or inside
    a Meteor package to access a device's native functions directly from
    JavaScript code.
  * The `meteor add-platform` and `meteor run` commands now let you
    launch the app in the iOS or Android simulator or run it on an
    attached hardware device.
  * This release extends hot code push to support live updates into
    installed native apps.
  * The `meteor bundle` command has been renamed to `meteor build` and
    now outputs build projects for the mobile version of the targeted
    app.
  * See
    https://github.com/meteor/meteor/wiki/Meteor-Cordova-Phonegap-integration
    for more information about how to get started building mobile apps
    with Meteor.

* Better mobile support for OAuth login: you can now use a
  redirect-based flow inside UIWebViews, and the existing popup-based
  flow has been adapted to work in Cordova/PhoneGap apps.

#### Bug fixes and minor improvements

* Fix sorting on non-trivial keys in Minimongo. [#2439](https://github.com/meteor/meteor/issues/2439)

* Bug fixes and performance improvements for the package system's
  constraint solver.

* Improved error reporting for misbehaving oplog observe driver. [#2033](https://github.com/meteor/meteor/issues/2033) [#2244](https://github.com/meteor/meteor/issues/2244)

* Drop deprecated source map linking format used for older versions of
  Firefox.  [#2385](https://github.com/meteor/meteor/issues/2385)

* Allow Meteor tool to run from a symlink. [#2462](https://github.com/meteor/meteor/issues/2462)

* Assets added via a plugin are no longer considered source files. [#2488](https://github.com/meteor/meteor/issues/2488)

* Remove support for long deprecated `SERVER_ID` environment
  variable. Use `AUTOUPDATE_VERSION` instead.

* Fix bug in reload-safetybelt package that resulted in reload loops in
  Chrome with cookies disabled.

* Change the paths for static assets served from packages. The `:`
  character is replaced with the `_` character in package names so as to
  allow serving on mobile devices and ease operation on Windows. For
  example, assets from the `abc:bootstrap` package are now served at
  `/packages/abc_bootstrap` instead of `/packages/abc:bootstrap`.

* Also change the paths within a bundled Meteor app to allow for
  different client architectures (eg mobile). For example,
  `bundle/programs/client` is now `bundle/programs/web.browser`.


Patches by GitHub users awwx, mizzao, and mquandalle.



## v0.9.1.1, 2014-09-06

* Fix backwards compatibility for packages that had weak dependencies
  on packages renamed in 0.9.1 (`ui`, `deps`, `livedata`). [#2521](https://github.com/meteor/meteor/issues/2521)

* Fix error when using the `reactive-dict` package without the `mongo`
  package.


## v0.9.1, 2014-09-04

#### Organizations in Meteor developer accounts

Meteor 0.9.1 ships with organizations support in Meteor developer
accounts. Organizations are teams of users that make it easy to
collaborate on apps and packages.

Create an organization at
https://www.meteor.com/account-settings/organizations. Run the `meteor
authorized` command in your terminal to give an organization
permissions to your apps. To add an organization as a maintainer of
your packages, use the `meteor admin maintainers` command. You can
also publish packages with an organization's name in the package name
prefix instead of your own username.


#### One backwards incompatible change for templates

* Templates can no longer be named "body" or "instance".

#### Backwards compatible Blaze API changes

* New public and documented APIs:
  * `Blaze.toHTMLWithData()`
  * `Template.currentData()`
  * `Blaze.getView()`
  * `Template.parentData()` (previously `UI._parentData()`)
  * `Template.instance()` (previously `UI._templateInstance()`)
  * `Template.body` (previously `UI.body`)
  * `new Template` (previously `Template.__create__`)
  * `Blaze.getData()` (previously `UI.getElementData`, or `Blaze.getCurrentData` with no arguments)

* Deprecate the `ui` package. Instead, use the `blaze` package. The
  `UI` and `Blaze` symbols are now the same.

* Deprecate `UI.insert`. `UI.render` and `UI.renderWithData` now
  render a template and place it in the DOM.

* Add an underscore to some undocumented Blaze APIs to make them
  internal. Notably: `Blaze._materializeView`, `Blaze._createView`,
  `Blaze._toText`, `Blaze._destroyView`, `Blaze._destroyNode`,
  `Blaze._withCurrentView`, `Blaze._DOMBackend`,
  `Blaze._TemplateWith`

* Document Views. Views are the machinery powering DOM updates in
  Blaze.

* Expose `view` property on template instances.

#### Backwards compatible renames

* Package renames
  * `livedata` -> `ddp`
  * `mongo-livedata` -> `mongo`
  * `standard-app-packages` -> `meteor-platform`
* Symbol renames
  * `Meteor.Collection` -> `Mongo.Collection`
  * `Meteor.Collection.Cursor` -> `Mongo.Cursor`
  * `Meteor.Collection.ObjectID` -> `Mongo.ObjectID`
  * `Deps` -> `Tracker`

#### Other

* Add `reactive-var` package. Lets you define a single reactive
  variable, like a single key in `Session`.

* Don't throw an exception in Chrome when cookies and local storage
  are blocked.

* Bump DDP version to "1". Clients connecting with version "pre1" or
  "pre2" should still work.

* Allow query parameters in OAuth1 URLs. [#2404](https://github.com/meteor/meteor/issues/2404)

* Fix `meteor list` if not all packages on server. Fixes [#2468](https://github.com/meteor/meteor/issues/2468)

Patch by GitHub user mitar.


## v0.9.0.1, 2014-08-27

* Fix issues preventing hot code reload from automatically reloading webapps in
  two cases: when the old app was a pre-0.9.0 app, and when the app used
  appcache. (In both cases, an explicit reload still worked.)

* Fix publishing packages containing a plugin with platform-specific code but
  no platform-specific code in the main package.

* Fix `meteor add package@version` when the package was already added with a
  different version constraint.

* Improve treatment of pre-release packages (packages with a dash in their
  version). Guarantee that they will not be chosen by the constraint solver
  unless explicitly requested.  `meteor list` won't suggest that you update to
  them.

* Fix slow spiderable executions.

* Fix dev-mode client-only restart when client files changed very soon after
  server restart.

* Fix stack trace on `meteor add` constraint solver failure.

* Fix "access-denied" stack trace when publishing packages.


## v0.9.0, 2014-08-26

Meteor 0.9.0 introduces the Meteor Package Server. Incorporating lessons from
our community's Meteorite tool, Meteor 0.9.0 allows users to develop and publish
Meteor packages to a central repository. The `meteor publish` command is used to
publish packages. Non-core packages can now be added with `meteor add`, and you
can specify version constraints on the packages you use. Binary packages can be
published for additional architectures with `meteor publish-for-arch`, which
allows cross-platform deploys and bundling.  You can search for packages with
`meteor search` and display information on them with `meteor show`, or you can
use the Atmosphere web interface developed by Percolate Studio at
https://atmospherejs.com/

See https://docs.meteor.com/#writingpackages and
https://docs.meteor.com/#packagejs for more details.

Other packaging-related changes:

* `meteor list` now lists the packages your app is using, which was formerly the
  behavior of `meteor list --using`. To search for packages you are not
  currently using, use `meteor search`.  The concept of an "internal" package
  (which did not show up in `meteor list`) no longer exists.

* To prepare a bundle created with `meteor bundle` for execution on a
  server, you now run `npm install` with no arguments instead of having
  to specify a few specific npm modules and their versions
  explicitly. See the README in the generated bundle for more details.

* All `under_score`-style `package.js` APIs (`Package.on_use`, `api.add_files`,
  etc) have been replaced with `camelCase` names (`Package.onUse`,
  `api.addFiles`, etc).  The old names continue to work for now.

* There's a new `archMatching` option to `Plugin.registerSourceHandler`, which
  should be used by any plugin whose output is only for the client or only for
  the server (eg, CSS and HTML templating packages); this allows Meteor to avoid
  restarting the server when files processed by these plugins change.

Other changes:

* When running your app with the local development server, changes that only
  affect the client no longer require restarting the server.  Changes that only
  affect CSS no longer require the browser to refresh the page, both in local
  development and in some production environments.  [#490](https://github.com/meteor/meteor/issues/490)

* When a call to `match` fails in a method or subscription, log the
  failure on the server. (This matches the behavior described in our docs)

* The `appcache` package now defaults to functioning on all browsers
  that support the AppCache API, rather than a whitelist of browsers.
  The main effect of this change is that `appcache` is now enabled by
  default on Firefox, because Firefox no longer makes a confusing
  popup. You can still disable individual browsers with
  `AppCache.config`.  [#2241](https://github.com/meteor/meteor/issues/2241)

* The `forceApprovalPrompt` option can now be specified in `Accounts.ui.config`
  in addition to `Meteor.loginWithGoogle`.  [#2149](https://github.com/meteor/meteor/issues/2149)

* Don't leak websocket clients in server-to-server DDP in some cases (and fix
  "Got open from inactive client"
  error). https://github.com/faye/websocket-driver-node/pull/8

* Updated OAuth url for login with Meetup.

* Allow minimongo `changed` callbacks to mutate their `oldDocument`
  argument. [#2231](https://github.com/meteor/meteor/issues/2231)

* Fix upsert called from client with no callback.  [#2413](https://github.com/meteor/meteor/issues/2413)

* Avoid a few harmless exceptions in OplogObserveDriver.

* Refactor `observe-sequence` package.

* Fix `spiderable` race condition.

* Re-apply our fix of NPM bug https://github.com/npm/npm/issues/3265 which got
  accidentally reverted upstream.

* Workaround for a crash in recent Safari
  versions. https://github.com/meteor/meteor/commit/e897539adb

* Upgraded dependencies:
  - less: 1.7.4 (from 1.7.1)
  - tar: 1.0.1 (from 0.1.19)
  - fstream: 1.0.2 (from 0.1.25)

Patches by GitHub users Cangit, dandv, ImtiazMajeed, MaximDubrovin, mitar,
mquandalle, rcy, RichardLitt, thatneat, and twhy.


## v0.8.3.1, 2014-12-09 (backport)

* Fix a security issue in allow/deny rules that could result in data
  loss. If your app uses allow/deny rules, or uses packages that use
  allow/deny rules, we recommend that you update immediately.
  Backport from 1.0.1.


## v0.8.3, 2014-07-29

#### Blaze

* Refactor Blaze to simplify internals while preserving the public
  API. `UI.Component` has been replaced with `Blaze.View.`

* Fix performance issues and memory leaks concerning event handlers.

* Add `UI.remove`, which removes a template after `UI.render`/`UI.insert`.

* Add `this.autorun` to the template instance, which is like `Deps.autorun`
  but is automatically stopped when the template is destroyed.

* Create `<a>` tags as SVG elements when they have `xlink:href`
  attributes. (Previously, `<a>` tags inside SVGs were never created as
  SVG elements.)  [#2178](https://github.com/meteor/meteor/issues/2178)

* Throw an error in `{{foo bar}}` if `foo` is missing or not a function.

* Cursors returned from template helpers for #each should implement
  the `observeChanges` method and don't have to be Minimongo cursors
  (allowing new custom data stores for Blaze like Miniredis).

* Remove warnings when {{#each}} iterates over a list of strings,
  numbers, or other items that contains duplicates.  [#1980](https://github.com/meteor/meteor/issues/1980)

#### Meteor Accounts

* Fix regression in 0.8.2 where an exception would be thrown if
  `Meteor.loginWithPassword` didn't have a callback. Callbacks to
  `Meteor.loginWithPassword` are now optional again.  [#2255](https://github.com/meteor/meteor/issues/2255)

* Fix OAuth popup flow in mobile apps that don't support
  `window.opener`.  [#2302](https://github.com/meteor/meteor/issues/2302)

* Fix "Email already exists" error with MongoDB 2.6.  [#2238](https://github.com/meteor/meteor/issues/2238)


#### mongo-livedata and minimongo

* Fix performance issue where a large batch of oplog updates could block
  the node event loop for long periods.  [#2299](https://github.com/meteor/meteor/issues/2299).

* Fix oplog bug resulting in error message "Buffer inexplicably empty".  [#2274](https://github.com/meteor/meteor/issues/2274)

* Fix regression from 0.8.2 that caused collections to appear empty in
  reactive `findOne()` or `fetch` queries that run before a mutator
  returns.  [#2275](https://github.com/meteor/meteor/issues/2275)


#### Miscellaneous

* Stop including code by default that automatically refreshes the page
  if JavaScript and CSS don't load correctly. While this code is useful
  in some multi-server deployments, it can cause infinite refresh loops
  if there are errors on the page. Add the `reload-safetybelt` package
  to your app if you want to include this code.

* On the server, `Meteor.startup(c)` now calls `c` immediately if the
  server has already started up, matching the client behavior.  [#2239](https://github.com/meteor/meteor/issues/2239)

* Add support for server-side source maps when debugging with
  `node-inspector`.

* Add `WebAppInternals.addStaticJs()` for adding static JavaScript code
  to be served in the app, inline if allowed by `browser-policy`.

* Make the `tinytest/run` method return immediately, so that `wait`
  method calls from client tests don't block on server tests completing.

* Log errors from method invocations on the client if there is no
  callback provided.

* Upgraded dependencies:
  - node: 0.10.29 (from 0.10.28)
  - less: 1.7.1 (from 1.6.1)

Patches contributed by GitHub users Cangit, cmather, duckspeaker, zol.


## v0.8.2, 2014-06-23

#### Meteor Accounts

* Switch `accounts-password` to use bcrypt to store passwords on the
  server. (Previous versions of Meteor used a protocol called SRP.)
  Users will be transparently transitioned when they log in. This
  transition is one-way, so you cannot downgrade a production app once
  you upgrade to 0.8.2. If you are maintaining an authenticating DDP
  client:
     - Clients that use the plaintext password login handler (i.e. call
       the `login` method with argument `{ password: <plaintext
       password> }`) will continue to work, but users will not be
       transitioned from SRP to bcrypt when logging in with this login
       handler.
     - Clients that use SRP will no longer work. These clients should
       instead directly call the `login` method, as in
       `Meteor.loginWithPassword`. The argument to the `login` method
       can be either:
         - `{ password: <plaintext password> }`, or
         - `{ password: { digest: <password hash>, algorithm: "sha-256" } }`,
           where the password hash is the hex-encoded SHA256 hash of the
           plaintext password.

* Show the display name of the currently logged-in user after following
  an email verification link or a password reset link in `accounts-ui`.

* Add a `userEmail` option to `Meteor.loginWithMeteorDeveloperAccount`
  to pre-fill the user's email address in the OAuth popup.

* Ensure that the user object has updated token information before
  it is passed to email template functions. [#2210](https://github.com/meteor/meteor/issues/2210)

* Export the function that serves the HTTP response at the end of an
  OAuth flow as `OAuth._endOfLoginResponse`. This function can be
  overridden to make the OAuth popup flow work in certain mobile
  environments where `window.opener` is not supported.

* Remove support for OAuth redirect URLs with a `redirect` query
  parameter. This OAuth flow was never documented and never fully
  worked.


#### Blaze

* Blaze now tracks individual CSS rules in `style` attributes and won't
  overwrite changes to them made by other JavaScript libraries.

* Add `{{> UI.dynamic}}` to make it easier to dynamically render a
  template with a data context.

* Add `UI._templateInstance()` for accessing the current template
  instance from within a block helper.

* Add `UI._parentData(n)` for accessing parent data contexts from
  within a block helper.

* Add preliminary API for registering hooks to run when Blaze intends to
  insert, move, or remove DOM elements. For example, you can use these
  hooks to animate nodes as they are inserted, moved, or removed. To use
  them, you can set the `_uihooks` property on a container DOM
  element. `_uihooks` is an object that can have any subset of the
  following three properties:

    - `insertElement: function (node, next)`: called when Blaze intends
      to insert the DOM element `node` before the element `next`
    - `moveElement: function (node, next)`: called when Blaze intends to
      move the DOM element `node` before the element `next`
    - `removeElement: function (node)`: called when Blaze intends to
      remove the DOM element `node`

    Note that when you set one of these functions on a container
    element, Blaze will not do the actual operation; it's your
    responsibility to actually insert, move, or remove the node (by
    calling `$(node).remove()`, for example).

* The `findAll` method on template instances now returns a vanilla
  array, not a jQuery object. The `$` method continues to
  return a jQuery object. [#2039](https://github.com/meteor/meteor/issues/2039)

* Fix a Blaze memory leak by cleaning up event handlers when a template
  instance is destroyed. [#1997](https://github.com/meteor/meteor/issues/1997)

* Fix a bug where helpers used by {{#with}} were still re-running when
  their reactive data sources changed after they had been removed from
  the DOM.

* Stop not updating form controls if they're focused. If a field is
  edited by one user while another user is focused on it, it will just
  lose its value but maintain its focus. [#1965](https://github.com/meteor/meteor/issues/1965)

* Add `_nestInCurrentComputation` option to `UI.render`, fixing a bug in
  {{#each}} when an item is added inside a computation that subsequently
  gets invalidated. [#2156](https://github.com/meteor/meteor/issues/2156)

* Fix bug where "=" was not allowed in helper arguments. [#2157](https://github.com/meteor/meteor/issues/2157)

* Fix bug when a template tag immediately follows a Spacebars block
  comment. [#2175](https://github.com/meteor/meteor/issues/2175)


#### Command-line tool

* Add --directory flag to `meteor bundle`. Setting this flag outputs a
  directory rather than a tarball.

* Speed up updates of NPM modules by upgrading Node to include our fix for
  https://github.com/npm/npm/issues/3265 instead of passing `--force` to
  `npm install`.

* Always rebuild on changes to npm-shrinkwrap.json files.  [#1648](https://github.com/meteor/meteor/issues/1648)

* Fix uninformative error message when deploying to long hostnames. [#1208](https://github.com/meteor/meteor/issues/1208)

* Increase a buffer size to avoid failing when running MongoDB due to a
  large number of processes running on the machine, and fix the error
  message when the failure does occur. [#2158](https://github.com/meteor/meteor/issues/2158)

* Clarify a `meteor mongo` error message when using the MONGO_URL
  environment variable. [#1256](https://github.com/meteor/meteor/issues/1256)


#### Testing

* Run server tests from multiple clients serially instead of in
  parallel. This allows testing features that modify global server
  state.  [#2088](https://github.com/meteor/meteor/issues/2088)


#### Security

* Add Content-Type headers on JavaScript and CSS resources.

* Add `X-Content-Type-Options: nosniff` header to
  `browser-policy-content`'s default policy. If you are using
  `browser-policy-content` and you don't want your app to send this
  header, then call `BrowserPolicy.content.allowContentTypeSniffing()`.

* Use `Meteor.absoluteUrl()` to compute the redirect URL in the `force-ssl`
  package (instead of the host header).


#### Miscellaneous

* Allow `check` to work on the server outside of a Fiber. [#2136](https://github.com/meteor/meteor/issues/2136)

* EJSON custom type conversion functions should not be permitted to yield. [#2136](https://github.com/meteor/meteor/issues/2136)

* The legacy polling observe driver handles errors communicating with MongoDB
  better and no longer gets "stuck" in some circumstances.

* Automatically rewind cursors before calls to `fetch`, `forEach`, or `map`. On
  the client, don't cache the return value of `cursor.count()` (consistently
  with the server behavior). `cursor.rewind()` is now a no-op. [#2114](https://github.com/meteor/meteor/issues/2114)

* Remove an obsolete hack in reporting line numbers for LESS errors. [#2216](https://github.com/meteor/meteor/issues/2216)

* Avoid exceptions when accessing localStorage in certain Internet
  Explorer configurations. [#1291](https://github.com/meteor/meteor/issues/1291), [#1688](https://github.com/meteor/meteor/issues/1688).

* Make `handle.ready()` reactively stop, where `handle` is a
  subscription handle.

* Fix an error message from `audit-argument-checks` after login.

* Make the DDP server send an error if the client sends a connect
  message with a missing or malformed `support` field. [#2125](https://github.com/meteor/meteor/issues/2125)

* Fix missing `jquery` dependency in the `amplify` package. [#2113](https://github.com/meteor/meteor/issues/2113)

* Ban inserting EJSON custom types as documents. [#2095](https://github.com/meteor/meteor/issues/2095)

* Fix incorrect URL rewrites in stylesheets. [#2106](https://github.com/meteor/meteor/issues/2106)

* Upgraded dependencies:
  - node: 0.10.28 (from 0.10.26)
  - uglify-js: 2.4.13 (from 2.4.7)
  - sockjs server: 0.3.9 (from 0.3.8)
  - websocket-driver: 0.3.4 (from 0.3.2)
  - stylus: 0.46.3 (from 0.42.3)

Patches contributed by GitHub users awwx, babenzele, Cangit, dandv,
ducdigital, emgee3, felixrabe, FredericoC, jbruni, kentonv, mizzao,
mquandalle, subhog, tbjers, tmeasday.


## v0.8.1.3, 2014-05-22

* Fix a security issue in the `spiderable` package. `spiderable` now
  uses the ROOT_URL environment variable instead of the Host header to
  determine which page to snapshot.

* Fix hardcoded Twitter URL in `oauth1` package. This fixes a regression
  in 0.8.0.1 that broke Atmosphere packages that do OAuth1
  logins. [#2154](https://github.com/meteor/meteor/issues/2154).

* Add `credentialSecret` argument to `Google.retrieveCredential`, which
  was forgotten in a previous release.

* Remove nonexistent `-a` and `-r` aliases for `--add` and `--remove` in
  `meteor help authorized`. [#2155](https://github.com/meteor/meteor/issues/2155)

* Add missing `underscore` dependency in the `oauth-encryption` package. [#2165](https://github.com/meteor/meteor/issues/2165)

* Work around IE8 bug that caused some apps to fail to render when
  minified. [#2037](https://github.com/meteor/meteor/issues/2037).


## v0.8.1.2, 2014-05-12

* Fix memory leak (introduced in 0.8.1) by making sure to unregister
  sessions at the server when they are closed due to heartbeat timeout.

* Add `credentialSecret` argument to `Google.retrieveCredential`,
  `Facebook.retrieveCredential`, etc., which is needed to use them as of
  0.8.1. [#2118](https://github.com/meteor/meteor/issues/2118)

* Fix 0.8.1 regression that broke apps using a `ROOT_URL` with a path
  prefix. [#2109](https://github.com/meteor/meteor/issues/2109)


## v0.8.1.1, 2014-05-01

* Fix 0.8.1 regression preventing clients from specifying `_id` on insert. [#2097](https://github.com/meteor/meteor/issues/2097)

* Fix handling of malformed URLs when merging CSS files. [#2103](https://github.com/meteor/meteor/issues/2103), [#2093](https://github.com/meteor/meteor/issues/2093)

* Loosen the checks on the `options` argument to `Collection.find` to
  allow undefined values.


## v0.8.1, 2014-04-30

#### Meteor Accounts

* Fix a security flaw in OAuth1 and OAuth2 implementations. If you are
  using any OAuth accounts packages (such as `accounts-google` or
  `accounts-twitter`), we recommend that you update immediately and log
  out your users' current sessions with the following MongoDB command:

    $ db.users.update({}, { $set: { 'services.resume.loginTokens': [] } }, { multi: true });

* OAuth redirect URLs are now required to be on the same origin as your app.

* Log out a user's other sessions when they change their password.

* Store pending OAuth login results in the database instead of
  in-memory, so that an OAuth flow succeeds even if different requests
  go to different server processes.

* When validateLoginAttempt callbacks return false, don't override a more
  specific error message.

* Add `Random.secret()` for generating security-critical secrets like
  login tokens.

* `Meteor.logoutOtherClients` now calls the user callback when other
  login tokens have actually been removed from the database, not when
  they have been marked for eventual removal.  [#1915](https://github.com/meteor/meteor/issues/1915)

* Rename `Oauth` to `OAuth`.  `Oauth` is now an alias for backwards
  compatibility.

* Add `oauth-encryption` package for encrypting sensitive account
  credentials in the database.

* A validate login hook can now override the exception thrown from
  `beginPasswordExchange` like it can for other login methods.

* Remove an expensive observe over all users in the `accounts-base`
  package.


#### Blaze

* Disallow `javascript:` URLs in URL attribute values by default, to
  help prevent cross-site scripting bugs. Call
  `UI._allowJavascriptUrls()` to allow them.

* Fix `UI.toHTML` on templates containing `{{#with}}`.

* Fix `{{#with}}` over a data context that is mutated.  [#2046](https://github.com/meteor/meteor/issues/2046)

* Clean up autoruns when calling `UI.toHTML`.

* Properly clean up event listeners when removing templates.

* Add support for `{{!-- block comments --}}` in Spacebars. Block comments may
  contain `}}`, so they are more useful than `{{! normal comments}}` for
  commenting out sections of Spacebars templates.

* Don't dynamically insert `<tbody>` tags in reactive tables

* When handling a custom jQuery event, additional arguments are
  no longer lost -- they now come after the template instance
  argument.  [#1988](https://github.com/meteor/meteor/issues/1988)


#### DDP and MongoDB

* Extend latency compensation to support an arbitrary sequence of
  inserts in methods.  Previously, documents created inside a method
  stub on the client would eventually be replaced by new documents
  from the server, causing the screen to flicker.  Calling `insert`
  inside a method body now generates the same ID on the client (inside
  the method stub) and on the server.  A sequence of inserts also
  generates the same sequence of IDs.  Code that wants a random stream
  that is consistent between method stub and real method execution can
  get one with `DDP.randomStream`.
  https://trello.com/c/moiiS2rP/57-pattern-for-creating-multiple-database-records-from-a-method

* The document passed to the `insert` callback of `allow` and `deny` now only
  has a `_id` field if the client explicitly specified one; this allows you to
  use `allow`/`deny` rules to prevent clients from specifying their own
  `_id`. As an exception, `allow`/`deny` rules with a `transform` always have an
  `_id`.

* DDP now has an implementation of bidirectional heartbeats which is consistent
  across SockJS and websocket transports. This enables connection keepalive and
  allows servers and clients to more consistently and efficiently detect
  disconnection.

* The DDP protocol version number has been incremented to "pre2" (adding
  randomSeed and heartbeats).

* The oplog observe driver handles errors communicating with MongoDB
  better and knows to re-poll all queries after a MongoDB failover.

* Fix bugs involving mutating DDP method arguments.


#### meteor command-line tool

* Move boilerplate HTML from tools to webapp.  Change internal
  `Webapp.addHtmlAttributeHook` API.

* Add `meteor list-sites` command for listing the sites that you have
  deployed to meteor.com with your Meteor developer account.

* Third-party template languages can request that their generated source loads
  before other JavaScript files, just like *.html files, by passing the
  isTemplate option to Plugin.registerSourceHandler.

* You can specify a particular interface for the dev mode runner to bind to with
  `meteor -p host:port`.

* Don't include proprietary tar tags in bundle tarballs.

* Convert relative URLs to absolute URLs when merging CSS files.


#### Upgraded dependencies

* Node.js from 0.10.25 to 0.10.26.
* MongoDB driver from 1.3.19 to 1.4.1
* stylus: 0.42.3 (from 0.42.2)
* showdown: 0.3.1
* css-parse: an unreleased version (from 1.7.0)
* css-stringify: an unreleased version (from 1.4.1)


Patches contributed by GitHub users aldeed, apendua, arbesfeld, awwx, dandv,
davegonzalez, emgee3, justinsb, mquandalle, Neftedollar, Pent, sdarnell,
and timhaines.


## v0.8.0.1, 2014-04-21

* Fix security flaw in OAuth1 implementation. Clients can no longer
  choose the callback_url for OAuth1 logins.


## v0.8.0, 2014-03-27

Meteor 0.8.0 introduces Blaze, a total rewrite of our live templating engine,
replacing Spark. Advantages of Blaze include:

  * Better interoperability with jQuery plugins and other techniques which
    directly manipulate the DOM
  * More fine-grained updates: only the specific elements or attributes that
    change are touched rather than the entire template
  * A fully documented templating language
  * No need for the confusing `{{#constant}}`, `{{#isolate}}`, and `preserve`
    directives
  * Uses standard jQuery delegation (`.on`) instead of our custom implementation
  * Blaze supports live SVG templates that work just like HTML templates

See
[the Using Blaze wiki page](https://github.com/meteor/meteor/wiki/Using-Blaze)
for full details on upgrading your app to 0.8.0.  This includes:

* The `Template.foo.rendered` callback is now only called once when the template
  is rendered, rather than repeatedly as it is "re-rendered", because templates
  now directly update changed data instead of fully re-rendering.

* The `accounts-ui` login buttons are now invoked as a `{{> loginButtons}}`
  rather than as `{{loginButtons}}`.

* Previous versions of Meteor used a heavily modified version of the Handlebars
  templating language. In 0.8.0, we've given it its own name: Spacebars!
  Spacebars has an
  [explicit specification](https://github.com/meteor/meteor/blob/devel/packages/spacebars/README.md)
  instead of being defined as a series of changes to Handlebars. There are some
  incompatibilities with our previous Handlebars fork, such as a
  [different way of specifying dynamic element attributes](https://github.com/meteor/meteor/blob/devel/packages/spacebars/README.md#in-attribute-values)
  and a
  [new way of defining custom block helpers](https://github.com/meteor/meteor/blob/devel/packages/spacebars/README.md#custom-block-helpers).

* Your template files must consist of
  [well-formed HTML](https://github.com/meteor/meteor/blob/devel/packages/spacebars/README.md#html-dialect). Invalid
  HTML is now a compilation failure.  (There is a current limitation in our HTML
  parser such that it does not support
  [omitting end tags](http://www.w3.org/TR/html5/syntax.html#syntax-tag-omission)
  on elements such as `<P>` and `<LI>`.)

* `Template.foo` is no longer a function. It is instead a
  "component". Components render to an intermediate representation of an HTML
  tree, not a string, so there is no longer an easy way to render a component to
  a static HTML string.

* `Meteor.render` and `Spark.render` have been removed. Use `UI.render` and
  `UI.insert` instead.

* The `<body>` tag now defines a template just like the `<template>` tag, which
  can have helpers and event handlers.  Define them directly on the object
  `UI.body`.

* Previous versions of Meteor shipped with a synthesized `tap` event,
  implementing a zero-delay click event on mobile browsers. Unfortunately, this
  event never worked very well. We're eliminating it. Instead, use one of the
  excellent third party solutions.

* The `madewith` package (which supported adding a badge to your website
  displaying its score from http://madewith.meteor.com/) has been removed, as it
  is not compatible with the new version of that site.

* The internal `spark`, `liverange`, `universal-events`, and `domutils` packages
  have been removed.

* The `Handlebars` namespace has been deprecated.  `Handlebars.SafeString` is
  now `Spacebars.SafeString`, and `Handlebars.registerHelper` is now
  `UI.registerHelper`.

Patches contributed by GitHub users cmather and mart-jansink.


## v0.7.2.3, 2014-12-09 (backport)

* Fix a security issue in allow/deny rules that could result in data
  loss. If your app uses allow/deny rules, or uses packages that use
  allow/deny rules, we recommend that you update immediately.
  Backport from 1.0.1.

## v0.7.2.2, 2014-04-21 (backport)

* Fix a security flaw in OAuth1 and OAuth2 implementations.
  Backport from 0.8.1; see its entry for recommended actions to take.

## v0.7.2.1, 2014-04-30 (backport)

* Fix security flaw in OAuth1 implementation. Clients can no longer
  choose the callback_url for OAuth1 logins.
  Backport from 0.8.0.1.

## v0.7.2, 2014-03-18

* Support oplog tailing on queries with the `limit` option. All queries
  except those containing `$near` or `$where` selectors or the `skip`
  option can now be used with the oplog driver.

* Add hooks to login process: `Accounts.onLogin`,
  `Accounts.onLoginFailure`, and `Accounts.validateLoginAttempt`. These
  functions allow for rate limiting login attempts, logging an audit
  trail, account lockout flags, and more. See:
  http://docs.meteor.com/#accounts_validateloginattempt [#1815](https://github.com/meteor/meteor/issues/1815)

* Change the `Accounts.registerLoginHandler` API for custom login
  methods. Login handlers now require a name and no longer have to deal
  with generating resume tokens. See
  https://github.com/meteor/meteor/blob/devel/packages/accounts-base/accounts_server.js
  for details. OAuth based login handlers using the
  `Oauth.registerService` packages are not affected.

* Add support for HTML email in `Accounts.emailTemplates`.  [#1785](https://github.com/meteor/meteor/issues/1785)

* minimongo: Support `{a: {$elemMatch: {x: 1, $or: [{a: 1}, {b: 1}]}}}`  [#1875](https://github.com/meteor/meteor/issues/1875)

* minimongo: Support `{a: {$regex: '', $options: 'i'}}`  [#1874](https://github.com/meteor/meteor/issues/1874)

* minimongo: Fix sort implementation with multiple sort fields which each look
  inside an array. eg, ensure that with sort key `{'a.x': 1, 'a.y': 1}`, the
  document `{a: [{x: 0, y: 4}]}` sorts before
  `{a: [{x: 0, y: 5}, {x: 1, y: 3}]}`, because the 3 should not be used as a
  tie-breaker because it is not "next to" the tied 0s.

* minimongo: Fix sort implementation when selector and sort key share a field,
  that field matches an array in the document, and only some values of the array
  match the selector. eg, ensure that with sort key `{a: 1}` and selector
  `{a: {$gt: 3}}`, the document `{a: [4, 6]}` sorts before `{a: [1, 5]}`,
  because the 1 should not be used as a sort key because it does not match the
  selector. (We only approximate the MongoDB behavior here by only supporting
  relatively selectors.)

* Use `faye-websocket` (0.7.2) npm module instead of `websocket` (1.0.8) for
  server-to-server DDP.

* Update Google OAuth package to use new `profile` and `email` scopes
  instead of deprecated URL-based scopes.  [#1887](https://github.com/meteor/meteor/issues/1887)

* Add `_throwFirstError` option to `Deps.flush`.

* Make `facts` package data available on the server as
  `Facts._factsByPackage`.

* Fix issue where `LESS` compilation error could crash the `meteor run`
  process.  [#1877](https://github.com/meteor/meteor/issues/1877)

* Fix crash caused by empty HTTP host header in `meteor run` development
  server.  [#1871](https://github.com/meteor/meteor/issues/1871)

* Fix hot code reload in private browsing mode in Safari.

* Fix appcache size calculation to avoid erronious warnings. [#1847](https://github.com/meteor/meteor/issues/1847)

* Remove unused `Deps._makeNonReactive` wrapper function. Call
  `Deps.nonreactive` directly instead.

* Avoid setting the `oplogReplay` on non-oplog collections. Doing so
  caused mongod to crash.

* Add startup message to `test-in-console` to ease automation. [#1884](https://github.com/meteor/meteor/issues/1884)

* Upgraded dependencies
  - amplify: 1.1.2 (from 1.1.0)

Patches contributed by GitHub users awwx, dandv, queso, rgould, timhaines, zol


## v0.7.1.2, 2014-02-27

* Fix bug in tool error handling that caused `meteor` to crash on Mac
  OSX when no computer name is set.

* Work around a bug that caused MongoDB to fail an assertion when using
  tailable cursors on non-oplog collections.


## v0.7.1.1, 2014-02-24

* Integrate with Meteor developer accounts, a new way of managing your
  meteor.com deployed sites. When you use `meteor deploy`, you will be
  prompted to create a developer account.
    - Once you've created a developer account, you can log in and out
      from the command line with `meteor login` and `meteor logout`.
    - You can claim legacy sites with `meteor claim`. This command will
      prompt you for your site password if you are claiming a
      password-protected site; after claiming it, you will not need to
      enter the site password again.
    - You can add or remove authorized users, and view the list of
      authorized users, for a site with `meteor authorized`.
    - You can view your current username with `meteor whoami`.
    - This release also includes the `accounts-meteor-developer` package
      for building Meteor apps that allow users to log in with their own
      developer accounts.

* Improve the oplog tailing implementation for getting real-time database
  updates from MongoDB.
    - Add support for all operators except `$where` and `$near`. Limit and
      skip are not supported yet.
    - Add optimizations to avoid needless data fetches from MongoDB.
    - Fix an error ("Cannot call method 'has' of null") in an oplog
      callback. [#1767](https://github.com/meteor/meteor/issues/1767)

* Add and improve support for minimongo operators.
  - Support `$comment`.
  - Support `obj` name in `$where`.
  - `$regex` matches actual regexps properly.
  - Improve support for `$nin`, `$ne`, `$not`.
  - Support using `{ $in: [/foo/, /bar/] }`. [#1707](https://github.com/meteor/meteor/issues/1707)
  - Support `{$exists: false}`.
  - Improve type-checking for selectors.
  - Support `{x: {$elemMatch: {$gt: 5}}}`.
  - Match Mongo's behavior better when there are arrays in the document.
  - Support `$near` with sort.
  - Implement updates with `{ $set: { 'a.$.b': 5 } }`.
  - Support `{$type: 4}` queries.
  - Optimize `remove({})` when observers are paused.
  - Make update-by-id constant time.
  - Allow `{$set: {'x._id': 1}}`.  [#1794](https://github.com/meteor/meteor/issues/1794)

* Upgraded dependencies
  - node: 0.10.25 (from 0.10.22). The workaround for specific Node
    versions from 0.7.0 is now removed; 0.10.25+ is supported.
  - jquery: 1.11.0 (from 1.8.2). See
    http://jquery.com/upgrade-guide/1.9/ for upgrade instructions.
  - jquery-waypoints: 2.0.4 (from 1.1.7). Contains
    backwards-incompatible changes.
  - source-map: 0.3.2 (from 0.3.30) [#1782](https://github.com/meteor/meteor/issues/1782)
  - websocket-driver: 0.3.2 (from 0.3.1)
  - http-proxy: 1.0.2 (from a pre-release fork of 1.0)
  - semver: 2.2.1 (from 2.1.0)
  - request: 2.33.0 (from 2.27.0)
  - fstream: 0.1.25 (from 0.1.24)
  - tar: 0.1.19 (from 0.1.18)
  - eachline: a fork of 2.4.0 (from 2.3.3)
  - source-map: 0.1.31 (from 0.1.30)
  - source-map-support: 0.2.5 (from 0.2.3)
  - mongo: 2.4.9 (from 2.4.8)
  - openssl in mongo: 1.0.1f (from 1.0.1e)
  - kexec: 0.2.0 (from 0.1.1)
  - less: 1.6.1 (from 1.3.3)
  - stylus: 0.42.2 (from 0.37.0)
  - nib: 1.0.2 (from 1.0.0)
  - coffeescript: 1.7.1 (from 1.6.3)

* CSS preprocessing and sourcemaps:
  - Add sourcemap support for CSS stylesheet preprocessors. Use
    sourcemaps for stylesheets compiled with LESS.
  - Improve CSS minification to deal with `@import` statements correctly.
  - Lint CSS files for invalid `@` directives.
  - Change the recommended suffix for imported LESS files from
    `.lessimport` to `.import.less`. Add `.import.styl` to allow
    `stylus` imports. `.lessimport` continues to work but is deprecated.

* Add `clientAddress` and `httpHeaders` to `this.connection` in method
  calls and publish functions.

* Hash login tokens before storing them in the database. Legacy unhashed
  tokens are upgraded to hashed tokens in the database as they are used
  in login requests.

* Change default accounts-ui styling and add more CSS classes.

* Refactor command-line tool. Add test harness and better tests. Run
  `meteor self-test --help` for info on running the tools test suite.

* Speed up application re-build in development mode by re-using file
  hash computation between file change watching code and application
  build code..

* Fix issues with documents containing a key named `length` with a
  numeric value. Underscore treated these as arrays instead of objects,
  leading to exceptions when . Patch Underscore to not treat plain
  objects (`x.constructor === Object`) with numeric `length` fields as
  arrays. [#594](https://github.com/meteor/meteor/issues/594) [#1737](https://github.com/meteor/meteor/issues/1737)

* Deprecate `Accounts.loginServiceConfiguration` in favor of
  `ServiceConfiguration.configurations`, exported by the
  `service-configuration` package. `Accounts.loginServiceConfiguration`
  is maintained for backwards-compatibility, but it is defined in a
  `Meteor.startup` block and so cannot be used from top-level code.

* Cursors with a field specifier containing `{_id: 0}` can no longer be
  used with `observeChanges` or `observe`. This includes the implicit
  calls to these functions that are done when returning a cursor from a
  publish function or using `{{#each}}`.

* Transform functions must return objects and may not change the `_id`
  field, though they may leave it out.

* Remove broken IE7 support from the `localstorage` package. Meteor
  accounts logins no longer persist in IE7.

* Fix the `localstorage` package when used with Safari in private
  browsing mode. This fixes a problem with login token storage and
  account login. [#1291](https://github.com/meteor/meteor/issues/1291)

* Types added with `EJSON.addType` now have default `clone` and `equals`
  implementations. Users may still specify `clone` or `equals` functions
  to override the default behavior.  [#1745](https://github.com/meteor/meteor/issues/1745)

* Add `frame-src` to `browser-policy-content` and account for
  cross-browser CSP disparities.

* Deprecate `Oauth.initiateLogin` in favor of `Oauth.showPopup`.

* Add `WebApp.rawConnectHandlers` for adding connect handlers that run
  before any other Meteor handlers, except `connect.compress()`. Raw
  connect handlers see the URL's full path (even if ROOT_URL contains a
  non-empty path) and they run before static assets are served.

* Add `Accounts.connection` to allow using Meteor accounts packages with
  a non-default DDP connection.

* Detect and reload if minified CSS files fail to load at startup. This
  prevents the application from running unstyled if the page load occurs
  while the server is switching versions.

* Allow Npm.depends to specify any http or https URL containing a full
  40-hex-digit SHA.  [#1686](https://github.com/meteor/meteor/issues/1686)

* Add `retry` package for connection retry with exponential backoff.

* Pass `update` and `remove` return values correctly when using
  collections validated with `allow` and `deny` rules. [#1759](https://github.com/meteor/meteor/issues/1759)

* If you're using Deps on the server, computations and invalidation
  functions are not allowed to yield. Throw an error instead of behaving
  unpredictably.

* Fix namespacing in coffeescript files added to a package with the
  `bare: true` option. [#1668](https://github.com/meteor/meteor/issues/1668)

* Fix races when calling login and/or logoutOtherClients from multiple
  tabs. [#1616](https://github.com/meteor/meteor/issues/1616)

* Include oauth_verifier as a header rather than a parameter in
  the `oauth1` package. [#1825](https://github.com/meteor/meteor/issues/1825)

* Fix `force-ssl` to allow local development with `meteor run` in IPv6
  environments. [#1751](https://github.com/meteor/meteor/issues/1751)`

* Allow cursors on named local collections to be returned from a publish
  function in an array.  [#1820](https://github.com/meteor/meteor/issues/1820)

* Fix build failure caused by a directory in `programs/` without a
  package.js file.

* Do a better job of handling shrinkwrap files when an npm module
  depends on something that isn't a semver. [#1684](https://github.com/meteor/meteor/issues/1684)

* Fix failures updating npm dependencies when a node_modules directory
  exists above the project directory.  [#1761](https://github.com/meteor/meteor/issues/1761)

* Preserve permissions (eg, executable bit) on npm files.  [#1808](https://github.com/meteor/meteor/issues/1808)

* SockJS tweak to support relative base URLs.

* Don't leak sockets on error in dev-mode proxy.

* Clone arguments to `added` and `changed` methods in publish
  functions. This allows callers to reuse objects and prevents already
  published data from changing after the fact.  [#1750](https://github.com/meteor/meteor/issues/1750)

* Ensure springboarding to a different meteor tools version always uses
  `exec` to run the old version. This simplifies process management for
  wrapper scripts.

Patches contributed by GitHub users DenisGorbachev, EOT, OyoKooN, awwx,
dandv, icellan, jfhamlin, marcandre, michaelbishop, mitar, mizzao,
mquandalle, paulswartz, rdickert, rzymek, timhaines, and yeputons.


## v0.7.0.1, 2013-12-20

* Two fixes to `meteor run` Mongo startup bugs that could lead to hangs with the
  message "Initializing mongo database... this may take a moment.".  [#1696](https://github.com/meteor/meteor/issues/1696)

* Apply the Node patch to 0.10.24 as well (see the 0.7.0 section for details).

* Fix gratuitous IE7 incompatibility.  [#1690](https://github.com/meteor/meteor/issues/1690)


## v0.7.0, 2013-12-17

This version of Meteor contains a patch for a bug in Node 0.10 which
most commonly affects websockets. The patch is against Node version
0.10.22 and 0.10.23. We strongly recommend using one of these precise
versions of Node in production so that the patch will be applied. If you
use a newer version of Node with this version of Meteor, Meteor will not
apply the patch and will instead disable websockets.

* Rework how Meteor gets realtime database updates from MongoDB. Meteor
  now reads the MongoDB "oplog" -- a special collection that records all
  the write operations as they are applied to your database. This means
  changes to the database are instantly noticed and reflected in Meteor,
  whether they originated from Meteor or from an external database
  client. Oplog tailing is automatically enabled in development mode
  with `meteor run`, and can be enabled in production with the
  `MONGO_OPLOG_URL` environment variable. Currently the only supported
  selectors are equality checks; `$`-operators, `limit` and `skip`
  queries fall back to the original poll-and-diff algorithm. See
  https://github.com/meteor/meteor/wiki/Oplog-Observe-Driver
  for details.

* Add `Meteor.onConnection` and add `this.connection` to method
  invocations and publish functions. These can be used to store data
  associated with individual clients between subscriptions and method
  calls. See http://docs.meteor.com/#meteor_onconnection for details. [#1611](https://github.com/meteor/meteor/issues/1611)

* Bundler failures cause non-zero exit code in `meteor run`.  [#1515](https://github.com/meteor/meteor/issues/1515)

* Fix error when publish function callbacks are called during session shutdown.

* Rework hot code push. The new `autoupdate` package drives automatic
  reloads on update using standard DDP messages instead of a hardcoded
  message at DDP startup. Now the hot code push only triggers when
  client code changes; server-only code changes will not cause the page
  to reload.

* New `facts` package publishes internal statistics about Meteor.

* Add an explicit check that publish functions return a cursor, an array
  of cursors, or a falsey value. This is a safety check to to prevent
  users from accidentally returning Collection.findOne() or some other
  value and expecting it to be published.

* Implement `$each`, `$sort`, and `$slice` options for minimongo's `$push`
  modifier.  [#1492](https://github.com/meteor/meteor/issues/1492)

* Introduce `--raw-logs` option to `meteor run` to disable log
  coloring and timestamps.

* Add `WebAppInternals.setBundledJsCssPrefix()` to control where the
  client loads bundled JavaScript and CSS files. This allows serving
  files from a CDN to decrease page load times and reduce server load.

* Attempt to exit cleanly on `SIGHUP`. Stop accepting incoming
  connections, kill DDP connections, and finish all outstanding requests
  for static assets.

* In the HTTP server, only keep sockets with no active HTTP requests alive for 5
  seconds.

* Fix handling of `fields` option in minimongo when only `_id` is present. [#1651](https://github.com/meteor/meteor/issues/1651)

* Fix issue where setting `process.env.MAIL_URL` in app code would not
  alter where mail was sent. This was a regression in 0.6.6 from 0.6.5. [#1649](https://github.com/meteor/meteor/issues/1649)

* Use stderr instead of stdout (for easier automation in shell scripts) when
  prompting for passwords and when downloading the dev bundle. [#1600](https://github.com/meteor/meteor/issues/1600)

* Ensure more downtime during file watching.  [#1506](https://github.com/meteor/meteor/issues/1506)

* Fix `meteor run` with settings files containing non-ASCII characters.  [#1497](https://github.com/meteor/meteor/issues/1497)

* Support `EJSON.clone` for `Meteor.Error`. As a result, they are properly
  stringified in DDP even if thrown through a `Future`.  [#1482](https://github.com/meteor/meteor/issues/1482)

* Fix passing `transform: null` option to `collection.allow()` to disable
  transformation in validators.  [#1659](https://github.com/meteor/meteor/issues/1659)

* Fix livedata error on `this.removed` during session shutdown. [#1540](https://github.com/meteor/meteor/issues/1540) [#1553](https://github.com/meteor/meteor/issues/1553)

* Fix incompatibility with Phusion Passenger by removing an unused line. [#1613](https://github.com/meteor/meteor/issues/1613)

* Ensure install script creates /usr/local on machines where it does not
  exist (eg. fresh install of OSX Mavericks).

* Set x-forwarded-* headers in `meteor run`.

* Clean up package dirs containing only ".build".

* Check for matching hostname before doing end-of-oauth redirect.

* Only count files that actually go in the cache towards the `appcache`
  size check. [#1653](https://github.com/meteor/meteor/issues/1653).

* Increase the maximum size spiderable will return for a page from 200kB
  to 5MB.

* Upgraded dependencies:
  * SockJS server from 0.3.7 to 0.3.8, including new faye-websocket module.
  * Node from 0.10.21 to 0.10.22
  * MongoDB from 2.4.6 to 2.4.8
  * clean-css from 1.1.2 to 2.0.2
  * uglify-js from a fork of 2.4.0 to 2.4.7
  * handlebars npm module no longer available outside of handlebars package

Patches contributed by GitHub users AlexeyMK, awwx, dandv, DenisGorbachev,
emgee3, FooBarWidget, mitar, mcbain, rzymek, and sdarnell.


## v0.6.6.3, 2013-11-04

* Fix error when publish function callbacks are called during session
  shutdown.  [#1540](https://github.com/meteor/meteor/issues/1540) [#1553](https://github.com/meteor/meteor/issues/1553)

* Improve `meteor run` CPU usage in projects with many
  directories.  [#1506](https://github.com/meteor/meteor/issues/1506)


## v0.6.6.2, 2013-10-21

* Upgrade Node from 0.10.20 to 0.10.21 (security update).


## v0.6.6.1, 2013-10-12

* Fix file watching on OSX. Work around Node issue [#6251](https://github.com/meteor/meteor/issues/6251) by not using
  fs.watch. [#1483](https://github.com/meteor/meteor/issues/1483)


## v0.6.6, 2013-10-10


#### Security

* Add `browser-policy` package for configuring and sending
  Content-Security-Policy and X-Frame-Options HTTP headers.
  [See the docs](http://docs.meteor.com/#browserpolicy) for more.

* Use cryptographically strong pseudorandom number generators when available.

#### MongoDB

* Add upsert support. `Collection.update` now supports the `{upsert:
  true}` option. Additionally, add a `Collection.upsert` method which
  returns the newly inserted object id if applicable.

* `update` and `remove` now return the number of documents affected.  [#1046](https://github.com/meteor/meteor/issues/1046)

* `$near` operator for `2d` and `2dsphere` indices.

* The `fields` option to the collection methods `find` and `findOne` now works
  on the client as well.  (Operators such as `$elemMatch` and `$` are not yet
  supported in `fields` projections.) [#1287](https://github.com/meteor/meteor/issues/1287)

* Pass an index and the cursor itself to the callbacks in `cursor.forEach` and
  `cursor.map`, just like the corresponding `Array` methods.  [#63](https://github.com/meteor/meteor/issues/63)

* Support `c.find(query, {limit: N}).count()` on the client.  [#654](https://github.com/meteor/meteor/issues/654)

* Improve behavior of `$ne`, `$nin`, and `$not` selectors with objects containing
  arrays.  [#1451](https://github.com/meteor/meteor/issues/1451)

* Fix various bugs if you had two documents with the same _id field in
  String and ObjectID form.

#### Accounts

* [Behavior Change] Expire login tokens periodically. Defaults to 90
  days. Use `Accounts.config({loginExpirationInDays: null})` to disable
  token expiration.

* [Behavior Change] Write dates generated by Meteor Accounts to Mongo as
  Date instead of number; existing data can be converted by passing it
  through `new Date()`. [#1228](https://github.com/meteor/meteor/issues/1228)

* Log out and close connections for users if they are deleted from the
  database.

* Add Meteor.logoutOtherClients() for logging out other connections
  logged in as the current user.

* `restrictCreationByEmailDomain` option in `Accounts.config` to restrict new
  users to emails of specific domain (eg. only users with @meteor.com emails) or
  a custom validator. [#1332](https://github.com/meteor/meteor/issues/1332)

* Support OAuth1 services that require request token secrets as well as
  authentication token secrets.  [#1253](https://github.com/meteor/meteor/issues/1253)

* Warn if `Accounts.config` is only called on the client.  [#828](https://github.com/meteor/meteor/issues/828)

* Fix bug where callbacks to login functions could be called multiple
  times when the client reconnects.

#### DDP

* Fix infinite loop if a client disconnects while a long yielding method is
  running.

* Unfinished code to support DDP session resumption has been removed. Meteor
  servers now stop processing messages from clients and reclaim memory
  associated with them as soon as they are disconnected instead of a few minutes
  later.

#### Tools

* The pre-0.6.5 `Package.register_extension` API has been removed. Use
  `Package._transitional_registerBuildPlugin` instead, which was introduced in
  0.6.5. (A bug prevented the 0.6.5 reimplementation of `register_extension`
  from working properly anyway.)

* Support using an HTTP proxy in the `meteor` command line tool. This
  allows the `update`, `deploy`, `logs`, and `mongo` commands to work
  behind a proxy. Use the standard `http_proxy` environment variable to
  specify your proxy endpoint.  [#429](https://github.com/meteor/meteor/issues/429), [#689](https://github.com/meteor/meteor/issues/689), [#1338](https://github.com/meteor/meteor/issues/1338)

* Build Linux binaries on an older Linux machine. Meteor now supports
  running on Linux machines with glibc 2.9 or newer (Ubuntu 10.04+, RHEL
  and CentOS 6+, Fedora 10+, Debian 6+). Improve error message when running
  on Linux with unsupported glibc, and include Mongo stderr if it fails
  to start.

* Install NPM modules with `--force` to avoid corrupted local caches.

* Rebuild NPM modules in packages when upgrading to a version of Meteor that
  uses a different version of Node.

* Disable the Mongo http interface. This lets you run meteor on two ports
  differing by 1000 at the same time.

#### Misc

* [Known issue] Breaks support for pre-release OSX 10.9 'Mavericks'.
  Will be addressed shortly. See issues:
  https://github.com/joyent/node/issues/6251
  https://github.com/joyent/node/issues/6296

* `EJSON.stringify` now takes options:
  - `canonical` causes objects keys to be stringified in sorted order
  - `indent` allows formatting control over the EJSON stringification

* EJSON now supports `Infinity`, `-Infinity` and `NaN`.

* Check that the argument to `EJSON.parse` is a string.  [#1401](https://github.com/meteor/meteor/issues/1401)

* Better error from functions that use `Meteor._wrapAsync` (eg collection write
  methods and `HTTP` methods) and in DDP server message processing.  [#1387](https://github.com/meteor/meteor/issues/1387)

* Support `appcache` on Chrome for iOS.

* Support literate CoffeeScript files with the extension `.coffee.md` (in
  addition to the already-supported `.litcoffee` extension). [#1407](https://github.com/meteor/meteor/issues/1407)

* Make `madewith` package work again (broken in 0.6.5).  [#1448](https://github.com/meteor/meteor/issues/1448)

* Better error when passing a string to `{{#each}}`. [#722](https://github.com/meteor/meteor/issues/722)

* Add support for JSESSIONID cookies for sticky sessions. Set the
  `USE_JSESSIONID` environment variable to enable placing a JSESSIONID
  cookie on sockjs requests.

* Simplify the static analysis used to detect package-scope variables.

* Upgraded dependencies:
  * Node from 0.8.24 to 0.10.20
  * MongoDB from 2.4.4 to 2.4.6
  * MongoDB driver from 1.3.17 to 1.3.19
  * http-proxy from 0.10.1 to a pre-release of 1.0.0
  * stylus from 0.30.1 to 0.37.0
  * nib from 0.8.2 to 1.0.0
  * optimist from 0.3.5 to 0.6.0
  * semver from 1.1.0 to 2.1.0
  * request from 2.12.0 to 2.27.0
  * keypress from 0.1.0 to 0.2.1
  * underscore from 1.5.1 to 1.5.2
  * fstream from 0.1.21 to 0.1.24
  * tar from 0.1.14 to 0.1.18
  * source-map from 0.1.26 to 0.1.30
  * source-map-support from a fork of 0.1.8 to 0.2.3
  * escope from a fork of 0.0.15 to 1.0.0
  * estraverse from 1.1.2-1 to 1.3.1
  * simplesmtp from 0.1.25 to 0.3.10
  * stream-buffers from 0.2.3 to 0.2.5
  * websocket from 1.0.7 to 1.0.8
  * cli-color from 0.2.2 to 0.2.3
  * clean-css from 1.0.11 to 1.1.2
  * UglifyJS2 from a fork of 2.3.6 to a different fork of 2.4.0
  * connect from 2.7.10 to 2.9.0
  * send from 0.1.0 to 0.1.4
  * useragent from 2.0.1 to 2.0.7
  * replaced byline with eachline 2.3.3

Patches contributed by GitHub users ansman, awwx, codeinthehole, jacott,
Maxhodges, meawoppl, mitar, mizzao, mquandalle, nathan-muir, RobertLowe, ryw,
sdarnell, and timhaines.


## v0.6.5.3, 2014-12-09 (backport)

* Fix a security issue in allow/deny rules that could result in data
  loss. If your app uses allow/deny rules, or uses packages that use
  allow/deny rules, we recommend that you update immediately.
  Backport from 1.0.1.


## v0.6.5.2, 2013-10-21

* Upgrade Node from 0.8.24 to 0.8.26 (security patch)


## v0.6.5.1, 2013-08-28

* Fix syntax errors on lines that end with a backslash. [#1326](https://github.com/meteor/meteor/issues/1326)

* Fix serving static files with special characters in their name. [#1339](https://github.com/meteor/meteor/issues/1339)

* Upgrade `esprima` JavaScript parser to fix bug parsing complex regexps.

* Export `Spiderable` from `spiderable` package to allow users to set
  `Spiderable.userAgentRegExps` to control what user agents are treated
  as spiders.

* Add EJSON to standard-app-packages. [#1343](https://github.com/meteor/meteor/issues/1343)

* Fix bug in d3 tab character parsing.

* Fix regression when using Mongo ObjectIDs in Spark templates.


## v0.6.5, 2013-08-14

* New package system with package compiler and linker:

  * Each package now has it own namespace for variable
    declarations. Global variables used in a package are limited to
    package scope.

  * Packages must explicitly declare which symbols they export with
    `api.export` in `package.js`.

  * Apps and packages only see the exported symbols from packages they
    explicitly use. For example, if your app uses package A which in
    turn depends on package B, only package A's symbols will be
    available in the app.

  * Package names can only contain alphanumeric characters, dashes, and
    dots. Packages with spaces and underscores must be renamed.

  * Remove hardcoded list of required packages. New default
    `standard-app-packages` package adds dependencies on the core Meteor
    stack. This package can be removed to make an app with only parts of
    the Meteor stack. `standard-app-packages` will be automatically
    added to a project when it is updated to Meteor 0.6.5.

  * Custom app packages in the `packages` directory are no longer
    automatically used. They must be explicitly added to the app with
    `meteor add <packagename>`. To help with the transition, all
    packages in the `packages` directory will be automatically added to
    the project when it is updated to Meteor 0.6.5.

  * New "unipackage" on-disk format for built packages. Compiled packages are
    cached and rebuilt only when their source or dependencies change.

  * Add "unordered" and "weak" package dependency modes to allow
    circular package dependencies and conditional code inclusion.

  * New API (`_transitional_registerBuildPlugin`) for declaring
    compilers, preprocessors, and file extension handlers. These new
    build plugins are full compilation targets in their own right, and
    have their own namespace, source files, NPM requirements, and package
    dependencies. The old `register_extension` API is deprecated. Please
    note that the `package.js` format and especially
    `_transitional_registerBuildPlugin` are not frozen interfaces and
    are subject to change in future releases.

  * Add `api.imply`, which allows one package to "imply" another. If
    package A implies package B, then anything that depends on package
    A automatically depends on package B as well (and receives package
    B's imports). This is useful for creating umbrella packages
    (`standard-app-packages`) or sometimes for factoring common code
    out of related packages (`accounts-base`).

* Move HTTP serving out of the server bootstrap and into the `webapp`
  package. This allows building Meteor apps that are not web servers
  (eg. command line tools, DDP clients, etc.). Connect middlewares can
  now be registered on the new `WebApp.connectHandlers` instead of the
  old `__meteor_bootstrap__.app`.

* The entire Meteor build process now has first-class source map
  support. A source map is maintained for every source file as it
  passes through the build pipeline. Currently, the source maps are
  only served in development mode. Not all web browsers support source
  maps yet and for those that do, you may have to turn on an option to
  enable them. Source maps will always be used when reporting
  exceptions on the server.

* Update the `coffeescript` package to generate source maps.

* Add new `Assets` API and `private` subdirectory for including and
  accessing static assets on the server. http://docs.meteor.com/#assets

* Add `Meteor.disconnect`. Call this to disconnect from the
  server and stop all live data updates. [#1151](https://github.com/meteor/meteor/issues/1151)

* Add `Match.Integer` to `check` for 32-bit signed integers.

* `Meteor.connect` has been renamed to `DDP.connect` and is now fully
  supported on the server. Server-to-server DDP connections use
  websockets, and can be used for both method calls and subscriptions.

* Rename `Meteor.default_connection` to `Meteor.connection` and
  `Meteor.default_server` to `Meteor.server`.

* Rename `Meteor.http` to `HTTP`.

* `ROOT_URL` may now have a path part. This allows serving multiple
  Meteor apps on the same domain.

* Support creating named unmanaged collections with
  `new Meteor.Collection("name", {connection: null})`.

* New `Log` function in the `logging` package which prints with
  timestamps, color, filenames and linenumbers.

* Include http response in errors from oauth providers. [#1246](https://github.com/meteor/meteor/issues/1246)

* The `observe` callback `movedTo` now has a fourth argument `before`.

* Move NPM control files for packages from `.npm` to
  `.npm/package`. This is to allow build plugins such as `coffeescript`
  to depend on NPM packages. Also, when removing the last NPM
  dependency, clean up the `.npm` dir.

* Remove deprecated `Meteor.is_client` and `Meteor.is_server` variables.

* Implement "meteor bundle --debug" [#748](https://github.com/meteor/meteor/issues/748)

* Add `forceApprovalPrompt` option to `Meteor.loginWithGoogle`. [#1226](https://github.com/meteor/meteor/issues/1226)

* Make server-side Mongo `insert`s, `update`s, and `remove`s run
  asynchronously when a callback is passed.

* Improve memory usage when calling `findOne()` on the server.

* Delete login tokens from server when user logs out.

* Rename package compatibility mode option to `add_files` from `raw` to
  `bare`.

* Fix Mongo selectors of the form: {$regex: /foo/}.

* Fix Spark memory leak.  [#1157](https://github.com/meteor/meteor/issues/1157)

* Fix EPIPEs during dev mode hot code reload.

* Fix bug where we would never quiesce if we tried to revive subs that errored
  out (5e7138d)

* Fix bug where `this.fieldname` in handlebars template might refer to a
  helper instead of a property of the current data context. [#1143](https://github.com/meteor/meteor/issues/1143)

* Fix submit events on IE8. [#1191](https://github.com/meteor/meteor/issues/1191)

* Handle `Meteor.loginWithX` being called with a callback but no options. [#1181](https://github.com/meteor/meteor/issues/1181)

* Work around a Chrome bug where hitting reload could cause a tab to
  lose the DDP connection and never recover. [#1244](https://github.com/meteor/meteor/issues/1244)

* Upgraded dependencies:
  * Node from 0.8.18 to 0.8.24
  * MongoDB from 2.4.3 to 2.4.4, now with SSL support
  * CleanCSS from 0.8.3 to 1.0.11
  * Underscore from 1.4.4 to 1.5.1
  * Fibers from 1.0.0 to 1.0.1
  * MongoDB Driver from 1.3.7 to 1.3.17

Patches contributed by GitHub users btipling, mizzao, timhaines and zol.


## v0.6.4.1, 2013-07-19

* Update mongodb driver to use version 0.2.1 of the bson module.


## v0.6.4, 2013-06-10

* Separate OAuth flow logic from Accounts into separate packages. The
  `facebook`, `github`, `google`, `meetup`, `twitter`, and `weibo`
  packages can be used to perform an OAuth exchange without creating an
  account and logging in.  [#1024](https://github.com/meteor/meteor/issues/1024)

* If you set the `DISABLE_WEBSOCKETS` environment variable, browsers will not
  attempt to connect to your app using Websockets. Use this if you know your
  server environment does not properly proxy Websockets to reduce connection
  startup time.

* Make `Meteor.defer` work in an inactive tab in iOS.  [#1023](https://github.com/meteor/meteor/issues/1023)

* Allow new `Random` instances to be constructed with specified seed. This
  can be used to create repeatable test cases for code that picks random
  values.  [#1033](https://github.com/meteor/meteor/issues/1033)

* Fix CoffeeScript error reporting to include source file and line
  number again.  [#1052](https://github.com/meteor/meteor/issues/1052)

* Fix Mongo queries which nested JavaScript RegExp objects inside `$or`.  [#1089](https://github.com/meteor/meteor/issues/1089)

* Upgraded dependencies:
  * Underscore from 1.4.2 to 1.4.4  [#776](https://github.com/meteor/meteor/issues/776)
  * http-proxy from 0.8.5 to 0.10.1  [#513](https://github.com/meteor/meteor/issues/513)
  * connect from 1.9.2 to 2.7.10
  * Node mongodb client from 1.2.13 to 1.3.7  [#1060](https://github.com/meteor/meteor/issues/1060)

Patches contributed by GitHub users awwx, johnston, and timhaines.


## v0.6.3, 2013-05-15

* Add new `check` package for ensuring that a value matches a required
  type and structure. This is used to validate untrusted input from the
  client. See http://docs.meteor.com/#match for details.

* Use Websockets by default on supported browsers. This reduces latency
  and eliminates the constant network spinner on iOS devices.

* With `autopublish` on, publish many useful fields on `Meteor.users`.

* Files in the `client/compatibility/` subdirectory of a Meteor app do
  not get wrapped in a new variable scope. This is useful for
  third-party libraries which expect `var` statements at the outermost
  level to be global.

* Add synthetic `tap` event for use on touch enabled devices. This is a
  replacement for `click` that fires immediately.

* When using the `http` package synchronously on the server, errors
  are thrown rather than passed in `result.error`

* The `manager` option to the `Meteor.Collection` constructor is now called
  `connection`. The old name still works for now.  [#987](https://github.com/meteor/meteor/issues/987)

* The `localstorage-polyfill` smart package has been replaced by a
  `localstorage` package, which defines a `Meteor._localStorage` API instead of
  trying to replace the DOM `window.localStorage` facility. (Now, apps can use
  the existence of `window.localStorage` to detect if the full localStorage API
  is supported.)  [#979](https://github.com/meteor/meteor/issues/979)

* Upgrade MongoDB from 2.2.1 to 2.4.3.

* Upgrade CoffeeScript from 1.5.0 to 1.6.2.  [#972](https://github.com/meteor/meteor/issues/972)

* Faster reconnects when regaining connectivity.  [#696](https://github.com/meteor/meteor/issues/696)

* `Email.send` has a new `headers` option to set arbitrary headers.  [#963](https://github.com/meteor/meteor/issues/963)

* Cursor transform functions on the server no longer are required to return
  objects with correct `_id` fields.  [#974](https://github.com/meteor/meteor/issues/974)

* Rework `observe()` callback ordering in minimongo to improve fiber
  safety on the server. This makes subscriptions on server to server DDP
  more usable.

* Use binary search in minimongo when updating ordered queries.  [#969](https://github.com/meteor/meteor/issues/969)

* Fix EJSON base64 decoding bug.  [#1001](https://github.com/meteor/meteor/issues/1001)

* Support `appcache` on Chromium.  [#958](https://github.com/meteor/meteor/issues/958)

Patches contributed by GitHub users awwx, jagill, spang, and timhaines.


## v0.6.2.1, 2013-04-24

* When authenticating with GitHub, include a user agent string. This
  unbreaks "Sign in with GitHub"

Patch contributed by GitHub user pmark.


## v0.6.2, 2013-04-16

* Better error reporting:
  * Capture real stack traces for `Meteor.Error`.
  * Report better errors with misconfigured OAuth services.

* Add per-package upgrade notices to `meteor update`.

* Experimental server-to-server DDP support: `Meteor.connect` on the
  server will connect to a remote DDP endpoint via WebSockets. Method
  calls should work fine, but subscriptions and minimongo on the server
  are still a work in progress.

* Upgrade d3 from 2.x to 3.1.4. See
  https://github.com/mbostock/d3/wiki/Upgrading-to-3.0 for compatibility notes.

* Allow CoffeeScript to set global variables when using `use strict`. [#933](https://github.com/meteor/meteor/issues/933)

* Return the inserted documented ID from `LocalCollection.insert`. [#908](https://github.com/meteor/meteor/issues/908)

* Add Weibo token expiration time to `services.weibo.expiresAt`.

* `Spiderable.userAgentRegExps` can now be modified to change what user agents
  are treated as spiders by the `spiderable` package.

* Prevent observe callbacks from affecting the arguments to identical
  observes. [#855](https://github.com/meteor/meteor/issues/855)

* Fix meteor command line tool when run from a home directory with
  spaces in its name. If you previously installed meteor release 0.6.0
  or 0.6.1 you'll need to uninstall and reinstall meteor to support
  users with spaces in their usernames (see
  https://github.com/meteor/meteor/blob/master/README.md#uninstalling-meteor)

Patches contributed by GitHub users andreas-karlsson, awwx, jacott,
joshuaconner, and timhaines.


## v0.6.1, 2013-04-08

* Correct NPM behavior in packages in case there is a `node_modules` directory
  somewhere above the app directory. [#927](https://github.com/meteor/meteor/issues/927)

* Small bug fix in the low-level `routepolicy` package.

Patches contributed by GitHub users andreas-karlsson and awwx.


## v0.6.0, 2013-04-04

* Meteor has a brand new distribution system! In this new system, code-named
  Engine, packages are downloaded individually and on demand. All of the
  packages in each official Meteor release are prefetched and cached so you can
  still use Meteor while offline. You can have multiple releases of Meteor
  installed simultaneously; apps are pinned to specific Meteor releases.
  All `meteor` commands accept a `--release` argument to specify which release
  to use; `meteor update` changes what release the app is pinned to.
  Inside an app, the name of the release is available at `Meteor.release`.
  When running Meteor directly from a git checkout, the release is ignored.

* Variables declared with `var` at the outermost level of a JavaScript
  source file are now private to that file. Remove the `var` to share
  a value between files.

* Meteor now supports any x86 (32- or 64-bit) Linux system, not just those which
  use Debian or RedHat package management.

* Apps may contain packages inside a top-level directory named `packages`.

* Packages may depend on [NPM modules](https://npmjs.org), using the new
  `Npm.depends` directive in their `package.js` file. (Note: if the NPM module
  has architecture-specific binary components, bundles built with `meteor
  bundle` or `meteor deploy` will contain the components as built for the
  developer's platform and may not run on other platforms.)

* Meteor's internal package tests (as well as tests you add to your app's
  packages with the unsupported `Tinytest` framework) are now run with the new
  command `meteor test-packages`.

* `{{#each}}` helper can now iterate over falsey values without throwing an
  exception. [#815](https://github.com/meteor/meteor/issues/815), [#801](https://github.com/meteor/meteor/issues/801)

* `{{#with}}` helper now only includes its block if its argument is not falsey,
  and runs an `{{else}}` block if provided if the argument is falsey. [#770](https://github.com/meteor/meteor/issues/770), [#866](https://github.com/meteor/meteor/issues/866)

* Twitter login now stores `profile_image_url` and `profile_image_url_https`
  attributes in the `user.services.twitter` namespace. [#788](https://github.com/meteor/meteor/issues/788)

* Allow packages to register file extensions with dots in the filename.

* When calling `this.changed` in a publish function, it is no longer an error to
  clear a field which was never set. [#850](https://github.com/meteor/meteor/issues/850)

* Deps API
  * Add `dep.depend()`, deprecate `Deps.depend(dep)` and
    `dep.addDependent()`.
  * If first run of `Deps.autorun` throws an exception, stop it and don't
    rerun.  This prevents a Spark exception when template rendering fails
    ("Can't call 'firstNode' of undefined").
  * If an exception is thrown during `Deps.flush` with no stack, the
    message is logged instead. [#822](https://github.com/meteor/meteor/issues/822)

* When connecting to MongoDB, use the JavaScript BSON parser unless specifically
  requested in `MONGO_URL`; the native BSON parser sometimes segfaults. (Meteor
  only started using the native parser in 0.5.8.)

* Calls to the `update` collection function in untrusted code may only use a
  whitelisted list of modifier operators.

Patches contributed by GitHub users awwx, blackcoat, cmather, estark37,
mquandalle, Primigenus, raix, reustle, and timhaines.


## v0.5.9, 2013-03-14

* Fix regression in 0.5.8 that prevented users from editing their own
  profile. [#809](https://github.com/meteor/meteor/issues/809)

* Fix regression in 0.5.8 where `Meteor.loggingIn()` would not update
  reactively. [#811](https://github.com/meteor/meteor/issues/811)


## v0.5.8, 2013-03-13

* Calls to the `update` and `remove` collection functions in untrusted code may
  no longer use arbitrary selectors. You must specify a single document ID when
  invoking these functions from the client (other than in a method stub).

  You may still use other selectors when calling `update` and `remove` on the
  server and from client method stubs, so you can replace calls that are no
  longer supported (eg, in event handlers) with custom method calls.

  The corresponding `update` and `remove` callbacks passed to `allow` and `deny`
  now take a single document instead of an array.

* Add new `appcache` package. Add this package to your project to speed
  up page load and make hot code reload smoother using the HTML5
  AppCache API. See http://docs.meteor.com/#appcache for details.

* Rewrite reactivity library. `Meteor.deps` is now `Deps` and has a new
  API. `Meteor.autorun` and `Meteor.flush` are now called `Deps.autorun` and
  `Deps.flush` (the old names still work for now). The other names under
  `Meteor.deps` such as `Context` no longer exist. The new API is documented at
  http://docs.meteor.com/#deps

* You can now provide a `transform` option to collections, which is a
  function that documents coming out of that collection are passed
  through. `find`, `findOne`, `allow`, and `deny` now take `transform` options,
  which may override the Collection's `transform`.  Specifying a `transform`
  of `null` causes you to receive the documents unmodified.

* Publish functions may now return an array of cursors to publish. Currently,
  the cursors must all be from different collections. [#716](https://github.com/meteor/meteor/issues/716)

* User documents have id's when `onCreateUser` and `validateNewUser` hooks run.

* Encode and store custom EJSON types in MongoDB.

* Support literate CoffeeScript files with the extension `.litcoffee`. [#766](https://github.com/meteor/meteor/issues/766)

* Add new login service provider for Meetup.com in `accounts-meetup` package.

* If you call `observe` or `observeChanges` on a cursor created with the
  `reactive: false` option, it now only calls initial add callbacks and
  does not continue watching the query. [#771](https://github.com/meteor/meteor/issues/771)

* In an event handler, if the data context is falsey, default it to `{}`
  rather than to the global object. [#777](https://github.com/meteor/meteor/issues/777)

* Allow specifying multiple event handlers for the same selector. [#753](https://github.com/meteor/meteor/issues/753)

* Revert caching header change from 0.5.5. This fixes image flicker on redraw.

* Stop making `Session` available on the server; it's not useful there. [#751](https://github.com/meteor/meteor/issues/751)

* Force URLs in stack traces in browser consoles to be hyperlinks. [#725](https://github.com/meteor/meteor/issues/725)

* Suppress spurious `changed` callbacks with empty `fields` from
  `Cursor.observeChanges`.

* Fix logic bug in template branch matching. [#724](https://github.com/meteor/meteor/issues/724)

* Make `spiderable` user-agent test case insensitive. [#721](https://github.com/meteor/meteor/issues/721)

* Fix several bugs in EJSON type support:
  * Fix `{$type: 5}` selectors for binary values on browsers that do
    not support `Uint8Array`.
  * Fix EJSON equality on falsey values.
  * Fix for returning a scalar EJSON type from a method. [#731](https://github.com/meteor/meteor/issues/731)

* Upgraded dependencies:
  * mongodb driver to version 1.2.13 (from 0.1.11)
  * mime module removed (it was unused)


Patches contributed by GitHub users awwx, cmather, graemian, jagill,
jmhredsox, kevinxucs, krizka, mitar, raix, and rasmuserik.


## v0.5.7, 2013-02-21

* The DDP wire protocol has been redesigned.

  * The handshake message is now versioned. This breaks backwards
    compatibility between sites with `Meteor.connect()`. Older meteor
    apps can not talk to new apps and vice versa. This includes the
    `madewith` package, apps using `madewith` must upgrade.

  * New [EJSON](http://docs.meteor.com/#ejson) package allows you to use
    Dates, Mongo ObjectIDs, and binary data in your collections and
    Session variables.  You can also add your own custom datatypes.

  * Meteor now correctly represents empty documents in Collections.

  * There is an informal specification in `packages/livedata/DDP.md`.


* Breaking API changes

  * Changed the API for `observe`.  Observing with `added`, `changed`
    and `removed` callbacks is now unordered; for ordering information
    use `addedAt`, `changedAt`, `removedAt`, and `movedTo`. Full
    documentation is in the [`observe` docs](http://docs.meteor.com/#observe).
    All callers of `observe` need to be updated.

  * Changed the API for publish functions that do not return a cursor
    (ie functions that call `this.set` and `this.unset`). See the
    [`publish` docs](http://docs.meteor.com/#meteor_publish) for the new
    API.


* New Features

  * Added new [`observeChanges`](http://docs.meteor.com/#observe_changes)
    API for keeping track of the contents of a cursor more efficiently.

  * There is a new reactive function on subscription handles: `ready()`
    returns true when the subscription has received all of its initial
    documents.

  * Added `Session.setDefault(key, value)` so you can easily provide
    initial values for session variables that will not be clobbered on
    hot code push.

  * You can specify that a collection should use MongoDB ObjectIDs as
    its `_id` fields for inserts instead of strings. This allows you to
    use Meteor with existing MongoDB databases that have ObjectID
    `_id`s. If you do this, you must use `EJSON.equals()` for comparing
    equality instead of `===`. See http://docs.meteor.com/#meteor_collection.

  * New [`random` package](http://docs.meteor.com/#random) provides
    several functions for generating random values. The new
    `Random.id()` function is used to provide shorter string IDs for
    MongoDB documents. `Meteor.uuid()` is deprecated.

  * `Meteor.status()` can return the status `failed` if DDP version
    negotiation fails.


* Major Performance Enhancements

  * Rewrote subscription duplication detection logic to use a more
    efficient algorithm. This significantly reduces CPU usage on the
    server during initial page load and when dealing with large amounts
    of data.

  * Reduced unnecessary MongoDB re-polling of live queries. Meteor no
    longer polls for changes on queries that specify `_id` when
    updates for a different specific `_id` are processed. This
    drastically improves performance when dealing with many
    subscriptions and updates to individual objects, such as those
    generated by the `accounts-base` package on the `Meteor.users`
    collection.


* Upgraded UglifyJS2 to version 2.2.5


Patches contributed by GitHub users awwx and michaelglenadams.


## v0.5.6, 2013-02-15

* Fix 0.5.5 regression: Minimongo selectors matching subdocuments under arrays
  did not work correctly.

* Some Bootstrap icons should have appeared white.

Patches contributed by GitHub user benjaminchelli.

## v0.5.5, 2013-02-13

* Deprecate `Meteor.autosubscribe`. `Meteor.subscribe` now works within
  `Meteor.autorun`.

* Allow access to `Meteor.settings.public` on the client. If the JSON
  file you gave to `meteor --settings` includes a field called `public`,
  that field will be available on the client as well as the server.

* `@import` works in `less`. Use the `.lessimport` file extension to
  make a less file that is ignored by preprocessor so as to avoid double
  processing. [#203](https://github.com/meteor/meteor/issues/203)

* Upgrade Fibers to version 1.0.0. The `Fiber` and `Future` symbols are
  no longer exposed globally. To use fibers directly you can use:
   `var Fiber = __meteor_bootstrap__.require('fibers');` and
   `var Future = __meteor_bootstrap__.require('fibers/future');`

* Call version 1.1 of the Twitter API when authenticating with
  OAuth. `accounts-twitter` users have until March 5th, 2013 to
  upgrade before Twitter disables the old API. [#527](https://github.com/meteor/meteor/issues/527)

* Treat Twitter ids as strings, not numbers, as recommended by
  Twitter. [#629](https://github.com/meteor/meteor/issues/629)

* You can now specify the `_id` field of a document passed to `insert`.
  Meteor still auto-generates `_id` if it is not present.

* Expose an `invalidated` flag on `Meteor.deps.Context`.

* Populate user record with additional data from Facebook and Google. [#664](https://github.com/meteor/meteor/issues/664)

* Add Facebook token expiration time to `services.facebook.expiresAt`. [#576](https://github.com/meteor/meteor/issues/576)

* Allow piping a password to `meteor deploy` on `stdin`. [#623](https://github.com/meteor/meteor/issues/623)

* Correctly type cast arguments to handlebars helper. [#617](https://github.com/meteor/meteor/issues/617)

* Fix leaked global `userId` symbol.

* Terminate `phantomjs` properly on error when using the `spiderable`
  package. [#571](https://github.com/meteor/meteor/issues/571)

* Stop serving non-cachable files with caching headers. [#631](https://github.com/meteor/meteor/issues/631)

* Fix race condition if server restarted between page load and initial
  DDP connection. [#653](https://github.com/meteor/meteor/issues/653)

* Resolve issue where login methods sometimes blocked future methods. [#555](https://github.com/meteor/meteor/issues/555)

* Fix `Meteor.http` parsing of JSON responses on Firefox. [#553](https://github.com/meteor/meteor/issues/553)

* Minimongo no longer uses `eval`. [#480](https://github.com/meteor/meteor/issues/480)

* Serve 404 for `/app.manifest`. This allows experimenting with the
  upcoming `appcache` smart package. [#628](https://github.com/meteor/meteor/issues/628)

* Upgraded many dependencies, including:
  * node.js to version 0.8.18
  * jquery-layout to version 1.3.0RC
  * Twitter Bootstrap to version 2.3.0
  * Less to version 1.3.3
  * Uglify to version 2.2.3
  * useragent to version 2.0.1

Patches contributed by GitHub users awwx, bminer, bramp, crunchie84,
danawoodman, dbimmler, Ed-von-Schleck, geoffd123, jperl, kevee,
milesmatthias, Primigenus, raix, timhaines, and xenolf.


## v0.5.4, 2013-01-08

* Fix 0.5.3 regression: `meteor run` could fail on OSX 10.8 if environment
  variables such as `DYLD_LIBRARY_PATH` are set.


## v0.5.3, 2013-01-07

* Add `--settings` argument to `meteor deploy` and `meteor run`. This
  allows you to specify deployment-specific information made available
  to server code in the variable `Meteor.settings`.

* Support unlimited open tabs in a single browser. Work around the
  browser per-hostname connection limit by using randomized hostnames
  for deployed apps. [#131](https://github.com/meteor/meteor/issues/131)

* minimongo improvements:
  * Allow observing cursors with `skip` or `limit`.  [#528](https://github.com/meteor/meteor/issues/528)
  * Allow sorting on `dotted.sub.keys`.  [#533](https://github.com/meteor/meteor/issues/533)
  * Allow querying specific array elements (`foo.1.bar`).
  * `$and`, `$or`, and `$nor` no longer accept empty arrays (for consistency
    with Mongo)

* Re-rendering a template with Spark no longer reverts changes made by
  users to a `preserve`d form element. Instead, the newly rendered value
  is only applied if it is different from the previously rendered value.
  Additionally, `<INPUT>` elements with type other than TEXT can now have
  reactive values (eg, the labels on submit buttons can now be
  reactive).  [#510](https://github.com/meteor/meteor/issues/510) [#514](https://github.com/meteor/meteor/issues/514) [#523](https://github.com/meteor/meteor/issues/523) [#537](https://github.com/meteor/meteor/issues/537) [#558](https://github.com/meteor/meteor/issues/558)

* Support JavaScript RegExp objects in selectors in Collection write
  methods on the client, eg `myCollection.remove({foo: /bar/})`.  [#346](https://github.com/meteor/meteor/issues/346)

* `meteor` command-line improvements:
  * Improve error message when mongod fails to start.
  * The `NODE_OPTIONS` environment variable can be used to pass command-line
    flags to node (eg, `--debug` or `--debug-brk` to enable the debugger).
  * Die with error if an app name is mistakenly passed to `meteor reset`.

* Add support for "offline" access tokens with Google login. [#464](https://github.com/meteor/meteor/issues/464) [#525](https://github.com/meteor/meteor/issues/525)

* Don't remove `serviceData` fields from previous logins when logging in
  with an external service.

* Improve `OAuth1Binding` to allow making authenticated API calls to
  OAuth1 providers (eg Twitter).  [#539](https://github.com/meteor/meteor/issues/539)

* New login providers automatically work with `{{loginButtons}}` without
  needing to edit the `accounts-ui-unstyled` package.  [#572](https://github.com/meteor/meteor/issues/572)

* Use `Content-Type: application/json` by default when sending JSON data
  with `Meteor.http`.

* Improvements to `jsparse`: hex literals, keywords as property names, ES5 line
  continuations, trailing commas in object literals, line numbers in error
  messages, decimal literals starting with `.`, regex character classes with
  slashes.

* Spark improvements:
  * Improve rendering of `<SELECT>` elements on IE.  [#496](https://github.com/meteor/meteor/issues/496)
  * Don't lose nested data contexts in IE9/10 after two seconds.  [#458](https://github.com/meteor/meteor/issues/458)
  * Don't print a stack trace if DOM nodes are manually removed
    from the document without calling `Spark.finalize`.  [#392](https://github.com/meteor/meteor/issues/392)

* Always use the `autoReconnect` flag when connecting to Mongo.  [#425](https://github.com/meteor/meteor/issues/425)

* Fix server-side `observe` with no `added` callback.  [#589](https://github.com/meteor/meteor/issues/589)

* Fix re-sending method calls on reconnect.  [#538](https://github.com/meteor/meteor/issues/538)

* Remove deprecated `/sockjs` URL support from `Meteor.connect`.

* Avoid losing a few bits of randomness in UUID v4 creation.  [#519](https://github.com/meteor/meteor/issues/519)

* Update clean-css package from 0.8.2 to 0.8.3, fixing minification of `0%`
  values in `hsl` colors.  [#515](https://github.com/meteor/meteor/issues/515)

Patches contributed by GitHub users Ed-von-Schleck, egtann, jwulf, lvbreda,
martin-naumann, meawoppl, nwmartin, timhaines, and zealoushacker.


## v0.5.2, 2012-11-27

* Fix 0.5.1 regression: Cursor `observe` works during server startup.  [#507](https://github.com/meteor/meteor/issues/507)

## v0.5.1, 2012-11-20

* Speed up server-side subscription handling by avoiding redundant work
  when the same Mongo query is observed multiple times concurrently (eg,
  by multiple users subscribing to the same subscription), and by using
  a simpler "unordered" algorithm.

* Meteor now waits to invoke method callbacks until all the data written by the
  method is available in the local cache. This way, method callbacks can see the
  full effects of their writes. This includes the callbacks passed to
  `Meteor.call` and `Meteor.apply`, as well as to the `Meteor.Collection`
  `insert`/`update`/`remove` methods.

  If you want to process the method's result as soon as it arrives from the
  server, even if the method's writes are not available yet, you can now specify
  an `onResultReceived` callback to `Meteor.apply`.

* Rework latency compensation to show server data changes sooner. Previously, as
  long as any method calls were in progress, Meteor would buffer all data
  changes sent from the server until all methods finished. Meteor now only
  buffers writes to documents written by client stubs, and applies the writes as
  soon as all methods that wrote that document have finished.

* `Meteor.userLoaded()` and `{{currentUserLoaded}}` have been removed.
  Previously, during the login process on the client, `Meteor.userId()` could be
  set but the document at `Meteor.user()` could be incomplete. Meteor provided
  the function `Meteor.userLoaded()` to differentiate between these states. Now,
  this in-between state does not occur: when a user logs in, `Meteor.userId()`
  only is set once `Meteor.user()` is fully loaded.

* New reactive function `Meteor.loggingIn()` and template helper
  `{{loggingIn}}`; they are true whenever some login method is in progress.
  `accounts-ui` now uses this to show an animation during login.

* The `sass` CSS preprocessor package has been removed. It was based on an
  unmaintained NPM module which did not implement recent versions of the Sass
  language and had no error handling.  Consider using the `less` or `stylus`
  packages instead.  [#143](https://github.com/meteor/meteor/issues/143)

* `Meteor.setPassword` is now called `Accounts.setPassword`, matching the
  documentation and original intention.  [#454](https://github.com/meteor/meteor/issues/454)

* Passing the `wait` option to `Meteor.apply` now waits for all in-progress
  method calls to finish before sending the method, instead of only guaranteeing
  that its callback occurs after the callbacks of in-progress methods.

* New function `Accounts.callLoginMethod` which should be used to call custom
  login handlers (such as those registered with
  `Accounts.registerLoginHandler`).

* The callbacks for `Meteor.loginWithToken` and `Accounts.createUser` now match
  the other login callbacks: they are called with error on error or with no
  arguments on success.

* Fix bug where method calls could be dropped during a brief disconnection. [#339](https://github.com/meteor/meteor/issues/339)

* Prevent running the `meteor` command-line tool and server on unsupported Node
  versions.

* Fix Minimongo query bug with nested objects.  [#455](https://github.com/meteor/meteor/issues/455)

* In `accounts-ui`, stop page layout from changing during login.

* Use `path.join` instead of `/` in paths (helpful for the unofficial Windows
  port) [#303](https://github.com/meteor/meteor/issues/303)

* The `spiderable` package serves pages to
  [`facebookexternalhit`](https://www.facebook.com/externalhit_uatext.php) [#411](https://github.com/meteor/meteor/issues/411)

* Fix error on Firefox with DOM Storage disabled.

* Avoid invalidating listeners if setUserId is called with current value.

* Upgrade many dependencies, including:
  * MongoDB 2.2.1 (from 2.2.0)
  * underscore 1.4.2 (from 1.3.3)
  * bootstrap 2.2.1 (from 2.1.1)
  * jQuery 1.8.2 (from 1.7.2)
  * less 1.3.1 (from 1.3.0)
  * stylus 0.30.1 (from 0.29.0)
  * coffee-script 1.4.0 (from 1.3.3)

Patches contributed by GitHub users ayal, dandv, possibilities, TomWij,
tmeasday, and workmad3.

## v0.5.0, 2012-10-17

* This release introduces Meteor Accounts, a full-featured auth system that supports
  - fine-grained user-based control over database reads and writes
  - federated login with any OAuth provider (with built-in support for
    Facebook, GitHub, Google, Twitter, and Weibo)
  - secure password login
  - email validation and password recovery
  - an optional set of UI widgets implementing standard login/signup/password
    change/logout flows

  When you upgrade to Meteor 0.5.0, existing apps will lose the ability to write
  to the database from the client. To restore this, either:
  - configure each of your collections with
    [`collection.allow`](http://docs.meteor.com/#allow) and
    [`collection.deny`](http://docs.meteor.com/#deny) calls to specify which
    users can perform which write operations, or
  - add the `insecure` smart package (which is included in new apps by default)
    to restore the old behavior where anyone can write to any collection which
    has not been configured with `allow` or `deny`

  For more information on Meteor Accounts, see
  http://docs.meteor.com/#dataandsecurity and
  http://docs.meteor.com/#accounts_api

* The new function `Meteor.autorun` allows you run any code in a reactive
  context. See http://docs.meteor.com/#meteor_autorun

* Arrays and objects can now be stored in the `Session`; mutating the value you
  retrieve with `Session.get` does not affect the value in the session.

* On the client, `Meteor.apply` takes a new `wait` option, which ensures that no
  further method calls are sent to the server until this method is finished; it
  is used for login and logout methods in order to keep the user ID
  well-defined. You can also specify an `onReconnect` handler which is run when
  re-establishing a connection; Meteor Accounts uses this to log back in on
  reconnect.

* Meteor now provides a compatible replacement for the DOM `localStorage`
  facility that works in IE7, in the `localstorage-polyfill` smart package.

* Meteor now packages the D3 library for manipulating documents based on data in
  a smart package called `d3`.

* `Meteor.Collection` now takes its optional `manager` argument (used to
  associate a collection with a server you've connected to with
  `Meteor.connect`) as a named option. (The old call syntax continues to work
  for now.)

* Fix a bug where trying to immediately resubscribe to a record set after
  unsubscribing could fail silently.

* Better error handling for failed Mongo writes from inside methods; previously,
  errors here could cause clients to stop processing data from the server.


Patches contributed by GitHub users bradens, dandv, dybskiy, possibilities,
zhangcheng, and 75lb.


## v0.4.2, 2012-10-02

* Fix connection failure on iOS6. SockJS 0.3.3 includes this fix.

* The new `preserve-inputs` package, included by default in new Meteor apps,
  restores the pre-v0.4.0 behavior of "preserving" all form input elements by ID
  and name during re-rendering; users who want more precise control over
  preservation can still use the APIs added in v0.4.0.

* A few changes to the `Meteor.absoluteUrl` function:
  - Added a `replaceLocalhost` option.
  - The `ROOT_URL` environment variable is respected by `meteor run`.
  - It is now included in all apps via the `meteor` package. Apps that
    explicitly added the now-deprecated `absolute-url` smart package will log a
    deprecation warning.

* Upgrade Node from 0.8.8 to 0.8.11.

* If a Handlebars helper function `foo` returns null, you can now run do
  `{{foo.bar}}` without error, just like when `foo` is a non-existent property.

* If you pass a non-scalar object to `Session.set`, an error will now be thrown
  (matching the behavior of `Session.equals`). [#215](https://github.com/meteor/meteor/issues/215)

* HTML pages are now served with a `charset=utf-8` Content-Type header. [#264](https://github.com/meteor/meteor/issues/264)

* The contents of `<select>` tags can now be reactive even in IE 7 and 8.

* The `meteor` tool no longer gets confused if a parent directory of your
  project is named `public`. [#352](https://github.com/meteor/meteor/issues/352)

* Fix a race condition in the `spiderable` package which could include garbage
  in the spidered page.

* The REPL run by `admin/node.sh` no longer crashes Emacs M-x shell on exit.

* Refactor internal `reload` API.

* New internal `jsparse` smart package. Not yet exposed publicly.


Patch contributed by GitHub user yanivoliver.


## v0.4.1, 2012-09-24

* New `email` smart package, with [`Email.send`](http://docs.meteor.com/#email)
  API.

* Upgrade Node from 0.6.17 to 0.8.8, as well as many Node modules in the dev
  bundle; those that are user-exposed are:
  * coffee-script: 1.3.3 (from 1.3.1)
  * stylus: 0.29.0 (from 0.28.1)
  * nib: 0.8.2 (from 0.7.0)

* All publicly documented APIs now use `camelCase` rather than
  `under_scores`. The old spellings continue to work for now. New names are:
  - `Meteor.isClient`/`isServer`
  - `this.isSimulation` inside a method invocation
  - `Meteor.deps.Context.onInvalidate`
  - `Meteor.status().retryCount`/`retryTime`

* Spark improvements
  * Optimize selector matching for event maps.
  * Fix `Spark._currentRenderer` behavior in timer callbacks.
  * Fix bug caused by interaction between `Template.foo.preserve` and
    `{{#constant}}`. [#323](https://github.com/meteor/meteor/issues/323)
  * Allow `{{#each}}` over a collection of objects without `_id`. [#281](https://github.com/meteor/meteor/issues/281)
  * Spark now supports Firefox 3.6.
  * Added a script to build a standalone spark.js that does not depend on
    Meteor (it depends on jQuery or Sizzle if you need IE7 support,
    and otherwise is fully standalone).

* Database writes from within `Meteor.setTimeout`/`setInterval`/`defer` will be
  batched with other writes from the current method invocation if they start
  before the method completes.

* Make `Meteor.Cursor.forEach` fully synchronous even if the user's callback
  yields. [#321](https://github.com/meteor/meteor/issues/321).

* Recover from exceptions thrown in `Meteor.publish` handlers.

* Upgrade bootstrap to version 2.1.1. [#336](https://github.com/meteor/meteor/issues/336), [#337](https://github.com/meteor/meteor/issues/337), [#288](https://github.com/meteor/meteor/issues/288), [#293](https://github.com/meteor/meteor/issues/293)

* Change the implementation of the `meteor deploy` password prompt to not crash
  Emacs M-x shell.

* Optimize `LocalCollection.remove(id)` to be O(1) rather than O(n).

* Optimize client-side database performance when receiving updated data from the
  server outside of method calls.

* Better error reporting when a package in `.meteor/packages` does not exist.

* Better error reporting for coffeescript. [#331](https://github.com/meteor/meteor/issues/331)

* Better error handling in `Handlebars.Exception`.


Patches contributed by GitHub users fivethirty, tmeasday, and xenolf.


## v0.4.0, 2012-08-30

* Merge Spark, a new live page update engine
  * Breaking API changes
     * Input elements no longer preserved based on `id` and `name`
       attributes. Use [`preserve`](http://docs.meteor.com/#template_preserve)
       instead.
     * All `Meteor.ui` functions removed. Use `Meteor.render`,
       `Meteor.renderList`, and
       [Spark](https://github.com/meteor/meteor/wiki/Spark) functions instead.
     * New template functions (eg. `created`, `rendered`, etc) may collide with
       existing helpers. Use `Template.foo.helpers()` to avoid conflicts.
     * New syntax for declaring event maps. Use
       `Template.foo.events({...})`. For backwards compatibility, both syntaxes
       are allowed for now.
  * New Template features
     * Allow embedding non-Meteor widgets (eg. Google Maps) using
       [`{{#constant}}`](http://docs.meteor.com/#constant)
     * Callbacks when templates are rendered. See
       http://docs.meteor.com/#template_rendered
     * Explicit control of which nodes are preserved during re-rendering. See
       http://docs.meteor.com/#template_preserve
     * Easily find nodes within a template in event handlers and callbacks. See
       http://docs.meteor.com/#template_find
     * Allow parts of a template to be independently reactive with the
       [`{{#isolate}}`](http://docs.meteor.com/#isolate) block helper.

* Use PACKAGE_DIRS environment variable to override package location. [#227](https://github.com/meteor/meteor/issues/227)

* Add `absolute-url` package to construct URLs pointing to the application.

* Allow modifying documents returned by `observe` callbacks. [#209](https://github.com/meteor/meteor/issues/209)

* Fix periodic crash after client disconnect. [#212](https://github.com/meteor/meteor/issues/212)

* Fix minimingo crash on dotted queries with undefined keys. [#126](https://github.com/meteor/meteor/issues/126)


## v0.3.9, 2012-08-07

* Add `spiderable` package to allow web crawlers to index Meteor apps.

* `meteor deploy` uses SSL to protect application deployment.

* Fix `stopImmediatePropagation()`. [#205](https://github.com/meteor/meteor/issues/205)


## v0.3.8, 2012-07-12

* HTTPS support
  * Add `force-ssl` package to require site to load over HTTPS.
  * Use HTTPS for install script and `meteor update`.
  * Allow runtime configuration of default DDP endpoint.

* Handlebars improvements
  * Implement dotted path traversal for helpers and methods.
  * Allow functions in helper arguments.
  * Change helper nesting rules to allow functions as arguments.
  * Fix `{{this.foo}}` to never invoke helper `foo`.
  * Make event handler `this` reflect the node that matched the selector instead
    of the event target node.
  * Fix keyword arguments to helpers.

* Add `nib` support to stylus package. [#175](https://github.com/meteor/meteor/issues/175)

* Upgrade bootstrap to version 2.0.4. [#173](https://github.com/meteor/meteor/issues/173)

* Print changelog after `meteor update`.

* Fix mouseenter and mouseleave events. [#224](https://github.com/meteor/meteor/issues/224)

* Fix issue with spurious heartbeat failures on busy connections.

* Fix exception in minimongo when matching non-arrays using `$all`. [#183](https://github.com/meteor/meteor/issues/183)

* Fix serving an empty file when no cacheable assets exist. [#179](https://github.com/meteor/meteor/issues/179)


## v0.3.7, 2012-06-06

* Better parsing of `.html` template files
  * Allow HTML comments (`<!-- -->`) at top level
  * Allow whitespace anywhere in open/close tag
  * Provide names and line numbers on error
  * More helpful error messages

* Form control improvements
  * Fix reactive radio buttons in Internet Explorer.
  * Fix reactive textareas to update consistently across browsers, matching text
    field behavior.

* `http` package bug fixes:
  * Send correct Content-Type when POSTing `params` from the server. [#172](https://github.com/meteor/meteor/issues/172)
  * Correctly detect JSON response Content-Type when a charset is present.

* Support `Handlebars.SafeString`. [#160](https://github.com/meteor/meteor/issues/160)

* Fix intermittent "Cursor is closed" mongo error.

* Fix "Cannot read property 'nextSibling' of null" error in certain nested
  templates. [#142](https://github.com/meteor/meteor/issues/142)

* Add heartbeat timer on the client to notice when the server silently goes
  away.


## v0.3.6, 2012-05-16

* Rewrite event handling. `this` in event handlers now refers to the data
  context of the element that generated the event, *not* the top-level data
  context of the template where the event is declared.

* Add /websocket endpoint for raw websockets. Pass websockets through
  development mode proxy.

* Simplified API for Meteor.connect, which now receives a URL to a Meteor app
  rather than to a sockjs endpoint.

* Fix livedata to support subscriptions with overlapping documents.

* Update node.js to 0.6.17 to fix potential security issue.


## v0.3.5, 2012-04-28

* Fix 0.3.4 regression: Call event map handlers on bubbled events. [#107](https://github.com/meteor/meteor/issues/107)


## v0.3.4, 2012-04-27

* Add Twitter `bootstrap` package. [#84](https://github.com/meteor/meteor/issues/84)

* Add packages for `sass` and `stylus` CSS pre-processors. [#40](https://github.com/meteor/meteor/issues/40), [#50](https://github.com/meteor/meteor/issues/50)

* Bind events correctly on top level elements in a template.

* Fix dotted path selectors in minimongo. [#88](https://github.com/meteor/meteor/issues/88)

* Make `backbone` package also run on the server.

* Add `bare` option to coffee-script compilation so variables can be shared
  between multiple coffee-script file. [#85](https://github.com/meteor/meteor/issues/85)

* Upgrade many dependency versions. User visible highlights:
 * node.js 0.6.15
 * coffee-script 1.3.1
 * less 1.3.0
 * sockjs 0.3.1
 * underscore 1.3.3
 * backbone 0.9.2

* Several documentation fixes and test coverage improvements.


## v0.3.3, 2012-04-20

* Add `http` package for making HTTP requests to remote servers.

* Add `madewith` package to put a live-updating Made with Meteor badge on apps.

* Reduce size of mongo database on disk (--smallfiles).

* Prevent unnecessary hot-code pushes on deployed apps during server migration.

* Fix issue with spaces in directory names. [#39](https://github.com/meteor/meteor/issues/39)

* Workaround browser caching issues in development mode by using query
  parameters on all JavaScript and CSS requests.

* Many documentation and test fixups.


## v0.3.2, 2012-04-10

* Initial public launch<|MERGE_RESOLUTION|>--- conflicted
+++ resolved
@@ -17,10 +17,7 @@
   - HMR improvements related to `hot-module-replacement@0.4.0`
   - Fix finding local packages on Windows located on drives other than C
   - Fix infinite loop in import scanner when file is on a different drive than source root
-<<<<<<< HEAD
   - Skeletons had their dependencies updated
-=======
->>>>>>> dd0ed702
 
 * `accounts-passwordless@1.0.0`
   - New accounts package to provide passwordless authentication.
@@ -58,10 +55,7 @@
   - Update `cordova-plugin-meteor-webapp` to v2
   - Removed dependency on `cordova-plugin-whitelist` as it is now included in core
   - Cordova Meteor plugin is now using AndroidX
-<<<<<<< HEAD
-=======
   - Added new settings option `Meteor.settings.packages.webapp.alwaysReturnContent` that will always return content on requests like `POST`, essentially enabling behavior prior to Meteor 2.3.1.
->>>>>>> dd0ed702
 
 #### Independent Releases
 
