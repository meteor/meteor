--- conflicted
+++ resolved
@@ -1,10 +1,7 @@
 ## v.NEXT
 
-<<<<<<< HEAD
 ## v1.9
 
-=======
->>>>>>> 312dc29d
 ### Breaking changes
 N/A
 
@@ -13,12 +10,20 @@
 
 ### Changes
 
-<<<<<<< HEAD
 * Node has been updated to version
   [11.13.0](https://nodejs.org/en/blog/release/v11.13.0/).
-=======
+
+## v1.8.2
+
+### Breaking changes
+N/A
+
+### Migration Steps
+N/A
+
+### Changes
+
 * The `meteor-babel` npm package has been updated to version 7.4.3.
->>>>>>> 312dc29d
 
 ## v1.8.1, 2019-04-03
 
