## v2.5, UNRELEASED

#### Highlights

* New package: `accounts-passwordless`
* Cordova Android v10
* HMR now works on all architectures and legacy browsers
* `Accounts.config()` and third-party login services can now be configured from Meteor settings
* HMR now works on all arch's
<<<<<<< HEAD
* Typescript updated to [v4.4.3](https://www.typescriptlang.org/docs/handbook/release-notes/typescript-4-4.html)
=======

>>>>>>> dd0ed702
#### Meteor Version Release

* CircleCI testing image was updated to include Android 30 and Node 14 

* `meteor-tool@2.5`
  - Cordova Android upgraded to v10
  - HMR improvements related to `hot-module-replacement@0.4.0`
  - Fix finding local packages on Windows located on drives other than C
  - Fix infinite loop in import scanner when file is on a different drive than source root

* `accounts-passwordless@1.0.0`
  - New accounts package to provide passwordless authentication.
  
* `accounts-password@2.2.0`
  - Changes to reuse code between passwordless and password packages.
   
* `accounts-base@2.2.0`
  - You can now apply all the settings for `Accounts.config` in `Meteor.settings.packages.accounts-base`. They will be applied automatically at the start of your app. Given the limitations of `json` format you can only apply configuration that can be applied via types supported by `json` (ie. booleans, strings, numbers, arrays). If you need a function in any of the config options the current approach will still work. The options should have the same name as in `Accounts.config`, [check them out in docs.](https://docs.meteor.com/api/accounts-multi.html#AccountsCommon-config).
  - Changes to reuse code between passwordless and password packages.

* `service-configuration@1.3.0`
  - You can now define services configuration via `Meteor.settings.packages.service-configuration` by adding keys as service names and their objects being the service settings. You will need to refer to the specific service for the settings that are expected, most commonly those will be `secret` and `appId`.

* `autoupdate@1.8.0`
  - Enable HMR for all web arch's

* `ecmascript@0.16.0`
  - Enable HMR for all web arch's

* `hot-module-replacement@0.4.0`
  - Provides polyfills needed by Meteor.absoluteUrl in legacy browsers
  - Improvements for HMR to work in all architectures and legacy browsers

* `module-runtime@0.14.0`
  - Improvements for legacy browsers

* `react-fast-refrest@0.2.0`
  - Enable HMR for all web arch's

<<<<<<< HEAD
* `typescript@4.4.3`
  - Enable HMR for all web arch's
  - Typescript [4.4.3](https://www.typescriptlang.org/docs/handbook/release-notes/typescript-4-4.html)
=======
* `typescript@4.4.0`
  - Enable HMR for all web arch's
>>>>>>> dd0ed702

* `webapp@1.13.0`
  - Update `cordova-plugin-meteor-webapp` to v2
  - Removed dependency on `cordova-plugin-whitelist` as it is now included in core
  - Cordova Meteor plugin is now using AndroidX
<<<<<<< HEAD
=======
  - Added new settings option `Meteor.settings.packages.webapp.alwaysReturnContent` that will always return content on requests like `POST`, essentially enabling behavior prior to Meteor 2.3.1.
>>>>>>> dd0ed702

#### Independent Releases

* `modern-browsers@0.1.6`
  - Added `mobileSafariUI` as an alias for Mobile Safari

* `minifier-js@2.7.1`
  - Updated `terser` to [v5.8.0](https://github.com/terser/terser/blob/master/CHANGELOG.md#v580) to fix various bugs

* `standard-minifier-js@2.7.1`
  - Updated `@babel/runtime` to [v7.15.4](https://github.com/babel/babel/releases/tag/v7.15.4)

* `accounts-ui@1.4.1`
  - Update compatibility range with `less` from 3.0.2 to 4.0.0

* `accounts-ui-unstyled@1.5.1`
  - Update compatibility range with `less` from 3.0.2 to 4.0.0

* `ecmascript-runtime-client@0.12.1`
  - Revert `core-js` to v3.15.2 due to issues in legacy build with arrays, [see issue for more details](https://github.com/meteor/meteor/issues/11662)

<<<<<<< HEAD
#### NPM packages
* `@meteorjs/babel@7.14.0`
  - Typescript updated to [v4.4.3](https://www.typescriptlang.org/docs/handbook/release-notes/typescript-4-4.html)
=======
* `modern-browsers@0.1.7`
  - Added `firefoxMobile` as an alias for `firefox`

## v2.4.1, 2021-10-12

#### Meteor Version Release

* `meteor-tool@2.4.1`
  - Patch to make 2.4.1 compatible with Push to Deploy feature in Galaxy (Meteor Cloud)
>>>>>>> dd0ed702

## v2.4, 2021-09-15

#### Highlights

* Typescript updated to [v4.3.5](https://github.com/Microsoft/TypeScript/releases/tag/v4.3.5)
* Email package now allows setting `Email.customTransport` to override sending method.
* Use `createIndex` instead of `_ensureIndex` to align with new MongoDB naming. 
* Apollo skeleton has been upgraded for [Apollo server v3](https://github.com/apollographql/apollo-server/blob/main/CHANGELOG.md#v300)
* `reify` has been updated to v0.22.2 which reduces the overhead of `import` statements and some uses of `export ... from`, especially when a module is imported a large number of times or re-exports a large number of exports from other modules. PRs [1](https://github.com/benjamn/reify/pull/246), [2](https://github.com/benjamn/reify/pull/291)
* Meteor NPM installer is [now available for all platforms](https://github.com/meteor/meteor/pull/11590).
* DDP server now allows you to set publication strategies for your publications to control mergebox behavior
* On Windows Meteor should no longer be hanging on commands

#### Migration steps

1. Replace all usage of `collection._ensureIndex` with `collection.createIndex`. You only need to rename the method as the functionality is the same.
2. If you are using a [well known service](https://nodemailer.com/smtp/well-known/) for the email package switch to using `Meteor.settings.packages.email` settings instead of `MAIL_URL` env variable. Alternatively you can utilize the new `Email.customTransport` function to override the default package behavior and use your own. [Read the email docs](https://docs.meteor.com/api/email.html) for implementation details.

#### Meteor Version Release

* Skeletons dependencies updated

* `meteor-tool@2.4`
  - `meteor show` now reports if a package is deprecated
  - `reify` update to v0.22.2 which bring optimizations for imports. PRs [1](https://github.com/benjamn/reify/pull/246), [2](https://github.com/benjamn/reify/pull/291)
  - Apollo skeleton now uses [Apollo server v3](https://github.com/apollographql/apollo-server/blob/main/CHANGELOG.md#v300) - [migration guide](https://www.apollographql.com/docs/apollo-server/migration/)
  - Upgraded `chalk` to v4.1.1
  - Typescript updated to [v4.3.5](https://github.com/Microsoft/TypeScript/releases/tag/v4.3.5)
  - `METEOR_SETTINGS` is now accepted an all modes
  - Native file watchers are now disabled on Windows for many file-intensive actions (like, `create`, `update`, `build` etc.), this solves an issue with hanging Meteor commands on Windows
    
* `webapp@1.12`
  - npm dependencies have been updated
  - Added hook to change runtime config delivered to the client app, [read more](https://github.com/meteor/meteor/pull/11506)
  - Added hook to get notified when the app is updated, [read more](https://github.com/meteor/meteor/pull/11607)
  - `@vlasky/whomst@0.1.7`
  - Added `addUpdateNotifyHook` that gets called when runtime configuration is updated
  
* `logging@1.3.0`
  - Switch from `cli-color` to `chalk` to have the same dependency as meteor-tool
  - Fix detecting eval
  - Copy over code from `Meteor._debug` to `Log.debug` which will be deprecated in the future
  
* `email@2.2`
  - Modernized package code
  - Add alternative API function that you can hook into to utilize your own sending method: `Email.customTransport`. [Read the docs](https://docs.meteor.com/api/email.html#Email-customTransport)
  - Use `Meteor.settings` for easy setup to sending email via [known providers](https://nodemailer.com/smtp/well-known/). [Read the docs](https://docs.meteor.com/api/email.html)

* `ddp-server@2.5.0`
  - One of three different publication strategies can be selected for any Meteor publication - SERVER_MERGE, NO_MERGE and NO_MERGE_NO_HISTORY. These control the behaviour of the Meteor mergebox, providing a compromise between client-server bandwidth usage and server side memory usage. [See PR](https://github.com/meteor/meteor/pull/11368) or [the documentation](https://docs.meteor.com/api/pubsub.html#Publication-strategies) for more details.

* `mongo@1.13.0`
  - Add `createIndex` as a collection function (in MongoDB since MongoDB v3). This is a new name for `_ensureIndex` which MongoDB has deprecated and removed in MongoDB 5.0. Use of `_ensureIndex` will show a deprecation warning on development.

* `accounts-base@2.1.0`
  - Migrated usage of `_ensureIndex` to `createIndex`

* `accounts-oauth@1.4.0`
  - Migrated usage of `_ensureIndex` to `createIndex`

* `accounts-password@2.1.0`
  - Migrated usage of `_ensureIndex` to `createIndex`

* `oauth@2.1.0`
  - Migrated usage of `_ensureIndex` to `createIndex`

* `oauth1@1.5.0`
  - Migrated usage of `_ensureIndex` to `createIndex`

* `facebook-oauth@1.10.0`
  - Added login handler hook, like in the Google package for easier management in React Native and similar apps. [PR](https://github.com/meteor/meteor/pull/11603)

* `service-configuration@1.5.0`
  - Migrated usage of `_ensureIndex` to `createIndex`

* `ecmascript-runtime-client@0.12.0`
  - `core-js@3.16.0`

* `ecmascript-runtime-server@0.11.0`
  - `core-js@3.16.0`

* `ecmascript-runtime@0.8.0`
  - Version bump to ensure changes from server & client runtime get propagated.

* `tinytest@1.2.0`
  - Add option to temporarily replace `Tinytest.add` or `Tinytest.addAsync` by `Tinytest.only` or `Tinytest.onlyAsync` so only the tests added using `only*` are going to be executed.

* `test-helpers@1.3.0`
  - Support for `Tinytest.only` and `Tinytest.onlyAsync`

* `modules@0.17.0`
  - Update `reify` to `0.22.2`

* `standard-minifier-js@2.7.0`
  - `@babel/runtime@7.15.3`
  - Code modernization
  - Improved error handling

* `minifier-js@2.7.0`
  - Added tests
  - Code modernization

* `standard-minifier-css@1.7.4`
  - `@babel/runtime@7.15.3`

* `minifier-css@1.6.0`
  - Updated dependencies
    - `postcss@8.3.5`
    - `cssnano@4.1.11`

* `callback-hook@1.4.0`
  - Added `forEach` iterator to be more in-line with the ES use for iterations. `each` is now deprecated, but will remain supported.
  
## v2.3.7, 2021-10-12

#### Meteor Version Release

* `meteor-tool@2.3.7`
  - Patch to make 2.3.7 compatible with Push to Deploy feature in Galaxy (Meteor Cloud)

## v2.3.6, 2021-09-02

#### Highlights

* Updated Node.js per [August 31st security release](https://nodejs.org/en/blog/vulnerability/aug-2021-security-releases2/)

#### Meteor Version Release

* `meteor-tool@2.3.6`
  - Node.js updated to [v14.17.6](https://nodejs.org/en/blog/release/v14.17.6/)

#### Independent Releases

* `minifier-js@2.6.1`
  - Terser updated to [4.8.0](https://github.com/terser/terser/blob/master/CHANGELOG.md#v480)

* `routepolicy@1.1.1`
  - Removed `underscore` dependency since it was not used in the package

* `email@2.1.1`
  - Updated `nodemailer` to v6.6.3

* `callback-hook@1.3.1`
  - Modernized the code
  - Fixed a variable assignment bug in `dontBindEnvironment` function

* `less@4.0.0`
  - Updated `less` to v4.1.1
  - Fixed tests

* `npm-mongo@3.9.1`
  - `mongodb@3.6.10`

* `accounts-base@2.0.1`
  - Create index on `services.password.enroll.when`
  - Blaze weak dependency updated to v2.5.0

* `facebook-oauth@1.9.1`
  - Allow usage of `http` package both v1 and v2 for backward compatibility

* `github-oauth@1.3.1`
  - Allow usage of `http` package both v1 and v2 for backward compatibility

* `google-oauth@1.3.1`
  - Allow usage of `http` package both v1 and v2 for backward compatibility

* `meetup-oauth@1.1.1`
  - Allow usage of `http` package both v1 and v2 for backward compatibility

* `meteor-developer-oauth@1.3.1`
  - Allow usage of `http` package both v1 and v2 for backward compatibility

* `weibo-oauth@1.3.1`
  - Allow usage of `http` package both v1 and v2 for backward compatibility

* `oauth1@1.4.1`
  - Allow usage of `http` package both v1 and v2 for backward compatibility
  - Blaze weak dependency updated to v2.5.0

* `ddp-server@2.4.1`
  - Fix a bug where `testMessageOnConnect` has always been sent

* `accounts-password@2.0.1`
  - Fix use of `isEnroll` in reset password

* `mdg:geolocation@1.3.1`
  - Fixed API to work with Meteor 2.3+

* `mdg:reload-on-resume@1.0.5`
  - Fixed API to work with Meteor 2.3+

## v2.3.5, 2021-08-12

#### Highlights

* Updated Node.js per the [August security release](https://nodejs.org/en/blog/vulnerability/aug-2021-security-releases/)
* Includes same improvements as in Meteor v2.2.3
  - Typescript updated to [v4.3.5](https://github.com/Microsoft/TypeScript/releases/tag/v4.3.5)
  - `@meteorjs/babel@7.12.0`

#### Meteor Version Release

* `meteor-tool@2.3.5`
  - Node.js updated to [v14.17.5](https://nodejs.org/en/blog/release/v14.17.5/)
  - Typescript updated to [v4.3.5](https://github.com/Microsoft/TypeScript/releases/tag/v4.3.5)
  - `@meteorjs/babel@7.12.0`
  - Fix broken source maps in VSCode - [PR](https://github.com/meteor/meteor/pull/11584)
  
## v2.3.4, 2021-08-03

* Fix an issue in `bare` and `vue` skeletons

## v2.3.3, 2021-08-02

* Security patch of Node.js to [14.17.4](https://nodejs.org/en/blog/release/v14.17.4/)
* App skeletons had the following dependencies updated:
  - `meteor-node-stubs@1.1.0`
  - `@babel/runtime@7.14.8`
* `babel/parser@7.14.9` for server dev bundle

## v2.3.2, 2021-07-13

#### Meteor Version Release

* `meteor-tool@2.3.2`
  - fixes a bug that makes `meteor run android` run with the new aab package flag

## v2.3.1, 2021-07-08

#### Highlights

* Fix windows issue when running webapp package.
* Node.js updated to 14.17.3, following [security release](https://nodejs.org/en/blog/vulnerability/july-2021-security-releases/)

#### Breaking Changes

* Meteor will now generate ".aab" (bundle files) by default when building for Android. This is the [new default format](https://android-developers.googleblog.com/2021/06/the-future-of-android-app-bundles-is.html) for Android apps. Use the new build flag `--packageType=apk` if you still need to generate APK.

#### Meteor Version Release

* Updated travis CI environment to use Node.js 14.17.3

* `meteor-tool@2.3.1`
  - Node.js updated to [14.17.2](https://nodejs.org/en/blog/release/v14.17.2/) and [14.17.3](https://nodejs.org/en/blog/release/v14.17.3/)
  - `@babel/runtime` dependency updated to v7.14.6 across the tool and testing apps
  - Skeletons dependencies updated
  - Apollo skeleton removed `apollo-boost` dependency which is no longer needed
  - New build flag `--packageType` to choose between apk/bundle for android builds (defaults to bundle).

#### Independent Releases

* `webapp@1.11.1`
  - Remove `posix` from npm shrinkwrap, to fix a bug it causes on Windows.

* `less@3.0.2`
  - Updated `@babel/runtime` to v7.14.6
  - Updated `less` to v3.11.3
  
* `standard-minifiers-css@1.7.3`
  - Updated `@babel/runtime` to v7.14.6

* `standard-minifiers-js@2.6.1`
  - Updated `@babel/runtime` to v7.14.6

* `dynamic-import@0.7.1`
  - Fix [Safari 14 bug](https://bugs.webkit.org/show_bug.cgi?id=226547) with indexedDB

## v2.3, 2021-06-24

#### Highlights

* Node.js update to 14.17.1 from 12.22.1 🎉

* Typescript update to [4.3.2](https://devblogs.microsoft.com/typescript/announcing-typescript-4-3/)

* Packages had their backward compatibility to before Meteor 1.0 removed. See below for more details.

* Improved tracking of which files are used by build plugins to know when it should do a full rebuild, a faster client-only rebuild, or can completely skip rebuilding after a file is modified. This should work with any type of file in any directory, and for both files in the app and files in packages. The most noticeable improvement is when modifying a file only used on the client Meteor will only rebuild the client, even if the file is not inside `imports` or a `client` folder.

### Summary of breaking changes

- As Node.js version was upgraded to a new major version we recommend that you review if your npm dependencies are compatible with Node.js 14.
  - If we receive reports from breaking changes we are going to list them here but so far we are not aware of any.
  - We recommend that you read Node.js [release notes](https://nodejs.org/en/blog/release/v14.0.0/) though.
  
- Accounts have undergone some major changes including major version bump. See below for more details.

- All official packages that have been deprecated have now the deprecated flag and will inform you about that if you install or update them.

- If you are working with enrollments in user accounts, do note that the enrollment token handling is now separate from reset password token. The token is now under `services.password.enroll`, so adjust your code accordingly if you use it.

### Migration steps

- As Node.js version was upgraded we recommend that you remove your `node_modules` folder (`rm -rf node_modules`) and run `meteor npm i` to be sure you compile all the binary dependencies again using the new Node.js version.
  - Maybe you also want to recreate your lock file.
  - If you get an error try `meteor reset` which will clear caches, beware that this will also remove your local DB for your app.
  
- If you are maintaining a package that depends on one of the accounts packages which had a major version bump you will either need to set the new version manually or set `api.versionsFrom('2.3')`.
  You can also have it reference its current version and 2.3 like this: `api.versionsFrom(['1.12', '2.3'])`, for specific package it can be like this: `api.use('accounts-base@1.0.1 || 2.0.0')`.
  
- Old API for packages definitions has been removed. The old underscore method names (e.g. `api.add_files()`) will no longer work, please use the camel case method names (e.g. `api.addFiles()`).

### Breaking changes
* Removed deprecated `mobile-port` flag

* Removed deprecated `raw` name from `isobuild`

* Removed deprecated package API method names `Package.on_use`, `Package.on_test`, `Package._transitional_registerBuildPlugin` and `api.add_files`, if you haven't till now, please use the current camel case versions.

* `accounts-base@2.0.0`
  - Deprecated backward compatibility function `logoutOtherClients` has been removed.

* `accounts-password@2.0.0`
  - Deprecated backward compatibility functionality for `SRP` passwords from pre-Meteor 1.0 days has been removed.
  - Enroll account workflow has been separated from reset password workflow (the enrollment token records are now stored in a separate db field `services.password.enroll`).

* `ddp-client@2.5.0`
  - Removed deprecated backward compatibility method names for Meteor before 1.0

* `ddp-server@2.4.0`
  - Removed deprecated backward compatibility method names for Meteor before 1.0

* `meteor-base@1.5.0`
  - Removed `livedata` dependency which was there for packages build for 0.9.0

* `minimongo@1.7.0`
  - Removed the `rewind` method that was noop for compatibility with Meteor 0.8.1

* `mongo@1.12.0`
  - Removed the `rewind` method that was noop for compatibility with Meteor 0.8.1

* `oauth@2.0.0`
  - Removed deprecated `OAuth.initiateLogin` and other functionality like the addition of `?close` in return URI for deprecated OAuth flow pre Meteor 1.0

* `markdown@2.0.0`
  - Use lazy imports to prevent it from being added to the initial bundle
  - This package is now deprecated

* `http@2.0.0`
  - Internally http has been replaced by [fetch](https://developer.mozilla.org/en-US/docs/Web/API/Fetch_API), should still work as previous version, but edge cases might be different. This is to aid you in transition to fetch. Note that this means that the `npmRequestOptions` parameter to `HTTP.call` has been removed, as `request` is no longer used internally.

* `socket-stream-client@0.4.0`
  - Remove IE8 checks

#### Meteor Version Release

* `meteor-tool@2.3`
  - Node.js update to 14.17.1 from 12.22.1 🎉
    - This is a major upgrade in Node.js. See the [release notes](https://nodejs.org/en/blog/release/v14.0.0/) for more details.
  - `npm` update to 6.14.13.
  - `fibers` has been updated to v5.0.0.
  - `promise` has been updated to v8.1.0.
  - `node-gyp` has been updated to v8.0.0.
  - `node-pre-gyp` has been updated to v0.15.0.
  - `@babel/runtime` has been updated to v7.14.0.
  - `request` has been updated to v2.88.2.
  - `uuid` has been updated to v3.4.0.
  - `graceful-fs` has been updated to v4.2.6.
  - `tar` has been updated to v2.2.2.
  - `sqlite3` has been updated to v5.0.2.
  - `http-proxy` has been updated to v1.18.1.
  - `wordwrap` has been updated to v1.0.0.
  - `moment` has been updated to v2.29.1.
  - `glob` has been updated to v7.1.6.
  - `split2` has been updated to v3.2.2.
  - `lru-cache` has been updated to v4.1.5.
  - `anser` has been updated to v2.0.1.
  - `xmlbuilder2` has been updated to v1.8.1.
  - `ws` has been updated to v7.4.5.
  - `underscore` has been updated to v1.13.1
  - `optimism` has been updated to v0.16.1
  - `@wry/context` has been update to v0.6.0
  - Reduced time spent by server (re)start in development by adding a cache for Reify. This optimization is on by default in development. Set the new `METEOR_TOOL_ENABLE_REIFY_RUNTIME_CACHE` and `METEOR_REIFY_CACHE_DIR` environment variables to adjust it or turn it on for production [read more in the PR](https://github.com/meteor/meteor/pull/11400).
  - New flag `--platforms` has been added to the `build` command to specify the platform you want to build for. `meteor build . --platforms=android`. This is useful for example when you are not using a MacOS and you want to build your app only for Android. Also to save time on CI not building all the platforms all the time. See [PR](https://github.com/meteor/meteor/pull/11437) for details.
  - The undocumented environment variable `DDP_DEFAULT_CONNECTION_URL` behavior has changed. Setting `DDP_DEFAULT_CONNECTION_URL` when running the server (development: `meteor run` or production: `node main.js`) sets the default DDP server value for meteor.  But this did not work for `cordova` apps.  Now you can define the `cordova` app default DDP server value by setting `DDP_DEFAULT_CONNECTION_URL` when building (`meteor build`).
  - Skeletons dependencies updated to latest version
  - Svelte skeleton now has HMR
  - New deploy option: `--build-only`. Helpful if you want to build first and after some validations proceeding with the upload and deploy. [Read more](https://cloud-guide.meteor.com/deploy-guide.html#cache-only)
  - Improved watched system to properly rebuild `client` even when a file is outside of `client` or `imports` folders. See [PR](https://github.com/meteor/meteor/pull/11474) for details.
  - Fix an issue when `App.appendToConfig` crashed Cordova build.
  - Reify compiler now uses cache in runtime. [Read more](https://github.com/meteor/meteor/pull/11400)
  
* `launch-screen@1.3.0`
  - Removes LaunchScreen from web clients.

* `meteor-babel@7.11.0 (@meteorjs/babel)`
  - Fixes for Samsung Internet v6.2+ to be considered modern browser and addition of [logical assignment operators](https://github.com/tc39/proposal-logical-assignment) via `babel-presets-meteor`.
  - This package was renamed to `@meteorjs/babel`.

* `hot-module-replacement@0.3.0` 
  - Fixes various HMR bugs and edge cases see [PR for more](https://github.com/meteor/meteor/pull/11405).

* `email@2.1.0`
  - Updates `nodemailer` to `6.6.0` and it now adds `charset=utf-8` to `text/plain` messages by default.

* `server-render@0.4.0`
  - Updated npm dependencies

* `accounts-base@2.0.0`
  - New hook `setAdditionalFindUserOnExternalLogin` has been added which allows you to customize user selection on external logins if you want to, for example, login a user who has the same e-mail as the external account.

* `ddp-server@2.4.0`
  - Added support for `this.unblock()` in `Meteor.publish()` context. See [PR](https://github.com/meteor/meteor/pull/11392) for more details.
  - Add support in `Meteor.publish()` for async functions
  
* `webapp@1.11.0`
  - Webapp will respond appropriately to unsupported requests instead of sending content, including handling for new HTTP verbs. See [PR](https://github.com/meteor/meteor/pull/11224) for more details.

#### Independent Releases

* `ddp-server@2.3.3`
  - Updates dependencies which removes Node's HTTP deprecation warning.
  
* `socket-stream-client@0.3.2`
  - Updates dependencies which removes Node's HTTP deprecation warning.

* `ddp-client@2.4.1`
  - Re-ordering fields in DDP message for better client readability.

* `mongo@1.11.1`
  - Fixes a `Timestamp.ONE is undefined` bug.

* `mongo-id@1.0.8` 
  - Removes unused dependency `id-map`.

* `accounts-server@1.7.1` 
  - To better test password format & limit password to 256 characters, you can change this limit by setting `Meteor.settings.packages.accounts.passwordMaxLength`.

* `static-html@1.3.1`
  - Removes `underscore` dependency.

* `dev-error-overlay@0.1.1`
  - Fixes sometimes page content being on top of error overlay.

* `id-map@1.1.1`
  - Removes unused dependencies and modernizing the code.

* `http@1.4.4`
  - Used the new deprecation package flag instead of loud console warning.
  
* `logic-solver@2.0.8`
  - Fixed `package.js` to use current `api` method calls.
  
* `socket-stream-client@0.3.3`
  - Update `faye-websocket` dependency to v0.11.4. 
  
* `jshint@1.1.8`
  - The package has been deprecated.
  
* `npm-bcrypt@0.9.4`
  - The package has been deprecated.
  
* `ecmascript-runtime-client@0.11.1`
  - Updated `core-js` to v3.14.0

* `ecmascript-runtime-server@0.11.1`
  - Updated `core-js` to v3.14.0

* `url@1.3.2`
  - Updated `core-js` to v3.14.0
  
* `hot-module-replacement@0.2.1`
  - Add missing dependency.
  
* `observe-sequence@1.0.17`
  - Updated dependencies

* `observe-sequence@1.0.18`
  - When `#each` argument is unsupported it will be shown
  - Moving package under Blaze repository
  
* `react-fast-refresh@0.1.1`
  - Fixed the package to work in IE11
  
## v2.2.4, 2021-10-12

#### Meteor Version Release

* `meteor-tool@2.2.4`
  - Patch to make 2.2.4 compatible with Push to Deploy feature in Galaxy (Meteor Cloud)

## v2.2.3, 2021-08-12

#### Highlights

* Security update to Node.js [12.22.5](https://nodejs.org/en/blog/release/v12.22.5/)
* Typescript updated to [v4.3.5](https://github.com/Microsoft/TypeScript/releases/tag/v4.3.5)

#### Meteor Version Release

* `meteor-tool@2.3.3`
  - Updated Node.js to 12.22.5 per [Node security update](https://nodejs.org/en/blog/vulnerability/aug-2021-security-releases/)
  - Typescript updated to [v4.3.5](https://github.com/Microsoft/TypeScript/releases/tag/v4.3.5)
  - `@meteorjs/babel@7.12.0`

* `@meteorjs/babel@7.12.0` && `@meteorjs/babel@7.13.0`
  - Dependencies updated to their latest versions

* `babel-compile@7.7.0`
  - `@meteorjs/babel@7.12.0`

* `ecmascript@0.15.3`
  - Typescript and Babel version bump

* `typescript@4.3.5`
  - [`typescript@4.3.5`](https://github.com/Microsoft/TypeScript/releases/tag/v4.3.5)

## v2.2.2, 2021-08-02

#### Highlights

- Security update to Node.js [12.22.4](https://nodejs.org/en/blog/release/v12.22.4/)

## v2.2.1, 2021-06-02

#### Highlights

- Node.js updated to [12.22.2](https://nodejs.org/en/blog/release/v12.22.2/)
- npm updated to 6.14.13

#### Meteor Version Release

* `meteor-tool@2.2.1`
  - Updated Node.js to 12.22.2 per [Node security update](https://nodejs.org/en/blog/vulnerability/july-2021-security-releases/)

## v2.2, 2021-04-15

#### Highlights

- MongoDB Update to 4.4.4
- Cordova Update to 10
- Typescript Update to 4.2.2
- New skeleton: `meteor create myapp --svelte`

### Breaking changes

* N/A

### Migration steps

* `meteor-tool` maybe you need to install the new Visual C++ Redistributable for Visual Studio 2019 to run MongoDB 4.4.4 on Windows. [read more](https://docs.meteor.com/windows.html)

* `mongo` package is now using useUnifiedTopology as `true` by default otherwise the new driver was producing a warning (see details below). It's important to test your app with this change.

* `cordova` plugins and main libraries were updated from 9 to 10. It's important to test your app with these changes.

* `typescript` was updated to 4.2.2, make sure your read the [breaking changes](https://devblogs.microsoft.com/typescript/announcing-typescript-4-2/#breaking-changes).

#### Meteor Version Release

* `meteor-tool@2.2`
  - Update embedded MongoDB version to 4.4.4 [#11341](https://github.com/meteor/meteor/pull/11341)
    - Maybe you need to install the new Visual C++ Redistributable for Visual Studio 2019 to run on Windows. [read more](https://docs.meteor.com/windows.html)
  - Fix WindowsLikeFilesystem true when release string includes case insensitive word microsoft. [#11321](https://github.com/meteor/meteor/pull/11321)
  - Fix absoluteFilePath on Windows. [#11346](https://github.com/meteor/meteor/pull/11346)
  - New skeleton: `meteor create myapp --svelte`
  - Update Blaze skeleton to use HMR

* `npm-mongo@3.9.0`
  - Update MongoDB driver version to 3.6.6

* `mongo@1.11.0`
  - Using useUnifiedTopology as `true` by default to avoid the warning: `(node:59240) [MONGODB DRIVER] Warning: Current Server Discovery and Monitoring engine is deprecated, and will be removed in a future version. To use the new Server Discover and Monitoring engine, pass option { useUnifiedTopology: true } to the MongoClient constructor. You can still use it as false with `Mongo._connectionOptions` or `Meteor.settings?.packages?.mongo?.options`.

* `cordova@10`
  - Update Cordova to 10.0.0 [#11208](https://github.com/meteor/meteor/pull/11208)

* `typescript@4.2.2`
  - Update Typescript to 4.2.2, make sure your read the [breaking changes](https://devblogs.microsoft.com/typescript/announcing-typescript-4-2/#breaking-changes) [#11329](https://github.com/meteor/meteor/pull/11329)

* `accounts-base@1.9.0`
  - Allow to set token expiration to be set in milliseconds. [#11366](https://github.com/meteor/meteor/pull/11366)

* `facebook-oauth@1.9.0`
  - Upgrade default Facebook API to v10 & allow overriding this value. [#11362](https://github.com/meteor/meteor/pull/11362)

* `minimongo@1.6.2`
  - Add [$mul](https://docs.mongodb.com/manual/reference/operator/update/mul/#up._S_mul) to minimongo. [#11364](https://github.com/meteor/meteor/pull/11364)

* `webapp@1.10.1`
  - Fix for UNIX sockets with node cluster. [#11369](https://github.com/meteor/meteor/pull/11369)


## v2.1.2, 2021-10-12

#### Meteor Version Release

* `meteor-tool@2.1.2`
  - Patch to make 2.1.2 compatible with Push to Deploy feature in Galaxy (Meteor Cloud)

## v2.1.1, 2021-04-06

### Changes

#### Highlights

- Node.js security [update](https://nodejs.org/en/blog/vulnerability/april-2021-security-releases/) to 12.22.1

#### Meteor Version Release

* `meteor-tool@2.1.1`
  - Node.js security [update](https://nodejs.org/en/blog/vulnerability/april-2021-security-releases/) to 12.22.1
  - npm update to 6.14.12
  
### Breaking changes

* N/A

### Migration steps

* N/A

## v2.1, 2021-02-24

### Changes

#### Highlights

- Node.js security [update](https://nodejs.org/en/blog/vulnerability/february-2021-security-releases/) to 12.21.0

#### Meteor Version Release

* `meteor-tool@2.1`
  - Node.js security [update](https://nodejs.org/en/blog/vulnerability/february-2021-security-releases/) to 12.21.0
  - `meteor create my-app --plan professional` new flag `plan` to enable you to choose a plan from the deploy command.

### Breaking changes

* N/A

### Migration steps

* N/A

## v2.0.1, 2021-10-12

#### Meteor Version Release

* `meteor-tool@2.0.1`
  - Patch to make 2.0.1 compatible with Push to Deploy feature in Galaxy (Meteor Cloud)

## v2.0, 2021-01-20

### Changes

#### Highlights

- Free deploy on [Cloud](https://www.meteor.com/cloud): Deploy for free to Cloud with one command: `meteor deploy myapp.meteorapp.com --free`. ([docs](https://docs.meteor.com/commandline.html#meteordeploy))


- Deploy including MongoDB on [Cloud](https://www.meteor.com/cloud): Deploy including MongoDB in a shared instance for free to Cloud with one command: `meteor deploy myapp.meteorapp.com --free --mongo`. ([docs](https://docs.meteor.com/commandline.html#meteordeploy))


- Hot Module Replacement (HMR): Updates the javascript modules in a running app that were modified during a rebuild. Reduces the feedback cycle while developing so you can view and test changes quicker (it even updates the app before the build has finished). Enabled by adding the `hot-module-replacement` package to an app. React components are automatically updated by default using React Fast Refresh. Integrations with other libraries and view layers can be provided by third party packages. Support for Blaze is coming soon. This first version supports app code in the modern web architecture. ([docs](https://guide.meteor.com/build-tool.html#hot-module-replacement)) [#11117](https://github.com/meteor/meteor/pull/11117)

#### Meteor Version Release

* `meteor-tool@2.0`
  - `meteor create my-app` now creates by default a project using React. If you want to create a new project using Blaze you should use the new option `--blaze`.
    - `meteor create --react my-app` is still going to create a React project.
  - `meteor create --free` deploy for free to Cloud with one command: `meteor deploy myapp.meteorapp.com --free`. ([docs](https://docs.meteor.com/commandline.html#meteordeploy)).
  - `meteor create --free --mongo` deploy including MongoDB in a shared instance for free to Cloud with one command: `meteor deploy myapp.meteorapp.com --free --mongo`. ([docs](https://docs.meteor.com/commandline.html#meteordeploy))
  - `isobuild` fixes a regression on recompiling node modules in different architectures. [#11290](https://github.com/meteor/meteor/pull/11290)
  - `isobuild` converts npm-discards.js to TypeScript. [#10663](https://github.com/meteor/meteor/pull/10663)
  - `cordova` ensures the pathname of the rootUrl is used in the mobile URL. [#11053](hhttps://github.com/meteor/meteor/pull/11053)
  - Add `file.hmrAvailable()` for compiler plugins to check if a file meets the minimum requirements to be updated with HMR [#11117](https://github.com/meteor/meteor/pull/11117)


* `hot-module-replacement@1.0.0`
  - New package that enables Hot Module Replacement for the Meteor app and provides an API to configure how updates are applied. HMR reduces the feedback cycle while developing by updating modified javascript modules within the running application. ([docs](https://docs.meteor.com/packages/hot-module-replacement.html)) [#11117](https://github.com/meteor/meteor/pull/11117)
  - These packages have been updated to support HMR: `autoupdate@1.7.0`, `babel-compiler@7.6.0`, `ddp-client@2.4.0`, `dynamic-import@0.6.0`, `ecmascript@0.15.0`, `modules@0.16.0`, `modules-runtime-hot@0.13.0`, `standard-minifier-css@1.7.2`, `webapp@1.10.0`, `webapp-hashing@1.1.0`


* `react-fast-refresh@0.1.0`
  - New package that updates React components using HMR. This is enabled by default in apps that have HMR enabled and use a supported React version. ([docs](https://atmospherejs.com/meteor/react-fast-refresh)) [#11117](https://github.com/meteor/meteor/pull/11117)


* `dev-error-overlay@0.1.0`
  - New package that allows you to see build errors and server crashes in your browser during development. Requires the app to have HMR enabled. [#11117](https://github.com/meteor/meteor/pull/11117)


* `accounts-base@1.8.0` and `accounts-password@1.7.0`
  - Extra parameters can now be added to reset password, verify e-mail and enroll account links that are generated for account e-mails. By default, these are added as search parameters to the generated url. You can pass them as an object in the appropriate functions. E.g. `Accounts.sendEnrollmentEmail(userId, email, null, extraParams);`. [#11288](https://github.com/meteor/meteor/pull/11288)


* `logging@1.2.0`
  - Updates dependencies and make debug available for use in non production environments. [#11068](https://github.com/meteor/meteor/pull/11068)

#### Independent Releases
* `react-meteor-data@2.2.0`
  - Fix issue with useTracker and Subscriptions when using deps. [#306](https://github.com/meteor/react-packages/pull/306)
  - Remove version constraint on core TypeScript package [#308](https://github.com/meteor/react-packages/pull/308)


* `http`
    - It has been deprecated. [#11068](https://github.com/meteor/meteor/pull/11068)

### Breaking changes

* `http` package has been deprecated. Please start on migrating towards the [fetch](https://atmospherejs.com/meteor/fetch) package instead.

### Migration steps

Simple run `meteor update` in your app.

Great new features and no breaking changes (except one package deprecation). You can always check our [Roadmap](./Roadmap.md) to understand what is next.

## v1.12.2, 2021-10-12

#### Meteor Version Release

* `meteor-tool@1.12.2`
  - Patch to make 1.12.2 compatible with Push to Deploy feature in Galaxy (Meteor Cloud)

## v1.12.1, 2021-01-06

### Breaking changes

N/A

### Migration steps

N/A

### Changes

#### Highlights

- Node.js 12.20.1 [release notes](https://nodejs.org/en/blog/vulnerability/january-2021-security-releases/)
- Fixes problem on IE because of modern syntax on `dynamic-import` package.

#### Meteor Version Release

* `dynamic-import@0.5.5`
  - Fixes problem on IE because of modern syntax (arrow function).

* `meteor-babel@7.10.6`
  - Allows to disable sourceMap generation [#36](https://github.com/meteor/babel/pull/36)

* `babel-compiler@7.5.5`
  - Allows to disable sourceMap generation [#36](https://github.com/meteor/babel/pull/36)

## v1.12, 2020-12-04

### Breaking changes

- When importing types, you might need to use the "type" qualifier, like so:
```js
import { Point } from 'react-easy-crop/types';
```
to
```ts
import type { Point } from 'react-easy-crop/types';
```
Because now emitDecoratorsMetadata is enabled.

- Refer to typescript breaking changes before migrating your existing project, from 3.7.6 to 4.1.2: https://github.com/Microsoft/TypeScript/wiki/Breaking-Changes

### Migration steps

N/A

### Changes

#### Highlights
- TypeScript update from 3.7.6 to 4.1.2.
  - enables decorators and metadata reflection. Important: these are stage 2 features so be aware that breaking changes could be introduced before they reach stage 3.

#### Meteor Version Release
* `meteor-tool@1.12`
  - updates TypeScript to 4.1.2. [#11225](https://github.com/meteor/meteor/pull/11225) and [#11255](https://github.com/meteor/meteor/pull/11255)
  - adds new options for `meteor list` command (TODO pending link to updated doc). [#11165](https://github.com/meteor/meteor/pull/11165)
  - supports Cordova add plugin command working again with plugin id or plugin name in the git URL as it was before Meteor 1.11. [#11202](https://github.com/meteor/meteor/pull/11202)
  - avoids MiTM by downloading through https. [#11188](https://github.com/meteor/meteor/pull/11188)

* `meteor-babel@7.10.5`
  - updates TypeScript to 4.1.2 and enables decorators and metadata reflection. [#11225](https://github.com/meteor/meteor/pull/11225) and [#11255](https://github.com/meteor/meteor/pull/11255)

* `minimongo@1.6.1`
  - fixes a null reference exception, if an array contains null values while compiling a fields projection. [#10499](https://github.com/meteor/meteor/pull/10499).

* `accounts-password@1.6.3`
  - adds a new function `createUserVerifyingEmail` (TODO pending link to updated doc). [#11080](https://github.com/meteor/meteor/pull/11080)
  - fixes a typo. [#11182](https://github.com/meteor/meteor/pull/11182)

* `browser-content-policy@1.1.1`
  - adds support to nonce
  ```js
    BrowserPolicy.content.allowScriptOrigin(`nonce-${nonce}`);
  ```

* `accounts-ui@1.3.2`
  - follow accounts-ui-unstyled release

* `accounts-ui-unstyled@1.4.3`
  - fixes the login form would send the server two login requests
  - fixes the "forgot password" form would not only send the email but also refresh the page

* `dynamic-import@0.5.4`
  - fixes prefetching errors. [#11209](https://github.com/meteor/meteor/pull/11209)
  - adds the option for dynamic-imports to fetch from the current origin instead of the absolute URL. [#11105](https://github.com/meteor/meteor/pull/11105)

* `mongo-decimal@0.1.2`
  - updates npm dependency `decimal.js` to v10.2.1

* `accounts-base@1.7.1`
  - adds the ability to define default user fields published on login. [#11118](https://github.com/meteor/meteor/pull/11118)

* `standard-minifier-css@1.7.0`
  - modernize and update dependencies. [#11196](https://github.com/meteor/meteor/pull/11196)


#### Independent Releases
* `facebook-oauth@1.7.3`
  - is now using Facebook GraphAPI v8. [#11160](https://github.com/meteor/meteor/pull/11160)

## v1.11.1, 2020-09-16

### Breaking changes

N/A

### Migration steps

N/A

### Changes

* `--apollo` skeleton was missing client cache setup [more](https://github.com/meteor/meteor/pull/11146)

* `--vue` skeleton was updated to use proper folder structure [more](https://github.com/meteor/meteor/pull/11174)

* All skeletons got their `npm` dependencies updated. [more](https://github.com/meteor/meteor/pull/11172)

* Node.js has been updated to version [12.18.4](https://nodejs.org/en/blog/release/v12.18.4/), this is a [security release](https://nodejs.org/en/blog/vulnerability/september-2020-security-releases/)

* Updated npm to version 6.14.8 [more](https://blog.npmjs.org/post/626732790304686080/release-6148)

* `npm-mongo` version 3.8.1 was published, updating `mongodb` to [3.6.2](https://github.com/mongodb/node-mongodb-native/releases/tag/v3.6.2) [more](https://github.com/advisories/GHSA-pp7h-53gx-mx7r)

* Updated PostCSS from 7.0.31 to 7.0.32 [more](https://github.com/meteor/meteor/issues/10682)

* Allow android-webview-video-poster [more](https://github.com/meteor/meteor/pull/11159)

## v1.11, 2020-08-18

### Breaking changes

* `email` package dependencies have been update and package version has been bumped to 2.0.0
    There is a potential breaking change as the underlying package started to use `dns.resolve()`
    instead of `dns.lookup()` which might be breaking on some environments.
    See [nodemailer changelog](https://github.com/nodemailer/nodemailer/blob/master/CHANGELOG.md) for more information.

* (Added later) Cordova add plugin is not working with plugin name in the git URL when the plugin id was different than the name in the config.xml. Fixed on [#11202](https://github.com/meteor/meteor/pull/11202)

### Migration steps

N/A

### Changes

* `meteor create --apollo` is now available thanks to [@StorytellerCZ](https://github.com/StorytellerCZ). PR [#11119](https://github.com/meteor/meteor/pull/11119)

* `meteor create --vue` is now available thanks to [@chris-visser](https://github.com/chris-visser). PR [#11086](https://github.com/meteor/meteor/pull/11086)

* `--cache-build` option is now available on `meteor deploy` command and you can use it safely all the time if you are using a Git repository to run your deploy. This is helpful if your upload is failing then you can retry just the upload and also if you deploy the same bundle to multiple environments. [Read more](https://cloud-guide.meteor.com/deploy-guide.html#cache-build).

* Multiple optimizations in build performance, many of them for Windows thanks to [@zodern](https://github.com/zodern). PRs [#10838](https://github.com/meteor/meteor/pull/10838), [#11114](https://github.com/meteor/meteor/pull/11114), [#11115](https://github.com/meteor/meteor/pull/11115), [#11102](https://github.com/meteor/meteor/pull/11102), [#10839](https://github.com/meteor/meteor/pull/10839)

* Fixes error when removing cordova plugin that depends on cli variables. PR [#10976](https://github.com/meteor/meteor/pull/11052)

* `email` package now exposes `hookSend` that runs before emails are send.

* Node.js has been updated to version
    [12.18.3](https://nodejs.org/en/blog/release/v12.18.3/)

* Updated npm to version 6.14.5

* `mongodb` driver npm dependency has been updated to 3.6.0

* The version of MongoDB used by Meteor in development has been updated
    from 4.2.5 to 4.2.8

## v1.10.2, 2020-04-21

### Breaking changes

* The `babel-compiler` package, used by both `ecmascript` and
  `typescript`, no longer supports stripping [Flow](https://flow.org/)
  type annotations by default, which may be a breaking change if your
  application (or Meteor package) relied on Flow syntax.

### Migration steps

* If you still need Babel's Flow plugins, you can install them with npm
  and then enable them with a custom `.babelrc` file in your application's
  (or package's) root directory:
  ```json
  {
    "plugins": [
      "@babel/plugin-syntax-flow",
      "@babel/plugin-transform-flow-strip-types"
    ]
  }
  ```

### Changes

* Adds support to override MongoDB options via Meteor settings. Code PR
[#10976](https://github.com/meteor/meteor/pull/10976), Docs PR
[#662](https://github.com/meteor/docs/pull/662)

* The `meteor-babel` npm package has been updated to version 7.9.0.

* The `typescript` npm package has been updated to version 3.8.3.

* To pass Node command line flags to the server node instance,
  now it is recommended to use `SERVER_NODE_OPTIONS` instead of `NODE_OPTIONS`.
  Since Meteor 0.5.3, Meteor allowed to pass node command line flags via the  `NODE_OPTIONS`
  environment variable.
  However, since Node version 8 / Meteor 1.6 this has become a default node
  envar with the same behavior. The side effect is that this now also affects
  Meteor tool. The command line parameters could already be set separately
  via the `TOOL_NODE_FLAGS` envar. This is now also possible (again) for the server.

* The version of MongoDB used by Meteor in development has been updated from
  4.2.1 to 4.2.5.
  [PR #11020](https://github.com/meteor/meteor/pull/11020)

* The `url` package now provides an isomorphic implementation of the [WHATWG `url()`
  API](https://url.spec.whatwg.org/).
  While remaining backwards compatible, you can now also import `URL` and `URLSearchParams` from `meteor/url`.
  These will work for both modern and legacy browsers as well as node.


## v1.10.1, 2020-03-12

### Breaking changes

* Cordova has been updated from version 7 to 9. We recommend that you test
  your features that are taking advantage of Cordova plugins to be sure
  they are still working as expected.

  * WKWebViewOnly is set by default now as true so if you are relying on
  UIWebView or plugins that are using UIWebView APIs you probably want to
  set it as false, you can do this by calling
  `App.setPreference('WKWebViewOnly', false);` in your mobile-config.js. But we
  don't recommend turning this into false because
  [Apple have said](https://developer.apple.com/news/?id=12232019b) they are
  going to reject apps using UIWebView.

* Because MongoDB since 3.4 no longer supports 32-bit Windows, Meteor 1.10 has
  also dropped support for 32-bit Windows. In other words, Meteor 1.10 supports
  64-bit Mac, Windows 64-bit, and Linux 64-bit.

### Migration Steps
* If you get `Unexpected mongo exit code 62. Restarting.` when starting your local
  MongoDB, you can either reset your project (`meteor reset`)
  (if you don't care about your local data)
  or you will need to update the feature compatibility version of your local MongoDB:

    1. Downgrade your app to earlier version of Meteor `meteor update --release 1.9.2`
    2. Start your application
    3. While your application is running open a new terminal window, navigate to the
       app directory and open `mongo` shell: `meteor mongo`
    4. Use: `db.adminCommand({ getParameter: 1, featureCompatibilityVersion: 1 })` to
       check the current feature compatibility.
    5. If the returned version is less than 4.0 update like this:
       `db.adminCommand({ setFeatureCompatibilityVersion: "4.2" })`
    6. You can now stop your app and update to Meteor 1.10.

    For more information about this, check out [MongoDB documentation](https://docs.mongodb.com/manual/release-notes/4.2-upgrade-standalone/).

### Changes

* The version of MongoDB used by Meteor in development has been updated
  from 4.0.6 to 4.2.1, and the `mongodb` driver package has been updated
  from 3.2.7 to 3.5.4, thanks to [@klaussner](https://github.com/klaussner).
  [Feature #361](https://github.com/meteor/meteor-feature-requests/issues/361)
  [PR #10723](https://github.com/meteor/meteor/pull/10723)

* The `npm` command-line tool used by the `meteor npm` command (and by
  Meteor internally) has been updated to version 6.14.0, and our
  [fork](https://github.com/meteor/pacote/tree/v9.5.12-meteor) of its
  `pacote` dependency has been updated to version 9.5.12.

* Cordova was updated from version 7 to 9
  * cordova-lib from 7.1.0 to 9.0.1 [release notes](https://github.com/apache/cordova-lib/blob/master/RELEASENOTES.md)
  * cordova-common from 2.1.1 to 3.2.1 [release notes](https://github.com/apache/cordova-common/blob/master/RELEASENOTES.md)
  * cordova-android from 7.1.4 to 8.1.0 [release notes](https://github.com/apache/cordova-android/blob/master/RELEASENOTES.md)
  * cordova-ios from 4.5.5 to 5.1.1 [release notes](https://github.com/apache/cordova-ios/blob/master/RELEASENOTES.md)
  * cordova-plugin-wkwebview-engine from 1.1.4 to 1.2.1 [release notes](https://github.com/apache/cordova-plugin-wkwebview-engine/blob/master/RELEASENOTES.md#121-jul-20-2019)
  * cordova-plugin-whitelist from 1.3.3 to 1.3.4 [release notes](https://github.com/apache/cordova-plugin-whitelist/blob/master/RELEASENOTES.md#134-jun-19-2019)
  * cordova-plugin-splashscreen (included by mobile-experience > launch-screen)
  from 4.1.0 to 5.0.3 [release notes](https://github.com/apache/cordova-plugin-splashscreen/blob/master/RELEASENOTES.md#503-may-09-2019)
  * cordova-plugin-statusbar (included by mobile-experience > mobile-status-bar)
  from 2.3.0 to 2.4.3 [release notes](https://github.com/apache/cordova-plugin-statusbar/blob/master/RELEASENOTES.md#243-jun-19-2019)
  * On iOS WKWebViewOnly is set by default now as true.
  * On iOS the Swift version is now set by default to `5` this change can make
  your app to produce some warnings if your plugins are using old Swift code.
  You can override the Swift version using
  `App.setPreference('SwiftVersion', 4.2);` but we don't recommend that.

* New command to ensure that Cordova dependencies are installed. Usage:
  `meteor ensure-cordova-dependencies`. Meteor handles this automatically but in
  some cases, like running in a CI, is useful to install them in advance.

* You can now pass an `--exclude-archs` option to the `meteor run` and
  `meteor test` commands to temporarily disable building certain web
  architectures. For example, `meteor run --exclude-archs web.browser.legacy`.
  Multiple architectures should be separated by commas. This option can be
  used to improve (re)build times if you're not actively testing the
  excluded architectures during development.
  [Feature #333](https://github.com/meteor/meteor-feature-requests/issues/333),
  [PR #10824](https://github.com/meteor/meteor/pull/10824)

* `meteor create --react app` and `--typescript` now use `useTracker` hook instead of
  `withTracker` HOC, it also uses `function` components instead of `classes`.

## v1.9.3, 2020-03-09

### Breaking changes
* The MongoDB `retryWrites` option now defaults to `true` (it previously defaulted to false). Users of database services that don't support retryWrites will experience a fatal error due to this.

### Migration Steps
* If you get the error `MongoError: This MongoDB deployment does not support retryable writes. Please add retryWrites=false to your connection string.`, append `retryWrites=false` to your MongoDB connection string.

### Changes
* `mongodb` driver package has been updated
  from 3.2.7 to 3.5.4 [#10961](https://github.com/meteor/meteor/pull/10961)

## v1.9.2, 2020-02-20

### Breaking changes
N/A

### Migration Steps
N/A

### Changes

* Node.js has been updated to version
  [12.16.1](https://nodejs.org/en/blog/release/v12.16.1/), fixing several unintended
  [regressions](https://github.com/nodejs/node/blob/master/doc/changelogs/CHANGELOG_V12.md#12.16.1)
  introduced in 12.16.0.

* The `meteor-babel` npm package has been updated to version 7.8.2.

* The `typescript` npm package has been updated to version 3.7.5.

## v1.9.1, 2020-02-18

### Breaking changes

N/A

### Migration Steps
N/A

### Changes

* Node.js has been updated to version
  12.16.0 from 12.14.0, which includes
  security updates and small changes:
  * [12.16.0](https://nodejs.org/en/blog/release/v12.16.0/)
    * Updated V8 to [release v7.8](https://v8.dev/blog/v8-release-78) which includes improvements in performance, for example, object destructuring now is as fast as the equivalent variable assignment.
  * [12.15.0](https://nodejs.org/en/blog/release/v12.15.0/)

* `cursor.observeChanges` now accepts a second options argument.
  If your observer functions do not mutate the passed arguments, you can specify
  `{ nonMutatingCallbacks: true }`, which improves performance by reducing
  the amount of data copies.

## v1.9, 2020-01-09

### Breaking changes

* Because Node.js 12 no longer supports 32-bit Linux, Meteor 1.9 has also
  dropped support for 32-bit Linux. In other words, Meteor 1.9 supports
  64-bit Mac, Windows, and Linux, as well as 32-bit Windows.

### Migration Steps
N/A

### Changes

* Node.js has been updated to version
  [12.14.0](https://nodejs.org/en/blog/release/v12.14.0/), which includes
  several major Node.js versions since 8.17.0 (used by Meteor 1.8.3):
  * [12.0.0](https://nodejs.org/en/blog/release/v12.0.0/)
  * [11.0.0](https://nodejs.org/en/blog/release/v10.0.0/)
  * [10.0.0](https://nodejs.org/en/blog/release/v10.0.0/)
  * [9.0.0](https://nodejs.org/en/blog/release/v9.0.0/)

* The `fibers` npm package has been updated to version 4.0.3, which
  includes [changes](https://github.com/laverdet/node-fibers/pull/429)
  that may drastically reduce garbage collection pressure resulting from
  heavy `Fiber` usage.

* The `pathwatcher` npm package has been updated to use a fork of version
  8.0.2, with [PR #128](https://github.com/atom/node-pathwatcher/pull/128)
  applied.

* The `sqlite3` npm package has been updated to version 4.1.0.

* The `node-gyp` npm package has been updated to version 6.0.1, and
  `node-pre-gyp` has been updated to version 0.14.0.

* The feature that restarts the application up to two times if it crashes
  on startup has been removed.
  [Feature #335](https://github.com/meteor/meteor-feature-requests/issues/335)
  [PR #10345](https://github.com/meteor/meteor/pull/10345)

* Facebook OAuth has been updated to call v5 API endpoints. [PR #10738](https://github.com/meteor/meteor/pull/10738)

* `Meteor.user()`, `Meteor.findUserByEmail()` and `Meteor.findUserByUserName()` can take a new
  `options` parameter which can be used to limit the returned fields. Useful for minimizing
  DB bandwidth on the server and avoiding unnecessary reactive UI updates on the client.
  [Issue #10469](https://github.com/meteor/meteor/issues/10469)

* `Accounts.config()` has a new option `defaultFieldSelector` which will apply to all
  `Meteor.user()` and `Meteor.findUserBy...()` functions without explicit field selectors, and
  also to all `onLogin`, `onLogout` and `onLoginFailure` callbacks.  This is useful if you store
  large data on the user document (e.g. a growing list of transactions) which do no need to be
  retrieved from the DB whenever you or a package author call `Meteor.user()` without limiting the
  fields. [Issue #10469](https://github.com/meteor/meteor/issues/10469)

* Lots of internal calls to `Meteor.user()` without field specifiers in `accounts-base` and
  `accounts-password` packages have been optimized with explicit field selectors to only
  the fields needed by the functions they are in.
  [Issue #10469](https://github.com/meteor/meteor/issues/10469)

## v1.8.3, 2019-12-19

### Migration Steps

* If your application uses `blaze-html-templates`, the Meteor `jquery`
  package will be automatically installed in your `.meteor/packages` file
  when you update to Meteor 1.8.3. However, this new version of the Meteor
  `jquery` package no longer bundles its own copy of the `jquery` npm
  implementation, so you may need to install `jquery` from npm by running
  ```sh
  meteor npm i jquery
  ```
  in your application directory. Symptoms of not installing jquery include
  a blank browser window, with helpful error messages in the console.

### Changes

* Node has been updated to version
  [8.17.0](https://nodejs.org/en/blog/release/v8.17.0/).

* The `npm` npm package has been updated to version 6.13.4, and our
  [fork](https://github.com/meteor/pacote/tree/v9.5.11-meteor) of its
  `pacote` dependency has been updated to version 9.5.11, an important
  [security release](https://nodejs.org/en/blog/vulnerability/december-2019-security-releases/).

* Prior to Meteor 1.8.3, installing the `jquery` package from npm along
  with the Meteor `jquery` package could result in bundling jQuery twice.
  Thanks to [PR #10498](https://github.com/meteor/meteor/pull/10498), the
  Meteor `jquery` package will no longer provide its own copy of jQuery,
  but will simply display a warning in the console if the `jquery` npm
  package cannot be found in your `node_modules` directory. If you are
  using `blaze` in your application, updating to Meteor 1.8.3 will
  automatically add this new version of the Meteor `jquery` package to
  your application if you were not already using it (thanks to
  [PR #10801](https://github.com/meteor/meteor/pull/10801)), but you might
  need to run `meteor npm i jquery` manually, so that `blaze` can import
  `jquery` from your `node_modules` directory.

* The `meteor-babel` npm package has been updated to version 7.7.5.

* The `typescript` npm package has been updated to version 3.7.3.

## v1.8.2, 2019-11-14

### Breaking changes

* Module-level variable declarations named `require` or `exports` are no
  longer automatically renamed, so they may collide with module function
  parameters of the same name, leading to errors like
  `Uncaught SyntaxError: Identifier 'exports' has already been declared`.
  See [this comment](https://github.com/meteor/meteor/pull/10522#issuecomment-535535056)
  by [@SimonSimCity](https://github.com/SimonSimCity).

* `Plugin.fs` methods are now always sync and no longer accept a callback.

### Migration Steps

* Be sure to update the `@babel/runtime` npm package to its latest version
  (currently 7.7.2):
  ```sh
  meteor npm install @babel/runtime@latest
  ```

* New Meteor applications now depend on `meteor-node-stubs@1.0.0`, so it
  may be a good idea to update to the same major version:
  ```sh
  meteor npm install meteor-node-stubs@next
  ```

* If you are the author of any Meteor packages, and you encounter errors
  when using those packages in a Meteor 1.8.2 application (for example,
  `module.watch` being undefined), we recommend that you bump the minor
  version of your package and republish it using Meteor 1.8.2, so
  Meteor 1.8.2 applications will automatically use the new version of the
  package, as compiled by Meteor 1.8.2:
  ```sh
  cd path/to/your/package
  # Add api.versionsFrom("1.8.2") to Package.onUse in package.js...
  meteor --release 1.8.2 publish
  ```
  This may not be necessary for all packages, especially those that have
  been recently republished using Meteor 1.8.1, or local packages in the
  `packages/` directory (which are always recompiled from source).
  However, republishing packages is a general solution to a wide variety
  of package versioning and compilation problems, and package authors can
  make their users' lives easier by handling these issues proactively.

### Changes

* Node has been updated to version
  [8.16.2](https://nodejs.org/en/blog/release/v8.16.2/).

* The `npm` npm package has been updated to version 6.13.0, and our
  [fork](https://github.com/meteor/pacote/tree/v9.5.9-meteor) of its
  `pacote` dependency has been updated to version 9.5.9.

* New Meteor applications now include an official `typescript` package,
  supporting TypeScript compilation of `.ts` and `.tsx` modules, which can
  be added to existing apps by running `meteor add typescript`.

* New TypeScript-based Meteor applications can be created by running
  ```sh
  meteor create --typescript new-typescript-app
  ```
  This app skeleton contains a recommended tsconfig.json file, and should
  serve as a reference for how to make TypeScript and Meteor work together
  (to the best of our current knowledge).
  [PR #10695](https://github.com/meteor/meteor/pull/10695)

* When bundling modern client code, the Meteor module system now prefers
  the `"module"` field in `package.json` (if defined) over the `"main"`
  field, which should unlock various `import`/`export`-based optimizations
  such as tree shaking in future versions of Meteor. As before, server
  code uses only the `"main"` field, like Node.js, and legacy client code
  prefers `"browser"`, `"main"`, and then `"module"`.
  [PR #10541](https://github.com/meteor/meteor/pull/10541),
  [PR #10765](https://github.com/meteor/meteor/pull/10765).

* ECMAScript module syntax (`import`, `export`, and dynamic `import()`) is
  now supported by default everywhere, including in modules imported from
  `node_modules`, thanks to the [Reify](https://github.com/benjamn/reify)
  compiler.

* If you need to import code from `node_modules` that uses modern syntax
  beyond module syntax, it is now possible to enable recompilation for
  specific npm packages using the `meteor.nodeModules.recompile` option in
  your application's `package.json` file.
  See [PR #10603](https://github.com/meteor/meteor/pull/10603) for further
  explanation.

* The Meteor build process is now able to detect whether files changed in
  development were actually used by the server bundle, so that a full
  server restart can be avoided when no files used by the server bundle
  have changed. Client-only refreshes are typically much faster than
  server restarts. Run `meteor add autoupdate` to enable client refreshes,
  if you are not already using the `autoupdate` package.
  [Issue #10449](https://github.com/meteor/meteor/issues/10449)
  [PR #10686](https://github.com/meteor/meteor/pull/10686)

* The `mongodb` npm package used by the `npm-mongo` Meteor package has
  been updated to version 3.2.7.

* The `meteor-babel` npm package has been updated to version 7.7.0,
  enabling compilation of the `meteor/tools` codebase with TypeScript
  (specifically, version 3.7.2 of the `typescript` npm package).

* The `reify` npm package has been updated to version 0.20.12.

* The `core-js` npm package used by `ecmascript-runtime-client` and
  `ecmascript-runtime-server` has been updated to version 3.2.1.

* The `terser` npm package used by `minifier-js` (and indirectly by
  `standard-minifier-js`) has been updated to version 4.3.1.

* The `node-gyp` npm package has been updated to version 5.0.1, and
  `node-pre-gyp` has been updated to 0.13.0.

* The `optimism` npm package has been updated to version 0.11.3, which
  enables caching of thrown exceptions as well as ordinary results, in
  addition to performance improvements.

* The `pathwatcher` npm package has been updated to version 8.1.0.

* The `underscore` npm package installed in the Meteor dev bundle (for use
  by the `meteor/tools` codebase) has been updated from version 1.5.2 to
  version 1.9.1, and `@types/underscore` has been installed for better
  TypeScript support.

* In addition to the `.js` and `.jsx` file extensions, the `ecmascript`
  compiler plugin now automatically handles JavaScript modules with the
  `.mjs` file extension.

* Add `--cordova-server-port` option to override local port where Cordova will
  serve static resources, which is useful when multiple Cordova apps are built
  from the same application source code, since by default the port is generated
  using the ID from the application's `.meteor/.id` file.

* The `--test-app-path <directory>` option for `meteor test-packages` and
  `meteor test` now accepts relative paths as well as absolute paths.

## v1.8.1, 2019-04-03

### Breaking changes

* Although we are not aware of any specific backwards incompatibilities,
  the major upgrade of `cordova-android` from 6.4.0 to 7.1.4 likely
  deserves extra attention, if you use Cordova to build Android apps.

### Migration Steps
N/A

### Changes

* Node has been updated from version 8.11.4 to version
  [8.15.1](https://nodejs.org/en/blog/release/v8.15.1/), an important
  [security release](https://nodejs.org/en/blog/vulnerability/february-2019-security-releases/),
  which includes the changes from four other minor releases:
  * [8.15.0](https://nodejs.org/en/blog/release/v8.15.0/)
  * [8.14.0](https://nodejs.org/en/blog/release/v8.14.0/), an important
    [security release](https://nodejs.org/en/blog/vulnerability/november-2018-security-releases/)
  * [8.12.0](https://nodejs.org/en/blog/release/v8.12.0/)
  * [8.13.0](https://nodejs.org/en/blog/release/v8.13.0/)

  > Note: While Node 8.12.0 included changes that may improve the
  performance of Meteor apps, there have been reports of CPU usage spikes
  in production due to excessive garbage collection, so this version of
  Meteor should be considered experimental until those problems have been
  fixed. [Issue #10216](https://github.com/meteor/meteor/issues/10216)

* The `npm` tool has been upgraded to version
  [6.9.0](https://github.com/npm/cli/releases/tag/v6.9.0), and our
  [fork](https://github.com/meteor/pacote/tree/v9.5.0-meteor) of its
  `pacote` dependency has been updated to version 9.5.0.

* Mongo has been upgraded to version 4.0.6 for 64-bit systems (was 4.0.2),
  and 3.2.22 for 32-bit systems (was 3.2.19). The `mongodb` npm package
  used by `npm-mongo` has been updated to version 3.1.13 (was 3.1.6).

* The `fibers` npm package has been updated to version 3.1.1, a major
  update from version 2.0.0. Building this version of `fibers` requires a
  C++11 compiler, unlike previous versions. If you deploy your Meteor app
  manually (without using Galaxy), you may need to update the version of
  `g++` used when running `npm install` in the `bundle/programs/server`
  directory.

* The `meteor-babel` npm package has been updated to version 7.3.4.

* Cordova Hot Code Push mechanism is now switching versions explicitly with
  call to `WebAppLocalServer.switchToPendingVersion` instead of trying to
  switch every time a browser reload is detected. If you use any third
  party package or have your own HCP routines implemented be sure to call
  it before forcing a browser reload. If you use the automatic reload from
  the `Reload` meteor package you do not need to do anything.
  [cordova-plugin-meteor-webapp PR #62](https://github.com/meteor/cordova-plugin-meteor-webapp/pull/62)

* Multiple Cordova-related bugs have been fixed, including Xcode 10 build
  incompatibilities and hot code push errors due to duplicated
  images/assets. [PR #10339](https://github.com/meteor/meteor/pull/10339)

* The `cordova-android` and `cordova-ios` npm dependencies have been
  updated to 7.1.4 (from 6.4.0) and 4.5.5 (from 4.5.4), respectively.

* Build performance has improved (especially on Windows) thanks to
  additional caching implemented by [@zodern](https://github.com/zodern)
  in PRs [#10399](https://github.com/meteor/meteor/pull/10399),
  [#10452](https://github.com/meteor/meteor/pull/10452),
  [#10453](https://github.com/meteor/meteor/pull/10453), and
  [#10454](https://github.com/meteor/meteor/pull/10454).

* The `meteor mongo` command no longer uses the `--quiet` option, so the
  normal startup text will be displayed, albeit without the banner about
  Mongo's free monitoring service. See this
  [MongoDB Jira issue](https://jira.mongodb.org/browse/SERVER-38862)
  for more details.

* In Meteor packages, `client/` and `server/` directories no longer have
  any special meaning. In application code, `client/` directories are
  ignored during the server build, and `server/` directories are ignored
  during the client build, as before. This special behavior previously
  applied to packages as well, but has now been removed.
  [Issue #10393](https://github.com/meteor/meteor/issues/10393)
  [PR #10414](https://github.com/meteor/meteor/pull/10414)

* If your application is using Git for version control, the current Git
  commit hash will now be exposed via the `Meteor.gitCommitHash` property
  while the app is running (in both server and client code), and also via
  the `"gitCommitHash"` property in the `star.json` file located in the
  root directory of builds produced by `meteor build`, for consumption by
  deployment tools. If you are not using Git, neither property will be
  defined. [PR #10442](https://github.com/meteor/meteor/pull/10442)

* The Meteor Tool now uses a more reliable method (the MongoDB
  [`isMaster` command](https://docs.mongodb.com/manual/reference/command/isMaster/))
  to detect when the local development database has started and is ready to
  accept read and write operations.
  [PR #10500](https://github.com/meteor/meteor/pull/10500)

* Setting the `x-no-compression` request header will prevent the `webapp`
  package from compressing responses with `gzip`, which may be useful if
  your Meteor app is behind a proxy that compresses resources with another
  compression algorithm, such as [brotli](https://github.com/google/brotli).
  [PR #10378](https://github.com/meteor/meteor/pull/10378)

## v1.8.0.2, 2019-01-07

### Breaking changes
N/A

### Migration steps
N/A

### Changes

* The [React tutorial](https://www.meteor.com/tutorials/react/creating-an-app)
  has been updated to address a number of inaccuracies due to changes in
  recent Meteor releases that were not fully incorporated back into the
  tutorial. As a reminder, Meteor now supports a `meteor create --react`
  command that can be used to create a new React-based app quickly.

* Fixed a bug where modules named with `*.app-tests.js` (or `*.tests.js`)
  file extensions sometimes could not be imported by the
  `meteor.testModule` entry point when running the `meteor test` command
  (or `meteor test --full-app`).
  [PR #10402](https://github.com/meteor/meteor/pull/10402)

* The `meteor-promise` package has been updated to version 0.8.7, which
  includes a [commit](https://github.com/meteor/promise/commit/bbe4f0d20b70417950381aea112993c4cc8c1168)
  that should prevent memory leaks when excess fibers are discarded from
  the `Fiber` pool.

* The `meteor-babel` npm package has been updated to version 7.2.0,
  improving source maps for applications with custom `.babelrc` files.

## v1.8.0.1, 2018-11-23

### Breaking changes
N/A

### Migration steps
N/A

### Changes

* The `useragent` npm package used by `webapp` and (indirectly) by the
  `modern-browsers` package has been updated from 2.2.1 to 2.3.0. The
  `chromium` browser name has been aliased to use the same minimum modern
  version as `chrome`, and browser names are now processed
  case-insensitively by the `modern-browsers` package.
  [PR #10334](https://github.com/meteor/meteor/pull/10334)

* Fixed a module caching bug that allowed `findImportedModuleIdentifiers`
  to return the same identifiers for the modern and legacy versions of a
  given module, even if the set of imported modules is different (for
  example, because Babel injects fewer `@babel/runtime/...` imports into
  modern code). Now the caching is always based on the SHA-1 hash of the
  _generated_ code, rather than trusting the hash provided by compiler
  plugins. [PR #10330](https://github.com/meteor/meteor/pull/10330)

## v1.8, 2018-10-08

### Breaking changes
N/A

### Migration Steps

* Update the `@babel/runtime` npm package to version 7.0.0 or later:
  ```sh
  meteor npm install @babel/runtime@latest
  ```

### Changes

* Although Node 8.12.0 has been released, Meteor 1.8 still uses Node
  8.11.4, due to concerns about excessive garbage collection and CPU usage
  in production. To enable Galaxy customers to use Node 8.12.0, we are
  planning a quick follow-up Meteor 1.8.1 release, which can be obtained
  by running the command
  ```bash
  meteor update --release 1.8.1-beta.n
  ```
  where `-beta.n` is the latest beta release according to the
  [releases](https://github.com/meteor/meteor/releases) page (currently
  `-beta.6`).
  [Issue #10216](https://github.com/meteor/meteor/issues/10216)
  [PR #10248](https://github.com/meteor/meteor/pull/10248)

* Meteor 1.7 introduced a new client bundle called `web.browser.legacy` in
  addition to the `web.browser` (modern) and `web.cordova` bundles.
  Naturally, this extra bundle increased client (re)build times. Since
  developers spend most of their time testing the modern bundle in
  development, and the legacy bundle mostly provides a safe fallback in
  production, Meteor 1.8 cleverly postpones building the legacy bundle
  until just after the development server restarts, so that development
  can continue as soon as the modern bundle has finished building. Since
  the legacy build happens during a time when the build process would
  otherwise be completely idle, the impact of the legacy build on server
  performance is minimal. Nevertheless, the legacy bundle still gets
  rebuilt regularly, so any legacy build errors will be surfaced in a
  timely fashion, and legacy clients can test the new legacy bundle by
  waiting a bit longer than modern clients. Applications using the
  `autoupdate` or `hot-code-push` packages will reload modern and legacy
  clients independently, once each new bundle becomes available.
  [Issue #9948](https://github.com/meteor/meteor/issues/9948)
  [PR #10055](https://github.com/meteor/meteor/pull/10055)

* Compiler plugins that call `inputFile.addJavaScript` or
  `inputFile.addStylesheet` may now delay expensive compilation work by
  passing partial options (`{ path, hash }`) as the first argument,
  followed by a callback function as the second argument, which will be
  called by the build system once it knows the module will actually be
  included in the bundle. For example, here's the old implementation of
  `BabelCompiler#processFilesForTarget`:
  ```js
  processFilesForTarget(inputFiles) {
    inputFiles.forEach(inputFile => {
      var toBeAdded = this.processOneFileForTarget(inputFile);
      if (toBeAdded) {
        inputFile.addJavaScript(toBeAdded);
      }
    });
  }
  ```
  and here's the new version:
  ```js
  processFilesForTarget(inputFiles) {
    inputFiles.forEach(inputFile => {
      if (inputFile.supportsLazyCompilation) {
        inputFile.addJavaScript({
          path: inputFile.getPathInPackage(),
          hash: inputFile.getSourceHash(),
        }, function () {
          return this.processOneFileForTarget(inputFile);
        });
      } else {
        var toBeAdded = this.processOneFileForTarget(inputFile);
        if (toBeAdded) {
          inputFile.addJavaScript(toBeAdded);
        }
      }
    });
  }
  ```
  If you are an author of a compiler plugin, we strongly recommend using
  this new API, since unnecessary compilation of files that are not
  included in the bundle can be a major source of performance problems for
  compiler plugins. Although this new API is only available in Meteor 1.8,
  you can use `inputFile.supportsLazyCompilation` to determine dynamically
  whether the new API is available, so you can support older versions of
  Meteor without having to publish multiple versions of your package. [PR
  #9983](https://github.com/meteor/meteor/pull/9983)

* New [React](https://reactjs.org/)-based Meteor applications can now be
  created using the command
  ```bash
  meteor create --react new-react-app
  ```
  Though relatively simple, this application template reflects the ideas
  of many contributors, especially [@dmihal](https://github.com/dmihal)
  and [@alexsicart](https://github.com/alexsicart), and it will no doubt
  continue to evolve in future Meteor releases.
  [Feature #182](https://github.com/meteor/meteor-feature-requests/issues/182)
  [PR #10149](https://github.com/meteor/meteor/pull/10149)

* The `.meteor/packages` file supports a new syntax for overriding
  problematic version constraints from packages you do not control.

  If a package version constraint in `.meteor/packages` ends with a `!`
  character, any other (non-`!`) constraints on that package elsewhere in
  the application will be _weakened_ to allow any version greater than or
  equal to the constraint, even if the major/minor versions do not match.

  For example, using both CoffeeScript 2 and `practicalmeteor:mocha` used
  to be impossible (or at least very difficult) because of this
  [`api.versionsFrom("1.3")`](https://github.com/practicalmeteor/meteor-mocha/blob/3a2658070a920f8846df48bb8d8c7b678b8c6870/package.js#L28)
  statement, which unfortunately constrained the `coffeescript` package to
  version 1.x. In Meteor 1.8, if you want to update `coffeescript` to
  2.x, you can relax the `practicalmeteor:mocha` constraint by putting
  ```
  coffeescript@2.2.1_1! # note the !
  ```
  in your `.meteor/packages` file. The `coffeescript` version still needs
  to be at least 1.x, so that `practicalmeteor:mocha` can count on that
  minimum. However, `practicalmeteor:mocha` will no longer constrain the
  major version of `coffeescript`, so `coffeescript@2.2.1_1` will work.

  [Feature #208](https://github.com/meteor/meteor-feature-requests/issues/208)
  [Commit 4a70b12e](https://github.com/meteor/meteor/commit/4a70b12eddef00b6700f129e90018a6076cb1681)
  [Commit 9872a3a7](https://github.com/meteor/meteor/commit/9872a3a71df033e4cf6290b75fea28f44427c0c2)

* The `npm` package has been upgraded to version 6.4.1, and our
  [fork](https://github.com/meteor/pacote/tree/v8.1.6-meteor) of its
  `pacote` dependency has been rebased against version 8.1.6.

* The `node-gyp` npm package has been updated to version 3.7.0, and the
  `node-pre-gyp` npm package has been updated to version 0.10.3.

* Scripts run via `meteor npm ...` can now use the `meteor` command more
  safely, since the `PATH` environment variable will now be set so that
  `meteor` always refers to the same `meteor` used to run `meteor npm`.
  [PR #9941](https://github.com/meteor/meteor/pull/9941)

* Minimongo's behavior for sorting fields containing an array
  is now compatible with the behavior of [Mongo 3.6+](https://docs.mongodb.com/manual/release-notes/3.6-compatibility/#array-sort-behavior).
  Note that this means it is now incompatible with the behavior of earlier MongoDB versions.
  [PR #10214](https://github.com/meteor/meteor/pull/10214)

* Meteor's `self-test` has been updated to use "headless" Chrome rather
  than PhantomJS for browser tests. PhantomJS can still be forced by
  passing the `--phantom` flag to the `meteor self-test` command.
  [PR #9814](https://github.com/meteor/meteor/pull/9814)

* Importing a directory containing an `index.*` file now works for
  non-`.js` file extensions. As before, the list of possible extensions is
  defined by which compiler plugins you have enabled.
  [PR #10027](https://github.com/meteor/meteor/pull/10027)

* Any client (modern or legacy) may now request any static JS or CSS
  `web.browser` or `web.browser.legacy` resource, even if it was built for
  a different architecture, which greatly simplifies CDN setup if your CDN
  does not forward the `User-Agent` header to the origin.
  [Issue #9953](https://github.com/meteor/meteor/issues/9953)
  [PR #9965](https://github.com/meteor/meteor/pull/9965)

* Cross-origin dynamic `import()` requests will now succeed in more cases.
  [PR #9954](https://github.com/meteor/meteor/pull/9954)

* Dynamic CSS modules (which are compiled to JS and handled like any other
  JS module) will now be properly minified in production and source mapped
  in development. [PR #9998](https://github.com/meteor/meteor/pull/9998)

* While CSS is only minified in production, CSS files must be merged
  together into a single stylesheet in both development and production.
  This merging is [cached by `standard-minifier-css`](https://github.com/meteor/meteor/blob/183d5ff9500d908d537f58d35ce6cd6d780ab270/packages/standard-minifier-css/plugin/minify-css.js#L58-L62)
  so that it does not happen on every rebuild in development, but not all
  CSS minifier packages use the same caching techniques. Thanks to
  [1ed095c36d](https://github.com/meteor/meteor/pull/9942/commits/1ed095c36d7b2915872eb0c943dae0c4f870d7e4),
  this caching is now performed within the Meteor build tool, so it works
  the same way for all CSS minifier packages, which may eliminate a few
  seconds of rebuild time for projects with lots of CSS.

* The `meteor-babel` npm package used by `babel-compiler` has been updated
  to version 7.1.0. **Note:** This change _requires_ also updating the
  `@babel/runtime` npm package to version 7.0.0-beta.56 or later:
  ```sh
  meteor npm install @babel/runtime@latest
  ```
  [`meteor-babel` issue #22](https://github.com/meteor/babel/issues/22)

* The `@babel/preset-env` and `@babel/preset-react` presets will be
  ignored by Meteor if included in a `.babelrc` file, since Meteor already
  provides equivalent/superior functionality without them. However, you
  should feel free to leave these plugins in your `.babelrc` file if they
  are needed by external tools.

* The `install` npm package used by `modules-runtime` has been updated to
  version 0.12.0.

* The `reify` npm package has been updated to version 0.17.3, which
  introduces the `module.link(id, {...})` runtime method as a replacement
  for `module.watch(require(id), {...})`. Note: in future versions of
  `reify` and Meteor, the `module.watch` runtime API will be removed, but
  for now it still exists (and is used to implement `module.link`), so
  that existing code will continue to work without recompilation.

* The `uglify-es` npm package used by `minifier-js` has been replaced with
  [`terser@3.9.2`](https://www.npmjs.com/package/terser), a fork of
  `uglify-es` that appears to be (more actively) maintained.
  [Issue #10042](https://github.com/meteor/meteor/issues/10042)

* Mongo has been updated to version 4.0.2 and the `mongodb` npm package
  used by `npm-mongo` has been updated to version 3.1.6.
  [PR #10058](https://github.com/meteor/meteor/pull/10058)
  [Feature Request #269](https://github.com/meteor/meteor-feature-requests/issues/269)

* When a Meteor application uses a compiler plugin to process files with a
  particular file extension (other than `.js` or `.json`), those file
  extensions should be automatically appended to imports that do not
  resolve as written. However, this behavior was not previously enabled
  for modules inside `node_modules`. Thanks to
  [8b04c25390](https://github.com/meteor/meteor/pull/9942/commits/8b04c253900e4ca2a194d2fcaf6fc2ce9a9085e7),
  the same file extensions that are applied to modules outside the
  `node_modules` directory will now be applied to those within it, though
  `.js` and `.json` will always be tried first.

* As foreshadowed in this [talk](https://youtu.be/vpCotlPieIY?t=29m18s)
  about Meteor 1.7's modern/legacy bundling system
  ([slides](https://slides.com/benjamn/meteor-night-may-2018#/46)), Meteor
  now provides an isomorphic implementation of the [WHATWG `fetch()`
  API](https://fetch.spec.whatwg.org/), which can be installed by running
  ```sh
  meteor add fetch
  ```
  This package is a great demonstration of the modern/legacy bundling
  system, since it has very different implementations in modern
  browsers, legacy browsers, and Node.
  [PR #10029](https://github.com/meteor/meteor/pull/10029)

* The [`bundle-visualizer`
  package](https://github.com/meteor/meteor/tree/release-1.7.1/packages/non-core/bundle-visualizer)
  has received a number of UI improvements thanks to work by
  [@jamesmillerburgess](https://github.com/jamesmillerburgess) in
  [PR #10025](https://github.com/meteor/meteor/pull/10025).
  [Feature #310](https://github.com/meteor/meteor-feature-requests/issues/310)

* Sub-resource integrity hashes (sha512) can now be enabled for static CSS
  and JS assets by calling `WebAppInternals.enableSubresourceIntegrity()`.
  [PR #9933](https://github.com/meteor/meteor/pull/9933)
  [PR #10050](https://github.com/meteor/meteor/pull/10050)

* The environment variable `METEOR_PROFILE=milliseconds` now works for the
  build portion of the `meteor build` and `meteor deploy` commands.
  [Feature #239](https://github.com/meteor/meteor-feature-requests/issues/239)

* Babel compiler plugins will now receive a `caller` option of the
  following form:
  ```js
  { name: "meteor", arch }
  ```
  where `arch` is the target architecture, e.g. `os.*`, `web.browser`,
  `web.cordova`, or `web.browser.legacy`.
  [PR #10211](https://github.com/meteor/meteor/pull/10211)

## v1.7.0.5, 2018-08-16

### Breaking changes
N/A

### Migration Steps
N/A

### Changes

* Node has been updated to version
  [8.11.4](https://nodejs.org/en/blog/release/v8.11.4/), an important
  [security release](https://nodejs.org/en/blog/vulnerability/august-2018-security-releases/).

## v1.7.0.4, 2018-08-07

### Breaking changes
N/A

### Migration Steps
N/A

### Changes

* The npm package `@babel/runtime`, which is depended on by most Meteor
  apps, introduced a breaking change in version `7.0.0-beta.56` with the
  removal of the `@babel/runtime/helpers/builtin` directory. While this
  change has clear benefits in the long term, in the short term it has
  been disruptive for Meteor 1.7.0.x applications that accidentally
  updated to the latest version of `@babel/runtime`. Meteor 1.7.0.4 is a
  patch release that provides better warnings about this problem, and
  ensures newly created Meteor applications do not use `7.0.0-beta.56`.
  [PR #10134](https://github.com/meteor/meteor/pull/10134)

* The `npm` package has been upgraded to version 6.3.0, and our
  [fork](https://github.com/meteor/pacote/tree/v8.1.6-meteor) of its
  `pacote` dependency has been rebased against version 8.1.6.
  [Issue #9940](https://github.com/meteor/meteor/issues/9940)

* The `reify` npm package has been updated to version 0.16.4.

## v1.7.0.3, 2018-06-13

### Breaking changes
N/A

### Migration Steps
N/A

### Changes

* Fixed [Issue #9991](https://github.com/meteor/meteor/issues/9991),
  introduced in
  [Meteor 1.7.0.2](https://github.com/meteor/meteor/pull/9990)
  by [PR #9977](https://github.com/meteor/meteor/pull/9977).

## v1.7.0.2, 2018-06-13

### Breaking changes
N/A

### Migration Steps
N/A

### Changes

* Node has been updated to version
  [8.11.3](https://nodejs.org/en/blog/release/v8.11.3/), an important
  [security release](https://nodejs.org/en/blog/vulnerability/june-2018-security-releases/).

* The `meteor-babel` npm package has been updated to version
  [7.0.0-beta.51](https://github.com/babel/babel/releases/tag/v7.0.0-beta.51).

* Meteor apps created with `meteor create` or `meteor create --minimal`
  will now have a directory called `tests/` rather than `test/`, so that
  test code will not be eagerly loaded if you decide to remove the
  `meteor.mainModule` configuration from `package.json`, thanks to
  [PR #9977](https://github.com/meteor/meteor/pull/9977) by
  [@robfallows](https://github.com/robfallows).
  [Issue #9961](https://github.com/meteor/meteor/issues/9961)

## v1.7.0.1, 2018-05-29

### Breaking changes

* The `aggregate` method of raw Mongo collections now returns an
  `AggregationCursor` rather than returning the aggregation result
  directly. To obtain an array of aggregation results, you will need to
  call the `.toArray()` method of the cursor:
  ```js
  // With MongoDB 2.x, callback style:
  rawCollection.aggregate(
    pipeline,
    (error, results) => {...}
  );

  // With MongoDB 2.x, wrapAsync style:
  const results = Meteor.wrapAsync(
    rawCollection.aggregate,
    rawCollection
  )(pipeline);

  // With MongoDB 3.x, callback style:
  rawCollection.aggregate(
    pipeline,
    (error, aggregationCursor) => {
      ...
      const results = aggregationCursor.toArray();
      ...
    }
  );

  // With MongoDB 3.x, wrapAsync style:
  const results = Meteor.wrapAsync(
    rawCollection.aggregate,
    rawCollection
  )(pipeline).toArray();
  ```
  [Issue #9936](https://github.com/meteor/meteor/issues/9936)

### Migration Steps

* Update `@babel/runtime` (as well as other Babel-related packages) and
  `meteor-node-stubs` to their latest versions:
  ```sh
  meteor npm install @babel/runtime@latest meteor-node-stubs@latest
  ```

### Changes

* Reverted an [optimization](https://github.com/meteor/meteor/pull/9825)
  introduced in Meteor 1.7 to stop scanning `node_modules` for files that
  might be of interest to compiler plugins, since the intended workarounds
  (creating symlinks) did not satisfy all existing use cases. We will
  revisit this optimization in Meteor 1.8.
  [mozfet/meteor-autoform-materialize#43](https://github.com/mozfet/meteor-autoform-materialize/issues/43)

* After updating to Meteor 1.7 or 1.7.0.1, you should update the
  `@babel/runtime` npm package (as well as other Babel-related packages)
  to their latest versions, along with the `meteor-node-stubs` package,
  by running the following command:
  ```sh
  meteor npm install @babel/runtime@latest meteor-node-stubs@latest
  ```

## v1.7, 2018-05-28

### Breaking changes
N/A

### Migration Steps
N/A

### Changes

* More than 80% of internet users worldwide have access to a web browser
  that natively supports the latest ECMAScript features and keeps itself
  updated automatically, which means new features become available almost
  as soon as they ship. In other words, the future we envisioned when we
  first began [compiling code with
  Babel](https://blog.meteor.com/how-much-does-ecmascript-2015-cost-2ded41d70914)
  is finally here, yet most web frameworks and applications still compile
  a single client-side JavaScript bundle that must function simultaneously
  in the oldest and the newest browsers the application developer wishes
  to support.

  That choice is understandable, because the alternative is daunting: not
  only must you build multiple JavaScript and CSS bundles for different
  browsers, with different dependency graphs and compilation rules and
  webpack configurations, but your server must also be able to detect the
  capabilities of each visiting client, so that it can deliver the
  appropriate assets at runtime. Testing a matrix of different browsers
  and application versions gets cumbersome quickly, so it's no surprise
  that responsible web developers would rather ship a single, well-tested
  bundle, and forget about taking advantage of modern features until
  legacy browsers have disappeared completely.

  With Meteor 1.7, this awkward balancing act is no longer necessary,
  because Meteor now automatically builds two sets of client-side assets,
  one tailored to the capabilities of modern browsers, and the other
  designed to work in all supported browsers, thus keeping legacy browsers
  working exactly as they did before. Best of all, the entire Meteor
  community relies on the same system, so any bugs or differences in
  behavior can be identified and fixed quickly.

  In this system, a "modern" browser can be loosely defined as one with
  full native support for `async` functions and `await` expressions, which
  includes more than 80% of the world market, and 85% of the US market
  ([source](https://caniuse.com/#feat=async-functions)). This standard may
  seem extremely strict, since `async`/`await` was [just finalized in
  ECMAScript 2017](http://2ality.com/2016/10/async-function-tips.html),
  but the statistics clearly justify it. As another example, any modern
  browser can handle native `class` syntax, though newer syntax like class
  fields may still need to be compiled for now, whereas a legacy browser
  will need compilation for both advanced and basic `class` syntax. And of
  course you can safely assume that any modern browser has a native
  `Promise` implementation, because `async` functions must return
  `Promise`s. The list goes on and on.

  This boundary between modern and legacy browsers is designed to be tuned
  over time, not only by the Meteor framework itself but also by each
  individual Meteor application. For example, here's how the minimum
  versions for native ECMAScript `class` support might be expressed:

  ```js
  import { setMinimumBrowserVersions } from "meteor/modern-browsers";

  setMinimumBrowserVersions({
    chrome: 49,
    firefox: 45,
    edge: 12,
    ie: Infinity, // Sorry, IE11.
    mobile_safari: [9, 2], // 9.2.0+
    opera: 36,
    safari: 9,
    electron: 1,
  }, "classes");
  ```

  The minimum modern version for each browser is simply the maximum of all
  versions passed to `setMinimumBrowserVersions` for that browser. The
  Meteor development server decides which assets to deliver to each client
  based on the `User-Agent` string of the HTTP request. In production,
  different bundles are named with unique hashes, which prevents cache
  collisions, though Meteor also sets the `Vary: User-Agent` HTTP response
  header to let well-behaved clients know they should cache modern and
  legacy resources separately.

  For the most part, the modern/legacy system will transparently determine
  how your code is compiled, bundled, and delivered&mdash;and yes, it
  works with every existing part of Meteor, including dynamic `import()`
  and even [the old `appcache`
  package](https://github.com/meteor/meteor/pull/9776). However, if you're
  writing dynamic code that depends on modern features, you can use the
  boolean `Meteor.isModern` flag to detect the status of the current
  environment (Node 8 is modern, too, of course). If you're writing a
  Meteor package, you can call `api.addFiles(files, "legacy")` in your
  `package.js` configuration file to add extra files to the legacy bundle,
  or `api.addFiles(files, "client")` to add files to all client bundles,
  or `api.addFiles(files, "web.browser")` to add files only to the modern
  bundle, and the same rules apply to `api.mainModule`. Just be sure to
  call `setMinimumBrowserVersions` (in server startup code) to enforce
  your assumptions about ECMAScript feature support.

  We think this modern/legacy system is one of the most powerful features
  we've added since we first introduced the `ecmascript` package in Meteor
  1.2, and we look forward to other frameworks attempting to catch up.

  [PR #9439](https://github.com/meteor/meteor/pull/9439)

* Although Meteor does not recompile packages installed in `node_modules`
  by default, compilation of specific npm packages (for example, to
  support older browsers that the package author neglected) can now be
  enabled in one of two ways:

  * Clone the package repository into your application's `imports`
    directory, make any modifications necessary, then use `npm install` to
    link `the-package` into `node_modules`:
    ```sh
    meteor npm install imports/the-package
    ```
    Meteor will compile the contents of the package exposed via
    `imports/the-package`, and this compiled code will be used when you
    import `the-package` in any of the usual ways:
    ```js
    import stuff from "the-package"
    require("the-package") === require("/imports/the-package")
    import("the-package").then(...)
    ```
    This reuse of compiled code is the critical new feature that was added
    in Meteor 1.7.

  * Install the package normally with `meteor npm install the-package`,
    then create a symbolic link *to* the installed package elsewhere in
    your application, outside of `node_modules`:
    ```sh
    meteor npm install the-package
    cd imports
    ln -s ../node_modules/the-package .
    ```
    Again, Meteor will compile the contents of the package because they
    are exposed outside of `node_modules`, and the compiled code will be
    used whenever `the-package` is imported from `node_modules`.

    > Note: this technique also works if you create symbolic links to
      individual files, rather than linking the entire package directory.

  In both cases, Meteor will compile the exposed code as if it was part of
  your application, using whatever compiler plugins you have installed.
  You can influence this compilation using `.babelrc` files or any other
  techniques you would normally use to configure compilation of
  application code. [PR #9771](https://github.com/meteor/meteor/pull/9771)
  [Feature #6](https://github.com/meteor/meteor-feature-requests/issues/6)

  > ~Note: since compilation of npm packages can now be enabled using the
    techniques described above, Meteor will no longer automatically scan
    `node_modules` directories for modules that can be compiled by
    compiler plugins. If you have been using that functionality to import
    compiled-to-JS modules from `node_modules`, you should start using the
    symlinking strategy instead.~ **Follow-up note: this optimization was
    reverted in Meteor 1.7.0.1 (see [above](#v1701-2018-05-29)).**

* Node has been updated to version
  [8.11.2](https://nodejs.org/en/blog/release/v8.11.2/), officially fixing
  a [cause](https://github.com/nodejs/node/issues/19274) of frequent
  segmentation faults in Meteor applications that was introduced in Node
  8.10.0. Meteor 1.6.1.1 shipped with a custom build of Node that patched
  this problem, but that approach was never intended to be permanent.

* The `npm` package has been upgraded to version 5.10.0, and our
  [fork](https://github.com/meteor/pacote/tree/v7.6.1-meteor) of its
  `pacote` dependency has been rebased against version 7.6.1.

* Applications may now specify client and server entry point modules in a
  newly-supported `"meteor"` section of `package.json`:
  ```js
  "meteor": {
    "mainModule": {
      "client": "client/main.js",
      "server": "server/main.js"
    }
  }
  ```
  When specified, these entry points override Meteor's default module
  loading semantics, rendering `imports` directories unnecessary. If
  `mainModule` is left unspecified for either client or server, the
  default rules will apply for that architecture, as before. To disable
  eager loading of modules on a given architecture, simply provide a
  `mainModule` value of `false`:
  ```js
  "meteor": {
    "mainModule": {
      "client": false,
      "server": "server/main.js"
    }
  }
  ```
  [Feature #135](https://github.com/meteor/meteor-feature-requests/issues/135)
  [PR #9690](https://github.com/meteor/meteor/pull/9690)

* In addition to `meteor.mainModule`, the `"meteor"` section of
  `package.json` may also specify `meteor.testModule` to control which
  test modules are loaded by `meteor test` or `meteor test --full-app`:
  ```js
  "meteor": {
    "mainModule": {...},
    "testModule": "tests.js"
  }
  ```
  If your client and server test files are different, you can expand the
  `testModule` configuration using the same syntax as `mainModule`:
  ```js
  "meteor": {
    "testModule": {
      "client": "client/tests.js",
      "server": "server/tests.js"
    }
  }
  ```
  The same test module will be loaded whether or not you use the
  `--full-app` option. Any tests that need to detect `--full-app` should
  check `Meteor.isAppTest`. The module(s) specified by `meteor.testModule`
  can import other test modules at runtime, so you can still distribute
  test files across your codebase; just make sure you import the ones you
  want to run. [PR #9714](https://github.com/meteor/meteor/pull/9714)

* The `meteor create` command now supports a `--minimal` option, which
  creates an app with as few Meteor packages as possible, in order to
  minimize client bundle size while still demonstrating advanced features
  such as server-side rendering. This starter application is a solid
  foundation for any application that doesn't need Mongo or DDP.

* The `meteor-babel` npm package has been updated to version
  7.0.0-beta.49-1. Note: while Babel has recently implemented support for
  a new kind of `babel.config.js` configuration file (see [this
  PR](https://github.com/babel/babel/pull/7358)), and future versions of
  Meteor will no doubt embrace this functionality, Meteor 1.7 supports
  only `.babelrc` files as a means of customizing the default Babel
  configuration provided by Meteor. In other words, if your project
  contains a `babel.config.js` file, it will be ignored by Meteor 1.7.

* The `reify` npm package has been updated to version 0.16.2.

* The `meteor-node-stubs` package, which provides stub implementations for
  any Node built-in modules used by the client (such as `path` and
  `http`), has a new minor version (0.4.1) that may help with Windows
  installation problems. To install the new version, run
  ```sh
  meteor npm install meteor-node-stubs@latest
  ```

* The `optimism` npm package has been updated to version 0.6.3.

* The `minifier-js` package has been updated to use `uglify-es` 3.3.9.

* Individual Meteor `self-test`'s can now be skipped by adjusting their
  `define` call to be prefixed by `skip`. For example,
  `selftest.skip.define('some test', ...` will skip running "some test".
  [PR #9579](https://github.com/meteor/meteor/pull/9579)

* Mongo has been upgraded to version 3.6.4 for 64-bit systems, and 3.2.19
  for 32-bit systems. [PR #9632](https://github.com/meteor/meteor/pull/9632)

  **NOTE:** After upgrading an application to use Mongo 3.6.4, it has been
  observed ([#9591](https://github.com/meteor/meteor/issues/9591))
  that attempting to run that application with an older version of
  Meteor (via `meteor --release X`), that uses an older version of Mongo, can
  prevent the application from starting. This can be fixed by either
  running `meteor reset`, or by repairing the Mongo database. To repair the
  database, find the `mongod` binary on your system that lines up with the
  Meteor release you're jumping back to, and run
  `mongodb --dbpath your-apps-db --repair`. For example:
  ```sh
  ~/.meteor/packages/meteor-tool/1.6.0_1/mt-os.osx.x86_64/dev_bundle/mongodb/bin/mongod --dbpath /my-app/.meteor/local/db --repair
  ```
  [PR #9632](https://github.com/meteor/meteor/pull/9632)

* The `mongodb` driver package has been updated from version 2.2.34 to
  version 3.0.7. [PR #9790](https://github.com/meteor/meteor/pull/9790)
  [PR #9831](https://github.com/meteor/meteor/pull/9831)
  [Feature #268](https://github.com/meteor/meteor-feature-requests/issues/268)

* The `cordova-plugin-meteor-webapp` package depended on by the Meteor
  `webapp` package has been updated to version 1.6.0.
  [PR #9761](https://github.com/meteor/meteor/pull/9761)

* Any settings read from a JSON file passed with the `--settings` option
  during Cordova run/build/deploy will be exposed in `mobile-config.js`
  via the `App.settings` property, similar to `Meteor.settings`.
  [PR #9873](https://github.com/meteor/meteor/pull/9873)

* The `@babel/plugin-proposal-class-properties` plugin provided by
  `meteor-babel` now runs with the `loose:true` option, as required by
  other (optional) plugins like `@babel/plugin-proposal-decorators`.
  [Issue #9628](https://github.com/meteor/meteor/issues/9628)

* The `underscore` package has been removed as a dependency from `meteor-base`.
  This opens up the possibility of removing 14.4 kb from production bundles.
  Since this would be a breaking change for any apps that may have been
  using `_` without having any packages that depend on `underscore`
  besides `meteor-base`, we have added an upgrader that will automatically
  add `underscore` to the `.meteor/packages` file of any project which
  lists `meteor-base`, but not `underscore`. Apps which do not require this
  package can safely remove it using `meteor remove underscore`.
  [PR #9596](https://github.com/meteor/meteor/pull/9596)

* Meteor's `promise` package has been updated to support
  [`Promise.prototype.finally`](https://github.com/tc39/proposal-promise-finally).
  [Issue 9639](https://github.com/meteor/meteor/issues/9639)
  [PR #9663](https://github.com/meteor/meteor/pull/9663)

* Assets made available via symlinks in the `public` and `private` directories
  of an application are now copied into Meteor application bundles when
  using `meteor build`. This means npm package assets that need to be made
  available publicly can now be symlinked from their `node_modules` location,
  in the `public` directory, and remain available in production bundles.
  [Issue #7013](https://github.com/meteor/meteor/issues/7013)
  [PR #9666](https://github.com/meteor/meteor/pull/9666)

* The `facts` package has been split into `facts-base` and `facts-ui`. The
  original `facts` package has been deprecated.
  [PR #9629](https://github.com/meteor/meteor/pull/9629)

* If the new pseudo tag `<meteor-bundled-css />` is used anywhere in the
  `<head />` of an app, it will be replaced by the `link` to Meteor's bundled
  CSS. If the new tag isn't used, the bundle will be placed at the top of
  the `<head />` section as before (for backwards compatibility).
  [Feature #24](https://github.com/meteor/meteor-feature-requests/issues/24)
  [PR #9657](https://github.com/meteor/meteor/pull/9657)

## v1.6.1.4, 2018-08-16

### Breaking changes
N/A

### Migration Steps
N/A

### Changes

* Node has been updated to version
  [8.11.4](https://nodejs.org/en/blog/release/v8.11.4/), an important
  [security release](https://nodejs.org/en/blog/vulnerability/august-2018-security-releases/).

## v1.6.1.3, 2018-06-16

### Breaking changes
N/A

### Migration Steps
N/A

### Changes

* Node has been updated to version
  [8.11.3](https://nodejs.org/en/blog/release/v8.11.3/), an important
  [security release](https://nodejs.org/en/blog/vulnerability/june-2018-security-releases/).

## v1.6.1.2, 2018-05-28

### Breaking changes
N/A

### Migration Steps
N/A

### Changes

* Meteor 1.6.1.2 is a very small release intended to fix
  [#9863](https://github.com/meteor/meteor/issues/9863) by making
  [#9887](https://github.com/meteor/meteor/pull/9887) available to Windows
  users without forcing them to update to Meteor 1.7 (yet). Thanks very
  much to [@zodern](https://github.com/zodern) for identifying a solution
  to this problem. [PR #9910](https://github.com/meteor/meteor/pull/9910)

## v1.6.1.1, 2018-04-02

### Breaking changes
N/A

### Migration Steps
* Update `@babel/runtime` npm package and any custom Babel plugin enabled in
`.babelrc`
  ```sh
  meteor npm install @babel/runtime@latest
  ```

### Changes

* Node has been updated to version
  [8.11.1](https://nodejs.org/en/blog/release/v8.11.1/), an important
  [security release](https://nodejs.org/en/blog/vulnerability/march-2018-security-releases/),
  with a critical [patch](https://github.com/nodejs/node/pull/19477)
  [applied](https://github.com/meteor/node/commits/v8.11.1-meteor) to
  solve a segmentation fault
  [problem](https://github.com/nodejs/node/issues/19274) that was
  introduced in Node 8.10.0.

* The `meteor-babel` npm package has been updated to version
  7.0.0-beta.42, which may require updating any custom Babel plugins
  you've enabled in a `.babelrc` file, and/or running the following
  command to update `@babel/runtime`:
  ```sh
  meteor npm install @babel/runtime@latest
  ```

## v1.6.1, 2018-01-19

### Breaking changes

* Meteor's Node Mongo driver is now configured with the
  [`ignoreUndefined`](http://mongodb.github.io/node-mongodb-native/2.2/api/MongoClient.html#connect)
  connection option set to `true`, to make sure fields with `undefined`
  values are not first converted to `null`, when inserted/updated. `undefined`
  values are now removed from all Mongo queries and insert/update documents.

  This is a potentially breaking change if you are upgrading an existing app
  from an earlier version of Meteor.

  For example:
  ```js
  // return data pertaining to the current user
  db.privateUserData.find({
      userId: currentUser._id // undefined
  });
  ```
  Assuming there are no documents in the `privateUserData` collection with
  `userId: null`, in Meteor versions prior to 1.6.1 this query will return
  zero documents. From Meteor 1.6.1 onwards, this query will now return
  _every_ document in the collection. It is highly recommend you review all
  your existing queries to ensure that any potential usage of `undefined` in
  query objects won't lead to problems.

### Migration Steps
N/A

### Changes

* Node has been updated to version
  [8.9.4](https://nodejs.org/en/blog/release/v8.9.4/).

* The `meteor-babel` npm package (along with its Babel-related
  dependencies) has been updated to version 7.0.0-beta.38, a major
  update from Babel 6. Thanks to the strong abstraction of the
  `meteor-babel` package, the most noticeable consequence of the Babel 7
  upgrade is that the `babel-runtime` npm package has been replaced by
  `@babel/runtime`, which can be installed by running
  ```js
  meteor npm install @babel/runtime
  ```
  in your application directory. There's a good chance that the old
  `babel-runtime` package can be removed from your `package.json`
  dependencies, though there's no harm in leaving it there. Please see
  [this blog post](https://babeljs.io/blog/2017/09/12/planning-for-7.0)
  for general information about updating to Babel 7 (note especially any
  changes to plugins you've been using in any `.babelrc` files).
  [PR #9440](https://github.com/meteor/meteor/pull/9440)

* Because `babel-compiler@7.0.0` is a major version bump for a core
  package, any package that explicitly depends on `babel-compiler` with
  `api.use` or `api.imply` will need to be updated and republished in
  order to remain compatible with Meteor 1.6.1. One notable example is the
  `practicalmeteor:mocha` package. If you have been using this test-driver
  package, we strongly recommend switching to `meteortesting:mocha`
  instead. If you are the author of a package that depends on
  `babel-compiler`, we recommend publishing your updated version using a
  new major or minor version, so that you can continue releasing patch
  updates compatible with older versions of Meteor, if necessary.

* Meteor's Node Mongo driver is now configured with the
  [`ignoreUndefined`](http://mongodb.github.io/node-mongodb-native/2.2/api/MongoClient.html#connect)
  connection option set to `true`, to make sure fields with `undefined`
  values are not first converted to `null`, when inserted/updated. `undefined`
  values are now removed from all Mongo queries and insert/update documents.
  [Issue #6051](https://github.com/meteor/meteor/issues/6051)
  [PR #9444](https://github.com/meteor/meteor/pull/9444)

* The `server-render` package now supports passing a `Stream` object to
  `ServerSink` methods that previously expected a string, which enables
  [streaming server-side rendering with React
  16](https://hackernoon.com/whats-new-with-server-side-rendering-in-react-16-9b0d78585d67):
  ```js
  import React from "react";
  import { renderToNodeStream } from "react-dom/server";
  import { onPageLoad } from "meteor/server-render";
  import App from "/imports/Server.js";

  onPageLoad(sink => {
    sink.renderIntoElementById("app", renderToNodeStream(
      <App location={sink.request.url} />
    ));
  });
  ```
  [PR #9343](https://github.com/meteor/meteor/pull/9343)

* The [`cordova-lib`](https://github.com/apache/cordova-cli) package has
  been updated to version 7.1.0,
  [`cordova-android`](https://github.com/apache/cordova-android/) has been
  updated to version 6.4.0 (plus one additional
  [commit](https://github.com/meteor/cordova-android/commit/317db7df0f7a054444197bc6d28453cf4ab23280)),
  and [`cordova-ios`](https://github.com/apache/cordova-ios/) has been
  updated to version 4.5.4. The cordova plugins `cordova-plugin-console`,
  `cordova-plugin-device-motion`, and `cordova-plugin-device-orientation`
  have been [deprecated](https://cordova.apache.org/news/2017/09/22/plugins-release.html)
  and will likely be removed in a future Meteor release.
  [Feature Request #196](https://github.com/meteor/meteor-feature-requests/issues/196)
  [PR #9213](https://github.com/meteor/meteor/pull/9213)
  [Issue #9447](https://github.com/meteor/meteor/issues/9447)
  [PR #9448](https://github.com/meteor/meteor/pull/9448)

* The previously-served `/manifest.json` application metadata file is now
  served from `/__browser/manifest.json` for web browsers, to avoid
  confusion with other kinds of `manifest.json` files. Cordova clients
  will continue to load the manifest file from `/__cordova/manifest.json`,
  as before. [Issue #6674](https://github.com/meteor/meteor/issues/6674)
  [PR #9424](https://github.com/meteor/meteor/pull/9424)

* The bundled version of MongoDB used by `meteor run` in development
  on 64-bit architectures has been updated to 3.4.10. 32-bit architectures
  will continue to use MongoDB 3.2.x versions since MongoDB is no longer
  producing 32-bit versions of MongoDB for newer release tracks.
  [PR #9396](https://github.com/meteor/meteor/pull/9396)

* Meteor's internal `minifier-css` package has been updated to use `postcss`
  for CSS parsing and minifying, instead of the abandoned `css-parse` and
  `css-stringify` packages. Changes made to the `CssTools` API exposed by the
  `minifier-css` package are mostly backwards compatible (the
  `standard-minifier-css` package that uses it didn't have to change for
  example), but now that we're using `postcss` the AST accepted and returned
  from certain functions is different. This could impact developers who are
  tying into Meteor's internal `minifier-css` package directly. The AST based
  function changes are:

  * `CssTools.parseCss` now returns a PostCSS
    [`Root`](http://api.postcss.org/Root.html) object.
  * `CssTools.stringifyCss` expects a PostCSS `Root` object as its first
    parameter.
  * `CssTools.mergeCssAsts` expects an array of PostCSS `Root` objects as its
    first parameter.
  * `CssTools.rewriteCssUrls` expects a PostCSS `Root` object as its first
    parameter.

  [PR #9263](https://github.com/meteor/meteor/pull/9263)

* The `_` variable will once again remain bound to `underscore` (if
  installed) in `meteor shell`, fixing a regression introduced by Node 8.
  [PR #9406](https://github.com/meteor/meteor/pull/9406)

* Dynamically `import()`ed modules will now be fetched from the
  application server using an HTTP POST request, rather than a WebSocket
  message. This strategy has all the benefits of the previous strategy,
  except that it does not require establishing a WebSocket connection
  before fetching dynamic modules, in exchange for slightly higher latency
  per request. [PR #9384](https://github.com/meteor/meteor/pull/9384)

* To reduce the total number of HTTP requests for dynamic modules, rapid
  sequences of `import()` calls within the same tick of the event loop
  will now be automatically batched into a single HTTP request. In other
  words, the following code will result in only one HTTP request:
  ```js
  const [
    React,
    ReactDOM
  ] = await Promise.all([
    import("react"),
    import("react-dom")
  ]);
  ```

* Thanks to a feature request and pull request from
  [@CaptainN](https://github.com/CaptainN), all available dynamic modules
  will be automatically prefetched after page load and permanently cached
  in IndexedDB when the `appcache` package is in use, ensuring that
  dynamic `import()` will work for offline apps. Although the HTML5
  Application Cache was deliberately *not* used for this prefetching, the
  new behavior matches the spirit/intention of the `appcache` package.
  [Feature Request #236](https://github.com/meteor/meteor-feature-requests/issues/236)
  [PR #9482](https://github.com/meteor/meteor/pull/9482)
  [PR #9434](https://github.com/meteor/meteor/pull/9434)

* The `es5-shim` library is no longer included in the initial JavaScript
  bundle, but is instead injected using a `<script>` tag in older browsers
  that may be missing full support for ECMAScript 5. For the vast majority
  of modern browsers that do not need `es5-shim`, this change will reduce
  the bundle size by about 10KB (minified, pre-gzip). For testing
  purposes, the `<script>` tag injection can be triggered in any browser
  by appending `?force_es5_shim=1` to the application URL.
  [PR #9360](https://github.com/meteor/meteor/pull/9360)

* The `Tinytest.addAsync` API now accepts test functions that return
  `Promise` objects, making the `onComplete` callback unnecessary:
  ```js
  Tinytest.addAsync("some async stuff", async function (test) {
    test.equal(shouldReturnFoo(), "foo");
    const bar = await shouldReturnBarAsync();
    test.equal(bar, "bar");
  });
  ```
  [PR #9409](https://github.com/meteor/meteor/pull/9409)

* Line number comments are no longer added to bundled JavaScript files on
  the client or the server. Several years ago, before all major browsers
  supported source maps, we felt it was important to provide line number
  information in generated files using end-of-line comments like
  ```js
  some.code(1234); // 123
  more.code(5, 6); // 124
  ```
  Adding all these comments was always slower than leaving the code
  unmodified, but recently the comments have begun interacting badly with
  certain newer ECMAScript syntax, such as multi-line template strings.
  Since source maps are well supported in most browsers that developers
  are likely to be using for development, and the line number comments are
  now causing substantive problems beyond the performance cost, we
  concluded it was time to stop using them.
  [PR #9323](https://github.com/meteor/meteor/pull/9323)
  [Issue #9160](https://github.com/meteor/meteor/issues/9160)

* Since Meteor 1.3, Meteor has supported string-valued `"browser"` fields
  in `package.json` files, to enable alternate entry points for packages
  in client JavaScript bundles. In Meteor 1.6.1, we are expanding support
  to include object-valued `"browser"` fields, according to this
  unofficial and woefully incomplete (but widely-implemented) "[spec
  document](https://github.com/defunctzombie/package-browser-field-spec)."
  We are only supporting the "relative style" of browser replacements,
  however, and not the "package style" (as detailed in this
  [comment](https://github.com/meteor/meteor/issues/6890#issuecomment-339817703)),
  because supporting the package style would have imposed an unacceptable
  runtime cost on all imports (not just those overridden by a `"browser"`
  field).
  [PR #9311](https://github.com/meteor/meteor/pull/9311)
  [Issue #6890](https://github.com/meteor/meteor/issues/6890)

* The `Boilerplate#toHTML` method from the `boilerplate-generator` package
  has been deprecated in favor of `toHTMLAsync` (which returns a `Promise`
  that resolves to a string of HTML) or `toHTMLStream` (which returns a
  `Stream` of HTML). Although direct usage of `toHTML` is unlikely, please
  update any code that calls this method if you see deprecation warnings
  in development. [Issue #9521](https://github.com/meteor/meteor/issues/9521).

* The `npm` package has been upgraded to version 5.6.0, and our fork of
  its `pacote` dependency has been rebased against version 7.0.2.

* The `reify` npm package has been updated to version 0.13.7.

* The `minifier-js` package has been updated to use `uglify-es` 3.2.2.

* The `request` npm package used by both the `http` package and the
  `meteor` command-line tool has been upgraded to version 2.83.0.

* The `kexec` npm package has been updated to version 3.0.0.

* The `moment` npm package has been updated to version 2.20.1.

* The `rimraf` npm package has been updated to version 2.6.2.

* The `glob` npm package has been updated to version 7.1.2.

* The `ignore` npm package has been updated to version 3.3.7.

* The `escope` npm package has been updated to version 3.6.0.

* The `split2` npm package has been updated to version 2.2.0.

* The `multipipe` npm package has been updated to version 2.0.1.

* The `pathwatcher` npm package has been updated to version 7.1.1.

* The `lru-cache` npm package has been updated to version 4.1.1.

* The deprecated `Meteor.http` object has been removed. If your
  application is still using `Meteor.http`, you should now use `HTTP`
  instead:
  ```js
  import { HTTP } from "meteor/http";
  HTTP.call("GET", url, ...);
  ```

* The deprecated `Meteor.uuid` function has been removed. If your
  application is still using `Meteor.uuid`, you should run
  ```sh
  meteor npm install uuid
  ```
  to install the widely used [`uuid`](https://www.npmjs.com/package/uuid)
  package from npm. Example usage:
  ```js
  import uuid from "uuid";
  console.log(uuid());
  ```

* The log-suppressing flags on errors in `ddp-client` and `ddp-server` have been
  changed from `expected` to `_expectedByTest` in order to avoid inadvertently
  silencing errors in production.
  [Issue #6912](https://github.com/meteor/meteor/issues/6912)
  [PR #9515](https://github.com/meteor/meteor/pull/9515)

* Provide basic support for [iPhone X](https://developer.apple.com/ios/update-apps-for-iphone-x/)
  status bar and launch screens, which includes updates to
  [`cordova-plugin-statusbar@2.3.0`](https://github.com/apache/cordova-plugin-statusbar/blob/master/RELEASENOTES.md#230-nov-06-2017)
  and [`cordova-plugin-splashscreen@4.1.0`](https://github.com/apache/cordova-plugin-splashscreen/blob/master/RELEASENOTES.md#410-nov-06-2017).
  [Issue #9041](https://github.com/meteor/meteor/issues/9041)
  [PR #9375](https://github.com/meteor/meteor/pull/9375)

* Fixed an issue preventing the installation of scoped Cordova packages.
  For example,
  ```sh
  meteor add cordova:@somescope/some-cordova-plugin@1.0.0
  ```
  will now work properly.
  [Issue #7336](https://github.com/meteor/meteor/issues/7336)
  [PR #9334](https://github.com/meteor/meteor/pull/9334)

* iOS icons and launch screens have been updated to support iOS 11
  [Issue #9196](https://github.com/meteor/meteor/issues/9196)
  [PR #9198](https://github.com/meteor/meteor/pull/9198)

* Enables passing `false` to `cursor.count()` on the client to prevent skip
  and limit from having an effect on the result.
  [Issue #1201](https://github.com/meteor/meteor/issues/1201)
  [PR #9205](https://github.com/meteor/meteor/pull/9205)

* An `onExternalLogin` hook has been added to the accounts system, to allow
  the customization of OAuth user profile updates.
  [PR #9042](https://github.com/meteor/meteor/pull/9042)

* `Accounts.config` now supports a `bcryptRounds` option that
  overrides the default 10 rounds currently used to secure passwords.
  [PR #9044](https://github.com/meteor/meteor/pull/9044)

* Developers running Meteor from an interactive shell within Emacs should
  notice a substantial performance improvement thanks to automatic
  disabling of the progress spinner, which otherwise reacts slowly.
  [PR #9341](https://github.com/meteor/meteor/pull/9341)

* `Npm.depends` can now specify any `http` or `https` URL.
  [Issue #9236](https://github.com/meteor/meteor/issues/9236)
  [PR #9237](https://github.com/meteor/meteor/pull/9237)

* Byte order marks included in `--settings` files will no longer crash the
  Meteor Tool.
  [Issue #5180](https://github.com/meteor/meteor/issues/5180)
  [PR #9459](https://github.com/meteor/meteor/pull/9459)

* The `accounts-ui-unstyled` package has been updated to use `<form />` and
  `<button />` tags with its login/signup form, instead of `<div />`'s. This
  change helps browser's notice login/signup requests, allowing them to
  trigger their "remember your login/password" functionality.

  > **Note:** If your application is styling the login/signup form using a CSS
    path that includes the replaced `div` elements (e.g.
    `div.login-form { ...` or `div.login-button { ...`), your styles will
    break. You can either update your CSS to use `form.` / `button.` or
    adjust your CSS specificity by styling on `class` / `id` attributes
    only.

  [Issue #1746](https://github.com/meteor/meteor/issues/1746)
  [PR #9442](https://github.com/meteor/meteor/pull/9442)

* The `stylus` package has been deprecated and will no longer be
  supported/maintained.
  [PR #9445](https://github.com/meteor/meteor/pull/9445)

* Support for the `meteor admin get-machine` command has been removed, and
  the build farm has been discontinued. Ever since Meteor 1.4, packages
  with binary dependencies have been automatically (re)compiled when they
  are installed in an application, assuming the target machine has a basic
  compiler toolchain. To see the requirements for this compilation step,
  consult the [platform requirements for
  `node-gyp`](https://github.com/nodejs/node-gyp#installation).

* Client side `Accounts.onLogin` callbacks now receive a login details
  object, with the attempted login type (e.g. `{ type: password }` after a
  successful password based login, `{ type: resume }` after a DDP reconnect,
  etc.).
  [Issue #5127](https://github.com/meteor/meteor/issues/5127)
  [PR #9512](https://github.com/meteor/meteor/pull/9512)

## v1.6.0.1, 2017-12-08

* Node has been upgraded to version
  [8.9.3](https://nodejs.org/en/blog/release/v8.9.3/), an important
  [security release](https://nodejs.org/en/blog/vulnerability/december-2017-security-releases/).

* The `npm` package has been upgraded to version 5.5.1, which supports
  several new features, including two-factor authentication, as described
  in the [release notes](https://github.com/npm/npm/blob/latest/CHANGELOG.md#v551-2017-10-04).

## v1.6, 2017-10-30

* **Important note for package maintainers:**

  With the jump to Node 8, some packages published using Meteor 1.6 may no
  longer be compatible with older Meteor versions. In order to maintain
  compatibility with Meteor 1.5 apps when publishing your package, you can
  specify a release version with the meteor publish command:

  ```
  meteor --release 1.5.3 publish
  ```

  If you're interested in taking advantage of Meteor 1.6 while still
  supporting older Meteor versions, you can consider publishing for Meteor
  1.6 from a new branch, with your package's minor or major version bumped.
  You can then continue to publish for Meteor 1.5 from the original branch.
  Note that the 1.6 branch version bump is important so that you can continue
  publishing patch updates for Meteor 1.5 from the original branch.

  [Issue #9308](https://github.com/meteor/meteor/issues/9308)

* Node.js has been upgraded to version 8.8.1, which will be entering
  long-term support (LTS) coverage on 31 October 2017, lasting through
  December 2019 ([full schedule](https://github.com/nodejs/Release#nodejs-release-working-group)).
  This is a *major* upgrade from the previous version of Node.js used by
  Meteor, 4.8.4.

* The `npm` npm package has been upgraded to version 5.4.2, a major
  upgrade from 4.6.1. While this update should be backwards-compatible for
  existing Meteor apps and packages, if you are the maintainer of any
  Meteor packages, pay close attention to your `npm-shrinkwrap.json` files
  when first using this version of `npm`. For normal Meteor application
  development, this upgrade primarily affects the version of `npm` used by
  `meteor npm ...` commands. A functional installation of `git` may be
  required to support GitHub repository and/or tarball URLs.
  [Troubleshooting](https://docs.npmjs.com/troubleshooting/common-errors).
  [PR #8835](https://github.com/meteor/meteor/pull/8835)

* In addition to `meteor node` and `meteor npm`, which are convenient
  shorthands for `node` and `npm`, `meteor npx <command>` can be used to
  execute commands from a local `node_modules/.bin` directory or from the
  `npm` cache. Any packages necessary to run the command will be
  automatically downloaded. [Read](https://www.npmjs.com/package/npx)
  about it, or just try some commands:
  ```sh
  meteor npx cowsay mooooo
  meteor npx uuid
  meteor npx nyancat
  meteor npx yarn
  ```

* The `meteor debug` command has been superseded by the more flexible
  `--inspect` and `--inspect-brk` command-line flags, which work for any
  `run`, `test`, or `test-packages` command.

  The syntax of these flags is the same as the equivalent Node.js
  [flags](https://nodejs.org/en/docs/inspector/#command-line-options),
  with two notable differences:

  * The flags affect the server process spawned by the build process,
    rather than affecting the build process itself.

  * The `--inspect-brk` flag causes the server process to pause just after
    server code has loaded but before it begins to execute, giving the
    developer a chance to set breakpoints in server code.

  [Feature Request #194](https://github.com/meteor/meteor-feature-requests/issues/194)

* On Windows, Meteor can now be installed or reinstalled from scratch
  using the command `choco install meteor`, using the
  [Chocolatey](https://chocolatey.org/) package manager. This method of
  installation replaces the old `InstallMeteor.exe` installer, which had a
  number of shortcomings, and will no longer be supported.

* Fresh installs of Meteor 1.6 on 64-bit Windows machines will now use
  native 64-bit Node.js binaries, rather than a 32-bit version of Node.js.
  In addition to being faster, native 64-bit support will enable Windows
  developers to debug asynchronous stack traces more easily in the new
  Node.js inspector, which is only fully supported by native 64-bit
  architectures. Note that merely running `meteor update` from a 32-bit
  version of Meteor will still install a 32-bit version of Meteor 1.6, so
  you should use `choco install meteor` to get a fresh 64-bit version.
  [PR #9218](https://github.com/meteor/meteor/pull/9218)

* To support developers running on a 32-bit OS, Meteor now supports both 32-
  and 64-bit versions of Mongo. Mongo 3.2 is the last 32-bit version available
  from Mongo. Meteor running on a 32-bit OS will use a 32-bit version of Mongo
  3.2 and 64-bit platforms will receive newer Mongo versions in future releases.
  [PR #9173](https://github.com/meteor/meteor/pull/9173)

* After several reliability improvements, native file watching has been
  un-disabled on Windows. Though native file change notifications will
  probably never work with network or shared virtual file systems (e.g.,
  NTFS or Vagrant-mounted disks), Meteor uses an efficient prioritized
  polling system as a fallback for those file systems.

* Various optimizations have reduced the on-disk size of the `meteor-tool`
  package from 545MB (1.5.2.2) to 219MB.

* The `meteor-babel` package has been upgraded to version 0.24.6, to take
  better advantage of native language features in Node 8.

* The `reify` npm package has been upgraded to version 0.12.3.

* The `meteor-promise` package has been upgraded to version 0.8.6, to
  enable better handling of `UnhandledPromiseRejectionWarning`s.

* The `node-gyp` npm package has been upgraded to version 3.6.2.

* The `node-pre-gyp` npm package has been updated to version 0.6.36.

* The `fibers` npm package has been upgraded to version 2.0.0.

* The `pathwatcher` npm package has been upgraded to version 7.1.0.

* The `http-proxy` npm package has been upgraded to version 1.16.2.

* The `semver` npm package has been upgraded to version 5.4.1.

* When running Meteor tool tests (i.e. `./meteor self-test`) during the
  course of developing Meteor itself, it is no longer necessary to
  `./meteor npm install -g phantomjs-prebuilt browserstack-webdriver`.
  These will now be installed automatically upon their use.

* You can now run `meteor test --driver-package user:package` without
  first running `meteor add user:package`.

* iOS icons and launch screens have been updated to support iOS 11
  [Issue #9196](https://github.com/meteor/meteor/issues/9196)
  [PR #9198](https://github.com/meteor/meteor/pull/9198)

## v1.5.4.2, 2018-04-02

* Node has been upgraded to version
  [4.9.0](https://nodejs.org/en/blog/release/v4.9.0/), an important
  [security release](https://nodejs.org/en/blog/vulnerability/march-2018-security-releases/).

## v1.5.4.1, 2017-12-08

* Node has been upgraded to version
  [4.8.7](https://nodejs.org/en/blog/release/v4.8.7/), an important
  [security release](https://nodejs.org/en/blog/vulnerability/december-2017-security-releases/).

## v1.5.4, 2017-11-08

* Node has been updated to version 4.8.6. This release officially
  includes our fix of a faulty backport of garbage collection-related
  logic in V8 and ends Meteor's use of a custom Node with that patch.
  In addition, it includes small OpenSSL updates as announced on the
  Node blog: https://nodejs.org/en/blog/release/v4.8.6/.
  [Issue #8648](https://github.com/meteor/meteor/issues/8648)

## v1.5.3, 2017-11-04

* Node has been upgraded to version 4.8.5, a recommended security
  release: https://nodejs.org/en/blog/release/v4.8.5/. While it was
  expected that Node 4.8.5 would also include our fix of a faulty
  backport of garbage collection-related logic in V8, the timing
  of this security release has caused that to be delayed until 4.8.6.
  Therefore, this Node still includes our patch for this issue.
  [Issue #8648](https://github.com/meteor/meteor/issues/8648)

* Various backports from Meteor 1.6, as detailed in the
  [PR for Meteor 1.5.3](https://github.com/meteor/meteor/pull/9266).
  Briefly, these involve fixes for:
  * Child imports of dynamically imported modules within packages.
    [#9182](https://github.com/meteor/meteor/issues/9182)
  * Unresolved circular dependencies.
    [#9176](https://github.com/meteor/meteor/issues/9176)
  * Windows temporary directory handling.

## v1.5.2.2, 2017-10-02

* Fixes a regression in 1.5.2.1 which resulted in the macOS firewall
  repeatedly asking to "accept incoming network connections". While the
  `node` binary in 1.5.2.1 was functionally the same as 1.5.2, it had
  been recompiled on our build farm (which re-compiles all architectures
  at the same time) to ensure compatibility with older (but still
  supported) Linux distributions. Unfortunately, macOS took issue with
  the binary having a different 'signature' (but same 'identifier') as
  one it had already seen, and refused to permanently "allow" it in the
  firewall. Our macOS `node` binaries are now signed with a certificate,
  hopefully preventing this from occurring again.
  [Issue #9139](https://github.com/meteor/meteor/issues/9139)

* Fixes a regression in `accounts-base` caused by changes to the (now
  deprecated) `connection.onReconnect` function which caused users to be
  logged out shortly after logging in.
  [Issue #9140](https://github.com/meteor/meteor/issues/9140)
  [PR #](https://github.com/meteor/meteor/pull/9148)

* [`cordova-ios`](https://github.com/apache/cordova-ios) has been updated to
  version 4.5.1, to add in iOS 11 / Xcode 9 compatibility.
  [Issue #9098](https://github.com/meteor/meteor/issues/9098)
  [Issue #9126](https://github.com/meteor/meteor/issues/9126)
  [PR #9137](https://github.com/meteor/meteor/pull/9137)

* Includes a follow-up change to the (not commonly necessary)
  `Npm.require` which ensures built-in modules are loaded first, which
  was necessary after a change in 1.5.2.1 which reduced its scope.
  This resolves "Cannot find module crypto" and similar errors.
  [Issue #9136](https://github.com/meteor/meteor/issues/9136)

* A bug that prevented building some binary npm packages on Windows has
  been fixed. [Issue #9153](https://github.com/meteor/meteor/issues/9153)

## v1.5.2.1, 2017-09-26

* Updating to Meteor 1.5.2.1 will automatically patch a security
  vulnerability in the `allow-deny` package, since `meteor-tool@1.5.2_1`
  requires `allow-deny@1.0.9` or later. If for any reason you are not
  ready or able to update to Meteor 1.5.2.1 by running `meteor update`,
  please at least run
  ```sh
  meteor update allow-deny
  ```
  instead. More details about the security vulnerability can be found on
  the Meteor forums.

* The command-line `meteor` tool no longer invokes `node` with the
  `--expose-gc` flag. Although this flag allowed the build process to be
  more aggressive about collecting garbage, it was also a source of
  problems in Meteor 1.5.2 and Node 4.8.4, from increased segmentation
  faults during (the more frequent) garbage collections to occasional
  slowness in rebuilding local packages. The flag is likely to return in
  Meteor 1.6, where it has not exhibited any of the same problems.

* Meteor now supports `.meteorignore` files, which cause the build system
  to ignore certain files and directories using the same pattern syntax as
  [`.gitignore` files](https://git-scm.com/docs/gitignore). These files
  may appear in any directory of your app or package, specifying rules for
  the directory tree below them. Of course, `.meteorignore` files are also
  fully integrated with Meteor's file watching system, so they can be
  added, removed, or modified during development.
  [Feature request #5](https://github.com/meteor/meteor-feature-requests/issues/5)

* DDP's `connection.onReconnect = func` feature has been deprecated. This
  functionality was previously supported as a way to set a function to be
  called as the first step of reconnecting. This approach has proven to be
  inflexible as only one function can be defined to be called when
  reconnecting. Meteor's accounts system was already setting an
  `onReconnect` callback to be used internally, which means anyone setting
  their own `onReconnect` callback was inadvertently overwriting code used
  internally. Moving forward the `DDP.onReconnect(callback)` method should be
  used to register callbacks to call when a connection reconnects. The
  connection that is reconnecting is passed as the only argument to
  `callback`. This is used by the accounts system to re-login on reconnects
  without interfering with other code that uses `connection.onReconnect`.
  [Issue #5665](https://github.com/meteor/meteor/issues/5665)
  [PR #9092](https://github.com/meteor/meteor/pull/9092)

* `reactive-dict` now supports `destroy`. `destroy` will clear the `ReactiveDict`s
  data and unregister the `ReactiveDict` from data migration.
  i.e. When a `ReactiveDict` is instantiated with a name on the client and the
  `reload` package is present in the project.
  [Feature Request #76](https://github.com/meteor/meteor-feature-requests/issues/76)
  [PR #9063](https://github.com/meteor/meteor/pull/9063)

* The `webapp` package has been updated to support UNIX domain sockets. If a
  `UNIX_SOCKET_PATH` environment variable is set with a valid
  UNIX socket file path (e.g. `UNIX_SOCKET_PATH=/tmp/socktest.sock`), Meteor's
  HTTP server will use that socket file for inter-process communication,
  instead of TCP. This can be useful in cases like using Nginx to proxy
  requests back to an internal Meteor application. Leveraging UNIX domain
  sockets for inter-process communication reduces the sometimes unnecessary
  overhead required by TCP based communication.
  [Issue #7392](https://github.com/meteor/meteor/issues/7392)
  [PR #8702](https://github.com/meteor/meteor/pull/8702)

* The `fastclick` package (previously included by default in Cordova
  applications through the `mobile-experience` package) has been deprecated.
  This package is no longer maintained and has years of outstanding
  unresolved issues, some of which are impacting Meteor users. Most modern
  mobile web browsers have removed the 300ms tap delay that `fastclick` worked
  around, as long as the following `<head />` `meta` element is set (which
  is generally considered a mobile best practice regardless, and which the
  Meteor boilerplate generator already sets by default for Cordova apps):
  `<meta name="viewport" content="width=device-width">`
  If anyone is still interested in using `fastclick` with their application,
  it can be installed from npm directly (`meteor npm install --save fastclick`).
  Reference:
  [Mobile Chrome](https://developers.google.com/web/updates/2013/12/300ms-tap-delay-gone-away)
  [Mobile Safari](https://bugs.webkit.org/show_bug.cgi?id=150604)
  [PR #9039](https://github.com/meteor/meteor/pull/9039)

* Minimongo cursors are now JavaScript iterable objects and can now be iterated over
  using `for...of` loops, spread operator, `yield*`, and destructuring assignments.
  [PR #8888](https://github.com/meteor/meteor/pull/8888)

## v1.5.2, 2017-09-05

* Node 4.8.4 has been patched to include
  https://github.com/nodejs/node/pull/14829, an important PR implemented
  by our own @abernix (:tada:), which fixes a faulty backport of garbage
  collection-related logic in V8 that was causing occasional segmentation
  faults during Meteor development and testing, ever since Node 4.6.2
  (Meteor 1.4.2.3). When Node 4.8.5 is officially released with these
  changes, we will immediately publish a small follow-up release.
  [Issue #8648](https://github.com/meteor/meteor/issues/8648)

* When Meteor writes to watched files during the build process, it no
  longer relies on file watchers to detect the change and invalidate the
  optimistic file system cache, which should fix a number of problems
  related by the symptom of endless rebuilding.
  [Issue #8988](https://github.com/meteor/meteor/issues/8988)
  [Issue #8942](https://github.com/meteor/meteor/issues/8942)
  [PR #9007](https://github.com/meteor/meteor/pull/9007)

* The `cordova-lib` npm package has been updated to 7.0.1, along with
  cordova-android (6.2.3) and cordova-ios (4.4.0), and various plugins.
  [PR #8919](https://github.com/meteor/meteor/pull/8919) resolves the
  umbrella [issue #8686](https://github.com/meteor/meteor/issues/8686), as
  well as several Android build issues:
  [#8408](https://github.com/meteor/meteor/issues/8408),
  [#8424](https://github.com/meteor/meteor/issues/8424), and
  [#8464](https://github.com/meteor/meteor/issues/8464).

* The [`boilerplate-generator`](https://github.com/meteor/meteor/tree/release-1.5.2/packages/boilerplate-generator)
  package responsible for generating initial HTML documents for Meteor
  apps has been refactored by @stevenhao to avoid using the
  `spacebars`-related packages, which means it is now possible to remove
  Blaze as a dependency from the server as well as the client.
  [PR #8820](https://github.com/meteor/meteor/pull/8820)

* The `meteor-babel` package has been upgraded to version 0.23.1.

* The `reify` npm package has been upgraded to version 0.12.0, which
  includes a minor breaking
  [change](https://github.com/benjamn/reify/commit/8defc645e556429283e0b522fd3afababf6525ea)
  that correctly skips exports named `default` in `export * from "module"`
  declarations. If you have any wrapper modules that re-export another
  module's exports using `export * from "./wrapped/module"`, and the
  wrapped module has a `default` export that you want to be included, you
  should now explicitly re-export `default` using a second declaration:
  ```js
  export * from "./wrapped/module";
  export { default } "./wrapped/module";
  ```

* The `meteor-promise` package has been upgraded to version 0.8.5,
  and the `promise` polyfill package has been upgraded to 8.0.1.

* The `semver` npm package has been upgraded to version 5.3.0.
  [PR #8859](https://github.com/meteor/meteor/pull/8859)

* The `faye-websocket` npm package has been upgraded to version 0.11.1,
  and its dependency `websocket-driver` has been upgraded to a version
  containing [this fix](https://github.com/faye/websocket-driver-node/issues/21),
  thanks to [@sdarnell](https://github.com/sdarnell).
  [meteor-feature-requests#160](https://github.com/meteor/meteor-feature-requests/issues/160)

* The `uglify-js` npm package has been upgraded to version 3.0.28.

* Thanks to PRs [#8960](https://github.com/meteor/meteor/pull/8960) and
  [#9018](https://github.com/meteor/meteor/pull/9018) by @GeoffreyBooth, a
  [`coffeescript-compiler`](https://github.com/meteor/meteor/tree/release-1.5.2/packages/non-core/coffeescript-compiler)
  package has been extracted from the `coffeescript` package, similar to
  how the `babel-compiler` package is separate from the `ecmascript`
  package, so that other packages (such as
  [`vue-coffee`](https://github.com/meteor-vue/vue-meteor/tree/master/packages/vue-coffee))
  can make use of `coffeescript-compiler`. All `coffeescript`-related
  packages have been moved to
  [`packages/non-core`](https://github.com/meteor/meteor/tree/release-1.5.2/packages/non-core),
  so that they can be published independently from Meteor releases.

* `meteor list --tree` can now be used to list all transitive package
  dependencies (and versions) in an application. Weakly referenced dependencies
  can also be listed by using the `--weak` option. For more information, run
  `meteor help list`.
  [PR #8936](https://github.com/meteor/meteor/pull/8936)

* The `star.json` manifest created within the root of a `meteor build` bundle
  will now contain `nodeVersion` and `npmVersion` which will specify the exact
  versions of Node.js and npm (respectively) which the Meteor release was
  bundled with.  The `.node_version.txt` file will still be written into the
  root of the bundle, but it may be deprecated in a future version of Meteor.
  [PR #8956](https://github.com/meteor/meteor/pull/8956)

* A new package called `mongo-dev-server` has been created and wired into
  `mongo` as a dependency. As long as this package is included in a Meteor
  application (which it is by default since all new Meteor apps have `mongo`
  as a dependency), a local development MongoDB server is started alongside
  the application. This package was created to provide a way to disable the
  local development Mongo server, when `mongo` isn't needed (e.g. when using
  Meteor as a build system only). If an application has no dependency on
  `mongo`, the `mongo-dev-server` package is not added, which means no local
  development Mongo server is started.
  [Feature Request #31](https://github.com/meteor/meteor-feature-requests/issues/31)
  [PR #8853](https://github.com/meteor/meteor/pull/8853)

* `Accounts.config` no longer mistakenly allows tokens to expire when
  the `loginExpirationInDays` option is set to `null`.
  [Issue #5121](https://github.com/meteor/meteor/issues/5121)
  [PR #8917](https://github.com/meteor/meteor/pull/8917)

* The `"env"` field is now supported in `.babelrc` files.
  [PR #8963](https://github.com/meteor/meteor/pull/8963)

* Files contained by `client/compatibility/` directories or added with
  `api.addFiles(files, ..., { bare: true })` are now evaluated before
  importing modules with `require`, which may be a breaking change if you
  depend on the interleaving of `bare` files with eager module evaluation.
  [PR #8972](https://github.com/meteor/meteor/pull/8972)

* When `meteor test-packages` runs in a browser, uncaught exceptions will
  now be displayed above the test results, along with the usual summary of
  test failures, in case those uncaught errors have something to do with
  later test failures.
  [Issue #4979](https://github.com/meteor/meteor/issues/4979)
  [PR #9034](https://github.com/meteor/meteor/pull/9034)

## v1.5.1, 2017-07-12

* Node has been upgraded to version 4.8.4.

* A new core Meteor package called `server-render` provides generic
  support for server-side rendering of HTML, as described in the package's
  [`README.md`](https://github.com/meteor/meteor/blob/release-1.5.1/packages/server-render/README.md).
  [PR #8841](https://github.com/meteor/meteor/pull/8841)

* To reduce the total number of file descriptors held open by the Meteor
  build system, native file watchers will now be started only for files
  that have changed at least once. This new policy means you may have to
  [wait up to 5000ms](https://github.com/meteor/meteor/blob/6bde360b9c075f1c78c3850eadbdfa7fe271f396/tools/fs/safe-watcher.js#L20-L21)
  for changes to be detected when you first edit a file, but thereafter
  changes will be detected instantaneously. In return for that small
  initial waiting time, the number of open file descriptors will now be
  bounded roughly by the number of files you are actively editing, rather
  than the number of files involved in the build (often thousands), which
  should help with issues like
  [#8648](https://github.com/meteor/meteor/issues/8648). If you need to
  disable the new behavior for any reason, simply set the
  `METEOR_WATCH_PRIORITIZE_CHANGED` environment variable to `"false"`, as
  explained in [PR #8866](https://github.com/meteor/meteor/pull/8866).

* All `observe` and `observeChanges` callbacks are now bound using
  `Meteor.bindEnvironment`.  The same `EnvironmentVariable`s that were
  present when `observe` or `observeChanges` was called are now available
  inside the callbacks. [PR #8734](https://github.com/meteor/meteor/pull/8734)

* A subscription's `onReady` is now fired again during a re-subscription, even
  if the subscription has the same arguments.  Previously, when subscribing
  to a publication the `onReady` would have only been called if the arguments
  were different, creating a confusing difference in functionality.  This may be
  breaking behavior if an app uses the firing of `onReady` as an assumption
  that the data was just received from the server.  If such functionality is
  still necessary, consider using
  [`observe`](https://docs.meteor.com/api/collections.html#Mongo-Cursor-observe)
  or
  [`observeChanges`](https://docs.meteor.com/api/collections.html#Mongo-Cursor-observeChanges)
  [PR #8754](https://github.com/meteor/meteor/pull/8754)
  [Issue #1173](https://github.com/meteor/meteor/issues/1173)

* The `minimongo` and `mongo` packages are now compliant with the upsert behavior
  of MongoDB 2.6 and higher. **As a result support for MongoDB 2.4 has been dropped.**
  This mainly changes the effect of the selector on newly inserted documents.
  [PR #8815](https://github.com/meteor/meteor/pull/8815)

* `reactive-dict` now supports setting initial data when defining a named
  `ReactiveDict`. No longer run migration logic when used on the server,
  this is to prevent duplicate name error on reloads. Initial data is now
  properly serialized.

* `accounts-password` now uses `example.com` as a default "from" address instead
  of `meteor.com`. This change could break account-related e-mail notifications
  (forgot password, activation, etc.) for applications which do not properly
  configure a "from" domain since e-mail providers will often reject mail sent
  from `example.com`. Ensure that `Accounts.emailTemplates.from` is set to a
  proper domain in all applications.
  [PR #8760](https://github.com/meteor/meteor/issues/8760)

* The `accounts-facebook` and `facebook-oauth` packages have been updated to
  use the v2.9 of the Facebook Graph API for the Login Dialog since the v2.2
  version will be deprecated by Facebook in July.  There shouldn't be a problem
  regardless since Facebook simply rolls over to the next active version
  (v2.3, in this case) however this should assist in avoiding deprecation
  warnings and should enable any new functionality which has become available.
  [PR #8858](https://github.com/meteor/meteor/pull/8858)

* Add `DDP._CurrentPublicationInvocation` and `DDP._CurrentMethodInvocation`.
  `DDP._CurrentInvocation` remains for backwards-compatibility. This change
  allows method calls from publications to inherit the `connection` from the
  the publication which called the method.
  [PR #8629](https://github.com/meteor/meteor/pull/8629)

  > Note: If you're calling methods from publications that are using `this.connection`
  > to see if the method was called from server code or not. These checks will now
  > be more restrictive because `this.connection` will now be available when a
  > method is called from a publication.

* Fix issue with publications temporarily having `DDP._CurrentInvocation` set on
  re-run after a user logged in.  This is now provided through
  `DDP._CurrentPublicationInvocation` at all times inside a publication,
  as described above.
  [PR #8031](https://github.com/meteor/meteor/pull/8031)
  [PR #8629](https://github.com/meteor/meteor/pull/8629)

* `Meteor.userId()` and `Meteor.user()` can now be used in both method calls and
  publications.
  [PR #8629](https://github.com/meteor/meteor/pull/8629)

* `this.onStop` callbacks in publications are now run with the publication's
  context and with its `EnvironmentVariable`s bound.
  [PR #8629](https://github.com/meteor/meteor/pull/8629)

* The `minifier-js` package will now replace `process.env.NODE_ENV` with
  its string value (or `"development"` if unspecified).

* The `meteor-babel` npm package has been upgraded to version 0.22.0.

* The `reify` npm package has been upgraded to version 0.11.24.

* The `uglify-js` npm package has been upgraded to version 3.0.18.

* Illegal characters in paths written in build output directories will now
  be replaced with `_`s rather than removed, so that file and directory
  names consisting of only illegal characters do not become empty
  strings. [PR #8765](https://github.com/meteor/meteor/pull/8765).

* Additional "extra" packages (packages that aren't saved in `.meteor/packages`)
  can be included temporarily using the `--extra-packages`
  option.  For example: `meteor run --extra-packages bundle-visualizer`.
  Both `meteor test` and `meteor test-packages` also support the
  `--extra-packages` option and commas separate multiple package names.
  [PR #8769](https://github.com/meteor/meteor/pull/8769)

  > Note: Packages specified using the `--extra-packages` option override
  > version constraints from `.meteor/packages`.

* The `coffeescript` package has been updated to use CoffeeScript version
  1.12.6. [PR #8777](https://github.com/meteor/meteor/pull/8777)

* It's now possible to pipe a series of statements to `meteor shell`,
  whereas previously the input had to be an expression; for example:
  ```sh
  > echo 'import pkg from "babel-runtime/package.json";
  quote> pkg.version' |
  pipe> meteor shell
  "6.23.0"
  ```
  [Issue #8823](https://github.com/meteor/meteor/issues/8823)
  [PR #8833](https://github.com/meteor/meteor/pull/8833)

* Any `Error` thrown by a DDP method with the `error.isClientSafe`
  property set to `true` will now be serialized and displayed to the
  client, whereas previously only `Meteor.Error` objects were considered
  client-safe. [PR #8756](https://github.com/meteor/meteor/pull/8756)

## v1.5, 2017-05-30

* The `meteor-base` package implies a new `dynamic-import` package, which
  provides runtime support for [the proposed ECMAScript dynamic
  `import(...)` syntax](https://github.com/tc39/proposal-dynamic-import),
  enabling asynchronous module fetching or "code splitting." If your app
  does not use the `meteor-base` package, you can use the package by
  simply running `meteor add dynamic-import`. See this [blog
  post](https://blog.meteor.com/meteor-1-5-react-loadable-f029a320e59c)
  and [PR #8327](https://github.com/meteor/meteor/pull/8327) for more
  information about how dynamic `import(...)` works in Meteor, and how to
  use it in your applications.

* The `ecmascript-runtime` package, which provides polyfills for various
  new ECMAScript runtime APIs and language features, has been split into
  `ecmascript-runtime-client` and `ecmascript-runtime-server`, to reflect
  the different needs of browsers versus Node 4. The client runtime now
  relies on the `core-js` library found in the `node_modules` directory of
  the application, rather than a private duplicate installed via
  `Npm.depends`. This is unlikely to be a disruptive change for most
  developers, since the `babel-runtime` npm package is expected to be
  installed, and `core-js` is a dependency of `babel-runtime`, so
  `node_modules/core-js` should already be present. If that's not the
  case, just run `meteor npm install --save core-js` to install it.

* The `npm` npm package has been upgraded to version 4.6.1.

* The `meteor-babel` npm package has been upgraded to version 0.21.4,
  enabling the latest Reify compiler and the transform-class-properties
  plugin, among other improvements.

* The `reify` npm package has been upgraded to version 0.11.21, fixing
  [issue #8595](https://github.com/meteor/meteor/issues/8595) and
  improving compilation and runtime performance.

> Note: With this version of Reify, `import` declarations are compiled to
  `module.watch(require(id), ...)` instead of `module.importSync(id, ...)`
  or the older `module.import(id, ...)`. The behavior of the compiled code
  should be the same as before, but the details seemed different enough to
  warrant a note.

* The `install` npm package has been upgraded to version 0.10.1.

* The `meteor-promise` npm package has been upgraded to version 0.8.4.

* The `uglify-js` npm package has been upgraded to version 3.0.13, fixing
  [#8704](https://github.com/meteor/meteor/issues/8704).

* If you're using the `standard-minifier-js` Meteor package, as most
  Meteor developers do, it will now produce a detailed analysis of package
  and module sizes within your production `.js` bundle whenever you run
  `meteor build` or `meteor run --production`. These data are served by
  the application web server at the same URL as the minified `.js` bundle,
  except with a `.stats.json` file extension instead of `.js`. If you're
  using a different minifier plugin, and would like to support similar
  functionality, refer to
  [these](https://github.com/meteor/meteor/pull/8327/commits/084801237a8c288d99ec82b0fbc1c76bdf1aab16)
  [commits](https://github.com/meteor/meteor/pull/8327/commits/1c8bc7353e9a8d526880634a58c506b423c4a55e)
  for inspiration.

* To visualize the bundle size data produced by `standard-minifier-js`,
  run `meteor add bundle-visualizer` and then start your development
  server in production mode with `meteor run --production`. Be sure to
  remove the `bundle-visualizer` package before actually deploying your
  app, or the visualization will be displayed to your users.

* If you've been developing an app with multiple versions of Meteor, or
  testing with beta versions, and you haven't recently run `meteor reset`,
  your `.meteor/local/bundler-cache` directory may have become quite
  large. This is just a friendly reminder that this directory is perfectly
  safe to delete, and Meteor will repopulate it with only the most recent
  cached bundles.

* Apps created with `meteor create --bare` now use the `static-html`
  package for processing `.html` files instead of `blaze-html-templates`,
  to avoid large unnecessary dependencies like the `jquery` package.

* Babel plugins now receive file paths without leading `/` characters,
  which should prevent confusion about whether the path should be treated
  as absolute. [PR #8610](https://github.com/meteor/meteor/pull/8610)

* It is now possible to override the Cordova iOS and/or Android
  compatibility version by setting the `METEOR_CORDOVA_COMPAT_VERSION_IOS`
  and/or `METEOR_CORDOVA_COMPAT_VERSION_ANDROID` environment variables.
  [PR #8581](https://github.com/meteor/meteor/pull/8581)

* Modules in `node_modules` directories will no longer automatically have
  access to the `Buffer` polyfill on the client, since that polyfill
  contributed more than 22KB of minified JavaScript to the client bundle,
  and was rarely used. If you really need the Buffer API on the client,
  you should now obtain it explicitly with `require("buffer").Buffer`.
  [Issue #8645](https://github.com/meteor/meteor/issues/8645).

* Packages in `node_modules` directories are now considered non-portable
  (and thus may be automatically rebuilt for the current architecture), if
  their `package.json` files contain any of the following install hooks:
  `install`, `preinstall`, or `postinstall`. Previously, a package was
  considered non-portable only if it contained any `.node` binary modules.
  [Issue #8225](https://github.com/meteor/meteor/issues/8225)

## v1.4.4.6, 2018-04-02

* Node has been upgraded to version
  [4.9.0](https://nodejs.org/en/blog/release/v4.9.0/), an important
  [security release](https://nodejs.org/en/blog/vulnerability/march-2018-security-releases/).
  The Node v4.x release line will exit the Node.js Foundation's
  [long-term support (LTS) status](https://github.com/nodejs/LTS) on April 30,
  2018. We strongly advise updating to a version of Meteor using a newer
  version of Node which is still under LTS status, such as Meteor 1.6.x
  which uses Node 8.x.

* The `npm` package has been upgraded to version
  [4.6.1](https://github.com/npm/npm/releases/tag/v4.6.1).

## v1.4.4.5, 2017-12-08

* Node has been upgraded to version
  [4.8.7](https://nodejs.org/en/blog/release/v4.8.7/), an important
  [security release](https://nodejs.org/en/blog/vulnerability/december-2017-security-releases/).

## v1.4.4.4, 2017-09-26

* Updating to Meteor 1.4.4.4 will automatically patch a security
  vulnerability in the `allow-deny` package, since `meteor-tool@1.4.4_4`
  requires `allow-deny@1.0.9` or later. If for any reason you are not
  ready or able to update to Meteor 1.4.4.4 by running `meteor update`,
  please at least run
  ```sh
  meteor update allow-deny
  ```
  instead. More details about the security vulnerability can be found on
  the Meteor forums.

## v1.4.4.3, 2017-05-22

* Node has been upgraded to version 4.8.3.

* A bug in checking body lengths of HTTP responses that was affecting
  Galaxy deploys has been fixed.
  [PR #8709](https://github.com/meteor/meteor/pull/8709).

## v1.4.4.2, 2017-05-02

* Node has been upgraded to version 4.8.2.

* The `npm` npm package has been upgraded to version 4.5.0.
  Note that when using npm `scripts` there has been a change regarding
  what happens when `SIGINT` (Ctrl-C) is received.  Read more
  [here](https://github.com/npm/npm/releases/tag/v4.5.0).

* Fix a regression which prevented us from displaying a helpful banner when
  running `meteor debug` because of a change in Node.js.

* Update `node-inspector` npm to 1.1.1, fixing a problem encountered when trying
  to press "Enter" in the inspector console.
  [Issue #8469](https://github.com/meteor/meteor/issues/8469)

* The `email` package has had its `mailcomposer` npm package swapped with
  a Node 4 fork of `nodemailer` due to its ability to support connection pooling
  in a similar fashion as the original `mailcomposer`.
  [Issue #8591](https://github.com/meteor/meteor/issues/8591)
  [PR #8605](https://github.com/meteor/meteor/pull/8605)

    > Note: The `MAIL_URL` should be configured with a scheme which matches the
    > protocol desired by your e-mail vendor/mail-transport agent.  For
    > encrypted connections (typically listening on port 465), this means
    > using `smtps://`.  Unencrypted connections or those secured through
    > a `STARTTLS` connection upgrade (typically using port 587 and sometimes
    > port 25) should continue to use `smtp://`.  TLS/SSL will be automatically
    > enabled if the mail provider supports it.

* A new `Tracker.inFlush()` has been added to provide a global Tracker
  "flushing" state.
  [PR #8565](https://github.com/meteor/meteor/pull/8565).

* The `meteor-babel` npm package has been upgraded to version 0.20.1, and
  the `reify` npm package has been upgraded to version 0.7.4, fixing
  [issue #8595](https://github.com/meteor/meteor/issues/8595).
  (This was fixed between full Meteor releases, but is being mentioned here.)

## v1.4.4.1, 2017-04-07

* A change in Meteor 1.4.4 to remove "garbage" directories asynchronously
  in `files.renameDirAlmostAtomically` had unintended consequences for
  rebuilding some npm packages, so that change was reverted, and those
  directories are now removed before `files.renameDirAlmostAtomically`
  returns. [PR #8574](https://github.com/meteor/meteor/pull/8574)

## v1.4.4, 2017-04-07

* Node has been upgraded to version 4.8.1.

* The `npm` npm package has been upgraded to version 4.4.4.
  It should be noted that this version reduces extra noise
  previously included in some npm errors.

* The `node-gyp` npm package has been upgraded to 3.6.0 which
  adds support for VS2017 on Windows.

* The `node-pre-gyp` npm package has been updated to 0.6.34.

* Thanks to the outstanding efforts of @sethmurphy18, the `minifier-js`
  package now uses [Babili](https://github.com/babel/babili) instead of
  [UglifyJS](https://github.com/mishoo/UglifyJS2), resolving numerous
  long-standing bugs due to UglifyJS's poor support for ES2015+ syntax.
  [Issue #8378](https://github.com/meteor/meteor/issues/8378)
  [PR #8397](https://github.com/meteor/meteor/pull/8397)

* The `meteor-babel` npm package has been upgraded to version 0.19.1, and
  `reify` has been upgraded to version 0.6.6, fixing several subtle bugs
  introduced by Meteor 1.4.3 (see below), including
  [issue #8461](https://github.com/meteor/meteor/issues/8461).

* The Reify module compiler is now a Babel plugin, making it possible for
  other custom Babel plugins configured in `.babelrc` or `package.json`
  files to run before Reify, fixing bugs that resulted from running Reify
  before other plugins in Meteor 1.4.3.
  [Issue #8399](https://github.com/meteor/meteor/issues/8399)
  [Issue #8422](https://github.com/meteor/meteor/issues/8422)
  [`meteor-babel` issue #13](https://github.com/meteor/babel/issues/13)

* Two new `export ... from ...` syntax extensions are now supported:
  ```js
  export * as namespace from "./module"
  export def from "./module"
  ```
  Read the ECMA262 proposals here:
  * https://github.com/leebyron/ecmascript-export-ns-from
  * https://github.com/leebyron/ecmascript-export-default-from

* When `Meteor.call` is used on the server to invoke a method that
  returns a `Promise` object, the result will no longer be the `Promise`
  object, but the resolved value of the `Promise`.
  [Issue #8367](https://github.com/meteor/meteor/issues/8367)

> Note: if you actually want a `Promise` when calling `Meteor.call` or
  `Meteor.apply` on the server, use `Meteor.callAsync` and/or
  `Meteor.applyAsync` instead.
  [Issue #8367](https://github.com/meteor/meteor/issues/8367),
  https://github.com/meteor/meteor/commit/0cbd25111d1249a61ca7adce23fad5215408c821

* The `mailcomposer` and `smtp-connection` npms have been updated to resolve an
  issue with the encoding of long header lines.
  [Issue #8425](https://github.com/meteor/meteor/issues/8425)
  [PR #8495](https://github.com/meteor/meteor/pull/8495)

* `Accounts.config` now supports an `ambiguousErrorMessages` option which
  enabled generalization of messages produced by the `accounts-*` packages.
  [PR #8520](https://github.com/meteor/meteor/pull/8520)

* A bug which caused account enrollment tokens to be deleted too soon was fixed.
  [Issue #8218](https://github.com/meteor/meteor/issues/8218)
  [PR #8474](https://github.com/meteor/meteor/pull/8474)

* On Windows, bundles built during `meteor build` or `meteor deploy` will
  maintain the executable bit for commands installed in the
  `node_modules\.bin` directory.
  [PR #8503](https://github.com/meteor/meteor/pull/8503)

* On Windows, the upgrades to Node.js, `npm` and `mongodb` are now in-sync with
  other archs again after being mistakenly overlooked in 1.4.3.2.  An admin
  script enhancement has been applied to prevent this from happening again.
  [PR #8505](https://github.com/meteor/meteor/pull/8505)

## v1.4.3.2, 2017-03-14

* Node has been upgraded to version 4.8.0.

* The `npm` npm package has been upgraded to version 4.3.0.

* The `node-gyp` npm package has been upgraded to 3.5.0.

* The `node-pre-gyp` npm package has been updated to 0.6.33.

* The bundled version of MongoDB used by `meteor run` in development
  has been upgraded to 3.2.12.

* The `mongodb` npm package used by the `npm-mongo` Meteor package has
  been updated to version 2.2.24.
  [PR #8453](https://github.com/meteor/meteor/pull/8453)
  [Issue #8449](https://github.com/meteor/meteor/issues/8449)

* The `check` package has had its copy of `jQuery.isPlainObject`
  updated to a newer implementation to resolve an issue where the
  `nodeType` property of an object couldn't be checked, fixing
  [#7354](https://github.com/meteor/meteor/issues/7354).

* The `standard-minifier-js` and `minifier-js` packages now have improved
  error capturing to provide more information on otherwise unhelpful errors
  thrown when UglifyJS encounters ECMAScript grammar it is not familiar with.
  [#8414](https://github.com/meteor/meteor/pull/8414)

* Similar in behavior to `Meteor.loggingIn()`, `accounts-base` now offers a
  reactive `Meteor.loggingOut()` method (and related Blaze helpers,
  `loggingOut` and `loggingInOrOut`).
  [PR #8271](https://github.com/meteor/meteor/pull/8271)
  [Issue #1331](https://github.com/meteor/meteor/issues/1331)
  [Issue #769](https://github.com/meteor/meteor/issues/769)

* Using `length` as a selector field name and with a `Number` as a value
  in a `Mongo.Collection` transformation will no longer cause odd results.
  [#8329](https://github.com/meteor/meteor/issues/8329).

* `observe-sequence` (and thus Blaze) now properly supports `Array`s which were
  created in a vm or across frame boundaries, even if they were sub-classed.
  [Issue #8160](https://github.com/meteor/meteor/issues/8160)
  [PR #8401](https://github.com/meteor/meteor/pull/8401)

* Minimongo now supports `$bitsAllClear`, `$bitsAllSet`, `$bitsAnySet` and
  `$bitsAnyClear`.
  [#8350](https://github.com/meteor/meteor/pull/8350)

* A new [Development.md](DEVELOPMENT.md) document has been created to provide
  an easier path for developers looking to make contributions to Meteor Core
  (that is, the `meteor` tool itself) along with plenty of helpful reminders
  for those that have already done so!
  [#8267](https://github.com/meteor/meteor/pull/8267)

* The suggestion to add a `{oauth-service}-config-ui` package will no longer be
  made on the console if `service-configuration` package is already installed.
  [Issue #8366](https://github.com/meteor/meteor/issues/8366)
  [PR #8429](https://github.com/meteor/meteor/pull/8429)

* `Meteor.apply`'s `throwStubExceptions` option is now properly documented in
  the documentation whereas it was previously only mentioned in the Guide.
  [Issue #8435](https://github.com/meteor/meteor/issues/8435)
  [PR #8443](https://github.com/meteor/meteor/pull/8443)

* `DDPRateLimiter.addRule` now accepts a callback which will be executed after
  a rule is executed, allowing additional actions to be taken if necessary.
  [Issue #5541](https://github.com/meteor/meteor/issues/5541)
  [PR #8237](https://github.com/meteor/meteor/pull/8237)

* `jquery` is no longer a dependency of the `http` package.
  [#8389](https://github.com/meteor/meteor/pull/8389)

* `jquery` is no longer in the default package list after running
  `meteor create`, however is still available thanks to `blaze-html-templates`.
  If you still require jQuery, the recommended approach is to install it from
  npm with `meteor npm install --save jquery` and then `import`-ing it into your
  application.
  [#8388](https://github.com/meteor/meteor/pull/8388)

* The `shell-server` package (i.e. `meteor shell`) has been updated to more
  gracefully handle recoverable errors (such as `SyntaxError`s) in the same
  fashion as the Node REPL.
  [Issue #8290](https://github.com/meteor/meteor/issues/8290)
  [PR #8446](https://github.com/meteor/meteor/pull/8446)

* The `webapp` package now reveals a `WebApp.connectApp` to make it easier to
  provide custom error middleware.
  [#8403](https://github.com/meteor/meteor/pull/8403)

* The `meteor update --all-packages` command has been properly documented in
  command-line help (i.e. `meteor update --help`).
  [PR #8431](https://github.com/meteor/meteor/pull/8431)
  [Issue #8154](https://github.com/meteor/meteor/issues/8154)

* Syntax errors encountered while scanning `package.json` files for binary
  dependencies are now safely and silently ignored.
  [Issue #8427](https://github.com/meteor/meteor/issues/8427)
  [PR #8468](https://github.com/meteor/meteor/pull/8468)

## v1.4.3.1, 2017-02-14

* The `meteor-babel` npm package has been upgraded to version 0.14.4,
  fixing [#8349](https://github.com/meteor/meteor/issues/8349).

* The `reify` npm package has been upgraded to version 0.4.9.

* Partial `npm-shrinkwrap.json` files are now disregarded when
  (re)installing npm dependencies of Meteor packages, fixing
  [#8349](https://github.com/meteor/meteor/issues/8349). Further
  discussion of the new `npm` behavior can be found
  [here](https://github.com/npm/npm/blob/latest/CHANGELOG.md#no-more-partial-shrinkwraps-breaking).

## v1.4.3, 2017-02-13

* Versions of Meteor [core
  packages](https://github.com/meteor/meteor/tree/release-1.4.3/packages)
  are once again constrained by the current Meteor release.

> Before Meteor 1.4, the current release dictated the exact version of
  every installed core package, which meant newer core packages could not
  be installed without publishing a new Meteor release. In order to
  support incremental development of core packages, Meteor 1.4 removed all
  release-based constraints on core package versions
  ([#7084](https://github.com/meteor/meteor/pull/7084)). Now, in Meteor
  1.4.3, core package versions must remain patch-compatible with the
  versions they had when the Meteor release was published. This middle
  ground restores meaning to Meteor releases, yet still permits patch
  updates to core packages.

* The `cordova-lib` npm package has been updated to 6.4.0, along with
  cordova-android (6.1.1) and cordova-ios (4.3.0), and various plugins.
  [#8239](https://github.com/meteor/meteor/pull/8239)

* The `coffeescript` Meteor package has been moved from
  `packages/coffeescript` to `packages/non-core/coffeescript`, so that it
  will not be subject to the constraints described above.

* CoffeeScript source maps should be now be working properly in development.
  [#8298](https://github.com/meteor/meteor/pull/8298)

* The individual account "service" packages (`facebook`, `google`, `twitter`,
  `github`, `meteor-developer`, `meetup` and `weibo`) have been split into:
  - `<service>-oauth` (which interfaces with the `<service>` directly) and
  - `<service>-config-ui` (the Blaze configuration templates for `accounts-ui`)

  This means you can now use `accounts-<service>` without needing Blaze.

  If you are using `accounts-ui` and `accounts-<service>`, you will probably
  need to install the `<service>-config-ui` package if you want to configure it
  using the Accounts UI.

  - [Issue #7715](https://github.com/meteor/meteor/issues/7715)
  - [PR(`facebook`) #7728](https://github.com/meteor/meteor/pull/7728)
  - [PR(`google`) #8275](https://github.com/meteor/meteor/pull/8275)
  - [PR(`twitter`) #8283](https://github.com/meteor/meteor/pull/8283)
  - [PR(`github`) #8303](https://github.com/meteor/meteor/pull/8303)
  - [PR(`meteor-developer`) #8305](https://github.com/meteor/meteor/pull/8305)
  - [PR(`meetup`) #8321](https://github.com/meteor/meteor/pull/8321)
  - [PR(`weibo`) #8302](https://github.com/meteor/meteor/pull/8302)

* The `url` and `http` packages now encode to a less error-prone
  format which more closely resembles that used by PHP, Ruby, `jQuery.param`
  and others. `Object`s and `Array`s can now be encoded, however, if you have
  previously relied on `Array`s passed as `params` being simply `join`-ed with
  commas, you may need to adjust your `HTTP.call` implementations.
  [#8261](https://github.com/meteor/meteor/pull/8261) and
  [#8342](https://github.com/meteor/meteor/pull/8342).

* The `npm` npm package is still at version 4.1.2 (as it was when Meteor
  1.4.3 was originally published), even though `npm` was downgraded to
  3.10.9 in Meteor 1.4.2.7.

* The `meteor-babel` npm package has been upgraded to version 0.14.3,
  fixing [#8021](https://github.com/meteor/meteor/issues/8021) and
  [#7662](https://github.com/meteor/meteor/issues/7662).

* The `reify` npm package has been upgraded to 0.4.7.

* Added support for frame-ancestors CSP option in browser-policy.
  [#7970](https://github.com/meteor/meteor/pull/7970)

* You can now use autoprefixer with stylus files added via packages.
  [#7727](https://github.com/meteor/meteor/pull/7727)

* Restored [#8213](https://github.com/meteor/meteor/pull/8213)
  after those changes were reverted in
  [v1.4.2.5](https://github.com/meteor/meteor/blob/devel/History.md#v1425).

* npm dependencies of Meteor packages will now be automatically rebuilt if
  the npm package's `package.json` file has "scripts" section containing a
  `preinstall`, `install`, or `postinstall` command, as well as when the
  npm package contains any `.node` files. Discussion
  [here](https://github.com/meteor/meteor/issues/8225#issuecomment-275044900).

* The `meteor create` command now runs `meteor npm install` automatically
  to install dependencies specified in the default `package.json` file.
  [#8108](https://github.com/meteor/meteor/pull/8108)

## v1.4.2.7, 2017-02-13

* The `npm` npm package has been *downgraded* from version 4.1.2 back to
  version 3.10.9, reverting the upgrade in Meteor 1.4.2.4.

## v1.4.2.6, 2017-02-08

* Fixed a critical [bug](https://github.com/meteor/meteor/issues/8325)
  that was introduced by the fix for
  [Issue #8136](https://github.com/meteor/meteor/issues/8136), which
  caused some npm packages in nested `node_modules` directories to be
  omitted from bundles produced by `meteor build` and `meteor deploy`.

## v1.4.2.5, 2017-02-03

* Reverted [#8213](https://github.com/meteor/meteor/pull/8213) as the
  change was deemed too significant for this release.

> Note: The decision to revert the above change was made late in the
  Meteor 1.4.2.4 release process, before it was ever recommended but too
  late in the process to avoid the additional increment of the version number.
  See [#8311](https://github.com/meteor/meteor/pull/8311) for additional
  information. This change will still be released in an upcoming version
  of Meteor with a more seamless upgrade.

## v1.4.2.4, 2017-02-02

* Node has been upgraded to version 4.7.3.

* The `npm` npm package has been upgraded from version 3.10.9 to 4.1.2.

> Note: This change was later deemed too substantial for a point release
  and was reverted in Meteor 1.4.2.7.

* Fix for [Issue #8136](https://github.com/meteor/meteor/issues/8136).

* Fix for [Issue #8222](https://github.com/meteor/meteor/issues/8222).

* Fix for [Issue #7849](https://github.com/meteor/meteor/issues/7849).

* The version of 7-zip included in the Windows dev bundle has been
  upgraded from 1602 to 1604 in an attempt to mitigate
  [Issue #7688](https://github.com/meteor/meteor/issues/7688).

* The `"main"` field of `package.json` modules will no longer be
  overwritten with the value of the optional `"browser"` field, now that
  the `install` npm package can make sense of the `"browser"` field at
  runtime. If you experience module resolution failures on the client
  after updating Meteor, make sure you've updated the `modules-runtime`
  Meteor package to at least version 0.7.8.
  [#8213](https://github.com/meteor/meteor/pull/8213)

## v1.4.2.3, 2016-11-17

* Style improvements for `meteor create --full`.
  [#8045](https://github.com/meteor/meteor/pull/8045)

> Note: Meteor 1.4.2.2 was finalized before
  [#8045](https://github.com/meteor/meteor/pull/8045) was merged, but
  those changes were [deemed important
  enough](https://github.com/meteor/meteor/pull/8044#issuecomment-260913739)
  to skip recommending 1.4.2.2 and instead immediately release 1.4.2.3.

## v1.4.2.2, 2016-11-15

* Node has been upgraded to version 4.6.2.

* `meteor create` now has a new `--full` option, which generates an larger app,
  demonstrating development techniques highlighted in the
  [Meteor Guide](http://guide.meteor.com)

  [Issue #6974](https://github.com/meteor/meteor/issues/6974)
  [PR #7807](https://github.com/meteor/meteor/pull/7807)

* Minimongo now supports `$min`, `$max` and partially supports `$currentDate`.

  [Issue #7857](https://github.com/meteor/meteor/issues/7857)
  [PR #7858](https://github.com/meteor/meteor/pull/7858)

* Fix for [Issue #5676](https://github.com/meteor/meteor/issues/5676)
  [PR #7968](https://github.com/meteor/meteor/pull/7968)

* It is now possible for packages to specify a *lazy* main module:
  ```js
  Package.onUse(function (api) {
    api.mainModule("client.js", "client", { lazy: true });
  });
  ```
  This means the `client.js` module will not be evaluated during app
  startup unless/until another module imports it, and will not even be
  included in the client bundle if no importing code is found. **Note 1:**
  packages with lazy main modules cannot use `api.export` to export global
  symbols to other packages/apps. **Note 2:** packages with lazy main
  modules should be restricted to Meteor 1.4.2.2 or later via
  `api.versionsFrom("1.4.2.2")`, since older versions of Meteor cannot
  import lazy main modules using `import "meteor/<package name>"` but must
  explicitly name the module: `import "meteor/<package name>/client.js"`.

## v1.4.2.1, 2016-11-08

* Installing the `babel-runtime` npm package in your application
  `node_modules` directory is now required for most Babel-transformed code
  to work, as the Meteor `babel-runtime` package no longer attempts to
  provide custom implementations of Babel helper functions. To install
  the `babel-runtime` package, simply run the command
  ```sh
  meteor npm install --save babel-runtime
  ```
  in any Meteor application directory. The Meteor `babel-runtime` package
  version has been bumped to 1.0.0 to reflect this major change.
  [#7995](https://github.com/meteor/meteor/pull/7995)

* File system operations performed by the command-line tool no longer use
  fibers unless the `METEOR_DISABLE_FS_FIBERS` environment variable is
  explicitly set to a falsy value. For larger apps, this change results in
  significant build performance improvements due to the creation of fewer
  fibers and the avoidance of unnecessary asynchronous delays.
  https://github.com/meteor/meteor/pull/7975/commits/ca4baed90ae0675e55c93976411d4ed91f12dd63

* Running Meteor as `root` is still discouraged, and results in a fatal
  error by default, but the `--allow-superuser` flag now works as claimed.
  [#7959](https://github.com/meteor/meteor/issues/7959)

* The `dev_bundle\python\python.exe` executable has been restored to the
  Windows dev bundle, which may help with `meteor npm rebuild` commands.
  [#7960](https://github.com/meteor/meteor/issues/7960)

* Changes within linked npm packages now trigger a partial rebuild,
  whereas previously (in 1.4.2) they were ignored.
  [#7978](https://github.com/meteor/meteor/issues/7978)

* Miscellaneous fixed bugs:
  [#2876](https://github.com/meteor/meteor/issues/2876)
  [#7154](https://github.com/meteor/meteor/issues/7154)
  [#7956](https://github.com/meteor/meteor/issues/7956)
  [#7974](https://github.com/meteor/meteor/issues/7974)
  [#7999](https://github.com/meteor/meteor/issues/7999)
  [#8005](https://github.com/meteor/meteor/issues/8005)
  [#8007](https://github.com/meteor/meteor/issues/8007)

## v1.4.2, 2016-10-25

* This release implements a number of rebuild performance optimizations.
  As you edit files in development, the server should restart and rebuild
  much more quickly, especially if you have many `node_modules` files.
  See https://github.com/meteor/meteor/pull/7668 for more details.

> Note: the `METEOR_PROFILE` environment variable now provides data for
  server startup time as well as build time, which should make it easier
  to tell which of your packages are responsible for slow startup times.
  Please include the output of `METEOR_PROFILE=10 meteor run` with any
  GitHub issue about rebuild performance.

* `npm` has been upgraded to version 3.10.9.

* The `cordova-lib` npm package has been updated to 6.3.1, along with
  cordova-android (5.2.2) and cordova-ios (4.2.1), and various plugins.

* The `node-pre-gyp` npm package has been updated to 0.6.30.

* The `lru-cache` npm package has been updated to 4.0.1.

* The `meteor-promise` npm package has been updated to 0.8.0 for better
  asynchronous stack traces.

* The `meteor` tool is now prevented from running as `root` as this is
  not recommended and can cause issues with permissions.  In some environments,
  (e.g. Docker), it may still be desired to run as `root` and this can be
  permitted by passing `--unsafe-perm` to the `meteor` command.
  [#7821](https://github.com/meteor/meteor/pull/7821)

* Blaze-related packages have been extracted to
  [`meteor/blaze`](https://github.com/meteor/blaze), and the main
  [`meteor/meteor`](https://github.com/meteor/meteor) repository now
  refers to them via git submodules (see
  [#7633](https://github.com/meteor/meteor/pull/7633)).
  When running `meteor` from a checkout, you must now update these
  submodules by running
  ```sh
  git submodule update --init --recursive
  ```
  in the root directory of your `meteor` checkout.

* Accounts.forgotPassword and .verifyEmail no longer throw errors if callback is provided. [Issue #5664](https://github.com/meteor/meteor/issues/5664) [Origin PR #5681](https://github.com/meteor/meteor/pull/5681) [Merged PR](https://github.com/meteor/meteor/pull/7117)

* The default content security policy (CSP) for Cordova now includes `ws:`
  and `wss:` WebSocket protocols.
  [#7774](https://github.com/meteor/meteor/pull/7774)

* `meteor npm` commands are now configured to use `dev_bundle/.npm` as the
  npm cache directory by default, which should make npm commands less
  sensitive to non-reproducible factors in the external environment.
  https://github.com/meteor/meteor/pull/7668/commits/3313180a6ff33ee63602f7592a9506012029e919

* The `meteor test` command now supports the `--no-release-check` flag.
  https://github.com/meteor/meteor/pull/7668/commits/7097f78926f331fb9e70a06300ce1711adae2850

* JavaScript module bundles on the server no longer include transitive
  `node_modules` dependencies, since those dependencies can be evaluated
  directly by Node. This optimization should improve server rebuild times
  for apps and packages with large `node_modules` directories.
  https://github.com/meteor/meteor/pull/7668/commits/03c5346873849151cecc3e00606c6e5aa13b3bbc

* The `standard-minifier-css` package now does basic caching for the
  expensive `mergeCss` function.
  https://github.com/meteor/meteor/pull/7668/commits/bfa67337dda1e90610830611fd99dcb1bd44846a

* The `coffeescript` package now natively supports `import` and `export`
  declarations. [#7818](https://github.com/meteor/meteor/pull/7818)

* Due to changes in how Cordova generates version numbers for iOS and Android
  apps, you may experience issues with apps updating on user devices.  To avoid
  this, consider managing the `buildNumber` manually using
  `App.info('buildNumber', 'XXX');` in `mobile-config.js`. There are additional
  considerations if you have been setting `android:versionCode` or
  `ios-CFBundleVersion`.  See
  [#7205](https://github.com/meteor/meteor/issues/7205) and
  [#6978](https://github.com/meteor/meteor/issues/6978) for more information.

## v1.4.1.3, 2016-10-21

* Node has been updated to version 4.6.1:
  https://nodejs.org/en/blog/release/v4.6.1/

* The `mongodb` npm package used by the `npm-mongo` Meteor package has
  been updated to version 2.2.11.
  [#7780](https://github.com/meteor/meteor/pull/7780)

* The `fibers` npm package has been upgraded to version 1.0.15.

* Running Meteor with a different `--port` will now automatically
  reconfigure the Mongo replica set when using the WiredTiger storage
  engine, instead of failing to start Mongo.
  [#7840](https://github.com/meteor/meteor/pull/7840).

* When the Meteor development server shuts down, it now attempts to kill
  the `mongod` process it spawned, in addition to killing any running
  `mongod` processes when the server first starts up.
  https://github.com/meteor/meteor/pull/7668/commits/295d3d5678228f06ee0ab6c0d60139849a0ea192

* The `meteor <command> ...` syntax will now work for any command
  installed in `dev_bundle/bin`, except for Meteor's own commands.

* Incomplete package downloads will now fail (and be retried several
  times) instead of silently succeeding, which was the cause of the
  dreaded `Error: ENOENT: no such file or directory, open... os.json`
  error. [#7806](https://github.com/meteor/meteor/issues/7806)

## v1.4.1.2, 2016-10-04

* Node has been upgraded to version 4.6.0, a recommended security release:
  https://nodejs.org/en/blog/release/v4.6.0/

* `npm` has been upgraded to version 3.10.8.

## v1.4.1.1, 2016-08-24

* Update the version of our Node MongoDB driver to 2.2.8 to fix a bug in
  reconnection logic, leading to some `update` and `remove` commands being
  treated as `insert`s. [#7594](https://github.com/meteor/meteor/issues/7594)

## v1.4.1, 2016-08-18

* Node has been upgraded to 4.5.0.

* `npm` has been upgraded to 3.10.6.

* The `meteor publish-for-arch` command is no longer necessary when
  publishing Meteor packages with binary npm dependencies. Instead, binary
  dependencies will be rebuilt automatically on the installation side.
  Meteor package authors are not responsible for failures due to compiler
  toolchain misconfiguration, and any compilation problems with the
  underlying npm packages should be taken up with the authors of those
  packages. That said, if a Meteor package author really needs or wants to
  continue using `meteor publish-for-arch`, she should publish her package
  using an older release: e.g. `meteor --release 1.4 publish`.
  [#7608](https://github.com/meteor/meteor/pull/7608)

* The `.meteor-last-rebuild-version.json` files that determine if a binary
  npm package needs to be rebuilt now include more information from the
  `process` object, namely `process.{platform,arch,versions}` instead of
  just `process.versions`. Note also that the comparison of versions now
  ignores differences in patch versions, to avoid needless rebuilds.

* The `npm-bcrypt` package now uses a pure-JavaScript implementation by
  default, but will prefer the native `bcrypt` implementation if it is
  installed in the application's `node_modules` directory. In other words,
  run `meteor install --save bcrypt` in your application if you need or
  want to use the native implementation of `bcrypt`.
  [#7595](https://github.com/meteor/meteor/pull/7595)

* After Meteor packages are downloaded from Atmosphere, they will now be
  extracted using native `tar` or `7z.exe` on Windows, instead of the
  https://www.npmjs.com/package/tar library, for a significant performance
  improvement. [#7457](https://github.com/meteor/meteor/pull/7457)

* The npm `tar` package has been upgraded to 2.2.1, though it is now only
  used as a fallback after native `tar` and/or `7z.exe`.

* The progress indicator now distinguishes between downloading,
  extracting, and loading newly-installed Meteor packages, instead of
  lumping all of that work into a "downloading" status message.

* Background Meteor updates will no longer modify the `~/.meteor/meteor`
  symbolic link (or `AppData\Local\.meteor\meteor.bat` on Windows).
  Instead, developers must explicitly type `meteor update` to begin using
  a new version of the `meteor` script.

* Password Reset tokens now expire (after 3 days by default -- can be modified via `Accounts.config({ passwordResetTokenExpirationInDays: ...}`). [PR #7534](https://github.com/meteor/meteor/pull/7534)

* The `google` package now uses the `email` scope as a mandatory field instead
  of the `profile` scope. The `profile` scope is still added by default if the
  `requestPermissions` option is not specified to maintain backward
  compatibility, but it is now possible to pass an empty array to
  `requestPermissions` in order to only request the `email` scope, which
  reduces the amount of permissions requested from the user in the Google
  popup. [PR #6975](https://github.com/meteor/meteor/pull/6975)

* Added `Facebook.handleAuthFromAccessToken` in the case where you get the FB
  accessToken in some out-of-band way. [PR #7550](https://github.com/meteor/meteor/pull/7550)

* `Accounts.onLogout` gets `{ user, connection }` context in a similar fashion
  to `Accounts.onLogin`. [Issue #7397](https://github.com/meteor/meteor/issues/7397) [PR #7433](https://github.com/meteor/meteor/pull/7433)

* The `node-gyp` and `node-pre-gyp` tools will now be installed in
  `bundle/programs/server/node_modules`, to assist with rebuilding binary
  npm packages when deploying an app to Galaxy or elsewhere.
  [#7571](https://github.com/meteor/meteor/pull/7571)

* The `standard-minifier-{js,css}` packages no longer minify .js or .css
  files on the server. [#7572](https://github.com/meteor/meteor/pull/7572)

* Multi-line input to `meteor shell`, which was broken by changes to the
  `repl` module in Node 4, works again.
  [#7562](https://github.com/meteor/meteor/pull/7562)

* The implementation of the command-line `meteor` tool now forbids
  misbehaving polyfill libraries from overwriting `global.Promise`.
  [#7569](https://github.com/meteor/meteor/pull/7569)

* The `oauth-encryption` package no longer depends on the
  `npm-node-aes-gcm` package (or any special npm packages), because the
  Node 4 `crypto` library natively supports the `aes-128-gcm` algorithm.
  [#7548](https://github.com/meteor/meteor/pull/7548)

* The server-side component of the `meteor shell` command has been moved
  into a Meteor package, so that it can be developed independently from
  the Meteor release process, thanks to version unpinning.
  [#7624](https://github.com/meteor/meteor/pull/7624)

* The `meteor shell` command now works when running `meteor test`.

* The `meteor debug` command no longer pauses at the first statement
  in the Node process, yet still reliably stops at custom breakpoints
  it encounters later.

* The `meteor-babel` package has been upgraded to 0.12.0.

* The `meteor-ecmascript-runtime` package has been upgraded to 0.2.9, to
  support several additional [stage 4
  proposals](https://github.com/meteor/ecmascript-runtime/pull/4).

* A bug that prevented @-scoped npm packages from getting bundled for
  deployed apps has been fixed.
  [#7609](https://github.com/meteor/meteor/pull/7609).

* The `meteor update` command now supports an `--all-packages` flag to
  update all packages (including indirect dependencies) to their latest
  compatible versions, similar to passing the names of all your packages
  to the `meteor update` command.
  [#7653](https://github.com/meteor/meteor/pull/7653)

* Background release updates can now be disabled by invoking either
  `meteor --no-release-check` or `METEOR_NO_RELEASE_CHECK=1 meteor`.
  [#7445](https://github.com/meteor/meteor/pull/7445)

## v1.4.0.1, 2016-07-29

* Fix issue with the 1.4 tool springboarding to older releases (see [Issue #7491](https://github.com/meteor/meteor/issues/7491))

* Fix issue with running in development on Linux 32bit [Issue #7511](https://github.com/meteor/meteor/issues/7511)

## v1.4, 2016-07-25

* Node has been upgraded to 4.4.7.

* The `meteor-babel` npm package has been upgraded to 0.11.7.

* The `reify` npm package has been upgraded to 0.3.6.

* The `bcrypt` npm package has been upgraded to 0.8.7.

* Nested `import` declarations are now enabled for package code as well as
  application code. 699cf1f38e9b2a074169515d23983f74148c7223

* Meteor has been upgraded to support Mongo 3.2 by default (the bundled version
  used by `meteor run` has been upgraded). Internally it now uses the 2.2.4
  version of the `mongodb` npm driver, and has been tested against at Mongo 3.2
  server. [Issue #6957](https://github.com/meteor/meteor/issues/6957)

  Mongo 3.2 defaults to the new WiredTiger storage engine. You can update your
  database following the instructions here:
  https://docs.mongodb.com/v3.0/release-notes/3.0-upgrade/.
  In development, you can also just use `meteor reset` to remove your old
  database, and Meteor will create a new WiredTiger database for you. The Mongo
  driver will continue to work with the old MMAPv1 storage engine however.

  The new version of the Mongo driver has been tested with MongoDB versions from
  2.6 up. Mongo 2.4 has now reached end-of-life
  (https://www.mongodb.com/support-policy), and is no longer supported.

  If you are setting `MONGO_OPLOG_URL`, especially in production, ensure you are
  passing in the `replicaSet` argument (see [#7450]
    (https://github.com/meteor/meteor/issues/7450))

* Custom Mongo options can now be specified using the
  `Mongo.setConnectionOptions(options)` API.
  [#7277](https://github.com/meteor/meteor/pull/7277)

* On the server, cursor.count() now takes a single argument `applySkipLimit`
  (see the corresponding [Mongo documentation]
    (http://mongodb.github.io/node-mongodb-native/2.1/api/Cursor.html#count))

* Fix for regression caused by #5837 which incorrectly rewrote
  network-path references (e.g. `//domain.com/image.gif`) in CSS URLs.
  [#7416](https://github.com/meteor/meteor/issues/7416)
* Added Angular2 boilerplate example [#7364](https://github.com/meteor/meteor/pull/7363)

## v1.3.5.1, 2016-07-18

* This release fixed a small bug in 1.3.5 that prevented updating apps
  whose `.meteor/release` files refer to releases no longer installed in
  `~/.meteor/packages/meteor-tool`. [576468eae8d8dd7c1fe2fa381ac51dee5cb792cd](https://github.com/meteor/meteor/commit/576468eae8d8dd7c1fe2fa381ac51dee5cb792cd)

## v1.3.5, 2016-07-16

* Failed Meteor package downloads are now automatically resumed from the
  point of failure, up to ten times, with a five-second delay between
  attempts. [#7399](https://github.com/meteor/meteor/pull/7399)

* If an app has no `package.json` file, all packages in `node_modules`
  will be built into the production bundle. In other words, make sure you
  have a `package.json` file if you want to benefit from `devDependencies`
  pruning. [7b2193188fc9e297eefc841ce6035825164f0684](https://github.com/meteor/meteor/commit/7b2193188fc9e297eefc841ce6035825164f0684)

* Binary npm dependencies of compiler plugins are now automatically
  rebuilt when Node/V8 versions change.
  [#7297](https://github.com/meteor/meteor/issues/7297)

* Because `.meteor/local` is where purely local information should be
  stored, the `.meteor/dev_bundle` link has been renamed to
  `.meteor/local/dev_bundle`.

* The `.meteor/local/dev_bundle` link now corresponds exactly to
  `.meteor/release` even when an app is using an older version of
  Meteor. d732c2e649794f350238d515153f7fb71969c526

* When recompiling binary npm packages, the `npm rebuild` command now
  receives the flags `--update-binary` and `--no-bin-links`, in addition
  to respecting the `$METEOR_NPM_REBUILD_FLAGS` environment variable.
  [#7401](https://github.com/meteor/meteor/issues/7401)

* The last solution found by the package version constraint solver is now
  stored in `.meteor/local/resolver-result-cache.json` so that it need not
  be recomputed every time Meteor starts up.

* If the `$GYP_MSVS_VERSION` environment variable is not explicitly
  provided to `meteor {node,npm}`, the `node-gyp` tool will infer the
  appropriate version (though it still defaults to "2015").

## v1.3.4.4, 2016-07-10

* Fixed [#7374](https://github.com/meteor/meteor/issues/7374).

* The default loglevel for internal `npm` commands (e.g., those related to
  `Npm.depends`) has been set to "error" instead of "warn". Note that this
  change does not affect `meteor npm ...` commands, which can be easily
  configured using `.npmrc` files or command-line flags.
  [0689cae25a3e0da3615a402cdd0bec94ce8455c8](https://github.com/meteor/meteor/commit/0689cae25a3e0da3615a402cdd0bec94ce8455c8)

## v1.3.4.3, 2016-07-08

* Node has been upgraded to 0.10.46.

* `npm` has been upgraded to 3.10.5.

* The `node-gyp` npm package has been upgraded to 3.4.0.

* The `node-pre-gyp` npm package has been upgraded to 0.6.29.

* The `~/.meteor/meteor` symlink (or `AppData\Local\.meteor\meteor.bat` on
  Windows) will now be updated properly after `meteor update` succeeds. This was
  promised in [v1.3.4.2](https://github.com/meteor/meteor/blob/devel/History.md#v1342)
  but [not fully delivered](https://github.com/meteor/meteor/pull/7369#issue-164569763).

* The `.meteor/dev_bundle` symbolic link introduced in
  [v1.3.4.2](https://github.com/meteor/meteor/blob/devel/History.md#v1342)
  is now updated whenever `.meteor/release` is read.

* The `.meteor/dev_bundle` symbolic link is now ignored by
  `.meteor/.gitignore`.

## v1.3.4.2, 2016-07-07

* The `meteor node` and `meteor npm` commands now respect
  `.meteor/release` when resolving which versions of `node` and `npm` to
  invoke. Note that you must `meteor update` to 1.3.4.2 before this logic
  will take effect, but it will work in all app directories after
  updating, even those pinned to older versions.
  [#7338](https://github.com/meteor/meteor/issues/7338)

* The Meteor installer now has the ability to resume downloads, so
  installing Meteor on a spotty internet connection should be more
  reliable. [#7348](https://github.com/meteor/meteor/pull/7348)

* When running `meteor test`, shared directories are symlinked (or
  junction-linked on Windows) into the temporary test directory, not
  copied, leading to much faster test start times after the initial build.
  The directories: `.meteor/local/{bundler-cache,isopacks,plugin-cache}`

* `App.appendToConfig` allows adding custom tags to config.xml.
  [#7307](https://github.com/meteor/meteor/pull/7307)

* When using `ROOT_URL` with a path, relative CSS URLs are rewritten
  accordingly. [#5837](https://github.com/meteor/meteor/issues/5837)

* Fixed bugs:
  [#7149](https://github.com/meteor/meteor/issues/7149)
  [#7296](https://github.com/meteor/meteor/issues/7296)
  [#7309](https://github.com/meteor/meteor/issues/7309)
  [#7312](https://github.com/meteor/meteor/issues/7312)

## v1.3.4.1, 2016-06-23

* Increased the default HTTP timeout for requests made by the `meteor`
  command-line tool to 60 seconds (previously 30), and [disabled the
  timeout completely for Galaxy
  deploys](https://forums.meteor.com/t/1-3-4-breaks-galaxy-deployment-etimedout/25383/).

* Minor bug fixes: [#7281](https://github.com/meteor/meteor/pull/7281)
  [#7276](https://github.com/meteor/meteor/pull/7276)

## v1.3.4, 2016-06-22

* The version of `npm` used by `meteor npm` and when installing
  `Npm.depends` dependencies of Meteor packages has been upgraded from
  2.15.1 to **3.9.6**, which should lead to much flatter node_modules
  dependency trees.

* The `meteor-babel` npm package has been upgraded to 0.11.6, and is now
  installed using `npm@3.9.6`, fixing bugs arising from Windows path
  limits, such as [#7247](https://github.com/meteor/meteor/issues/7247).

* The `reify` npm package has been upgraded to 0.3.4, fixing
  [#7250](https://github.com/meteor/meteor/issues/7250).

* Thanks to caching improvements for the
  `files.{stat,lstat,readdir,realpath}` methods and
  `PackageSource#_findSources`, development server restart times are no
  longer proportional to the number of files in `node_modules`
  directories. [#7253](https://github.com/meteor/meteor/issues/7253)
  [#7008](https://github.com/meteor/meteor/issues/7008)

* When installed via `InstallMeteor.exe` on Windows, Meteor can now be
  easily uninstalled through the "Programs and Features" control panel.

* HTTP requests made by the `meteor` command-line tool now have a timeout
  of 30 seconds, which can be adjusted by the `$TIMEOUT_SCALE_FACTOR`
  environment variable. [#7143](https://github.com/meteor/meteor/pull/7143)

* The `request` npm dependency of the `http` package has been upgraded
  from 2.53.0 to 2.72.0.

* The `--headless` option is now supported by `meteor test` and
  `meteor test-packages`, in addition to `meteor self-test`.
  [#7245](https://github.com/meteor/meteor/pull/7245)

* Miscellaneous fixed bugs:
  [#7255](https://github.com/meteor/meteor/pull/7255)
  [#7239](https://github.com/meteor/meteor/pull/7239)

## v1.3.3.1, 2016-06-17

* Fixed bugs:
  [#7226](https://github.com/meteor/meteor/pull/7226)
  [#7181](https://github.com/meteor/meteor/pull/7181)
  [#7221](https://github.com/meteor/meteor/pull/7221)
  [#7215](https://github.com/meteor/meteor/pull/7215)
  [#7217](https://github.com/meteor/meteor/pull/7217)

* The `node-aes-gcm` npm package used by `oauth-encryption` has been
  upgraded to 0.1.5. [#7217](https://github.com/meteor/meteor/issues/7217)

* The `reify` module compiler has been upgraded to 0.3.3.

* The `meteor-babel` package has been upgraded to 0.11.4.

* The `pathwatcher` npm package has been upgraded to 6.7.0.

* In CoffeeScript files with raw JavaScript enclosed by backticks, the
  compiled JS will no longer contain `require` calls inserted by Babel.
  [#7226](https://github.com/meteor/meteor/issues/7226)

* Code related to the Velocity testing system has been removed.
  [#7235](https://github.com/meteor/meteor/pull/7235)

* Allow smtps:// in MAIL_URL [#7043](https://github.com/meteor/meteor/pull/7043)

* Adds `Accounts.onLogout()` a hook directly analogous to `Accounts.onLogin()`. [PR #6889](https://github.com/meteor/meteor/pull/6889)

## v1.3.3, 2016-06-10

* Node has been upgraded from 0.10.43 to 0.10.45.

* `npm` has been upgraded from 2.14.22 to 2.15.1.

* The `fibers` package has been upgraded to 1.0.13.

* The `meteor-babel` package has been upgraded to 0.10.9.

* The `meteor-promise` package has been upgraded to 0.7.1, a breaking
  change for code that uses `Promise.denodeify`, `Promise.nodeify`,
  `Function.prototype.async`, or `Function.prototype.asyncApply`, since
  those APIs have been removed.

* Meteor packages with binary npm dependencies are now automatically
  rebuilt using `npm rebuild` whenever the version of Node or V8 changes,
  making it much simpler to use Meteor with different versions of Node.
  5dc51d39ecc9e8e342884f3b4f8a489f734b4352

* `*.min.js` files are no longer minified during the build process.
  [PR #6986](https://github.com/meteor/meteor/pull/6986) [Issue #5363](https://github.com/meteor/meteor/issues/5363)

* You can now pick where the `.meteor/local` directory is created by setting the `METEOR_LOCAL_DIR` environment variable. This lets you run multiple instances of the same Meteor app.
  [PR #6760](https://github.com/meteor/meteor/pull/6760) [Issue #6532](https://github.com/meteor/meteor/issues/6532)

* Allow using authType in Facebook login [PR #5694](https://github.com/meteor/meteor/pull/5694)

* Adds flush() method to Tracker to force recomputation [PR #4710](https://github.com/meteor/meteor/pull/4710)

* Adds `defineMutationMethods` option (default: true) to `new Mongo.Collection` to override default behavior that sets up mutation methods (/collection/[insert|update...]) [PR #5778](https://github.com/meteor/meteor/pull/5778)

* Allow overriding the default warehouse url by specifying `METEOR_WAREHOUSE_URLBASE` [PR #7054](https://github.com/meteor/meteor/pull/7054)

* Allow `_id` in `$setOnInsert` in Minimongo: https://github.com/meteor/meteor/pull/7066

* Added support for `$eq` to Minimongo: https://github.com/meteor/meteor/pull/4235

* Insert a `Date` header into emails by default: https://github.com/meteor/meteor/pull/6916/files

* `meteor test` now supports setting the bind address using `--port IP:PORT` the same as `meteor run` [PR #6964](https://github.com/meteor/meteor/pull/6964) [Issue #6961](https://github.com/meteor/meteor/issues/6961)

* `Meteor.apply` now takes a `noRetry` option to opt-out of automatically retrying non-idempotent methods on connection blips: [PR #6180](https://github.com/meteor/meteor/pull/6180)

* DDP callbacks are now batched on the client side. This means that after a DDP message arrives, the local DDP client will batch changes for a minimum of 5ms (configurable via `bufferedWritesInterval`) and a maximum of 500ms (configurable via `bufferedWritesMaxAge`) before calling any callbacks (such as cursor observe callbacks).

* PhantomJS is no longer included in the Meteor dev bundle (#6905). If you
  previously relied on PhantomJS for local testing, the `spiderable`
  package, Velocity tests, or testing Meteor from a checkout, you should
  now install PhantomJS yourself, by running the following command:
  `meteor npm install -g phantomjs-prebuilt`

* The `babel-compiler` package now looks for `.babelrc` files and
  `package.json` files with a "babel" section. If found, these files may
  contribute additional Babel transforms that run before the usual
  `babel-preset-meteor` set of transforms. In other words, if you don't
  like the way `babel-preset-meteor` handles a particular kind of syntax,
  you can add your preferred transform plugins to the "presets" or
  "plugins" section of your `.babelrc` or `package.json` file. #6351

* When `BabelCompiler` cannot resolve a Babel plugin or preset package in
  `.babelrc` or `package.json`, it now merely warns instead of
  crashing. #7179

* Compiler plugins can now import npm packages that are visible to their
  input files using `inputFile.require(id)`. b16e8d50194b37d3511889b316345f31d689b020

* `import` statements in application modules now declare normal variables
  for the symbols that are imported, making it significantly easier to
  inspect imported variables when debugging in the browser console or in
  `meteor shell`.

* `import` statements in application modules are no longer restricted to
  the top level, and may now appear inside conditional statements
  (e.g. `if (Meteor.isServer) { import ... }`) or in nested scopes.

* `import` statements now work as expected in `meteor shell`. #6271

* Commands installed in `dev_bundle/lib/node_modules/.bin` (such as
  `node-gyp` and `node-pre-gyp`) are now available to scripts run by
  `meteor npm`. e95dfe410e1b43e8131bc2df9d2c29decdd1eaf6

* When building an application using `meteor build`, "devDependencies"
  listed in `package.json` are no longer copied into the bundle. #6750

* Packages tested with `meteor test-packages` now have access to local
  `node_modules` directories installed in the parent application or in the
  package directory itself. #6827

* You no longer need to specify `DEPLOY_HOSTNAME=galaxy.meteor.com` to run
  `meteor deploy` (and similar commands) against Galaxy. The AWS us-east-1
  Galaxy is now the default for `DEPLOY_HOSTNAME`. If your app's DNS points to
  another Galaxy region, `meteor deploy` will detect that automatically as
  well. #7055

* The `coffeescript` plugin now passes raw JavaScript code enclosed by
  back-ticks to `BabelCompiler`, enabling all ECMAScript features
  (including `import` and `export`) within CoffeeScript. #6000 #6691

* The `coffeescript` package now implies the same runtime environment as
  `ecmascript` (`ecmascript-runtime`, `babel-runtime`, and `promise`, but
  not `modules`). #7184

* When Meteor packages install `npm` dependencies, the
  `process.env.NPM_CONFIG_REGISTRY` environment variable is now
  respected. #7162

* `files.rename` now always executes synchronously. 9856d1d418a4d19c0adf22ec9a92f7ce81a23b05

* "Bare" files contained by `client/compatibility/` directories or added
  with `api.addFiles(path, ..., { bare: true })` are no longer compiled by
  Babel. https://github.com/meteor/meteor/pull/7033#issuecomment-225126778

* Miscellaneous fixed bugs: #6877 #6843 #6881

## v1.3.2.4, 2016-04-20

> Meteor 1.3.2.4 was published because publishing 1.3.2.3 failed in an
unrecoverable way. Meteor 1.3.2.4 contains no additional changes beyond
the changes in 1.3.2.3.

## v1.3.2.3, 2016-04-20

* Reverted accidental changes included in 1.3.2.1 and 1.3.2.2 that
  improved DDP performance by batching updates, but broke some packages
  that relied on private methods of the DDP client Connection class. See
  https://github.com/meteor/meteor/pull/5680 for more details. These
  changes will be reinstated in 1.3.3.

## v1.3.2.2, 2016-04-18

* Fixed bugs #6819 and #6831.

## v1.3.2.1, 2016-04-15

* Fixed faulty comparison of `.sourcePath` and `.targetPath` properties of
  files scanned by the `ImportScanner`, which caused problems for apps
  using the `tap:i18n` package. 6e792a7cf25847b8cd5d5664a0ff45c9fffd9e57

## v1.3.2, 2016-04-15

* The `meteor/meteor` repository now includes a `Roadmap.md` file:
  https://github.com/meteor/meteor/blob/devel/Roadmap.md

* Running `npm install` in `bundle/programs/server` when deploying an app
  also rebuilds any binary npm dependencies, fixing #6537. Set
  METEOR_SKIP_NPM_REBUILD=1 to disable this behavior if necessary.

* Non-.js(on) files in `node_modules` (such as `.less` and `.scss`) are
  now processed by compiler plugins and may be imported by JS. #6037

* The `jquery` package can now be completely removed from any app (#6563),
  and uses `<app>/node_modules/jquery` if available (#6626).

* Source maps are once again generated for all bundled JS files, even if
  they are merely identity mappings, so that the files appear distinct in
  the browser, and stack traces make more sense. #6639

* All application files in `imports` directories are now considered lazy,
  regardless of whether the app is using the `modules` package. This could
  be a breaking change for 1.3.2 apps that do not use `modules` or
  `ecmascript` but contain `imports` directories. Workaround: move files
  out of `imports`, or rename `imports` to something else.

* The `npm-bcrypt` package has been upgraded to use the latest version
  (0.8.5) of the `bcrypt` npm package.

* Compiler plugins can call `addJavaScript({ path })` multiple times with
  different paths for the same source file, and `module.id` will reflect
  this `path` instead of the source path, if they are different. #6806

* Fixed bugs: https://github.com/meteor/meteor/milestones/Release%201.3.2

* Fixed unintended change to `Match.Optional` which caused it to behave the same as the new `Match.Maybe` and incorrectly matching `null` where it previously would not have allowed it. #6735

## v1.3.1, 2016-04-03

* Long isopacket node_modules paths have been shortened, fixing upgrade
  problems on Windows. #6609

* Version 1.3.1 of Meteor can now publish packages for earlier versions of
  Meteor, provided those packages do not rely on modules. #6484 #6618

* The meteor-babel npm package used by babel-compiler has been upgraded to
  version 0.8.4. c8d12aed4e725217efbe86fa35de5d5e56d73c83

* The `meteor node` and `meteor npm` commands now return the same exit
  codes as their child processes. #6673 #6675

* Missing module warnings are no longer printed for Meteor packages, or
  for `require` calls when `require` is not a free variable, fixing
  https://github.com/practicalmeteor/meteor-mocha/issues/19.

* Cordova iOS builds are no longer built by Meteor, but merely prepared
  for building. 88d43a0f16a484a5716050cb7de8066b126c7b28

* Compiler plugin errors were formerly silenced for files not explicitly
  added in package.js. Now those errors are reported when/if the files are
  imported by the ImportScanner. be986fd70926c9dd8eff6d8866205f236c8562c4

## v1.3, 2016-03-27

### ES2015/Modules

* Enable ES2015 and CommonJS modules in Meteor apps and packages, on
  both client and server. Also let you install modules in apps and
  package by running `npm install`. See: https://github.com/meteor/meteor/blob/master/packages/modules/README.md

* Enable ES2015 generators and ES2016 async/await in the `ecmascript`
  package.

* Inherit static getters and setters in subclasses, when using the
  `ecmascript` package. #5624

* Report full file paths on compiler errors when using the
  `ecmascript` package. #5551

* Now possible to `import` or `require` files with a `.json` file
  extension. #5810

* `process.env.NODE_ENV` is now defined on both client and server as
  either `development` or `production`, which also determines the boolean
  flags `Meteor.isDevelopment` and `Meteor.isProduction`.

* Absolute identifiers for app modules no longer have the `/app/` prefix,
  and absolute identifiers for Meteor packages now have the prefix
  `/node_modules/meteor/` instead of just `/node_modules/`, meaning you
  should `import {Blaze} from "meteor/blaze"` instead of `from "blaze"`.

* Package variables imported by application code are once again exposed
  globally, allowing them to be accessed from the browser console or from
  `meteor shell`. #5868

* Fixed global variable assignment analysis during linking. #5870 #5819

* Changes to files in node_modules will now trigger a restart of the
  development server, just like any other file changes. #5815

* The meteor package now exports a `global` variable (a la Node) that
  provides a reliable reference to the global object for all Meteor code.

* Packages in local node_modules directories now take precedence over
  Meteor packages of the same name. #5933

* Upgraded `babel-compiler` to Babel 6, with the following set of plugins:
  https://github.com/meteor/babel-preset-meteor/blob/master/index.js

* Lazy CSS modules may now be imported by JS: 12c946ee651a93725f243f790c7919de3d445a19

* Packages in the top-level node_modules directory of an app can now be
  imported by Meteor packages: c631d3ac35f5ca418b93c454f521989855b8ec72

* Added support for wildcard import and export statements. #5872 #5897

* Client-side stubs for built-in Node modules are now provided
  automatically if the `meteor-node-stubs` npm package is installed. #6056

* Imported file extensions are now optional for file types handled by
  compiler plugins. #6151

* Upgraded Babel packages to ~6.5.0: 292824da3f8449afd1cd39fcd71acd415c809c0f
  Note: .babelrc files are now ignored (#6016), but may be reenabled (#6351).

* Polyfills now provided for `process.nextTick` and `process.platform`. #6167 #6198 #6055 efe53de492da6df785f1cbef2799d1d2b492a939

* The `meteor test-app` command is now `meteor test [--full-app]`:
  ab5ab15768136d55c76d51072e746d80b45ec181

* New apps now include a `package.json` file.
  c51b8cf7ffd8e7c9ca93768a2df93e4b552c199c

* `require.resolve` is now supported.
  https://github.com/benjamn/install/commit/ff6b25d6b5511d8a92930da41db73b93eb1d6cf8

* JSX now enabled in `.js` files processed by the `ecmascript` compiler
  plugin. #6151

* On the server, modules contained within `node_modules` directories are
  now loaded using the native Node `require` function. #6398

* All `<script>` tag(s) for application and package code now appear at the
  end of the `<body>` rather than in the `<head>`. #6375

* The client-side version of `process.env.NODE_ENV` (and other environment
  variables) now matches the corresponding server-side values. #6399

### Performance

* Don't reload package catalog from disk on rebuilds unless package
  dependencies changed. #5747

* Improve minimongo performance on updating documents when there are
  many active observes. #5627

### Platform

* Upgrade to Node v0.10.41.

* Allow all types of URLs that npm supports in `Npm.depends`
  declarations.

* Split up `standard-minifiers` in separate CSS
  (`standard-minifiers-css`) and JS minifiers
  (`standard-minifiers-js`). `standard-minifiers` now acts as an
  umbrella package for these 2 minifiers.

* Allow piping commands to `meteor shell` via STDIN. #5575

* Let users set the CAFILE environment variable to override the SSL
  root certificate list. #4757 #5523

* `force-ssl` is now marked production only.

### Cordova

* Cordova dependencies have been upgraded to the latest versions
  (`cordova-lib` 6.0.0, `cordova-ios` 4.0.1, and `cordova-android` 5.1.0).

* iOS apps now require iOS 8 or higher, and building for iOS requires Xcode 7.2
  to be installed.

* Building for Android now requires Android SDK 23 to be installed. You may also
  need to create a new AVD for the emulator.

* Building Cordova Android apps on Windows is now supported. #4155

* The Crosswalk plugin has been updated to 1.4.0.

* Cordova core plugins are now pinned to minimal versions known to be compatible
  with the included platforms. A warning is printed asking people to upgrade
  their dependencies if they specify an older version, but we'll always use
  the pinned version regardless.

* The plugin used for file serving and hot code push has been completely
  rewritten. Among many other improvements, it downloads updates incrementally,
  can recover from downloading faulty JavaScript code, and is much more
  reliable and performant.
  See [`cordova-plugin-meteor-webapp`](https://github.com/meteor/cordova-plugin-meteor-webapp)
  for more a more detailed description of the new design.

* If the callbacks added with `Meteor.startup()` do not complete within a set
  time, we consider a downloaded version faulty and will fallback to the last
  known good version. The default timeout is 20 seconds, but this can be
  configured by setting `App.setPreference("WebAppStartupTimeout", "10000");`
  (in milliseconds) in `mobile-config.js`.

* We now use `WKWebView` on iOS by default, even on iOS 8 (which works because
  we do not use `file://` URLs).

* We now use `localhost` instead of `meteor.local` to serve files from. Since
  `localhost` is considered a secure origin, this means the web view won't
  disable web platform features that it otherwise would.

* The local server port now lies between 12000-13000 and is chosen based on
  the `appId`, to both be consistent and lessen the chance of collisions between
  multiple Meteor Cordova apps installed on the same device.

* The plugin now allows for local file access on both iOS and Android, using a
  special URL prefix (`http://localhost:<port>/local-filesystem/<path>`).

* App icon and launch image sizes have been updated. Low resolution sizes for
  now unsupported devices have been deprecated, and higher resolution versions
  have been added.

* We now support the modern Cordova whitelist mechanism. `App.accessRule` has
  been updated with new options.

* `meteor build` now supports a `--server-only` option to avoid building
  the mobile apps when `ios` or `android` platforms have been added. It still
  builds the `web.cordova` architecture in the server bundle however, so it can
  be served for hot code pushes.

* `meteor run` now always tries to use an autodetected IP address as the
  mobile `ROOT_URL`, even if we're not running on a device. This avoids a situation
  where an app already installed on a device connects to a restarted development
  server and receives a `localhost` `ROOT_URL`. #5973

* Fixed a discrepancy between the way we calculated client hashes during a mobile
  build and on the server, which meant a Cordova app would always download a
  new version the first time it started up.

* In Cordova apps, `Meteor.startup()` now correctly waits for the
  device to be ready before firing the callback.

### Accounts

* Make `Accounts.forgotPassword` treat emails as case insensitive, as
  the rest of the accounts system does.

### Blaze

* Don't throw in certain cases when calling a template helper with an
  empty data context. #5411 #5736

* Improve automatic blocking of URLs in attribute values to also
  include `vbscript:` URLs.

### Check

* Introduced new matcher `Match.Maybe(type)` which will also match (permit) `null` in addition to `undefined`.  This is a suggested replacement (where appropriate) for `Match.Optional` which did not permit `null`.  This prevents the need to use `Match.OneOf(null, undefined, type)`. #6220

### Testing

* Packages can now be marked as `testOnly` to only run as part of app
  testing with `meteor test`. This is achieved by setting
  `testOnly: true` to `Package.describe`.


### Uncategorized

* Remove warning in the `simple-todos-react` example app. #5716

* Fix interaction between `browser-policy` and `oauth` packages. #5628

* Add README.md to the `tinytest` package. #5750

* Don't crash when calling `ReactiveDict.prototype.clear` if a
  property with a value wasn't previously accessed. #5530 #5602

* Move `DDPRateLimiter` to the server only, since it won't work if it
  is called from the client. It will now error if referenced from the
  client at all.

* Don't call function more than once when passing a `Match.Where`
  argument to `check`. #5630 #5651

* Fix empty object argument check in `this.subscribe` in
  templates. #5620

* Make `HTTP.call` not crash on undefined content. #5565 #5601

* Return observe handle from
  `Mongo.Collection.prototype._publishCursor`. #4983 #5615

* Add 'Did you mean?' reminders for some CLI commands to help Rails
  developers. #5593

* Make internal shell scripts compatible with other Unix-like
  systems. #5585

* Add a `_pollingInterval` option to `coll.find()` that can be used in
  conjunction with `_disableOplog: true`. #5586

* Expose Tinytest internals which can be used to extend it. #3541

* Improve error message from `check` when passing in null. #5545

* Split up `standard-minifiers` in separate CSS (`standard-minifier-css`) and JS
  minifiers(`standard-minifier-js`). `standard-minifiers` now acts as an umbrella package for these
  2 minifiers.

* Detect new Facebook user-agent in the `spiderable` package. #5516

* `Match.ObjectIncluding` now really requires plain objects. #6140

* Allow `git+` URL schemes for npm dependencies. #844

* Expose options `disableOplog`, `pollingIntervalMs`, and
  `pollingThrottleMs` to `Cursor.find` for tuning observe parameters
  on the server.

* Expose `dynamicHead` and `dynamicBody` hooks in boilerplate generation allowing code to inject content into the body and head tags from the server. #3860

* Add methods of the form `BrowserPolicy.content.allow<ContentType>BlobUrl()` to BrowserPolicy #5141

* Move `<script>` tags to end of `<body>` to enable 'loading' UI to be inserted into the boilerplate #6375

* Adds WebAppInternals.setBundledJsCssUrlRewriteHook allowing apps to supply a hook function that can create a dynamic bundledJsCssPrefix at runtime. This is useful if you're using a CDN by giving you a way to ensure the CDN won't cache broken js/css resources during an app upgrade.

Patches contributed by GitHub users vereed, mitar, nathan-muir,
robfallows, skishore, okland, Primigenus, zimme, welelay, rgoomar,
bySabi, mbrookes, TomFreudenberg, TechPlexEngineer, zacharydenton,
AlexeyMK, gwendall, dandv, devgrok, brianlukoff.


## v.1.2.1, 2015-10-26

* `coll.insert()` now uses a faster (but cryptographically insecure)
  algorithm to generate document IDs when called outside of a method
  and an `_id` field is not explicitly passed. With this change, there
  are no longer two algorithms used to generate document
  IDs. `Random.id()` can still be used to generate cryptographically
  secure document IDs. [#5161](https://github.com/meteor/meteor/issues/5161)

* The `ecmascript-collections` package has been renamed to
  `ecmascript-runtime` and now includes a more complete selection of
  ES2015 polyfills and shims from [`core-js`](https://www.npmjs.com/package/core-js).
  The complete list can be found
  [here](https://github.com/meteor/ecmascript-runtime/blob/master/server.js).

* Check type of `onException` argument to `bindEnvironment`. [#5271](https://github.com/meteor/meteor/issues/5271)

* WebApp's `PORT` environment variable can now be a named pipe to better support
  deployment on IIS on Windows. [4413](https://github.com/meteor/meteor/issues/4413)

* `Template.dynamic` can be now used as a block helper:
  `{{#Template.dynamic}} ... {{/Template.dynamic}}` [#4756](https://github.com/meteor/meteor/issues/4756)

* `Collection#allow/deny` now throw errors when passed falsy values. [#5442](https://github.com/meteor/meteor/pull/5442)

* `source-map` has been updated to a newer patch version, which fixes major bugs
  in particular around loading bundles generated by Webpack. [#5411](https://github.com/meteor/meteor/pull/5411)

* `check` now returns instead of throwing errors internally, which should make
  it much faster. `check` is used in many core Meteor packages, so this should
  result in small performance improvements across the framework. [#4584](https://github.com/meteor/meteor/pull/4584)

* The `userEmail` option to `Meteor.loginWithMeteorDeveloperAccount` has been
  renamed to `loginHint`, and now supports Google accounts as well. The old
  option still works for backwards compatibility. [#2422](https://github.com/meteor/meteor/issues/2422) [#5313](https://github.com/meteor/meteor/pull/5313)

* The old `addFiles` API for adding package assets no longer throws an error,
  making it easier to share packages between pre- and post-1.2 versions of
  Meteor. [#5458](https://github.com/meteor/meteor/issues/5458)

* Normally, you can't deploy to free meteor.com hosting or Galaxy from a
  non-Linux machine if you have *local* non-published packages with binary
  dependencies, nor can you run `meteor build --architecture SomeOtherArch`. As
  a temporary workaround, if you set the `METEOR_BINARY_DEP_WORKAROUND`
  variable, you will be able to deploy to Galaxy (but not free meteor.com
  hosting), and tarballs built with `meteor build` will contain a
  `programs/server/setup.sh` shell script which should be run on the server to
  install those packages.

## v1.2.0.2, 2015-09-28

* Update Crosswalk plugin for Cordova to 1.3.1. [#5267](https://github.com/meteor/meteor/issues/5267)

* Fix `meteor add` for a Cordova plugin using a Git URL with SHA.

* Upgraded the `promise` package to use `meteor-promise@0.5.0`, which uses
  the global `Promise` constructor in browsers that define it natively.

* Fix error in assigning attributes to `<body>` tag when using Blaze templates
  or `static-html`. [#5232](https://github.com/meteor/meteor/issues/5232)

## v1.2.0.1, 2015-09-22

* Fix incorrect publishing of packages with exports but no source. [#5228](https://github.com/meteor/meteor/issues/5228)

## v1.2, 2015-09-21

There are quite a lot of changes in Meteor 1.2. See the
[Wiki](https://github.com/meteor/meteor/wiki/Breaking-changes-in-Meteor-1.2) for
a shorter list of breaking changes you should be aware of when upgrading.

### Core Packages

* `meteor-platform` has been deprecated in favor of the smaller `meteor-base`,
  with apps listing their other dependencies explicitly.  The v1.2 upgrader
  will rewrite `meteor-platform` in existing apps.  `meteor-base` puts fewer
  symbols in the global namespace, so it's no longer true that all apps
  have symbols like `Random` and `EJSON` in the global namespace.

* New packages: `ecmascript`, `es5-shim`, `ecmascript-collections`, `promise`,
  `static-html`, `jshint`, `babel-compiler`

* No longer include the `json` package by default, which contains code for
  `JSON.parse` and `JSON.stringify`.  (The last browser to not support JSON
  natively was Internet Explorer 7.)

* `autoupdate` has been renamed `hot-code-push`

### Meteor Accounts

* Login attempts are now rate-limited by default.  This can be turned off
  using `Accounts.removeDefaultRateLimit()`.

* `loginWithPassword` now matches username or email in a case insensitive
  manner. If there are multiple users with a username or email only differing
  in case, a case sensitive match is required. [#550](https://github.com/meteor/meteor/issues/550)

* `loginWithGithub` now requests `user:email` scope by default, and attempts
  to fetch the user's emails. If no public email has been set, we use the
  primary email instead. We also store the complete list of emails. [#4545](https://github.com/meteor/meteor/issues/4545)

* When an account's email address is verified, deactivate other verification
  tokens.  [#4626](https://github.com/meteor/meteor/issues/4626)

* Fix bug where blank page is shown when an expired login token is
  present. [#4825](https://github.com/meteor/meteor/issues/4825)

* Fix `OAuth1Binding.prototype.call` when making requests to Twitter
  with a large parameter set.

* Directions for setting up Google OAuth in accounts-ui have been updated to
  match Google's new requirements.

* Add `Accounts.oauth.unregisterService` method, and ensure that users can only
  log in with currently registered services.  [#4014](https://github.com/meteor/meteor/issues/4014)

* The `accounts-base` now defines reusable `AccountsClient` and
  `AccountsServer` constructors, so that users can create multiple
  independent instances of the `Accounts` namespace.  [#4233](https://github.com/meteor/meteor/issues/4233)

* Create an index for `Meteor.users` on
  `services.email.verificationTokens.token` (instead of
  `emails.validationTokens.token`, which never was used for anything).  [#4482](https://github.com/meteor/meteor/issues/4482)

* Remove an IE7-specific workaround from accounts-ui.  [#4485](https://github.com/meteor/meteor/issues/4485)

### Livequery

* Improved server performance by reducing overhead of processing oplog after
  database writes. Improvements are most noticeable in case when a method is
  doing a lot of writes on collections with plenty of active observers.  [#4694](https://github.com/meteor/meteor/issues/4694)

### Mobile

* The included Cordova tools have been updated to the latest version 5.2.0.
  This includes Cordova Android 4.1 and Cordova iOS 3.9. These updates may
  require you to make changes to your app. For details, see the [Cordova release
  notes] (https://cordova.apache.org/#news) for for the different versions.

* Thanks to Cordova Android's support for pluggable web views, it is now
  possible to install the [Crosswalk plugin]
  (https://crosswalk-project.org/documentation/cordova/cordova_4.html), which
  offers a hugely improved web view on older Android versions.
  You can add the plugin to your app with `meteor add crosswalk`.

* The bundled Android tools have been removed and a system-wide install of the
  Android SDK is now required. This should make it easier to keep the
  development toolchain up to date and helps avoid some difficult to diagnose
  failures. If you don't have your own Android tools installed already, you can
  find more information about installing the Android SDK for [Mac] (https://github.com/meteor/meteor/wiki/Mobile-Dev-Install:-Android-on-Mac)
  or [Linux]
  (https://github.com/meteor/meteor/wiki/Mobile-Dev-Install:-Android-on-Linux).

* As part of moving to npm, many Cordova plugins have been renamed. Meteor
  should perform conversions automatically, but you may want to be aware of this
  to avoid surprises. See [here]
  (https://cordova.apache.org/announcements/2015/04/21/plugins-release-and-move-to-npm.html)
  for more information.

* Installing plugins from the local filesystem is now supported using `file://`
  URLs, which should make developing your own plugins more convenient. It is
  also needed as a temporary workaround for using the Facebook plugin.
  Relative references are interpreted relative to the Meteor project directory.
  (As an example,
  `meteor add cordova:phonegap-facebook-plugin@file://../phonegap-facebook-plugin`
  would attempt to install the plugin from the same directory you Meteor project
  directory is located in.)

* Meteor no longer supports installing Cordova plugins from tarball URLs, but
  does support Git URLs with a SHA reference (like
  `https://github.com/apache/cordova-plugin-file#c452f1a67f41cb1165c92555f0e721fbb07329cc`).
  Existing GitHub tarball URLs are converted automatically.

* Allow specifying a `buildNumber` in `App.info`, which is used to set the
  `android-versionCode` and `ios-CFBundleVersion` in the `config.xml` of the
  Cordova project. The build number is used to differentiate between
  different versions of the app, and should be incremented before distributing
  a built app to stores or testing services. [#4048](https://github.com/meteor/meteor/issues/4048)

* Other changes include performance enhancements when building and running,
  and improved requirements checking and error reporting.

* Known issue: we do not currently show logging output when running on the
  iOS Simulator. As a workaround, you can `meteor run ios-device` to open the
  project in Xcode and watch the output there.

### Templates/Blaze

* New syntax: Handlebars sub-expressions are now supported -- as in,
  `{{helper (anotherHelper arg1 arg2)}}` -- as well as new block helper forms
  `#each .. in ..` and `#let x=y`.  See
  https://github.com/meteor/meteor/tree/devel/packages/spacebars

* Add a special case for the new `react-template-helper` package -- don't let
  templates use {{> React}} with siblings since `React.render` assumes it's
  being rendered into an empty container element. (This lets us throw the error
  when compiling templates rather than when the app runs.)

* Improve parsing of `<script>` and `<style>` tags.  [#3797](https://github.com/meteor/meteor/issues/3797)

* Fix a bug in `observe-sequence`. The bug was causing unnecessary rerenderings
  in an instance of `#each` block helper followed by false "duplicate ids"
  warnings. [#4049](https://github.com/meteor/meteor/issues/4049)

* `TemplateInstance#subscribe` now has a new `connection` option, which
  specifies which connection should be used when making the subscription. The
  default is `Meteor.connection`, which is the connection used when calling
  `Meteor.subscribe`.

* Fix external `<script>` tags in body or templates.  [#4415](https://github.com/meteor/meteor/issues/4415)

* Fix memory leak.  [#4289](https://github.com/meteor/meteor/issues/4289)

* Avoid recursion when materializing DOM elements, to avoid stack overflow
  errors in certain browsers. [#3028](https://github.com/meteor/meteor/issues/3028)

* Blaze and Meteor's built-in templating are now removable using
  `meteor remove blaze-html-templates`. You can add back support for static
  `head` and `body` tags in `.html` files by using the `static-html` package.

### DDP

* Websockets now support the
  [`permessage-deflate`](https://tools.ietf.org/id/draft-ietf-hybi-permessage-compression-19.txt)
  extension, which compresses data on the wire. It is enabled by default on the
  server. To disable it, set `$SERVER_WEBSOCKET_COMPRESSION` to `0`. To configure
  compression options, set `$SERVER_WEBSOCKET_COMPRESSION` to a JSON object that
  will be used as an argument to
  [`deflate.configure`](https://github.com/faye/permessage-deflate-node/blob/master/README.md).
  Compression is supported on the client side by Meteor's Node DDP client and by
  browsers including Chrome, Safari, and Firefox 37.

* The `ddp` package has been split into `ddp-client` and `ddp-server` packages;
  using `ddp` is equivalent to using both. This allows you to use the Node DDP
  client without adding the DDP server to your app.  [#4191](https://github.com/meteor/meteor/issues/4191) [#3452](https://github.com/meteor/meteor/issues/3452)

* On the client, `Meteor.call` now takes a `throwStubExceptions` option; if set,
  exceptions thrown by method stubs will be thrown instead of logged, and the
  method will not be invoked on the server.  [#4202](https://github.com/meteor/meteor/issues/4202)

* `sub.ready()` should return true inside that subscription's `onReady`
  callback.  [#4614](https://github.com/meteor/meteor/issues/4614)

* Fix method calls causing broken state when socket is reconnecting.  [#5104](https://github.com/meteor/meteor/issues/5104)

### Isobuild

* Build plugins will no longer process files whose names match the extension
  exactly (with no extra dot). If your build plugin needs to match filenames
  exactly, you should use the new build plugin API in this release which
  supplies a special `filenames` option. [#3985](https://github.com/meteor/meteor/issues/3985)

* Adding the same file twice in the same package is now an error. Previously,
  this could either lead to the file being included multiple times, or to a
  build time crash.

* You may now specify the `bare` option for JavaScript files on the server.
  Previous versions only allowed this on the client. [#3681](https://github.com/meteor/meteor/issues/3681)

* Ignore `node_modules` directories in apps instead of processing them as Meteor
  source code.  [#4457](https://github.com/meteor/meteor/issues/4457) [#4452](https://github.com/meteor/meteor/issues/4452)

* Backwards-incompatible change for package authors: Static assets in package.js files must now be
  explicitly declared by using `addAssets` instead of `addFiles`. Previously,
  any file that didn't have a source handler was automatically registered as a
  server-side asset. The `isAsset` option to `addFiles` is also deprecated in
  favor of `addAssets`.

* Built files are now always annotated with line number comments, to improve the
  debugging experience in browsers that don't support source maps.

* There is a completely new API for defining build plugins that cache their
  output. There are now special APIs for defining linters and minifiers in
  addition to compilers. The core Meteor packages for `less`, `coffee`, `stylus`
  and `html` files have been updated to use this new API. Read more on the
  [Wiki page](https://github.com/meteor/meteor/wiki/Build-Plugins-API).

### CSS

* LESS and Stylus now support cross-package imports.

* CSS concatenation and minification is delegated to the `standard-minifiers`
  package, which is present by default (and added to existing apps by the v1.2
  upgrader).

* CSS output is now split into multiple stylesheets to avoid hitting limits on
  rules per stylesheet in certain versions of Internet Explorer. [#1876](https://github.com/meteor/meteor/issues/1876)

### Mongo

* The oplog observe driver now properly updates queries when you drop a
  database.  [#3847](https://github.com/meteor/meteor/issues/3847)

* MongoID logic has been moved out of `minimongo` into a new package called
  `mongo-id`.

* Fix Mongo upserts with dotted keys in selector.  [#4522](https://github.com/meteor/meteor/issues/4522)


### `meteor` command-line tool

* You can now create three new example apps with the command line tool. These
  are the apps from the official tutorials at http://meteor.com/tutorials, which
  demonstrate building the same app with Blaze, Angular, and React. Try these
  apps with:

  ```sh
  meteor create --example simple-todos
  meteor create --example simple-todos-react
  meteor create --example simple-todos-angular
  ```

* `meteor shell` no longer crashes when piped from another command.

* Avoid a race condition in `meteor --test` and work with newer versions of the
  Velocity package.  [#3957](https://github.com/meteor/meteor/issues/3957)

* Improve error handling when publishing packages.  [#3977](https://github.com/meteor/meteor/issues/3977)

* Improve messaging around publishing binary packages.  [#3961](https://github.com/meteor/meteor/issues/3961)

* Preserve the value of `_` in `meteor shell`.  [#4010](https://github.com/meteor/meteor/issues/4010)

* `meteor mongo` now works on OS X when certain non-ASCII characters are in the
  pathname, as long as the `pgrep` utility is installed (it ships standard with
  OS X 10.8 and newer).  [#3999](https://github.com/meteor/meteor/issues/3999)

* `meteor run` no longer ignores (and often reverts) external changes to
  `.meteor/versions` which occur while the process is running.  [#3582](https://github.com/meteor/meteor/issues/3582)

* Fix crash when downloading two builds of the same package version
  simultaneously.  [#4163](https://github.com/meteor/meteor/issues/4163)

* Improve messages printed by `meteor update`, displaying list of packages
  that are not at the latest version available.

* When determining file load order, split file paths on path separator
  before comparing path components alphabetically.  [#4300](https://github.com/meteor/meteor/issues/4300)

* Fix inability to run `mongod` due to lack of locale configuration on some
  platforms, and improve error message if the failure still occurs.  [#4019](https://github.com/meteor/meteor/issues/4019)

* New `meteor lint` command.

### Minimongo

* The `$push` query modifier now supports a `$position` argument.  [#4312](https://github.com/meteor/meteor/issues/4312)

* `c.update(selector, replacementDoc)` no longer shares mutable state between
  replacementDoc and Minimongo internals. [#4377](https://github.com/meteor/meteor/issues/4377)

### Email

* `Email.send` now has a new option, `attachments`, in the same style as
  `mailcomposer`.
  [Details here.](https://github.com/andris9/mailcomposer#add-attachments)

### Tracker

* New `Tracker.Computation#onStop` method.  [#3915](https://github.com/meteor/meteor/issues/3915)

* `ReactiveDict` has two new methods, `clear` and `all`. `clear` resets
  the dictionary as if no items had been added, meaning all calls to `get` will
  return `undefined`. `all` converts the dictionary into a regular JavaScript
  object with a snapshot of the keys and values. Inside an autorun, `all`
  registers a dependency on any changes to the dictionary. [#3135](https://github.com/meteor/meteor/issues/3135)

### Utilities

* New `beforeSend` option to `HTTP.call` on the client allows you to directly
  access the `XMLHttpRequest` object and abort the call.  [#4419](https://github.com/meteor/meteor/issues/4419) [#3243](https://github.com/meteor/meteor/issues/3243) [#3266](https://github.com/meteor/meteor/issues/3266)

* Parse `application/javascript` and `application/x-javascript` HTTP replies as
  JSON too.  [#4595](https://github.com/meteor/meteor/issues/4595)

* `Match.test` from the `check` package now properly compares boolean literals,
  just like it does with Numbers and Strings. This applies to the `check`
  function as well.

* Provide direct access to the `mailcomposer` npm module used by the `email`
  package on `EmailInternals.NpmModules`. Allow specifying a `MailComposer`
  object to `Email.send` instead of individual options.  [#4209](https://github.com/meteor/meteor/issues/4209)

* Expose `Spiderable.requestTimeoutMs` from `spiderable` package to
  allow apps to set the timeout for running phantomjs.

* The `spiderable` package now reports the URL it's trying to fetch on failure.


### Other bug fixes and improvements

* Upgraded dependencies:

  - Node: 0.10.40 (from 0.10.36)
  - uglify-js: 2.4.20 (from 2.4.17)
  - http-proxy: 1.11.1 (from 1.6.0)

* `Meteor.loginWithGoogle` now supports `prompt`. Choose a prompt to always be
  displayed on Google login.

* Upgraded `coffeescript` package to depend on NPM packages
  coffeescript@1.9.2 and source-map@0.4.2. [#4302](https://github.com/meteor/meteor/issues/4302)

* Upgraded `fastclick` to 1.0.6 to fix an issue in iOS Safari. [#4393](https://github.com/meteor/meteor/issues/4393)

* Fix `Error: Can't render headers after they are sent to the client`.  [#4253](https://github.com/meteor/meteor/issues/4253) [#4750](https://github.com/meteor/meteor/issues/4750)

* `Meteor.settings.public` is always available on client and server,
  and modifications made on the server (for example, during app initialization)
  affect the value seen by connecting clients. [#4704](https://github.com/meteor/meteor/issues/4704)

### Windows

* Increase the buffer size for `netstat` when looking for running Mongo servers. [#4125](https://github.com/meteor/meteor/issues/4125)

* The Windows installer now always fetches the latest available version of
  Meteor at runtime, so that it doesn't need to be recompiled for every release.

* Fix crash in `meteor mongo` on Windows.  [#4711](https://github.com/meteor/meteor/issues/4711)


## v1.1.0.3, 2015-08-03

### Accounts

* When using Facebook API version 2.4, properly fetch `email` and other fields.
  Facebook recently forced all new apps to use version 2.4 of their API.  [#4743](https://github.com/meteor/meteor/issues/4743)


## v1.1.0.2, 2015-04-06

### `meteor` command-line tool

* Revert a change in 1.1.0.1 that caused `meteor mongo` to fail on some Linux
  systems. [#4115](https://github.com/meteor/meteor/issues/4115), [#4124](https://github.com/meteor/meteor/issues/4124), [#4134](https://github.com/meteor/meteor/issues/4134)


## v1.1.0.1, 2015-04-02

### Blaze

* Fix a regression in 1.1 in Blaze Templates: an error happening when View is
  invalidated immediately, causing a client-side crash (accessing
  `destroyMembers` of `undefined`). [#4097](https://github.com/meteor/meteor/issues/4097)

## v1.1, 2015-03-31

### Windows Support

* The Meteor command line tool now officially supports Windows 7, Windows 8.1,
  Windows Server 2008, and Windows Server 2012. It can run from PowerShell or
  Command Prompt.

* There is a native Windows installer that will be available for download from
  <https://www.meteor.com/install> starting with this release.

* In this release, Meteor on Windows supports all features available on Linux
  and Mac except building mobile apps with PhoneGap/Cordova.

* The `meteor admin get-machine` command now supports an additional
  architecture, `os.windows.x86_32`, which can be used to build binary packages
  for Windows.

### Version Solver

* The code that selects compatible package versions for `meteor update`
  and resolves conflicts on `meteor add` has been rewritten from the ground up.
  The core solver algorithm is now based on MiniSat, an open-source SAT solver,
  improving performance and maintainability.

* Refresh the catalog instead of downgrading packages when the versions in
  `.meteor/versions` aren't in the cache.  [#3653](https://github.com/meteor/meteor/issues/3653)

* Don't downgrade packages listed in `.meteor/packages`, or upgrade to a new
  major version, unless the new flag `--allow-incompatible-update` is passed
  as an override.

* Error messages are more detailed when constraints are unsatisfiable.

* Prefer "patched" versions of new indirect dependencies, and take patches
  to them on `meteor update` (for example, `1.0.1` or `1.0.0_1` over `1.0.0`).

* Version Solver is instrumented for profiling (`METEOR_PROFILE=1` in the
  environment).

* Setting the `METEOR_PRINT_CONSTRAINT_SOLVER_INPUT` environment variable
  prints information useful for diagnosing constraint solver bugs.

### Tracker

* Schedule the flush cycle using a better technique than `setTimeout` when
  available.  [#3889](https://github.com/meteor/meteor/issues/3889)

* Yield to the event loop during the flush cycle, unless we're executing a
  synchronous `Tracker.flush()`.  [#3901](https://github.com/meteor/meteor/issues/3901)

* Fix error reporting not being source-mapped properly. [#3655](https://github.com/meteor/meteor/issues/3655)

* Introduce a new option for `Tracker.autorun` - `onError`. This callback can be
  used to handle errors caught in the reactive computations. [#3822](https://github.com/meteor/meteor/issues/3822)

### Blaze

* Fix stack overflow from nested templates and helpers by avoiding recursion
  during rendering.  [#3028](https://github.com/meteor/meteor/issues/3028)

### `meteor` command-line tool

* Don't fail if `npm` prints more than 200K.  [#3887](https://github.com/meteor/meteor/issues/3887)


### Other bug fixes and improvements

* Upgraded dependencies:

  - uglify-js: 2.4.17 (from 2.4.13)

Patches contributed by GitHub users hwillson, mitar, murillo128, Primigenus,
rjakobsson, and tmeasday.


## v1.0.5, 2015-03-25

* This version of Meteor now uses version 2.2 of the Facebook API for
  authentication, instead of 1.0. If you use additional Facebook API methods
  beyond login, you may need to request new permissions.

  Facebook will automatically switch all apps to API version 2.0 on April
  30th, 2015. Please make sure to update your application's permissions and API
  calls by that date.

  For more details, see
  https://github.com/meteor/meteor/wiki/Facebook-Graph-API-Upgrade


## v1.0.4.2, 2015-03-20

* Fix regression in 1.0.4 where using Cordova for the first time in a project
  with hyphens in its directory name would fail.  [#3950](https://github.com/meteor/meteor/issues/3950)


## v1.0.4.1, 2015-03-18

* Fix regression in 1.0.4 where `meteor publish-for-arch` only worked for
  packages without colons in their name.  [#3951](https://github.com/meteor/meteor/issues/3951)

## v1.0.4, 2015-03-17

### Mongo Driver

* Meteor is now tested against MongoDB 2.6 by default (and the bundled version
  used by `meteor run` has been upgraded). It should still work fine with
  MongoDB 2.4.  Previous versions of Meteor mostly worked with MongoDB 2.6, with
  a few caveats:

    - Some upsert invocations did not work with MongoDB in previous versions of
      Meteor.
    - Previous versions of Meteor required setting up a special "user-defined
      role" with access to the `system.replset` table to use the oplog observe
      driver with MongoDB 2.6.  These extra permissions are not required with
      this version of Meteor.

  The MongoDB command needed to set up user permissions for the oplog observe
  driver is slightly different in MongoDB 2.6; see
  https://github.com/meteor/meteor/wiki/Oplog-Observe-Driver for details.

  We have also tested Meteor against the recently-released MongoDB 3.0.0.
  While we are not shipping MongoDB 3.0 with Meteor in this release (preferring
  to wait until its deployment is more widespread), we believe that Meteor
  1.0.4 apps will work fine when used with MongoDB 3.0.0 servers.

* Fix 0.8.1 regression where failure to connect to Mongo at startup would log a
  message but otherwise be ignored. Now it crashes the process, as it did before
  0.8.1.  [#3038](https://github.com/meteor/meteor/issues/3038)

* Use correct transform for allow/deny rules in `update` when different rules
  have different transforms.  [#3108](https://github.com/meteor/meteor/issues/3108)

* Provide direct access to the collection and database objects from the npm
  Mongo driver via new `rawCollection` and `rawDatabase` methods on
  `Mongo.Collection`.  [#3640](https://github.com/meteor/meteor/issues/3640)

* Observing or publishing an invalid query now throws an error instead of
  effectively hanging the server.  [#2534](https://github.com/meteor/meteor/issues/2534)


### Livequery

* If the oplog observe driver gets too far behind in processing the oplog, skip
  entries and re-poll queries instead of trying to keep up.  [#2668](https://github.com/meteor/meteor/issues/2668)

* Optimize common cases faced by the "crossbar" data structure (used by oplog
  tailing and DDP method write tracking).  [#3697](https://github.com/meteor/meteor/issues/3697)

* The oplog observe driver recovers from failed attempts to apply the modifier
  from the oplog (eg, because of empty field names).


### Minimongo

* When acting as an insert, `c.upsert({_id: 'x'}, {foo: 1})` now uses the `_id`
  of `'x'` rather than a random `_id` in the Minimongo implementation of
  `upsert`, just like it does for `c.upsert({_id: 'x'}, {$set: {foo: 1}})`.
  (The previous behavior matched a bug in the MongoDB 2.4 implementation of
  upsert that is fixed in MongoDB 2.6.)  [#2278](https://github.com/meteor/meteor/issues/2278)

* Avoid unnecessary work while paused in minimongo.

* Fix bugs related to observing queries with field filters: `changed` callbacks
  should not trigger unless a field in the filter has changed, and `changed`
  callbacks need to trigger when a parent of an included field is
  unset.  [#2254](https://github.com/meteor/meteor/issues/2254) [#3571](https://github.com/meteor/meteor/issues/3571)

* Disallow setting fields with empty names in minimongo, to match MongoDB 2.6
  semantics.


### DDP

* Subscription handles returned from `Meteor.subscribe` and
  `TemplateInstance#subscribe` now have a `subscriptionId` property to identify
  which subscription the handle is for.

* The `onError` callback to `Meteor.subscribe` has been replaced with a more
  general `onStop` callback that has an error as an optional first argument.
  The `onStop` callback is called when the subscription is terminated for
  any reason.  `onError` is still supported for backwards compatibility. [#1461](https://github.com/meteor/meteor/issues/1461)

* The return value from a server-side `Meteor.call` or `Meteor.apply` is now a
  clone of what the function returned rather than sharing mutable state.  [#3201](https://github.com/meteor/meteor/issues/3201)

* Make it easier to use the Node DDP client implementation without running a web
  server too.  [#3452](https://github.com/meteor/meteor/issues/3452)


### Blaze

* Template instances now have a `subscribe` method that functions exactly like
  `Meteor.subscribe`, but stops the subscription when the template is destroyed.
  There is a new method on Template instances called `subscriptionsReady()`
  which is a reactive function that returns true when all of the subscriptions
  made with `TemplateInstance#subscribe` are ready. There is also a built-in
  helper that returns the same thing and can be accessed with
  `Template.subscriptionsReady` inside any template.

* Add `onRendered`, `onCreated`, and `onDestroyed` methods to
  `Template`. Assignments to `Template.foo.rendered` and so forth are deprecated
  but are still supported for backwards compatibility.

* Fix bug where, when a helper or event handler was called from inside a custom
  block helper,  `Template.instance()` returned the `Template.contentBlock`
  template instead of the actual user-defined template, making it difficult to
  use `Template.instance()` for local template state.

* `Template.instance()` now works inside `Template.body`.  [#3631](https://github.com/meteor/meteor/issues/3631)

* Allow specifying attributes on `<body>` tags in templates.

* Improve performance of rendering large arrays.  [#3596](https://github.com/meteor/meteor/issues/3596)


### Isobuild

* Support `Npm.require('foo/bar')`.  [#3505](https://github.com/meteor/meteor/issues/3505) [#3526](https://github.com/meteor/meteor/issues/3526)

* In `package.js` files, `Npm.require` can only require built-in Node modules
  (and dev bundle modules, though you shouldn't depend on that), not the modules
  from its own `Npm.depends`. Previously, such code would work but only on the
  second time a `package.js` was executed.

* Ignore vim swap files in the `public` and `private` directories.  [#3322](https://github.com/meteor/meteor/issues/3322)

* Fix regression in 1.0.2 where packages might not be rebuilt when the compiler
  version changes.


### Meteor Accounts

* The `accounts-password` `Accounts.emailTemplates` can now specify arbitrary
  email `headers`.  The `from` address can now be set separately on the
  individual templates, and is a function there rather than a static
  string. [#2858](https://github.com/meteor/meteor/issues/2858) [#2854](https://github.com/meteor/meteor/issues/2854)

* Add login hooks on the client: `Accounts.onLogin` and
  `Accounts.onLoginFailure`. [#3572](https://github.com/meteor/meteor/issues/3572)

* Add a unique index to the collection that stores OAuth login configuration to
  ensure that only one configuration exists per service.  [#3514](https://github.com/meteor/meteor/issues/3514)

* On the server, a new option
  `Accounts.setPassword(user, password, { logout: false })` overrides the
  default behavior of logging out all logged-in connections for the user.  [#3846](https://github.com/meteor/meteor/issues/3846)


### Webapp

* `spiderable` now supports escaped `#!` fragments.  [#2938](https://github.com/meteor/meteor/issues/2938)

* Disable `appcache` on Firefox by default.  [#3248](https://github.com/meteor/meteor/issues/3248)

* Don't overly escape `Meteor.settings.public` and other parts of
  `__meteor_runtime_config__`.  [#3730](https://github.com/meteor/meteor/issues/3730)

* Reload the client program on `SIGHUP` or Node-specific IPC messages, not
  `SIGUSR2`.


### `meteor` command-line tool

* Enable tab-completion of global variables in `meteor shell`.  [#3227](https://github.com/meteor/meteor/issues/3227)

* Improve the stability of `meteor shell`.  [#3437](https://github.com/meteor/meteor/issues/3437) [#3595](https://github.com/meteor/meteor/issues/3595) [#3591](https://github.com/meteor/meteor/issues/3591)

* `meteor login --email` no longer takes an ignored argument.  [#3532](https://github.com/meteor/meteor/issues/3532)

* Fix regression in 1.0.2 where `meteor run --settings s` would ignore errors
  reading or parsing the settings file.  [#3757](https://github.com/meteor/meteor/issues/3757)

* Fix crash in `meteor publish` in some cases when the package is inside an
  app. [#3676](https://github.com/meteor/meteor/issues/3676)

* Fix crashes in `meteor search --show-all` and `meteor search --maintainer`.
  \#3636

* Kill PhantomJS processes after `meteor --test`, and only run the app
  once. [#3205](https://github.com/meteor/meteor/issues/3205) [#3793](https://github.com/meteor/meteor/issues/3793)

* Give a better error when Mongo fails to start up due to a full disk.  [#2378](https://github.com/meteor/meteor/issues/2378)

* After killing existing `mongod` servers, also clear the `mongod.lock` file.

* Stricter validation for package names: they cannot begin with a hyphen, end
  with a dot, contain two consecutive dots, or start or end with a colon.  (No
  packages on Atmosphere fail this validation.)  Additionally, `meteor create
  --package` applies the same validation as `meteor publish` and disallows
  packages with multiple colons.  (Packages with multiple colons like
  `local-test:iron:router` are used internally by `meteor test-packages` so that
  is not a strict validation rule.)

* `meteor create --package` now no longer creates a directory with the full
  name of the package, since Windows file systems cannot have colon characters
  in file paths. Instead, the command now creates a directory named the same
  as the second part of the package name after the colon (without the username
  prefix).


### Meteor Mobile

* Upgrade the Cordova CLI dependency from 3.5.1 to 4.2.0. See the release notes
  for the 4.x series of the Cordova CLI [on Apache
  Cordova](http://cordova.apache.org/announcements/2014/10/16/cordova-4.html).

* Related to the recently discovered [attack
  vectors](http://cordova.apache.org/announcements/2014/08/04/android-351.html)
  in Android Cordova apps, Meteor Cordova apps no longer allow access to all
  domains by default. If your app access external resources over XHR, you need
  to add them to the whitelist of allowed domains with the newly added
  [`App.accessRule`
  method](https://docs.meteor.com/#/full/App-accessRule) in your
  `mobile-config.js` file.

* Upgrade Cordova Plugins dependencies in Meteor Core packages:
  - `org.apache.cordova.file`: from 1.3.0 to 1.3.3
  - `org.apache.cordova.file-transfer`: from 0.4.4 to 0.5.0
  - `org.apache.cordova.splashscreen`: from 0.3.3 to 1.0.0
  - `org.apache.cordova.console`: from 0.2.10 to 0.2.13
  - `org.apache.cordova.device`: from 0.2.11 to 0.3.0
  - `org.apache.cordova.statusbar`: from 0.1.7 to 0.1.10
  - `org.apache.cordova.inappbrowser`: from 0.5.1 to 0.6.0
  - `org.apache.cordova.inappbrowser`: from 0.5.1 to 0.6.0

* Use the newer `ios-sim` binary, compiled with Xcode 6 on OS X Mavericks.


### Tracker

* Use `Session.set({k1: v1, k2: v2})` to set multiple values at once.


### Utilities

* Provide direct access to all options supported by the `request` npm module via
  the new server-only `npmRequestOptions` option to `HTTP.call`.  [#1703](https://github.com/meteor/meteor/issues/1703)


### Other bug fixes and improvements

* Many internal refactorings towards supporting Meteor on Windows are in this
  release.

* Remove some packages used internally to support legacy MDG systems
  (`application-configuration`, `ctl`, `ctl-helper`, `follower-livedata`,
  `dev-bundle-fetcher`, and `star-translate`).

* Provide direct access to some npm modules used by core packages on the
  `NpmModules` field of `WebAppInternals`, `MongoInternals`, and
  `HTTPInternals`.

* Upgraded dependencies:

  - node: 0.10.36 (from 0.10.33)
  - Fibers: 1.0.5 (from 1.0.1)
  - MongoDB: 2.6.7 (from 2.4.12)
  - openssl in mongo: 1.0.2 (from 1.0.1j)
  - MongoDB driver: 1.4.32 (from 1.4.1)
  - bson: 0.2.18 (from 0.2.7)
  - request: 2.53.0 (from 2.47.0)


Patches contributed by GitHub users 0a-, awatson1978, awwx, bwhitty,
christianbundy, d4nyll, dandv, DanielDent, DenisGorbachev, fay-jai, gsuess,
hwillson, jakozaur, meonkeys, mitar, netanelgilad, queso, rbabayoff, RobertLowe,
romanzolotarev, Siilwyn, and tmeasday.


## v.1.0.3.2, 2015-02-25

* Fix regression in 1.0.3 where the `meteor` tool could crash when downloading
  the second build of a given package version; for example, when running `meteor
  deploy` on an OSX or 32-bit Linux system for an app containing a binary
  package.  [#3761](https://github.com/meteor/meteor/issues/3761)


## v.1.0.3.1, 2015-01-20

* Rewrite `meteor show` and `meteor search` to show package information for
  local packages and to show if the package is installed for non-local
  packages. Introduce the `--show-all` flag, and deprecate the
  `--show-unmigrated` and `--show-old flags`.  Introduce the `--ejson` flag to
  output an EJSON object.

* Support README.md files in`meteor publish`. Take in the documentation file in
  `package.js` (set to `README.md` by default) and upload it to the server at
  publication time. Excerpt the first non-header Markdown section for use in
  `meteor show`.

* Support updates of package version metadata after that version has been
  published by running `meteor publish --update` from the package directory.

* Add `meteor test-packages --velocity` (similar to `meteor run --test`).  [#3330](https://github.com/meteor/meteor/issues/3330)

* Fix `meteor update <packageName>` to update `<packageName>` even if it's an
  indirect dependency of your app.  [#3282](https://github.com/meteor/meteor/issues/3282)

* Fix stack trace when a browser tries to use the server like a proxy.  [#1212](https://github.com/meteor/meteor/issues/1212)

* Fix inaccurate session statistics and possible multiple invocation of
  Connection.onClose callbacks.

* Switch CLI tool filesystem calls from synchronous to yielding (pro: more
  concurrency, more responsive to signals; con: could introduce concurrency
  bugs)

* Don't apply CDN prefix on Cordova. [#3278](https://github.com/meteor/meteor/issues/3278) [#3311](https://github.com/meteor/meteor/issues/3311)

* Don't try to refresh client app in the runner unless the app actually has the
  autoupdate package. [#3365](https://github.com/meteor/meteor/issues/3365)

* Fix custom release banner logic. [#3353](https://github.com/meteor/meteor/issues/3353)

* Apply HTTP followRedirects option to non-GET requests.  [#2808](https://github.com/meteor/meteor/issues/2808)

* Clean up temporary directories used by package downloads sooner.  [#3324](https://github.com/meteor/meteor/issues/3324)

* If the tool knows about the requested release but doesn't know about the build
  of its tool for the platform, refresh the catalog rather than failing
  immediately.  [#3317](https://github.com/meteor/meteor/issues/3317)

* Fix `meteor --get-ready` to not add packages to your app.

* Fix some corner cases in cleaning up app processes in the runner. Drop
  undocumented `--keepalive` support. [#3315](https://github.com/meteor/meteor/issues/3315)

* Fix CSS autoupdate when `$ROOT_URL` has a non-trivial path.  [#3111](https://github.com/meteor/meteor/issues/3111)

* Save Google OAuth idToken to the User service info object.

* Add git info to `meteor --version`.

* Correctly catch a case of illegal `Tracker.flush` during `Tracker.autorun`.  [#3037](https://github.com/meteor/meteor/issues/3037)

* Upgraded dependencies:

  - jquery: 1.11.2 (from 1.11.0)

Patches by GitHub users DanielDent, DanielDornhardt, PooMaster, Primigenus,
Tarang, TomFreudenberg, adnissen, dandv, fay-jai, knownasilya, mquandalle,
ogourment, restebanez, rissem, smallhelm and tmeasday.

## v1.0.2.1, 2014-12-22

* Fix crash in file change watcher.  [#3336](https://github.com/meteor/meteor/issues/3336)

* Allow `meteor test-packages packages/*` even if not all package directories
  have tests.  [#3334](https://github.com/meteor/meteor/issues/3334)

* Fix typo in `meteor shell` output. [#3326](https://github.com/meteor/meteor/issues/3326)


## v1.0.2, 2014-12-19

### Improvements to the `meteor` command-line tool

* A new command called `meteor shell` attaches an interactive terminal to
  an already-running server process, enabling inspection and execution of
  server-side data and code, with dynamic tab completion of variable names
  and properties. To see `meteor shell` in action, type `meteor run` in an
  app directory, then (in another terminal) type `meteor shell` in the
  same app directory. You do not have to wait for the app to start before
  typing `meteor shell`, as it will automatically connect when the server
  is ready. Note that `meteor shell` currently works for local development
  only, and is not yet supported for apps running on remote hosts.

* We've done a major internal overhaul of the `meteor` command-line tool with an
  eye to correctness, maintainability, and performance.  Some details include:
  * Refresh the package catalog for build commands only when an error
    occurs that could be fixed by a refresh, not for every build command.
  * Never run the constraint solver to select package versions more than once
    per build.
  * Built packages ("isopacks") are now cached inside individual app directories
    instead of inside their source directories.
  * `meteor run` starts Mongo in parallel with building the application.
  * The constraint solver no longer leaves a `versions.json` file in your
    packages source directories; when publishing a package that is not inside an
    app, it will leave a `.versions` file (with the same format as
    `.meteor/versions`) which you should check into source control.
  * The constraint solver's model has been simplified so that plugins must use
    the same version of packages as their surrounding package when built from
    local source.

* Using `meteor debug` no longer requires manually continuing the debugger when
  your app restarts, and it no longer overwrites the symbol `_` inside your app.

* Output from the command-line tool is now word-wrapped to the width of your
  terminal.

* Remove support for the undocumented earliestCompatibleVersion feature of the
  package system.

* Reduce CPU usage and disk I/O bandwidth by using kernel file-system change
  notification events where possible. On file systems that do not support these
  events (NFS, Vagrant Virtualbox shared folders, etc), file changes will only
  be detected every 5 seconds; to detect changes more often in these cases (but
  use more CPU), set the `METEOR_WATCH_FORCE_POLLING` environment
  variable. [#2135](https://github.com/meteor/meteor/issues/2135)

* Reduce CPU usage by fixing a check for a parent process in `meteor
  run` that was happening constantly instead of every few seconds. [#3252](https://github.com/meteor/meteor/issues/3252)

* Fix crash when two plugins defined source handlers for the same
  extension. [#3015](https://github.com/meteor/meteor/issues/3015) [#3180](https://github.com/meteor/meteor/issues/3180)

* Fix bug (introduced in 0.9.3) where the warning about using experimental
  versions of packages was printed too often.

* Fix bug (introduced in 1.0) where `meteor update --patch` crashed.

* Fix bug (introduced in 0.9.4) where banners about new releases could be
  printed too many times.

* Fix crash when a package version contained a dot-separated pre-release part
  with both digits and non-digits. [#3147](https://github.com/meteor/meteor/issues/3147)

* Corporate HTTP proxy support is now implemented using our websocket library's
  new built-in implementation instead of a custom implementation. [#2515](https://github.com/meteor/meteor/issues/2515)

### Blaze

* Add default behavior for `Template.parentData` with no arguments. This
  selects the first parent. [#2861](https://github.com/meteor/meteor/issues/2861)

* Fix `Blaze.remove` on a template's view to correctly remove the DOM
  elements when the template was inserted using
  `Blaze.renderWithData`. [#3130](https://github.com/meteor/meteor/issues/3130)

* Allow curly braces to be escaped in Spacebars. Use the special
  sequences `{{|` and `{{{|` to insert a literal `{{` or `{{{`.

### Meteor Accounts

* Allow integration with OAuth1 servers that require additional query
  parameters to be passed with the access token. [#2894](https://github.com/meteor/meteor/issues/2894)

* Expire a user's password reset and login tokens in all circumstances when
  their password is changed.

### Other bug fixes and improvements

* Some packages are no longer released as part of the core release process:
  amplify, backbone, bootstrap, d3, jquery-history, and jquery-layout. This
  means that new versions of these packages can be published outside of the full
  Meteor release cycle.

* Require plain objects as the update parameter when doing replacements
  in server-side collections.

* Fix audit-argument-checks spurious failure when an argument is NaN. [#2914](https://github.com/meteor/meteor/issues/2914)

### Upgraded dependencies

  - node: 0.10.33 (from 0.10.29)
  - source-map-support: 0.2.8 (from 0.2.5)
  - semver: 4.1.0 (from 2.2.1)
  - request: 2.47.0 (from 2.33.0)
  - tar: 1.0.2 (from 1.0.1)
  - source-map: 0.1.40 (from 0.1.32)
  - sqlite3: 3.0.2 (from 3.0.0)
  - phantomjs npm module: 1.9.12 (from 1.8.1-1)
  - http-proxy: 1.6.0 (from a fork of 1.0.2)
  - esprima: 1.2.2 (from an unreleased 1.1-era commit)
  - escope: 1.0.1 (from 1.0.0)
  - openssl in mongo: 1.0.1j (from 1.0.1g)
  - faye-websocket: 0.8.1 (from using websocket-driver instead)
  - MongoDB: 2.4.12 (from 2.4.9)


Patches by GitHub users andylash, anstarovoyt, benweissmann, chrisbridgett,
colllin, dandv, ecwyne, graemian, JamesLefrere, kevinchiu, LyuGGang, matteodem,
mitar, mquandalle, musically-ut, ograycode, pcjpcj2, physiocoder, rgoomar,
timhaines, trusktr, Urigo, and zol.


## v1.0.1, 2014-12-09

* Fix a security issue in allow/deny rules that could result in data
  loss. If your app uses allow/deny rules, or uses packages that use
  allow/deny rules, we recommend that you update immediately.


## v1.0, 2014-10-28

### New Features

* Add the `meteor admin get-machine` command to make it easier to
  publish packages with binary dependencies for all
  architectures. `meteor publish` no longer publishes builds
  automatically if your package has binary NPM dependencies.

* New `localmarket` example, highlighting Meteor's support for mobile
  app development.

* Restyle the `leaderboard` example, and optimize it for both desktop
  and mobile.

### Performance

* Reduce unnecessary syncs with the package server, which speeds up
  startup times for many commands.

* Speed up `meteor deploy` by not bundling unnecessary files and
  programs.

* To make Meteor easier to use on slow or unreliable network
  connections, increase timeouts for DDP connections that the Meteor
  tool uses to communicate with the package server. [#2777](https://github.com/meteor/meteor/issues/2777), [#2789](https://github.com/meteor/meteor/issues/2789).

### Mobile App Support

* Implemented reasonable default behavior for launch screens on mobile
  apps.

* Don't build for Android when only the iOS build is required, and
  vice versa.

* Fix bug that could cause mobile apps to stop being able to receive hot
  code push updates.

* Fix bug where Cordova clients connected to http://example.com instead
  of https://example.com when https:// was specified in the
  --mobile-server option. [#2880](https://github.com/meteor/meteor/issues/2880)

* Fix stack traces when attempting to build or run iOS apps on Linux.

* Print a warning when building an app with mobile platforms and
  outputting the build into the source tree. Outputting a build into the
  source tree can cause subsequent builds to fail because they will
  treat the build output as source files.

* Exit from `meteor run` when new Cordova plugins or platforms are
  added, since we don't support hot code push for new plugins or
  platforms.

* Fix quoting of arguments to Cordova plugins.

* The `accounts-twitter` package now works in Cordova apps in local
  development. For workarounds for other login providers in local
  development mode, see
  https://github.com/meteor/meteor/wiki/OAuth-for-mobile-Meteor-clients.

### Packaging

* `meteor publish-for-arch` can publish packages built with different Meteor
  releases.

* Fix default `api.versionsFrom` field in packages created with `meteor
  create --package`.

* Fix bug where changes in an app's .meteor/versions file would not
  cause the app to be rebuilt.

### Other bug fixes and improvements

* Use TLSv1 in the `spiderable` package, for compatibility with servers
  that have disabled SSLv3 in response to the POODLE bug.

* Work around the `meteor run` proxy occasionally running out of sockets.

* Fix bug with regular expressions in minimongo. [#2817](https://github.com/meteor/meteor/issues/2817)

* Add READMEs for several core packages.

* Include protocols in URLs printed by `meteor deploy`.

* Improve error message for limited ordered observe. [#1643](https://github.com/meteor/meteor/issues/1643)

* Fix missing dependency on `random` in the `autoupdate` package. [#2892](https://github.com/meteor/meteor/issues/2892)

* Fix bug where all CSS would be removed from connected clients if a
  CSS-only change is made between local development server restarts or
  when deploying with `meteor deploy`.

* Increase height of the Google OAuth popup to the Google-recommended
  value.

* Fix the layout of the OAuth configuration dialog when used with
  Bootstrap.

* Allow build plugins to override the 'bare' option on added source
  files. [#2834](https://github.com/meteor/meteor/issues/2834)

Patches by GitHub users DenisGorbachev, ecwyne, mitar, mquandalle,
Primigenus, svda, yauh, and zol.


## v0.9.4.1, 2014-12-09 (backport)

* Fix a security issue in allow/deny rules that could result in data
  loss. If your app uses allow/deny rules, or uses packages that use
  allow/deny rules, we recommend that you update immediately.
  Backport from 1.0.1.


## v0.9.4, 2014-10-13

### New Features

* The new `meteor debug` command and `--debug-port` command line option
  to `meteor run` allow you to easily use node-inspector to debug your
  server-side code. Add a `debugger` statement to your code to create a
  breakpoint.

* Add new a `meteor run --test` command that runs
  [Velocity](https://github.com/meteor-velocity/velocity) tests in your
  app .

* Add new callbacks `Accounts.onResetPasswordLink`,
  `Accounts.onEnrollmentLink`, and `Accounts.onEmailVerificationLink`
  that make it easier to build custom user interfaces on top of the
  accounts system. These callbacks should be registered before
  `Meteor.startup` fires, and will be called if the URL matches a link
  in an email sent by `Accounts.resetPassword`, etc. See
  https://docs.meteor.com/#Accounts-onResetPasswordLink.

* A new configuration file for mobile apps,
  `<APP>/mobile-config.js`. This allows you to set app metadata, icons,
  splash screens, preferences, and PhoneGap/Cordova plugin settings
  without needing a `cordova_build_override` directory. See
  https://docs.meteor.com/#mobileconfigjs.


### API Changes

* Rename `{{> UI.dynamic}}` to `{{> Template.dynamic}}`, and likewise
  with `UI.contentBlock` and `UI.elseBlock`. The UI namespace is no
  longer used anywhere except for backwards compatibility.

* Deprecate the `Template.someTemplate.myHelper = ...` syntax in favor
  of `Template.someTemplate.helpers(...)`.  Using the older syntax still
  works, but prints a deprecation warning to the console.

* `Package.registerBuildPlugin` its associated functions have been added
  to the public API, cleaned up, and documented. The new function is
  identical to the earlier _transitional_registerBuildPlugin except for
  minor backwards-compatible API changes. See
  https://docs.meteor.com/#Package-registerBuildPlugin

* Rename the `showdown` package to `markdown`.

* Deprecate the `amplify`, `backbone`, `bootstrap`, and `d3` integration
  packages in favor of community alternatives.  These packages will no
  longer be maintained by MDG.


### Tool Changes

* Improved output from `meteor build` to make it easier to publish
  mobile apps to the App Store and Play Store. See the wiki pages for
  instructions on how to publish your
  [iOS](https://github.com/meteor/meteor/wiki/How-to-submit-your-iOS-app-to-App-Store)
  and
  [Android](https://github.com/meteor/meteor/wiki/How-to-submit-your-Android-app-to-Play-Store)
  apps.

* Packages can now be marked as debug-mode only by adding `debugOnly:
  true` to `Package.describe`. Debug-only packages are not included in
  the app when it is bundled for production (`meteor build` or `meteor
  run --production`). This allows package authors to build packages
  specifically for testing and debugging without increasing the size of
  the resulting app bundle or causing apps to ship with debug
  functionality built in.

* Rework the process for installing mobile development SDKs. There is
  now a `meteor install-sdk` command that automatically install what
  software it can and points to documentation for the parts that
  require manual installation.

* The `.meteor/cordova-platforms` file has been renamed to
  `.meteor/platforms` and now includes the default `server` and
  `browser` platforms. The default platforms can't currently be removed
  from a project, though this will be possible in the future. The old
  file will be automatically migrated to the new one when the app is run
  with Meteor 0.9.4 or above.

* The `unipackage.json` file inside downloaded packages has been renamed
  to `isopack.json` and has an improved forwards-compatible format. To
  maintain backwards compatibility with previous releases, packages will
  be built with both files.

* The local package metadata cache now uses SQLite, which is much faster
  than the previous implementation. This improves `meteor` command line
  tool startup time.

* The constraint solver used by the client to find compatible versions
  of packages is now much faster.

* The `--port` option to `meteor run` now requires a numeric port
  (e.g. `meteor run --port example.com` is no longer valid).

* The `--mobile-port` option `meteor run` has been reworked. The option
  is now `--mobile-server` in `meteor run` and `--server` in `meteor
  build`. `--server` is required for `meteor build` in apps with mobile
  platforms installed. `--mobile-server` defaults to an automatically
  detected IP address on port 3000, and `--server` requires a hostname
  but defaults to port 80 if a port is not specified.

* Operations that take longer than a few seconds (e.g. downloading
  packages, installing the Android SDK, etc) now show a progress bar.

* Complete support for using an HTTP proxy in the `meteor` command line
  tool. Now all DDP connections can work through a proxy.  Use the standard
  `http_proxy` environment variable to specify your proxy endpoint.  [#2515](https://github.com/meteor/meteor/issues/2515)


### Bug Fixes

* Fix behavior of ROOT_URL with path ending in `/`.

* Fix source maps when using a ROOT_URL with a path. [#2627](https://github.com/meteor/meteor/issues/2627)

* Change the mechanism that the Meteor tool uses to clean up app server
  processes. The new mechanism is more resilient to slow app bundles and
  other CPU-intensive tasks. [#2536](https://github.com/meteor/meteor/issues/2536), [#2588](https://github.com/meteor/meteor/issues/2588).


Patches by GitHub users cryptoquick, Gaelan, jperl, meonkeys, mitar,
mquandalle, prapicault, pscanf, richguan, rick-golden-healthagen,
rissem, rosh93, rzymek, and timoabend


## v0.9.3.1, 2014-09-30

* Don't crash when failing to contact the package server. [#2713](https://github.com/meteor/meteor/issues/2713)

* Allow more than one dash in package versions. [#2715](https://github.com/meteor/meteor/issues/2715)


## v0.9.3, 2014-09-25

### More Package Version Number Flexibility

* Packages now support relying on multiple major versions of their
  dependencies (eg `blaze@1.0.0 || 2.0.0`). Additionally, you can now
  call `api.versionsFrom(<release>)` multiple times, or with an array
  (eg `api.versionsFrom([<release1>, <release2>])`. Meteor will
  interpret this to mean that the package will work with packages from
  all the listed releases.

* Support for "wrapped package" version numbers. There is now a `_` field
  in version numbers. The `_` field must be an integer, and versions with
  the `_` are sorted after versions without. This allows using the
  upstream version number as the Meteor package version number and being
  able to publish multiple version of the Meteor package (e.g.
  `jquery@1.11.1_2`).

Note: packages using the `||` operator or the `_` symbol in their
versions or dependencies will be invisible to pre-0.9.3 users. Meteor
versions 0.9.2 and before do not understand the new version formats and
will not be able to use versions of packages that use the new features.


### Other Command-line Tool Improvements

* More detailed constraint solver output. Meteor now tells you which
  constraints prevent upgrading or adding new packages. This will make
  it much easier to update your app to new versions.

* Better handling of pre-release versions (e.g. versions with
  `-`). Pre-release packages will now be included in an app if and only
  if there is no way to meet the app's constraints without using a
  pre-release package.

* Add `meteor admin set-unmigrated` to allow maintainers to hide
  pre-0.9.0 packages in `meteor search` and `meteor show`. This will not
  stop users from continuing to use the package, but it helps prevent
  new users from finding old non-functional packages.

* Progress bars for time-intensive operations, like downloading large
  packages.


### Other Changes

* Officially support `Meteor.wrapAsync` (renamed from
  `Meteor._wrapAsync`). Additionally, `Meteor.wrapAsync` now lets you
  pass an object to bind as `this` in the wrapped call. See
  https://docs.meteor.com/#meteor_wrapasync.

* The `reactive-dict` package now allows an optional name argument to
  enable data persistence during hot code push.


Patches by GitHub users evliu, meonkeys, mitar, mizzao, mquandalle,
prapicault, waitingkuo, wulfmeister.



## v0.9.2.2, 2014-09-17

* Fix regression in 0.9.2 that prevented some users from accessing the
  Meteor development server in their browser. Specifically, 0.9.2
  unintentionally changed the development mode server's default bind
  host to localhost instead of 0.0.0.0. [#2596](https://github.com/meteor/meteor/issues/2596)


## v0.9.2.1, 2014-09-15

* Fix versions of packages that were published with `-cordova` versions
  in 0.9.2 (appcache, fastclick, htmljs, logging, mobile-status-bar,
  routepolicy, webapp-hashing).


## v0.9.2, 2014-09-15

This release contains our first support for building mobile apps in
Meteor, for both iOS and Android. This support comes via an
integration with Apache's Cordova/PhoneGap project.

  * You can use Cordova/PhoneGap packages in your application or inside
    a Meteor package to access a device's native functions directly from
    JavaScript code.
  * The `meteor add-platform` and `meteor run` commands now let you
    launch the app in the iOS or Android simulator or run it on an
    attached hardware device.
  * This release extends hot code push to support live updates into
    installed native apps.
  * The `meteor bundle` command has been renamed to `meteor build` and
    now outputs build projects for the mobile version of the targeted
    app.
  * See
    https://github.com/meteor/meteor/wiki/Meteor-Cordova-Phonegap-integration
    for more information about how to get started building mobile apps
    with Meteor.

* Better mobile support for OAuth login: you can now use a
  redirect-based flow inside UIWebViews, and the existing popup-based
  flow has been adapted to work in Cordova/PhoneGap apps.

#### Bug fixes and minor improvements

* Fix sorting on non-trivial keys in Minimongo. [#2439](https://github.com/meteor/meteor/issues/2439)

* Bug fixes and performance improvements for the package system's
  constraint solver.

* Improved error reporting for misbehaving oplog observe driver. [#2033](https://github.com/meteor/meteor/issues/2033) [#2244](https://github.com/meteor/meteor/issues/2244)

* Drop deprecated source map linking format used for older versions of
  Firefox.  [#2385](https://github.com/meteor/meteor/issues/2385)

* Allow Meteor tool to run from a symlink. [#2462](https://github.com/meteor/meteor/issues/2462)

* Assets added via a plugin are no longer considered source files. [#2488](https://github.com/meteor/meteor/issues/2488)

* Remove support for long deprecated `SERVER_ID` environment
  variable. Use `AUTOUPDATE_VERSION` instead.

* Fix bug in reload-safetybelt package that resulted in reload loops in
  Chrome with cookies disabled.

* Change the paths for static assets served from packages. The `:`
  character is replaced with the `_` character in package names so as to
  allow serving on mobile devices and ease operation on Windows. For
  example, assets from the `abc:bootstrap` package are now served at
  `/packages/abc_bootstrap` instead of `/packages/abc:bootstrap`.

* Also change the paths within a bundled Meteor app to allow for
  different client architectures (eg mobile). For example,
  `bundle/programs/client` is now `bundle/programs/web.browser`.


Patches by GitHub users awwx, mizzao, and mquandalle.



## v0.9.1.1, 2014-09-06

* Fix backwards compatibility for packages that had weak dependencies
  on packages renamed in 0.9.1 (`ui`, `deps`, `livedata`). [#2521](https://github.com/meteor/meteor/issues/2521)

* Fix error when using the `reactive-dict` package without the `mongo`
  package.


## v0.9.1, 2014-09-04

#### Organizations in Meteor developer accounts

Meteor 0.9.1 ships with organizations support in Meteor developer
accounts. Organizations are teams of users that make it easy to
collaborate on apps and packages.

Create an organization at
https://www.meteor.com/account-settings/organizations. Run the `meteor
authorized` command in your terminal to give an organization
permissions to your apps. To add an organization as a maintainer of
your packages, use the `meteor admin maintainers` command. You can
also publish packages with an organization's name in the package name
prefix instead of your own username.


#### One backwards incompatible change for templates

* Templates can no longer be named "body" or "instance".

#### Backwards compatible Blaze API changes

* New public and documented APIs:
  * `Blaze.toHTMLWithData()`
  * `Template.currentData()`
  * `Blaze.getView()`
  * `Template.parentData()` (previously `UI._parentData()`)
  * `Template.instance()` (previously `UI._templateInstance()`)
  * `Template.body` (previously `UI.body`)
  * `new Template` (previously `Template.__create__`)
  * `Blaze.getData()` (previously `UI.getElementData`, or `Blaze.getCurrentData` with no arguments)

* Deprecate the `ui` package. Instead, use the `blaze` package. The
  `UI` and `Blaze` symbols are now the same.

* Deprecate `UI.insert`. `UI.render` and `UI.renderWithData` now
  render a template and place it in the DOM.

* Add an underscore to some undocumented Blaze APIs to make them
  internal. Notably: `Blaze._materializeView`, `Blaze._createView`,
  `Blaze._toText`, `Blaze._destroyView`, `Blaze._destroyNode`,
  `Blaze._withCurrentView`, `Blaze._DOMBackend`,
  `Blaze._TemplateWith`

* Document Views. Views are the machinery powering DOM updates in
  Blaze.

* Expose `view` property on template instances.

#### Backwards compatible renames

* Package renames
  * `livedata` -> `ddp`
  * `mongo-livedata` -> `mongo`
  * `standard-app-packages` -> `meteor-platform`
* Symbol renames
  * `Meteor.Collection` -> `Mongo.Collection`
  * `Meteor.Collection.Cursor` -> `Mongo.Cursor`
  * `Meteor.Collection.ObjectID` -> `Mongo.ObjectID`
  * `Deps` -> `Tracker`

#### Other

* Add `reactive-var` package. Lets you define a single reactive
  variable, like a single key in `Session`.

* Don't throw an exception in Chrome when cookies and local storage
  are blocked.

* Bump DDP version to "1". Clients connecting with version "pre1" or
  "pre2" should still work.

* Allow query parameters in OAuth1 URLs. [#2404](https://github.com/meteor/meteor/issues/2404)

* Fix `meteor list` if not all packages on server. Fixes [#2468](https://github.com/meteor/meteor/issues/2468)

Patch by GitHub user mitar.


## v0.9.0.1, 2014-08-27

* Fix issues preventing hot code reload from automatically reloading webapps in
  two cases: when the old app was a pre-0.9.0 app, and when the app used
  appcache. (In both cases, an explicit reload still worked.)

* Fix publishing packages containing a plugin with platform-specific code but
  no platform-specific code in the main package.

* Fix `meteor add package@version` when the package was already added with a
  different version constraint.

* Improve treatment of pre-release packages (packages with a dash in their
  version). Guarantee that they will not be chosen by the constraint solver
  unless explicitly requested.  `meteor list` won't suggest that you update to
  them.

* Fix slow spiderable executions.

* Fix dev-mode client-only restart when client files changed very soon after
  server restart.

* Fix stack trace on `meteor add` constraint solver failure.

* Fix "access-denied" stack trace when publishing packages.


## v0.9.0, 2014-08-26

Meteor 0.9.0 introduces the Meteor Package Server. Incorporating lessons from
our community's Meteorite tool, Meteor 0.9.0 allows users to develop and publish
Meteor packages to a central repository. The `meteor publish` command is used to
publish packages. Non-core packages can now be added with `meteor add`, and you
can specify version constraints on the packages you use. Binary packages can be
published for additional architectures with `meteor publish-for-arch`, which
allows cross-platform deploys and bundling.  You can search for packages with
`meteor search` and display information on them with `meteor show`, or you can
use the Atmosphere web interface developed by Percolate Studio at
https://atmospherejs.com/

See https://docs.meteor.com/#writingpackages and
https://docs.meteor.com/#packagejs for more details.

Other packaging-related changes:

* `meteor list` now lists the packages your app is using, which was formerly the
  behavior of `meteor list --using`. To search for packages you are not
  currently using, use `meteor search`.  The concept of an "internal" package
  (which did not show up in `meteor list`) no longer exists.

* To prepare a bundle created with `meteor bundle` for execution on a
  server, you now run `npm install` with no arguments instead of having
  to specify a few specific npm modules and their versions
  explicitly. See the README in the generated bundle for more details.

* All `under_score`-style `package.js` APIs (`Package.on_use`, `api.add_files`,
  etc) have been replaced with `camelCase` names (`Package.onUse`,
  `api.addFiles`, etc).  The old names continue to work for now.

* There's a new `archMatching` option to `Plugin.registerSourceHandler`, which
  should be used by any plugin whose output is only for the client or only for
  the server (eg, CSS and HTML templating packages); this allows Meteor to avoid
  restarting the server when files processed by these plugins change.

Other changes:

* When running your app with the local development server, changes that only
  affect the client no longer require restarting the server.  Changes that only
  affect CSS no longer require the browser to refresh the page, both in local
  development and in some production environments.  [#490](https://github.com/meteor/meteor/issues/490)

* When a call to `match` fails in a method or subscription, log the
  failure on the server. (This matches the behavior described in our docs)

* The `appcache` package now defaults to functioning on all browsers
  that support the AppCache API, rather than a whitelist of browsers.
  The main effect of this change is that `appcache` is now enabled by
  default on Firefox, because Firefox no longer makes a confusing
  popup. You can still disable individual browsers with
  `AppCache.config`.  [#2241](https://github.com/meteor/meteor/issues/2241)

* The `forceApprovalPrompt` option can now be specified in `Accounts.ui.config`
  in addition to `Meteor.loginWithGoogle`.  [#2149](https://github.com/meteor/meteor/issues/2149)

* Don't leak websocket clients in server-to-server DDP in some cases (and fix
  "Got open from inactive client"
  error). https://github.com/faye/websocket-driver-node/pull/8

* Updated OAuth url for login with Meetup.

* Allow minimongo `changed` callbacks to mutate their `oldDocument`
  argument. [#2231](https://github.com/meteor/meteor/issues/2231)

* Fix upsert called from client with no callback.  [#2413](https://github.com/meteor/meteor/issues/2413)

* Avoid a few harmless exceptions in OplogObserveDriver.

* Refactor `observe-sequence` package.

* Fix `spiderable` race condition.

* Re-apply our fix of NPM bug https://github.com/npm/npm/issues/3265 which got
  accidentally reverted upstream.

* Workaround for a crash in recent Safari
  versions. https://github.com/meteor/meteor/commit/e897539adb

* Upgraded dependencies:
  - less: 1.7.4 (from 1.7.1)
  - tar: 1.0.1 (from 0.1.19)
  - fstream: 1.0.2 (from 0.1.25)

Patches by GitHub users Cangit, dandv, ImtiazMajeed, MaximDubrovin, mitar,
mquandalle, rcy, RichardLitt, thatneat, and twhy.


## v0.8.3.1, 2014-12-09 (backport)

* Fix a security issue in allow/deny rules that could result in data
  loss. If your app uses allow/deny rules, or uses packages that use
  allow/deny rules, we recommend that you update immediately.
  Backport from 1.0.1.


## v0.8.3, 2014-07-29

#### Blaze

* Refactor Blaze to simplify internals while preserving the public
  API. `UI.Component` has been replaced with `Blaze.View.`

* Fix performance issues and memory leaks concerning event handlers.

* Add `UI.remove`, which removes a template after `UI.render`/`UI.insert`.

* Add `this.autorun` to the template instance, which is like `Deps.autorun`
  but is automatically stopped when the template is destroyed.

* Create `<a>` tags as SVG elements when they have `xlink:href`
  attributes. (Previously, `<a>` tags inside SVGs were never created as
  SVG elements.)  [#2178](https://github.com/meteor/meteor/issues/2178)

* Throw an error in `{{foo bar}}` if `foo` is missing or not a function.

* Cursors returned from template helpers for #each should implement
  the `observeChanges` method and don't have to be Minimongo cursors
  (allowing new custom data stores for Blaze like Miniredis).

* Remove warnings when {{#each}} iterates over a list of strings,
  numbers, or other items that contains duplicates.  [#1980](https://github.com/meteor/meteor/issues/1980)

#### Meteor Accounts

* Fix regression in 0.8.2 where an exception would be thrown if
  `Meteor.loginWithPassword` didn't have a callback. Callbacks to
  `Meteor.loginWithPassword` are now optional again.  [#2255](https://github.com/meteor/meteor/issues/2255)

* Fix OAuth popup flow in mobile apps that don't support
  `window.opener`.  [#2302](https://github.com/meteor/meteor/issues/2302)

* Fix "Email already exists" error with MongoDB 2.6.  [#2238](https://github.com/meteor/meteor/issues/2238)


#### mongo-livedata and minimongo

* Fix performance issue where a large batch of oplog updates could block
  the node event loop for long periods.  [#2299](https://github.com/meteor/meteor/issues/2299).

* Fix oplog bug resulting in error message "Buffer inexplicably empty".  [#2274](https://github.com/meteor/meteor/issues/2274)

* Fix regression from 0.8.2 that caused collections to appear empty in
  reactive `findOne()` or `fetch` queries that run before a mutator
  returns.  [#2275](https://github.com/meteor/meteor/issues/2275)


#### Miscellaneous

* Stop including code by default that automatically refreshes the page
  if JavaScript and CSS don't load correctly. While this code is useful
  in some multi-server deployments, it can cause infinite refresh loops
  if there are errors on the page. Add the `reload-safetybelt` package
  to your app if you want to include this code.

* On the server, `Meteor.startup(c)` now calls `c` immediately if the
  server has already started up, matching the client behavior.  [#2239](https://github.com/meteor/meteor/issues/2239)

* Add support for server-side source maps when debugging with
  `node-inspector`.

* Add `WebAppInternals.addStaticJs()` for adding static JavaScript code
  to be served in the app, inline if allowed by `browser-policy`.

* Make the `tinytest/run` method return immediately, so that `wait`
  method calls from client tests don't block on server tests completing.

* Log errors from method invocations on the client if there is no
  callback provided.

* Upgraded dependencies:
  - node: 0.10.29 (from 0.10.28)
  - less: 1.7.1 (from 1.6.1)

Patches contributed by GitHub users Cangit, cmather, duckspeaker, zol.


## v0.8.2, 2014-06-23

#### Meteor Accounts

* Switch `accounts-password` to use bcrypt to store passwords on the
  server. (Previous versions of Meteor used a protocol called SRP.)
  Users will be transparently transitioned when they log in. This
  transition is one-way, so you cannot downgrade a production app once
  you upgrade to 0.8.2. If you are maintaining an authenticating DDP
  client:
     - Clients that use the plaintext password login handler (i.e. call
       the `login` method with argument `{ password: <plaintext
       password> }`) will continue to work, but users will not be
       transitioned from SRP to bcrypt when logging in with this login
       handler.
     - Clients that use SRP will no longer work. These clients should
       instead directly call the `login` method, as in
       `Meteor.loginWithPassword`. The argument to the `login` method
       can be either:
         - `{ password: <plaintext password> }`, or
         - `{ password: { digest: <password hash>, algorithm: "sha-256" } }`,
           where the password hash is the hex-encoded SHA256 hash of the
           plaintext password.

* Show the display name of the currently logged-in user after following
  an email verification link or a password reset link in `accounts-ui`.

* Add a `userEmail` option to `Meteor.loginWithMeteorDeveloperAccount`
  to pre-fill the user's email address in the OAuth popup.

* Ensure that the user object has updated token information before
  it is passed to email template functions. [#2210](https://github.com/meteor/meteor/issues/2210)

* Export the function that serves the HTTP response at the end of an
  OAuth flow as `OAuth._endOfLoginResponse`. This function can be
  overridden to make the OAuth popup flow work in certain mobile
  environments where `window.opener` is not supported.

* Remove support for OAuth redirect URLs with a `redirect` query
  parameter. This OAuth flow was never documented and never fully
  worked.


#### Blaze

* Blaze now tracks individual CSS rules in `style` attributes and won't
  overwrite changes to them made by other JavaScript libraries.

* Add `{{> UI.dynamic}}` to make it easier to dynamically render a
  template with a data context.

* Add `UI._templateInstance()` for accessing the current template
  instance from within a block helper.

* Add `UI._parentData(n)` for accessing parent data contexts from
  within a block helper.

* Add preliminary API for registering hooks to run when Blaze intends to
  insert, move, or remove DOM elements. For example, you can use these
  hooks to animate nodes as they are inserted, moved, or removed. To use
  them, you can set the `_uihooks` property on a container DOM
  element. `_uihooks` is an object that can have any subset of the
  following three properties:

    - `insertElement: function (node, next)`: called when Blaze intends
      to insert the DOM element `node` before the element `next`
    - `moveElement: function (node, next)`: called when Blaze intends to
      move the DOM element `node` before the element `next`
    - `removeElement: function (node)`: called when Blaze intends to
      remove the DOM element `node`

    Note that when you set one of these functions on a container
    element, Blaze will not do the actual operation; it's your
    responsibility to actually insert, move, or remove the node (by
    calling `$(node).remove()`, for example).

* The `findAll` method on template instances now returns a vanilla
  array, not a jQuery object. The `$` method continues to
  return a jQuery object. [#2039](https://github.com/meteor/meteor/issues/2039)

* Fix a Blaze memory leak by cleaning up event handlers when a template
  instance is destroyed. [#1997](https://github.com/meteor/meteor/issues/1997)

* Fix a bug where helpers used by {{#with}} were still re-running when
  their reactive data sources changed after they had been removed from
  the DOM.

* Stop not updating form controls if they're focused. If a field is
  edited by one user while another user is focused on it, it will just
  lose its value but maintain its focus. [#1965](https://github.com/meteor/meteor/issues/1965)

* Add `_nestInCurrentComputation` option to `UI.render`, fixing a bug in
  {{#each}} when an item is added inside a computation that subsequently
  gets invalidated. [#2156](https://github.com/meteor/meteor/issues/2156)

* Fix bug where "=" was not allowed in helper arguments. [#2157](https://github.com/meteor/meteor/issues/2157)

* Fix bug when a template tag immediately follows a Spacebars block
  comment. [#2175](https://github.com/meteor/meteor/issues/2175)


#### Command-line tool

* Add --directory flag to `meteor bundle`. Setting this flag outputs a
  directory rather than a tarball.

* Speed up updates of NPM modules by upgrading Node to include our fix for
  https://github.com/npm/npm/issues/3265 instead of passing `--force` to
  `npm install`.

* Always rebuild on changes to npm-shrinkwrap.json files.  [#1648](https://github.com/meteor/meteor/issues/1648)

* Fix uninformative error message when deploying to long hostnames. [#1208](https://github.com/meteor/meteor/issues/1208)

* Increase a buffer size to avoid failing when running MongoDB due to a
  large number of processes running on the machine, and fix the error
  message when the failure does occur. [#2158](https://github.com/meteor/meteor/issues/2158)

* Clarify a `meteor mongo` error message when using the MONGO_URL
  environment variable. [#1256](https://github.com/meteor/meteor/issues/1256)


#### Testing

* Run server tests from multiple clients serially instead of in
  parallel. This allows testing features that modify global server
  state.  [#2088](https://github.com/meteor/meteor/issues/2088)


#### Security

* Add Content-Type headers on JavaScript and CSS resources.

* Add `X-Content-Type-Options: nosniff` header to
  `browser-policy-content`'s default policy. If you are using
  `browser-policy-content` and you don't want your app to send this
  header, then call `BrowserPolicy.content.allowContentTypeSniffing()`.

* Use `Meteor.absoluteUrl()` to compute the redirect URL in the `force-ssl`
  package (instead of the host header).


#### Miscellaneous

* Allow `check` to work on the server outside of a Fiber. [#2136](https://github.com/meteor/meteor/issues/2136)

* EJSON custom type conversion functions should not be permitted to yield. [#2136](https://github.com/meteor/meteor/issues/2136)

* The legacy polling observe driver handles errors communicating with MongoDB
  better and no longer gets "stuck" in some circumstances.

* Automatically rewind cursors before calls to `fetch`, `forEach`, or `map`. On
  the client, don't cache the return value of `cursor.count()` (consistently
  with the server behavior). `cursor.rewind()` is now a no-op. [#2114](https://github.com/meteor/meteor/issues/2114)

* Remove an obsolete hack in reporting line numbers for LESS errors. [#2216](https://github.com/meteor/meteor/issues/2216)

* Avoid exceptions when accessing localStorage in certain Internet
  Explorer configurations. [#1291](https://github.com/meteor/meteor/issues/1291), [#1688](https://github.com/meteor/meteor/issues/1688).

* Make `handle.ready()` reactively stop, where `handle` is a
  subscription handle.

* Fix an error message from `audit-argument-checks` after login.

* Make the DDP server send an error if the client sends a connect
  message with a missing or malformed `support` field. [#2125](https://github.com/meteor/meteor/issues/2125)

* Fix missing `jquery` dependency in the `amplify` package. [#2113](https://github.com/meteor/meteor/issues/2113)

* Ban inserting EJSON custom types as documents. [#2095](https://github.com/meteor/meteor/issues/2095)

* Fix incorrect URL rewrites in stylesheets. [#2106](https://github.com/meteor/meteor/issues/2106)

* Upgraded dependencies:
  - node: 0.10.28 (from 0.10.26)
  - uglify-js: 2.4.13 (from 2.4.7)
  - sockjs server: 0.3.9 (from 0.3.8)
  - websocket-driver: 0.3.4 (from 0.3.2)
  - stylus: 0.46.3 (from 0.42.3)

Patches contributed by GitHub users awwx, babenzele, Cangit, dandv,
ducdigital, emgee3, felixrabe, FredericoC, jbruni, kentonv, mizzao,
mquandalle, subhog, tbjers, tmeasday.


## v0.8.1.3, 2014-05-22

* Fix a security issue in the `spiderable` package. `spiderable` now
  uses the ROOT_URL environment variable instead of the Host header to
  determine which page to snapshot.

* Fix hardcoded Twitter URL in `oauth1` package. This fixes a regression
  in 0.8.0.1 that broke Atmosphere packages that do OAuth1
  logins. [#2154](https://github.com/meteor/meteor/issues/2154).

* Add `credentialSecret` argument to `Google.retrieveCredential`, which
  was forgotten in a previous release.

* Remove nonexistent `-a` and `-r` aliases for `--add` and `--remove` in
  `meteor help authorized`. [#2155](https://github.com/meteor/meteor/issues/2155)

* Add missing `underscore` dependency in the `oauth-encryption` package. [#2165](https://github.com/meteor/meteor/issues/2165)

* Work around IE8 bug that caused some apps to fail to render when
  minified. [#2037](https://github.com/meteor/meteor/issues/2037).


## v0.8.1.2, 2014-05-12

* Fix memory leak (introduced in 0.8.1) by making sure to unregister
  sessions at the server when they are closed due to heartbeat timeout.

* Add `credentialSecret` argument to `Google.retrieveCredential`,
  `Facebook.retrieveCredential`, etc., which is needed to use them as of
  0.8.1. [#2118](https://github.com/meteor/meteor/issues/2118)

* Fix 0.8.1 regression that broke apps using a `ROOT_URL` with a path
  prefix. [#2109](https://github.com/meteor/meteor/issues/2109)


## v0.8.1.1, 2014-05-01

* Fix 0.8.1 regression preventing clients from specifying `_id` on insert. [#2097](https://github.com/meteor/meteor/issues/2097)

* Fix handling of malformed URLs when merging CSS files. [#2103](https://github.com/meteor/meteor/issues/2103), [#2093](https://github.com/meteor/meteor/issues/2093)

* Loosen the checks on the `options` argument to `Collection.find` to
  allow undefined values.


## v0.8.1, 2014-04-30

#### Meteor Accounts

* Fix a security flaw in OAuth1 and OAuth2 implementations. If you are
  using any OAuth accounts packages (such as `accounts-google` or
  `accounts-twitter`), we recommend that you update immediately and log
  out your users' current sessions with the following MongoDB command:

    $ db.users.update({}, { $set: { 'services.resume.loginTokens': [] } }, { multi: true });

* OAuth redirect URLs are now required to be on the same origin as your app.

* Log out a user's other sessions when they change their password.

* Store pending OAuth login results in the database instead of
  in-memory, so that an OAuth flow succeeds even if different requests
  go to different server processes.

* When validateLoginAttempt callbacks return false, don't override a more
  specific error message.

* Add `Random.secret()` for generating security-critical secrets like
  login tokens.

* `Meteor.logoutOtherClients` now calls the user callback when other
  login tokens have actually been removed from the database, not when
  they have been marked for eventual removal.  [#1915](https://github.com/meteor/meteor/issues/1915)

* Rename `Oauth` to `OAuth`.  `Oauth` is now an alias for backwards
  compatibility.

* Add `oauth-encryption` package for encrypting sensitive account
  credentials in the database.

* A validate login hook can now override the exception thrown from
  `beginPasswordExchange` like it can for other login methods.

* Remove an expensive observe over all users in the `accounts-base`
  package.


#### Blaze

* Disallow `javascript:` URLs in URL attribute values by default, to
  help prevent cross-site scripting bugs. Call
  `UI._allowJavascriptUrls()` to allow them.

* Fix `UI.toHTML` on templates containing `{{#with}}`.

* Fix `{{#with}}` over a data context that is mutated.  [#2046](https://github.com/meteor/meteor/issues/2046)

* Clean up autoruns when calling `UI.toHTML`.

* Properly clean up event listeners when removing templates.

* Add support for `{{!-- block comments --}}` in Spacebars. Block comments may
  contain `}}`, so they are more useful than `{{! normal comments}}` for
  commenting out sections of Spacebars templates.

* Don't dynamically insert `<tbody>` tags in reactive tables

* When handling a custom jQuery event, additional arguments are
  no longer lost -- they now come after the template instance
  argument.  [#1988](https://github.com/meteor/meteor/issues/1988)


#### DDP and MongoDB

* Extend latency compensation to support an arbitrary sequence of
  inserts in methods.  Previously, documents created inside a method
  stub on the client would eventually be replaced by new documents
  from the server, causing the screen to flicker.  Calling `insert`
  inside a method body now generates the same ID on the client (inside
  the method stub) and on the server.  A sequence of inserts also
  generates the same sequence of IDs.  Code that wants a random stream
  that is consistent between method stub and real method execution can
  get one with `DDP.randomStream`.
  https://trello.com/c/moiiS2rP/57-pattern-for-creating-multiple-database-records-from-a-method

* The document passed to the `insert` callback of `allow` and `deny` now only
  has a `_id` field if the client explicitly specified one; this allows you to
  use `allow`/`deny` rules to prevent clients from specifying their own
  `_id`. As an exception, `allow`/`deny` rules with a `transform` always have an
  `_id`.

* DDP now has an implementation of bidirectional heartbeats which is consistent
  across SockJS and websocket transports. This enables connection keepalive and
  allows servers and clients to more consistently and efficiently detect
  disconnection.

* The DDP protocol version number has been incremented to "pre2" (adding
  randomSeed and heartbeats).

* The oplog observe driver handles errors communicating with MongoDB
  better and knows to re-poll all queries after a MongoDB failover.

* Fix bugs involving mutating DDP method arguments.


#### meteor command-line tool

* Move boilerplate HTML from tools to webapp.  Change internal
  `Webapp.addHtmlAttributeHook` API.

* Add `meteor list-sites` command for listing the sites that you have
  deployed to meteor.com with your Meteor developer account.

* Third-party template languages can request that their generated source loads
  before other JavaScript files, just like *.html files, by passing the
  isTemplate option to Plugin.registerSourceHandler.

* You can specify a particular interface for the dev mode runner to bind to with
  `meteor -p host:port`.

* Don't include proprietary tar tags in bundle tarballs.

* Convert relative URLs to absolute URLs when merging CSS files.


#### Upgraded dependencies

* Node.js from 0.10.25 to 0.10.26.
* MongoDB driver from 1.3.19 to 1.4.1
* stylus: 0.42.3 (from 0.42.2)
* showdown: 0.3.1
* css-parse: an unreleased version (from 1.7.0)
* css-stringify: an unreleased version (from 1.4.1)


Patches contributed by GitHub users aldeed, apendua, arbesfeld, awwx, dandv,
davegonzalez, emgee3, justinsb, mquandalle, Neftedollar, Pent, sdarnell,
and timhaines.


## v0.8.0.1, 2014-04-21

* Fix security flaw in OAuth1 implementation. Clients can no longer
  choose the callback_url for OAuth1 logins.


## v0.8.0, 2014-03-27

Meteor 0.8.0 introduces Blaze, a total rewrite of our live templating engine,
replacing Spark. Advantages of Blaze include:

  * Better interoperability with jQuery plugins and other techniques which
    directly manipulate the DOM
  * More fine-grained updates: only the specific elements or attributes that
    change are touched rather than the entire template
  * A fully documented templating language
  * No need for the confusing `{{#constant}}`, `{{#isolate}}`, and `preserve`
    directives
  * Uses standard jQuery delegation (`.on`) instead of our custom implementation
  * Blaze supports live SVG templates that work just like HTML templates

See
[the Using Blaze wiki page](https://github.com/meteor/meteor/wiki/Using-Blaze)
for full details on upgrading your app to 0.8.0.  This includes:

* The `Template.foo.rendered` callback is now only called once when the template
  is rendered, rather than repeatedly as it is "re-rendered", because templates
  now directly update changed data instead of fully re-rendering.

* The `accounts-ui` login buttons are now invoked as a `{{> loginButtons}}`
  rather than as `{{loginButtons}}`.

* Previous versions of Meteor used a heavily modified version of the Handlebars
  templating language. In 0.8.0, we've given it its own name: Spacebars!
  Spacebars has an
  [explicit specification](https://github.com/meteor/meteor/blob/devel/packages/spacebars/README.md)
  instead of being defined as a series of changes to Handlebars. There are some
  incompatibilities with our previous Handlebars fork, such as a
  [different way of specifying dynamic element attributes](https://github.com/meteor/meteor/blob/devel/packages/spacebars/README.md#in-attribute-values)
  and a
  [new way of defining custom block helpers](https://github.com/meteor/meteor/blob/devel/packages/spacebars/README.md#custom-block-helpers).

* Your template files must consist of
  [well-formed HTML](https://github.com/meteor/meteor/blob/devel/packages/spacebars/README.md#html-dialect). Invalid
  HTML is now a compilation failure.  (There is a current limitation in our HTML
  parser such that it does not support
  [omitting end tags](http://www.w3.org/TR/html5/syntax.html#syntax-tag-omission)
  on elements such as `<P>` and `<LI>`.)

* `Template.foo` is no longer a function. It is instead a
  "component". Components render to an intermediate representation of an HTML
  tree, not a string, so there is no longer an easy way to render a component to
  a static HTML string.

* `Meteor.render` and `Spark.render` have been removed. Use `UI.render` and
  `UI.insert` instead.

* The `<body>` tag now defines a template just like the `<template>` tag, which
  can have helpers and event handlers.  Define them directly on the object
  `UI.body`.

* Previous versions of Meteor shipped with a synthesized `tap` event,
  implementing a zero-delay click event on mobile browsers. Unfortunately, this
  event never worked very well. We're eliminating it. Instead, use one of the
  excellent third party solutions.

* The `madewith` package (which supported adding a badge to your website
  displaying its score from http://madewith.meteor.com/) has been removed, as it
  is not compatible with the new version of that site.

* The internal `spark`, `liverange`, `universal-events`, and `domutils` packages
  have been removed.

* The `Handlebars` namespace has been deprecated.  `Handlebars.SafeString` is
  now `Spacebars.SafeString`, and `Handlebars.registerHelper` is now
  `UI.registerHelper`.

Patches contributed by GitHub users cmather and mart-jansink.


## v0.7.2.3, 2014-12-09 (backport)

* Fix a security issue in allow/deny rules that could result in data
  loss. If your app uses allow/deny rules, or uses packages that use
  allow/deny rules, we recommend that you update immediately.
  Backport from 1.0.1.

## v0.7.2.2, 2014-04-21 (backport)

* Fix a security flaw in OAuth1 and OAuth2 implementations.
  Backport from 0.8.1; see its entry for recommended actions to take.

## v0.7.2.1, 2014-04-30 (backport)

* Fix security flaw in OAuth1 implementation. Clients can no longer
  choose the callback_url for OAuth1 logins.
  Backport from 0.8.0.1.

## v0.7.2, 2014-03-18

* Support oplog tailing on queries with the `limit` option. All queries
  except those containing `$near` or `$where` selectors or the `skip`
  option can now be used with the oplog driver.

* Add hooks to login process: `Accounts.onLogin`,
  `Accounts.onLoginFailure`, and `Accounts.validateLoginAttempt`. These
  functions allow for rate limiting login attempts, logging an audit
  trail, account lockout flags, and more. See:
  http://docs.meteor.com/#accounts_validateloginattempt [#1815](https://github.com/meteor/meteor/issues/1815)

* Change the `Accounts.registerLoginHandler` API for custom login
  methods. Login handlers now require a name and no longer have to deal
  with generating resume tokens. See
  https://github.com/meteor/meteor/blob/devel/packages/accounts-base/accounts_server.js
  for details. OAuth based login handlers using the
  `Oauth.registerService` packages are not affected.

* Add support for HTML email in `Accounts.emailTemplates`.  [#1785](https://github.com/meteor/meteor/issues/1785)

* minimongo: Support `{a: {$elemMatch: {x: 1, $or: [{a: 1}, {b: 1}]}}}`  [#1875](https://github.com/meteor/meteor/issues/1875)

* minimongo: Support `{a: {$regex: '', $options: 'i'}}`  [#1874](https://github.com/meteor/meteor/issues/1874)

* minimongo: Fix sort implementation with multiple sort fields which each look
  inside an array. eg, ensure that with sort key `{'a.x': 1, 'a.y': 1}`, the
  document `{a: [{x: 0, y: 4}]}` sorts before
  `{a: [{x: 0, y: 5}, {x: 1, y: 3}]}`, because the 3 should not be used as a
  tie-breaker because it is not "next to" the tied 0s.

* minimongo: Fix sort implementation when selector and sort key share a field,
  that field matches an array in the document, and only some values of the array
  match the selector. eg, ensure that with sort key `{a: 1}` and selector
  `{a: {$gt: 3}}`, the document `{a: [4, 6]}` sorts before `{a: [1, 5]}`,
  because the 1 should not be used as a sort key because it does not match the
  selector. (We only approximate the MongoDB behavior here by only supporting
  relatively selectors.)

* Use `faye-websocket` (0.7.2) npm module instead of `websocket` (1.0.8) for
  server-to-server DDP.

* Update Google OAuth package to use new `profile` and `email` scopes
  instead of deprecated URL-based scopes.  [#1887](https://github.com/meteor/meteor/issues/1887)

* Add `_throwFirstError` option to `Deps.flush`.

* Make `facts` package data available on the server as
  `Facts._factsByPackage`.

* Fix issue where `LESS` compilation error could crash the `meteor run`
  process.  [#1877](https://github.com/meteor/meteor/issues/1877)

* Fix crash caused by empty HTTP host header in `meteor run` development
  server.  [#1871](https://github.com/meteor/meteor/issues/1871)

* Fix hot code reload in private browsing mode in Safari.

* Fix appcache size calculation to avoid erronious warnings. [#1847](https://github.com/meteor/meteor/issues/1847)

* Remove unused `Deps._makeNonReactive` wrapper function. Call
  `Deps.nonreactive` directly instead.

* Avoid setting the `oplogReplay` on non-oplog collections. Doing so
  caused mongod to crash.

* Add startup message to `test-in-console` to ease automation. [#1884](https://github.com/meteor/meteor/issues/1884)

* Upgraded dependencies
  - amplify: 1.1.2 (from 1.1.0)

Patches contributed by GitHub users awwx, dandv, queso, rgould, timhaines, zol


## v0.7.1.2, 2014-02-27

* Fix bug in tool error handling that caused `meteor` to crash on Mac
  OSX when no computer name is set.

* Work around a bug that caused MongoDB to fail an assertion when using
  tailable cursors on non-oplog collections.


## v0.7.1.1, 2014-02-24

* Integrate with Meteor developer accounts, a new way of managing your
  meteor.com deployed sites. When you use `meteor deploy`, you will be
  prompted to create a developer account.
    - Once you've created a developer account, you can log in and out
      from the command line with `meteor login` and `meteor logout`.
    - You can claim legacy sites with `meteor claim`. This command will
      prompt you for your site password if you are claiming a
      password-protected site; after claiming it, you will not need to
      enter the site password again.
    - You can add or remove authorized users, and view the list of
      authorized users, for a site with `meteor authorized`.
    - You can view your current username with `meteor whoami`.
    - This release also includes the `accounts-meteor-developer` package
      for building Meteor apps that allow users to log in with their own
      developer accounts.

* Improve the oplog tailing implementation for getting real-time database
  updates from MongoDB.
    - Add support for all operators except `$where` and `$near`. Limit and
      skip are not supported yet.
    - Add optimizations to avoid needless data fetches from MongoDB.
    - Fix an error ("Cannot call method 'has' of null") in an oplog
      callback. [#1767](https://github.com/meteor/meteor/issues/1767)

* Add and improve support for minimongo operators.
  - Support `$comment`.
  - Support `obj` name in `$where`.
  - `$regex` matches actual regexps properly.
  - Improve support for `$nin`, `$ne`, `$not`.
  - Support using `{ $in: [/foo/, /bar/] }`. [#1707](https://github.com/meteor/meteor/issues/1707)
  - Support `{$exists: false}`.
  - Improve type-checking for selectors.
  - Support `{x: {$elemMatch: {$gt: 5}}}`.
  - Match Mongo's behavior better when there are arrays in the document.
  - Support `$near` with sort.
  - Implement updates with `{ $set: { 'a.$.b': 5 } }`.
  - Support `{$type: 4}` queries.
  - Optimize `remove({})` when observers are paused.
  - Make update-by-id constant time.
  - Allow `{$set: {'x._id': 1}}`.  [#1794](https://github.com/meteor/meteor/issues/1794)

* Upgraded dependencies
  - node: 0.10.25 (from 0.10.22). The workaround for specific Node
    versions from 0.7.0 is now removed; 0.10.25+ is supported.
  - jquery: 1.11.0 (from 1.8.2). See
    http://jquery.com/upgrade-guide/1.9/ for upgrade instructions.
  - jquery-waypoints: 2.0.4 (from 1.1.7). Contains
    backwards-incompatible changes.
  - source-map: 0.3.2 (from 0.3.30) [#1782](https://github.com/meteor/meteor/issues/1782)
  - websocket-driver: 0.3.2 (from 0.3.1)
  - http-proxy: 1.0.2 (from a pre-release fork of 1.0)
  - semver: 2.2.1 (from 2.1.0)
  - request: 2.33.0 (from 2.27.0)
  - fstream: 0.1.25 (from 0.1.24)
  - tar: 0.1.19 (from 0.1.18)
  - eachline: a fork of 2.4.0 (from 2.3.3)
  - source-map: 0.1.31 (from 0.1.30)
  - source-map-support: 0.2.5 (from 0.2.3)
  - mongo: 2.4.9 (from 2.4.8)
  - openssl in mongo: 1.0.1f (from 1.0.1e)
  - kexec: 0.2.0 (from 0.1.1)
  - less: 1.6.1 (from 1.3.3)
  - stylus: 0.42.2 (from 0.37.0)
  - nib: 1.0.2 (from 1.0.0)
  - coffeescript: 1.7.1 (from 1.6.3)

* CSS preprocessing and sourcemaps:
  - Add sourcemap support for CSS stylesheet preprocessors. Use
    sourcemaps for stylesheets compiled with LESS.
  - Improve CSS minification to deal with `@import` statements correctly.
  - Lint CSS files for invalid `@` directives.
  - Change the recommended suffix for imported LESS files from
    `.lessimport` to `.import.less`. Add `.import.styl` to allow
    `stylus` imports. `.lessimport` continues to work but is deprecated.

* Add `clientAddress` and `httpHeaders` to `this.connection` in method
  calls and publish functions.

* Hash login tokens before storing them in the database. Legacy unhashed
  tokens are upgraded to hashed tokens in the database as they are used
  in login requests.

* Change default accounts-ui styling and add more CSS classes.

* Refactor command-line tool. Add test harness and better tests. Run
  `meteor self-test --help` for info on running the tools test suite.

* Speed up application re-build in development mode by re-using file
  hash computation between file change watching code and application
  build code..

* Fix issues with documents containing a key named `length` with a
  numeric value. Underscore treated these as arrays instead of objects,
  leading to exceptions when . Patch Underscore to not treat plain
  objects (`x.constructor === Object`) with numeric `length` fields as
  arrays. [#594](https://github.com/meteor/meteor/issues/594) [#1737](https://github.com/meteor/meteor/issues/1737)

* Deprecate `Accounts.loginServiceConfiguration` in favor of
  `ServiceConfiguration.configurations`, exported by the
  `service-configuration` package. `Accounts.loginServiceConfiguration`
  is maintained for backwards-compatibility, but it is defined in a
  `Meteor.startup` block and so cannot be used from top-level code.

* Cursors with a field specifier containing `{_id: 0}` can no longer be
  used with `observeChanges` or `observe`. This includes the implicit
  calls to these functions that are done when returning a cursor from a
  publish function or using `{{#each}}`.

* Transform functions must return objects and may not change the `_id`
  field, though they may leave it out.

* Remove broken IE7 support from the `localstorage` package. Meteor
  accounts logins no longer persist in IE7.

* Fix the `localstorage` package when used with Safari in private
  browsing mode. This fixes a problem with login token storage and
  account login. [#1291](https://github.com/meteor/meteor/issues/1291)

* Types added with `EJSON.addType` now have default `clone` and `equals`
  implementations. Users may still specify `clone` or `equals` functions
  to override the default behavior.  [#1745](https://github.com/meteor/meteor/issues/1745)

* Add `frame-src` to `browser-policy-content` and account for
  cross-browser CSP disparities.

* Deprecate `Oauth.initiateLogin` in favor of `Oauth.showPopup`.

* Add `WebApp.rawConnectHandlers` for adding connect handlers that run
  before any other Meteor handlers, except `connect.compress()`. Raw
  connect handlers see the URL's full path (even if ROOT_URL contains a
  non-empty path) and they run before static assets are served.

* Add `Accounts.connection` to allow using Meteor accounts packages with
  a non-default DDP connection.

* Detect and reload if minified CSS files fail to load at startup. This
  prevents the application from running unstyled if the page load occurs
  while the server is switching versions.

* Allow Npm.depends to specify any http or https URL containing a full
  40-hex-digit SHA.  [#1686](https://github.com/meteor/meteor/issues/1686)

* Add `retry` package for connection retry with exponential backoff.

* Pass `update` and `remove` return values correctly when using
  collections validated with `allow` and `deny` rules. [#1759](https://github.com/meteor/meteor/issues/1759)

* If you're using Deps on the server, computations and invalidation
  functions are not allowed to yield. Throw an error instead of behaving
  unpredictably.

* Fix namespacing in coffeescript files added to a package with the
  `bare: true` option. [#1668](https://github.com/meteor/meteor/issues/1668)

* Fix races when calling login and/or logoutOtherClients from multiple
  tabs. [#1616](https://github.com/meteor/meteor/issues/1616)

* Include oauth_verifier as a header rather than a parameter in
  the `oauth1` package. [#1825](https://github.com/meteor/meteor/issues/1825)

* Fix `force-ssl` to allow local development with `meteor run` in IPv6
  environments. [#1751](https://github.com/meteor/meteor/issues/1751)`

* Allow cursors on named local collections to be returned from a publish
  function in an array.  [#1820](https://github.com/meteor/meteor/issues/1820)

* Fix build failure caused by a directory in `programs/` without a
  package.js file.

* Do a better job of handling shrinkwrap files when an npm module
  depends on something that isn't a semver. [#1684](https://github.com/meteor/meteor/issues/1684)

* Fix failures updating npm dependencies when a node_modules directory
  exists above the project directory.  [#1761](https://github.com/meteor/meteor/issues/1761)

* Preserve permissions (eg, executable bit) on npm files.  [#1808](https://github.com/meteor/meteor/issues/1808)

* SockJS tweak to support relative base URLs.

* Don't leak sockets on error in dev-mode proxy.

* Clone arguments to `added` and `changed` methods in publish
  functions. This allows callers to reuse objects and prevents already
  published data from changing after the fact.  [#1750](https://github.com/meteor/meteor/issues/1750)

* Ensure springboarding to a different meteor tools version always uses
  `exec` to run the old version. This simplifies process management for
  wrapper scripts.

Patches contributed by GitHub users DenisGorbachev, EOT, OyoKooN, awwx,
dandv, icellan, jfhamlin, marcandre, michaelbishop, mitar, mizzao,
mquandalle, paulswartz, rdickert, rzymek, timhaines, and yeputons.


## v0.7.0.1, 2013-12-20

* Two fixes to `meteor run` Mongo startup bugs that could lead to hangs with the
  message "Initializing mongo database... this may take a moment.".  [#1696](https://github.com/meteor/meteor/issues/1696)

* Apply the Node patch to 0.10.24 as well (see the 0.7.0 section for details).

* Fix gratuitous IE7 incompatibility.  [#1690](https://github.com/meteor/meteor/issues/1690)


## v0.7.0, 2013-12-17

This version of Meteor contains a patch for a bug in Node 0.10 which
most commonly affects websockets. The patch is against Node version
0.10.22 and 0.10.23. We strongly recommend using one of these precise
versions of Node in production so that the patch will be applied. If you
use a newer version of Node with this version of Meteor, Meteor will not
apply the patch and will instead disable websockets.

* Rework how Meteor gets realtime database updates from MongoDB. Meteor
  now reads the MongoDB "oplog" -- a special collection that records all
  the write operations as they are applied to your database. This means
  changes to the database are instantly noticed and reflected in Meteor,
  whether they originated from Meteor or from an external database
  client. Oplog tailing is automatically enabled in development mode
  with `meteor run`, and can be enabled in production with the
  `MONGO_OPLOG_URL` environment variable. Currently the only supported
  selectors are equality checks; `$`-operators, `limit` and `skip`
  queries fall back to the original poll-and-diff algorithm. See
  https://github.com/meteor/meteor/wiki/Oplog-Observe-Driver
  for details.

* Add `Meteor.onConnection` and add `this.connection` to method
  invocations and publish functions. These can be used to store data
  associated with individual clients between subscriptions and method
  calls. See http://docs.meteor.com/#meteor_onconnection for details. [#1611](https://github.com/meteor/meteor/issues/1611)

* Bundler failures cause non-zero exit code in `meteor run`.  [#1515](https://github.com/meteor/meteor/issues/1515)

* Fix error when publish function callbacks are called during session shutdown.

* Rework hot code push. The new `autoupdate` package drives automatic
  reloads on update using standard DDP messages instead of a hardcoded
  message at DDP startup. Now the hot code push only triggers when
  client code changes; server-only code changes will not cause the page
  to reload.

* New `facts` package publishes internal statistics about Meteor.

* Add an explicit check that publish functions return a cursor, an array
  of cursors, or a falsey value. This is a safety check to to prevent
  users from accidentally returning Collection.findOne() or some other
  value and expecting it to be published.

* Implement `$each`, `$sort`, and `$slice` options for minimongo's `$push`
  modifier.  [#1492](https://github.com/meteor/meteor/issues/1492)

* Introduce `--raw-logs` option to `meteor run` to disable log
  coloring and timestamps.

* Add `WebAppInternals.setBundledJsCssPrefix()` to control where the
  client loads bundled JavaScript and CSS files. This allows serving
  files from a CDN to decrease page load times and reduce server load.

* Attempt to exit cleanly on `SIGHUP`. Stop accepting incoming
  connections, kill DDP connections, and finish all outstanding requests
  for static assets.

* In the HTTP server, only keep sockets with no active HTTP requests alive for 5
  seconds.

* Fix handling of `fields` option in minimongo when only `_id` is present. [#1651](https://github.com/meteor/meteor/issues/1651)

* Fix issue where setting `process.env.MAIL_URL` in app code would not
  alter where mail was sent. This was a regression in 0.6.6 from 0.6.5. [#1649](https://github.com/meteor/meteor/issues/1649)

* Use stderr instead of stdout (for easier automation in shell scripts) when
  prompting for passwords and when downloading the dev bundle. [#1600](https://github.com/meteor/meteor/issues/1600)

* Ensure more downtime during file watching.  [#1506](https://github.com/meteor/meteor/issues/1506)

* Fix `meteor run` with settings files containing non-ASCII characters.  [#1497](https://github.com/meteor/meteor/issues/1497)

* Support `EJSON.clone` for `Meteor.Error`. As a result, they are properly
  stringified in DDP even if thrown through a `Future`.  [#1482](https://github.com/meteor/meteor/issues/1482)

* Fix passing `transform: null` option to `collection.allow()` to disable
  transformation in validators.  [#1659](https://github.com/meteor/meteor/issues/1659)

* Fix livedata error on `this.removed` during session shutdown. [#1540](https://github.com/meteor/meteor/issues/1540) [#1553](https://github.com/meteor/meteor/issues/1553)

* Fix incompatibility with Phusion Passenger by removing an unused line. [#1613](https://github.com/meteor/meteor/issues/1613)

* Ensure install script creates /usr/local on machines where it does not
  exist (eg. fresh install of OSX Mavericks).

* Set x-forwarded-* headers in `meteor run`.

* Clean up package dirs containing only ".build".

* Check for matching hostname before doing end-of-oauth redirect.

* Only count files that actually go in the cache towards the `appcache`
  size check. [#1653](https://github.com/meteor/meteor/issues/1653).

* Increase the maximum size spiderable will return for a page from 200kB
  to 5MB.

* Upgraded dependencies:
  * SockJS server from 0.3.7 to 0.3.8, including new faye-websocket module.
  * Node from 0.10.21 to 0.10.22
  * MongoDB from 2.4.6 to 2.4.8
  * clean-css from 1.1.2 to 2.0.2
  * uglify-js from a fork of 2.4.0 to 2.4.7
  * handlebars npm module no longer available outside of handlebars package

Patches contributed by GitHub users AlexeyMK, awwx, dandv, DenisGorbachev,
emgee3, FooBarWidget, mitar, mcbain, rzymek, and sdarnell.


## v0.6.6.3, 2013-11-04

* Fix error when publish function callbacks are called during session
  shutdown.  [#1540](https://github.com/meteor/meteor/issues/1540) [#1553](https://github.com/meteor/meteor/issues/1553)

* Improve `meteor run` CPU usage in projects with many
  directories.  [#1506](https://github.com/meteor/meteor/issues/1506)


## v0.6.6.2, 2013-10-21

* Upgrade Node from 0.10.20 to 0.10.21 (security update).


## v0.6.6.1, 2013-10-12

* Fix file watching on OSX. Work around Node issue [#6251](https://github.com/meteor/meteor/issues/6251) by not using
  fs.watch. [#1483](https://github.com/meteor/meteor/issues/1483)


## v0.6.6, 2013-10-10


#### Security

* Add `browser-policy` package for configuring and sending
  Content-Security-Policy and X-Frame-Options HTTP headers.
  [See the docs](http://docs.meteor.com/#browserpolicy) for more.

* Use cryptographically strong pseudorandom number generators when available.

#### MongoDB

* Add upsert support. `Collection.update` now supports the `{upsert:
  true}` option. Additionally, add a `Collection.upsert` method which
  returns the newly inserted object id if applicable.

* `update` and `remove` now return the number of documents affected.  [#1046](https://github.com/meteor/meteor/issues/1046)

* `$near` operator for `2d` and `2dsphere` indices.

* The `fields` option to the collection methods `find` and `findOne` now works
  on the client as well.  (Operators such as `$elemMatch` and `$` are not yet
  supported in `fields` projections.) [#1287](https://github.com/meteor/meteor/issues/1287)

* Pass an index and the cursor itself to the callbacks in `cursor.forEach` and
  `cursor.map`, just like the corresponding `Array` methods.  [#63](https://github.com/meteor/meteor/issues/63)

* Support `c.find(query, {limit: N}).count()` on the client.  [#654](https://github.com/meteor/meteor/issues/654)

* Improve behavior of `$ne`, `$nin`, and `$not` selectors with objects containing
  arrays.  [#1451](https://github.com/meteor/meteor/issues/1451)

* Fix various bugs if you had two documents with the same _id field in
  String and ObjectID form.

#### Accounts

* [Behavior Change] Expire login tokens periodically. Defaults to 90
  days. Use `Accounts.config({loginExpirationInDays: null})` to disable
  token expiration.

* [Behavior Change] Write dates generated by Meteor Accounts to Mongo as
  Date instead of number; existing data can be converted by passing it
  through `new Date()`. [#1228](https://github.com/meteor/meteor/issues/1228)

* Log out and close connections for users if they are deleted from the
  database.

* Add Meteor.logoutOtherClients() for logging out other connections
  logged in as the current user.

* `restrictCreationByEmailDomain` option in `Accounts.config` to restrict new
  users to emails of specific domain (eg. only users with @meteor.com emails) or
  a custom validator. [#1332](https://github.com/meteor/meteor/issues/1332)

* Support OAuth1 services that require request token secrets as well as
  authentication token secrets.  [#1253](https://github.com/meteor/meteor/issues/1253)

* Warn if `Accounts.config` is only called on the client.  [#828](https://github.com/meteor/meteor/issues/828)

* Fix bug where callbacks to login functions could be called multiple
  times when the client reconnects.

#### DDP

* Fix infinite loop if a client disconnects while a long yielding method is
  running.

* Unfinished code to support DDP session resumption has been removed. Meteor
  servers now stop processing messages from clients and reclaim memory
  associated with them as soon as they are disconnected instead of a few minutes
  later.

#### Tools

* The pre-0.6.5 `Package.register_extension` API has been removed. Use
  `Package._transitional_registerBuildPlugin` instead, which was introduced in
  0.6.5. (A bug prevented the 0.6.5 reimplementation of `register_extension`
  from working properly anyway.)

* Support using an HTTP proxy in the `meteor` command line tool. This
  allows the `update`, `deploy`, `logs`, and `mongo` commands to work
  behind a proxy. Use the standard `http_proxy` environment variable to
  specify your proxy endpoint.  [#429](https://github.com/meteor/meteor/issues/429), [#689](https://github.com/meteor/meteor/issues/689), [#1338](https://github.com/meteor/meteor/issues/1338)

* Build Linux binaries on an older Linux machine. Meteor now supports
  running on Linux machines with glibc 2.9 or newer (Ubuntu 10.04+, RHEL
  and CentOS 6+, Fedora 10+, Debian 6+). Improve error message when running
  on Linux with unsupported glibc, and include Mongo stderr if it fails
  to start.

* Install NPM modules with `--force` to avoid corrupted local caches.

* Rebuild NPM modules in packages when upgrading to a version of Meteor that
  uses a different version of Node.

* Disable the Mongo http interface. This lets you run meteor on two ports
  differing by 1000 at the same time.

#### Misc

* [Known issue] Breaks support for pre-release OSX 10.9 'Mavericks'.
  Will be addressed shortly. See issues:
  https://github.com/joyent/node/issues/6251
  https://github.com/joyent/node/issues/6296

* `EJSON.stringify` now takes options:
  - `canonical` causes objects keys to be stringified in sorted order
  - `indent` allows formatting control over the EJSON stringification

* EJSON now supports `Infinity`, `-Infinity` and `NaN`.

* Check that the argument to `EJSON.parse` is a string.  [#1401](https://github.com/meteor/meteor/issues/1401)

* Better error from functions that use `Meteor._wrapAsync` (eg collection write
  methods and `HTTP` methods) and in DDP server message processing.  [#1387](https://github.com/meteor/meteor/issues/1387)

* Support `appcache` on Chrome for iOS.

* Support literate CoffeeScript files with the extension `.coffee.md` (in
  addition to the already-supported `.litcoffee` extension). [#1407](https://github.com/meteor/meteor/issues/1407)

* Make `madewith` package work again (broken in 0.6.5).  [#1448](https://github.com/meteor/meteor/issues/1448)

* Better error when passing a string to `{{#each}}`. [#722](https://github.com/meteor/meteor/issues/722)

* Add support for JSESSIONID cookies for sticky sessions. Set the
  `USE_JSESSIONID` environment variable to enable placing a JSESSIONID
  cookie on sockjs requests.

* Simplify the static analysis used to detect package-scope variables.

* Upgraded dependencies:
  * Node from 0.8.24 to 0.10.20
  * MongoDB from 2.4.4 to 2.4.6
  * MongoDB driver from 1.3.17 to 1.3.19
  * http-proxy from 0.10.1 to a pre-release of 1.0.0
  * stylus from 0.30.1 to 0.37.0
  * nib from 0.8.2 to 1.0.0
  * optimist from 0.3.5 to 0.6.0
  * semver from 1.1.0 to 2.1.0
  * request from 2.12.0 to 2.27.0
  * keypress from 0.1.0 to 0.2.1
  * underscore from 1.5.1 to 1.5.2
  * fstream from 0.1.21 to 0.1.24
  * tar from 0.1.14 to 0.1.18
  * source-map from 0.1.26 to 0.1.30
  * source-map-support from a fork of 0.1.8 to 0.2.3
  * escope from a fork of 0.0.15 to 1.0.0
  * estraverse from 1.1.2-1 to 1.3.1
  * simplesmtp from 0.1.25 to 0.3.10
  * stream-buffers from 0.2.3 to 0.2.5
  * websocket from 1.0.7 to 1.0.8
  * cli-color from 0.2.2 to 0.2.3
  * clean-css from 1.0.11 to 1.1.2
  * UglifyJS2 from a fork of 2.3.6 to a different fork of 2.4.0
  * connect from 2.7.10 to 2.9.0
  * send from 0.1.0 to 0.1.4
  * useragent from 2.0.1 to 2.0.7
  * replaced byline with eachline 2.3.3

Patches contributed by GitHub users ansman, awwx, codeinthehole, jacott,
Maxhodges, meawoppl, mitar, mizzao, mquandalle, nathan-muir, RobertLowe, ryw,
sdarnell, and timhaines.


## v0.6.5.3, 2014-12-09 (backport)

* Fix a security issue in allow/deny rules that could result in data
  loss. If your app uses allow/deny rules, or uses packages that use
  allow/deny rules, we recommend that you update immediately.
  Backport from 1.0.1.


## v0.6.5.2, 2013-10-21

* Upgrade Node from 0.8.24 to 0.8.26 (security patch)


## v0.6.5.1, 2013-08-28

* Fix syntax errors on lines that end with a backslash. [#1326](https://github.com/meteor/meteor/issues/1326)

* Fix serving static files with special characters in their name. [#1339](https://github.com/meteor/meteor/issues/1339)

* Upgrade `esprima` JavaScript parser to fix bug parsing complex regexps.

* Export `Spiderable` from `spiderable` package to allow users to set
  `Spiderable.userAgentRegExps` to control what user agents are treated
  as spiders.

* Add EJSON to standard-app-packages. [#1343](https://github.com/meteor/meteor/issues/1343)

* Fix bug in d3 tab character parsing.

* Fix regression when using Mongo ObjectIDs in Spark templates.


## v0.6.5, 2013-08-14

* New package system with package compiler and linker:

  * Each package now has it own namespace for variable
    declarations. Global variables used in a package are limited to
    package scope.

  * Packages must explicitly declare which symbols they export with
    `api.export` in `package.js`.

  * Apps and packages only see the exported symbols from packages they
    explicitly use. For example, if your app uses package A which in
    turn depends on package B, only package A's symbols will be
    available in the app.

  * Package names can only contain alphanumeric characters, dashes, and
    dots. Packages with spaces and underscores must be renamed.

  * Remove hardcoded list of required packages. New default
    `standard-app-packages` package adds dependencies on the core Meteor
    stack. This package can be removed to make an app with only parts of
    the Meteor stack. `standard-app-packages` will be automatically
    added to a project when it is updated to Meteor 0.6.5.

  * Custom app packages in the `packages` directory are no longer
    automatically used. They must be explicitly added to the app with
    `meteor add <packagename>`. To help with the transition, all
    packages in the `packages` directory will be automatically added to
    the project when it is updated to Meteor 0.6.5.

  * New "unipackage" on-disk format for built packages. Compiled packages are
    cached and rebuilt only when their source or dependencies change.

  * Add "unordered" and "weak" package dependency modes to allow
    circular package dependencies and conditional code inclusion.

  * New API (`_transitional_registerBuildPlugin`) for declaring
    compilers, preprocessors, and file extension handlers. These new
    build plugins are full compilation targets in their own right, and
    have their own namespace, source files, NPM requirements, and package
    dependencies. The old `register_extension` API is deprecated. Please
    note that the `package.js` format and especially
    `_transitional_registerBuildPlugin` are not frozen interfaces and
    are subject to change in future releases.

  * Add `api.imply`, which allows one package to "imply" another. If
    package A implies package B, then anything that depends on package
    A automatically depends on package B as well (and receives package
    B's imports). This is useful for creating umbrella packages
    (`standard-app-packages`) or sometimes for factoring common code
    out of related packages (`accounts-base`).

* Move HTTP serving out of the server bootstrap and into the `webapp`
  package. This allows building Meteor apps that are not web servers
  (eg. command line tools, DDP clients, etc.). Connect middlewares can
  now be registered on the new `WebApp.connectHandlers` instead of the
  old `__meteor_bootstrap__.app`.

* The entire Meteor build process now has first-class source map
  support. A source map is maintained for every source file as it
  passes through the build pipeline. Currently, the source maps are
  only served in development mode. Not all web browsers support source
  maps yet and for those that do, you may have to turn on an option to
  enable them. Source maps will always be used when reporting
  exceptions on the server.

* Update the `coffeescript` package to generate source maps.

* Add new `Assets` API and `private` subdirectory for including and
  accessing static assets on the server. http://docs.meteor.com/#assets

* Add `Meteor.disconnect`. Call this to disconnect from the
  server and stop all live data updates. [#1151](https://github.com/meteor/meteor/issues/1151)

* Add `Match.Integer` to `check` for 32-bit signed integers.

* `Meteor.connect` has been renamed to `DDP.connect` and is now fully
  supported on the server. Server-to-server DDP connections use
  websockets, and can be used for both method calls and subscriptions.

* Rename `Meteor.default_connection` to `Meteor.connection` and
  `Meteor.default_server` to `Meteor.server`.

* Rename `Meteor.http` to `HTTP`.

* `ROOT_URL` may now have a path part. This allows serving multiple
  Meteor apps on the same domain.

* Support creating named unmanaged collections with
  `new Meteor.Collection("name", {connection: null})`.

* New `Log` function in the `logging` package which prints with
  timestamps, color, filenames and linenumbers.

* Include http response in errors from oauth providers. [#1246](https://github.com/meteor/meteor/issues/1246)

* The `observe` callback `movedTo` now has a fourth argument `before`.

* Move NPM control files for packages from `.npm` to
  `.npm/package`. This is to allow build plugins such as `coffeescript`
  to depend on NPM packages. Also, when removing the last NPM
  dependency, clean up the `.npm` dir.

* Remove deprecated `Meteor.is_client` and `Meteor.is_server` variables.

* Implement "meteor bundle --debug" [#748](https://github.com/meteor/meteor/issues/748)

* Add `forceApprovalPrompt` option to `Meteor.loginWithGoogle`. [#1226](https://github.com/meteor/meteor/issues/1226)

* Make server-side Mongo `insert`s, `update`s, and `remove`s run
  asynchronously when a callback is passed.

* Improve memory usage when calling `findOne()` on the server.

* Delete login tokens from server when user logs out.

* Rename package compatibility mode option to `add_files` from `raw` to
  `bare`.

* Fix Mongo selectors of the form: {$regex: /foo/}.

* Fix Spark memory leak.  [#1157](https://github.com/meteor/meteor/issues/1157)

* Fix EPIPEs during dev mode hot code reload.

* Fix bug where we would never quiesce if we tried to revive subs that errored
  out (5e7138d)

* Fix bug where `this.fieldname` in handlebars template might refer to a
  helper instead of a property of the current data context. [#1143](https://github.com/meteor/meteor/issues/1143)

* Fix submit events on IE8. [#1191](https://github.com/meteor/meteor/issues/1191)

* Handle `Meteor.loginWithX` being called with a callback but no options. [#1181](https://github.com/meteor/meteor/issues/1181)

* Work around a Chrome bug where hitting reload could cause a tab to
  lose the DDP connection and never recover. [#1244](https://github.com/meteor/meteor/issues/1244)

* Upgraded dependencies:
  * Node from 0.8.18 to 0.8.24
  * MongoDB from 2.4.3 to 2.4.4, now with SSL support
  * CleanCSS from 0.8.3 to 1.0.11
  * Underscore from 1.4.4 to 1.5.1
  * Fibers from 1.0.0 to 1.0.1
  * MongoDB Driver from 1.3.7 to 1.3.17

Patches contributed by GitHub users btipling, mizzao, timhaines and zol.


## v0.6.4.1, 2013-07-19

* Update mongodb driver to use version 0.2.1 of the bson module.


## v0.6.4, 2013-06-10

* Separate OAuth flow logic from Accounts into separate packages. The
  `facebook`, `github`, `google`, `meetup`, `twitter`, and `weibo`
  packages can be used to perform an OAuth exchange without creating an
  account and logging in.  [#1024](https://github.com/meteor/meteor/issues/1024)

* If you set the `DISABLE_WEBSOCKETS` environment variable, browsers will not
  attempt to connect to your app using Websockets. Use this if you know your
  server environment does not properly proxy Websockets to reduce connection
  startup time.

* Make `Meteor.defer` work in an inactive tab in iOS.  [#1023](https://github.com/meteor/meteor/issues/1023)

* Allow new `Random` instances to be constructed with specified seed. This
  can be used to create repeatable test cases for code that picks random
  values.  [#1033](https://github.com/meteor/meteor/issues/1033)

* Fix CoffeeScript error reporting to include source file and line
  number again.  [#1052](https://github.com/meteor/meteor/issues/1052)

* Fix Mongo queries which nested JavaScript RegExp objects inside `$or`.  [#1089](https://github.com/meteor/meteor/issues/1089)

* Upgraded dependencies:
  * Underscore from 1.4.2 to 1.4.4  [#776](https://github.com/meteor/meteor/issues/776)
  * http-proxy from 0.8.5 to 0.10.1  [#513](https://github.com/meteor/meteor/issues/513)
  * connect from 1.9.2 to 2.7.10
  * Node mongodb client from 1.2.13 to 1.3.7  [#1060](https://github.com/meteor/meteor/issues/1060)

Patches contributed by GitHub users awwx, johnston, and timhaines.


## v0.6.3, 2013-05-15

* Add new `check` package for ensuring that a value matches a required
  type and structure. This is used to validate untrusted input from the
  client. See http://docs.meteor.com/#match for details.

* Use Websockets by default on supported browsers. This reduces latency
  and eliminates the constant network spinner on iOS devices.

* With `autopublish` on, publish many useful fields on `Meteor.users`.

* Files in the `client/compatibility/` subdirectory of a Meteor app do
  not get wrapped in a new variable scope. This is useful for
  third-party libraries which expect `var` statements at the outermost
  level to be global.

* Add synthetic `tap` event for use on touch enabled devices. This is a
  replacement for `click` that fires immediately.

* When using the `http` package synchronously on the server, errors
  are thrown rather than passed in `result.error`

* The `manager` option to the `Meteor.Collection` constructor is now called
  `connection`. The old name still works for now.  [#987](https://github.com/meteor/meteor/issues/987)

* The `localstorage-polyfill` smart package has been replaced by a
  `localstorage` package, which defines a `Meteor._localStorage` API instead of
  trying to replace the DOM `window.localStorage` facility. (Now, apps can use
  the existence of `window.localStorage` to detect if the full localStorage API
  is supported.)  [#979](https://github.com/meteor/meteor/issues/979)

* Upgrade MongoDB from 2.2.1 to 2.4.3.

* Upgrade CoffeeScript from 1.5.0 to 1.6.2.  [#972](https://github.com/meteor/meteor/issues/972)

* Faster reconnects when regaining connectivity.  [#696](https://github.com/meteor/meteor/issues/696)

* `Email.send` has a new `headers` option to set arbitrary headers.  [#963](https://github.com/meteor/meteor/issues/963)

* Cursor transform functions on the server no longer are required to return
  objects with correct `_id` fields.  [#974](https://github.com/meteor/meteor/issues/974)

* Rework `observe()` callback ordering in minimongo to improve fiber
  safety on the server. This makes subscriptions on server to server DDP
  more usable.

* Use binary search in minimongo when updating ordered queries.  [#969](https://github.com/meteor/meteor/issues/969)

* Fix EJSON base64 decoding bug.  [#1001](https://github.com/meteor/meteor/issues/1001)

* Support `appcache` on Chromium.  [#958](https://github.com/meteor/meteor/issues/958)

Patches contributed by GitHub users awwx, jagill, spang, and timhaines.


## v0.6.2.1, 2013-04-24

* When authenticating with GitHub, include a user agent string. This
  unbreaks "Sign in with GitHub"

Patch contributed by GitHub user pmark.


## v0.6.2, 2013-04-16

* Better error reporting:
  * Capture real stack traces for `Meteor.Error`.
  * Report better errors with misconfigured OAuth services.

* Add per-package upgrade notices to `meteor update`.

* Experimental server-to-server DDP support: `Meteor.connect` on the
  server will connect to a remote DDP endpoint via WebSockets. Method
  calls should work fine, but subscriptions and minimongo on the server
  are still a work in progress.

* Upgrade d3 from 2.x to 3.1.4. See
  https://github.com/mbostock/d3/wiki/Upgrading-to-3.0 for compatibility notes.

* Allow CoffeeScript to set global variables when using `use strict`. [#933](https://github.com/meteor/meteor/issues/933)

* Return the inserted documented ID from `LocalCollection.insert`. [#908](https://github.com/meteor/meteor/issues/908)

* Add Weibo token expiration time to `services.weibo.expiresAt`.

* `Spiderable.userAgentRegExps` can now be modified to change what user agents
  are treated as spiders by the `spiderable` package.

* Prevent observe callbacks from affecting the arguments to identical
  observes. [#855](https://github.com/meteor/meteor/issues/855)

* Fix meteor command line tool when run from a home directory with
  spaces in its name. If you previously installed meteor release 0.6.0
  or 0.6.1 you'll need to uninstall and reinstall meteor to support
  users with spaces in their usernames (see
  https://github.com/meteor/meteor/blob/master/README.md#uninstalling-meteor)

Patches contributed by GitHub users andreas-karlsson, awwx, jacott,
joshuaconner, and timhaines.


## v0.6.1, 2013-04-08

* Correct NPM behavior in packages in case there is a `node_modules` directory
  somewhere above the app directory. [#927](https://github.com/meteor/meteor/issues/927)

* Small bug fix in the low-level `routepolicy` package.

Patches contributed by GitHub users andreas-karlsson and awwx.


## v0.6.0, 2013-04-04

* Meteor has a brand new distribution system! In this new system, code-named
  Engine, packages are downloaded individually and on demand. All of the
  packages in each official Meteor release are prefetched and cached so you can
  still use Meteor while offline. You can have multiple releases of Meteor
  installed simultaneously; apps are pinned to specific Meteor releases.
  All `meteor` commands accept a `--release` argument to specify which release
  to use; `meteor update` changes what release the app is pinned to.
  Inside an app, the name of the release is available at `Meteor.release`.
  When running Meteor directly from a git checkout, the release is ignored.

* Variables declared with `var` at the outermost level of a JavaScript
  source file are now private to that file. Remove the `var` to share
  a value between files.

* Meteor now supports any x86 (32- or 64-bit) Linux system, not just those which
  use Debian or RedHat package management.

* Apps may contain packages inside a top-level directory named `packages`.

* Packages may depend on [NPM modules](https://npmjs.org), using the new
  `Npm.depends` directive in their `package.js` file. (Note: if the NPM module
  has architecture-specific binary components, bundles built with `meteor
  bundle` or `meteor deploy` will contain the components as built for the
  developer's platform and may not run on other platforms.)

* Meteor's internal package tests (as well as tests you add to your app's
  packages with the unsupported `Tinytest` framework) are now run with the new
  command `meteor test-packages`.

* `{{#each}}` helper can now iterate over falsey values without throwing an
  exception. [#815](https://github.com/meteor/meteor/issues/815), [#801](https://github.com/meteor/meteor/issues/801)

* `{{#with}}` helper now only includes its block if its argument is not falsey,
  and runs an `{{else}}` block if provided if the argument is falsey. [#770](https://github.com/meteor/meteor/issues/770), [#866](https://github.com/meteor/meteor/issues/866)

* Twitter login now stores `profile_image_url` and `profile_image_url_https`
  attributes in the `user.services.twitter` namespace. [#788](https://github.com/meteor/meteor/issues/788)

* Allow packages to register file extensions with dots in the filename.

* When calling `this.changed` in a publish function, it is no longer an error to
  clear a field which was never set. [#850](https://github.com/meteor/meteor/issues/850)

* Deps API
  * Add `dep.depend()`, deprecate `Deps.depend(dep)` and
    `dep.addDependent()`.
  * If first run of `Deps.autorun` throws an exception, stop it and don't
    rerun.  This prevents a Spark exception when template rendering fails
    ("Can't call 'firstNode' of undefined").
  * If an exception is thrown during `Deps.flush` with no stack, the
    message is logged instead. [#822](https://github.com/meteor/meteor/issues/822)

* When connecting to MongoDB, use the JavaScript BSON parser unless specifically
  requested in `MONGO_URL`; the native BSON parser sometimes segfaults. (Meteor
  only started using the native parser in 0.5.8.)

* Calls to the `update` collection function in untrusted code may only use a
  whitelisted list of modifier operators.

Patches contributed by GitHub users awwx, blackcoat, cmather, estark37,
mquandalle, Primigenus, raix, reustle, and timhaines.


## v0.5.9, 2013-03-14

* Fix regression in 0.5.8 that prevented users from editing their own
  profile. [#809](https://github.com/meteor/meteor/issues/809)

* Fix regression in 0.5.8 where `Meteor.loggingIn()` would not update
  reactively. [#811](https://github.com/meteor/meteor/issues/811)


## v0.5.8, 2013-03-13

* Calls to the `update` and `remove` collection functions in untrusted code may
  no longer use arbitrary selectors. You must specify a single document ID when
  invoking these functions from the client (other than in a method stub).

  You may still use other selectors when calling `update` and `remove` on the
  server and from client method stubs, so you can replace calls that are no
  longer supported (eg, in event handlers) with custom method calls.

  The corresponding `update` and `remove` callbacks passed to `allow` and `deny`
  now take a single document instead of an array.

* Add new `appcache` package. Add this package to your project to speed
  up page load and make hot code reload smoother using the HTML5
  AppCache API. See http://docs.meteor.com/#appcache for details.

* Rewrite reactivity library. `Meteor.deps` is now `Deps` and has a new
  API. `Meteor.autorun` and `Meteor.flush` are now called `Deps.autorun` and
  `Deps.flush` (the old names still work for now). The other names under
  `Meteor.deps` such as `Context` no longer exist. The new API is documented at
  http://docs.meteor.com/#deps

* You can now provide a `transform` option to collections, which is a
  function that documents coming out of that collection are passed
  through. `find`, `findOne`, `allow`, and `deny` now take `transform` options,
  which may override the Collection's `transform`.  Specifying a `transform`
  of `null` causes you to receive the documents unmodified.

* Publish functions may now return an array of cursors to publish. Currently,
  the cursors must all be from different collections. [#716](https://github.com/meteor/meteor/issues/716)

* User documents have id's when `onCreateUser` and `validateNewUser` hooks run.

* Encode and store custom EJSON types in MongoDB.

* Support literate CoffeeScript files with the extension `.litcoffee`. [#766](https://github.com/meteor/meteor/issues/766)

* Add new login service provider for Meetup.com in `accounts-meetup` package.

* If you call `observe` or `observeChanges` on a cursor created with the
  `reactive: false` option, it now only calls initial add callbacks and
  does not continue watching the query. [#771](https://github.com/meteor/meteor/issues/771)

* In an event handler, if the data context is falsey, default it to `{}`
  rather than to the global object. [#777](https://github.com/meteor/meteor/issues/777)

* Allow specifying multiple event handlers for the same selector. [#753](https://github.com/meteor/meteor/issues/753)

* Revert caching header change from 0.5.5. This fixes image flicker on redraw.

* Stop making `Session` available on the server; it's not useful there. [#751](https://github.com/meteor/meteor/issues/751)

* Force URLs in stack traces in browser consoles to be hyperlinks. [#725](https://github.com/meteor/meteor/issues/725)

* Suppress spurious `changed` callbacks with empty `fields` from
  `Cursor.observeChanges`.

* Fix logic bug in template branch matching. [#724](https://github.com/meteor/meteor/issues/724)

* Make `spiderable` user-agent test case insensitive. [#721](https://github.com/meteor/meteor/issues/721)

* Fix several bugs in EJSON type support:
  * Fix `{$type: 5}` selectors for binary values on browsers that do
    not support `Uint8Array`.
  * Fix EJSON equality on falsey values.
  * Fix for returning a scalar EJSON type from a method. [#731](https://github.com/meteor/meteor/issues/731)

* Upgraded dependencies:
  * mongodb driver to version 1.2.13 (from 0.1.11)
  * mime module removed (it was unused)


Patches contributed by GitHub users awwx, cmather, graemian, jagill,
jmhredsox, kevinxucs, krizka, mitar, raix, and rasmuserik.


## v0.5.7, 2013-02-21

* The DDP wire protocol has been redesigned.

  * The handshake message is now versioned. This breaks backwards
    compatibility between sites with `Meteor.connect()`. Older meteor
    apps can not talk to new apps and vice versa. This includes the
    `madewith` package, apps using `madewith` must upgrade.

  * New [EJSON](http://docs.meteor.com/#ejson) package allows you to use
    Dates, Mongo ObjectIDs, and binary data in your collections and
    Session variables.  You can also add your own custom datatypes.

  * Meteor now correctly represents empty documents in Collections.

  * There is an informal specification in `packages/livedata/DDP.md`.


* Breaking API changes

  * Changed the API for `observe`.  Observing with `added`, `changed`
    and `removed` callbacks is now unordered; for ordering information
    use `addedAt`, `changedAt`, `removedAt`, and `movedTo`. Full
    documentation is in the [`observe` docs](http://docs.meteor.com/#observe).
    All callers of `observe` need to be updated.

  * Changed the API for publish functions that do not return a cursor
    (ie functions that call `this.set` and `this.unset`). See the
    [`publish` docs](http://docs.meteor.com/#meteor_publish) for the new
    API.


* New Features

  * Added new [`observeChanges`](http://docs.meteor.com/#observe_changes)
    API for keeping track of the contents of a cursor more efficiently.

  * There is a new reactive function on subscription handles: `ready()`
    returns true when the subscription has received all of its initial
    documents.

  * Added `Session.setDefault(key, value)` so you can easily provide
    initial values for session variables that will not be clobbered on
    hot code push.

  * You can specify that a collection should use MongoDB ObjectIDs as
    its `_id` fields for inserts instead of strings. This allows you to
    use Meteor with existing MongoDB databases that have ObjectID
    `_id`s. If you do this, you must use `EJSON.equals()` for comparing
    equality instead of `===`. See http://docs.meteor.com/#meteor_collection.

  * New [`random` package](http://docs.meteor.com/#random) provides
    several functions for generating random values. The new
    `Random.id()` function is used to provide shorter string IDs for
    MongoDB documents. `Meteor.uuid()` is deprecated.

  * `Meteor.status()` can return the status `failed` if DDP version
    negotiation fails.


* Major Performance Enhancements

  * Rewrote subscription duplication detection logic to use a more
    efficient algorithm. This significantly reduces CPU usage on the
    server during initial page load and when dealing with large amounts
    of data.

  * Reduced unnecessary MongoDB re-polling of live queries. Meteor no
    longer polls for changes on queries that specify `_id` when
    updates for a different specific `_id` are processed. This
    drastically improves performance when dealing with many
    subscriptions and updates to individual objects, such as those
    generated by the `accounts-base` package on the `Meteor.users`
    collection.


* Upgraded UglifyJS2 to version 2.2.5


Patches contributed by GitHub users awwx and michaelglenadams.


## v0.5.6, 2013-02-15

* Fix 0.5.5 regression: Minimongo selectors matching subdocuments under arrays
  did not work correctly.

* Some Bootstrap icons should have appeared white.

Patches contributed by GitHub user benjaminchelli.

## v0.5.5, 2013-02-13

* Deprecate `Meteor.autosubscribe`. `Meteor.subscribe` now works within
  `Meteor.autorun`.

* Allow access to `Meteor.settings.public` on the client. If the JSON
  file you gave to `meteor --settings` includes a field called `public`,
  that field will be available on the client as well as the server.

* `@import` works in `less`. Use the `.lessimport` file extension to
  make a less file that is ignored by preprocessor so as to avoid double
  processing. [#203](https://github.com/meteor/meteor/issues/203)

* Upgrade Fibers to version 1.0.0. The `Fiber` and `Future` symbols are
  no longer exposed globally. To use fibers directly you can use:
   `var Fiber = __meteor_bootstrap__.require('fibers');` and
   `var Future = __meteor_bootstrap__.require('fibers/future');`

* Call version 1.1 of the Twitter API when authenticating with
  OAuth. `accounts-twitter` users have until March 5th, 2013 to
  upgrade before Twitter disables the old API. [#527](https://github.com/meteor/meteor/issues/527)

* Treat Twitter ids as strings, not numbers, as recommended by
  Twitter. [#629](https://github.com/meteor/meteor/issues/629)

* You can now specify the `_id` field of a document passed to `insert`.
  Meteor still auto-generates `_id` if it is not present.

* Expose an `invalidated` flag on `Meteor.deps.Context`.

* Populate user record with additional data from Facebook and Google. [#664](https://github.com/meteor/meteor/issues/664)

* Add Facebook token expiration time to `services.facebook.expiresAt`. [#576](https://github.com/meteor/meteor/issues/576)

* Allow piping a password to `meteor deploy` on `stdin`. [#623](https://github.com/meteor/meteor/issues/623)

* Correctly type cast arguments to handlebars helper. [#617](https://github.com/meteor/meteor/issues/617)

* Fix leaked global `userId` symbol.

* Terminate `phantomjs` properly on error when using the `spiderable`
  package. [#571](https://github.com/meteor/meteor/issues/571)

* Stop serving non-cachable files with caching headers. [#631](https://github.com/meteor/meteor/issues/631)

* Fix race condition if server restarted between page load and initial
  DDP connection. [#653](https://github.com/meteor/meteor/issues/653)

* Resolve issue where login methods sometimes blocked future methods. [#555](https://github.com/meteor/meteor/issues/555)

* Fix `Meteor.http` parsing of JSON responses on Firefox. [#553](https://github.com/meteor/meteor/issues/553)

* Minimongo no longer uses `eval`. [#480](https://github.com/meteor/meteor/issues/480)

* Serve 404 for `/app.manifest`. This allows experimenting with the
  upcoming `appcache` smart package. [#628](https://github.com/meteor/meteor/issues/628)

* Upgraded many dependencies, including:
  * node.js to version 0.8.18
  * jquery-layout to version 1.3.0RC
  * Twitter Bootstrap to version 2.3.0
  * Less to version 1.3.3
  * Uglify to version 2.2.3
  * useragent to version 2.0.1

Patches contributed by GitHub users awwx, bminer, bramp, crunchie84,
danawoodman, dbimmler, Ed-von-Schleck, geoffd123, jperl, kevee,
milesmatthias, Primigenus, raix, timhaines, and xenolf.


## v0.5.4, 2013-01-08

* Fix 0.5.3 regression: `meteor run` could fail on OSX 10.8 if environment
  variables such as `DYLD_LIBRARY_PATH` are set.


## v0.5.3, 2013-01-07

* Add `--settings` argument to `meteor deploy` and `meteor run`. This
  allows you to specify deployment-specific information made available
  to server code in the variable `Meteor.settings`.

* Support unlimited open tabs in a single browser. Work around the
  browser per-hostname connection limit by using randomized hostnames
  for deployed apps. [#131](https://github.com/meteor/meteor/issues/131)

* minimongo improvements:
  * Allow observing cursors with `skip` or `limit`.  [#528](https://github.com/meteor/meteor/issues/528)
  * Allow sorting on `dotted.sub.keys`.  [#533](https://github.com/meteor/meteor/issues/533)
  * Allow querying specific array elements (`foo.1.bar`).
  * `$and`, `$or`, and `$nor` no longer accept empty arrays (for consistency
    with Mongo)

* Re-rendering a template with Spark no longer reverts changes made by
  users to a `preserve`d form element. Instead, the newly rendered value
  is only applied if it is different from the previously rendered value.
  Additionally, `<INPUT>` elements with type other than TEXT can now have
  reactive values (eg, the labels on submit buttons can now be
  reactive).  [#510](https://github.com/meteor/meteor/issues/510) [#514](https://github.com/meteor/meteor/issues/514) [#523](https://github.com/meteor/meteor/issues/523) [#537](https://github.com/meteor/meteor/issues/537) [#558](https://github.com/meteor/meteor/issues/558)

* Support JavaScript RegExp objects in selectors in Collection write
  methods on the client, eg `myCollection.remove({foo: /bar/})`.  [#346](https://github.com/meteor/meteor/issues/346)

* `meteor` command-line improvements:
  * Improve error message when mongod fails to start.
  * The `NODE_OPTIONS` environment variable can be used to pass command-line
    flags to node (eg, `--debug` or `--debug-brk` to enable the debugger).
  * Die with error if an app name is mistakenly passed to `meteor reset`.

* Add support for "offline" access tokens with Google login. [#464](https://github.com/meteor/meteor/issues/464) [#525](https://github.com/meteor/meteor/issues/525)

* Don't remove `serviceData` fields from previous logins when logging in
  with an external service.

* Improve `OAuth1Binding` to allow making authenticated API calls to
  OAuth1 providers (eg Twitter).  [#539](https://github.com/meteor/meteor/issues/539)

* New login providers automatically work with `{{loginButtons}}` without
  needing to edit the `accounts-ui-unstyled` package.  [#572](https://github.com/meteor/meteor/issues/572)

* Use `Content-Type: application/json` by default when sending JSON data
  with `Meteor.http`.

* Improvements to `jsparse`: hex literals, keywords as property names, ES5 line
  continuations, trailing commas in object literals, line numbers in error
  messages, decimal literals starting with `.`, regex character classes with
  slashes.

* Spark improvements:
  * Improve rendering of `<SELECT>` elements on IE.  [#496](https://github.com/meteor/meteor/issues/496)
  * Don't lose nested data contexts in IE9/10 after two seconds.  [#458](https://github.com/meteor/meteor/issues/458)
  * Don't print a stack trace if DOM nodes are manually removed
    from the document without calling `Spark.finalize`.  [#392](https://github.com/meteor/meteor/issues/392)

* Always use the `autoReconnect` flag when connecting to Mongo.  [#425](https://github.com/meteor/meteor/issues/425)

* Fix server-side `observe` with no `added` callback.  [#589](https://github.com/meteor/meteor/issues/589)

* Fix re-sending method calls on reconnect.  [#538](https://github.com/meteor/meteor/issues/538)

* Remove deprecated `/sockjs` URL support from `Meteor.connect`.

* Avoid losing a few bits of randomness in UUID v4 creation.  [#519](https://github.com/meteor/meteor/issues/519)

* Update clean-css package from 0.8.2 to 0.8.3, fixing minification of `0%`
  values in `hsl` colors.  [#515](https://github.com/meteor/meteor/issues/515)

Patches contributed by GitHub users Ed-von-Schleck, egtann, jwulf, lvbreda,
martin-naumann, meawoppl, nwmartin, timhaines, and zealoushacker.


## v0.5.2, 2012-11-27

* Fix 0.5.1 regression: Cursor `observe` works during server startup.  [#507](https://github.com/meteor/meteor/issues/507)

## v0.5.1, 2012-11-20

* Speed up server-side subscription handling by avoiding redundant work
  when the same Mongo query is observed multiple times concurrently (eg,
  by multiple users subscribing to the same subscription), and by using
  a simpler "unordered" algorithm.

* Meteor now waits to invoke method callbacks until all the data written by the
  method is available in the local cache. This way, method callbacks can see the
  full effects of their writes. This includes the callbacks passed to
  `Meteor.call` and `Meteor.apply`, as well as to the `Meteor.Collection`
  `insert`/`update`/`remove` methods.

  If you want to process the method's result as soon as it arrives from the
  server, even if the method's writes are not available yet, you can now specify
  an `onResultReceived` callback to `Meteor.apply`.

* Rework latency compensation to show server data changes sooner. Previously, as
  long as any method calls were in progress, Meteor would buffer all data
  changes sent from the server until all methods finished. Meteor now only
  buffers writes to documents written by client stubs, and applies the writes as
  soon as all methods that wrote that document have finished.

* `Meteor.userLoaded()` and `{{currentUserLoaded}}` have been removed.
  Previously, during the login process on the client, `Meteor.userId()` could be
  set but the document at `Meteor.user()` could be incomplete. Meteor provided
  the function `Meteor.userLoaded()` to differentiate between these states. Now,
  this in-between state does not occur: when a user logs in, `Meteor.userId()`
  only is set once `Meteor.user()` is fully loaded.

* New reactive function `Meteor.loggingIn()` and template helper
  `{{loggingIn}}`; they are true whenever some login method is in progress.
  `accounts-ui` now uses this to show an animation during login.

* The `sass` CSS preprocessor package has been removed. It was based on an
  unmaintained NPM module which did not implement recent versions of the Sass
  language and had no error handling.  Consider using the `less` or `stylus`
  packages instead.  [#143](https://github.com/meteor/meteor/issues/143)

* `Meteor.setPassword` is now called `Accounts.setPassword`, matching the
  documentation and original intention.  [#454](https://github.com/meteor/meteor/issues/454)

* Passing the `wait` option to `Meteor.apply` now waits for all in-progress
  method calls to finish before sending the method, instead of only guaranteeing
  that its callback occurs after the callbacks of in-progress methods.

* New function `Accounts.callLoginMethod` which should be used to call custom
  login handlers (such as those registered with
  `Accounts.registerLoginHandler`).

* The callbacks for `Meteor.loginWithToken` and `Accounts.createUser` now match
  the other login callbacks: they are called with error on error or with no
  arguments on success.

* Fix bug where method calls could be dropped during a brief disconnection. [#339](https://github.com/meteor/meteor/issues/339)

* Prevent running the `meteor` command-line tool and server on unsupported Node
  versions.

* Fix Minimongo query bug with nested objects.  [#455](https://github.com/meteor/meteor/issues/455)

* In `accounts-ui`, stop page layout from changing during login.

* Use `path.join` instead of `/` in paths (helpful for the unofficial Windows
  port) [#303](https://github.com/meteor/meteor/issues/303)

* The `spiderable` package serves pages to
  [`facebookexternalhit`](https://www.facebook.com/externalhit_uatext.php) [#411](https://github.com/meteor/meteor/issues/411)

* Fix error on Firefox with DOM Storage disabled.

* Avoid invalidating listeners if setUserId is called with current value.

* Upgrade many dependencies, including:
  * MongoDB 2.2.1 (from 2.2.0)
  * underscore 1.4.2 (from 1.3.3)
  * bootstrap 2.2.1 (from 2.1.1)
  * jQuery 1.8.2 (from 1.7.2)
  * less 1.3.1 (from 1.3.0)
  * stylus 0.30.1 (from 0.29.0)
  * coffee-script 1.4.0 (from 1.3.3)

Patches contributed by GitHub users ayal, dandv, possibilities, TomWij,
tmeasday, and workmad3.

## v0.5.0, 2012-10-17

* This release introduces Meteor Accounts, a full-featured auth system that supports
  - fine-grained user-based control over database reads and writes
  - federated login with any OAuth provider (with built-in support for
    Facebook, GitHub, Google, Twitter, and Weibo)
  - secure password login
  - email validation and password recovery
  - an optional set of UI widgets implementing standard login/signup/password
    change/logout flows

  When you upgrade to Meteor 0.5.0, existing apps will lose the ability to write
  to the database from the client. To restore this, either:
  - configure each of your collections with
    [`collection.allow`](http://docs.meteor.com/#allow) and
    [`collection.deny`](http://docs.meteor.com/#deny) calls to specify which
    users can perform which write operations, or
  - add the `insecure` smart package (which is included in new apps by default)
    to restore the old behavior where anyone can write to any collection which
    has not been configured with `allow` or `deny`

  For more information on Meteor Accounts, see
  http://docs.meteor.com/#dataandsecurity and
  http://docs.meteor.com/#accounts_api

* The new function `Meteor.autorun` allows you run any code in a reactive
  context. See http://docs.meteor.com/#meteor_autorun

* Arrays and objects can now be stored in the `Session`; mutating the value you
  retrieve with `Session.get` does not affect the value in the session.

* On the client, `Meteor.apply` takes a new `wait` option, which ensures that no
  further method calls are sent to the server until this method is finished; it
  is used for login and logout methods in order to keep the user ID
  well-defined. You can also specify an `onReconnect` handler which is run when
  re-establishing a connection; Meteor Accounts uses this to log back in on
  reconnect.

* Meteor now provides a compatible replacement for the DOM `localStorage`
  facility that works in IE7, in the `localstorage-polyfill` smart package.

* Meteor now packages the D3 library for manipulating documents based on data in
  a smart package called `d3`.

* `Meteor.Collection` now takes its optional `manager` argument (used to
  associate a collection with a server you've connected to with
  `Meteor.connect`) as a named option. (The old call syntax continues to work
  for now.)

* Fix a bug where trying to immediately resubscribe to a record set after
  unsubscribing could fail silently.

* Better error handling for failed Mongo writes from inside methods; previously,
  errors here could cause clients to stop processing data from the server.


Patches contributed by GitHub users bradens, dandv, dybskiy, possibilities,
zhangcheng, and 75lb.


## v0.4.2, 2012-10-02

* Fix connection failure on iOS6. SockJS 0.3.3 includes this fix.

* The new `preserve-inputs` package, included by default in new Meteor apps,
  restores the pre-v0.4.0 behavior of "preserving" all form input elements by ID
  and name during re-rendering; users who want more precise control over
  preservation can still use the APIs added in v0.4.0.

* A few changes to the `Meteor.absoluteUrl` function:
  - Added a `replaceLocalhost` option.
  - The `ROOT_URL` environment variable is respected by `meteor run`.
  - It is now included in all apps via the `meteor` package. Apps that
    explicitly added the now-deprecated `absolute-url` smart package will log a
    deprecation warning.

* Upgrade Node from 0.8.8 to 0.8.11.

* If a Handlebars helper function `foo` returns null, you can now run do
  `{{foo.bar}}` without error, just like when `foo` is a non-existent property.

* If you pass a non-scalar object to `Session.set`, an error will now be thrown
  (matching the behavior of `Session.equals`). [#215](https://github.com/meteor/meteor/issues/215)

* HTML pages are now served with a `charset=utf-8` Content-Type header. [#264](https://github.com/meteor/meteor/issues/264)

* The contents of `<select>` tags can now be reactive even in IE 7 and 8.

* The `meteor` tool no longer gets confused if a parent directory of your
  project is named `public`. [#352](https://github.com/meteor/meteor/issues/352)

* Fix a race condition in the `spiderable` package which could include garbage
  in the spidered page.

* The REPL run by `admin/node.sh` no longer crashes Emacs M-x shell on exit.

* Refactor internal `reload` API.

* New internal `jsparse` smart package. Not yet exposed publicly.


Patch contributed by GitHub user yanivoliver.


## v0.4.1, 2012-09-24

* New `email` smart package, with [`Email.send`](http://docs.meteor.com/#email)
  API.

* Upgrade Node from 0.6.17 to 0.8.8, as well as many Node modules in the dev
  bundle; those that are user-exposed are:
  * coffee-script: 1.3.3 (from 1.3.1)
  * stylus: 0.29.0 (from 0.28.1)
  * nib: 0.8.2 (from 0.7.0)

* All publicly documented APIs now use `camelCase` rather than
  `under_scores`. The old spellings continue to work for now. New names are:
  - `Meteor.isClient`/`isServer`
  - `this.isSimulation` inside a method invocation
  - `Meteor.deps.Context.onInvalidate`
  - `Meteor.status().retryCount`/`retryTime`

* Spark improvements
  * Optimize selector matching for event maps.
  * Fix `Spark._currentRenderer` behavior in timer callbacks.
  * Fix bug caused by interaction between `Template.foo.preserve` and
    `{{#constant}}`. [#323](https://github.com/meteor/meteor/issues/323)
  * Allow `{{#each}}` over a collection of objects without `_id`. [#281](https://github.com/meteor/meteor/issues/281)
  * Spark now supports Firefox 3.6.
  * Added a script to build a standalone spark.js that does not depend on
    Meteor (it depends on jQuery or Sizzle if you need IE7 support,
    and otherwise is fully standalone).

* Database writes from within `Meteor.setTimeout`/`setInterval`/`defer` will be
  batched with other writes from the current method invocation if they start
  before the method completes.

* Make `Meteor.Cursor.forEach` fully synchronous even if the user's callback
  yields. [#321](https://github.com/meteor/meteor/issues/321).

* Recover from exceptions thrown in `Meteor.publish` handlers.

* Upgrade bootstrap to version 2.1.1. [#336](https://github.com/meteor/meteor/issues/336), [#337](https://github.com/meteor/meteor/issues/337), [#288](https://github.com/meteor/meteor/issues/288), [#293](https://github.com/meteor/meteor/issues/293)

* Change the implementation of the `meteor deploy` password prompt to not crash
  Emacs M-x shell.

* Optimize `LocalCollection.remove(id)` to be O(1) rather than O(n).

* Optimize client-side database performance when receiving updated data from the
  server outside of method calls.

* Better error reporting when a package in `.meteor/packages` does not exist.

* Better error reporting for coffeescript. [#331](https://github.com/meteor/meteor/issues/331)

* Better error handling in `Handlebars.Exception`.


Patches contributed by GitHub users fivethirty, tmeasday, and xenolf.


## v0.4.0, 2012-08-30

* Merge Spark, a new live page update engine
  * Breaking API changes
     * Input elements no longer preserved based on `id` and `name`
       attributes. Use [`preserve`](http://docs.meteor.com/#template_preserve)
       instead.
     * All `Meteor.ui` functions removed. Use `Meteor.render`,
       `Meteor.renderList`, and
       [Spark](https://github.com/meteor/meteor/wiki/Spark) functions instead.
     * New template functions (eg. `created`, `rendered`, etc) may collide with
       existing helpers. Use `Template.foo.helpers()` to avoid conflicts.
     * New syntax for declaring event maps. Use
       `Template.foo.events({...})`. For backwards compatibility, both syntaxes
       are allowed for now.
  * New Template features
     * Allow embedding non-Meteor widgets (eg. Google Maps) using
       [`{{#constant}}`](http://docs.meteor.com/#constant)
     * Callbacks when templates are rendered. See
       http://docs.meteor.com/#template_rendered
     * Explicit control of which nodes are preserved during re-rendering. See
       http://docs.meteor.com/#template_preserve
     * Easily find nodes within a template in event handlers and callbacks. See
       http://docs.meteor.com/#template_find
     * Allow parts of a template to be independently reactive with the
       [`{{#isolate}}`](http://docs.meteor.com/#isolate) block helper.

* Use PACKAGE_DIRS environment variable to override package location. [#227](https://github.com/meteor/meteor/issues/227)

* Add `absolute-url` package to construct URLs pointing to the application.

* Allow modifying documents returned by `observe` callbacks. [#209](https://github.com/meteor/meteor/issues/209)

* Fix periodic crash after client disconnect. [#212](https://github.com/meteor/meteor/issues/212)

* Fix minimingo crash on dotted queries with undefined keys. [#126](https://github.com/meteor/meteor/issues/126)


## v0.3.9, 2012-08-07

* Add `spiderable` package to allow web crawlers to index Meteor apps.

* `meteor deploy` uses SSL to protect application deployment.

* Fix `stopImmediatePropagation()`. [#205](https://github.com/meteor/meteor/issues/205)


## v0.3.8, 2012-07-12

* HTTPS support
  * Add `force-ssl` package to require site to load over HTTPS.
  * Use HTTPS for install script and `meteor update`.
  * Allow runtime configuration of default DDP endpoint.

* Handlebars improvements
  * Implement dotted path traversal for helpers and methods.
  * Allow functions in helper arguments.
  * Change helper nesting rules to allow functions as arguments.
  * Fix `{{this.foo}}` to never invoke helper `foo`.
  * Make event handler `this` reflect the node that matched the selector instead
    of the event target node.
  * Fix keyword arguments to helpers.

* Add `nib` support to stylus package. [#175](https://github.com/meteor/meteor/issues/175)

* Upgrade bootstrap to version 2.0.4. [#173](https://github.com/meteor/meteor/issues/173)

* Print changelog after `meteor update`.

* Fix mouseenter and mouseleave events. [#224](https://github.com/meteor/meteor/issues/224)

* Fix issue with spurious heartbeat failures on busy connections.

* Fix exception in minimongo when matching non-arrays using `$all`. [#183](https://github.com/meteor/meteor/issues/183)

* Fix serving an empty file when no cacheable assets exist. [#179](https://github.com/meteor/meteor/issues/179)


## v0.3.7, 2012-06-06

* Better parsing of `.html` template files
  * Allow HTML comments (`<!-- -->`) at top level
  * Allow whitespace anywhere in open/close tag
  * Provide names and line numbers on error
  * More helpful error messages

* Form control improvements
  * Fix reactive radio buttons in Internet Explorer.
  * Fix reactive textareas to update consistently across browsers, matching text
    field behavior.

* `http` package bug fixes:
  * Send correct Content-Type when POSTing `params` from the server. [#172](https://github.com/meteor/meteor/issues/172)
  * Correctly detect JSON response Content-Type when a charset is present.

* Support `Handlebars.SafeString`. [#160](https://github.com/meteor/meteor/issues/160)

* Fix intermittent "Cursor is closed" mongo error.

* Fix "Cannot read property 'nextSibling' of null" error in certain nested
  templates. [#142](https://github.com/meteor/meteor/issues/142)

* Add heartbeat timer on the client to notice when the server silently goes
  away.


## v0.3.6, 2012-05-16

* Rewrite event handling. `this` in event handlers now refers to the data
  context of the element that generated the event, *not* the top-level data
  context of the template where the event is declared.

* Add /websocket endpoint for raw websockets. Pass websockets through
  development mode proxy.

* Simplified API for Meteor.connect, which now receives a URL to a Meteor app
  rather than to a sockjs endpoint.

* Fix livedata to support subscriptions with overlapping documents.

* Update node.js to 0.6.17 to fix potential security issue.


## v0.3.5, 2012-04-28

* Fix 0.3.4 regression: Call event map handlers on bubbled events. [#107](https://github.com/meteor/meteor/issues/107)


## v0.3.4, 2012-04-27

* Add Twitter `bootstrap` package. [#84](https://github.com/meteor/meteor/issues/84)

* Add packages for `sass` and `stylus` CSS pre-processors. [#40](https://github.com/meteor/meteor/issues/40), [#50](https://github.com/meteor/meteor/issues/50)

* Bind events correctly on top level elements in a template.

* Fix dotted path selectors in minimongo. [#88](https://github.com/meteor/meteor/issues/88)

* Make `backbone` package also run on the server.

* Add `bare` option to coffee-script compilation so variables can be shared
  between multiple coffee-script file. [#85](https://github.com/meteor/meteor/issues/85)

* Upgrade many dependency versions. User visible highlights:
 * node.js 0.6.15
 * coffee-script 1.3.1
 * less 1.3.0
 * sockjs 0.3.1
 * underscore 1.3.3
 * backbone 0.9.2

* Several documentation fixes and test coverage improvements.


## v0.3.3, 2012-04-20

* Add `http` package for making HTTP requests to remote servers.

* Add `madewith` package to put a live-updating Made with Meteor badge on apps.

* Reduce size of mongo database on disk (--smallfiles).

* Prevent unnecessary hot-code pushes on deployed apps during server migration.

* Fix issue with spaces in directory names. [#39](https://github.com/meteor/meteor/issues/39)

* Workaround browser caching issues in development mode by using query
  parameters on all JavaScript and CSS requests.

* Many documentation and test fixups.


## v0.3.2, 2012-04-10

* Initial public launch<|MERGE_RESOLUTION|>--- conflicted
+++ resolved
@@ -7,11 +7,7 @@
 * HMR now works on all architectures and legacy browsers
 * `Accounts.config()` and third-party login services can now be configured from Meteor settings
 * HMR now works on all arch's
-<<<<<<< HEAD
 * Typescript updated to [v4.4.3](https://www.typescriptlang.org/docs/handbook/release-notes/typescript-4-4.html)
-=======
-
->>>>>>> dd0ed702
 #### Meteor Version Release
 
 * CircleCI testing image was updated to include Android 30 and Node 14 
@@ -51,23 +47,16 @@
 * `react-fast-refrest@0.2.0`
   - Enable HMR for all web arch's
 
-<<<<<<< HEAD
 * `typescript@4.4.3`
   - Enable HMR for all web arch's
   - Typescript [4.4.3](https://www.typescriptlang.org/docs/handbook/release-notes/typescript-4-4.html)
-=======
-* `typescript@4.4.0`
-  - Enable HMR for all web arch's
->>>>>>> dd0ed702
 
 * `webapp@1.13.0`
   - Update `cordova-plugin-meteor-webapp` to v2
   - Removed dependency on `cordova-plugin-whitelist` as it is now included in core
   - Cordova Meteor plugin is now using AndroidX
-<<<<<<< HEAD
-=======
   - Added new settings option `Meteor.settings.packages.webapp.alwaysReturnContent` that will always return content on requests like `POST`, essentially enabling behavior prior to Meteor 2.3.1.
->>>>>>> dd0ed702
+
 
 #### Independent Releases
 
@@ -88,22 +77,6 @@
 
 * `ecmascript-runtime-client@0.12.1`
   - Revert `core-js` to v3.15.2 due to issues in legacy build with arrays, [see issue for more details](https://github.com/meteor/meteor/issues/11662)
-
-<<<<<<< HEAD
-#### NPM packages
-* `@meteorjs/babel@7.14.0`
-  - Typescript updated to [v4.4.3](https://www.typescriptlang.org/docs/handbook/release-notes/typescript-4-4.html)
-=======
-* `modern-browsers@0.1.7`
-  - Added `firefoxMobile` as an alias for `firefox`
-
-## v2.4.1, 2021-10-12
-
-#### Meteor Version Release
-
-* `meteor-tool@2.4.1`
-  - Patch to make 2.4.1 compatible with Push to Deploy feature in Galaxy (Meteor Cloud)
->>>>>>> dd0ed702
 
 ## v2.4, 2021-09-15
 
