--- conflicted
+++ resolved
@@ -17,16 +17,14 @@
     - `postcss@8.3.5`
     - `cssnano@4.1.11`
   
-<<<<<<< HEAD
-* `email@2.2`
-  - Modernized package code
-  - Add alternative API function that you can hook into to utilize your own sending method. `Email.customTransport`
-=======
 * `logging@1.3.0`
   - Switch from `cli-color` to `chalk` to have the same dependency as meteor-tool
   - Fix detecting eval
   - Copy over code from `Meteor._debug` to `Log.debug` which will be deprecated in the future
->>>>>>> fb3780ef
+  
+* `email@2.2`
+  - Modernized package code
+  - Add alternative API function that you can hook into to utilize your own sending method. `Email.customTransport`
 
 #### Independent Releases
 
