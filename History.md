## v.NEXT

* The `reify` npm package has been updated to version 0.14.1.

* The `meteor-babel` npm package has been updated to version
  7.0.0-beta.40-1.

* The `optimism` npm package has been updated to version 0.4.0.

* The `minifier-js` package has been updated to use `uglify-es` 3.3.10.

* Individual Meteor `self-test`'s can now be skipped by adjusting their
  `define` call to be prefixed by `skip`. For example,
  `selftest.skip.define('some test', ...` will skip running "some test".
  [PR #9579](https://github.com/meteor/meteor/pull/9579)

* The `@babel/plugin-proposal-class-properties` plugin provided by
  `meteor-babel` now runs with the `loose:true` option, as required by
  other (optional) plugins like `@babel/plugin-proposal-decorators`.
  [Issue #9628](https://github.com/meteor/meteor/issues/9628)

* Meteor's `promise` package has been updated to support
  [`Promise.prototype.finally`](https://github.com/tc39/proposal-promise-finally).
  [Issue 9639](https://github.com/meteor/meteor/issues/9639)
  [PR #9663](https://github.com/meteor/meteor/pull/9663)

<<<<<<< HEAD
* If the new pseudo tag `<meteor-bundled-css />` is used anywhere in the
  `<head />` of an app, it will be replaced by the `link` to Meteor's bundled
  CSS. If the new tag isn't used, the bundle will be placed at the top of
  the `<head />` section as before (for backwards compatibility).
  [FR #24](https://github.com/meteor/meteor/pull/24)
  [PR #9657](https://github.com/meteor/meteor/pull/9657)
=======
* The `facts` package has been split into `facts-base` and `facts-ui`. The
  original `facts` package has been deprecated.
  [PR #9629](https://github.com/meteor/meteor/pull/9629)
>>>>>>> 52532e70

## v1.6.1, 2018-01-19

* Node has been updated to version
  [8.9.4](https://nodejs.org/en/blog/release/v8.9.4/).

* The `meteor-babel` npm package (along with its Babel-related
  dependencies) has been updated to version 7.0.0-beta.38, a major
  update from Babel 6. Thanks to the strong abstraction of the
  `meteor-babel` package, the most noticeable consequence of the Babel 7
  upgrade is that the `babel-runtime` npm package has been replaced by
  `@babel/runtime`, which can be installed by running
  ```js
  meteor npm install @babel/runtime
  ```
  in your application directory. There's a good chance that the old
  `babel-runtime` package can be removed from your `package.json`
  dependencies, though there's no harm in leaving it there. Please see
  [this blog post](https://babeljs.io/blog/2017/09/12/planning-for-7.0)
  for general information about updating to Babel 7 (note especially any
  changes to plugins you've been using in any `.babelrc` files).
  [PR #9440](https://github.com/meteor/meteor/pull/9440)

* Because `babel-compiler@7.0.0` is a major version bump for a core
  package, any package that explicitly depends on `babel-compiler` with
  `api.use` or `api.imply` will need to be updated and republished in
  order to remain compatible with Meteor 1.6.1. One notable example is the
  `practicalmeteor:mocha` package. If you have been using this test-driver
  package, we strongly recommend switching to `meteortesting:mocha`
  instead. If you are the author of a package that depends on
  `babel-compiler`, we recommend publishing your updated version using a
  new major or minor version, so that you can continue releasing patch
  updates compatible with older versions of Meteor, if necessary.

* The `server-render` package now supports passing a `Stream` object to
  `ServerSink` methods that previously expected a string, which enables
  [streaming server-side rendering with React
  16](https://hackernoon.com/whats-new-with-server-side-rendering-in-react-16-9b0d78585d67):
  ```js
  import React from "react";
  import { renderToNodeStream } from "react-dom/server";
  import { onPageLoad } from "meteor/server-render";
  import App from "/imports/Server.js";

  onPageLoad(sink => {
    sink.renderIntoElementById("app", renderToNodeStream(
      <App location={sink.request.url} />
    ));
  });
  ```
  [PR #9343](https://github.com/meteor/meteor/pull/9343)

* The [`cordova-lib`](https://github.com/apache/cordova-cli) package has
  been updated to version 7.1.0,
  [`cordova-android`](https://github.com/apache/cordova-android/) has been
  updated to version 6.4.0 (plus one additional
  [commit](https://github.com/meteor/cordova-android/commit/317db7df0f7a054444197bc6d28453cf4ab23280)),
  and [`cordova-ios`](https://github.com/apache/cordova-ios/) has been
  updated to version 4.5.4. The cordova plugins `cordova-plugin-console`,
  `cordova-plugin-device-motion`, and `cordova-plugin-device-orientation`
  have been [deprecated](https://cordova.apache.org/news/2017/09/22/plugins-release.html)
  and will likely be removed in a future Meteor release.
  [Feature Request #196](https://github.com/meteor/meteor-feature-requests/issues/196)
  [PR #9213](https://github.com/meteor/meteor/pull/9213)
  [Issue #9447](https://github.com/meteor/meteor/issues/9447)
  [PR #9448](https://github.com/meteor/meteor/pull/9448)

* The previously-served `/manifest.json` application metadata file is now
  served from `/__browser/manifest.json` for web browsers, to avoid
  confusion with other kinds of `manifest.json` files. Cordova clients
  will continue to load the manifest file from `/__cordova/manifest.json`,
  as before. [Issue #6674](https://github.com/meteor/meteor/issues/6674)
  [PR #9424](https://github.com/meteor/meteor/pull/9424)

* The bundled version of MongoDB used by `meteor run` in development
  on 64-bit architectures has been updated to 3.4.10. 32-bit architectures
  will continue to use MongoDB 3.2.x versions since MongoDB is no longer
  producing 32-bit versions of MongoDB for newer release tracks.
  [PR #9396](https://github.com/meteor/meteor/pull/9396)

* Meteor's internal `minifier-css` package has been updated to use `postcss`
  for CSS parsing and minifying, instead of the abandoned `css-parse` and
  `css-stringify` packages. Changes made to the `CssTools` API exposed by the
  `minifier-css` package are mostly backwards compatible (the
  `standard-minifier-css` package that uses it didn't have to change for
  example), but now that we're using `postcss` the AST accepted and returned
  from certain functions is different. This could impact developers who are
  tying into Meteor's internal `minifier-css` package directly. The AST based
  function changes are:

  * `CssTools.parseCss` now returns a PostCSS
    [`Root`](http://api.postcss.org/Root.html) object.    
  * `CssTools.stringifyCss` expects a PostCSS `Root` object as its first
    parameter.    
  * `CssTools.mergeCssAsts` expects an array of PostCSS `Root` objects as its
    first parameter.    
  * `CssTools.rewriteCssUrls` expects a PostCSS `Root` object as its first
    parameter.

  [PR #9263](https://github.com/meteor/meteor/pull/9263)

* The `_` variable will once again remain bound to `underscore` (if
  installed) in `meteor shell`, fixing a regression introduced by Node 8.
  [PR #9406](https://github.com/meteor/meteor/pull/9406)

* Dynamically `import()`ed modules will now be fetched from the
  application server using an HTTP POST request, rather than a WebSocket
  message. This strategy has all the benefits of the previous strategy,
  except that it does not require establishing a WebSocket connection
  before fetching dynamic modules, in exchange for slightly higher latency
  per request. [PR #9384](https://github.com/meteor/meteor/pull/9384)

* To reduce the total number of HTTP requests for dynamic modules, rapid
  sequences of `import()` calls within the same tick of the event loop
  will now be automatically batched into a single HTTP request. In other
  words, the following code will result in only one HTTP request:
  ```js
  const [
    React,
    ReactDOM
  ] = await Promise.all([
    import("react"),
    import("react-dom")
  ]);
  ```

* Thanks to a feature request and pull request from
  [@CaptainN](https://github.com/CaptainN), all available dynamic modules
  will be automatically prefetched after page load and permanently cached
  in IndexedDB when the `appcache` package is in use, ensuring that
  dynamic `import()` will work for offline apps. Although the HTML5
  Application Cache was deliberately *not* used for this prefetching, the
  new behavior matches the spirit/intention of the `appcache` package.
  [Feature Request #236](https://github.com/meteor/meteor-feature-requests/issues/236)
  [PR #9482](https://github.com/meteor/meteor/pull/9482)
  [PR #9434](https://github.com/meteor/meteor/pull/9434)

* The `es5-shim` library is no longer included in the initial JavaScript
  bundle, but is instead injected using a `<script>` tag in older browsers
  that may be missing full support for ECMAScript 5. For the vast majority
  of modern browsers that do not need `es5-shim`, this change will reduce
  the bundle size by about 10KB (minified, pre-gzip). For testing
  purposes, the `<script>` tag injection can be triggered in any browser
  by appending `?force_es5_shim=1` to the application URL.
  [PR #9360](https://github.com/meteor/meteor/pull/9360)

* The `Tinytest.addAsync` API now accepts test functions that return
  `Promise` objects, making the `onComplete` callback unnecessary:
  ```js
  Tinytest.addAsync("some async stuff", async function (test) {
    test.equal(shouldReturnFoo(), "foo");
    const bar = await shouldReturnBarAsync();
    test.equal(bar, "bar");
  });
  ```
  [PR #9409](https://github.com/meteor/meteor/pull/9409)

* Line number comments are no longer added to bundled JavaScript files on
  the client or the server. Several years ago, before all major browsers
  supported source maps, we felt it was important to provide line number
  information in generated files using end-of-line comments like
  ```js
  some.code(1234); // 123
  more.code(5, 6); // 124
  ```
  Adding all these comments was always slower than leaving the code
  unmodified, but recently the comments have begun interacting badly with
  certain newer ECMAScript syntax, such as multi-line template strings.
  Since source maps are well supported in most browsers that developers
  are likely to be using for development, and the line number comments are
  now causing substantive problems beyond the performance cost, we
  concluded it was time to stop using them.
  [PR #9323](https://github.com/meteor/meteor/pull/9323)
  [Issue #9160](https://github.com/meteor/meteor/issues/9160)

* Since Meteor 1.3, Meteor has supported string-valued `"browser"` fields
  in `package.json` files, to enable alternate entry points for packages
  in client JavaScript bundles. In Meteor 1.6.1, we are expanding support
  to include object-valued `"browser"` fields, according to this
  unofficial and woefully incomplete (but widely-implemented) "[spec
  document](https://github.com/defunctzombie/package-browser-field-spec)."
  We are only supporting the "relative style" of browser replacements,
  however, and not the "package style" (as detailed in this
  [comment](https://github.com/meteor/meteor/issues/6890#issuecomment-339817703)),
  because supporting the package style would have imposed an unacceptable
  runtime cost on all imports (not just those overridden by a `"browser"`
  field).
  [PR #9311](https://github.com/meteor/meteor/pull/9311)
  [Issue #6890](https://github.com/meteor/meteor/issues/6890)

* The `Boilerplate#toHTML` method from the `boilerplate-generator` package
  has been deprecated in favor of `toHTMLAsync` (which returns a `Promise`
  that resolves to a string of HTML) or `toHTMLStream` (which returns a
  `Stream` of HTML). Although direct usage of `toHTML` is unlikely, please
  update any code that calls this method if you see deprecation warnings
  in development. [Issue #9521](https://github.com/meteor/meteor/issues/9521).

* The `npm` package has been upgraded to version 5.6.0, and our fork of
  its `pacote` dependency has been rebased against version 7.0.2.

* The `reify` npm package has been updated to version 0.13.7.

* The `minifier-js` package has been updated to use `uglify-es` 3.2.2.

* The `request` npm package used by both the `http` package and the
  `meteor` command-line tool has been upgraded to version 2.83.0.

* The `kexec` npm package has been updated to version 3.0.0.

* The `moment` npm package has been updated to version 2.20.1.

* The `rimraf` npm package has been updated to version 2.6.2.

* The `glob` npm package has been updated to version 7.1.2.

* The `ignore` npm package has been updated to version 3.3.7.

* The `escope` npm package has been updated to version 3.6.0.

* The `split2` npm package has been updated to version 2.2.0.

* The `multipipe` npm package has been updated to version 2.0.1.

* The `pathwatcher` npm package has been updated to version 7.1.1.

* The `lru-cache` npm package has been updated to version 4.1.1.

* The deprecated `Meteor.http` object has been removed. If your
  application is still using `Meteor.http`, you should now use `HTTP`
  instead:
  ```js
  import { HTTP } from "meteor/http";
  HTTP.call("GET", url, ...);
  ```

* The deprecated `Meteor.uuid` function has been removed. If your
  application is still using `Meteor.uuid`, you should run
  ```sh
  meteor npm install uuid
  ```
  to install the widely used [`uuid`](https://www.npmjs.com/package/uuid)
  package from npm. Example usage:
  ```js
  import uuid from "uuid";
  console.log(uuid());
  ```

* The log-suppressing flags on errors in `ddp-client` and `ddp-server` have been
  changed from `expected` to `_expectedByTest` in order to avoid inadvertently
  silencing errors in production.
  [Issue #6912](https://github.com/meteor/meteor/issues/6912)
  [PR #9515](https://github.com/meteor/meteor/pull/9515)

* Provide basic support for [iPhone X](https://developer.apple.com/ios/update-apps-for-iphone-x/)
  status bar and launch screens, which includes updates to
  [`cordova-plugin-statusbar@2.3.0`](https://github.com/apache/cordova-plugin-statusbar/blob/master/RELEASENOTES.md#230-nov-06-2017)
  and [`cordova-plugin-splashscreen@4.1.0`](https://github.com/apache/cordova-plugin-splashscreen/blob/master/RELEASENOTES.md#410-nov-06-2017).
  [Issue #9041](https://github.com/meteor/meteor/issues/9041)
  [PR #9375](https://github.com/meteor/meteor/pull/9375)

* Fixed an issue preventing the installation of scoped Cordova packages.
  For example,
  ```sh
  meteor add cordova:@somescope/some-cordova-plugin@1.0.0
  ```
  will now work properly.
  [Issue #7336](https://github.com/meteor/meteor/issues/7336)
  [PR #9334](https://github.com/meteor/meteor/pull/9334)

* iOS icons and launch screens have been updated to support iOS 11
  [Issue #9196](https://github.com/meteor/meteor/issues/9196)
  [PR #9198](https://github.com/meteor/meteor/pull/9198)

* Enables passing `false` to `cursor.count()` on the client to prevent skip
  and limit from having an effect on the result.
  [Issue #1201](https://github.com/meteor/meteor/issues/1201)
  [PR #9205](https://github.com/meteor/meteor/pull/9205)

* An `onExternalLogin` hook has been added to the accounts system, to allow
  the customization of OAuth user profile updates.
  [PR #9042](https://github.com/meteor/meteor/pull/9042)

* `Accounts.config` now supports a `bcryptRounds` option that
  overrides the default 10 rounds currently used to secure passwords.
  [PR #9044](https://github.com/meteor/meteor/pull/9044)

* Developers running Meteor from an interactive shell within Emacs should
  notice a substantial performance improvement thanks to automatic
  disabling of the progress spinner, which otherwise reacts slowly.
  [PR #9341](https://github.com/meteor/meteor/pull/9341)

* `Npm.depends` can now specify any `http` or `https` URL.
  [Issue #9236](https://github.com/meteor/meteor/issues/9236)
  [PR #9237](https://github.com/meteor/meteor/pull/9237)

* Byte order marks included in `--settings` files will no longer crash the
  Meteor Tool.
  [Issue #5180](https://github.com/meteor/meteor/issues/5180)
  [PR #9459](https://github.com/meteor/meteor/pull/9459)

* Meteor's Node Mongo driver is now configured with the
  [`ignoreUndefined`](http://mongodb.github.io/node-mongodb-native/2.2/api/MongoClient.html#connect)
  connection option set to `true`, to make sure fields with `undefined`
  values are not first converted to `null`, when inserted/updated. Fields
  with `undefined` values are now ignored when inserting/updating.
  [Issue #6051](https://github.com/meteor/meteor/issues/6051)
  [PR #9444](https://github.com/meteor/meteor/pull/9444)

* The `accounts-ui-unstyled` package has been updated to use `<form />` and
  `<button />` tags with its login/signup form, instead of `<div />`'s. This
  change helps browser's notice login/signup requests, allowing them to
  trigger their "remember your login/password" functionality.

  > **Note:** If your application is styling the login/signup form using a CSS
    path that includes the replaced `div` elements (e.g.
    `div.login-form { ...` or `div.login-button { ...`), your styles will
    break. You can either update your CSS to use `form.` / `button.` or
    adjust your CSS specificity by styling on `class` / `id` attributes
    only.

  [Issue #1746](https://github.com/meteor/meteor/issues/1746)
  [PR #9442](https://github.com/meteor/meteor/pull/9442)

* The `stylus` package has been deprecated and will no longer be
  supported/maintained.
  [PR #9445](https://github.com/meteor/meteor/pull/9445)

* Support for the `meteor admin get-machine` command has been removed, and
  the build farm has been discontinued. Ever since Meteor 1.4, packages
  with binary dependencies have been automatically (re)compiled when they
  are installed in an application, assuming the target machine has a basic
  compiler toolchain. To see the requirements for this compilation step,
  consult the [platform requirements for
  `node-gyp`](https://github.com/nodejs/node-gyp#installation).

* Client side `Accounts.onLogin` callbacks now receive a login details
  object, with the attempted login type (e.g. `{ type: password }` after a
  successful password based login, `{ type: resume }` after a DDP reconnect,
  etc.).
  [Issue #5127](https://github.com/meteor/meteor/issues/5127)
  [PR #9512](https://github.com/meteor/meteor/pull/9512)

## v1.6.0.1, 2017-12-08

* Node has been upgraded to version
  [8.9.3](https://nodejs.org/en/blog/release/v8.9.3/), an important
  [security release](https://nodejs.org/en/blog/vulnerability/december-2017-security-releases/).

* The `npm` package has been upgraded to version 5.5.1, which supports
  several new features, including two-factor authentication, as described
  in the [release notes](https://github.com/npm/npm/blob/latest/CHANGELOG.md#v551-2017-10-04).

## v1.6, 2017-10-30

* **Important note for package maintainers:**

  With the jump to Node 8, some packages published using Meteor 1.6 may no
  longer be compatible with older Meteor versions. In order to maintain
  compatibility with Meteor 1.5 apps when publishing your package, you can
  specify a release version with the meteor publish command:

  ```
  meteor --release 1.5.3 publish
  ```

  If you're interested in taking advantage of Meteor 1.6 while still
  supporting older Meteor versions, you can consider publishing for Meteor
  1.6 from a new branch, with your package's minor or major version bumped.
  You can then continue to publish for Meteor 1.5 from the original branch.
  Note that the 1.6 branch version bump is important so that you can continue
  publishing patch updates for Meteor 1.5 from the original branch.

  [Issue #9308](https://github.com/meteor/meteor/issues/9308)

* Node.js has been upgraded to version 8.8.1, which will be entering
  long-term support (LTS) coverage on 31 October 2017, lasting through
  December 2019 ([full schedule](https://github.com/nodejs/Release#nodejs-release-working-group)).
  This is a *major* upgrade from the previous version of Node.js used by
  Meteor, 4.8.4.

* The `npm` npm package has been upgraded to version 5.4.2, a major
  upgrade from 4.6.1. While this update should be backwards-compatible for
  existing Meteor apps and packages, if you are the maintainer of any
  Meteor packages, pay close attention to your `npm-shrinkwrap.json` files
  when first using this version of `npm`. For normal Meteor application
  development, this upgrade primarily affects the version of `npm` used by
  `meteor npm ...` commands. A functional installation of `git` may be
  required to support GitHub repository and/or tarball URLs.
  [Troubleshooting](https://docs.npmjs.com/troubleshooting/common-errors).
  [PR #8835](https://github.com/meteor/meteor/pull/8835)

* In addition to `meteor node` and `meteor npm`, which are convenient
  shorthands for `node` and `npm`, `meteor npx <command>` can be used to
  execute commands from a local `node_modules/.bin` directory or from the
  `npm` cache. Any packages necessary to run the command will be
  automatically downloaded. [Read](https://www.npmjs.com/package/npx)
  about it, or just try some commands:
  ```sh
  meteor npx cowsay mooooo
  meteor npx uuid
  meteor npx nyancat
  meteor npx yarn
  ```

* The `meteor debug` command has been superseded by the more flexible
  `--inspect` and `--inspect-brk` command-line flags, which work for any
  `run`, `test`, or `test-packages` command.

  The syntax of these flags is the same as the equivalent Node.js
  [flags](https://nodejs.org/en/docs/inspector/#command-line-options),
  with two notable differences:

  * The flags affect the server process spawned by the build process,
    rather than affecting the build process itself.

  * The `--inspect-brk` flag causes the server process to pause just after
    server code has loaded but before it begins to execute, giving the
    developer a chance to set breakpoints in server code.

  [Feature Request #194](https://github.com/meteor/meteor-feature-requests/issues/194)

* On Windows, Meteor can now be installed or reinstalled from scratch
  using the command `choco install meteor`, using the
  [Chocolatey](https://chocolatey.org/) package manager. This method of
  installation replaces the old `InstallMeteor.exe` installer, which had a
  number of shortcomings, and will no longer be supported.

* Fresh installs of Meteor 1.6 on 64-bit Windows machines will now use
  native 64-bit Node.js binaries, rather than a 32-bit version of Node.js.
  In addition to being faster, native 64-bit support will enable Windows
  developers to debug asynchronous stack traces more easily in the new
  Node.js inspector, which is only fully supported by native 64-bit
  architectures. Note that merely running `meteor update` from a 32-bit
  version of Meteor will still install a 32-bit version of Meteor 1.6, so
  you should use `choco install meteor` to get a fresh 64-bit version.
  [PR #9218](https://github.com/meteor/meteor/pull/9218)

* To support developers running on a 32-bit OS, Meteor now supports both 32-
  and 64-bit versions of Mongo. Mongo 3.2 is the last 32-bit version available
  from Mongo. Meteor running on a 32-bit OS will use a 32-bit version of Mongo
  3.2 and 64-bit platforms will receive newer Mongo versions in future releases.
  [PR #9173](https://github.com/meteor/meteor/pull/9173)

* After several reliability improvements, native file watching has been
  un-disabled on Windows. Though native file change notifications will
  probably never work with network or shared virtual file systems (e.g.,
  NTFS or Vagrant-mounted disks), Meteor uses an efficient prioritized
  polling system as a fallback for those file systems.

* Various optimizations have reduced the on-disk size of the `meteor-tool`
  package from 545MB (1.5.2.2) to 219MB.

* The `meteor-babel` package has been upgraded to version 0.24.6, to take
  better advantage of native language features in Node 8.

* The `reify` npm package has been upgraded to version 0.12.3.

* The `meteor-promise` package has been upgraded to version 0.8.6, to
  enable better handling of `UnhandledPromiseRejectionWarning`s.

* The `node-gyp` npm package has been upgraded to version 3.6.2.

* The `node-pre-gyp` npm package has been updated to version 0.6.36.

* The `fibers` npm package has been upgraded to version 2.0.0.

* The `pathwatcher` npm package has been upgraded to version 7.1.0.

* The `http-proxy` npm package has been upgraded to version 1.16.2.

* The `semver` npm package has been upgraded to version 5.4.1.

* When running Meteor tool tests (i.e. `./meteor self-test`) during the
  course of developing Meteor itself, it is no longer necessary to
  `./meteor npm install -g phantomjs-prebuilt browserstack-webdriver`.
  These will now be installed automatically upon their use.

* You can now run `meteor test --driver-package user:package` without
  first running `meteor add user:package`.

* iOS icons and launch screens have been updated to support iOS 11
  [Issue #9196](https://github.com/meteor/meteor/issues/9196)
  [PR #9198](https://github.com/meteor/meteor/pull/9198)

## v1.5.4.1, 2017-12-08

* Node has been upgraded to version
  [4.8.7](https://nodejs.org/en/blog/release/v4.8.7/), an important
  [security release](https://nodejs.org/en/blog/vulnerability/december-2017-security-releases/).

## v1.5.4, 2017-11-08

* Node has been updated to version 4.8.6. This release officially
  includes our fix of a faulty backport of garbage collection-related
  logic in V8 and ends Meteor's use of a custom Node with that patch.
  In addition, it includes small OpenSSL updates as announced on the
  Node blog: https://nodejs.org/en/blog/release/v4.8.6/.
  [Issue #8648](https://github.com/meteor/meteor/issues/8648)

## v1.5.3, 2017-11-04

* Node has been upgraded to version 4.8.5, a recommended security
  release: https://nodejs.org/en/blog/release/v4.8.5/. While it was
  expected that Node 4.8.5 would also include our fix of a faulty
  backport of garbage collection-related logic in V8, the timing
  of this security release has caused that to be delayed until 4.8.6.
  Therefore, this Node still includes our patch for this issue.
  [Issue #8648](https://github.com/meteor/meteor/issues/8648)

* Various backports from Meteor 1.6, as detailed in the
  [PR for Meteor 1.5.3](https://github.com/meteor/meteor/pull/9266).
  Briefly, these involve fixes for:
  * Child imports of dynamically imported modules within packages.
    [#9182](https://github.com/meteor/meteor/issues/9182)
  * Unresolved circular dependencies.
    [#9176](https://github.com/meteor/meteor/issues/9176)
  * Windows temporary directory handling.

## v1.5.2.2, 2017-10-02

* Fixes a regression in 1.5.2.1 which resulted in the macOS firewall
  repeatedly asking to "accept incoming network connections". While the
  `node` binary in 1.5.2.1 was functionally the same as 1.5.2, it had
  been recompiled on our build farm (which re-compiles all architectures
  at the same time) to ensure compatibility with older (but still
  supported) Linux distributions. Unfortunately, macOS took issue with
  the binary having a different 'signature' (but same 'identifier') as
  one it had already seen, and refused to permanently "allow" it in the
  firewall. Our macOS `node` binaries are now signed with a certificate,
  hopefully preventing this from occurring again.
  [Issue #9139](https://github.com/meteor/meteor/issues/9139)

* Fixes a regression in `accounts-base` caused by changes to the (now
  deprecated) `connection.onReconnect` function which caused users to be
  logged out shortly after logging in.
  [Issue #9140](https://github.com/meteor/meteor/issues/9140)
  [PR #](https://github.com/meteor/meteor/pull/9148)

* [`cordova-ios`](https://github.com/apache/cordova-ios) has been updated to
  version 4.5.1, to add in iOS 11 / Xcode 9 compatibility.
  [Issue #9098](https://github.com/meteor/meteor/issues/9098)
  [Issue #9126](https://github.com/meteor/meteor/issues/9126)
  [PR #9137](https://github.com/meteor/meteor/pull/9137)

* Includes a follow-up change to the (not commonly necessary)
  `Npm.require` which ensures built-in modules are loaded first, which
  was necessary after a change in 1.5.2.1 which reduced its scope.
  This resolves "Cannot find module crypto" and similar errors.
  [Issue #9136](https://github.com/meteor/meteor/issues/9136)

* A bug that prevented building some binary npm packages on Windows has
  been fixed. [Issue #9153](https://github.com/meteor/meteor/issues/9153)

## v1.5.2.1, 2017-09-26

* Updating to Meteor 1.5.2.1 will automatically patch a security
  vulnerability in the `allow-deny` package, since `meteor-tool@1.5.2_1`
  requires `allow-deny@1.0.9` or later. If for any reason you are not
  ready or able to update to Meteor 1.5.2.1 by running `meteor update`,
  please at least run
  ```sh
  meteor update allow-deny
  ```
  instead. More details about the security vulnerability can be found on
  the Meteor forums.

* The command-line `meteor` tool no longer invokes `node` with the
  `--expose-gc` flag. Although this flag allowed the build process to be
  more aggressive about collecting garbage, it was also a source of
  problems in Meteor 1.5.2 and Node 4.8.4, from increased segmentation
  faults during (the more frequent) garbage collections to occasional
  slowness in rebuilding local packages. The flag is likely to return in
  Meteor 1.6, where it has not exhibited any of the same problems.

* Meteor now supports `.meteorignore` files, which cause the build system
  to ignore certain files and directories using the same pattern syntax as
  [`.gitignore` files](https://git-scm.com/docs/gitignore). These files
  may appear in any directory of your app or package, specifying rules for
  the directory tree below them. Of course, `.meteorignore` files are also
  fully integrated with Meteor's file watching system, so they can be
  added, removed, or modified during development.
  [Feature request #5](https://github.com/meteor/meteor-feature-requests/issues/5)

* DDP's `connection.onReconnect = func` feature has been deprecated. This
  functionality was previously supported as a way to set a function to be
  called as the first step of reconnecting. This approach has proven to be
  inflexible as only one function can be defined to be called when
  reconnecting. Meteor's accounts system was already setting an
  `onReconnect` callback to be used internally, which means anyone setting
  their own `onReconnect` callback was inadvertently overwriting code used
  internally. Moving forward the `DDP.onReconnect(callback)` method should be
  used to register callbacks to call when a connection reconnects. The
  connection that is reconnecting is passed as the only argument to
  `callback`. This is used by the accounts system to re-login on reconnects
  without interfering with other code that uses `connection.onReconnect`.
  [Issue #5665](https://github.com/meteor/meteor/issues/5665)
  [PR #9092](https://github.com/meteor/meteor/pull/9092)

* `reactive-dict` now supports `destroy`. `destroy` will clear the `ReactiveDict`s
  data and unregister the `ReactiveDict` from data migration.  
  i.e. When a `ReactiveDict` is instantiated with a name on the client and the
  `reload` package is present in the project.
  [Feature Request #76](https://github.com/meteor/meteor-feature-requests/issues/76)
  [PR #9063](https://github.com/meteor/meteor/pull/9063)

* The `webapp` package has been updated to support UNIX domain sockets. If a
  `UNIX_SOCKET_PATH` environment variable is set with a valid
  UNIX socket file path (e.g. `UNIX_SOCKET_PATH=/tmp/socktest.sock`), Meteor's
  HTTP server will use that socket file for inter-process communication,
  instead of TCP. This can be useful in cases like using Nginx to proxy
  requests back to an internal Meteor application. Leveraging UNIX domain
  sockets for inter-process communication reduces the sometimes unnecessary
  overhead required by TCP based communication.
  [Issue #7392](https://github.com/meteor/meteor/issues/7392)
  [PR #8702](https://github.com/meteor/meteor/pull/8702)

* The `fastclick` package (previously included by default in Cordova
  applications through the `mobile-experience` package) has been deprecated.
  This package is no longer maintained and has years of outstanding
  unresolved issues, some of which are impacting Meteor users. Most modern
  mobile web browsers have removed the 300ms tap delay that `fastclick` worked
  around, as long as the following `<head />` `meta` element is set (which
  is generally considered a mobile best practice regardless, and which the
  Meteor boilerplate generator already sets by default for Cordova apps):
  `<meta name="viewport" content="width=device-width">`
  If anyone is still interested in using `fastclick` with their application,
  it can be installed from npm directly (`meteor npm install --save fastclick`).
  Reference:
  [Mobile Chrome](https://developers.google.com/web/updates/2013/12/300ms-tap-delay-gone-away)
  [Mobile Safari](https://bugs.webkit.org/show_bug.cgi?id=150604)
  [PR #9039](https://github.com/meteor/meteor/pull/9039)

* Minimongo cursors are now JavaScript iterable objects and can now be iterated over
  using `for...of` loops, spread operator, `yield*`, and destructuring assignments.
  [PR #8888](https://github.com/meteor/meteor/pull/8888)

## v1.5.2, 2017-09-05

* Node 4.8.4 has been patched to include
  https://github.com/nodejs/node/pull/14829, an important PR implemented
  by our own @abernix (:tada:), which fixes a faulty backport of garbage
  collection-related logic in V8 that was causing occasional segmentation
  faults during Meteor development and testing, ever since Node 4.6.2
  (Meteor 1.4.2.3). When Node 4.8.5 is officially released with these
  changes, we will immediately publish a small follow-up release.
  [Issue #8648](https://github.com/meteor/meteor/issues/8648)

* When Meteor writes to watched files during the build process, it no
  longer relies on file watchers to detect the change and invalidate the
  optimistic file system cache, which should fix a number of problems
  related by the symptom of endless rebuilding.
  [Issue #8988](https://github.com/meteor/meteor/issues/8988)
  [Issue #8942](https://github.com/meteor/meteor/issues/8942)
  [PR #9007](https://github.com/meteor/meteor/pull/9007)

* The `cordova-lib` npm package has been updated to 7.0.1, along with
  cordova-android (6.2.3) and cordova-ios (4.4.0), and various plugins.
  [PR #8919](https://github.com/meteor/meteor/pull/8919) resolves the
  umbrella [issue #8686](https://github.com/meteor/meteor/issues/8686), as
  well as several Android build issues:
  [#8408](https://github.com/meteor/meteor/issues/8408),
  [#8424](https://github.com/meteor/meteor/issues/8424), and
  [#8464](https://github.com/meteor/meteor/issues/8464).

* The [`boilerplate-generator`](https://github.com/meteor/meteor/tree/release-1.5.2/packages/boilerplate-generator)
  package responsible for generating initial HTML documents for Meteor
  apps has been refactored by @stevenhao to avoid using the
  `spacebars`-related packages, which means it is now possible to remove
  Blaze as a dependency from the server as well as the client.
  [PR #8820](https://github.com/meteor/meteor/pull/8820)

* The `meteor-babel` package has been upgraded to version 0.23.1.

* The `reify` npm package has been upgraded to version 0.12.0, which
  includes a minor breaking
  [change](https://github.com/benjamn/reify/commit/8defc645e556429283e0b522fd3afababf6525ea)
  that correctly skips exports named `default` in `export * from "module"`
  declarations. If you have any wrapper modules that re-export another
  module's exports using `export * from "./wrapped/module"`, and the
  wrapped module has a `default` export that you want to be included, you
  should now explicitly re-export `default` using a second declaration:
  ```js
  export * from "./wrapped/module";
  export { default } "./wrapped/module";
  ```

* The `meteor-promise` package has been upgraded to version 0.8.5,
  and the `promise` polyfill package has been upgraded to 8.0.1.

* The `semver` npm package has been upgraded to version 5.3.0.
  [PR #8859](https://github.com/meteor/meteor/pull/8859)

* The `faye-websocket` npm package has been upgraded to version 0.11.1,
  and its dependency `websocket-driver` has been upgraded to a version
  containing [this fix](https://github.com/faye/websocket-driver-node/issues/21),
  thanks to [@sdarnell](https://github.com/sdarnell).
  [meteor-feature-requests#160](https://github.com/meteor/meteor-feature-requests/issues/160)

* The `uglify-js` npm package has been upgraded to version 3.0.28.

* Thanks to PRs [#8960](https://github.com/meteor/meteor/pull/8960) and
  [#9018](https://github.com/meteor/meteor/pull/9018) by @GeoffreyBooth, a
  [`coffeescript-compiler`](https://github.com/meteor/meteor/tree/release-1.5.2/packages/non-core/coffeescript-compiler)
  package has been extracted from the `coffeescript` package, similar to
  how the `babel-compiler` package is separate from the `ecmascript`
  package, so that other packages (such as
  [`vue-coffee`](https://github.com/meteor-vue/vue-meteor/tree/master/packages/vue-coffee))
  can make use of `coffeescript-compiler`. All `coffeescript`-related
  packages have been moved to
  [`packages/non-core`](https://github.com/meteor/meteor/tree/release-1.5.2/packages/non-core),
  so that they can be published independently from Meteor releases.

* `meteor list --tree` can now be used to list all transitive package
  dependencies (and versions) in an application. Weakly referenced dependencies
  can also be listed by using the `--weak` option. For more information, run
  `meteor help list`.
  [PR #8936](https://github.com/meteor/meteor/pull/8936)

* The `star.json` manifest created within the root of a `meteor build` bundle
  will now contain `nodeVersion` and `npmVersion` which will specify the exact
  versions of Node.js and npm (respectively) which the Meteor release was
  bundled with.  The `.node_version.txt` file will still be written into the
  root of the bundle, but it may be deprecated in a future version of Meteor.
  [PR #8956](https://github.com/meteor/meteor/pull/8956)

* A new package called `mongo-dev-server` has been created and wired into
  `mongo` as a dependency. As long as this package is included in a Meteor
  application (which it is by default since all new Meteor apps have `mongo`
  as a dependency), a local development MongoDB server is started alongside
  the application. This package was created to provide a way to disable the
  local development Mongo server, when `mongo` isn't needed (e.g. when using
  Meteor as a build system only). If an application has no dependency on
  `mongo`, the `mongo-dev-server` package is not added, which means no local
  development Mongo server is started.
  [Feature Request #31](https://github.com/meteor/meteor-feature-requests/issues/31)
  [PR #8853](https://github.com/meteor/meteor/pull/8853)

* `Accounts.config` no longer mistakenly allows tokens to expire when
  the `loginExpirationInDays` option is set to `null`.
  [Issue #5121](https://github.com/meteor/meteor/issues/5121)
  [PR #8917](https://github.com/meteor/meteor/pull/8917)

* The `"env"` field is now supported in `.babelrc` files.
  [PR #8963](https://github.com/meteor/meteor/pull/8963)

* Files contained by `client/compatibility/` directories or added with
  `api.addFiles(files, ..., { bare: true })` are now evaluated before
  importing modules with `require`, which may be a breaking change if you
  depend on the interleaving of `bare` files with eager module evaluation.
  [PR #8972](https://github.com/meteor/meteor/pull/8972)

* When `meteor test-packages` runs in a browser, uncaught exceptions will
  now be displayed above the test results, along with the usual summary of
  test failures, in case those uncaught errors have something to do with
  later test failures.
  [Issue #4979](https://github.com/meteor/meteor/issues/4979)
  [PR #9034](https://github.com/meteor/meteor/pull/9034)

## v1.5.1, 2017-07-12

* Node has been upgraded to version 4.8.4.

* A new core Meteor package called `server-render` provides generic
  support for server-side rendering of HTML, as described in the package's
  [`README.md`](https://github.com/meteor/meteor/blob/release-1.5.1/packages/server-render/README.md).
  [PR #8841](https://github.com/meteor/meteor/pull/8841)

* To reduce the total number of file descriptors held open by the Meteor
  build system, native file watchers will now be started only for files
  that have changed at least once. This new policy means you may have to
  [wait up to 5000ms](https://github.com/meteor/meteor/blob/6bde360b9c075f1c78c3850eadbdfa7fe271f396/tools/fs/safe-watcher.js#L20-L21)
  for changes to be detected when you first edit a file, but thereafter
  changes will be detected instantaneously. In return for that small
  initial waiting time, the number of open file descriptors will now be
  bounded roughly by the number of files you are actively editing, rather
  than the number of files involved in the build (often thousands), which
  should help with issues like
  [#8648](https://github.com/meteor/meteor/issues/8648). If you need to
  disable the new behavior for any reason, simply set the
  `METEOR_WATCH_PRIORITIZE_CHANGED` environment variable to `"false"`, as
  explained in [PR #8866](https://github.com/meteor/meteor/pull/8866).

* All `observe` and `observeChanges` callbacks are now bound using
  `Meteor.bindEnvironment`.  The same `EnvironmentVariable`s that were
  present when `observe` or `observeChanges` was called are now available
  inside the callbacks. [PR #8734](https://github.com/meteor/meteor/pull/8734)

* A subscription's `onReady` is now fired again during a re-subscription, even
  if the subscription has the same arguments.  Previously, when subscribing
  to a publication the `onReady` would have only been called if the arguments
  were different, creating a confusing difference in functionality.  This may be
  breaking behavior if an app uses the firing of `onReady` as an assumption
  that the data was just received from the server.  If such functionality is
  still necessary, consider using
  [`observe`](https://docs.meteor.com/api/collections.html#Mongo-Cursor-observe)
  or
  [`observeChanges`](https://docs.meteor.com/api/collections.html#Mongo-Cursor-observeChanges)
  [PR #8754](https://github.com/meteor/meteor/pull/8754)
  [Issue #1173](https://github.com/meteor/meteor/issues/1173)

* The `minimongo` and `mongo` packages are now compliant with the upsert behavior
  of MongoDB 2.6 and higher. **As a result support for MongoDB 2.4 has been dropped.**
  This mainly changes the effect of the selector on newly inserted documents.
  [PR #8815](https://github.com/meteor/meteor/pull/8815)

* `reactive-dict` now supports setting initial data when defining a named
  `ReactiveDict`. No longer run migration logic when used on the server,
  this is to prevent duplicate name error on reloads. Initial data is now
  properly serialized.

* `accounts-password` now uses `example.com` as a default "from" address instead
  of `meteor.com`. This change could break account-related e-mail notifications
  (forgot password, activation, etc.) for applications which do not properly
  configure a "from" domain since e-mail providers will often reject mail sent
  from `example.com`. Ensure that `Accounts.emailTemplates.from` is set to a
  proper domain in all applications.
  [PR #8760](https://github.com/meteor/meteor/issues/8760)

* The `accounts-facebook` and `facebook-oauth` packages have been updated to
  use the v2.9 of the Facebook Graph API for the Login Dialog since the v2.2
  version will be deprecated by Facebook in July.  There shouldn't be a problem
  regardless since Facebook simply rolls over to the next active version
  (v2.3, in this case) however this should assist in avoiding deprecation
  warnings and should enable any new functionality which has become available.
  [PR #8858](https://github.com/meteor/meteor/pull/8858)

* Add `DDP._CurrentPublicationInvocation` and `DDP._CurrentMethodInvocation`.
  `DDP._CurrentInvocation` remains for backwards-compatibility. This change
  allows method calls from publications to inherit the `connection` from the
  the publication which called the method.
  [PR #8629](https://github.com/meteor/meteor/pull/8629)

  > Note: If you're calling methods from publications that are using `this.connection`
  > to see if the method was called from server code or not. These checks will now
  > be more restrictive because `this.connection` will now be available when a
  > method is called from a publication.

* Fix issue with publications temporarily having `DDP._CurrentInvocation` set on
  re-run after a user logged in.  This is now provided through
  `DDP._CurrentPublicationInvocation` at all times inside a publication,
  as described above.
  [PR #8031](https://github.com/meteor/meteor/pull/8031)
  [PR #8629](https://github.com/meteor/meteor/pull/8629)

* `Meteor.userId()` and `Meteor.user()` can now be used in both method calls and
  publications.
  [PR #8629](https://github.com/meteor/meteor/pull/8629)

* `this.onStop` callbacks in publications are now run with the publication's
  context and with its `EnvironmentVariable`s bound.
  [PR #8629](https://github.com/meteor/meteor/pull/8629)

* The `minifier-js` package will now replace `process.env.NODE_ENV` with
  its string value (or `"development"` if unspecified).

* The `meteor-babel` npm package has been upgraded to version 0.22.0.

* The `reify` npm package has been upgraded to version 0.11.24.

* The `uglify-js` npm package has been upgraded to version 3.0.18.

* Illegal characters in paths written in build output directories will now
  be replaced with `_`s rather than removed, so that file and directory
  names consisting of only illegal characters do not become empty
  strings. [PR #8765](https://github.com/meteor/meteor/pull/8765).

* Additional "extra" packages (packages that aren't saved in `.meteor/packages`)
  can be included temporarily using the `--extra-packages`
  option.  For example: `meteor run --extra-packages bundle-visualizer`.
  Both `meteor test` and `meteor test-packages` also support the
  `--extra-packages` option and commas separate multiple package names.
  [PR #8769](https://github.com/meteor/meteor/pull/8769)

  > Note: Packages specified using the `--extra-packages` option override
  > version constraints from `.meteor/packages`.

* The `coffeescript` package has been updated to use CoffeeScript version
  1.12.6. [PR #8777](https://github.com/meteor/meteor/pull/8777)

* It's now possible to pipe a series of statements to `meteor shell`,
  whereas previously the input had to be an expression; for example:
  ```sh
  > echo 'import pkg from "babel-runtime/package.json";
  quote> pkg.version' |
  pipe> meteor shell
  "6.23.0"
  ```
  [Issue #8823](https://github.com/meteor/meteor/issues/8823)
  [PR #8833](https://github.com/meteor/meteor/pull/8833)

* Any `Error` thrown by a DDP method with the `error.isClientSafe`
  property set to `true` will now be serialized and displayed to the
  client, whereas previously only `Meteor.Error` objects were considered
  client-safe. [PR #8756](https://github.com/meteor/meteor/pull/8756)

## v1.5, 2017-05-30

* The `meteor-base` package implies a new `dynamic-import` package, which
  provides runtime support for [the proposed ECMAScript dynamic
  `import(...)` syntax](https://github.com/tc39/proposal-dynamic-import),
  enabling asynchronous module fetching or "code splitting." If your app
  does not use the `meteor-base` package, you can use the package by
  simply running `meteor add dynamic-import`. See this [blog
  post](https://blog.meteor.com/meteor-1-5-react-loadable-f029a320e59c)
  and [PR #8327](https://github.com/meteor/meteor/pull/8327) for more
  information about how dynamic `import(...)` works in Meteor, and how to
  use it in your applications.

* The `ecmascript-runtime` package, which provides polyfills for various
  new ECMAScript runtime APIs and language features, has been split into
  `ecmascript-runtime-client` and `ecmascript-runtime-server`, to reflect
  the different needs of browsers versus Node 4. The client runtime now
  relies on the `core-js` library found in the `node_modules` directory of
  the application, rather than a private duplicate installed via
  `Npm.depends`. This is unlikely to be a disruptive change for most
  developers, since the `babel-runtime` npm package is expected to be
  installed, and `core-js` is a dependency of `babel-runtime`, so
  `node_modules/core-js` should already be present. If that's not the
  case, just run `meteor npm install --save core-js` to install it.

* The `npm` npm package has been upgraded to version 4.6.1.

* The `meteor-babel` npm package has been upgraded to version 0.21.4,
  enabling the latest Reify compiler and the transform-class-properties
  plugin, among other improvements.

* The `reify` npm package has been upgraded to version 0.11.21, fixing
  [issue #8595](https://github.com/meteor/meteor/issues/8595) and
  improving compilation and runtime performance.

> Note: With this version of Reify, `import` declarations are compiled to
  `module.watch(require(id), ...)` instead of `module.importSync(id, ...)`
  or the older `module.import(id, ...)`. The behavior of the compiled code
  should be the same as before, but the details seemed different enough to
  warrant a note.

* The `install` npm package has been upgraded to version 0.10.1.

* The `meteor-promise` npm package has been upgraded to version 0.8.4.

* The `uglify-js` npm package has been upgraded to version 3.0.13, fixing
  [#8704](https://github.com/meteor/meteor/issues/8704).

* If you're using the `standard-minifier-js` Meteor package, as most
  Meteor developers do, it will now produce a detailed analysis of package
  and module sizes within your production `.js` bundle whenever you run
  `meteor build` or `meteor run --production`. These data are served by
  the application web server at the same URL as the minified `.js` bundle,
  except with a `.stats.json` file extension instead of `.js`. If you're
  using a different minifier plugin, and would like to support similar
  functionality, refer to
  [these](https://github.com/meteor/meteor/pull/8327/commits/084801237a8c288d99ec82b0fbc1c76bdf1aab16)
  [commits](https://github.com/meteor/meteor/pull/8327/commits/1c8bc7353e9a8d526880634a58c506b423c4a55e)
  for inspiration.

* To visualize the bundle size data produced by `standard-minifier-js`,
  run `meteor add bundle-visualizer` and then start your development
  server in production mode with `meteor run --production`. Be sure to
  remove the `bundle-visualizer` package before actually deploying your
  app, or the visualization will be displayed to your users.

* If you've been developing an app with multiple versions of Meteor, or
  testing with beta versions, and you haven't recently run `meteor reset`,
  your `.meteor/local/bundler-cache` directory may have become quite
  large. This is just a friendly reminder that this directory is perfectly
  safe to delete, and Meteor will repopulate it with only the most recent
  cached bundles.

* Apps created with `meteor create --bare` now use the `static-html`
  package for processing `.html` files instead of `blaze-html-templates`,
  to avoid large unnecessary dependencies like the `jquery` package.

* Babel plugins now receive file paths without leading `/` characters,
  which should prevent confusion about whether the path should be treated
  as absolute. [PR #8610](https://github.com/meteor/meteor/pull/8610)

* It is now possible to override the Cordova iOS and/or Android
  compatibility version by setting the `METEOR_CORDOVA_COMPAT_VERSION_IOS`
  and/or `METEOR_CORDOVA_COMPAT_VERSION_ANDROID` environment variables.
  [PR #8581](https://github.com/meteor/meteor/pull/8581)

* Modules in `node_modules` directories will no longer automatically have
  access to the `Buffer` polyfill on the client, since that polyfill
  contributed more than 22KB of minified JavaScript to the client bundle,
  and was rarely used. If you really need the Buffer API on the client,
  you should now obtain it explicitly with `require("buffer").Buffer`.
  [Issue #8645](https://github.com/meteor/meteor/issues/8645).

* Packages in `node_modules` directories are now considered non-portable
  (and thus may be automatically rebuilt for the current architecture), if
  their `package.json` files contain any of the following install hooks:
  `install`, `preinstall`, or `postinstall`. Previously, a package was
  considered non-portable only if it contained any `.node` binary modules.
  [Issue #8225](https://github.com/meteor/meteor/issues/8225)

## v1.4.4.5, 2017-12-08

* Node has been upgraded to version
  [4.8.7](https://nodejs.org/en/blog/release/v4.8.7/), an important
  [security release](https://nodejs.org/en/blog/vulnerability/december-2017-security-releases/).

## v1.4.4.4, 2017-09-26

* Updating to Meteor 1.4.4.4 will automatically patch a security
  vulnerability in the `allow-deny` package, since `meteor-tool@1.4.4_4`
  requires `allow-deny@1.0.9` or later. If for any reason you are not
  ready or able to update to Meteor 1.4.4.4 by running `meteor update`,
  please at least run
  ```sh
  meteor update allow-deny
  ```
  instead. More details about the security vulnerability can be found on
  the Meteor forums.

## v1.4.4.3, 2017-05-22

* Node has been upgraded to version 4.8.3.

* A bug in checking body lengths of HTTP responses that was affecting
  Galaxy deploys has been fixed.
  [PR #8709](https://github.com/meteor/meteor/pull/8709).

## v1.4.4.2, 2017-05-02

* Node has been upgraded to version 4.8.2.

* The `npm` npm package has been upgraded to version 4.5.0.
  Note that when using npm `scripts` there has been a change regarding
  what happens when `SIGINT` (Ctrl-C) is received.  Read more
  [here](https://github.com/npm/npm/releases/tag/v4.5.0).

* Fix a regression which prevented us from displaying a helpful banner when
  running `meteor debug` because of a change in Node.js.

* Update `node-inspector` npm to 1.1.1, fixing a problem encountered when trying
  to press "Enter" in the inspector console.
  [Issue #8469](https://github.com/meteor/meteor/issues/8469)

* The `email` package has had its `mailcomposer` npm package swapped with
  a Node 4 fork of `nodemailer` due to its ability to support connection pooling
  in a similar fashion as the original `mailcomposer`.
  [Issue #8591](https://github.com/meteor/meteor/issues/8591)
  [PR #8605](https://github.com/meteor/meteor/pull/8605)

    > Note: The `MAIL_URL` should be configured with a scheme which matches the
    > protocol desired by your e-mail vendor/mail-transport agent.  For
    > encrypted connections (typically listening on port 465), this means
    > using `smtps://`.  Unencrypted connections or those secured through
    > a `STARTTLS` connection upgrade (typically using port 587 and sometimes
    > port 25) should continue to use `smtp://`.  TLS/SSL will be automatically
    > enabled if the mail provider supports it.

* A new `Tracker.inFlush()` has been added to provide a global Tracker
  "flushing" state.
  [PR #8565](https://github.com/meteor/meteor/pull/8565).

* The `meteor-babel` npm package has been upgraded to version 0.20.1, and
  the `reify` npm package has been upgraded to version 0.7.4, fixing
  [issue #8595](https://github.com/meteor/meteor/issues/8595).
  (This was fixed between full Meteor releases, but is being mentioned here.)

## v1.4.4.1, 2017-04-07

* A change in Meteor 1.4.4 to remove "garbage" directories asynchronously
  in `files.renameDirAlmostAtomically` had unintended consequences for
  rebuilding some npm packages, so that change was reverted, and those
  directories are now removed before `files.renameDirAlmostAtomically`
  returns. [PR #8574](https://github.com/meteor/meteor/pull/8574)

## v1.4.4, 2017-04-07

* Node has been upgraded to version 4.8.1.

* The `npm` npm package has been upgraded to version 4.4.4.
  It should be noted that this version reduces extra noise
  previously included in some npm errors.

* The `node-gyp` npm package has been upgraded to 3.6.0 which
  adds support for VS2017 on Windows.

* The `node-pre-gyp` npm package has been updated to 0.6.34.

* Thanks to the outstanding efforts of @sethmurphy18, the `minifier-js`
  package now uses [Babili](https://github.com/babel/babili) instead of
  [UglifyJS](https://github.com/mishoo/UglifyJS2), resolving numerous
  long-standing bugs due to UglifyJS's poor support for ES2015+ syntax.
  [Issue #8378](https://github.com/meteor/meteor/issues/8378)
  [PR #8397](https://github.com/meteor/meteor/pull/8397)

* The `meteor-babel` npm package has been upgraded to version 0.19.1, and
  `reify` has been upgraded to version 0.6.6, fixing several subtle bugs
  introduced by Meteor 1.4.3 (see below), including
  [issue #8461](https://github.com/meteor/meteor/issues/8461).

* The Reify module compiler is now a Babel plugin, making it possible for
  other custom Babel plugins configured in `.babelrc` or `package.json`
  files to run before Reify, fixing bugs that resulted from running Reify
  before other plugins in Meteor 1.4.3.
  [Issue #8399](https://github.com/meteor/meteor/issues/8399)
  [Issue #8422](https://github.com/meteor/meteor/issues/8422)
  [`meteor-babel` issue #13](https://github.com/meteor/babel/issues/13)

* Two new `export ... from ...` syntax extensions are now supported:
  ```js
  export * as namespace from "./module"
  export def from "./module"
  ```
  Read the ECMA262 proposals here:
  * https://github.com/leebyron/ecmascript-export-ns-from
  * https://github.com/leebyron/ecmascript-export-default-from

* When `Meteor.call` is used on the server to invoke a method that
  returns a `Promise` object, the result will no longer be the `Promise`
  object, but the resolved value of the `Promise`.
  [Issue #8367](https://github.com/meteor/meteor/issues/8367)

> Note: if you actually want a `Promise` when calling `Meteor.call` or
  `Meteor.apply` on the server, use `Meteor.callAsync` and/or
  `Meteor.applyAsync` instead.
  [Issue #8367](https://github.com/meteor/meteor/issues/8367),
  https://github.com/meteor/meteor/commit/0cbd25111d1249a61ca7adce23fad5215408c821

* The `mailcomposer` and `smtp-connection` npms have been updated to resolve an
  issue with the encoding of long header lines.
  [Issue #8425](https://github.com/meteor/meteor/issues/8425)
  [PR #8495](https://github.com/meteor/meteor/pull/8495)

* `Accounts.config` now supports an `ambiguousErrorMessages` option which
  enabled generalization of messages produced by the `accounts-*` packages.
  [PR #8520](https://github.com/meteor/meteor/pull/8520)

* A bug which caused account enrollment tokens to be deleted too soon was fixed.
  [Issue #8218](https://github.com/meteor/meteor/issues/8218)
  [PR #8474](https://github.com/meteor/meteor/pull/8474)

* On Windows, bundles built during `meteor build` or `meteor deploy` will
  maintain the executable bit for commands installed in the
  `node_modules\.bin` directory.
  [PR #8503](https://github.com/meteor/meteor/pull/8503)

* On Windows, the upgrades to Node.js, `npm` and `mongodb` are now in-sync with
  other archs again after being mistakenly overlooked in 1.4.3.2.  An admin
  script enhancement has been applied to prevent this from happening again.
  [PR #8505](https://github.com/meteor/meteor/pull/8505)

## v1.4.3.2, 2017-03-14

* Node has been upgraded to version 4.8.0.

* The `npm` npm package has been upgraded to version 4.3.0.

* The `node-gyp` npm package has been upgraded to 3.5.0.

* The `node-pre-gyp` npm package has been updated to 0.6.33.

* The bundled version of MongoDB used by `meteor run` in development
  has been upgraded to 3.2.12.

* The `mongodb` npm package used by the `npm-mongo` Meteor package has
  been updated to version 2.2.24.
  [PR #8453](https://github.com/meteor/meteor/pull/8453)
  [Issue #8449](https://github.com/meteor/meteor/issues/8449)

* The `check` package has had its copy of `jQuery.isPlainObject`
  updated to a newer implementation to resolve an issue where the
  `nodeType` property of an object couldn't be checked, fixing
  [#7354](https://github.com/meteor/meteor/issues/7354).

* The `standard-minifier-js` and `minifier-js` packages now have improved
  error capturing to provide more information on otherwise unhelpful errors
  thrown when UglifyJS encounters ECMAScript grammar it is not familiar with.
  [#8414](https://github.com/meteor/meteor/pull/8414)

* Similar in behavior to `Meteor.loggingIn()`, `accounts-base` now offers a
  reactive `Meteor.loggingOut()` method (and related Blaze helpers,
  `loggingOut` and `loggingInOrOut`).
  [PR #8271](https://github.com/meteor/meteor/pull/8271)
  [Issue #1331](https://github.com/meteor/meteor/issues/1331)
  [Issue #769](https://github.com/meteor/meteor/issues/769)

* Using `length` as a selector field name and with a `Number` as a value
  in a `Mongo.Collection` transformation will no longer cause odd results.
  [#8329](https://github.com/meteor/meteor/issues/8329).

* `observe-sequence` (and thus Blaze) now properly supports `Array`s which were
  created in a vm or across frame boundaries, even if they were sub-classed.
  [Issue #8160](https://github.com/meteor/meteor/issues/8160)
  [PR #8401](https://github.com/meteor/meteor/pull/8401)

* Minimongo now supports `$bitsAllClear`, `$bitsAllSet`, `$bitsAnySet` and
  `$bitsAnyClear`.
  [#8350](https://github.com/meteor/meteor/pull/8350)

* A new [Development.md](DEVELOPMENT.md) document has been created to provide
  an easier path for developers looking to make contributions to Meteor Core
  (that is, the `meteor` tool itself) along with plenty of helpful reminders
  for those that have already done so!
  [#8267](https://github.com/meteor/meteor/pull/8267)

* The suggestion to add a `{oauth-service}-config-ui` package will no longer be
  made on the console if `service-configuration` package is already installed.
  [Issue #8366](https://github.com/meteor/meteor/issues/8366)
  [PR #8429](https://github.com/meteor/meteor/pull/8429)

* `Meteor.apply`'s `throwStubExceptions` option is now properly documented in
  the documentation whereas it was previously only mentioned in the Guide.
  [Issue #8435](https://github.com/meteor/meteor/issues/8435)
  [PR #8443](https://github.com/meteor/meteor/pull/8443)

* `DDPRateLimiter.addRule` now accepts a callback which will be executed after
  a rule is executed, allowing additional actions to be taken if necessary.
  [Issue #5541](https://github.com/meteor/meteor/issues/5541)
  [PR #8237](https://github.com/meteor/meteor/pull/8237)

* `jquery` is no longer a dependency of the `http` package.
  [#8389](https://github.com/meteor/meteor/pull/8389)

* `jquery` is no longer in the default package list after running
  `meteor create`, however is still available thanks to `blaze-html-templates`.
  If you still require jQuery, the recommended approach is to install it from
  npm with `meteor npm install --save jquery` and then `import`-ing it into your
  application.
  [#8388](https://github.com/meteor/meteor/pull/8388)

* The `shell-server` package (i.e. `meteor shell`) has been updated to more
  gracefully handle recoverable errors (such as `SyntaxError`s) in the same
  fashion as the Node REPL.
  [Issue #8290](https://github.com/meteor/meteor/issues/8290)
  [PR #8446](https://github.com/meteor/meteor/pull/8446)

* The `webapp` package now reveals a `WebApp.connectApp` to make it easier to
  provide custom error middleware.
  [#8403](https://github.com/meteor/meteor/pull/8403)

* The `meteor update --all-packages` command has been properly documented in
  command-line help (i.e. `meteor update --help`).
  [PR #8431](https://github.com/meteor/meteor/pull/8431)
  [Issue #8154](https://github.com/meteor/meteor/issues/8154)

* Syntax errors encountered while scanning `package.json` files for binary
  dependencies are now safely and silently ignored.
  [Issue #8427](https://github.com/meteor/meteor/issues/8427)
  [PR #8468](https://github.com/meteor/meteor/pull/8468)

## v1.4.3.1, 2017-02-14

* The `meteor-babel` npm package has been upgraded to version 0.14.4,
  fixing [#8349](https://github.com/meteor/meteor/issues/8349).

* The `reify` npm package has been upgraded to version 0.4.9.

* Partial `npm-shrinkwrap.json` files are now disregarded when
  (re)installing npm dependencies of Meteor packages, fixing
  [#8349](https://github.com/meteor/meteor/issues/8349). Further
  discussion of the new `npm` behavior can be found
  [here](https://github.com/npm/npm/blob/latest/CHANGELOG.md#no-more-partial-shrinkwraps-breaking).

## v1.4.3, 2017-02-13

* Versions of Meteor [core
  packages](https://github.com/meteor/meteor/tree/release-1.4.3/packages)
  are once again constrained by the current Meteor release.

> Before Meteor 1.4, the current release dictated the exact version of
  every installed core package, which meant newer core packages could not
  be installed without publishing a new Meteor release. In order to
  support incremental development of core packages, Meteor 1.4 removed all
  release-based constraints on core package versions
  ([#7084](https://github.com/meteor/meteor/pull/7084)). Now, in Meteor
  1.4.3, core package versions must remain patch-compatible with the
  versions they had when the Meteor release was published. This middle
  ground restores meaning to Meteor releases, yet still permits patch
  updates to core packages.

* The `cordova-lib` npm package has been updated to 6.4.0, along with
  cordova-android (6.1.1) and cordova-ios (4.3.0), and various plugins.
  [#8239](https://github.com/meteor/meteor/pull/8239)

* The `coffeescript` Meteor package has been moved from
  `packages/coffeescript` to `packages/non-core/coffeescript`, so that it
  will not be subject to the constraints described above.

* CoffeeScript source maps should be now be working properly in development.
  [#8298](https://github.com/meteor/meteor/pull/8298)

* The individual account "service" packages (`facebook`, `google`, `twitter`,
  `github`, `meteor-developer`, `meetup` and `weibo`) have been split into:
  - `<service>-oauth` (which interfaces with the `<service>` directly) and
  - `<service>-config-ui` (the Blaze configuration templates for `accounts-ui`)

  This means you can now use `accounts-<service>` without needing Blaze.

  If you are using `accounts-ui` and `accounts-<service>`, you will probably
  need to install the `<service>-config-ui` package if you want to configure it
  using the Accounts UI.

  - [Issue #7715](https://github.com/meteor/meteor/issues/7715)
  - [PR(`facebook`) #7728](https://github.com/meteor/meteor/pull/7728)
  - [PR(`google`) #8275](https://github.com/meteor/meteor/pull/8275)
  - [PR(`twitter`) #8283](https://github.com/meteor/meteor/pull/8283)
  - [PR(`github`) #8303](https://github.com/meteor/meteor/pull/8303)
  - [PR(`meteor-developer`) #8305](https://github.com/meteor/meteor/pull/8305)
  - [PR(`meetup`) #8321](https://github.com/meteor/meteor/pull/8321)
  - [PR(`weibo`) #8302](https://github.com/meteor/meteor/pull/8302)

* The `url` and `http` packages now encode to a less error-prone
  format which more closely resembles that used by PHP, Ruby, `jQuery.param`
  and others. `Object`s and `Array`s can now be encoded, however, if you have
  previously relied on `Array`s passed as `params` being simply `join`-ed with
  commas, you may need to adjust your `HTTP.call` implementations.
  [#8261](https://github.com/meteor/meteor/pull/8261) and
  [#8342](https://github.com/meteor/meteor/pull/8342).

* The `npm` npm package is still at version 4.1.2 (as it was when Meteor
  1.4.3 was originally published), even though `npm` was downgraded to
  3.10.9 in Meteor 1.4.2.7.

* The `meteor-babel` npm package has been upgraded to version 0.14.3,
  fixing [#8021](https://github.com/meteor/meteor/issues/8021) and
  [#7662](https://github.com/meteor/meteor/issues/7662).

* The `reify` npm package has been upgraded to 0.4.7.

* Added support for frame-ancestors CSP option in browser-policy.
  [#7970](https://github.com/meteor/meteor/pull/7970)

* You can now use autoprefixer with stylus files added via packages.
  [#7727](https://github.com/meteor/meteor/pull/7727)

* Restored [#8213](https://github.com/meteor/meteor/pull/8213)
  after those changes were reverted in
  [v1.4.2.5](https://github.com/meteor/meteor/blob/devel/History.md#v1425).

* npm dependencies of Meteor packages will now be automatically rebuilt if
  the npm package's `package.json` file has "scripts" section containing a
  `preinstall`, `install`, or `postinstall` command, as well as when the
  npm package contains any `.node` files. Discussion
  [here](https://github.com/meteor/meteor/issues/8225#issuecomment-275044900).

* The `meteor create` command now runs `meteor npm install` automatically
  to install dependencies specified in the default `package.json` file.
  [#8108](https://github.com/meteor/meteor/pull/8108)

## v1.4.2.7, 2017-02-13

* The `npm` npm package has been *downgraded* from version 4.1.2 back to
  version 3.10.9, reverting the upgrade in Meteor 1.4.2.4.

## v1.4.2.6, 2017-02-08

* Fixed a critical [bug](https://github.com/meteor/meteor/issues/8325)
  that was introduced by the fix for
  [Issue #8136](https://github.com/meteor/meteor/issues/8136), which
  caused some npm packages in nested `node_modules` directories to be
  omitted from bundles produced by `meteor build` and `meteor deploy`.

## v1.4.2.5, 2017-02-03

* Reverted [#8213](https://github.com/meteor/meteor/pull/8213) as the
  change was deemed too significant for this release.

> Note: The decision to revert the above change was made late in the
  Meteor 1.4.2.4 release process, before it was ever recommended but too
  late in the process to avoid the additional increment of the version number.
  See [#8311](https://github.com/meteor/meteor/pull/8311) for additional
  information. This change will still be released in an upcoming version
  of Meteor with a more seamless upgrade.

## v1.4.2.4, 2017-02-02

* Node has been upgraded to version 4.7.3.

* The `npm` npm package has been upgraded from version 3.10.9 to 4.1.2.

> Note: This change was later deemed too substantial for a point release
  and was reverted in Meteor 1.4.2.7.

* Fix for [Issue #8136](https://github.com/meteor/meteor/issues/8136).

* Fix for [Issue #8222](https://github.com/meteor/meteor/issues/8222).

* Fix for [Issue #7849](https://github.com/meteor/meteor/issues/7849).

* The version of 7-zip included in the Windows dev bundle has been
  upgraded from 1602 to 1604 in an attempt to mitigate
  [Issue #7688](https://github.com/meteor/meteor/issues/7688).

* The `"main"` field of `package.json` modules will no longer be
  overwritten with the value of the optional `"browser"` field, now that
  the `install` npm package can make sense of the `"browser"` field at
  runtime. If you experience module resolution failures on the client
  after updating Meteor, make sure you've updated the `modules-runtime`
  Meteor package to at least version 0.7.8.
  [#8213](https://github.com/meteor/meteor/pull/8213)

## v1.4.2.3, 2016-11-17

* Style improvements for `meteor create --full`.
  [#8045](https://github.com/meteor/meteor/pull/8045)

> Note: Meteor 1.4.2.2 was finalized before
  [#8045](https://github.com/meteor/meteor/pull/8045) was merged, but
  those changes were [deemed important
  enough](https://github.com/meteor/meteor/pull/8044#issuecomment-260913739)
  to skip recommending 1.4.2.2 and instead immediately release 1.4.2.3.

## v1.4.2.2, 2016-11-15

* Node has been upgraded to version 4.6.2.

* `meteor create` now has a new `--full` option, which generates an larger app,
  demonstrating development techniques highlighted in the
  [Meteor Guide](http://guide.meteor.com)

  [Issue #6974](https://github.com/meteor/meteor/issues/6974)
  [PR #7807](https://github.com/meteor/meteor/pull/7807)

* Minimongo now supports `$min`, `$max` and partially supports `$currentDate`.

  [Issue #7857](https://github.com/meteor/meteor/issues/7857)
  [PR #7858](https://github.com/meteor/meteor/pull/7858)

* Fix for [Issue #5676](https://github.com/meteor/meteor/issues/5676)
  [PR #7968](https://github.com/meteor/meteor/pull/7968)

* It is now possible for packages to specify a *lazy* main module:
  ```js
  Package.onUse(function (api) {
    api.mainModule("client.js", "client", { lazy: true });
  });
  ```
  This means the `client.js` module will not be evaluated during app
  startup unless/until another module imports it, and will not even be
  included in the client bundle if no importing code is found. **Note 1:**
  packages with lazy main modules cannot use `api.export` to export global
  symbols to other packages/apps. **Note 2:** packages with lazy main
  modules should be restricted to Meteor 1.4.2.2 or later via
  `api.versionsFrom("1.4.2.2")`, since older versions of Meteor cannot
  import lazy main modules using `import "meteor/<package name>"` but must
  explicitly name the module: `import "meteor/<package name>/client.js"`.

## v1.4.2.1, 2016-11-08

* Installing the `babel-runtime` npm package in your application
  `node_modules` directory is now required for most Babel-transformed code
  to work, as the Meteor `babel-runtime` package no longer attempts to
  provide custom implementations of Babel helper functions. To install
  the `babel-runtime` package, simply run the command
  ```sh
  meteor npm install --save babel-runtime
  ```
  in any Meteor application directory. The Meteor `babel-runtime` package
  version has been bumped to 1.0.0 to reflect this major change.
  [#7995](https://github.com/meteor/meteor/pull/7995)

* File system operations performed by the command-line tool no longer use
  fibers unless the `METEOR_DISABLE_FS_FIBERS` environment variable is
  explicitly set to a falsy value. For larger apps, this change results in
  significant build performance improvements due to the creation of fewer
  fibers and the avoidance of unnecessary asyncronous delays.
  https://github.com/meteor/meteor/pull/7975/commits/ca4baed90ae0675e55c93976411d4ed91f12dd63

* Running Meteor as `root` is still discouraged, and results in a fatal
  error by default, but the `--allow-superuser` flag now works as claimed.
  [#7959](https://github.com/meteor/meteor/issues/7959)

* The `dev_bundle\python\python.exe` executable has been restored to the
  Windows dev bundle, which may help with `meteor npm rebuild` commands.
  [#7960](https://github.com/meteor/meteor/issues/7960)

* Changes within linked npm packages now trigger a partial rebuild,
  whereas previously (in 1.4.2) they were ignored.
  [#7978](https://github.com/meteor/meteor/issues/7978)

* Miscellaneous fixed bugs:
  [#2876](https://github.com/meteor/meteor/issues/2876)
  [#7154](https://github.com/meteor/meteor/issues/7154)
  [#7956](https://github.com/meteor/meteor/issues/7956)
  [#7974](https://github.com/meteor/meteor/issues/7974)
  [#7999](https://github.com/meteor/meteor/issues/7999)
  [#8005](https://github.com/meteor/meteor/issues/8005)
  [#8007](https://github.com/meteor/meteor/issues/8007)

## v1.4.2, 2016-10-25

* This release implements a number of rebuild performance optimizations.
  As you edit files in development, the server should restart and rebuild
  much more quickly, especially if you have many `node_modules` files.
  See https://github.com/meteor/meteor/pull/7668 for more details.

> Note: the `METEOR_PROFILE` environment variable now provides data for
  server startup time as well as build time, which should make it easier
  to tell which of your packages are responsible for slow startup times.
  Please include the output of `METEOR_PROFILE=10 meteor run` with any
  GitHub issue about rebuild performance.

* `npm` has been upgraded to version 3.10.9.

* The `cordova-lib` npm package has been updated to 6.3.1, along with
  cordova-android (5.2.2) and cordova-ios (4.2.1), and various plugins.

* The `node-pre-gyp` npm package has been updated to 0.6.30.

* The `lru-cache` npm package has been updated to 4.0.1.

* The `meteor-promise` npm package has been updated to 0.8.0 for better
  asynchronous stack traces.

* The `meteor` tool is now prevented from running as `root` as this is
  not recommended and can cause issues with permissions.  In some environments,
  (e.g. Docker), it may still be desired to run as `root` and this can be
  permitted by passing `--unsafe-perm` to the `meteor` command.
  [#7821](https://github.com/meteor/meteor/pull/7821)

* Blaze-related packages have been extracted to
  [`meteor/blaze`](https://github.com/meteor/blaze), and the main
  [`meteor/meteor`](https://github.com/meteor/meteor) repository now
  refers to them via git submodules (see
  [#7633](https://github.com/meteor/meteor/pull/7633)).
  When running `meteor` from a checkout, you must now update these
  submodules by running
  ```sh
  git submodule update --init --recursive
  ```
  in the root directory of your `meteor` checkout.

* Accounts.forgotPassword and .verifyEmail no longer throw errors if callback is provided. [Issue #5664](https://github.com/meteor/meteor/issues/5664) [Origin PR #5681](https://github.com/meteor/meteor/pull/5681) [Merged PR](https://github.com/meteor/meteor/pull/7117)

* The default content security policy (CSP) for Cordova now includes `ws:`
  and `wss:` WebSocket protocols.
  [#7774](https://github.com/meteor/meteor/pull/7774)

* `meteor npm` commands are now configured to use `dev_bundle/.npm` as the
  npm cache directory by default, which should make npm commands less
  sensitive to non-reproducible factors in the external environment.
  https://github.com/meteor/meteor/pull/7668/commits/3313180a6ff33ee63602f7592a9506012029e919

* The `meteor test` command now supports the `--no-release-check` flag.
  https://github.com/meteor/meteor/pull/7668/commits/7097f78926f331fb9e70a06300ce1711adae2850

* JavaScript module bundles on the server no longer include transitive
  `node_modules` dependencies, since those dependencies can be evaluated
  directly by Node. This optimization should improve server rebuild times
  for apps and packages with large `node_modules` directories.
  https://github.com/meteor/meteor/pull/7668/commits/03c5346873849151cecc3e00606c6e5aa13b3bbc

* The `standard-minifier-css` package now does basic caching for the
  expensive `mergeCss` function.
  https://github.com/meteor/meteor/pull/7668/commits/bfa67337dda1e90610830611fd99dcb1bd44846a

* The `coffeescript` package now natively supports `import` and `export`
  declarations. [#7818](https://github.com/meteor/meteor/pull/7818)

* Due to changes in how Cordova generates version numbers for iOS and Android
  apps, you may experience issues with apps updating on user devices.  To avoid
  this, consider managing the `buildNumber` manually using
  `App.info('buildNumber', 'XXX');` in `mobile-config.js`. There are additional
  considerations if you have been setting `android:versionCode` or
  `ios-CFBundleVersion`.  See
  [#7205](https://github.com/meteor/meteor/issues/7205) and
  [#6978](https://github.com/meteor/meteor/issues/6978) for more information.

## v1.4.1.3, 2016-10-21

* Node has been updated to version 4.6.1:
  https://nodejs.org/en/blog/release/v4.6.1/

* The `mongodb` npm package used by the `npm-mongo` Meteor package has
  been updated to version 2.2.11.
  [#7780](https://github.com/meteor/meteor/pull/7780)

* The `fibers` npm package has been upgraded to version 1.0.15.

* Running Meteor with a different `--port` will now automatically
  reconfigure the Mongo replica set when using the WiredTiger storage
  engine, instead of failing to start Mongo.
  [#7840](https://github.com/meteor/meteor/pull/7840).

* When the Meteor development server shuts down, it now attempts to kill
  the `mongod` process it spawned, in addition to killing any running
  `mongod` processes when the server first starts up.
  https://github.com/meteor/meteor/pull/7668/commits/295d3d5678228f06ee0ab6c0d60139849a0ea192

* The `meteor <command> ...` syntax will now work for any command
  installed in `dev_bundle/bin`, except for Meteor's own commands.

* Incomplete package downloads will now fail (and be retried several
  times) instead of silently succeeding, which was the cause of the
  dreaded `Error: ENOENT: no such file or directory, open... os.json`
  error. [#7806](https://github.com/meteor/meteor/issues/7806)

## v1.4.1.2, 2016-10-04

* Node has been upgraded to version 4.6.0, a recommended security release:
  https://nodejs.org/en/blog/release/v4.6.0/

* `npm` has been upgraded to version 3.10.8.

## v1.4.1.1, 2016-08-24

* Update the version of our Node MongoDB driver to 2.2.8 to fix a bug in
  reconnection logic, leading to some `update` and `remove` commands being
  treated as `insert`s. [#7594](https://github.com/meteor/meteor/issues/7594)

## v1.4.1, 2016-08-18

* Node has been upgraded to 4.5.0.

* `npm` has been upgraded to 3.10.6.

* The `meteor publish-for-arch` command is no longer necessary when
  publishing Meteor packages with binary npm dependencies. Instead, binary
  dependencies will be rebuilt automatically on the installation side.
  Meteor package authors are not responsible for failures due to compiler
  toolchain misconfiguration, and any compilation problems with the
  underlying npm packages should be taken up with the authors of those
  packages. That said, if a Meteor package author really needs or wants to
  continue using `meteor publish-for-arch`, she should publish her package
  using an older release: e.g. `meteor --release 1.4 publish`.
  [#7608](https://github.com/meteor/meteor/pull/7608)

* The `.meteor-last-rebuild-version.json` files that determine if a binary
  npm package needs to be rebuilt now include more information from the
  `process` object, namely `process.{platform,arch,versions}` instead of
  just `process.versions`. Note also that the comparison of versions now
  ignores differences in patch versions, to avoid needless rebuilds.

* The `npm-bcrypt` package now uses a pure-JavaScript implementation by
  default, but will prefer the native `bcrypt` implementation if it is
  installed in the application's `node_modules` directory. In other words,
  run `meteor install --save bcrypt` in your application if you need or
  want to use the native implementation of `bcrypt`.
  [#7595](https://github.com/meteor/meteor/pull/7595)

* After Meteor packages are downloaded from Atmosphere, they will now be
  extracted using native `tar` or `7z.exe` on Windows, instead of the
  https://www.npmjs.com/package/tar library, for a significant performance
  improvement. [#7457](https://github.com/meteor/meteor/pull/7457)

* The npm `tar` package has been upgraded to 2.2.1, though it is now only
  used as a fallback after native `tar` and/or `7z.exe`.

* The progress indicator now distinguishes between downloading,
  extracting, and loading newly-installed Meteor packages, instead of
  lumping all of that work into a "downloading" status message.

* Background Meteor updates will no longer modify the `~/.meteor/meteor`
  symbolic link (or `AppData\Local\.meteor\meteor.bat` on Windows).
  Instead, developers must explicitly type `meteor update` to begin using
  a new version of the `meteor` script.

* Password Reset tokens now expire (after 3 days by default -- can be modified via `Accounts.config({ passwordResetTokenExpirationInDays: ...}`). [PR #7534](https://github.com/meteor/meteor/pull/7534)

* The `google` package now uses the `email` scope as a mandatory field instead
  of the `profile` scope. The `profile` scope is still added by default if the
  `requestPermissions` option is not specified to maintain backward
  compatibility, but it is now possible to pass an empty array to
  `requestPermissions` in order to only request the `email` scope, which
  reduces the amount of permissions requested from the user in the Google
  popup. [PR #6975](https://github.com/meteor/meteor/pull/6975)

* Added `Facebook.handleAuthFromAccessToken` in the case where you get the FB
  accessToken in some out-of-band way. [PR #7550](https://github.com/meteor/meteor/pull/7550)

* `Accounts.onLogout` gets `{ user, connection }` context in a similar fashion
  to `Accounts.onLogin`. [Issue #7397](https://github.com/meteor/meteor/issues/7397) [PR #7433](https://github.com/meteor/meteor/pull/7433)

* The `node-gyp` and `node-pre-gyp` tools will now be installed in
  `bundle/programs/server/node_modules`, to assist with rebuilding binary
  npm packages when deploying an app to Galaxy or elsewhere.
  [#7571](https://github.com/meteor/meteor/pull/7571)

* The `standard-minifier-{js,css}` packages no longer minify .js or .css
  files on the server. [#7572](https://github.com/meteor/meteor/pull/7572)

* Multi-line input to `meteor shell`, which was broken by changes to the
  `repl` module in Node 4, works again.
  [#7562](https://github.com/meteor/meteor/pull/7562)

* The implementation of the command-line `meteor` tool now forbids
  misbehaving polyfill libraries from overwriting `global.Promise`.
  [#7569](https://github.com/meteor/meteor/pull/7569)

* The `oauth-encryption` package no longer depends on the
  `npm-node-aes-gcm` package (or any special npm packages), because the
  Node 4 `crypto` library natively supports the `aes-128-gcm` algorithm.
  [#7548](https://github.com/meteor/meteor/pull/7548)

* The server-side component of the `meteor shell` command has been moved
  into a Meteor package, so that it can be developed independently from
  the Meteor release process, thanks to version unpinning.
  [#7624](https://github.com/meteor/meteor/pull/7624)

* The `meteor shell` command now works when running `meteor test`.

* The `meteor debug` command no longer pauses at the first statement
  in the Node process, yet still reliably stops at custom breakpoints
  it encounters later.

* The `meteor-babel` package has been upgraded to 0.12.0.

* The `meteor-ecmascript-runtime` package has been upgraded to 0.2.9, to
  support several additional [stage 4
  proposals](https://github.com/meteor/ecmascript-runtime/pull/4).

* A bug that prevented @-scoped npm packages from getting bundled for
  deployed apps has been fixed.
  [#7609](https://github.com/meteor/meteor/pull/7609).

* The `meteor update` command now supports an `--all-packages` flag to
  update all packages (including indirect dependencies) to their latest
  compatible versions, similar to passing the names of all your packages
  to the `meteor update` command.
  [#7653](https://github.com/meteor/meteor/pull/7653)

* Background release updates can now be disabled by invoking either
  `meteor --no-release-check` or `METEOR_NO_RELEASE_CHECK=1 meteor`.
  [#7445](https://github.com/meteor/meteor/pull/7445)

## v1.4.0.1, 2016-07-29

* Fix issue with the 1.4 tool springboarding to older releases (see [Issue #7491](https://github.com/meteor/meteor/issues/7491))

* Fix issue with running in development on Linux 32bit [Issue #7511](https://github.com/meteor/meteor/issues/7511)

## v1.4, 2016-07-25

* Node has been upgraded to 4.4.7.

* The `meteor-babel` npm package has been upgraded to 0.11.7.

* The `reify` npm package has been upgraded to 0.3.6.

* The `bcrypt` npm package has been upgraded to 0.8.7.

* Nested `import` declarations are now enabled for package code as well as
  application code. 699cf1f38e9b2a074169515d23983f74148c7223

* Meteor has been upgraded to support Mongo 3.2 by default (the bundled version
  used by `meteor run` has been upgraded). Internally it now uses the 2.2.4
  version of the `mongodb` npm driver, and has been tested against at Mongo 3.2
  server. [Issue #6957](https://github.com/meteor/meteor/issues/6957)

  Mongo 3.2 defaults to the new WiredTiger storage engine. You can update your
  database following the instructions here:
  https://docs.mongodb.com/v3.0/release-notes/3.0-upgrade/.
  In development, you can also just use `meteor reset` to remove your old
  database, and Meteor will create a new WiredTiger database for you. The Mongo
  driver will continue to work with the old MMAPv1 storage engine however.

  The new version of the Mongo driver has been tested with MongoDB versions from
  2.6 up. Mongo 2.4 has now reached end-of-life
  (https://www.mongodb.com/support-policy), and is no longer supported.

  If you are setting `MONGO_OPLOG_URL`, especially in production, ensure you are
  passing in the `replicaSet` argument (see [#7450]
    (https://github.com/meteor/meteor/issues/7450))

* Custom Mongo options can now be specified using the
  `Mongo.setConnectionOptions(options)` API.
  [#7277](https://github.com/meteor/meteor/pull/7277)

* On the server, cursor.count() now takes a single argument `applySkipLimit`
  (see the corresponding [Mongo documentation]
    (http://mongodb.github.io/node-mongodb-native/2.1/api/Cursor.html#count))

* Fix for regression caused by #5837 which incorrectly rewrote
  network-path references (e.g. `//domain.com/image.gif`) in CSS URLs.
  [#7416](https://github.com/meteor/meteor/issues/7416)
* Added Angular2 boilerplate example [#7364](https://github.com/meteor/meteor/pull/7363)

## v1.3.5.1, 2016-07-18

* This release fixed a small bug in 1.3.5 that prevented updating apps
  whose `.meteor/release` files refer to releases no longer installed in
  `~/.meteor/packages/meteor-tool`. [576468eae8d8dd7c1fe2fa381ac51dee5cb792cd](https://github.com/meteor/meteor/commit/576468eae8d8dd7c1fe2fa381ac51dee5cb792cd)

## v1.3.5, 2016-07-16

* Failed Meteor package downloads are now automatically resumed from the
  point of failure, up to ten times, with a five-second delay between
  attempts. [#7399](https://github.com/meteor/meteor/pull/7399)

* If an app has no `package.json` file, all packages in `node_modules`
  will be built into the production bundle. In other words, make sure you
  have a `package.json` file if you want to benefit from `devDependencies`
  pruning. [7b2193188fc9e297eefc841ce6035825164f0684](https://github.com/meteor/meteor/commit/7b2193188fc9e297eefc841ce6035825164f0684)

* Binary npm dependencies of compiler plugins are now automatically
  rebuilt when Node/V8 versions change.
  [#7297](https://github.com/meteor/meteor/issues/7297)

* Because `.meteor/local` is where purely local information should be
  stored, the `.meteor/dev_bundle` link has been renamed to
  `.meteor/local/dev_bundle`.

* The `.meteor/local/dev_bundle` link now corresponds exactly to
  `.meteor/release` even when an app is using an older version of
  Meteor. d732c2e649794f350238d515153f7fb71969c526

* When recompiling binary npm packages, the `npm rebuild` command now
  receives the flags `--update-binary` and `--no-bin-links`, in addition
  to respecting the `$METEOR_NPM_REBUILD_FLAGS` environment variable.
  [#7401](https://github.com/meteor/meteor/issues/7401)

* The last solution found by the package version constraint solver is now
  stored in `.meteor/local/resolver-result-cache.json` so that it need not
  be recomputed every time Meteor starts up.

* If the `$GYP_MSVS_VERSION` environment variable is not explicitly
  provided to `meteor {node,npm}`, the `node-gyp` tool will infer the
  appropriate version (though it still defaults to "2015").

## v1.3.4.4, 2016-07-10

* Fixed [#7374](https://github.com/meteor/meteor/issues/7374).

* The default loglevel for internal `npm` commands (e.g., those related to
  `Npm.depends`) has been set to "error" instead of "warn". Note that this
  change does not affect `meteor npm ...` commands, which can be easily
  configured using `.npmrc` files or command-line flags.
  [0689cae25a3e0da3615a402cdd0bec94ce8455c8](https://github.com/meteor/meteor/commit/0689cae25a3e0da3615a402cdd0bec94ce8455c8)

## v1.3.4.3, 2016-07-08

* Node has been upgraded to 0.10.46.

* `npm` has been upgraded to 3.10.5.

* The `node-gyp` npm package has been upgraded to 3.4.0.

* The `node-pre-gyp` npm package has been upgraded to 0.6.29.

* The `~/.meteor/meteor` symlink (or `AppData\Local\.meteor\meteor.bat` on
  Windows) will now be updated properly after `meteor update` succeeds. This was
  promised in [v1.3.4.2](https://github.com/meteor/meteor/blob/devel/History.md#v1342)
  but [not fully delivered](https://github.com/meteor/meteor/pull/7369#issue-164569763).

* The `.meteor/dev_bundle` symbolic link introduced in
  [v1.3.4.2](https://github.com/meteor/meteor/blob/devel/History.md#v1342)
  is now updated whenever `.meteor/release` is read.

* The `.meteor/dev_bundle` symbolic link is now ignored by
  `.meteor/.gitignore`.

## v1.3.4.2, 2016-07-07

* The `meteor node` and `meteor npm` commands now respect
  `.meteor/release` when resolving which versions of `node` and `npm` to
  invoke. Note that you must `meteor update` to 1.3.4.2 before this logic
  will take effect, but it will work in all app directories after
  updating, even those pinned to older versions.
  [#7338](https://github.com/meteor/meteor/issues/7338)

* The Meteor installer now has the ability to resume downloads, so
  installing Meteor on a spotty internet connection should be more
  reliable. [#7348](https://github.com/meteor/meteor/pull/7348)

* When running `meteor test`, shared directories are symlinked (or
  junction-linked on Windows) into the temporary test directory, not
  copied, leading to much faster test start times after the initial build.
  The directories: `.meteor/local/{bundler-cache,isopacks,plugin-cache}`

* `App.appendToConfig` allows adding custom tags to config.xml.
  [#7307](https://github.com/meteor/meteor/pull/7307)

* When using `ROOT_URL` with a path, relative CSS URLs are rewriten
  accordingly. [#5837](https://github.com/meteor/meteor/issues/5837)

* Fixed bugs:
  [#7149](https://github.com/meteor/meteor/issues/7149)
  [#7296](https://github.com/meteor/meteor/issues/7296)
  [#7309](https://github.com/meteor/meteor/issues/7309)
  [#7312](https://github.com/meteor/meteor/issues/7312)

## v1.3.4.1, 2016-06-23

* Increased the default HTTP timeout for requests made by the `meteor`
  command-line tool to 60 seconds (previously 30), and [disabled the
  timeout completely for Galaxy
  deploys](https://forums.meteor.com/t/1-3-4-breaks-galaxy-deployment-etimedout/25383/).

* Minor bug fixes: [#7281](https://github.com/meteor/meteor/pull/7281)
  [#7276](https://github.com/meteor/meteor/pull/7276)

## v1.3.4, 2016-06-22

* The version of `npm` used by `meteor npm` and when installing
  `Npm.depends` dependencies of Meteor packages has been upgraded from
  2.15.1 to **3.9.6**, which should lead to much flatter node_modules
  dependency trees.

* The `meteor-babel` npm package has been upgraded to 0.11.6, and is now
  installed using `npm@3.9.6`, fixing bugs arising from Windows path
  limits, such as [#7247](https://github.com/meteor/meteor/issues/7247).

* The `reify` npm package has been upgraded to 0.3.4, fixing
  [#7250](https://github.com/meteor/meteor/issues/7250).

* Thanks to caching improvements for the
  `files.{stat,lstat,readdir,realpath}` methods and
  `PackageSource#_findSources`, development server restart times are no
  longer proportional to the number of files in `node_modules`
  directories. [#7253](https://github.com/meteor/meteor/issues/7253)
  [#7008](https://github.com/meteor/meteor/issues/7008)

* When installed via `InstallMeteor.exe` on Windows, Meteor can now be
  easily uninstalled through the "Programs and Features" control panel.

* HTTP requests made by the `meteor` command-line tool now have a timeout
  of 30 seconds, which can be adjusted by the `$TIMEOUT_SCALE_FACTOR`
  environment variable. [#7143](https://github.com/meteor/meteor/pull/7143)

* The `request` npm dependency of the `http` package has been upgraded
  from 2.53.0 to 2.72.0.

* The `--headless` option is now supported by `meteor test` and
  `meteor test-packages`, in addition to `meteor self-test`.
  [#7245](https://github.com/meteor/meteor/pull/7245)

* Miscellaneous fixed bugs:
  [#7255](https://github.com/meteor/meteor/pull/7255)
  [#7239](https://github.com/meteor/meteor/pull/7239)

## v1.3.3.1, 2016-06-17

* Fixed bugs:
  [#7226](https://github.com/meteor/meteor/pull/7226)
  [#7181](https://github.com/meteor/meteor/pull/7181)
  [#7221](https://github.com/meteor/meteor/pull/7221)
  [#7215](https://github.com/meteor/meteor/pull/7215)
  [#7217](https://github.com/meteor/meteor/pull/7217)

* The `node-aes-gcm` npm package used by `oauth-encryption` has been
  upgraded to 0.1.5. [#7217](https://github.com/meteor/meteor/issues/7217)

* The `reify` module compiler has been upgraded to 0.3.3.

* The `meteor-babel` package has been upgraded to 0.11.4.

* The `pathwatcher` npm package has been upgraded to 6.7.0.

* In CoffeeScript files with raw JavaScript enclosed by backticks, the
  compiled JS will no longer contain `require` calls inserted by Babel.
  [#7226](https://github.com/meteor/meteor/issues/7226)

* Code related to the Velocity testing system has been removed.
  [#7235](https://github.com/meteor/meteor/pull/7235)

* Allow smtps:// in MAIL_URL [#7043](https://github.com/meteor/meteor/pull/7043)

* Adds `Accounts.onLogout()` a hook directly analogous to `Accounts.onLogin()`. [PR #6889](https://github.com/meteor/meteor/pull/6889)

## v1.3.3, 2016-06-10

* Node has been upgraded from 0.10.43 to 0.10.45.

* `npm` has been upgraded from 2.14.22 to 2.15.1.

* The `fibers` package has been upgraded to 1.0.13.

* The `meteor-babel` package has been upgraded to 0.10.9.

* The `meteor-promise` package has been upgraded to 0.7.1, a breaking
  change for code that uses `Promise.denodeify`, `Promise.nodeify`,
  `Function.prototype.async`, or `Function.prototype.asyncApply`, since
  those APIs have been removed.

* Meteor packages with binary npm dependencies are now automatically
  rebuilt using `npm rebuild` whenever the version of Node or V8 changes,
  making it much simpler to use Meteor with different versions of Node.
  5dc51d39ecc9e8e342884f3b4f8a489f734b4352

* `*.min.js` files are no longer minified during the build process.
  [PR #6986](https://github.com/meteor/meteor/pull/6986) [Issue #5363](https://github.com/meteor/meteor/issues/5363)

* You can now pick where the `.meteor/local` directory is created by setting the `METEOR_LOCAL_DIR` environment variable. This lets you run multiple instances of the same Meteor app.
  [PR #6760](https://github.com/meteor/meteor/pull/6760) [Issue #6532](https://github.com/meteor/meteor/issues/6532)

* Allow using authType in Facebook login [PR #5694](https://github.com/meteor/meteor/pull/5694)

* Adds flush() method to Tracker to force recomputation [PR #4710](https://github.com/meteor/meteor/pull/4710)

* Adds `defineMutationMethods` option (default: true) to `new Mongo.Collection` to override default behavior that sets up mutation methods (/collection/[insert|update...]) [PR #5778](https://github.com/meteor/meteor/pull/5778)

* Allow overridding the default warehouse url by specifying `METEOR_WAREHOUSE_URLBASE` [PR #7054](https://github.com/meteor/meteor/pull/7054)

* Allow `_id` in `$setOnInsert` in Minimongo: https://github.com/meteor/meteor/pull/7066

* Added support for `$eq` to Minimongo: https://github.com/meteor/meteor/pull/4235

* Insert a `Date` header into emails by default: https://github.com/meteor/meteor/pull/6916/files

* `meteor test` now supports setting the bind address using `--port IP:PORT` the same as `meteor run` [PR #6964](https://github.com/meteor/meteor/pull/6964) [Issue #6961](https://github.com/meteor/meteor/issues/6961)

* `Meteor.apply` now takes a `noRetry` option to opt-out of automatically retrying non-idempotent methods on connection blips: [PR #6180](https://github.com/meteor/meteor/pull/6180)

* DDP callbacks are now batched on the client side. This means that after a DDP message arrives, the local DDP client will batch changes for a minimum of 5ms (configurable via `bufferedWritesInterval`) and a maximum of 500ms (configurable via `bufferedWritesMaxAge`) before calling any callbacks (such as cursor observe callbacks).

* PhantomJS is no longer included in the Meteor dev bundle (#6905). If you
  previously relied on PhantomJS for local testing, the `spiderable`
  package, Velocity tests, or testing Meteor from a checkout, you should
  now install PhantomJS yourself, by running the following commmand:
  `meteor npm install -g phantomjs-prebuilt`

* The `babel-compiler` package now looks for `.babelrc` files and
  `package.json` files with a "babel" section. If found, these files may
  contribute additional Babel transforms that run before the usual
  `babel-preset-meteor` set of transforms. In other words, if you don't
  like the way `babel-preset-meteor` handles a particular kind of syntax,
  you can add your preferred transform plugins to the "presets" or
  "plugins" section of your `.babelrc` or `package.json` file. #6351

* When `BabelCompiler` cannot resolve a Babel plugin or preset package in
  `.babelrc` or `package.json`, it now merely warns instead of
  crashing. #7179

* Compiler plugins can now import npm packages that are visible to their
  input files using `inputFile.require(id)`. b16e8d50194b37d3511889b316345f31d689b020

* `import` statements in application modules now declare normal variables
  for the symbols that are imported, making it significantly easier to
  inspect imported variables when debugging in the browser console or in
  `meteor shell`.

* `import` statements in application modules are no longer restricted to
  the top level, and may now appear inside conditional statements
  (e.g. `if (Meteor.isServer) { import ... }`) or in nested scopes.

* `import` statements now work as expected in `meteor shell`. #6271

* Commands installed in `dev_bundle/lib/node_modules/.bin` (such as
  `node-gyp` and `node-pre-gyp`) are now available to scripts run by
  `meteor npm`. e95dfe410e1b43e8131bc2df9d2c29decdd1eaf6

* When building an application using `meteor build`, "devDependencies"
  listed in `package.json` are no longer copied into the bundle. #6750

* Packages tested with `meteor test-packages` now have access to local
  `node_modules` directories installed in the parent application or in the
  package directory itself. #6827

* You no longer need to specify `DEPLOY_HOSTNAME=galaxy.meteor.com` to run
  `meteor deploy` (and similar commands) against Galaxy. The AWS us-east-1
  Galaxy is now the default for `DEPLOY_HOSTNAME`. If your app's DNS points to
  another Galaxy region, `meteor deploy` will detect that automatically as
  well. #7055

* The `coffeescript` plugin now passes raw JavaScript code enclosed by
  back-ticks to `BabelCompiler`, enabling all ECMAScript features
  (including `import` and `export`) within CoffeeScript. #6000 #6691

* The `coffeescript` package now implies the same runtime environment as
  `ecmascript` (`ecmascript-runtime`, `babel-runtime`, and `promise`, but
  not `modules`). #7184

* When Meteor packages install `npm` dependencies, the
  `process.env.NPM_CONFIG_REGISTRY` environment variable is now
  respected. #7162

* `files.rename` now always executes synchronously. 9856d1d418a4d19c0adf22ec9a92f7ce81a23b05

* "Bare" files contained by `client/compatibility/` directories or added
  with `api.addFiles(path, ..., { bare: true })` are no longer compiled by
  Babel. https://github.com/meteor/meteor/pull/7033#issuecomment-225126778

* Miscellaneous fixed bugs: #6877 #6843 #6881

## v1.3.2.4, 2016-04-20

> Meteor 1.3.2.4 was published because publishing 1.3.2.3 failed in an
unrecoverable way. Meteor 1.3.2.4 contains no additional changes beyond
the changes in 1.3.2.3.

## v1.3.2.3, 2016-04-20

* Reverted accidental changes included in 1.3.2.1 and 1.3.2.2 that
  improved DDP performance by batching updates, but broke some packages
  that relied on private methods of the DDP client Connection class. See
  https://github.com/meteor/meteor/pull/5680 for more details. These
  changes will be reinstated in 1.3.3.

## v1.3.2.2, 2016-04-18

* Fixed bugs #6819 and #6831.

## v1.3.2.1, 2016-04-15

* Fixed faulty comparison of `.sourcePath` and `.targetPath` properties of
  files scanned by the `ImportScanner`, which caused problems for apps
  using the `tap:i18n` package. 6e792a7cf25847b8cd5d5664a0ff45c9fffd9e57

## v1.3.2, 2016-04-15

* The `meteor/meteor` repository now includes a `Roadmap.md` file:
  https://github.com/meteor/meteor/blob/devel/Roadmap.md

* Running `npm install` in `bundle/programs/server` when deploying an app
  also rebuilds any binary npm dependencies, fixing #6537. Set
  METEOR_SKIP_NPM_REBUILD=1 to disable this behavior if necessary.

* Non-.js(on) files in `node_modules` (such as `.less` and `.scss`) are
  now processed by compiler plugins and may be imported by JS. #6037

* The `jquery` package can now be completely removed from any app (#6563),
  and uses `<app>/node_modules/jquery` if available (#6626).

* Source maps are once again generated for all bundled JS files, even if
  they are merely identity mappings, so that the files appear distinct in
  the browser, and stack traces make more sense. #6639

* All application files in `imports` directories are now considered lazy,
  regardless of whether the app is using the `modules` package. This could
  be a breaking change for 1.3.2 apps that do not use `modules` or
  `ecmascript` but contain `imports` directories. Workaround: move files
  out of `imports`, or rename `imports` to something else.

* The `npm-bcrypt` package has been upgraded to use the latest version
  (0.8.5) of the `bcrypt` npm package.

* Compiler plugins can call `addJavaScript({ path })` multiple times with
  different paths for the same source file, and `module.id` will reflect
  this `path` instead of the source path, if they are different. #6806

* Fixed bugs: https://github.com/meteor/meteor/milestones/Release%201.3.2

* Fixed unintended change to `Match.Optional` which caused it to behave the same as the new `Match.Maybe` and incorrectly matching `null` where it previously would not have allowed it. #6735

## v1.3.1, 2016-04-03

* Long isopacket node_modules paths have been shortened, fixing upgrade
  problems on Windows. #6609

* Version 1.3.1 of Meteor can now publish packages for earlier versions of
  Meteor, provided those packages do not rely on modules. #6484 #6618

* The meteor-babel npm package used by babel-compiler has been upgraded to
  version 0.8.4. c8d12aed4e725217efbe86fa35de5d5e56d73c83

* The `meteor node` and `meteor npm` commands now return the same exit
  codes as their child processes. #6673 #6675

* Missing module warnings are no longer printed for Meteor packages, or
  for `require` calls when `require` is not a free variable, fixing
  https://github.com/practicalmeteor/meteor-mocha/issues/19.

* Cordova iOS builds are no longer built by Meteor, but merely prepared
  for building. 88d43a0f16a484a5716050cb7de8066b126c7b28

* Compiler plugin errors were formerly silenced for files not explicitly
  added in package.js. Now those errors are reported when/if the files are
  imported by the ImportScanner. be986fd70926c9dd8eff6d8866205f236c8562c4

## v1.3, 2016-03-27

### ES2015/Modules

* Enable ES2015 and CommonJS modules in Meteor apps and packages, on
  both client and server. Also let you install modules in apps and
  package by running `npm install`. See: https://github.com/meteor/meteor/blob/master/packages/modules/README.md

* Enable ES2015 generators and ES2016 async/await in the `ecmascript`
  package.

* Inherit static getters and setters in subclasses, when using the
  `ecmascript` package. #5624

* Report full file paths on compiler errors when using the
  `ecmascript` package. #5551

* Now possible to `import` or `require` files with a `.json` file
  extension. #5810

* `process.env.NODE_ENV` is now defined on both client and server as
  either `development` or `production`, which also determines the boolean
  flags `Meteor.isDevelopment` and `Meteor.isProduction`.

* Absolute identifiers for app modules no longer have the `/app/` prefix,
  and absolute identifiers for Meteor packages now have the prefix
  `/node_modules/meteor/` instead of just `/node_modules/`, meaning you
  should `import {Blaze} from "meteor/blaze"` instead of `from "blaze"`.

* Package variables imported by application code are once again exposed
  globally, allowing them to be accessed from the browser console or from
  `meteor shell`. #5868

* Fixed global variable assignment analysis during linking. #5870 #5819

* Changes to files in node_modules will now trigger a restart of the
  development server, just like any other file changes. #5815

* The meteor package now exports a `global` variable (a la Node) that
  provides a reliable reference to the global object for all Meteor code.

* Packages in local node_modules directories now take precedence over
  Meteor packages of the same name. #5933

* Upgraded `babel-compiler` to Babel 6, with the following set of plugins:
  https://github.com/meteor/babel-preset-meteor/blob/master/index.js

* Lazy CSS modules may now be imported by JS: 12c946ee651a93725f243f790c7919de3d445a19

* Packages in the top-level node_modules directory of an app can now be
  imported by Meteor packages: c631d3ac35f5ca418b93c454f521989855b8ec72

* Added support for wildcard import and export statements. #5872 #5897

* Client-side stubs for built-in Node modules are now provided
  automatically if the `meteor-node-stubs` npm package is installed. #6056

* Imported file extensions are now optional for file types handled by
  compiler plugins. #6151

* Upgraded Babel packages to ~6.5.0: 292824da3f8449afd1cd39fcd71acd415c809c0f
  Note: .babelrc files are now ignored (#6016), but may be reenabled (#6351).

* Polyfills now provided for `process.nextTick` and `process.platform`. #6167 #6198 #6055 efe53de492da6df785f1cbef2799d1d2b492a939

* The `meteor test-app` command is now `meteor test [--full-app]`:
  ab5ab15768136d55c76d51072e746d80b45ec181

* New apps now include a `package.json` file.
  c51b8cf7ffd8e7c9ca93768a2df93e4b552c199c

* `require.resolve` is now supported.
  https://github.com/benjamn/install/commit/ff6b25d6b5511d8a92930da41db73b93eb1d6cf8

* JSX now enabled in `.js` files processed by the `ecmascript` compiler
  plugin. #6151

* On the server, modules contained within `node_modules` directories are
  now loaded using the native Node `require` function. #6398

* All `<script>` tag(s) for application and package code now appear at the
  end of the `<body>` rather than in the `<head>`. #6375

* The client-side version of `process.env.NODE_ENV` (and other environment
  variables) now matches the corresponding server-side values. #6399

### Performance

* Don't reload package catalog from disk on rebuilds unless package
  dependencies changed. #5747

* Improve minimongo performance on updating documents when there are
  many active observes. #5627

### Platform

* Upgrade to Node v0.10.41.

* Allow all types of URLs that npm supports in `Npm.depends`
  declarations.

* Split up `standard-minifiers` in separate CSS
  (`standard-minifiers-css`) and JS minifiers
  (`standard-minifiers-js`). `standard-minifiers` now acts as an
  umbrella package for these 2 minifiers.

* Allow piping commands to `meteor shell` via STDIN. #5575

* Let users set the CAFILE environment variable to override the SSL
  root certificate list. #4757 #5523

* `force-ssl` is now marked production only.

### Cordova

* Cordova dependencies have been upgraded to the latest versions
  (`cordova-lib` 6.0.0, `cordova-ios` 4.0.1, and `cordova-android` 5.1.0).

* iOS apps now require iOS 8 or higher, and building for iOS requires Xcode 7.2
  to be installed.

* Building for Android now requires Android SDK 23 to be installed. You may also
  need to create a new AVD for the emulator.

* Building Cordova Android apps on Windows is now supported. #4155

* The Crosswalk plugin has been updated to 1.4.0.

* Cordova core plugins are now pinned to minimal versions known to be compatible
  with the included platforms. A warning is printed asking people to upgrade
  their dependencies if they specify an older version, but we'll always use
  the pinned version regardless.

* The plugin used for file serving and hot code push has been completely
  rewritten. Among many other improvements, it downloads updates incrementally,
  can recover from downloading faulty JavaScript code, and is much more
  reliable and performant.
  See [`cordova-plugin-meteor-webapp`](https://github.com/meteor/cordova-plugin-meteor-webapp)
  for more a more detailed description of the new design.

* If the callbacks added with `Meteor.startup()` do not complete within a set
  time, we consider a downloaded version faulty and will fallback to the last
  known good version. The default timeout is 20 seconds, but this can be
  configured by setting `App.setPreference("WebAppStartupTimeout", "10000");`
  (in milliseconds) in `mobile-config.js`.

* We now use `WKWebView` on iOS by default, even on iOS 8 (which works because
  we do not use `file://` URLs).

* We now use `localhost` instead of `meteor.local` to serve files from. Since
  `localhost` is considered a secure origin, this means the web view won't
  disable web platform features that it otherwise would.

* The local server port now lies between 12000-13000 and is chosen based on
  the `appId`, to both be consistent and lessen the chance of collisions between
  multiple Meteor Cordova apps installed on the same device.

* The plugin now allows for local file access on both iOS and Android, using a
  special URL prefix (`http://localhost:<port>/local-filesystem/<path>`).

* App icon and launch image sizes have been updated. Low resolution sizes for
  now unsupported devices have been deprecated, and higher resolution versions
  have been added.

* We now support the modern Cordova whitelist mechanism. `App.accessRule` has
  been updated with new options.

* `meteor build` now supports a `--server-only` option to avoid building
  the mobile apps when `ios` or `android` platforms have been added. It still
  builds the `web.cordova` architecture in the server bundle however, so it can
  be served for hot code pushes.

* `meteor run` now always tries to use an autodetected IP address as the
  mobile `ROOT_URL`, even if we're not running on a device. This avoids a situation
  where an app already installed on a device connects to a restarted development
  server and receives a `localhost` `ROOT_URL`. #5973

* Fixed a discrepancy between the way we calculated client hashes during a mobile
  build and on the server, which meant a Cordova app would always download a
  new version the first time it started up.

* In Cordova apps, `Meteor.startup()` now correctly waits for the
  device to be ready before firing the callback.

### Accounts

* Make `Accounts.forgotPassword` treat emails as case insensitive, as
  the rest of the accounts system does.

### Blaze

* Don't throw in certain cases when calling a template helper with an
  empty data context. #5411 #5736

* Improve automatic blocking of URLs in attribute values to also
  include `vbscript:` URLs.

### Check

* Introduced new matcher `Match.Maybe(type)` which will also match (permit) `null` in addition to `undefined`.  This is a suggested replacement (where appropriate) for `Match.Optional` which did not permit `null`.  This prevents the need to use `Match.OneOf(null, undefined, type)`. #6220

### Testing

* Packages can now be marked as `testOnly` to only run as part of app
  testing with `meteor test`. This is achieved by setting
  `testOnly: true` to `Package.describe`.


### Uncategorized

* Remove warning in the `simple-todos-react` example app. #5716

* Fix interaction between `browser-policy` and `oauth` packages. #5628

* Add README.md to the `tinytest` package. #5750

* Don't crash when calling `ReactiveDict.prototype.clear` if a
  property with a value wasn't previously accessed. #5530 #5602

* Move `DDPRateLimiter` to the server only, since it won't work if it
  is called from the client. It will now error if referenced from the
  client at all.

* Don't call function more than once when passing a `Match.Where`
  argument to `check`. #5630 #5651

* Fix empty object argument check in `this.subscribe` in
  templates. #5620

* Make `HTTP.call` not crash on undefined content. #5565 #5601

* Return observe handle from
  `Mongo.Collection.prototype._publishCursor`. #4983 #5615

* Add 'Did you mean?' reminders for some CLI commands to help Rails
  developers. #5593

* Make internal shell scripts compatible with other Unix-like
  systems. #5585

* Add a `_pollingInterval` option to `coll.find()` that can be used in
  conjunction with `_disableOplog: true`. #5586

* Expose Tinytest internals which can be used to extend it. #3541

* Improve error message from `check` when passing in null. #5545

* Split up `standard-minifiers` in separate CSS (`standard-minifier-css`) and JS
  minifiers(`standard-minifier-js`). `standard-minifiers` now acts as an umbrella package for these
  2 minifiers.

* Detect new Facebook user-agent in the `spiderable` package. #5516

* `Match.ObjectIncluding` now really requires plain objects. #6140

* Allow `git+` URL schemes for npm dependencies. #844

* Expose options `disableOplog`, `pollingIntervalMs`, and
  `pollingThrottleMs` to `Cursor.find` for tuning observe parameters
  on the server.

* Expose `dynamicHead` and `dynamicBody` hooks in boilerplate generation allowing code to inject content into the body and head tags from the server. #3860

* Add methods of the form `BrowserPolicy.content.allow<ContentType>BlobUrl()` to BrowserPolicy #5141

* Move `<script>` tags to end of `<body>` to enable 'loading' UI to be inserted into the boilerplate #6375

* Adds WebAppInternals.setBundledJsCssUrlRewriteHook allowing apps to supply a hook function that can create a dynamic bundledJsCssPrefix at runtime. This is useful if you're using a CDN by giving you a way to ensure the CDN won't cache broken js/css resources during an app upgrade.

Patches contributed by GitHub users vereed, mitar, nathan-muir,
robfallows, skishore, okland, Primigenus, zimme, welelay, rgoomar,
bySabi, mbrookes, TomFreudenberg, TechPlexEngineer, zacharydenton,
AlexeyMK, gwendall, dandv, devgrok, brianlukoff.


## v.1.2.1, 2015-10-26

* `coll.insert()` now uses a faster (but cryptographically insecure)
  algorithm to generate document IDs when called outside of a method
  and an `_id` field is not explicitly passed. With this change, there
  are no longer two algorithms used to generate document
  IDs. `Random.id()` can still be used to generate cryptographically
  secure document IDs. [#5161](https://github.com/meteor/meteor/issues/5161)

* The `ecmascript-collections` package has been renamed to
  `ecmascript-runtime` and now includes a more complete selection of
  ES2015 polyfills and shims from [`core-js`](https://www.npmjs.com/package/core-js).
  The complete list can be found
  [here](https://github.com/meteor/ecmascript-runtime/blob/master/server.js).

* Check type of `onException` argument to `bindEnvironment`. [#5271](https://github.com/meteor/meteor/issues/5271)

* WebApp's `PORT` environment variable can now be a named pipe to better support
  deployment on IIS on Windows. [4413](https://github.com/meteor/meteor/issues/4413)

* `Template.dynamic` can be now used as a block helper:
  `{{#Template.dynamic}} ... {{/Template.dynamic}}` [#4756](https://github.com/meteor/meteor/issues/4756)

* `Collection#allow/deny` now throw errors when passed falsy values. [#5442](https://github.com/meteor/meteor/pull/5442)

* `source-map` has been updated to a newer patch version, which fixes major bugs
  in particular around loading bundles generated by Webpack. [#5411](https://github.com/meteor/meteor/pull/5411)

* `check` now returns instead of throwing errors internally, which should make
  it much faster. `check` is used in many core Meteor packages, so this should
  result in small performance improvements across the framework. [#4584](https://github.com/meteor/meteor/pull/4584)

* The `userEmail` option to `Meteor.loginWithMeteorDeveloperAccount` has been
  renamed to `loginHint`, and now supports Google accounts as well. The old
  option still works for backwards compatibility. [#2422](https://github.com/meteor/meteor/issues/2422) [#5313](https://github.com/meteor/meteor/pull/5313)

* The old `addFiles` API for adding package assets no longer throws an error,
  making it easier to share packages between pre- and post-1.2 versions of
  Meteor. [#5458](https://github.com/meteor/meteor/issues/5458)

* Normally, you can't deploy to free meteor.com hosting or Galaxy from a
  non-Linux machine if you have *local* non-published packages with binary
  dependencies, nor can you run `meteor build --architecture SomeOtherArch`. As
  a temporary workaround, if you set the `METEOR_BINARY_DEP_WORKAROUND`
  variable, you will be able to deploy to Galaxy (but not free meteor.com
  hosting), and tarballs built with `meteor build` will contain a
  `programs/server/setup.sh` shell script which should be run on the server to
  install those packages.

## v1.2.0.2, 2015-09-28

* Update Crosswalk plugin for Cordova to 1.3.1. [#5267](https://github.com/meteor/meteor/issues/5267)

* Fix `meteor add` for a Cordova plugin using a Git URL with SHA.

* Upgraded the `promise` package to use `meteor-promise@0.5.0`, which uses
  the global `Promise` constructor in browsers that define it natively.

* Fix error in assigning attributes to `<body>` tag when using Blaze templates
  or `static-html`. [#5232](https://github.com/meteor/meteor/issues/5232)

## v1.2.0.1, 2015-09-22

* Fix incorrect publishing of packages with exports but no source. [#5228](https://github.com/meteor/meteor/issues/5228)

## v1.2, 2015-09-21

There are quite a lot of changes in Meteor 1.2. See the
[Wiki](https://github.com/meteor/meteor/wiki/Breaking-changes-in-Meteor-1.2) for
a shorter list of breaking changes you should be aware of when upgrading.

### Core Packages

* `meteor-platform` has been deprecated in favor of the smaller `meteor-base`,
  with apps listing their other dependencies explicitly.  The v1.2 upgrader
  will rewrite `meteor-platform` in existing apps.  `meteor-base` puts fewer
  symbols in the global namepsace, so it's no longer true that all apps
  have symbols like `Random` and `EJSON` in the global namespace.

* New packages: `ecmascript`, `es5-shim`, `ecmascript-collections`, `promise`,
  `static-html`, `jshint`, `babel-compiler`

* No longer include the `json` package by default, which contains code for
  `JSON.parse` and `JSON.stringify`.  (The last browser to not support JSON
  natively was Internet Explorer 7.)

* `autoupdate` has been renamed `hot-code-push`

### Meteor Accounts

* Login attempts are now rate-limited by default.  This can be turned off
  using `Accounts.removeDefaultRateLimit()`.

* `loginWithPassword` now matches username or email in a case insensitive
  manner. If there are multiple users with a username or email only differing
  in case, a case sensitive match is required. [#550](https://github.com/meteor/meteor/issues/550)

* `loginWithGithub` now requests `user:email` scope by default, and attempts
  to fetch the user's emails. If no public email has been set, we use the
  primary email instead. We also store the complete list of emails. [#4545](https://github.com/meteor/meteor/issues/4545)

* When an account's email address is verified, deactivate other verification
  tokens.  [#4626](https://github.com/meteor/meteor/issues/4626)

* Fix bug where blank page is shown when an expired login token is
  present. [#4825](https://github.com/meteor/meteor/issues/4825)

* Fix `OAuth1Binding.prototype.call` when making requests to Twitter
  with a large parameter set.

* Directions for setting up Google OAuth in accounts-ui have been updated to
  match Google's new requirements.

* Add `Accounts.oauth.unregisterService` method, and ensure that users can only
  log in with currently registered services.  [#4014](https://github.com/meteor/meteor/issues/4014)

* The `accounts-base` now defines reusable `AccountsClient` and
  `AccountsServer` constructors, so that users can create multiple
  independent instances of the `Accounts` namespace.  [#4233](https://github.com/meteor/meteor/issues/4233)

* Create an index for `Meteor.users` on
  `services.email.verificationTokens.token` (instead of
  `emails.validationTokens.token`, which never was used for anything).  [#4482](https://github.com/meteor/meteor/issues/4482)

* Remove an IE7-specific workaround from accounts-ui.  [#4485](https://github.com/meteor/meteor/issues/4485)

### Livequery

* Improved server performance by reducing overhead of processing oplog after
  database writes. Improvements are most noticeable in case when a method is
  doing a lot of writes on collections with plenty of active observers.  [#4694](https://github.com/meteor/meteor/issues/4694)

### Mobile

* The included Cordova tools have been updated to the latest version 5.2.0.
  This includes Cordova Android 4.1 and Cordova iOS 3.9. These updates may
  require you to make changes to your app. For details, see the [Cordova release
  notes] (https://cordova.apache.org/#news) for for the different versions.

* Thanks to Cordova Android's support for pluggable web views, it is now
  possible to install the [Crosswalk plugin]
  (https://crosswalk-project.org/documentation/cordova/cordova_4.html), which
  offers a hugely improved web view on older Android versions.
  You can add the plugin to your app with `meteor add crosswalk`.

* The bundled Android tools have been removed and a system-wide install of the
  Android SDK is now required. This should make it easier to keep the
  development toolchain up to date and helps avoid some difficult to diagnose
  failures. If you don't have your own Android tools installed already, you can
  find more information about installing the Android SDK for [Mac] (https://github.com/meteor/meteor/wiki/Mobile-Dev-Install:-Android-on-Mac)
  or [Linux]
  (https://github.com/meteor/meteor/wiki/Mobile-Dev-Install:-Android-on-Linux).

* As part of moving to npm, many Cordova plugins have been renamed. Meteor
  should perform conversions automatically, but you may want to be aware of this
  to avoid surprises. See [here]
  (https://cordova.apache.org/announcements/2015/04/21/plugins-release-and-move-to-npm.html)
  for more information.

* Installing plugins from the local filesystem is now supported using `file://`
  URLs, which should make developing your own plugins more convenient. It is
  also needed as a temporary workaround for using the Facebook plugin.
  Relative references are interpreted relative to the Meteor project directory.
  (As an example,
  `meteor add cordova:phonegap-facebook-plugin@file://../phonegap-facebook-plugin`
  would attempt to install the plugin from the same directory you Meteor project
  directory is located in.)

* Meteor no longer supports installing Cordova plugins from tarball URLs, but
  does support Git URLs with a SHA reference (like
  `https://github.com/apache/cordova-plugin-file#c452f1a67f41cb1165c92555f0e721fbb07329cc`).
  Existing GitHub tarball URLs are converted automatically.

* Allow specifying a `buildNumber` in `App.info`, which is used to set the
  `android-versionCode` and `ios-CFBundleVersion` in the `config.xml` of the
  Cordova project. The build number is used to differentiate between
  different versions of the app, and should be incremented before distributing
  a built app to stores or testing services. [#4048](https://github.com/meteor/meteor/issues/4048)

* Other changes include performance enhancements when building and running,
  and improved requirements checking and error reporting.

* Known issue: we do not currently show logging output when running on the
  iOS Simulator. As a workaround, you can `meteor run ios-device` to open the
  project in Xcode and watch the output there.

### Templates/Blaze

* New syntax: Handlebars sub-expressions are now supported -- as in,
  `{{helper (anotherHelper arg1 arg2)}}` -- as well as new block helper forms
  `#each .. in ..` and `#let x=y`.  See
  https://github.com/meteor/meteor/tree/devel/packages/spacebars

* Add a special case for the new `react-template-helper` package -- don't let
  templates use {{> React}} with siblings since `React.render` assumes it's
  being rendered into an empty container element. (This lets us throw the error
  when compiling templates rather than when the app runs.)

* Improve parsing of `<script>` and `<style>` tags.  [#3797](https://github.com/meteor/meteor/issues/3797)

* Fix a bug in `observe-sequence`. The bug was causing unnecessary rerenderings
  in an instance of `#each` block helper followed by false "duplicate ids"
  warnings. [#4049](https://github.com/meteor/meteor/issues/4049)

* `TemplateInstance#subscribe` now has a new `connection` option, which
  specifies which connection should be used when making the subscription. The
  default is `Meteor.connection`, which is the connection used when calling
  `Meteor.subscribe`.

* Fix external `<script>` tags in body or templates.  [#4415](https://github.com/meteor/meteor/issues/4415)

* Fix memory leak.  [#4289](https://github.com/meteor/meteor/issues/4289)

* Avoid recursion when materializing DOM elements, to avoid stack overflow
  errors in certain browsers. [#3028](https://github.com/meteor/meteor/issues/3028)

* Blaze and Meteor's built-in templating are now removable using
  `meteor remove blaze-html-templates`. You can add back support for static
  `head` and `body` tags in `.html` files by using the `static-html` package.

### DDP

* Websockets now support the
  [`permessage-deflate`](https://tools.ietf.org/id/draft-ietf-hybi-permessage-compression-19.txt)
  extension, which compresses data on the wire. It is enabled by default on the
  server. To disable it, set `$SERVER_WEBSOCKET_COMPRESSION` to `0`. To configure
  compression options, set `$SERVER_WEBSOCKET_COMPRESSION` to a JSON object that
  will be used as an argument to
  [`deflate.configure`](https://github.com/faye/permessage-deflate-node/blob/master/README.md).
  Compression is supported on the client side by Meteor's Node DDP client and by
  browsers including Chrome, Safari, and Firefox 37.

* The `ddp` package has been split into `ddp-client` and `ddp-server` packages;
  using `ddp` is equivalent to using both. This allows you to use the Node DDP
  client without adding the DDP server to your app.  [#4191](https://github.com/meteor/meteor/issues/4191) [#3452](https://github.com/meteor/meteor/issues/3452)

* On the client, `Meteor.call` now takes a `throwStubExceptions` option; if set,
  exceptions thrown by method stubs will be thrown instead of logged, and the
  method will not be invoked on the server.  [#4202](https://github.com/meteor/meteor/issues/4202)

* `sub.ready()` should return true inside that subscription's `onReady`
  callback.  [#4614](https://github.com/meteor/meteor/issues/4614)

* Fix method calls causing broken state when socket is reconnecting.  [#5104](https://github.com/meteor/meteor/issues/5104)

### Isobuild

* Build plugins will no longer process files whose names match the extension
  exactly (with no extra dot). If your build plugin needs to match filenames
  exactly, you should use the new build plugin API in this release which
  supplies a special `filenames` option. [#3985](https://github.com/meteor/meteor/issues/3985)

* Adding the same file twice in the same package is now an error. Previously,
  this could either lead to the file being included multiple times, or to a
  build time crash.

* You may now specify the `bare` option for JavaScript files on the server.
  Previous versions only allowed this on the client. [#3681](https://github.com/meteor/meteor/issues/3681)

* Ignore `node_modules` directories in apps instead of processing them as Meteor
  source code.  [#4457](https://github.com/meteor/meteor/issues/4457) [#4452](https://github.com/meteor/meteor/issues/4452)

* Backwards-incompatible change for package authors: Static assets in package.js files must now be
  explicitly declared by using `addAssets` instead of `addFiles`. Previously,
  any file that didn't have a source handler was automatically registered as a
  server-side asset. The `isAsset` option to `addFiles` is also deprecated in
  favor of `addAssets`.

* Built files are now always annotated with line number comments, to improve the
  debugging experience in browsers that don't support source maps.

* There is a completely new API for defining build plugins that cache their
  output. There are now special APIs for defining linters and minifiers in
  addition to compilers. The core Meteor packages for `less`, `coffee`, `stylus`
  and `html` files have been updated to use this new API. Read more on the
  [Wiki page](https://github.com/meteor/meteor/wiki/Build-Plugins-API).

### CSS

* LESS and Stylus now support cross-package imports.

* CSS concatenation and minification is delegated to the `standard-minifiers`
  package, which is present by default (and added to existing apps by the v1.2
  upgrader).

* CSS output is now split into multiple stylesheets to avoid hitting limits on
  rules per stylesheet in certain versions of Internet Explorer. [#1876](https://github.com/meteor/meteor/issues/1876)

### Mongo

* The oplog observe driver now properly updates queries when you drop a
  database.  [#3847](https://github.com/meteor/meteor/issues/3847)

* MongoID logic has been moved out of `minimongo` into a new package called
  `mongo-id`.

* Fix Mongo upserts with dotted keys in selector.  [#4522](https://github.com/meteor/meteor/issues/4522)


### `meteor` command-line tool

* You can now create three new example apps with the command line tool. These
  are the apps from the official tutorials at http://meteor.com/tutorials, which
  demonstrate building the same app with Blaze, Angular, and React. Try these
  apps with:

  ```sh
  meteor create --example simple-todos
  meteor create --example simple-todos-react
  meteor create --example simple-todos-angular
  ```

* `meteor shell` no longer crashes when piped from another command.

* Avoid a race condition in `meteor --test` and work with newer versions of the
  Velocity package.  [#3957](https://github.com/meteor/meteor/issues/3957)

* Improve error handling when publishing packages.  [#3977](https://github.com/meteor/meteor/issues/3977)

* Improve messaging around publishing binary packages.  [#3961](https://github.com/meteor/meteor/issues/3961)

* Preserve the value of `_` in `meteor shell`.  [#4010](https://github.com/meteor/meteor/issues/4010)

* `meteor mongo` now works on OS X when certain non-ASCII characters are in the
  pathname, as long as the `pgrep` utility is installed (it ships standard with
  OS X 10.8 and newer).  [#3999](https://github.com/meteor/meteor/issues/3999)

* `meteor run` no longer ignores (and often reverts) external changes to
  `.meteor/versions` which occur while the process is running.  [#3582](https://github.com/meteor/meteor/issues/3582)

* Fix crash when downloading two builds of the same package version
  simultaneously.  [#4163](https://github.com/meteor/meteor/issues/4163)

* Improve messages printed by `meteor update`, displaying list of packages
  that are not at the latest version available.

* When determining file load order, split file paths on path separator
  before comparing path components alphabetically.  [#4300](https://github.com/meteor/meteor/issues/4300)

* Fix inability to run `mongod` due to lack of locale configuration on some
  platforms, and improve error message if the failure still occurs.  [#4019](https://github.com/meteor/meteor/issues/4019)

* New `meteor lint` command.

### Minimongo

* The `$push` query modifier now supports a `$position` argument.  [#4312](https://github.com/meteor/meteor/issues/4312)

* `c.update(selector, replacementDoc)` no longer shares mutable state between
  replacementDoc and Minimongo internals. [#4377](https://github.com/meteor/meteor/issues/4377)

### Email

* `Email.send` now has a new option, `attachments`, in the same style as
  `mailcomposer`.
  [Details here.](https://github.com/andris9/mailcomposer#add-attachments)

### Tracker

* New `Tracker.Computation#onStop` method.  [#3915](https://github.com/meteor/meteor/issues/3915)

* `ReactiveDict` has two new methods, `clear` and `all`. `clear` resets
  the dictionary as if no items had been added, meaning all calls to `get` will
  return `undefined`. `all` converts the dictionary into a regular JavaScript
  object with a snapshot of the keys and values. Inside an autorun, `all`
  registers a dependency on any changes to the dictionary. [#3135](https://github.com/meteor/meteor/issues/3135)

### Utilities

* New `beforeSend` option to `HTTP.call` on the client allows you to directly
  access the `XMLHttpRequest` object and abort the call.  [#4419](https://github.com/meteor/meteor/issues/4419) [#3243](https://github.com/meteor/meteor/issues/3243) [#3266](https://github.com/meteor/meteor/issues/3266)

* Parse `application/javascript` and `application/x-javascript` HTTP replies as
  JSON too.  [#4595](https://github.com/meteor/meteor/issues/4595)

* `Match.test` from the `check` package now properly compares boolean literals,
  just like it does with Numbers and Strings. This applies to the `check`
  function as well.

* Provide direct access to the `mailcomposer` npm module used by the `email`
  package on `EmailInternals.NpmModules`. Allow specifying a `MailComposer`
  object to `Email.send` instead of individual options.  [#4209](https://github.com/meteor/meteor/issues/4209)

* Expose `Spiderable.requestTimeoutMs` from `spiderable` package to
  allow apps to set the timeout for running phantomjs.

* The `spiderable` package now reports the URL it's trying to fetch on failure.


### Other bug fixes and improvements

* Upgraded dependencies:

  - Node: 0.10.40 (from 0.10.36)
  - uglify-js: 2.4.20 (from 2.4.17)
  - http-proxy: 1.11.1 (from 1.6.0)

* `Meteor.loginWithGoogle` now supports `prompt`. Choose a prompt to always be
  displayed on Google login.

* Upgraded `coffeescript` package to depend on NPM packages
  coffeescript@1.9.2 and source-map@0.4.2. [#4302](https://github.com/meteor/meteor/issues/4302)

* Upgraded `fastclick` to 1.0.6 to fix an issue in iOS Safari. [#4393](https://github.com/meteor/meteor/issues/4393)

* Fix `Error: Can't render headers after they are sent to the client`.  [#4253](https://github.com/meteor/meteor/issues/4253) [#4750](https://github.com/meteor/meteor/issues/4750)

* `Meteor.settings.public` is always available on client and server,
  and modifications made on the server (for example, during app initialization)
  affect the value seen by connecting clients. [#4704](https://github.com/meteor/meteor/issues/4704)

### Windows

* Increase the buffer size for `netstat` when looking for running Mongo servers. [#4125](https://github.com/meteor/meteor/issues/4125)

* The Windows installer now always fetches the latest available version of
  Meteor at runtime, so that it doesn't need to be recompiled for every release.

* Fix crash in `meteor mongo` on Windows.  [#4711](https://github.com/meteor/meteor/issues/4711)


## v1.1.0.3, 2015-08-03

### Accounts

* When using Facebook API version 2.4, properly fetch `email` and other fields.
  Facebook recently forced all new apps to use version 2.4 of their API.  [#4743](https://github.com/meteor/meteor/issues/4743)


## v1.1.0.2, 2015-04-06

### `meteor` command-line tool

* Revert a change in 1.1.0.1 that caused `meteor mongo` to fail on some Linux
  systems. [#4115](https://github.com/meteor/meteor/issues/4115), [#4124](https://github.com/meteor/meteor/issues/4124), [#4134](https://github.com/meteor/meteor/issues/4134)


## v1.1.0.1, 2015-04-02

### Blaze

* Fix a regression in 1.1 in Blaze Templates: an error happening when View is
  invalidated immediately, causing a client-side crash (accessing
  `destroyMembers` of `undefined`). [#4097](https://github.com/meteor/meteor/issues/4097)

## v1.1, 2015-03-31

### Windows Support

* The Meteor command line tool now officially supports Windows 7, Windows 8.1,
  Windows Server 2008, and Windows Server 2012. It can run from PowerShell or
  Command Prompt.

* There is a native Windows installer that will be available for download from
  <https://www.meteor.com/install> starting with this release.

* In this release, Meteor on Windows supports all features available on Linux
  and Mac except building mobile apps with PhoneGap/Cordova.

* The `meteor admin get-machine` command now supports an additional
  architecture, `os.windows.x86_32`, which can be used to build binary packages
  for Windows.

### Version Solver

* The code that selects compatible package versions for `meteor update`
  and resolves conflicts on `meteor add` has been rewritten from the ground up.
  The core solver algorithm is now based on MiniSat, an open-source SAT solver,
  improving performance and maintainability.

* Refresh the catalog instead of downgrading packages when the versions in
  `.meteor/versions` aren't in the cache.  [#3653](https://github.com/meteor/meteor/issues/3653)

* Don't downgrade packages listed in `.meteor/packages`, or upgrade to a new
  major version, unless the new flag `--allow-incompatible-update` is passed
  as an override.

* Error messages are more detailed when constraints are unsatisfiable.

* Prefer "patched" versions of new indirect dependencies, and take patches
  to them on `meteor update` (for example, `1.0.1` or `1.0.0_1` over `1.0.0`).

* Version Solver is instrumented for profiling (`METEOR_PROFILE=1` in the
  environment).

* Setting the `METEOR_PRINT_CONSTRAINT_SOLVER_INPUT` environment variable
  prints information useful for diagnosing constraint solver bugs.

### Tracker

* Schedule the flush cycle using a better technique than `setTimeout` when
  available.  [#3889](https://github.com/meteor/meteor/issues/3889)

* Yield to the event loop during the flush cycle, unless we're executing a
  synchronous `Tracker.flush()`.  [#3901](https://github.com/meteor/meteor/issues/3901)

* Fix error reporting not being source-mapped properly. [#3655](https://github.com/meteor/meteor/issues/3655)

* Introduce a new option for `Tracker.autorun` - `onError`. This callback can be
  used to handle errors caught in the reactive computations. [#3822](https://github.com/meteor/meteor/issues/3822)

### Blaze

* Fix stack overflow from nested templates and helpers by avoiding recursion
  during rendering.  [#3028](https://github.com/meteor/meteor/issues/3028)

### `meteor` command-line tool

* Don't fail if `npm` prints more than 200K.  [#3887](https://github.com/meteor/meteor/issues/3887)


### Other bug fixes and improvements

* Upgraded dependencies:

  - uglify-js: 2.4.17 (from 2.4.13)

Patches contributed by GitHub users hwillson, mitar, murillo128, Primigenus,
rjakobsson, and tmeasday.


## v1.0.5, 2015-03-25

* This version of Meteor now uses version 2.2 of the Facebook API for
  authentication, instead of 1.0. If you use additional Facebook API methods
  beyond login, you may need to request new permissions.

  Facebook will automatically switch all apps to API version 2.0 on April
  30th, 2015. Please make sure to update your application's permissions and API
  calls by that date.

  For more details, see
  https://github.com/meteor/meteor/wiki/Facebook-Graph-API-Upgrade


## v1.0.4.2, 2015-03-20

* Fix regression in 1.0.4 where using Cordova for the first time in a project
  with hyphens in its directory name would fail.  [#3950](https://github.com/meteor/meteor/issues/3950)


## v1.0.4.1, 2015-03-18

* Fix regression in 1.0.4 where `meteor publish-for-arch` only worked for
  packages without colons in their name.  [#3951](https://github.com/meteor/meteor/issues/3951)

## v1.0.4, 2015-03-17

### Mongo Driver

* Meteor is now tested against MongoDB 2.6 by default (and the bundled version
  used by `meteor run` has been upgraded). It should still work fine with
  MongoDB 2.4.  Previous versions of Meteor mostly worked with MongoDB 2.6, with
  a few caveats:

    - Some upsert invocations did not work with MongoDB in previous versions of
      Meteor.
    - Previous versions of Meteor required setting up a special "user-defined
      role" with access to the `system.replset` table to use the oplog observe
      driver with MongoDB 2.6.  These extra permissions are not required with
      this version of Meteor.

  The MongoDB command needed to set up user permissions for the oplog observe
  driver is slightly different in MongoDB 2.6; see
  https://github.com/meteor/meteor/wiki/Oplog-Observe-Driver for details.

  We have also tested Meteor against the recently-released MongoDB 3.0.0.
  While we are not shipping MongoDB 3.0 with Meteor in this release (preferring
  to wait until its deployment is more widespread), we believe that Meteor
  1.0.4 apps will work fine when used with MongoDB 3.0.0 servers.

* Fix 0.8.1 regression where failure to connect to Mongo at startup would log a
  message but otherwise be ignored. Now it crashes the process, as it did before
  0.8.1.  [#3038](https://github.com/meteor/meteor/issues/3038)

* Use correct transform for allow/deny rules in `update` when different rules
  have different transforms.  [#3108](https://github.com/meteor/meteor/issues/3108)

* Provide direct access to the collection and database objects from the npm
  Mongo driver via new `rawCollection` and `rawDatabase` methods on
  `Mongo.Collection`.  [#3640](https://github.com/meteor/meteor/issues/3640)

* Observing or publishing an invalid query now throws an error instead of
  effectively hanging the server.  [#2534](https://github.com/meteor/meteor/issues/2534)


### Livequery

* If the oplog observe driver gets too far behind in processing the oplog, skip
  entries and re-poll queries instead of trying to keep up.  [#2668](https://github.com/meteor/meteor/issues/2668)

* Optimize common cases faced by the "crossbar" data structure (used by oplog
  tailing and DDP method write tracking).  [#3697](https://github.com/meteor/meteor/issues/3697)

* The oplog observe driver recovers from failed attempts to apply the modifier
  from the oplog (eg, because of empty field names).


### Minimongo

* When acting as an insert, `c.upsert({_id: 'x'}, {foo: 1})` now uses the `_id`
  of `'x'` rather than a random `_id` in the Minimongo implementation of
  `upsert`, just like it does for `c.upsert({_id: 'x'}, {$set: {foo: 1}})`.
  (The previous behavior matched a bug in the MongoDB 2.4 implementation of
  upsert that is fixed in MongoDB 2.6.)  [#2278](https://github.com/meteor/meteor/issues/2278)

* Avoid unnecessary work while paused in minimongo.

* Fix bugs related to observing queries with field filters: `changed` callbacks
  should not trigger unless a field in the filter has changed, and `changed`
  callbacks need to trigger when a parent of an included field is
  unset.  [#2254](https://github.com/meteor/meteor/issues/2254) [#3571](https://github.com/meteor/meteor/issues/3571)

* Disallow setting fields with empty names in minimongo, to match MongoDB 2.6
  semantics.


### DDP

* Subscription handles returned from `Meteor.subscribe` and
  `TemplateInstance#subscribe` now have a `subscriptionId` property to identify
  which subscription the handle is for.

* The `onError` callback to `Meteor.subscribe` has been replaced with a more
  general `onStop` callback that has an error as an optional first argument.
  The `onStop` callback is called when the subscription is terminated for
  any reason.  `onError` is still supported for backwards compatibility. [#1461](https://github.com/meteor/meteor/issues/1461)

* The return value from a server-side `Meteor.call` or `Meteor.apply` is now a
  clone of what the function returned rather than sharing mutable state.  [#3201](https://github.com/meteor/meteor/issues/3201)

* Make it easier to use the Node DDP client implementation without running a web
  server too.  [#3452](https://github.com/meteor/meteor/issues/3452)


### Blaze

* Template instances now have a `subscribe` method that functions exactly like
  `Meteor.subscribe`, but stops the subscription when the template is destroyed.
  There is a new method on Template instances called `subscriptionsReady()`
  which is a reactive function that returns true when all of the subscriptions
  made with `TemplateInstance#subscribe` are ready. There is also a built-in
  helper that returns the same thing and can be accessed with
  `Template.subscriptionsReady` inside any template.

* Add `onRendered`, `onCreated`, and `onDestroyed` methods to
  `Template`. Assignments to `Template.foo.rendered` and so forth are deprecated
  but are still supported for backwards compatibility.

* Fix bug where, when a helper or event handler was called from inside a custom
  block helper,  `Template.instance()` returned the `Template.contentBlock`
  template instead of the actual user-defined template, making it difficult to
  use `Template.instance()` for local template state.

* `Template.instance()` now works inside `Template.body`.  [#3631](https://github.com/meteor/meteor/issues/3631)

* Allow specifying attributes on `<body>` tags in templates.

* Improve performance of rendering large arrays.  [#3596](https://github.com/meteor/meteor/issues/3596)


### Isobuild

* Support `Npm.require('foo/bar')`.  [#3505](https://github.com/meteor/meteor/issues/3505) [#3526](https://github.com/meteor/meteor/issues/3526)

* In `package.js` files, `Npm.require` can only require built-in Node modules
  (and dev bundle modules, though you shouldn't depend on that), not the modules
  from its own `Npm.depends`. Previously, such code would work but only on the
  second time a `package.js` was executed.

* Ignore vim swap files in the `public` and `private` directories.  [#3322](https://github.com/meteor/meteor/issues/3322)

* Fix regression in 1.0.2 where packages might not be rebuilt when the compiler
  version changes.


### Meteor Accounts

* The `accounts-password` `Accounts.emailTemplates` can now specify arbitrary
  email `headers`.  The `from` address can now be set separately on the
  individual templates, and is a function there rather than a static
  string. [#2858](https://github.com/meteor/meteor/issues/2858) [#2854](https://github.com/meteor/meteor/issues/2854)

* Add login hooks on the client: `Accounts.onLogin` and
  `Accounts.onLoginFailure`. [#3572](https://github.com/meteor/meteor/issues/3572)

* Add a unique index to the collection that stores OAuth login configuration to
  ensure that only one configuration exists per service.  [#3514](https://github.com/meteor/meteor/issues/3514)

* On the server, a new option
  `Accounts.setPassword(user, password, { logout: false })` overrides the
  default behavior of logging out all logged-in connections for the user.  [#3846](https://github.com/meteor/meteor/issues/3846)


### Webapp

* `spiderable` now supports escaped `#!` fragments.  [#2938](https://github.com/meteor/meteor/issues/2938)

* Disable `appcache` on Firefox by default.  [#3248](https://github.com/meteor/meteor/issues/3248)

* Don't overly escape `Meteor.settings.public` and other parts of
  `__meteor_runtime_config__`.  [#3730](https://github.com/meteor/meteor/issues/3730)

* Reload the client program on `SIGHUP` or Node-specific IPC messages, not
  `SIGUSR2`.


### `meteor` command-line tool

* Enable tab-completion of global variables in `meteor shell`.  [#3227](https://github.com/meteor/meteor/issues/3227)

* Improve the stability of `meteor shell`.  [#3437](https://github.com/meteor/meteor/issues/3437) [#3595](https://github.com/meteor/meteor/issues/3595) [#3591](https://github.com/meteor/meteor/issues/3591)

* `meteor login --email` no longer takes an ignored argument.  [#3532](https://github.com/meteor/meteor/issues/3532)

* Fix regression in 1.0.2 where `meteor run --settings s` would ignore errors
  reading or parsing the settings file.  [#3757](https://github.com/meteor/meteor/issues/3757)

* Fix crash in `meteor publish` in some cases when the package is inside an
  app. [#3676](https://github.com/meteor/meteor/issues/3676)

* Fix crashes in `meteor search --show-all` and `meteor search --maintainer`.
  \#3636

* Kill PhantomJS processes after `meteor --test`, and only run the app
  once. [#3205](https://github.com/meteor/meteor/issues/3205) [#3793](https://github.com/meteor/meteor/issues/3793)

* Give a better error when Mongo fails to start up due to a full disk.  [#2378](https://github.com/meteor/meteor/issues/2378)

* After killing existing `mongod` servers, also clear the `mongod.lock` file.

* Stricter validation for package names: they cannot begin with a hyphen, end
  with a dot, contain two consecutive dots, or start or end with a colon.  (No
  packages on Atmosphere fail this validation.)  Additionally, `meteor create
  --package` applies the same validation as `meteor publish` and disallows
  packages with multiple colons.  (Packages with multiple colons like
  `local-test:iron:router` are used internally by `meteor test-packages` so that
  is not a strict validation rule.)

* `meteor create --package` now no longer creates a directory with the full
  name of the package, since Windows file systems cannot have colon characters
  in file paths. Instead, the command now creates a directory named the same
  as the second part of the package name after the colon (without the username
  prefix).


### Meteor Mobile

* Upgrade the Cordova CLI dependency from 3.5.1 to 4.2.0. See the release notes
  for the 4.x series of the Cordova CLI [on Apache
  Cordova](http://cordova.apache.org/announcements/2014/10/16/cordova-4.html).

* Related to the recently discovered [attack
  vectors](http://cordova.apache.org/announcements/2014/08/04/android-351.html)
  in Android Cordova apps, Meteor Cordova apps no longer allow access to all
  domains by default. If your app access external resources over XHR, you need
  to add them to the whitelist of allowed domains with the newly added
  [`App.accessRule`
  method](https://docs.meteor.com/#/full/App-accessRule) in your
  `mobile-config.js` file.

* Upgrade Cordova Plugins dependencies in Meteor Core packages:
  - `org.apache.cordova.file`: from 1.3.0 to 1.3.3
  - `org.apache.cordova.file-transfer`: from 0.4.4 to 0.5.0
  - `org.apache.cordova.splashscreen`: from 0.3.3 to 1.0.0
  - `org.apache.cordova.console`: from 0.2.10 to 0.2.13
  - `org.apache.cordova.device`: from 0.2.11 to 0.3.0
  - `org.apache.cordova.statusbar`: from 0.1.7 to 0.1.10
  - `org.apache.cordova.inappbrowser`: from 0.5.1 to 0.6.0
  - `org.apache.cordova.inappbrowser`: from 0.5.1 to 0.6.0

* Use the newer `ios-sim` binary, compiled with Xcode 6 on OS X Mavericks.


### Tracker

* Use `Session.set({k1: v1, k2: v2})` to set multiple values at once.


### Utilities

* Provide direct access to all options supported by the `request` npm module via
  the new server-only `npmRequestOptions` option to `HTTP.call`.  [#1703](https://github.com/meteor/meteor/issues/1703)


### Other bug fixes and improvements

* Many internal refactorings towards supporting Meteor on Windows are in this
  release.

* Remove some packages used internally to support legacy MDG systems
  (`application-configuration`, `ctl`, `ctl-helper`, `follower-livedata`,
  `dev-bundle-fetcher`, and `star-translate`).

* Provide direct access to some npm modules used by core packages on the
  `NpmModules` field of `WebAppInternals`, `MongoInternals`, and
  `HTTPInternals`.

* Upgraded dependencies:

  - node: 0.10.36 (from 0.10.33)
  - Fibers: 1.0.5 (from 1.0.1)
  - MongoDB: 2.6.7 (from 2.4.12)
  - openssl in mongo: 1.0.2 (from 1.0.1j)
  - MongoDB driver: 1.4.32 (from 1.4.1)
  - bson: 0.2.18 (from 0.2.7)
  - request: 2.53.0 (from 2.47.0)


Patches contributed by GitHub users 0a-, awatson1978, awwx, bwhitty,
christianbundy, d4nyll, dandv, DanielDent, DenisGorbachev, fay-jai, gsuess,
hwillson, jakozaur, meonkeys, mitar, netanelgilad, queso, rbabayoff, RobertLowe,
romanzolotarev, Siilwyn, and tmeasday.


## v.1.0.3.2, 2015-02-25

* Fix regression in 1.0.3 where the `meteor` tool could crash when downloading
  the second build of a given package version; for example, when running `meteor
  deploy` on an OSX or 32-bit Linux system for an app containing a binary
  package.  [#3761](https://github.com/meteor/meteor/issues/3761)


## v.1.0.3.1, 2015-01-20

* Rewrite `meteor show` and `meteor search` to show package information for
  local packages and to show if the package is installed for non-local
  packages. Introduce the `--show-all` flag, and deprecate the
  `--show-unmigrated` and `--show-old flags`.  Introduce the `--ejson` flag to
  output an EJSON object.

* Support README.md files in`meteor publish`. Take in the documentation file in
  `package.js` (set to `README.md` by default) and upload it to the server at
  publication time. Excerpt the first non-header Markdown section for use in
  `meteor show`.

* Support updates of package version metadata after that version has been
  published by running `meteor publish --update` from the package directory.

* Add `meteor test-packages --velocity` (similar to `meteor run --test`).  [#3330](https://github.com/meteor/meteor/issues/3330)

* Fix `meteor update <packageName>` to update `<packageName>` even if it's an
  indirect dependency of your app.  [#3282](https://github.com/meteor/meteor/issues/3282)

* Fix stack trace when a browser tries to use the server like a proxy.  [#1212](https://github.com/meteor/meteor/issues/1212)

* Fix inaccurate session statistics and possible multiple invocation of
  Connection.onClose callbacks.

* Switch CLI tool filesystem calls from synchronous to yielding (pro: more
  concurrency, more responsive to signals; con: could introduce concurrency
  bugs)

* Don't apply CDN prefix on Cordova. [#3278](https://github.com/meteor/meteor/issues/3278) [#3311](https://github.com/meteor/meteor/issues/3311)

* Don't try to refresh client app in the runner unless the app actually has the
  autoupdate package. [#3365](https://github.com/meteor/meteor/issues/3365)

* Fix custom release banner logic. [#3353](https://github.com/meteor/meteor/issues/3353)

* Apply HTTP followRedirects option to non-GET requests.  [#2808](https://github.com/meteor/meteor/issues/2808)

* Clean up temporary directories used by package downloads sooner.  [#3324](https://github.com/meteor/meteor/issues/3324)

* If the tool knows about the requested release but doesn't know about the build
  of its tool for the platform, refresh the catalog rather than failing
  immediately.  [#3317](https://github.com/meteor/meteor/issues/3317)

* Fix `meteor --get-ready` to not add packages to your app.

* Fix some corner cases in cleaning up app processes in the runner. Drop
  undocumented `--keepalive` support. [#3315](https://github.com/meteor/meteor/issues/3315)

* Fix CSS autoupdate when `$ROOT_URL` has a non-trivial path.  [#3111](https://github.com/meteor/meteor/issues/3111)

* Save Google OAuth idToken to the User service info object.

* Add git info to `meteor --version`.

* Correctly catch a case of illegal `Tracker.flush` during `Tracker.autorun`.  [#3037](https://github.com/meteor/meteor/issues/3037)

* Upgraded dependencies:

  - jquery: 1.11.2 (from 1.11.0)

Patches by GitHub users DanielDent, DanielDornhardt, PooMaster, Primigenus,
Tarang, TomFreudenberg, adnissen, dandv, fay-jai, knownasilya, mquandalle,
ogourment, restebanez, rissem, smallhelm and tmeasday.

## v1.0.2.1, 2014-12-22

* Fix crash in file change watcher.  [#3336](https://github.com/meteor/meteor/issues/3336)

* Allow `meteor test-packages packages/*` even if not all package directories
  have tests.  [#3334](https://github.com/meteor/meteor/issues/3334)

* Fix typo in `meteor shell` output. [#3326](https://github.com/meteor/meteor/issues/3326)


## v1.0.2, 2014-12-19

### Improvements to the `meteor` command-line tool

* A new command called `meteor shell` attaches an interactive terminal to
  an already-running server process, enabling inspection and execution of
  server-side data and code, with dynamic tab completion of variable names
  and properties. To see `meteor shell` in action, type `meteor run` in an
  app directory, then (in another terminal) type `meteor shell` in the
  same app directory. You do not have to wait for the app to start before
  typing `meteor shell`, as it will automatically connect when the server
  is ready. Note that `meteor shell` currently works for local development
  only, and is not yet supported for apps running on remote hosts.

* We've done a major internal overhaul of the `meteor` command-line tool with an
  eye to correctness, maintainability, and performance.  Some details include:
  * Refresh the package catalog for build commands only when an error
    occurs that could be fixed by a refresh, not for every build command.
  * Never run the constraint solver to select package versions more than once
    per build.
  * Built packages ("isopacks") are now cached inside individual app directories
    instead of inside their source directories.
  * `meteor run` starts Mongo in parallel with building the application.
  * The constraint solver no longer leaves a `versions.json` file in your
    packages source directories; when publishing a package that is not inside an
    app, it will leave a `.versions` file (with the same format as
    `.meteor/versions`) which you should check into source control.
  * The constraint solver's model has been simplified so that plugins must use
    the same version of packages as their surrounding package when built from
    local source.

* Using `meteor debug` no longer requires manually continuing the debugger when
  your app restarts, and it no longer overwrites the symbol `_` inside your app.

* Output from the command-line tool is now word-wrapped to the width of your
  terminal.

* Remove support for the undocumented earliestCompatibleVersion feature of the
  package system.

* Reduce CPU usage and disk I/O bandwidth by using kernel file-system change
  notification events where possible. On file systems that do not support these
  events (NFS, Vagrant Virtualbox shared folders, etc), file changes will only
  be detected every 5 seconds; to detect changes more often in these cases (but
  use more CPU), set the `METEOR_WATCH_FORCE_POLLING` environment
  variable. [#2135](https://github.com/meteor/meteor/issues/2135)

* Reduce CPU usage by fixing a check for a parent process in `meteor
  run` that was happening constantly instead of every few seconds. [#3252](https://github.com/meteor/meteor/issues/3252)

* Fix crash when two plugins defined source handlers for the same
  extension. [#3015](https://github.com/meteor/meteor/issues/3015) [#3180](https://github.com/meteor/meteor/issues/3180)

* Fix bug (introduced in 0.9.3) where the warning about using experimental
  versions of packages was printed too often.

* Fix bug (introduced in 1.0) where `meteor update --patch` crashed.

* Fix bug (introduced in 0.9.4) where banners about new releases could be
  printed too many times.

* Fix crash when a package version contained a dot-separated pre-release part
  with both digits and non-digits. [#3147](https://github.com/meteor/meteor/issues/3147)

* Corporate HTTP proxy support is now implemented using our websocket library's
  new built-in implementation instead of a custom implementation. [#2515](https://github.com/meteor/meteor/issues/2515)

### Blaze

* Add default behavior for `Template.parentData` with no arguments. This
  selects the first parent. [#2861](https://github.com/meteor/meteor/issues/2861)

* Fix `Blaze.remove` on a template's view to correctly remove the DOM
  elements when the template was inserted using
  `Blaze.renderWithData`. [#3130](https://github.com/meteor/meteor/issues/3130)

* Allow curly braces to be escaped in Spacebars. Use the special
  sequences `{{|` and `{{{|` to insert a literal `{{` or `{{{`.

### Meteor Accounts

* Allow integration with OAuth1 servers that require additional query
  parameters to be passed with the access token. [#2894](https://github.com/meteor/meteor/issues/2894)

* Expire a user's password reset and login tokens in all circumstances when
  their password is changed.

### Other bug fixes and improvements

* Some packages are no longer released as part of the core release process:
  amplify, backbone, bootstrap, d3, jquery-history, and jquery-layout. This
  means that new versions of these packages can be published outside of the full
  Meteor release cycle.

* Require plain objects as the update parameter when doing replacements
  in server-side collections.

* Fix audit-argument-checks spurious failure when an argument is NaN. [#2914](https://github.com/meteor/meteor/issues/2914)

### Upgraded dependencies

  - node: 0.10.33 (from 0.10.29)
  - source-map-support: 0.2.8 (from 0.2.5)
  - semver: 4.1.0 (from 2.2.1)
  - request: 2.47.0 (from 2.33.0)
  - tar: 1.0.2 (from 1.0.1)
  - source-map: 0.1.40 (from 0.1.32)
  - sqlite3: 3.0.2 (from 3.0.0)
  - phantomjs npm module: 1.9.12 (from 1.8.1-1)
  - http-proxy: 1.6.0 (from a fork of 1.0.2)
  - esprima: 1.2.2 (from an unreleased 1.1-era commit)
  - escope: 1.0.1 (from 1.0.0)
  - openssl in mongo: 1.0.1j (from 1.0.1g)
  - faye-websocket: 0.8.1 (from using websocket-driver instead)
  - MongoDB: 2.4.12 (from 2.4.9)


Patches by GitHub users andylash, anstarovoyt, benweissmann, chrisbridgett,
colllin, dandv, ecwyne, graemian, JamesLefrere, kevinchiu, LyuGGang, matteodem,
mitar, mquandalle, musically-ut, ograycode, pcjpcj2, physiocoder, rgoomar,
timhaines, trusktr, Urigo, and zol.


## v1.0.1, 2014-12-09

* Fix a security issue in allow/deny rules that could result in data
  loss. If your app uses allow/deny rules, or uses packages that use
  allow/deny rules, we recommend that you update immediately.


## v1.0, 2014-10-28

### New Features

* Add the `meteor admin get-machine` command to make it easier to
  publish packages with binary dependencies for all
  architectures. `meteor publish` no longer publishes builds
  automatically if your package has binary NPM dependencies.

* New `localmarket` example, highlighting Meteor's support for mobile
  app development.

* Restyle the `leaderboard` example, and optimize it for both desktop
  and mobile.

### Performance

* Reduce unnecessary syncs with the package server, which speeds up
  startup times for many commands.

* Speed up `meteor deploy` by not bundling unnecessary files and
  programs.

* To make Meteor easier to use on slow or unreliable network
  connections, increase timeouts for DDP connections that the Meteor
  tool uses to communicate with the package server. [#2777](https://github.com/meteor/meteor/issues/2777), [#2789](https://github.com/meteor/meteor/issues/2789).

### Mobile App Support

* Implemented reasonable default behavior for launch screens on mobile
  apps.

* Don't build for Android when only the iOS build is required, and
  vice versa.

* Fix bug that could cause mobile apps to stop being able to receive hot
  code push updates.

* Fix bug where Cordova clients connected to http://example.com instead
  of https://example.com when https:// was specified in the
  --mobile-server option. [#2880](https://github.com/meteor/meteor/issues/2880)

* Fix stack traces when attempting to build or run iOS apps on Linux.

* Print a warning when building an app with mobile platforms and
  outputting the build into the source tree. Outputting a build into the
  source tree can cause subsequent builds to fail because they will
  treat the build output as source files.

* Exit from `meteor run` when new Cordova plugins or platforms are
  added, since we don't support hot code push for new plugins or
  platforms.

* Fix quoting of arguments to Cordova plugins.

* The `accounts-twitter` package now works in Cordova apps in local
  development. For workarounds for other login providers in local
  development mode, see
  https://github.com/meteor/meteor/wiki/OAuth-for-mobile-Meteor-clients.

### Packaging

* `meteor publish-for-arch` can publish packages built with different Meteor
  releases.

* Fix default `api.versionsFrom` field in packages created with `meteor
  create --package`.

* Fix bug where changes in an app's .meteor/versions file would not
  cause the app to be rebuilt.

### Other bug fixes and improvements

* Use TLSv1 in the `spiderable` package, for compatibility with servers
  that have disabled SSLv3 in response to the POODLE bug.

* Work around the `meteor run` proxy occasionally running out of sockets.

* Fix bug with regular expressions in minimongo. [#2817](https://github.com/meteor/meteor/issues/2817)

* Add READMEs for several core packages.

* Include protocols in URLs printed by `meteor deploy`.

* Improve error message for limited ordered observe. [#1643](https://github.com/meteor/meteor/issues/1643)

* Fix missing dependency on `random` in the `autoupdate` package. [#2892](https://github.com/meteor/meteor/issues/2892)

* Fix bug where all CSS would be removed from connected clients if a
  CSS-only change is made between local development server restarts or
  when deploying with `meteor deploy`.

* Increase height of the Google OAuth popup to the Google-recommended
  value.

* Fix the layout of the OAuth configuration dialog when used with
  Bootstrap.

* Allow build plugins to override the 'bare' option on added source
  files. [#2834](https://github.com/meteor/meteor/issues/2834)

Patches by GitHub users DenisGorbachev, ecwyne, mitar, mquandalle,
Primigenus, svda, yauh, and zol.


## v0.9.4.1, 2014-12-09 (backport)

* Fix a security issue in allow/deny rules that could result in data
  loss. If your app uses allow/deny rules, or uses packages that use
  allow/deny rules, we recommend that you update immediately.
  Backport from 1.0.1.


## v0.9.4, 2014-10-13

### New Features

* The new `meteor debug` command and `--debug-port` command line option
  to `meteor run` allow you to easily use node-inspector to debug your
  server-side code. Add a `debugger` statement to your code to create a
  breakpoint.

* Add new a `meteor run --test` command that runs
  [Velocity](https://github.com/meteor-velocity/velocity) tests in your
  app .

* Add new callbacks `Accounts.onResetPasswordLink`,
  `Accounts.onEnrollmentLink`, and `Accounts.onEmailVerificationLink`
  that make it easier to build custom user interfaces on top of the
  accounts system. These callbacks should be registered before
  `Meteor.startup` fires, and will be called if the URL matches a link
  in an email sent by `Accounts.resetPassword`, etc. See
  https://docs.meteor.com/#Accounts-onResetPasswordLink.

* A new configuration file for mobile apps,
  `<APP>/mobile-config.js`. This allows you to set app metadata, icons,
  splash screens, preferences, and PhoneGap/Cordova plugin settings
  without needing a `cordova_build_override` directory. See
  https://docs.meteor.com/#mobileconfigjs.


### API Changes

* Rename `{{> UI.dynamic}}` to `{{> Template.dynamic}}`, and likewise
  with `UI.contentBlock` and `UI.elseBlock`. The UI namespace is no
  longer used anywhere except for backwards compatibility.

* Deprecate the `Template.someTemplate.myHelper = ...` syntax in favor
  of `Template.someTemplate.helpers(...)`.  Using the older syntax still
  works, but prints a deprecation warning to the console.

* `Package.registerBuildPlugin` its associated functions have been added
  to the public API, cleaned up, and documented. The new function is
  identical to the earlier _transitional_registerBuildPlugin except for
  minor backwards-compatible API changes. See
  https://docs.meteor.com/#Package-registerBuildPlugin

* Rename the `showdown` package to `markdown`.

* Deprecate the `amplify`, `backbone`, `bootstrap`, and `d3` integration
  packages in favor of community alternatives.  These packages will no
  longer be maintained by MDG.


### Tool Changes

* Improved output from `meteor build` to make it easier to publish
  mobile apps to the App Store and Play Store. See the wiki pages for
  instructions on how to publish your
  [iOS](https://github.com/meteor/meteor/wiki/How-to-submit-your-iOS-app-to-App-Store)
  and
  [Android](https://github.com/meteor/meteor/wiki/How-to-submit-your-Android-app-to-Play-Store)
  apps.

* Packages can now be marked as debug-mode only by adding `debugOnly:
  true` to `Package.describe`. Debug-only packages are not included in
  the app when it is bundled for production (`meteor build` or `meteor
  run --production`). This allows package authors to build packages
  specifically for testing and debugging without increasing the size of
  the resulting app bundle or causing apps to ship with debug
  functionality built in.

* Rework the process for installing mobile development SDKs. There is
  now a `meteor install-sdk` command that automatically install what
  software it can and points to documentation for the parts that
  require manual installation.

* The `.meteor/cordova-platforms` file has been renamed to
  `.meteor/platforms` and now includes the default `server` and
  `browser` platforms. The default platforms can't currently be removed
  from a project, though this will be possible in the future. The old
  file will be automatically migrated to the new one when the app is run
  with Meteor 0.9.4 or above.

* The `unipackage.json` file inside downloaded packages has been renamed
  to `isopack.json` and has an improved forwards-compatible format. To
  maintain backwards compatibility with previous releases, packages will
  be built with both files.

* The local package metadata cache now uses SQLite, which is much faster
  than the previous implementation. This improves `meteor` command line
  tool startup time.

* The constraint solver used by the client to find compatible versions
  of packages is now much faster.

* The `--port` option to `meteor run` now requires a numeric port
  (e.g. `meteor run --port example.com` is no longer valid).

* The `--mobile-port` option `meteor run` has been reworked. The option
  is now `--mobile-server` in `meteor run` and `--server` in `meteor
  build`. `--server` is required for `meteor build` in apps with mobile
  platforms installed. `--mobile-server` defaults to an automatically
  detected IP address on port 3000, and `--server` requires a hostname
  but defaults to port 80 if a port is not specified.

* Operations that take longer than a few seconds (e.g. downloading
  packages, installing the Android SDK, etc) now show a progress bar.

* Complete support for using an HTTP proxy in the `meteor` command line
  tool. Now all DDP connections can work through a proxy.  Use the standard
  `http_proxy` environment variable to specify your proxy endpoint.  [#2515](https://github.com/meteor/meteor/issues/2515)


### Bug Fixes

* Fix behavior of ROOT_URL with path ending in `/`.

* Fix source maps when using a ROOT_URL with a path. [#2627](https://github.com/meteor/meteor/issues/2627)

* Change the mechanism that the Meteor tool uses to clean up app server
  processes. The new mechanism is more resilient to slow app bundles and
  other CPU-intensive tasks. [#2536](https://github.com/meteor/meteor/issues/2536), [#2588](https://github.com/meteor/meteor/issues/2588).


Patches by GitHub users cryptoquick, Gaelan, jperl, meonkeys, mitar,
mquandalle, prapicault, pscanf, richguan, rick-golden-healthagen,
rissem, rosh93, rzymek, and timoabend


## v0.9.3.1, 2014-09-30

* Don't crash when failing to contact the package server. [#2713](https://github.com/meteor/meteor/issues/2713)

* Allow more than one dash in package versions. [#2715](https://github.com/meteor/meteor/issues/2715)


## v0.9.3, 2014-09-25

### More Package Version Number Flexibility

* Packages now support relying on multiple major versions of their
  dependencies (eg `blaze@1.0.0 || 2.0.0`). Additionally, you can now
  call `api.versionsFrom(<release>)` multiple times, or with an array
  (eg `api.versionsFrom([<release1>, <release2>])`. Meteor will
  interpret this to mean that the package will work with packages from
  all the listed releases.

* Support for "wrapped package" version numbers. There is now a `_` field
  in version numbers. The `_` field must be an integer, and versions with
  the `_` are sorted after versions without. This allows using the
  upstream version number as the Meteor package version number and being
  able to publish multiple version of the Meteor package (e.g.
  `jquery@1.11.1_2`).

Note: packages using the `||` operator or the `_` symbol in their
versions or dependencies will be invisible to pre-0.9.3 users. Meteor
versions 0.9.2 and before do not understand the new version formats and
will not be able to use versions of packages that use the new features.


### Other Command-line Tool Improvements

* More detailed constraint solver output. Meteor now tells you which
  constraints prevent upgrading or adding new packages. This will make
  it much easier to update your app to new versions.

* Better handling of pre-release versions (e.g. versions with
  `-`). Pre-release packages will now be included in an app if and only
  if there is no way to meet the app's constraints without using a
  pre-release package.

* Add `meteor admin set-unmigrated` to allow maintainers to hide
  pre-0.9.0 packages in `meteor search` and `meteor show`. This will not
  stop users from continuing to use the package, but it helps prevent
  new users from finding old non-functional packages.

* Progress bars for time-intensive operations, like downloading large
  packages.


### Other Changes

* Offically support `Meteor.wrapAsync` (renamed from
  `Meteor._wrapAsync`). Additionally, `Meteor.wrapAsync` now lets you
  pass an object to bind as `this` in the wrapped call. See
  https://docs.meteor.com/#meteor_wrapasync.

* The `reactive-dict` package now allows an optional name argument to
  enable data persistence during hot code push.


Patches by GitHub users evliu, meonkeys, mitar, mizzao, mquandalle,
prapicault, waitingkuo, wulfmeister.



## v0.9.2.2, 2014-09-17

* Fix regression in 0.9.2 that prevented some users from accessing the
  Meteor development server in their browser. Specifically, 0.9.2
  unintentionally changed the development mode server's default bind
  host to localhost instead of 0.0.0.0. [#2596](https://github.com/meteor/meteor/issues/2596)


## v0.9.2.1, 2014-09-15

* Fix versions of packages that were published with `-cordova` versions
  in 0.9.2 (appcache, fastclick, htmljs, logging, mobile-status-bar,
  routepolicy, webapp-hashing).


## v0.9.2, 2014-09-15

This release contains our first support for building mobile apps in
Meteor, for both iOS and Android. This support comes via an
integration with Apache's Cordova/PhoneGap project.

  * You can use Cordova/PhoneGap packages in your application or inside
    a Meteor package to access a device's native functions directly from
    JavaScript code.
  * The `meteor add-platform` and `meteor run` commands now let you
    launch the app in the iOS or Android simulator or run it on an
    attached hardware device.
  * This release extends hot code push to support live updates into
    installed native apps.
  * The `meteor bundle` command has been renamed to `meteor build` and
    now outputs build projects for the mobile version of the targeted
    app.
  * See
    https://github.com/meteor/meteor/wiki/Meteor-Cordova-Phonegap-integration
    for more information about how to get started building mobile apps
    with Meteor.

* Better mobile support for OAuth login: you can now use a
  redirect-based flow inside UIWebViews, and the existing popup-based
  flow has been adapted to work in Cordova/PhoneGap apps.

#### Bug fixes and minor improvements

* Fix sorting on non-trivial keys in Minimongo. [#2439](https://github.com/meteor/meteor/issues/2439)

* Bug fixes and performance improvements for the package system's
  constraint solver.

* Improved error reporting for misbehaving oplog observe driver. [#2033](https://github.com/meteor/meteor/issues/2033) [#2244](https://github.com/meteor/meteor/issues/2244)

* Drop deprecated source map linking format used for older versions of
  Firefox.  [#2385](https://github.com/meteor/meteor/issues/2385)

* Allow Meteor tool to run from a symlink. [#2462](https://github.com/meteor/meteor/issues/2462)

* Assets added via a plugin are no longer considered source files. [#2488](https://github.com/meteor/meteor/issues/2488)

* Remove support for long deprecated `SERVER_ID` environment
  variable. Use `AUTOUPDATE_VERSION` instead.

* Fix bug in reload-safetybelt package that resulted in reload loops in
  Chrome with cookies disabled.

* Change the paths for static assets served from packages. The `:`
  character is replaced with the `_` character in package names so as to
  allow serving on mobile devices and ease operation on Windows. For
  example, assets from the `abc:bootstrap` package are now served at
  `/packages/abc_bootstrap` instead of `/packages/abc:bootstrap`.

* Also change the paths within a bundled Meteor app to allow for
  different client architectures (eg mobile). For example,
  `bundle/programs/client` is now `bundle/programs/web.browser`.


Patches by GitHub users awwx, mizzao, and mquandalle.



## v0.9.1.1, 2014-09-06

* Fix backwards compatibility for packages that had weak dependencies
  on packages renamed in 0.9.1 (`ui`, `deps`, `livedata`). [#2521](https://github.com/meteor/meteor/issues/2521)

* Fix error when using the `reactive-dict` package without the `mongo`
  package.


## v0.9.1, 2014-09-04

#### Organizations in Meteor developer accounts

Meteor 0.9.1 ships with organizations support in Meteor developer
accounts. Organizations are teams of users that make it easy to
collaborate on apps and packages.

Create an organization at
https://www.meteor.com/account-settings/organizations. Run the `meteor
authorized` command in your terminal to give an organization
permissions to your apps. To add an organization as a maintainer of
your packages, use the `meteor admin maintainers` command. You can
also publish packages with an organization's name in the package name
prefix instead of your own username.


#### One backwards incompatible change for templates

* Templates can no longer be named "body" or "instance".

#### Backwards compatible Blaze API changes

* New public and documented APIs:
  * `Blaze.toHTMLWithData()`
  * `Template.currentData()`
  * `Blaze.getView()`
  * `Template.parentData()` (previously `UI._parentData()`)
  * `Template.instance()` (previously `UI._templateInstance()`)
  * `Template.body` (previously `UI.body`)
  * `new Template` (previously `Template.__create__`)
  * `Blaze.getData()` (previously `UI.getElementData`, or `Blaze.getCurrentData` with no arguments)

* Deprecate the `ui` package. Instead, use the `blaze` package. The
  `UI` and `Blaze` symbols are now the same.

* Deprecate `UI.insert`. `UI.render` and `UI.renderWithData` now
  render a template and place it in the DOM.

* Add an underscore to some undocumented Blaze APIs to make them
  internal. Notably: `Blaze._materializeView`, `Blaze._createView`,
  `Blaze._toText`, `Blaze._destroyView`, `Blaze._destroyNode`,
  `Blaze._withCurrentView`, `Blaze._DOMBackend`,
  `Blaze._TemplateWith`

* Document Views. Views are the machinery powering DOM updates in
  Blaze.

* Expose `view` property on template instances.

#### Backwards compatible renames

* Package renames
  * `livedata` -> `ddp`
  * `mongo-livedata` -> `mongo`
  * `standard-app-packages` -> `meteor-platform`
* Symbol renames
  * `Meteor.Collection` -> `Mongo.Collection`
  * `Meteor.Collection.Cursor` -> `Mongo.Cursor`
  * `Meteor.Collection.ObjectID` -> `Mongo.ObjectID`
  * `Deps` -> `Tracker`

#### Other

* Add `reactive-var` package. Lets you define a single reactive
  variable, like a single key in `Session`.

* Don't throw an exception in Chrome when cookies and local storage
  are blocked.

* Bump DDP version to "1". Clients connecting with version "pre1" or
  "pre2" should still work.

* Allow query parameters in OAuth1 URLs. [#2404](https://github.com/meteor/meteor/issues/2404)

* Fix `meteor list` if not all packages on server. Fixes [#2468](https://github.com/meteor/meteor/issues/2468)

Patch by GitHub user mitar.


## v0.9.0.1, 2014-08-27

* Fix issues preventing hot code reload from automatically reloading webapps in
  two cases: when the old app was a pre-0.9.0 app, and when the app used
  appcache. (In both cases, an explicit reload still worked.)

* Fix publishing packages containing a plugin with platform-specific code but
  no platform-specific code in the main package.

* Fix `meteor add package@version` when the package was already added with a
  different version constraint.

* Improve treatment of pre-release packages (packages with a dash in their
  version). Guarantee that they will not be chosen by the constraint solver
  unless explicitly requested.  `meteor list` won't suggest that you update to
  them.

* Fix slow spiderable executions.

* Fix dev-mode client-only restart when client files changed very soon after
  server restart.

* Fix stack trace on `meteor add` constraint solver failure.

* Fix "access-denied" stack trace when publishing packages.


## v0.9.0, 2014-08-26

Meteor 0.9.0 introduces the Meteor Package Server. Incorporating lessons from
our community's Meteorite tool, Meteor 0.9.0 allows users to develop and publish
Meteor packages to a central repository. The `meteor publish` command is used to
publish packages. Non-core packages can now be added with `meteor add`, and you
can specify version constraints on the packages you use. Binary packages can be
published for additional architectures with `meteor publish-for-arch`, which
allows cross-platform deploys and bundling.  You can search for packages with
`meteor search` and display information on them with `meteor show`, or you can
use the Atmosphere web interface developed by Percolate Studio at
https://atmospherejs.com/

See https://docs.meteor.com/#writingpackages and
https://docs.meteor.com/#packagejs for more details.

Other packaging-related changes:

* `meteor list` now lists the packages your app is using, which was formerly the
  behavior of `meteor list --using`. To search for packages you are not
  currently using, use `meteor search`.  The concept of an "internal" package
  (which did not show up in `meteor list`) no longer exists.

* To prepare a bundle created with `meteor bundle` for execution on a
  server, you now run `npm install` with no arguments instead of having
  to specify a few specific npm modules and their versions
  explicitly. See the README in the generated bundle for more details.

* All `under_score`-style `package.js` APIs (`Package.on_use`, `api.add_files`,
  etc) have been replaced with `camelCase` names (`Package.onUse`,
  `api.addFiles`, etc).  The old names continue to work for now.

* There's a new `archMatching` option to `Plugin.registerSourceHandler`, which
  should be used by any plugin whose output is only for the client or only for
  the server (eg, CSS and HTML templating packages); this allows Meteor to avoid
  restarting the server when files processed by these plugins change.

Other changes:

* When running your app with the local development server, changes that only
  affect the client no longer require restarting the server.  Changes that only
  affect CSS no longer require the browser to refresh the page, both in local
  development and in some production environments.  [#490](https://github.com/meteor/meteor/issues/490)

* When a call to `match` fails in a method or subscription, log the
  failure on the server. (This matches the behavior described in our docs)

* The `appcache` package now defaults to functioning on all browsers
  that support the AppCache API, rather than a whitelist of browsers.
  The main effect of this change is that `appcache` is now enabled by
  default on Firefox, because Firefox no longer makes a confusing
  popup. You can still disable individual browsers with
  `AppCache.config`.  [#2241](https://github.com/meteor/meteor/issues/2241)

* The `forceApprovalPrompt` option can now be specified in `Accounts.ui.config`
  in addition to `Meteor.loginWithGoogle`.  [#2149](https://github.com/meteor/meteor/issues/2149)

* Don't leak websocket clients in server-to-server DDP in some cases (and fix
  "Got open from inactive client"
  error). https://github.com/faye/websocket-driver-node/pull/8

* Updated OAuth url for login with Meetup.

* Allow minimongo `changed` callbacks to mutate their `oldDocument`
  argument. [#2231](https://github.com/meteor/meteor/issues/2231)

* Fix upsert called from client with no callback.  [#2413](https://github.com/meteor/meteor/issues/2413)

* Avoid a few harmless exceptions in OplogObserveDriver.

* Refactor `observe-sequence` package.

* Fix `spiderable` race condition.

* Re-apply our fix of NPM bug https://github.com/npm/npm/issues/3265 which got
  accidentally reverted upstream.

* Workaround for a crash in recent Safari
  versions. https://github.com/meteor/meteor/commit/e897539adb

* Upgraded dependencies:
  - less: 1.7.4 (from 1.7.1)
  - tar: 1.0.1 (from 0.1.19)
  - fstream: 1.0.2 (from 0.1.25)

Patches by GitHub users Cangit, dandv, ImtiazMajeed, MaximDubrovin, mitar,
mquandalle, rcy, RichardLitt, thatneat, and twhy.


## v0.8.3.1, 2014-12-09 (backport)

* Fix a security issue in allow/deny rules that could result in data
  loss. If your app uses allow/deny rules, or uses packages that use
  allow/deny rules, we recommend that you update immediately.
  Backport from 1.0.1.


## v0.8.3, 2014-07-29

#### Blaze

* Refactor Blaze to simplify internals while preserving the public
  API. `UI.Component` has been replaced with `Blaze.View.`

* Fix performance issues and memory leaks concerning event handlers.

* Add `UI.remove`, which removes a template after `UI.render`/`UI.insert`.

* Add `this.autorun` to the template instance, which is like `Deps.autorun`
  but is automatically stopped when the template is destroyed.

* Create `<a>` tags as SVG elements when they have `xlink:href`
  attributes. (Previously, `<a>` tags inside SVGs were never created as
  SVG elements.)  [#2178](https://github.com/meteor/meteor/issues/2178)

* Throw an error in `{{foo bar}}` if `foo` is missing or not a function.

* Cursors returned from template helpers for #each should implement
  the `observeChanges` method and don't have to be Minimongo cursors
  (allowing new custom data stores for Blaze like Miniredis).

* Remove warnings when {{#each}} iterates over a list of strings,
  numbers, or other items that contains duplicates.  [#1980](https://github.com/meteor/meteor/issues/1980)

#### Meteor Accounts

* Fix regression in 0.8.2 where an exception would be thrown if
  `Meteor.loginWithPassword` didn't have a callback. Callbacks to
  `Meteor.loginWithPassword` are now optional again.  [#2255](https://github.com/meteor/meteor/issues/2255)

* Fix OAuth popup flow in mobile apps that don't support
  `window.opener`.  [#2302](https://github.com/meteor/meteor/issues/2302)

* Fix "Email already exists" error with MongoDB 2.6.  [#2238](https://github.com/meteor/meteor/issues/2238)


#### mongo-livedata and minimongo

* Fix performance issue where a large batch of oplog updates could block
  the node event loop for long periods.  [#2299](https://github.com/meteor/meteor/issues/2299).

* Fix oplog bug resulting in error message "Buffer inexplicably empty".  [#2274](https://github.com/meteor/meteor/issues/2274)

* Fix regression from 0.8.2 that caused collections to appear empty in
  reactive `findOne()` or `fetch` queries that run before a mutator
  returns.  [#2275](https://github.com/meteor/meteor/issues/2275)


#### Miscellaneous

* Stop including code by default that automatically refreshes the page
  if JavaScript and CSS don't load correctly. While this code is useful
  in some multi-server deployments, it can cause infinite refresh loops
  if there are errors on the page. Add the `reload-safetybelt` package
  to your app if you want to include this code.

* On the server, `Meteor.startup(c)` now calls `c` immediately if the
  server has already started up, matching the client behavior.  [#2239](https://github.com/meteor/meteor/issues/2239)

* Add support for server-side source maps when debugging with
  `node-inspector`.

* Add `WebAppInternals.addStaticJs()` for adding static JavaScript code
  to be served in the app, inline if allowed by `browser-policy`.

* Make the `tinytest/run` method return immediately, so that `wait`
  method calls from client tests don't block on server tests completing.

* Log errors from method invocations on the client if there is no
  callback provided.

* Upgraded dependencies:
  - node: 0.10.29 (from 0.10.28)
  - less: 1.7.1 (from 1.6.1)

Patches contributed by GitHub users Cangit, cmather, duckspeaker, zol.


## v0.8.2, 2014-06-23

#### Meteor Accounts

* Switch `accounts-password` to use bcrypt to store passwords on the
  server. (Previous versions of Meteor used a protocol called SRP.)
  Users will be transparently transitioned when they log in. This
  transition is one-way, so you cannot downgrade a production app once
  you upgrade to 0.8.2. If you are maintaining an authenticating DDP
  client:
     - Clients that use the plaintext password login handler (i.e. call
       the `login` method with argument `{ password: <plaintext
       password> }`) will continue to work, but users will not be
       transitioned from SRP to bcrypt when logging in with this login
       handler.
     - Clients that use SRP will no longer work. These clients should
       instead directly call the `login` method, as in
       `Meteor.loginWithPassword`. The argument to the `login` method
       can be either:
         - `{ password: <plaintext password> }`, or
         - `{ password: { digest: <password hash>, algorithm: "sha-256" } }`,
           where the password hash is the hex-encoded SHA256 hash of the
           plaintext password.

* Show the display name of the currently logged-in user after following
  an email verification link or a password reset link in `accounts-ui`.

* Add a `userEmail` option to `Meteor.loginWithMeteorDeveloperAccount`
  to pre-fill the user's email address in the OAuth popup.

* Ensure that the user object has updated token information before
  it is passed to email template functions. [#2210](https://github.com/meteor/meteor/issues/2210)

* Export the function that serves the HTTP response at the end of an
  OAuth flow as `OAuth._endOfLoginResponse`. This function can be
  overridden to make the OAuth popup flow work in certain mobile
  environments where `window.opener` is not supported.

* Remove support for OAuth redirect URLs with a `redirect` query
  parameter. This OAuth flow was never documented and never fully
  worked.


#### Blaze

* Blaze now tracks individual CSS rules in `style` attributes and won't
  overwrite changes to them made by other JavaScript libraries.

* Add `{{> UI.dynamic}}` to make it easier to dynamically render a
  template with a data context.

* Add `UI._templateInstance()` for accessing the current template
  instance from within a block helper.

* Add `UI._parentData(n)` for accessing parent data contexts from
  within a block helper.

* Add preliminary API for registering hooks to run when Blaze intends to
  insert, move, or remove DOM elements. For example, you can use these
  hooks to animate nodes as they are inserted, moved, or removed. To use
  them, you can set the `_uihooks` property on a container DOM
  element. `_uihooks` is an object that can have any subset of the
  following three properties:

    - `insertElement: function (node, next)`: called when Blaze intends
      to insert the DOM element `node` before the element `next`
    - `moveElement: function (node, next)`: called when Blaze intends to
      move the DOM element `node` before the element `next`
    - `removeElement: function (node)`: called when Blaze intends to
      remove the DOM element `node`

    Note that when you set one of these functions on a container
    element, Blaze will not do the actual operation; it's your
    responsibility to actually insert, move, or remove the node (by
    calling `$(node).remove()`, for example).

* The `findAll` method on template instances now returns a vanilla
  array, not a jQuery object. The `$` method continues to
  return a jQuery object. [#2039](https://github.com/meteor/meteor/issues/2039)

* Fix a Blaze memory leak by cleaning up event handlers when a template
  instance is destroyed. [#1997](https://github.com/meteor/meteor/issues/1997)

* Fix a bug where helpers used by {{#with}} were still re-running when
  their reactive data sources changed after they had been removed from
  the DOM.

* Stop not updating form controls if they're focused. If a field is
  edited by one user while another user is focused on it, it will just
  lose its value but maintain its focus. [#1965](https://github.com/meteor/meteor/issues/1965)

* Add `_nestInCurrentComputation` option to `UI.render`, fixing a bug in
  {{#each}} when an item is added inside a computation that subsequently
  gets invalidated. [#2156](https://github.com/meteor/meteor/issues/2156)

* Fix bug where "=" was not allowed in helper arguments. [#2157](https://github.com/meteor/meteor/issues/2157)

* Fix bug when a template tag immediately follows a Spacebars block
  comment. [#2175](https://github.com/meteor/meteor/issues/2175)


#### Command-line tool

* Add --directory flag to `meteor bundle`. Setting this flag outputs a
  directory rather than a tarball.

* Speed up updates of NPM modules by upgrading Node to include our fix for
  https://github.com/npm/npm/issues/3265 instead of passing `--force` to
  `npm install`.

* Always rebuild on changes to npm-shrinkwrap.json files.  [#1648](https://github.com/meteor/meteor/issues/1648)

* Fix uninformative error message when deploying to long hostnames. [#1208](https://github.com/meteor/meteor/issues/1208)

* Increase a buffer size to avoid failing when running MongoDB due to a
  large number of processes running on the machine, and fix the error
  message when the failure does occur. [#2158](https://github.com/meteor/meteor/issues/2158)

* Clarify a `meteor mongo` error message when using the MONGO_URL
  environment variable. [#1256](https://github.com/meteor/meteor/issues/1256)


#### Testing

* Run server tests from multiple clients serially instead of in
  parallel. This allows testing features that modify global server
  state.  [#2088](https://github.com/meteor/meteor/issues/2088)


#### Security

* Add Content-Type headers on JavaScript and CSS resources.

* Add `X-Content-Type-Options: nosniff` header to
  `browser-policy-content`'s default policy. If you are using
  `browser-policy-content` and you don't want your app to send this
  header, then call `BrowserPolicy.content.allowContentTypeSniffing()`.

* Use `Meteor.absoluteUrl()` to compute the redirect URL in the `force-ssl`
  package (instead of the host header).


#### Miscellaneous

* Allow `check` to work on the server outside of a Fiber. [#2136](https://github.com/meteor/meteor/issues/2136)

* EJSON custom type conversion functions should not be permitted to yield. [#2136](https://github.com/meteor/meteor/issues/2136)

* The legacy polling observe driver handles errors communicating with MongoDB
  better and no longer gets "stuck" in some circumstances.

* Automatically rewind cursors before calls to `fetch`, `forEach`, or `map`. On
  the client, don't cache the return value of `cursor.count()` (consistently
  with the server behavior). `cursor.rewind()` is now a no-op. [#2114](https://github.com/meteor/meteor/issues/2114)

* Remove an obsolete hack in reporting line numbers for LESS errors. [#2216](https://github.com/meteor/meteor/issues/2216)

* Avoid exceptions when accessing localStorage in certain Internet
  Explorer configurations. [#1291](https://github.com/meteor/meteor/issues/1291), [#1688](https://github.com/meteor/meteor/issues/1688).

* Make `handle.ready()` reactively stop, where `handle` is a
  subscription handle.

* Fix an error message from `audit-argument-checks` after login.

* Make the DDP server send an error if the client sends a connect
  message with a missing or malformed `support` field. [#2125](https://github.com/meteor/meteor/issues/2125)

* Fix missing `jquery` dependency in the `amplify` package. [#2113](https://github.com/meteor/meteor/issues/2113)

* Ban inserting EJSON custom types as documents. [#2095](https://github.com/meteor/meteor/issues/2095)

* Fix incorrect URL rewrites in stylesheets. [#2106](https://github.com/meteor/meteor/issues/2106)

* Upgraded dependencies:
  - node: 0.10.28 (from 0.10.26)
  - uglify-js: 2.4.13 (from 2.4.7)
  - sockjs server: 0.3.9 (from 0.3.8)
  - websocket-driver: 0.3.4 (from 0.3.2)
  - stylus: 0.46.3 (from 0.42.3)

Patches contributed by GitHub users awwx, babenzele, Cangit, dandv,
ducdigital, emgee3, felixrabe, FredericoC, jbruni, kentonv, mizzao,
mquandalle, subhog, tbjers, tmeasday.


## v0.8.1.3, 2014-05-22

* Fix a security issue in the `spiderable` package. `spiderable` now
  uses the ROOT_URL environment variable instead of the Host header to
  determine which page to snapshot.

* Fix hardcoded Twitter URL in `oauth1` package. This fixes a regression
  in 0.8.0.1 that broke Atmosphere packages that do OAuth1
  logins. [#2154](https://github.com/meteor/meteor/issues/2154).

* Add `credentialSecret` argument to `Google.retrieveCredential`, which
  was forgotten in a previous release.

* Remove nonexistent `-a` and `-r` aliases for `--add` and `--remove` in
  `meteor help authorized`. [#2155](https://github.com/meteor/meteor/issues/2155)

* Add missing `underscore` dependency in the `oauth-encryption` package. [#2165](https://github.com/meteor/meteor/issues/2165)

* Work around IE8 bug that caused some apps to fail to render when
  minified. [#2037](https://github.com/meteor/meteor/issues/2037).


## v0.8.1.2, 2014-05-12

* Fix memory leak (introduced in 0.8.1) by making sure to unregister
  sessions at the server when they are closed due to heartbeat timeout.

* Add `credentialSecret` argument to `Google.retrieveCredential`,
  `Facebook.retrieveCredential`, etc., which is needed to use them as of
  0.8.1. [#2118](https://github.com/meteor/meteor/issues/2118)

* Fix 0.8.1 regression that broke apps using a `ROOT_URL` with a path
  prefix. [#2109](https://github.com/meteor/meteor/issues/2109)


## v0.8.1.1, 2014-05-01

* Fix 0.8.1 regression preventing clients from specifying `_id` on insert. [#2097](https://github.com/meteor/meteor/issues/2097)

* Fix handling of malformed URLs when merging CSS files. [#2103](https://github.com/meteor/meteor/issues/2103), [#2093](https://github.com/meteor/meteor/issues/2093)

* Loosen the checks on the `options` argument to `Collection.find` to
  allow undefined values.


## v0.8.1, 2014-04-30

#### Meteor Accounts

* Fix a security flaw in OAuth1 and OAuth2 implementations. If you are
  using any OAuth accounts packages (such as `accounts-google` or
  `accounts-twitter`), we recommend that you update immediately and log
  out your users' current sessions with the following MongoDB command:

    $ db.users.update({}, { $set: { 'services.resume.loginTokens': [] } }, { multi: true });

* OAuth redirect URLs are now required to be on the same origin as your app.

* Log out a user's other sessions when they change their password.

* Store pending OAuth login results in the database instead of
  in-memory, so that an OAuth flow succeeds even if different requests
  go to different server processes.

* When validateLoginAttempt callbacks return false, don't override a more
  specific error message.

* Add `Random.secret()` for generating security-critical secrets like
  login tokens.

* `Meteor.logoutOtherClients` now calls the user callback when other
  login tokens have actually been removed from the database, not when
  they have been marked for eventual removal.  [#1915](https://github.com/meteor/meteor/issues/1915)

* Rename `Oauth` to `OAuth`.  `Oauth` is now an alias for backwards
  compatibility.

* Add `oauth-encryption` package for encrypting sensitive account
  credentials in the database.

* A validate login hook can now override the exception thrown from
  `beginPasswordExchange` like it can for other login methods.

* Remove an expensive observe over all users in the `accounts-base`
  package.


#### Blaze

* Disallow `javascript:` URLs in URL attribute values by default, to
  help prevent cross-site scripting bugs. Call
  `UI._allowJavascriptUrls()` to allow them.

* Fix `UI.toHTML` on templates containing `{{#with}}`.

* Fix `{{#with}}` over a data context that is mutated.  [#2046](https://github.com/meteor/meteor/issues/2046)

* Clean up autoruns when calling `UI.toHTML`.

* Properly clean up event listeners when removing templates.

* Add support for `{{!-- block comments --}}` in Spacebars. Block comments may
  contain `}}`, so they are more useful than `{{! normal comments}}` for
  commenting out sections of Spacebars templates.

* Don't dynamically insert `<tbody>` tags in reactive tables

* When handling a custom jQuery event, additional arguments are
  no longer lost -- they now come after the template instance
  argument.  [#1988](https://github.com/meteor/meteor/issues/1988)


#### DDP and MongoDB

* Extend latency compensation to support an arbitrary sequence of
  inserts in methods.  Previously, documents created inside a method
  stub on the client would eventually be replaced by new documents
  from the server, causing the screen to flicker.  Calling `insert`
  inside a method body now generates the same ID on the client (inside
  the method stub) and on the server.  A sequence of inserts also
  generates the same sequence of IDs.  Code that wants a random stream
  that is consistent between method stub and real method execution can
  get one with `DDP.randomStream`.
  https://trello.com/c/moiiS2rP/57-pattern-for-creating-multiple-database-records-from-a-method

* The document passed to the `insert` callback of `allow` and `deny` now only
  has a `_id` field if the client explicitly specified one; this allows you to
  use `allow`/`deny` rules to prevent clients from specifying their own
  `_id`. As an exception, `allow`/`deny` rules with a `transform` always have an
  `_id`.

* DDP now has an implementation of bidirectional heartbeats which is consistent
  across SockJS and websocket transports. This enables connection keepalive and
  allows servers and clients to more consistently and efficiently detect
  disconnection.

* The DDP protocol version number has been incremented to "pre2" (adding
  randomSeed and heartbeats).

* The oplog observe driver handles errors communicating with MongoDB
  better and knows to re-poll all queries after a MongoDB failover.

* Fix bugs involving mutating DDP method arguments.


#### meteor command-line tool

* Move boilerplate HTML from tools to webapp.  Change internal
  `Webapp.addHtmlAttributeHook` API.

* Add `meteor list-sites` command for listing the sites that you have
  deployed to meteor.com with your Meteor developer account.

* Third-party template languages can request that their generated source loads
  before other JavaScript files, just like *.html files, by passing the
  isTemplate option to Plugin.registerSourceHandler.

* You can specify a particular interface for the dev mode runner to bind to with
  `meteor -p host:port`.

* Don't include proprietary tar tags in bundle tarballs.

* Convert relative URLs to absolute URLs when merging CSS files.


#### Upgraded dependencies

* Node.js from 0.10.25 to 0.10.26.
* MongoDB driver from 1.3.19 to 1.4.1
* stylus: 0.42.3 (from 0.42.2)
* showdown: 0.3.1
* css-parse: an unreleased version (from 1.7.0)
* css-stringify: an unreleased version (from 1.4.1)


Patches contributed by GitHub users aldeed, apendua, arbesfeld, awwx, dandv,
davegonzalez, emgee3, justinsb, mquandalle, Neftedollar, Pent, sdarnell,
and timhaines.


## v0.8.0.1, 2014-04-21

* Fix security flaw in OAuth1 implementation. Clients can no longer
  choose the callback_url for OAuth1 logins.


## v0.8.0, 2014-03-27

Meteor 0.8.0 introduces Blaze, a total rewrite of our live templating engine,
replacing Spark. Advantages of Blaze include:

  * Better interoperability with jQuery plugins and other techniques which
    directly manipulate the DOM
  * More fine-grained updates: only the specific elements or attributes that
    change are touched rather than the entire template
  * A fully documented templating language
  * No need for the confusing `{{#constant}}`, `{{#isolate}}`, and `preserve`
    directives
  * Uses standard jQuery delegation (`.on`) instead of our custom implementation
  * Blaze supports live SVG templates that work just like HTML templates

See
[the Using Blaze wiki page](https://github.com/meteor/meteor/wiki/Using-Blaze)
for full details on upgrading your app to 0.8.0.  This includes:

* The `Template.foo.rendered` callback is now only called once when the template
  is rendered, rather than repeatedly as it is "re-rendered", because templates
  now directly update changed data instead of fully re-rendering.

* The `accounts-ui` login buttons are now invoked as a `{{> loginButtons}}`
  rather than as `{{loginButtons}}`.

* Previous versions of Meteor used a heavily modified version of the Handlebars
  templating language. In 0.8.0, we've given it its own name: Spacebars!
  Spacebars has an
  [explicit specification](https://github.com/meteor/meteor/blob/devel/packages/spacebars/README.md)
  instead of being defined as a series of changes to Handlebars. There are some
  incompatibilities with our previous Handlebars fork, such as a
  [different way of specifying dynamic element attributes](https://github.com/meteor/meteor/blob/devel/packages/spacebars/README.md#in-attribute-values)
  and a
  [new way of defining custom block helpers](https://github.com/meteor/meteor/blob/devel/packages/spacebars/README.md#custom-block-helpers).

* Your template files must consist of
  [well-formed HTML](https://github.com/meteor/meteor/blob/devel/packages/spacebars/README.md#html-dialect). Invalid
  HTML is now a compilation failure.  (There is a current limitation in our HTML
  parser such that it does not support
  [omitting end tags](http://www.w3.org/TR/html5/syntax.html#syntax-tag-omission)
  on elements such as `<P>` and `<LI>`.)

* `Template.foo` is no longer a function. It is instead a
  "component". Components render to an intermediate representation of an HTML
  tree, not a string, so there is no longer an easy way to render a component to
  a static HTML string.

* `Meteor.render` and `Spark.render` have been removed. Use `UI.render` and
  `UI.insert` instead.

* The `<body>` tag now defines a template just like the `<template>` tag, which
  can have helpers and event handlers.  Define them directly on the object
  `UI.body`.

* Previous versions of Meteor shipped with a synthesized `tap` event,
  implementing a zero-delay click event on mobile browsers. Unfortunately, this
  event never worked very well. We're eliminating it. Instead, use one of the
  excellent third party solutions.

* The `madewith` package (which supported adding a badge to your website
  displaying its score from http://madewith.meteor.com/) has been removed, as it
  is not compatible with the new version of that site.

* The internal `spark`, `liverange`, `universal-events`, and `domutils` packages
  have been removed.

* The `Handlebars` namespace has been deprecated.  `Handlebars.SafeString` is
  now `Spacebars.SafeString`, and `Handlebars.registerHelper` is now
  `UI.registerHelper`.

Patches contributed by GitHub users cmather and mart-jansink.


## v0.7.2.3, 2014-12-09 (backport)

* Fix a security issue in allow/deny rules that could result in data
  loss. If your app uses allow/deny rules, or uses packages that use
  allow/deny rules, we recommend that you update immediately.
  Backport from 1.0.1.

## v0.7.2.2, 2014-04-21 (backport)

* Fix a security flaw in OAuth1 and OAuth2 implementations.
  Backport from 0.8.1; see its entry for recommended actions to take.

## v0.7.2.1, 2014-04-30 (backport)

* Fix security flaw in OAuth1 implementation. Clients can no longer
  choose the callback_url for OAuth1 logins.
  Backport from 0.8.0.1.

## v0.7.2, 2014-03-18

* Support oplog tailing on queries with the `limit` option. All queries
  except those containing `$near` or `$where` selectors or the `skip`
  option can now be used with the oplog driver.

* Add hooks to login process: `Accounts.onLogin`,
  `Accounts.onLoginFailure`, and `Accounts.validateLoginAttempt`. These
  functions allow for rate limiting login attempts, logging an audit
  trail, account lockout flags, and more. See:
  http://docs.meteor.com/#accounts_validateloginattempt [#1815](https://github.com/meteor/meteor/issues/1815)

* Change the `Accounts.registerLoginHandler` API for custom login
  methods. Login handlers now require a name and no longer have to deal
  with generating resume tokens. See
  https://github.com/meteor/meteor/blob/devel/packages/accounts-base/accounts_server.js
  for details. OAuth based login handlers using the
  `Oauth.registerService` packages are not affected.

* Add support for HTML email in `Accounts.emailTemplates`.  [#1785](https://github.com/meteor/meteor/issues/1785)

* minimongo: Support `{a: {$elemMatch: {x: 1, $or: [{a: 1}, {b: 1}]}}}`  [#1875](https://github.com/meteor/meteor/issues/1875)

* minimongo: Support `{a: {$regex: '', $options: 'i'}}`  [#1874](https://github.com/meteor/meteor/issues/1874)

* minimongo: Fix sort implementation with multiple sort fields which each look
  inside an array. eg, ensure that with sort key `{'a.x': 1, 'a.y': 1}`, the
  document `{a: [{x: 0, y: 4}]}` sorts before
  `{a: [{x: 0, y: 5}, {x: 1, y: 3}]}`, because the 3 should not be used as a
  tie-breaker because it is not "next to" the tied 0s.

* minimongo: Fix sort implementation when selector and sort key share a field,
  that field matches an array in the document, and only some values of the array
  match the selector. eg, ensure that with sort key `{a: 1}` and selector
  `{a: {$gt: 3}}`, the document `{a: [4, 6]}` sorts before `{a: [1, 5]}`,
  because the 1 should not be used as a sort key because it does not match the
  selector. (We only approximate the MongoDB behavior here by only supporting
  relatively selectors.)

* Use `faye-websocket` (0.7.2) npm module instead of `websocket` (1.0.8) for
  server-to-server DDP.

* Update Google OAuth package to use new `profile` and `email` scopes
  instead of deprecated URL-based scopes.  [#1887](https://github.com/meteor/meteor/issues/1887)

* Add `_throwFirstError` option to `Deps.flush`.

* Make `facts` package data available on the server as
  `Facts._factsByPackage`.

* Fix issue where `LESS` compilation error could crash the `meteor run`
  process.  [#1877](https://github.com/meteor/meteor/issues/1877)

* Fix crash caused by empty HTTP host header in `meteor run` development
  server.  [#1871](https://github.com/meteor/meteor/issues/1871)

* Fix hot code reload in private browsing mode in Safari.

* Fix appcache size calculation to avoid erronious warnings. [#1847](https://github.com/meteor/meteor/issues/1847)

* Remove unused `Deps._makeNonReactive` wrapper function. Call
  `Deps.nonreactive` directly instead.

* Avoid setting the `oplogReplay` on non-oplog collections. Doing so
  caused mongod to crash.

* Add startup message to `test-in-console` to ease automation. [#1884](https://github.com/meteor/meteor/issues/1884)

* Upgraded dependencies
  - amplify: 1.1.2 (from 1.1.0)

Patches contributed by GitHub users awwx, dandv, queso, rgould, timhaines, zol


## v0.7.1.2, 2014-02-27

* Fix bug in tool error handling that caused `meteor` to crash on Mac
  OSX when no computer name is set.

* Work around a bug that caused MongoDB to fail an assertion when using
  tailable cursors on non-oplog collections.


## v0.7.1.1, 2014-02-24

* Integrate with Meteor developer accounts, a new way of managing your
  meteor.com deployed sites. When you use `meteor deploy`, you will be
  prompted to create a developer account.
    - Once you've created a developer account, you can log in and out
      from the command line with `meteor login` and `meteor logout`.
    - You can claim legacy sites with `meteor claim`. This command will
      prompt you for your site password if you are claiming a
      password-protected site; after claiming it, you will not need to
      enter the site password again.
    - You can add or remove authorized users, and view the list of
      authorized users, for a site with `meteor authorized`.
    - You can view your current username with `meteor whoami`.
    - This release also includes the `accounts-meteor-developer` package
      for building Meteor apps that allow users to log in with their own
      developer accounts.

* Improve the oplog tailing implementation for getting real-time database
  updates from MongoDB.
    - Add support for all operators except `$where` and `$near`. Limit and
      skip are not supported yet.
    - Add optimizations to avoid needless data fetches from MongoDB.
    - Fix an error ("Cannot call method 'has' of null") in an oplog
      callback. [#1767](https://github.com/meteor/meteor/issues/1767)

* Add and improve support for minimongo operators.
  - Support `$comment`.
  - Support `obj` name in `$where`.
  - `$regex` matches actual regexps properly.
  - Improve support for `$nin`, `$ne`, `$not`.
  - Support using `{ $in: [/foo/, /bar/] }`. [#1707](https://github.com/meteor/meteor/issues/1707)
  - Support `{$exists: false}`.
  - Improve type-checking for selectors.
  - Support `{x: {$elemMatch: {$gt: 5}}}`.
  - Match Mongo's behavior better when there are arrays in the document.
  - Support `$near` with sort.
  - Implement updates with `{ $set: { 'a.$.b': 5 } }`.
  - Support `{$type: 4}` queries.
  - Optimize `remove({})` when observers are paused.
  - Make update-by-id constant time.
  - Allow `{$set: {'x._id': 1}}`.  [#1794](https://github.com/meteor/meteor/issues/1794)

* Upgraded dependencies
  - node: 0.10.25 (from 0.10.22). The workaround for specific Node
    versions from 0.7.0 is now removed; 0.10.25+ is supported.
  - jquery: 1.11.0 (from 1.8.2). See
    http://jquery.com/upgrade-guide/1.9/ for upgrade instructions.
  - jquery-waypoints: 2.0.4 (from 1.1.7). Contains
    backwards-incompatible changes.
  - source-map: 0.3.2 (from 0.3.30) [#1782](https://github.com/meteor/meteor/issues/1782)
  - websocket-driver: 0.3.2 (from 0.3.1)
  - http-proxy: 1.0.2 (from a pre-release fork of 1.0)
  - semver: 2.2.1 (from 2.1.0)
  - request: 2.33.0 (from 2.27.0)
  - fstream: 0.1.25 (from 0.1.24)
  - tar: 0.1.19 (from 0.1.18)
  - eachline: a fork of 2.4.0 (from 2.3.3)
  - source-map: 0.1.31 (from 0.1.30)
  - source-map-support: 0.2.5 (from 0.2.3)
  - mongo: 2.4.9 (from 2.4.8)
  - openssl in mongo: 1.0.1f (from 1.0.1e)
  - kexec: 0.2.0 (from 0.1.1)
  - less: 1.6.1 (from 1.3.3)
  - stylus: 0.42.2 (from 0.37.0)
  - nib: 1.0.2 (from 1.0.0)
  - coffeescript: 1.7.1 (from 1.6.3)

* CSS preprocessing and sourcemaps:
  - Add sourcemap support for CSS stylesheet preprocessors. Use
    sourcemaps for stylesheets compiled with LESS.
  - Improve CSS minification to deal with `@import` statements correctly.
  - Lint CSS files for invalid `@` directives.
  - Change the recommended suffix for imported LESS files from
    `.lessimport` to `.import.less`. Add `.import.styl` to allow
    `stylus` imports. `.lessimport` continues to work but is deprecated.

* Add `clientAddress` and `httpHeaders` to `this.connection` in method
  calls and publish functions.

* Hash login tokens before storing them in the database. Legacy unhashed
  tokens are upgraded to hashed tokens in the database as they are used
  in login requests.

* Change default accounts-ui styling and add more CSS classes.

* Refactor command-line tool. Add test harness and better tests. Run
  `meteor self-test --help` for info on running the tools test suite.

* Speed up application re-build in development mode by re-using file
  hash computation between file change watching code and application
  build code..

* Fix issues with documents containing a key named `length` with a
  numeric value. Underscore treated these as arrays instead of objects,
  leading to exceptions when . Patch Underscore to not treat plain
  objects (`x.constructor === Object`) with numeric `length` fields as
  arrays. [#594](https://github.com/meteor/meteor/issues/594) [#1737](https://github.com/meteor/meteor/issues/1737)

* Deprecate `Accounts.loginServiceConfiguration` in favor of
  `ServiceConfiguration.configurations`, exported by the
  `service-configuration` package. `Accounts.loginServiceConfiguration`
  is maintained for backwards-compatibility, but it is defined in a
  `Meteor.startup` block and so cannot be used from top-level code.

* Cursors with a field specifier containing `{_id: 0}` can no longer be
  used with `observeChanges` or `observe`. This includes the implicit
  calls to these functions that are done when returning a cursor from a
  publish function or using `{{#each}}`.

* Transform functions must return objects and may not change the `_id`
  field, though they may leave it out.

* Remove broken IE7 support from the `localstorage` package. Meteor
  accounts logins no longer persist in IE7.

* Fix the `localstorage` package when used with Safari in private
  browsing mode. This fixes a problem with login token storage and
  account login. [#1291](https://github.com/meteor/meteor/issues/1291)

* Types added with `EJSON.addType` now have default `clone` and `equals`
  implementations. Users may still specify `clone` or `equals` functions
  to override the default behavior.  [#1745](https://github.com/meteor/meteor/issues/1745)

* Add `frame-src` to `browser-policy-content` and account for
  cross-browser CSP disparities.

* Deprecate `Oauth.initiateLogin` in favor of `Oauth.showPopup`.

* Add `WebApp.rawConnectHandlers` for adding connect handlers that run
  before any other Meteor handlers, except `connect.compress()`. Raw
  connect handlers see the URL's full path (even if ROOT_URL contains a
  non-empty path) and they run before static assets are served.

* Add `Accounts.connection` to allow using Meteor accounts packages with
  a non-default DDP connection.

* Detect and reload if minified CSS files fail to load at startup. This
  prevents the application from running unstyled if the page load occurs
  while the server is switching versions.

* Allow Npm.depends to specify any http or https URL containing a full
  40-hex-digit SHA.  [#1686](https://github.com/meteor/meteor/issues/1686)

* Add `retry` package for connection retry with exponential backoff.

* Pass `update` and `remove` return values correctly when using
  collections validated with `allow` and `deny` rules. [#1759](https://github.com/meteor/meteor/issues/1759)

* If you're using Deps on the server, computations and invalidation
  functions are not allowed to yield. Throw an error instead of behaving
  unpredictably.

* Fix namespacing in coffeescript files added to a package with the
  `bare: true` option. [#1668](https://github.com/meteor/meteor/issues/1668)

* Fix races when calling login and/or logoutOtherClients from multiple
  tabs. [#1616](https://github.com/meteor/meteor/issues/1616)

* Include oauth_verifier as a header rather than a parameter in
  the `oauth1` package. [#1825](https://github.com/meteor/meteor/issues/1825)

* Fix `force-ssl` to allow local development with `meteor run` in IPv6
  environments. [#1751](https://github.com/meteor/meteor/issues/1751)`

* Allow cursors on named local collections to be returned from a publish
  function in an array.  [#1820](https://github.com/meteor/meteor/issues/1820)

* Fix build failure caused by a directory in `programs/` without a
  package.js file.

* Do a better job of handling shrinkwrap files when an npm module
  depends on something that isn't a semver. [#1684](https://github.com/meteor/meteor/issues/1684)

* Fix failures updating npm dependencies when a node_modules directory
  exists above the project directory.  [#1761](https://github.com/meteor/meteor/issues/1761)

* Preserve permissions (eg, executable bit) on npm files.  [#1808](https://github.com/meteor/meteor/issues/1808)

* SockJS tweak to support relative base URLs.

* Don't leak sockets on error in dev-mode proxy.

* Clone arguments to `added` and `changed` methods in publish
  functions. This allows callers to reuse objects and prevents already
  published data from changing after the fact.  [#1750](https://github.com/meteor/meteor/issues/1750)

* Ensure springboarding to a different meteor tools version always uses
  `exec` to run the old version. This simplifies process management for
  wrapper scripts.

Patches contributed by GitHub users DenisGorbachev, EOT, OyoKooN, awwx,
dandv, icellan, jfhamlin, marcandre, michaelbishop, mitar, mizzao,
mquandalle, paulswartz, rdickert, rzymek, timhaines, and yeputons.


## v0.7.0.1, 2013-12-20

* Two fixes to `meteor run` Mongo startup bugs that could lead to hangs with the
  message "Initializing mongo database... this may take a moment.".  [#1696](https://github.com/meteor/meteor/issues/1696)

* Apply the Node patch to 0.10.24 as well (see the 0.7.0 section for details).

* Fix gratuitous IE7 incompatibility.  [#1690](https://github.com/meteor/meteor/issues/1690)


## v0.7.0, 2013-12-17

This version of Meteor contains a patch for a bug in Node 0.10 which
most commonly affects websockets. The patch is against Node version
0.10.22 and 0.10.23. We strongly recommend using one of these precise
versions of Node in production so that the patch will be applied. If you
use a newer version of Node with this version of Meteor, Meteor will not
apply the patch and will instead disable websockets.

* Rework how Meteor gets realtime database updates from MongoDB. Meteor
  now reads the MongoDB "oplog" -- a special collection that records all
  the write operations as they are applied to your database. This means
  changes to the database are instantly noticed and reflected in Meteor,
  whether they originated from Meteor or from an external database
  client. Oplog tailing is automatically enabled in development mode
  with `meteor run`, and can be enabled in production with the
  `MONGO_OPLOG_URL` environment variable. Currently the only supported
  selectors are equality checks; `$`-operators, `limit` and `skip`
  queries fall back to the original poll-and-diff algorithm. See
  https://github.com/meteor/meteor/wiki/Oplog-Observe-Driver
  for details.

* Add `Meteor.onConnection` and add `this.connection` to method
  invocations and publish functions. These can be used to store data
  associated with individual clients between subscriptions and method
  calls. See http://docs.meteor.com/#meteor_onconnection for details. [#1611](https://github.com/meteor/meteor/issues/1611)

* Bundler failures cause non-zero exit code in `meteor run`.  [#1515](https://github.com/meteor/meteor/issues/1515)

* Fix error when publish function callbacks are called during session shutdown.

* Rework hot code push. The new `autoupdate` package drives automatic
  reloads on update using standard DDP messages instead of a hardcoded
  message at DDP startup. Now the hot code push only triggers when
  client code changes; server-only code changes will not cause the page
  to reload.

* New `facts` package publishes internal statistics about Meteor.

* Add an explicit check that publish functions return a cursor, an array
  of cursors, or a falsey value. This is a safety check to to prevent
  users from accidentally returning Collection.findOne() or some other
  value and expecting it to be published.

* Implement `$each`, `$sort`, and `$slice` options for minimongo's `$push`
  modifier.  [#1492](https://github.com/meteor/meteor/issues/1492)

* Introduce `--raw-logs` option to `meteor run` to disable log
  coloring and timestamps.

* Add `WebAppInternals.setBundledJsCssPrefix()` to control where the
  client loads bundled JavaScript and CSS files. This allows serving
  files from a CDN to decrease page load times and reduce server load.

* Attempt to exit cleanly on `SIGHUP`. Stop accepting incoming
  connections, kill DDP connections, and finish all outstanding requests
  for static assets.

* In the HTTP server, only keep sockets with no active HTTP requests alive for 5
  seconds.

* Fix handling of `fields` option in minimongo when only `_id` is present. [#1651](https://github.com/meteor/meteor/issues/1651)

* Fix issue where setting `process.env.MAIL_URL` in app code would not
  alter where mail was sent. This was a regression in 0.6.6 from 0.6.5. [#1649](https://github.com/meteor/meteor/issues/1649)

* Use stderr instead of stdout (for easier automation in shell scripts) when
  prompting for passwords and when downloading the dev bundle. [#1600](https://github.com/meteor/meteor/issues/1600)

* Ensure more downtime during file watching.  [#1506](https://github.com/meteor/meteor/issues/1506)

* Fix `meteor run` with settings files containing non-ASCII characters.  [#1497](https://github.com/meteor/meteor/issues/1497)

* Support `EJSON.clone` for `Meteor.Error`. As a result, they are properly
  stringified in DDP even if thrown through a `Future`.  [#1482](https://github.com/meteor/meteor/issues/1482)

* Fix passing `transform: null` option to `collection.allow()` to disable
  transformation in validators.  [#1659](https://github.com/meteor/meteor/issues/1659)

* Fix livedata error on `this.removed` during session shutdown. [#1540](https://github.com/meteor/meteor/issues/1540) [#1553](https://github.com/meteor/meteor/issues/1553)

* Fix incompatibility with Phusion Passenger by removing an unused line. [#1613](https://github.com/meteor/meteor/issues/1613)

* Ensure install script creates /usr/local on machines where it does not
  exist (eg. fresh install of OSX Mavericks).

* Set x-forwarded-* headers in `meteor run`.

* Clean up package dirs containing only ".build".

* Check for matching hostname before doing end-of-oauth redirect.

* Only count files that actually go in the cache towards the `appcache`
  size check. [#1653](https://github.com/meteor/meteor/issues/1653).

* Increase the maximum size spiderable will return for a page from 200kB
  to 5MB.

* Upgraded dependencies:
  * SockJS server from 0.3.7 to 0.3.8, including new faye-websocket module.
  * Node from 0.10.21 to 0.10.22
  * MongoDB from 2.4.6 to 2.4.8
  * clean-css from 1.1.2 to 2.0.2
  * uglify-js from a fork of 2.4.0 to 2.4.7
  * handlebars npm module no longer available outside of handlebars package

Patches contributed by GitHub users AlexeyMK, awwx, dandv, DenisGorbachev,
emgee3, FooBarWidget, mitar, mcbain, rzymek, and sdarnell.


## v0.6.6.3, 2013-11-04

* Fix error when publish function callbacks are called during session
  shutdown.  [#1540](https://github.com/meteor/meteor/issues/1540) [#1553](https://github.com/meteor/meteor/issues/1553)

* Improve `meteor run` CPU usage in projects with many
  directories.  [#1506](https://github.com/meteor/meteor/issues/1506)


## v0.6.6.2, 2013-10-21

* Upgrade Node from 0.10.20 to 0.10.21 (security update).


## v0.6.6.1, 2013-10-12

* Fix file watching on OSX. Work around Node issue [#6251](https://github.com/meteor/meteor/issues/6251) by not using
  fs.watch. [#1483](https://github.com/meteor/meteor/issues/1483)


## v0.6.6, 2013-10-10


#### Security

* Add `browser-policy` package for configuring and sending
  Content-Security-Policy and X-Frame-Options HTTP headers.
  [See the docs](http://docs.meteor.com/#browserpolicy) for more.

* Use cryptographically strong pseudorandom number generators when available.

#### MongoDB

* Add upsert support. `Collection.update` now supports the `{upsert:
  true}` option. Additionally, add a `Collection.upsert` method which
  returns the newly inserted object id if applicable.

* `update` and `remove` now return the number of documents affected.  [#1046](https://github.com/meteor/meteor/issues/1046)

* `$near` operator for `2d` and `2dsphere` indices.

* The `fields` option to the collection methods `find` and `findOne` now works
  on the client as well.  (Operators such as `$elemMatch` and `$` are not yet
  supported in `fields` projections.) [#1287](https://github.com/meteor/meteor/issues/1287)

* Pass an index and the cursor itself to the callbacks in `cursor.forEach` and
  `cursor.map`, just like the corresponding `Array` methods.  [#63](https://github.com/meteor/meteor/issues/63)

* Support `c.find(query, {limit: N}).count()` on the client.  [#654](https://github.com/meteor/meteor/issues/654)

* Improve behavior of `$ne`, `$nin`, and `$not` selectors with objects containing
  arrays.  [#1451](https://github.com/meteor/meteor/issues/1451)

* Fix various bugs if you had two documents with the same _id field in
  String and ObjectID form.

#### Accounts

* [Behavior Change] Expire login tokens periodically. Defaults to 90
  days. Use `Accounts.config({loginExpirationInDays: null})` to disable
  token expiration.

* [Behavior Change] Write dates generated by Meteor Accounts to Mongo as
  Date instead of number; existing data can be converted by passing it
  through `new Date()`. [#1228](https://github.com/meteor/meteor/issues/1228)

* Log out and close connections for users if they are deleted from the
  database.

* Add Meteor.logoutOtherClients() for logging out other connections
  logged in as the current user.

* `restrictCreationByEmailDomain` option in `Accounts.config` to restrict new
  users to emails of specific domain (eg. only users with @meteor.com emails) or
  a custom validator. [#1332](https://github.com/meteor/meteor/issues/1332)

* Support OAuth1 services that require request token secrets as well as
  authentication token secrets.  [#1253](https://github.com/meteor/meteor/issues/1253)

* Warn if `Accounts.config` is only called on the client.  [#828](https://github.com/meteor/meteor/issues/828)

* Fix bug where callbacks to login functions could be called multiple
  times when the client reconnects.

#### DDP

* Fix infinite loop if a client disconnects while a long yielding method is
  running.

* Unfinished code to support DDP session resumption has been removed. Meteor
  servers now stop processing messages from clients and reclaim memory
  associated with them as soon as they are disconnected instead of a few minutes
  later.

#### Tools

* The pre-0.6.5 `Package.register_extension` API has been removed. Use
  `Package._transitional_registerBuildPlugin` instead, which was introduced in
  0.6.5. (A bug prevented the 0.6.5 reimplementation of `register_extension`
  from working properly anyway.)

* Support using an HTTP proxy in the `meteor` command line tool. This
  allows the `update`, `deploy`, `logs`, and `mongo` commands to work
  behind a proxy. Use the standard `http_proxy` environment variable to
  specify your proxy endpoint.  [#429](https://github.com/meteor/meteor/issues/429), [#689](https://github.com/meteor/meteor/issues/689), [#1338](https://github.com/meteor/meteor/issues/1338)

* Build Linux binaries on an older Linux machine. Meteor now supports
  running on Linux machines with glibc 2.9 or newer (Ubuntu 10.04+, RHEL
  and CentOS 6+, Fedora 10+, Debian 6+). Improve error message when running
  on Linux with unsupported glibc, and include Mongo stderr if it fails
  to start.

* Install NPM modules with `--force` to avoid corrupted local caches.

* Rebuild NPM modules in packages when upgrading to a version of Meteor that
  uses a different version of Node.

* Disable the Mongo http interface. This lets you run meteor on two ports
  differing by 1000 at the same time.

#### Misc

* [Known issue] Breaks support for pre-release OSX 10.9 'Mavericks'.
  Will be addressed shortly. See issues:
  https://github.com/joyent/node/issues/6251
  https://github.com/joyent/node/issues/6296

* `EJSON.stringify` now takes options:
  - `canonical` causes objects keys to be stringified in sorted order
  - `indent` allows formatting control over the EJSON stringification

* EJSON now supports `Infinity`, `-Infinity` and `NaN`.

* Check that the argument to `EJSON.parse` is a string.  [#1401](https://github.com/meteor/meteor/issues/1401)

* Better error from functions that use `Meteor._wrapAsync` (eg collection write
  methods and `HTTP` methods) and in DDP server message processing.  [#1387](https://github.com/meteor/meteor/issues/1387)

* Support `appcache` on Chrome for iOS.

* Support literate CoffeeScript files with the extension `.coffee.md` (in
  addition to the already-supported `.litcoffee` extension). [#1407](https://github.com/meteor/meteor/issues/1407)

* Make `madewith` package work again (broken in 0.6.5).  [#1448](https://github.com/meteor/meteor/issues/1448)

* Better error when passing a string to `{{#each}}`. [#722](https://github.com/meteor/meteor/issues/722)

* Add support for JSESSIONID cookies for sticky sessions. Set the
  `USE_JSESSIONID` environment variable to enable placing a JSESSIONID
  cookie on sockjs requests.

* Simplify the static analysis used to detect package-scope variables.

* Upgraded dependencies:
  * Node from 0.8.24 to 0.10.20
  * MongoDB from 2.4.4 to 2.4.6
  * MongoDB driver from 1.3.17 to 1.3.19
  * http-proxy from 0.10.1 to a pre-release of 1.0.0
  * stylus from 0.30.1 to 0.37.0
  * nib from 0.8.2 to 1.0.0
  * optimist from 0.3.5 to 0.6.0
  * semver from 1.1.0 to 2.1.0
  * request from 2.12.0 to 2.27.0
  * keypress from 0.1.0 to 0.2.1
  * underscore from 1.5.1 to 1.5.2
  * fstream from 0.1.21 to 0.1.24
  * tar from 0.1.14 to 0.1.18
  * source-map from 0.1.26 to 0.1.30
  * source-map-support from a fork of 0.1.8 to 0.2.3
  * escope from a fork of 0.0.15 to 1.0.0
  * estraverse from 1.1.2-1 to 1.3.1
  * simplesmtp from 0.1.25 to 0.3.10
  * stream-buffers from 0.2.3 to 0.2.5
  * websocket from 1.0.7 to 1.0.8
  * cli-color from 0.2.2 to 0.2.3
  * clean-css from 1.0.11 to 1.1.2
  * UglifyJS2 from a fork of 2.3.6 to a different fork of 2.4.0
  * connect from 2.7.10 to 2.9.0
  * send from 0.1.0 to 0.1.4
  * useragent from 2.0.1 to 2.0.7
  * replaced byline with eachline 2.3.3

Patches contributed by GitHub users ansman, awwx, codeinthehole, jacott,
Maxhodges, meawoppl, mitar, mizzao, mquandalle, nathan-muir, RobertLowe, ryw,
sdarnell, and timhaines.


## v0.6.5.3, 2014-12-09 (backport)

* Fix a security issue in allow/deny rules that could result in data
  loss. If your app uses allow/deny rules, or uses packages that use
  allow/deny rules, we recommend that you update immediately.
  Backport from 1.0.1.


## v0.6.5.2, 2013-10-21

* Upgrade Node from 0.8.24 to 0.8.26 (security patch)


## v0.6.5.1, 2013-08-28

* Fix syntax errors on lines that end with a backslash. [#1326](https://github.com/meteor/meteor/issues/1326)

* Fix serving static files with special characters in their name. [#1339](https://github.com/meteor/meteor/issues/1339)

* Upgrade `esprima` JavaScript parser to fix bug parsing complex regexps.

* Export `Spiderable` from `spiderable` package to allow users to set
  `Spiderable.userAgentRegExps` to control what user agents are treated
  as spiders.

* Add EJSON to standard-app-packages. [#1343](https://github.com/meteor/meteor/issues/1343)

* Fix bug in d3 tab character parsing.

* Fix regression when using Mongo ObjectIDs in Spark templates.


## v0.6.5, 2013-08-14

* New package system with package compiler and linker:

  * Each package now has it own namespace for variable
    declarations. Global variables used in a package are limited to
    package scope.

  * Packages must explicitly declare which symbols they export with
    `api.export` in `package.js`.

  * Apps and packages only see the exported symbols from packages they
    explicitly use. For example, if your app uses package A which in
    turn depends on package B, only package A's symbols will be
    available in the app.

  * Package names can only contain alphanumeric characters, dashes, and
    dots. Packages with spaces and underscores must be renamed.

  * Remove hardcoded list of required packages. New default
    `standard-app-packages` package adds dependencies on the core Meteor
    stack. This package can be removed to make an app with only parts of
    the Meteor stack. `standard-app-packages` will be automatically
    added to a project when it is updated to Meteor 0.6.5.

  * Custom app packages in the `packages` directory are no longer
    automatically used. They must be explicitly added to the app with
    `meteor add <packagename>`. To help with the transition, all
    packages in the `packages` directory will be automatically added to
    the project when it is updated to Meteor 0.6.5.

  * New "unipackage" on-disk format for built packages. Compiled packages are
    cached and rebuilt only when their source or dependencies change.

  * Add "unordered" and "weak" package dependency modes to allow
    circular package dependencies and conditional code inclusion.

  * New API (`_transitional_registerBuildPlugin`) for declaring
    compilers, preprocessors, and file extension handlers. These new
    build plugins are full compilation targets in their own right, and
    have their own namespace, source files, NPM requirements, and package
    dependencies. The old `register_extension` API is deprecated. Please
    note that the `package.js` format and especially
    `_transitional_registerBuildPlugin` are not frozen interfaces and
    are subject to change in future releases.

  * Add `api.imply`, which allows one package to "imply" another. If
    package A implies package B, then anything that depends on package
    A automatically depends on package B as well (and receives package
    B's imports). This is useful for creating umbrella packages
    (`standard-app-packages`) or sometimes for factoring common code
    out of related packages (`accounts-base`).

* Move HTTP serving out of the server bootstrap and into the `webapp`
  package. This allows building Meteor apps that are not web servers
  (eg. command line tools, DDP clients, etc.). Connect middlewares can
  now be registered on the new `WebApp.connectHandlers` instead of the
  old `__meteor_bootstrap__.app`.

* The entire Meteor build process now has first-class source map
  support. A source map is maintained for every source file as it
  passes through the build pipeline. Currently, the source maps are
  only served in development mode. Not all web browsers support source
  maps yet and for those that do, you may have to turn on an option to
  enable them. Source maps will always be used when reporting
  exceptions on the server.

* Update the `coffeescript` package to generate source maps.

* Add new `Assets` API and `private` subdirectory for including and
  accessing static assets on the server. http://docs.meteor.com/#assets

* Add `Meteor.disconnect`. Call this to disconnect from the
  server and stop all live data updates. [#1151](https://github.com/meteor/meteor/issues/1151)

* Add `Match.Integer` to `check` for 32-bit signed integers.

* `Meteor.connect` has been renamed to `DDP.connect` and is now fully
  supported on the server. Server-to-server DDP connections use
  websockets, and can be used for both method calls and subscriptions.

* Rename `Meteor.default_connection` to `Meteor.connection` and
  `Meteor.default_server` to `Meteor.server`.

* Rename `Meteor.http` to `HTTP`.

* `ROOT_URL` may now have a path part. This allows serving multiple
  Meteor apps on the same domain.

* Support creating named unmanaged collections with
  `new Meteor.Collection("name", {connection: null})`.

* New `Log` function in the `logging` package which prints with
  timestamps, color, filenames and linenumbers.

* Include http response in errors from oauth providers. [#1246](https://github.com/meteor/meteor/issues/1246)

* The `observe` callback `movedTo` now has a fourth argument `before`.

* Move NPM control files for packages from `.npm` to
  `.npm/package`. This is to allow build plugins such as `coffeescript`
  to depend on NPM packages. Also, when removing the last NPM
  dependency, clean up the `.npm` dir.

* Remove deprecated `Meteor.is_client` and `Meteor.is_server` variables.

* Implement "meteor bundle --debug" [#748](https://github.com/meteor/meteor/issues/748)

* Add `forceApprovalPrompt` option to `Meteor.loginWithGoogle`. [#1226](https://github.com/meteor/meteor/issues/1226)

* Make server-side Mongo `insert`s, `update`s, and `remove`s run
  asynchronously when a callback is passed.

* Improve memory usage when calling `findOne()` on the server.

* Delete login tokens from server when user logs out.

* Rename package compatibility mode option to `add_files` from `raw` to
  `bare`.

* Fix Mongo selectors of the form: {$regex: /foo/}.

* Fix Spark memory leak.  [#1157](https://github.com/meteor/meteor/issues/1157)

* Fix EPIPEs during dev mode hot code reload.

* Fix bug where we would never quiesce if we tried to revive subs that errored
  out (5e7138d)

* Fix bug where `this.fieldname` in handlebars template might refer to a
  helper instead of a property of the current data context. [#1143](https://github.com/meteor/meteor/issues/1143)

* Fix submit events on IE8. [#1191](https://github.com/meteor/meteor/issues/1191)

* Handle `Meteor.loginWithX` being called with a callback but no options. [#1181](https://github.com/meteor/meteor/issues/1181)

* Work around a Chrome bug where hitting reload could cause a tab to
  lose the DDP connection and never recover. [#1244](https://github.com/meteor/meteor/issues/1244)

* Upgraded dependencies:
  * Node from 0.8.18 to 0.8.24
  * MongoDB from 2.4.3 to 2.4.4, now with SSL support
  * CleanCSS from 0.8.3 to 1.0.11
  * Underscore from 1.4.4 to 1.5.1
  * Fibers from 1.0.0 to 1.0.1
  * MongoDB Driver from 1.3.7 to 1.3.17

Patches contributed by GitHub users btipling, mizzao, timhaines and zol.


## v0.6.4.1, 2013-07-19

* Update mongodb driver to use version 0.2.1 of the bson module.


## v0.6.4, 2013-06-10

* Separate OAuth flow logic from Accounts into separate packages. The
  `facebook`, `github`, `google`, `meetup`, `twitter`, and `weibo`
  packages can be used to perform an OAuth exchange without creating an
  account and logging in.  [#1024](https://github.com/meteor/meteor/issues/1024)

* If you set the `DISABLE_WEBSOCKETS` environment variable, browsers will not
  attempt to connect to your app using Websockets. Use this if you know your
  server environment does not properly proxy Websockets to reduce connection
  startup time.

* Make `Meteor.defer` work in an inactive tab in iOS.  [#1023](https://github.com/meteor/meteor/issues/1023)

* Allow new `Random` instances to be constructed with specified seed. This
  can be used to create repeatable test cases for code that picks random
  values.  [#1033](https://github.com/meteor/meteor/issues/1033)

* Fix CoffeeScript error reporting to include source file and line
  number again.  [#1052](https://github.com/meteor/meteor/issues/1052)

* Fix Mongo queries which nested JavaScript RegExp objects inside `$or`.  [#1089](https://github.com/meteor/meteor/issues/1089)

* Upgraded dependencies:
  * Underscore from 1.4.2 to 1.4.4  [#776](https://github.com/meteor/meteor/issues/776)
  * http-proxy from 0.8.5 to 0.10.1  [#513](https://github.com/meteor/meteor/issues/513)
  * connect from 1.9.2 to 2.7.10
  * Node mongodb client from 1.2.13 to 1.3.7  [#1060](https://github.com/meteor/meteor/issues/1060)

Patches contributed by GitHub users awwx, johnston, and timhaines.


## v0.6.3, 2013-05-15

* Add new `check` package for ensuring that a value matches a required
  type and structure. This is used to validate untrusted input from the
  client. See http://docs.meteor.com/#match for details.

* Use Websockets by default on supported browsers. This reduces latency
  and eliminates the constant network spinner on iOS devices.

* With `autopublish` on, publish many useful fields on `Meteor.users`.

* Files in the `client/compatibility/` subdirectory of a Meteor app do
  not get wrapped in a new variable scope. This is useful for
  third-party libraries which expect `var` statements at the outermost
  level to be global.

* Add synthetic `tap` event for use on touch enabled devices. This is a
  replacement for `click` that fires immediately.

* When using the `http` package synchronously on the server, errors
  are thrown rather than passed in `result.error`

* The `manager` option to the `Meteor.Collection` constructor is now called
  `connection`. The old name still works for now.  [#987](https://github.com/meteor/meteor/issues/987)

* The `localstorage-polyfill` smart package has been replaced by a
  `localstorage` package, which defines a `Meteor._localStorage` API instead of
  trying to replace the DOM `window.localStorage` facility. (Now, apps can use
  the existence of `window.localStorage` to detect if the full localStorage API
  is supported.)  [#979](https://github.com/meteor/meteor/issues/979)

* Upgrade MongoDB from 2.2.1 to 2.4.3.

* Upgrade CoffeeScript from 1.5.0 to 1.6.2.  [#972](https://github.com/meteor/meteor/issues/972)

* Faster reconnects when regaining connectivity.  [#696](https://github.com/meteor/meteor/issues/696)

* `Email.send` has a new `headers` option to set arbitrary headers.  [#963](https://github.com/meteor/meteor/issues/963)

* Cursor transform functions on the server no longer are required to return
  objects with correct `_id` fields.  [#974](https://github.com/meteor/meteor/issues/974)

* Rework `observe()` callback ordering in minimongo to improve fiber
  safety on the server. This makes subscriptions on server to server DDP
  more usable.

* Use binary search in minimongo when updating ordered queries.  [#969](https://github.com/meteor/meteor/issues/969)

* Fix EJSON base64 decoding bug.  [#1001](https://github.com/meteor/meteor/issues/1001)

* Support `appcache` on Chromium.  [#958](https://github.com/meteor/meteor/issues/958)

Patches contributed by GitHub users awwx, jagill, spang, and timhaines.


## v0.6.2.1, 2013-04-24

* When authenticating with GitHub, include a user agent string. This
  unbreaks "Sign in with GitHub"

Patch contributed by GitHub user pmark.


## v0.6.2, 2013-04-16

* Better error reporting:
  * Capture real stack traces for `Meteor.Error`.
  * Report better errors with misconfigured OAuth services.

* Add per-package upgrade notices to `meteor update`.

* Experimental server-to-server DDP support: `Meteor.connect` on the
  server will connect to a remote DDP endpoint via WebSockets. Method
  calls should work fine, but subscriptions and minimongo on the server
  are still a work in progress.

* Upgrade d3 from 2.x to 3.1.4. See
  https://github.com/mbostock/d3/wiki/Upgrading-to-3.0 for compatibility notes.

* Allow CoffeeScript to set global variables when using `use strict`. [#933](https://github.com/meteor/meteor/issues/933)

* Return the inserted documented ID from `LocalCollection.insert`. [#908](https://github.com/meteor/meteor/issues/908)

* Add Weibo token expiration time to `services.weibo.expiresAt`.

* `Spiderable.userAgentRegExps` can now be modified to change what user agents
  are treated as spiders by the `spiderable` package.

* Prevent observe callbacks from affecting the arguments to identical
  observes. [#855](https://github.com/meteor/meteor/issues/855)

* Fix meteor command line tool when run from a home directory with
  spaces in its name. If you previously installed meteor release 0.6.0
  or 0.6.1 you'll need to uninstall and reinstall meteor to support
  users with spaces in their usernames (see
  https://github.com/meteor/meteor/blob/master/README.md#uninstalling-meteor)

Patches contributed by GitHub users andreas-karlsson, awwx, jacott,
joshuaconner, and timhaines.


## v0.6.1, 2013-04-08

* Correct NPM behavior in packages in case there is a `node_modules` directory
  somewhere above the app directory. [#927](https://github.com/meteor/meteor/issues/927)

* Small bug fix in the low-level `routepolicy` package.

Patches contributed by GitHub users andreas-karlsson and awwx.


## v0.6.0, 2013-04-04

* Meteor has a brand new distribution system! In this new system, code-named
  Engine, packages are downloaded individually and on demand. All of the
  packages in each official Meteor release are prefetched and cached so you can
  still use Meteor while offline. You can have multiple releases of Meteor
  installed simultaneously; apps are pinned to specific Meteor releases.
  All `meteor` commands accept a `--release` argument to specify which release
  to use; `meteor update` changes what release the app is pinned to.
  Inside an app, the name of the release is available at `Meteor.release`.
  When running Meteor directly from a git checkout, the release is ignored.

* Variables declared with `var` at the outermost level of a JavaScript
  source file are now private to that file. Remove the `var` to share
  a value between files.

* Meteor now supports any x86 (32- or 64-bit) Linux system, not just those which
  use Debian or RedHat package management.

* Apps may contain packages inside a top-level directory named `packages`.

* Packages may depend on [NPM modules](https://npmjs.org), using the new
  `Npm.depends` directive in their `package.js` file. (Note: if the NPM module
  has architecture-specific binary components, bundles built with `meteor
  bundle` or `meteor deploy` will contain the components as built for the
  developer's platform and may not run on other platforms.)

* Meteor's internal package tests (as well as tests you add to your app's
  packages with the unsupported `Tinytest` framework) are now run with the new
  command `meteor test-packages`.

* `{{#each}}` helper can now iterate over falsey values without throwing an
  exception. [#815](https://github.com/meteor/meteor/issues/815), [#801](https://github.com/meteor/meteor/issues/801)

* `{{#with}}` helper now only includes its block if its argument is not falsey,
  and runs an `{{else}}` block if provided if the argument is falsey. [#770](https://github.com/meteor/meteor/issues/770), [#866](https://github.com/meteor/meteor/issues/866)

* Twitter login now stores `profile_image_url` and `profile_image_url_https`
  attributes in the `user.services.twitter` namespace. [#788](https://github.com/meteor/meteor/issues/788)

* Allow packages to register file extensions with dots in the filename.

* When calling `this.changed` in a publish function, it is no longer an error to
  clear a field which was never set. [#850](https://github.com/meteor/meteor/issues/850)

* Deps API
  * Add `dep.depend()`, deprecate `Deps.depend(dep)` and
    `dep.addDependent()`.
  * If first run of `Deps.autorun` throws an exception, stop it and don't
    rerun.  This prevents a Spark exception when template rendering fails
    ("Can't call 'firstNode' of undefined").
  * If an exception is thrown during `Deps.flush` with no stack, the
    message is logged instead. [#822](https://github.com/meteor/meteor/issues/822)

* When connecting to MongoDB, use the JavaScript BSON parser unless specifically
  requested in `MONGO_URL`; the native BSON parser sometimes segfaults. (Meteor
  only started using the native parser in 0.5.8.)

* Calls to the `update` collection function in untrusted code may only use a
  whitelisted list of modifier operators.

Patches contributed by GitHub users awwx, blackcoat, cmather, estark37,
mquandalle, Primigenus, raix, reustle, and timhaines.


## v0.5.9, 2013-03-14

* Fix regression in 0.5.8 that prevented users from editing their own
  profile. [#809](https://github.com/meteor/meteor/issues/809)

* Fix regression in 0.5.8 where `Meteor.loggingIn()` would not update
  reactively. [#811](https://github.com/meteor/meteor/issues/811)


## v0.5.8, 2013-03-13

* Calls to the `update` and `remove` collection functions in untrusted code may
  no longer use arbitrary selectors. You must specify a single document ID when
  invoking these functions from the client (other than in a method stub).

  You may still use other selectors when calling `update` and `remove` on the
  server and from client method stubs, so you can replace calls that are no
  longer supported (eg, in event handlers) with custom method calls.

  The corresponding `update` and `remove` callbacks passed to `allow` and `deny`
  now take a single document instead of an array.

* Add new `appcache` package. Add this package to your project to speed
  up page load and make hot code reload smoother using the HTML5
  AppCache API. See http://docs.meteor.com/#appcache for details.

* Rewrite reactivity library. `Meteor.deps` is now `Deps` and has a new
  API. `Meteor.autorun` and `Meteor.flush` are now called `Deps.autorun` and
  `Deps.flush` (the old names still work for now). The other names under
  `Meteor.deps` such as `Context` no longer exist. The new API is documented at
  http://docs.meteor.com/#deps

* You can now provide a `transform` option to collections, which is a
  function that documents coming out of that collection are passed
  through. `find`, `findOne`, `allow`, and `deny` now take `transform` options,
  which may override the Collection's `transform`.  Specifying a `transform`
  of `null` causes you to receive the documents unmodified.

* Publish functions may now return an array of cursors to publish. Currently,
  the cursors must all be from different collections. [#716](https://github.com/meteor/meteor/issues/716)

* User documents have id's when `onCreateUser` and `validateNewUser` hooks run.

* Encode and store custom EJSON types in MongoDB.

* Support literate CoffeeScript files with the extension `.litcoffee`. [#766](https://github.com/meteor/meteor/issues/766)

* Add new login service provider for Meetup.com in `accounts-meetup` package.

* If you call `observe` or `observeChanges` on a cursor created with the
  `reactive: false` option, it now only calls initial add callbacks and
  does not continue watching the query. [#771](https://github.com/meteor/meteor/issues/771)

* In an event handler, if the data context is falsey, default it to `{}`
  rather than to the global object. [#777](https://github.com/meteor/meteor/issues/777)

* Allow specifying multiple event handlers for the same selector. [#753](https://github.com/meteor/meteor/issues/753)

* Revert caching header change from 0.5.5. This fixes image flicker on redraw.

* Stop making `Session` available on the server; it's not useful there. [#751](https://github.com/meteor/meteor/issues/751)

* Force URLs in stack traces in browser consoles to be hyperlinks. [#725](https://github.com/meteor/meteor/issues/725)

* Suppress spurious `changed` callbacks with empty `fields` from
  `Cursor.observeChanges`.

* Fix logic bug in template branch matching. [#724](https://github.com/meteor/meteor/issues/724)

* Make `spiderable` user-agent test case insensitive. [#721](https://github.com/meteor/meteor/issues/721)

* Fix several bugs in EJSON type support:
  * Fix `{$type: 5}` selectors for binary values on browsers that do
    not support `Uint8Array`.
  * Fix EJSON equality on falsey values.
  * Fix for returning a scalar EJSON type from a method. [#731](https://github.com/meteor/meteor/issues/731)

* Upgraded dependencies:
  * mongodb driver to version 1.2.13 (from 0.1.11)
  * mime module removed (it was unused)


Patches contributed by GitHub users awwx, cmather, graemian, jagill,
jmhredsox, kevinxucs, krizka, mitar, raix, and rasmuserik.


## v0.5.7, 2013-02-21

* The DDP wire protocol has been redesigned.

  * The handshake message is now versioned. This breaks backwards
    compatibility between sites with `Meteor.connect()`. Older meteor
    apps can not talk to new apps and vice versa. This includes the
    `madewith` package, apps using `madewith` must upgrade.

  * New [EJSON](http://docs.meteor.com/#ejson) package allows you to use
    Dates, Mongo ObjectIDs, and binary data in your collections and
    Session variables.  You can also add your own custom datatypes.

  * Meteor now correctly represents empty documents in Collections.

  * There is an informal specification in `packages/livedata/DDP.md`.


* Breaking API changes

  * Changed the API for `observe`.  Observing with `added`, `changed`
    and `removed` callbacks is now unordered; for ordering information
    use `addedAt`, `changedAt`, `removedAt`, and `movedTo`. Full
    documentation is in the [`observe` docs](http://docs.meteor.com/#observe).
    All callers of `observe` need to be updated.

  * Changed the API for publish functions that do not return a cursor
    (ie functions that call `this.set` and `this.unset`). See the
    [`publish` docs](http://docs.meteor.com/#meteor_publish) for the new
    API.


* New Features

  * Added new [`observeChanges`](http://docs.meteor.com/#observe_changes)
    API for keeping track of the contents of a cursor more efficiently.

  * There is a new reactive function on subscription handles: `ready()`
    returns true when the subscription has received all of its initial
    documents.

  * Added `Session.setDefault(key, value)` so you can easily provide
    initial values for session variables that will not be clobbered on
    hot code push.

  * You can specify that a collection should use MongoDB ObjectIDs as
    its `_id` fields for inserts instead of strings. This allows you to
    use Meteor with existing MongoDB databases that have ObjectID
    `_id`s. If you do this, you must use `EJSON.equals()` for comparing
    equality instead of `===`. See http://docs.meteor.com/#meteor_collection.

  * New [`random` package](http://docs.meteor.com/#random) provides
    several functions for generating random values. The new
    `Random.id()` function is used to provide shorter string IDs for
    MongoDB documents. `Meteor.uuid()` is deprecated.

  * `Meteor.status()` can return the status `failed` if DDP version
    negotiation fails.


* Major Performance Enhancements

  * Rewrote subscription duplication detection logic to use a more
    efficient algorithm. This significantly reduces CPU usage on the
    server during initial page load and when dealing with large amounts
    of data.

  * Reduced unnecessary MongoDB re-polling of live queries. Meteor no
    longer polls for changes on queries that specify `_id` when
    updates for a different specific `_id` are processed. This
    drastically improves performance when dealing with many
    subscriptions and updates to individual objects, such as those
    generated by the `accounts-base` package on the `Meteor.users`
    collection.


* Upgraded UglifyJS2 to version 2.2.5


Patches contributed by GitHub users awwx and michaelglenadams.


## v0.5.6, 2013-02-15

* Fix 0.5.5 regression: Minimongo selectors matching subdocuments under arrays
  did not work correctly.

* Some Bootstrap icons should have appeared white.

Patches contributed by GitHub user benjaminchelli.

## v0.5.5, 2013-02-13

* Deprecate `Meteor.autosubscribe`. `Meteor.subscribe` now works within
  `Meteor.autorun`.

* Allow access to `Meteor.settings.public` on the client. If the JSON
  file you gave to `meteor --settings` includes a field called `public`,
  that field will be available on the client as well as the server.

* `@import` works in `less`. Use the `.lessimport` file extension to
  make a less file that is ignored by preprocessor so as to avoid double
  processing. [#203](https://github.com/meteor/meteor/issues/203)

* Upgrade Fibers to version 1.0.0. The `Fiber` and `Future` symbols are
  no longer exposed globally. To use fibers directly you can use:
   `var Fiber = __meteor_bootstrap__.require('fibers');` and
   `var Future = __meteor_bootstrap__.require('fibers/future');`

* Call version 1.1 of the Twitter API when authenticating with
  OAuth. `accounts-twitter` users have until March 5th, 2013 to
  upgrade before Twitter disables the old API. [#527](https://github.com/meteor/meteor/issues/527)

* Treat Twitter ids as strings, not numbers, as recommended by
  Twitter. [#629](https://github.com/meteor/meteor/issues/629)

* You can now specify the `_id` field of a document passed to `insert`.
  Meteor still auto-generates `_id` if it is not present.

* Expose an `invalidated` flag on `Meteor.deps.Context`.

* Populate user record with additional data from Facebook and Google. [#664](https://github.com/meteor/meteor/issues/664)

* Add Facebook token expiration time to `services.facebook.expiresAt`. [#576](https://github.com/meteor/meteor/issues/576)

* Allow piping a password to `meteor deploy` on `stdin`. [#623](https://github.com/meteor/meteor/issues/623)

* Correctly type cast arguments to handlebars helper. [#617](https://github.com/meteor/meteor/issues/617)

* Fix leaked global `userId` symbol.

* Terminate `phantomjs` properly on error when using the `spiderable`
  package. [#571](https://github.com/meteor/meteor/issues/571)

* Stop serving non-cachable files with caching headers. [#631](https://github.com/meteor/meteor/issues/631)

* Fix race condition if server restarted between page load and initial
  DDP connection. [#653](https://github.com/meteor/meteor/issues/653)

* Resolve issue where login methods sometimes blocked future methods. [#555](https://github.com/meteor/meteor/issues/555)

* Fix `Meteor.http` parsing of JSON responses on Firefox. [#553](https://github.com/meteor/meteor/issues/553)

* Minimongo no longer uses `eval`. [#480](https://github.com/meteor/meteor/issues/480)

* Serve 404 for `/app.manifest`. This allows experimenting with the
  upcoming `appcache` smart package. [#628](https://github.com/meteor/meteor/issues/628)

* Upgraded many dependencies, including:
  * node.js to version 0.8.18
  * jquery-layout to version 1.3.0RC
  * Twitter Bootstrap to version 2.3.0
  * Less to version 1.3.3
  * Uglify to version 2.2.3
  * useragent to version 2.0.1

Patches contributed by GitHub users awwx, bminer, bramp, crunchie84,
danawoodman, dbimmler, Ed-von-Schleck, geoffd123, jperl, kevee,
milesmatthias, Primigenus, raix, timhaines, and xenolf.


## v0.5.4, 2013-01-08

* Fix 0.5.3 regression: `meteor run` could fail on OSX 10.8 if environment
  variables such as `DYLD_LIBRARY_PATH` are set.


## v0.5.3, 2013-01-07

* Add `--settings` argument to `meteor deploy` and `meteor run`. This
  allows you to specify deployment-specific information made available
  to server code in the variable `Meteor.settings`.

* Support unlimited open tabs in a single browser. Work around the
  browser per-hostname connection limit by using randomized hostnames
  for deployed apps. [#131](https://github.com/meteor/meteor/issues/131)

* minimongo improvements:
  * Allow observing cursors with `skip` or `limit`.  [#528](https://github.com/meteor/meteor/issues/528)
  * Allow sorting on `dotted.sub.keys`.  [#533](https://github.com/meteor/meteor/issues/533)
  * Allow querying specific array elements (`foo.1.bar`).
  * `$and`, `$or`, and `$nor` no longer accept empty arrays (for consistency
    with Mongo)

* Re-rendering a template with Spark no longer reverts changes made by
  users to a `preserve`d form element. Instead, the newly rendered value
  is only applied if it is different from the previously rendered value.
  Additionally, `<INPUT>` elements with type other than TEXT can now have
  reactive values (eg, the labels on submit buttons can now be
  reactive).  [#510](https://github.com/meteor/meteor/issues/510) [#514](https://github.com/meteor/meteor/issues/514) [#523](https://github.com/meteor/meteor/issues/523) [#537](https://github.com/meteor/meteor/issues/537) [#558](https://github.com/meteor/meteor/issues/558)

* Support JavaScript RegExp objects in selectors in Collection write
  methods on the client, eg `myCollection.remove({foo: /bar/})`.  [#346](https://github.com/meteor/meteor/issues/346)

* `meteor` command-line improvements:
  * Improve error message when mongod fails to start.
  * The `NODE_OPTIONS` environment variable can be used to pass command-line
    flags to node (eg, `--debug` or `--debug-brk` to enable the debugger).
  * Die with error if an app name is mistakenly passed to `meteor reset`.

* Add support for "offline" access tokens with Google login. [#464](https://github.com/meteor/meteor/issues/464) [#525](https://github.com/meteor/meteor/issues/525)

* Don't remove `serviceData` fields from previous logins when logging in
  with an external service.

* Improve `OAuth1Binding` to allow making authenticated API calls to
  OAuth1 providers (eg Twitter).  [#539](https://github.com/meteor/meteor/issues/539)

* New login providers automatically work with `{{loginButtons}}` without
  needing to edit the `accounts-ui-unstyled` package.  [#572](https://github.com/meteor/meteor/issues/572)

* Use `Content-Type: application/json` by default when sending JSON data
  with `Meteor.http`.

* Improvements to `jsparse`: hex literals, keywords as property names, ES5 line
  continuations, trailing commas in object literals, line numbers in error
  messages, decimal literals starting with `.`, regex character classes with
  slashes.

* Spark improvements:
  * Improve rendering of `<SELECT>` elements on IE.  [#496](https://github.com/meteor/meteor/issues/496)
  * Don't lose nested data contexts in IE9/10 after two seconds.  [#458](https://github.com/meteor/meteor/issues/458)
  * Don't print a stack trace if DOM nodes are manually removed
    from the document without calling `Spark.finalize`.  [#392](https://github.com/meteor/meteor/issues/392)

* Always use the `autoReconnect` flag when connecting to Mongo.  [#425](https://github.com/meteor/meteor/issues/425)

* Fix server-side `observe` with no `added` callback.  [#589](https://github.com/meteor/meteor/issues/589)

* Fix re-sending method calls on reconnect.  [#538](https://github.com/meteor/meteor/issues/538)

* Remove deprecated `/sockjs` URL support from `Meteor.connect`.

* Avoid losing a few bits of randomness in UUID v4 creation.  [#519](https://github.com/meteor/meteor/issues/519)

* Update clean-css package from 0.8.2 to 0.8.3, fixing minification of `0%`
  values in `hsl` colors.  [#515](https://github.com/meteor/meteor/issues/515)

Patches contributed by GitHub users Ed-von-Schleck, egtann, jwulf, lvbreda,
martin-naumann, meawoppl, nwmartin, timhaines, and zealoushacker.


## v0.5.2, 2012-11-27

* Fix 0.5.1 regression: Cursor `observe` works during server startup.  [#507](https://github.com/meteor/meteor/issues/507)

## v0.5.1, 2012-11-20

* Speed up server-side subscription handling by avoiding redundant work
  when the same Mongo query is observed multiple times concurrently (eg,
  by multiple users subscribing to the same subscription), and by using
  a simpler "unordered" algorithm.

* Meteor now waits to invoke method callbacks until all the data written by the
  method is available in the local cache. This way, method callbacks can see the
  full effects of their writes. This includes the callbacks passed to
  `Meteor.call` and `Meteor.apply`, as well as to the `Meteor.Collection`
  `insert`/`update`/`remove` methods.

  If you want to process the method's result as soon as it arrives from the
  server, even if the method's writes are not available yet, you can now specify
  an `onResultReceived` callback to `Meteor.apply`.

* Rework latency compensation to show server data changes sooner. Previously, as
  long as any method calls were in progress, Meteor would buffer all data
  changes sent from the server until all methods finished. Meteor now only
  buffers writes to documents written by client stubs, and applies the writes as
  soon as all methods that wrote that document have finished.

* `Meteor.userLoaded()` and `{{currentUserLoaded}}` have been removed.
  Previously, during the login process on the client, `Meteor.userId()` could be
  set but the document at `Meteor.user()` could be incomplete. Meteor provided
  the function `Meteor.userLoaded()` to differentiate between these states. Now,
  this in-between state does not occur: when a user logs in, `Meteor.userId()`
  only is set once `Meteor.user()` is fully loaded.

* New reactive function `Meteor.loggingIn()` and template helper
  `{{loggingIn}}`; they are true whenever some login method is in progress.
  `accounts-ui` now uses this to show an animation during login.

* The `sass` CSS preprocessor package has been removed. It was based on an
  unmaintained NPM module which did not implement recent versions of the Sass
  language and had no error handling.  Consider using the `less` or `stylus`
  packages instead.  [#143](https://github.com/meteor/meteor/issues/143)

* `Meteor.setPassword` is now called `Accounts.setPassword`, matching the
  documentation and original intention.  [#454](https://github.com/meteor/meteor/issues/454)

* Passing the `wait` option to `Meteor.apply` now waits for all in-progress
  method calls to finish before sending the method, instead of only guaranteeing
  that its callback occurs after the callbacks of in-progress methods.

* New function `Accounts.callLoginMethod` which should be used to call custom
  login handlers (such as those registered with
  `Accounts.registerLoginHandler`).

* The callbacks for `Meteor.loginWithToken` and `Accounts.createUser` now match
  the other login callbacks: they are called with error on error or with no
  arguments on success.

* Fix bug where method calls could be dropped during a brief disconnection. [#339](https://github.com/meteor/meteor/issues/339)

* Prevent running the `meteor` command-line tool and server on unsupported Node
  versions.

* Fix Minimongo query bug with nested objects.  [#455](https://github.com/meteor/meteor/issues/455)

* In `accounts-ui`, stop page layout from changing during login.

* Use `path.join` instead of `/` in paths (helpful for the unofficial Windows
  port) [#303](https://github.com/meteor/meteor/issues/303)

* The `spiderable` package serves pages to
  [`facebookexternalhit`](https://www.facebook.com/externalhit_uatext.php) [#411](https://github.com/meteor/meteor/issues/411)

* Fix error on Firefox with DOM Storage disabled.

* Avoid invalidating listeners if setUserId is called with current value.

* Upgrade many dependencies, including:
  * MongoDB 2.2.1 (from 2.2.0)
  * underscore 1.4.2 (from 1.3.3)
  * bootstrap 2.2.1 (from 2.1.1)
  * jQuery 1.8.2 (from 1.7.2)
  * less 1.3.1 (from 1.3.0)
  * stylus 0.30.1 (from 0.29.0)
  * coffee-script 1.4.0 (from 1.3.3)

Patches contributed by GitHub users ayal, dandv, possibilities, TomWij,
tmeasday, and workmad3.

## v0.5.0, 2012-10-17

* This release introduces Meteor Accounts, a full-featured auth system that supports
  - fine-grained user-based control over database reads and writes
  - federated login with any OAuth provider (with built-in support for
    Facebook, GitHub, Google, Twitter, and Weibo)
  - secure password login
  - email validation and password recovery
  - an optional set of UI widgets implementing standard login/signup/password
    change/logout flows

  When you upgrade to Meteor 0.5.0, existing apps will lose the ability to write
  to the database from the client. To restore this, either:
  - configure each of your collections with
    [`collection.allow`](http://docs.meteor.com/#allow) and
    [`collection.deny`](http://docs.meteor.com/#deny) calls to specify which
    users can perform which write operations, or
  - add the `insecure` smart package (which is included in new apps by default)
    to restore the old behavior where anyone can write to any collection which
    has not been configured with `allow` or `deny`

  For more information on Meteor Accounts, see
  http://docs.meteor.com/#dataandsecurity and
  http://docs.meteor.com/#accounts_api

* The new function `Meteor.autorun` allows you run any code in a reactive
  context. See http://docs.meteor.com/#meteor_autorun

* Arrays and objects can now be stored in the `Session`; mutating the value you
  retrieve with `Session.get` does not affect the value in the session.

* On the client, `Meteor.apply` takes a new `wait` option, which ensures that no
  further method calls are sent to the server until this method is finished; it
  is used for login and logout methods in order to keep the user ID
  well-defined. You can also specifiy an `onReconnect` handler which is run when
  re-establishing a connection; Meteor Accounts uses this to log back in on
  reconnect.

* Meteor now provides a compatible replacement for the DOM `localStorage`
  facility that works in IE7, in the `localstorage-polyfill` smart package.

* Meteor now packages the D3 library for manipulating documents based on data in
  a smart package called `d3`.

* `Meteor.Collection` now takes its optional `manager` argument (used to
  associate a collection with a server you've connected to with
  `Meteor.connect`) as a named option. (The old call syntax continues to work
  for now.)

* Fix a bug where trying to immediately resubscribe to a record set after
  unsubscribing could fail silently.

* Better error handling for failed Mongo writes from inside methods; previously,
  errors here could cause clients to stop processing data from the server.


Patches contributed by GitHub users bradens, dandv, dybskiy, possibilities,
zhangcheng, and 75lb.


## v0.4.2, 2012-10-02

* Fix connection failure on iOS6. SockJS 0.3.3 includes this fix.

* The new `preserve-inputs` package, included by default in new Meteor apps,
  restores the pre-v0.4.0 behavior of "preserving" all form input elements by ID
  and name during re-rendering; users who want more precise control over
  preservation can still use the APIs added in v0.4.0.

* A few changes to the `Meteor.absoluteUrl` function:
  - Added a `replaceLocalhost` option.
  - The `ROOT_URL` environment variable is respected by `meteor run`.
  - It is now included in all apps via the `meteor` package. Apps that
    explicitly added the now-deprecated `absolute-url` smart package will log a
    deprecation warning.

* Upgrade Node from 0.8.8 to 0.8.11.

* If a Handlebars helper function `foo` returns null, you can now run do
  `{{foo.bar}}` without error, just like when `foo` is a non-existent property.

* If you pass a non-scalar object to `Session.set`, an error will now be thrown
  (matching the behavior of `Session.equals`). [#215](https://github.com/meteor/meteor/issues/215)

* HTML pages are now served with a `charset=utf-8` Content-Type header. [#264](https://github.com/meteor/meteor/issues/264)

* The contents of `<select>` tags can now be reactive even in IE 7 and 8.

* The `meteor` tool no longer gets confused if a parent directory of your
  project is named `public`. [#352](https://github.com/meteor/meteor/issues/352)

* Fix a race condition in the `spiderable` package which could include garbage
  in the spidered page.

* The REPL run by `admin/node.sh` no longer crashes Emacs M-x shell on exit.

* Refactor internal `reload` API.

* New internal `jsparse` smart package. Not yet exposed publicly.


Patch contributed by GitHub user yanivoliver.


## v0.4.1, 2012-09-24

* New `email` smart package, with [`Email.send`](http://docs.meteor.com/#email)
  API.

* Upgrade Node from 0.6.17 to 0.8.8, as well as many Node modules in the dev
  bundle; those that are user-exposed are:
  * coffee-script: 1.3.3 (from 1.3.1)
  * stylus: 0.29.0 (from 0.28.1)
  * nib: 0.8.2 (from 0.7.0)

* All publicly documented APIs now use `camelCase` rather than
  `under_scores`. The old spellings continue to work for now. New names are:
  - `Meteor.isClient`/`isServer`
  - `this.isSimulation` inside a method invocation
  - `Meteor.deps.Context.onInvalidate`
  - `Meteor.status().retryCount`/`retryTime`

* Spark improvements
  * Optimize selector matching for event maps.
  * Fix `Spark._currentRenderer` behavior in timer callbacks.
  * Fix bug caused by interaction between `Template.foo.preserve` and
    `{{#constant}}`. [#323](https://github.com/meteor/meteor/issues/323)
  * Allow `{{#each}}` over a collection of objects without `_id`. [#281](https://github.com/meteor/meteor/issues/281)
  * Spark now supports Firefox 3.6.
  * Added a script to build a standalone spark.js that does not depend on
    Meteor (it depends on jQuery or Sizzle if you need IE7 support,
    and otherwise is fully standalone).

* Database writes from within `Meteor.setTimeout`/`setInterval`/`defer` will be
  batched with other writes from the current method invocation if they start
  before the method completes.

* Make `Meteor.Cursor.forEach` fully synchronous even if the user's callback
  yields. [#321](https://github.com/meteor/meteor/issues/321).

* Recover from exceptions thrown in `Meteor.publish` handlers.

* Upgrade bootstrap to version 2.1.1. [#336](https://github.com/meteor/meteor/issues/336), [#337](https://github.com/meteor/meteor/issues/337), [#288](https://github.com/meteor/meteor/issues/288), [#293](https://github.com/meteor/meteor/issues/293)

* Change the implementation of the `meteor deploy` password prompt to not crash
  Emacs M-x shell.

* Optimize `LocalCollection.remove(id)` to be O(1) rather than O(n).

* Optimize client-side database performance when receiving updated data from the
  server outside of method calls.

* Better error reporting when a package in `.meteor/packages` does not exist.

* Better error reporting for coffeescript. [#331](https://github.com/meteor/meteor/issues/331)

* Better error handling in `Handlebars.Exception`.


Patches contributed by GitHub users fivethirty, tmeasday, and xenolf.


## v0.4.0, 2012-08-30

* Merge Spark, a new live page update engine
  * Breaking API changes
     * Input elements no longer preserved based on `id` and `name`
       attributes. Use [`preserve`](http://docs.meteor.com/#template_preserve)
       instead.
     * All `Meteor.ui` functions removed. Use `Meteor.render`,
       `Meteor.renderList`, and
       [Spark](https://github.com/meteor/meteor/wiki/Spark) functions instead.
     * New template functions (eg. `created`, `rendered`, etc) may collide with
       existing helpers. Use `Template.foo.helpers()` to avoid conflicts.
     * New syntax for declaring event maps. Use
       `Template.foo.events({...})`. For backwards compatibility, both syntaxes
       are allowed for now.
  * New Template features
     * Allow embedding non-Meteor widgets (eg. Google Maps) using
       [`{{#constant}}`](http://docs.meteor.com/#constant)
     * Callbacks when templates are rendered. See
       http://docs.meteor.com/#template_rendered
     * Explicit control of which nodes are preserved during re-rendering. See
       http://docs.meteor.com/#template_preserve
     * Easily find nodes within a template in event handlers and callbacks. See
       http://docs.meteor.com/#template_find
     * Allow parts of a template to be independently reactive with the
       [`{{#isolate}}`](http://docs.meteor.com/#isolate) block helper.

* Use PACKAGE_DIRS environment variable to override package location. [#227](https://github.com/meteor/meteor/issues/227)

* Add `absolute-url` package to construct URLs pointing to the application.

* Allow modifying documents returned by `observe` callbacks. [#209](https://github.com/meteor/meteor/issues/209)

* Fix periodic crash after client disconnect. [#212](https://github.com/meteor/meteor/issues/212)

* Fix minimingo crash on dotted queries with undefined keys. [#126](https://github.com/meteor/meteor/issues/126)


## v0.3.9, 2012-08-07

* Add `spiderable` package to allow web crawlers to index Meteor apps.

* `meteor deploy` uses SSL to protect application deployment.

* Fix `stopImmediatePropagation()`. [#205](https://github.com/meteor/meteor/issues/205)


## v0.3.8, 2012-07-12

* HTTPS support
  * Add `force-ssl` package to require site to load over HTTPS.
  * Use HTTPS for install script and `meteor update`.
  * Allow runtime configuration of default DDP endpoint.

* Handlebars improvements
  * Implement dotted path traversal for helpers and methods.
  * Allow functions in helper arguments.
  * Change helper nesting rules to allow functions as arguments.
  * Fix `{{this.foo}}` to never invoke helper `foo`.
  * Make event handler `this` reflect the node that matched the selector instead
    of the event target node.
  * Fix keyword arguments to helpers.

* Add `nib` support to stylus package. [#175](https://github.com/meteor/meteor/issues/175)

* Upgrade bootstrap to version 2.0.4. [#173](https://github.com/meteor/meteor/issues/173)

* Print changelog after `meteor update`.

* Fix mouseenter and mouseleave events. [#224](https://github.com/meteor/meteor/issues/224)

* Fix issue with spurious heartbeat failures on busy connections.

* Fix exception in minimongo when matching non-arrays using `$all`. [#183](https://github.com/meteor/meteor/issues/183)

* Fix serving an empty file when no cacheable assets exist. [#179](https://github.com/meteor/meteor/issues/179)


## v0.3.7, 2012-06-06

* Better parsing of `.html` template files
  * Allow HTML comments (`<!-- -->`) at top level
  * Allow whitespace anywhere in open/close tag
  * Provide names and line numbers on error
  * More helpful error messages

* Form control improvements
  * Fix reactive radio buttons in Internet Explorer.
  * Fix reactive textareas to update consistently across browsers, matching text
    field behavior.

* `http` package bug fixes:
  * Send correct Content-Type when POSTing `params` from the server. [#172](https://github.com/meteor/meteor/issues/172)
  * Correctly detect JSON response Content-Type when a charset is present.

* Support `Handlebars.SafeString`. [#160](https://github.com/meteor/meteor/issues/160)

* Fix intermittent "Cursor is closed" mongo error.

* Fix "Cannot read property 'nextSibling' of null" error in certain nested
  templates. [#142](https://github.com/meteor/meteor/issues/142)

* Add heartbeat timer on the client to notice when the server silently goes
  away.


## v0.3.6, 2012-05-16

* Rewrite event handling. `this` in event handlers now refers to the data
  context of the element that generated the event, *not* the top-level data
  context of the template where the event is declared.

* Add /websocket endpoint for raw websockets. Pass websockets through
  development mode proxy.

* Simplified API for Meteor.connect, which now receives a URL to a Meteor app
  rather than to a sockjs endpoint.

* Fix livedata to support subscriptions with overlapping documents.

* Update node.js to 0.6.17 to fix potential security issue.


## v0.3.5, 2012-04-28

* Fix 0.3.4 regression: Call event map handlers on bubbled events. [#107](https://github.com/meteor/meteor/issues/107)


## v0.3.4, 2012-04-27

* Add Twitter `bootstrap` package. [#84](https://github.com/meteor/meteor/issues/84)

* Add packages for `sass` and `stylus` CSS pre-processors. [#40](https://github.com/meteor/meteor/issues/40), [#50](https://github.com/meteor/meteor/issues/50)

* Bind events correctly on top level elements in a template.

* Fix dotted path selectors in minimongo. [#88](https://github.com/meteor/meteor/issues/88)

* Make `backbone` package also run on the server.

* Add `bare` option to coffee-script compilation so variables can be shared
  between multiple coffee-script file. [#85](https://github.com/meteor/meteor/issues/85)

* Upgrade many dependency versions. User visible highlights:
 * node.js 0.6.15
 * coffee-script 1.3.1
 * less 1.3.0
 * sockjs 0.3.1
 * underscore 1.3.3
 * backbone 0.9.2

* Several documentation fixes and test coverage improvements.


## v0.3.3, 2012-04-20

* Add `http` package for making HTTP requests to remote servers.

* Add `madewith` package to put a live-updating Made with Meteor badge on apps.

* Reduce size of mongo database on disk (--smallfiles).

* Prevent unnecessary hot-code pushes on deployed apps during server migration.

* Fix issue with spaces in directory names. [#39](https://github.com/meteor/meteor/issues/39)

* Workaround browser caching issues in development mode by using query
  parameters on all JavaScript and CSS requests.

* Many documentation and test fixups.


## v0.3.2, 2012-04-10

* Initial public launch<|MERGE_RESOLUTION|>--- conflicted
+++ resolved
@@ -24,18 +24,16 @@
   [Issue 9639](https://github.com/meteor/meteor/issues/9639)
   [PR #9663](https://github.com/meteor/meteor/pull/9663)
 
-<<<<<<< HEAD
+* The `facts` package has been split into `facts-base` and `facts-ui`. The
+  original `facts` package has been deprecated.
+  [PR #9629](https://github.com/meteor/meteor/pull/9629)
+
 * If the new pseudo tag `<meteor-bundled-css />` is used anywhere in the
   `<head />` of an app, it will be replaced by the `link` to Meteor's bundled
   CSS. If the new tag isn't used, the bundle will be placed at the top of
   the `<head />` section as before (for backwards compatibility).
   [FR #24](https://github.com/meteor/meteor/pull/24)
   [PR #9657](https://github.com/meteor/meteor/pull/9657)
-=======
-* The `facts` package has been split into `facts-base` and `facts-ui`. The
-  original `facts` package has been deprecated.
-  [PR #9629](https://github.com/meteor/meteor/pull/9629)
->>>>>>> 52532e70
 
 ## v1.6.1, 2018-01-19
 
