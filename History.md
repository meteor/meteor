<<<<<<< HEAD
## vNext

  * To pass Node command line flags to the server node instance,
    now it is recommended to use `SERVER_NODE_OPTIONS` instead of `NODE_OPTIONS`.
    Since Meteor 0.5.3, Meteor allowed to pass node command line flags via the  `NODE_OPTIONS`
    environment variable.
    However, since Node version 8 / Meteor 1.6 this has become a default node
    envar with the same behavior. The side effect is that this now also affects
    Meteor tool. The command line parameters could already be set separately
    via the `TOOL_NODE_FLAGS` envar. This is now also possible (again) for the server.

## v1.10, TBD
=======
## v1.10.2, TBD

### Breaking changes

* The `babel-compiler` package, used by both `ecmascript` and
  `typescript`, no longer supports stripping [Flow](https://flow.org/)
  type annotations by default, which may be a breaking change if your
  application (or Meteor package) relied on Flow syntax.

### Migration steps

* If you still need Babel's Flow plugins, you can install them with npm
  and then enable them with a custom `.babelrc` file in your application's
  (or package's) root directory:
  ```json
  {
    "plugins": [
      "@babel/plugin-syntax-flow",
      "@babel/plugin-transform-flow-strip-types"
    ]
  }
  ```

### Changes

* The `meteor-babel` npm package has been updated to version 7.9.0.

* The `typescript` npm package has been updated to version 3.8.3.

## v1.10.1, 2020-03-12
>>>>>>> 7bab8aa7

### Breaking changes

* Cordova has been updated from version 7 to 9. We recommend that you test
  your features that are taking advantage of Cordova plugins to be sure
  they are still working as expected.
  
  * WKWebViewOnly is set by default now as true so if you are relying on 
  UIWebView or plugins that are using UIWebView APIs you probably want to
  set it as false, you can do this by calling 
  `App.setPreference('WKWebViewOnly', false);` in your mobile-config.js. But we 
  don't recommend turning this into false because 
  [Apple have said](https://developer.apple.com/news/?id=12232019b) they are 
  going to reject apps using UIWebView.
  
* Because MongoDB since 3.4 no longer supports 32-bit Windows, Meteor 1.10 has
  also dropped support for 32-bit Windows. In other words, Meteor 1.10 supports
  64-bit Mac, Windows 64-bit, and Linux 64-bit.

### Migration Steps
* If you get `Unexpected mongo exit code 62. Restarting.` when starting your local
  MongoDB, you can either reset your project (`meteor reset`)
  (if you don't care about your local data)
  or you will need to update the feature compatibility version of your local MongoDB:
  
    1. Downgrade your app to earlier version of Meteor `meteor update --release 1.9.2`
    2. Start your application
    3. While your application is running open a new terminal window, navigate to the
       app directory and open `mongo` shell: `meteor mongo`
    4. Use: `db.adminCommand({ getParameter: 1, featureCompatibilityVersion: 1 })` to
       check the current feature compatibility.
    5. If the returned version is less than 4.0 update like this:
       `db.adminCommand({ setFeatureCompatibilityVersion: "4.2" })`
    6. You can now stop your app and update to Meteor 1.10.
    
    For more information about this, check out [MongoDB documentation](https://docs.mongodb.com/manual/release-notes/4.2-upgrade-standalone/).

### Changes

* The version of MongoDB used by Meteor in development has been updated
  from 4.0.6 to 4.2.1, and the `mongodb` driver package has been updated
  from 3.2.7 to 3.5.4, thanks to [@klaussner](https://github.com/klaussner).
  [Feature #361](https://github.com/meteor/meteor-feature-requests/issues/361)
  [PR #10723](https://github.com/meteor/meteor/pull/10723)

* The `npm` command-line tool used by the `meteor npm` command (and by
  Meteor internally) has been updated to version 6.14.0, and our
  [fork](https://github.com/meteor/pacote/tree/v9.5.12-meteor) of its
  `pacote` dependency has been updated to version 9.5.12.

* Cordova was updated from version 7 to 9
  * cordova-lib from 7.1.0 to 9.0.1 [release notes](https://github.com/apache/cordova-lib/blob/master/RELEASENOTES.md)
  * cordova-common from 2.1.1 to 3.2.1 [release notes](https://github.com/apache/cordova-common/blob/master/RELEASENOTES.md)
  * cordova-android from 7.1.4 to 8.1.0 [release notes](https://github.com/apache/cordova-android/blob/master/RELEASENOTES.md)
  * cordova-ios from 4.5.5 to 5.1.1 [release notes](https://github.com/apache/cordova-ios/blob/master/RELEASENOTES.md)
  * cordova-plugin-wkwebview-engine from 1.1.4 to 1.2.1 [release notes](https://github.com/apache/cordova-plugin-wkwebview-engine/blob/master/RELEASENOTES.md#121-jul-20-2019)
  * cordova-plugin-whitelist from 1.3.3 to 1.3.4 [release notes](https://github.com/apache/cordova-plugin-whitelist/blob/master/RELEASENOTES.md#134-jun-19-2019)
  * cordova-plugin-splashscreen (included by mobile-experience > launch-screen) 
  from 4.1.0 to 5.0.3 [release notes](https://github.com/apache/cordova-plugin-splashscreen/blob/master/RELEASENOTES.md#503-may-09-2019)
  * cordova-plugin-statusbar (included by mobile-experience > mobile-status-bar) 
  from 2.3.0 to 2.4.3 [release notes](https://github.com/apache/cordova-plugin-statusbar/blob/master/RELEASENOTES.md#243-jun-19-2019)
  * On iOS WKWebViewOnly is set by default now as true.
  * On iOS the Swift version is now set by default to `5` this change can make
  your app to produce some warnings if your plugins are using old Swift code. 
  You can override the Swift version using 
  `App.setPreference('SwiftVersion', 4.2);` but we don't recommend that.
  
* New command to ensure that Cordova dependencies are installed. Usage: 
  `meteor ensure-cordova-dependencies`. Meteor handles this automatically but in 
  some cases, like running in a CI, is useful to install them in advance.

* You can now pass an `--exclude-archs` option to the `meteor run` and
  `meteor test` commands to temporarily disable building certain web
  architectures. For example, `meteor run --exclude-archs web.browser.legacy`.
  Multiple architectures should be separated by commas. This option can be
  used to improve (re)build times if you're not actively testing the
  excluded architectures during development.
  [Feature #333](https://github.com/meteor/meteor-feature-requests/issues/333),
  [PR #10824](https://github.com/meteor/meteor/pull/10824)
  
* `meteor create --react app` and `--typescript` now use `useTracker` hook instead of 
  `withTracker` HOC, it also uses `function` components instead of `classes`. 

## v1.9.3, 2020-03-09

### Breaking changes
N/A

### Migration Steps
N/A

### Changes
* `mongodb` driver package has been updated
  from 3.2.7 to 3.5.4 [#10961](https://github.com/meteor/meteor/pull/10961)
  
## v1.9.2, 2020-02-20

### Breaking changes
N/A

### Migration Steps
N/A

### Changes

* Node.js has been updated to version
  [12.16.1](https://nodejs.org/en/blog/release/v12.16.1/), fixing several unintended
  [regressions](https://github.com/nodejs/node/blob/master/doc/changelogs/CHANGELOG_V12.md#12.16.1)
  introduced in 12.16.0.

* The `meteor-babel` npm package has been updated to version 7.8.2.

* The `typescript` npm package has been updated to version 3.7.5.

## v1.9.1, 2020-02-18

### Breaking changes

N/A

### Migration Steps
N/A

### Changes

* Node.js has been updated to version
  12.16.0 from 12.14.0, which includes
  security updates and small changes:
  * [12.16.0](https://nodejs.org/en/blog/release/v12.16.0/)
    * Updated V8 to [release v7.8](https://v8.dev/blog/v8-release-78) which includes improvements in performance, for example, object destructuring now is as fast as the equivalent variable assignment.
  * [12.15.0](https://nodejs.org/en/blog/release/v12.15.0/)

* `cursor.observeChanges` now accepts a second options argument.
  If your observer functions do not mutate the passed arguments, you can specify
  `{ nonMutatingCallbacks: true }`, which improves performance by reducing
  the amount of data copies.

## v1.9, 2020-01-09

### Breaking changes

* Because Node.js 12 no longer supports 32-bit Linux, Meteor 1.9 has also
  dropped support for 32-bit Linux. In other words, Meteor 1.9 supports
  64-bit Mac, Windows, and Linux, as well as 32-bit Windows.

### Migration Steps
N/A

### Changes

* Node.js has been updated to version
  [12.14.0](https://nodejs.org/en/blog/release/v12.14.0/), which includes
  several major Node.js versions since 8.17.0 (used by Meteor 1.8.3):
  * [12.0.0](https://nodejs.org/en/blog/release/v12.0.0/)
  * [11.0.0](https://nodejs.org/en/blog/release/v10.0.0/)
  * [10.0.0](https://nodejs.org/en/blog/release/v10.0.0/)
  * [9.0.0](https://nodejs.org/en/blog/release/v9.0.0/)

* The `fibers` npm package has been updated to version 4.0.3, which
  includes [changes](https://github.com/laverdet/node-fibers/pull/429)
  that may drastically reduce garbage collection pressure resulting from
  heavy `Fiber` usage.

* The `pathwatcher` npm package has been updated to use a fork of version
  8.0.2, with [PR #128](https://github.com/atom/node-pathwatcher/pull/128)
  applied.

* The `sqlite3` npm package has been updated to version 4.1.0.

* The `node-gyp` npm package has been updated to version 6.0.1, and
  `node-pre-gyp` has been updated to version 0.14.0.

* The feature that restarts the application up to two times if it crashes
  on startup has been removed.
  [Feature #335](https://github.com/meteor/meteor-feature-requests/issues/335)
  [PR #10345](https://github.com/meteor/meteor/pull/10345)

* Facebook OAuth has been updated to call v5 API endpoints. [PR #10738](https://github.com/meteor/meteor/pull/10738)

### Changes

* `Meteor.user()`, `Meteor.findUserByEmail()` and `Meteor.findUserByUserName()` can take a new
  `options` parameter which can be used to limit the returned fields. Useful for minimizing
  DB bandwidth on the server and avoiding unnecessary reactive UI updates on the client.
  [Issue #10469](https://github.com/meteor/meteor/issues/10469)

* `Accounts.config()` has a new option `defaultFieldSelector` which will apply to all
  `Meteor.user()` and `Meteor.findUserBy...()` functions without explicit field selectors, and
  also to all `onLogin`, `onLogout` and `onLoginFailure` callbacks.  This is useful if you store
  large data on the user document (e.g. a growing list of transactions) which do no need to be
  retrieved from the DB whenever you or a package author call `Meteor.user()` without limiting the
  fields. [Issue #10469](https://github.com/meteor/meteor/issues/10469)

* Lots of internal calls to `Meteor.user()` without field specifiers in `accounts-base` and
  `accounts-password` packages have been optimized with explicit field selectors to only fetch
  the fields needed by the functions they are in.
  [Issue #10469](https://github.com/meteor/meteor/issues/10469)

## v1.8.3, 2019-12-19

### Migration Steps

* If your application uses `blaze-html-templates`, the Meteor `jquery`
  package will be automatically installed in your `.meteor/packages` file
  when you update to Meteor 1.8.3. However, this new version of the Meteor
  `jquery` package no longer bundles its own copy of the `jquery` npm
  implementation, so you may need to install `jquery` from npm by running
  ```sh
  meteor npm i jquery
  ```
  in your application directory. Symptoms of not installing jquery include
  a blank browser window, with helpful error messages in the console.

### Changes

* Node has been updated to version
  [8.17.0](https://nodejs.org/en/blog/release/v8.17.0/).

* The `npm` npm package has been updated to version 6.13.4, and our
  [fork](https://github.com/meteor/pacote/tree/v9.5.11-meteor) of its
  `pacote` dependency has been updated to version 9.5.11, an important
  [security release](https://nodejs.org/en/blog/vulnerability/december-2019-security-releases/).

* Prior to Meteor 1.8.3, installing the `jquery` package from npm along
  with the Meteor `jquery` package could result in bundling jQuery twice.
  Thanks to [PR #10498](https://github.com/meteor/meteor/pull/10498), the
  Meteor `jquery` package will no longer provide its own copy of jQuery,
  but will simply display a warning in the console if the `jquery` npm
  package cannot be found in your `node_modules` directory. If you are
  using `blaze` in your application, updating to Meteor 1.8.3 will
  automatically add this new version of the Meteor `jquery` package to
  your application if you were not already using it (thanks to
  [PR #10801](https://github.com/meteor/meteor/pull/10801)), but you might
  need to run `meteor npm i jquery` manually, so that `blaze` can import
  `jquery` from your `node_modules` directory.

* The `meteor-babel` npm package has been updated to version 7.7.5.

* The `typescript` npm package has been updated to version 3.7.3.

## v1.8.2, 2019-11-14

### Breaking changes

* Module-level variable declarations named `require` or `exports` are no
  longer automatically renamed, so they may collide with module function
  parameters of the same name, leading to errors like
  `Uncaught SyntaxError: Identifier 'exports' has already been declared`.
  See [this comment](https://github.com/meteor/meteor/pull/10522#issuecomment-535535056)
  by [@SimonSimCity](https://github.com/SimonSimCity).

* `Plugin.fs` methods are now always sync and no longer accept a callback.

### Migration Steps

* Be sure to update the `@babel/runtime` npm package to its latest version
  (currently 7.7.2):
  ```sh
  meteor npm install @babel/runtime@latest
  ```

* New Meteor applications now depend on `meteor-node-stubs@1.0.0`, so it
  may be a good idea to update to the same major version:
  ```sh
  meteor npm install meteor-node-stubs@next
  ```

* If you are the author of any Meteor packages, and you encounter errors
  when using those packages in a Meteor 1.8.2 application (for example,
  `module.watch` being undefined), we recommend that you bump the minor
  version of your package and republish it using Meteor 1.8.2, so
  Meteor 1.8.2 applications will automatically use the new version of the
  package, as compiled by Meteor 1.8.2:
  ```sh
  cd path/to/your/package
  # Add api.versionsFrom("1.8.2") to Package.onUse in package.js...
  meteor --release 1.8.2 publish
  ```
  This may not be necessary for all packages, especially those that have
  been recently republished using Meteor 1.8.1, or local packages in the
  `packages/` directory (which are always recompiled from source).
  However, republishing packages is a general solution to a wide variety
  of package versioning and compilation problems, and package authors can
  make their users' lives easier by handling these issues proactively.

### Changes

* Node has been updated to version
  [8.16.2](https://nodejs.org/en/blog/release/v8.16.2/).

* The `npm` npm package has been updated to version 6.13.0, and our
  [fork](https://github.com/meteor/pacote/tree/v9.5.9-meteor) of its
  `pacote` dependency has been updated to version 9.5.9.

* New Meteor applications now include an official `typescript` package,
  supporting TypeScript compilation of `.ts` and `.tsx` modules, which can
  be added to existing apps by running `meteor add typescript`.

* New TypeScript-based Meteor applications can be created by running
  ```sh
  meteor create --typescript new-typescript-app
  ```
  This app skeleton contains a recommended tsconfig.json file, and should
  serve as a reference for how to make TypeScript and Meteor work together
  (to the best of our current knowledge).
  [PR #10695](https://github.com/meteor/meteor/pull/10695)

* When bundling modern client code, the Meteor module system now prefers
  the `"module"` field in `package.json` (if defined) over the `"main"`
  field, which should unlock various `import`/`export`-based optimizations
  such as tree shaking in future versions of Meteor. As before, server
  code uses only the `"main"` field, like Node.js, and legacy client code
  prefers `"browser"`, `"main"`, and then `"module"`.
  [PR #10541](https://github.com/meteor/meteor/pull/10541),
  [PR #10765](https://github.com/meteor/meteor/pull/10765).

* ECMAScript module syntax (`import`, `export`, and dynamic `import()`) is
  now supported by default everywhere, including in modules imported from
  `node_modules`, thanks to the [Reify](https://github.com/benjamn/reify)
  compiler.

* If you need to import code from `node_modules` that uses modern syntax
  beyond module syntax, it is now possible to enable recompilation for
  specific npm packages using the `meteor.nodeModules.recompile` option in
  your application's `package.json` file.
  See [PR #10603](https://github.com/meteor/meteor/pull/10603) for further
  explanation.

* The Meteor build process is now able to detect whether files changed in
  development were actually used by the server bundle, so that a full
  server restart can be avoided when no files used by the server bundle
  have changed. Client-only refreshes are typically much faster than
  server restarts. Run `meteor add autoupdate` to enable client refreshes,
  if you are not already using the `autoupdate` package.
  [Issue #10449](https://github.com/meteor/meteor/issues/10449)
  [PR #10686](https://github.com/meteor/meteor/pull/10686)

* The `mongodb` npm package used by the `npm-mongo` Meteor package has
  been updated to version 3.2.7.

* The `meteor-babel` npm package has been updated to version 7.7.0,
  enabling compilation of the `meteor/tools` codebase with TypeScript
  (specifically, version 3.7.2 of the `typescript` npm package).

* The `reify` npm package has been updated to version 0.20.12.

* The `core-js` npm package used by `ecmascript-runtime-client` and
  `ecmascript-runtime-server` has been updated to version 3.2.1.

* The `terser` npm package used by `minifier-js` (and indirectly by
  `standard-minifier-js`) has been updated to version 4.3.1.

* The `node-gyp` npm package has been updated to version 5.0.1, and
  `node-pre-gyp` has been updated to 0.13.0.

* The `optimism` npm package has been updated to version 0.11.3, which
  enables caching of thrown exceptions as well as ordinary results, in
  addition to performance improvements.

* The `pathwatcher` npm package has been updated to version 8.1.0.

* The `underscore` npm package installed in the Meteor dev bundle (for use
  by the `meteor/tools` codebase) has been updated from version 1.5.2 to
  version 1.9.1, and `@types/underscore` has been installed for better
  TypeScript support.

* In addition to the `.js` and `.jsx` file extensions, the `ecmascript`
  compiler plugin now automatically handles JavaScript modules with the
  `.mjs` file extension.

* Add `--cordova-server-port` option to override local port where Cordova will
  serve static resources, which is useful when multiple Cordova apps are built
  from the same application source code, since by default the port is generated
  using the ID from the application's `.meteor/.id` file.

* The `--test-app-path <directory>` option for `meteor test-packages` and
  `meteor test` now accepts relative paths as well as absolute paths.

## v1.8.1, 2019-04-03

### Breaking changes

* Although we are not aware of any specific backwards incompatibilities,
  the major upgrade of `cordova-android` from 6.4.0 to 7.1.4 likely
  deserves extra attention, if you use Cordova to build Android apps.

### Migration Steps
N/A

### Changes

* Node has been updated from version 8.11.4 to version
  [8.15.1](https://nodejs.org/en/blog/release/v8.15.1/), an important
  [security release](https://nodejs.org/en/blog/vulnerability/february-2019-security-releases/),
  which includes the changes from four other minor releases:
  * [8.15.0](https://nodejs.org/en/blog/release/v8.15.0/)
  * [8.14.0](https://nodejs.org/en/blog/release/v8.14.0/), an important
    [security release](https://nodejs.org/en/blog/vulnerability/november-2018-security-releases/)
  * [8.12.0](https://nodejs.org/en/blog/release/v8.12.0/)
  * [8.13.0](https://nodejs.org/en/blog/release/v8.13.0/)

  > Note: While Node 8.12.0 included changes that may improve the
  performance of Meteor apps, there have been reports of CPU usage spikes
  in production due to excessive garbage collection, so this version of
  Meteor should be considered experimental until those problems have been
  fixed. [Issue #10216](https://github.com/meteor/meteor/issues/10216)

* The `npm` tool has been upgraded to version
  [6.9.0](https://github.com/npm/cli/releases/tag/v6.9.0), and our
  [fork](https://github.com/meteor/pacote/tree/v9.5.0-meteor) of its
  `pacote` dependency has been updated to version 9.5.0.

* Mongo has been upgraded to version 4.0.6 for 64-bit systems (was 4.0.2),
  and 3.2.22 for 32-bit systems (was 3.2.19). The `mongodb` npm package
  used by `npm-mongo` has been updated to version 3.1.13 (was 3.1.6).

* The `fibers` npm package has been updated to version 3.1.1, a major
  update from version 2.0.0. Building this version of `fibers` requires a
  C++11 compiler, unlike previous versions. If you deploy your Meteor app
  manually (without using Galaxy), you may need to update the version of
  `g++` used when running `npm install` in the `bundle/programs/server`
  directory.

* The `meteor-babel` npm package has been updated to version 7.3.4.

* Cordova Hot Code Push mechanism is now switching versions explicitly with
  call to `WebAppLocalServer.switchToPendingVersion` instead of trying to
  switch every time a browser reload is detected. If you use any third
  party package or have your own HCP routines implemented be sure to call
  it before forcing a browser reload. If you use the automatic reload from
  the `Reload` meteor package you do not need to do anything.
  [cordova-plugin-meteor-webapp PR #62](https://github.com/meteor/cordova-plugin-meteor-webapp/pull/62)

* Multiple Cordova-related bugs have been fixed, including Xcode 10 build
  incompatibilities and hot code push errors due to duplicated
  images/assets. [PR #10339](https://github.com/meteor/meteor/pull/10339)

* The `cordova-android` and `cordova-ios` npm dependencies have been
  updated to 7.1.4 (from 6.4.0) and 4.5.5 (from 4.5.4), respectively.

* Build performance has improved (especially on Windows) thanks to
  additional caching implemented by [@zodern](https://github.com/zodern)
  in PRs [#10399](https://github.com/meteor/meteor/pull/10399),
  [#10452](https://github.com/meteor/meteor/pull/10452),
  [#10453](https://github.com/meteor/meteor/pull/10453), and
  [#10454](https://github.com/meteor/meteor/pull/10454).

* The `meteor mongo` command no longer uses the `--quiet` option, so the
  normal startup text will be displayed, albeit without the banner about
  Mongo's free monitoring service. See this
  [MongoDB Jira issue](https://jira.mongodb.org/browse/SERVER-38862)
  for more details.

* In Meteor packages, `client/` and `server/` directories no longer have
  any special meaning. In application code, `client/` directories are
  ignored during the server build, and `server/` directories are ignored
  during the client build, as before. This special behavior previously
  applied to packages as well, but has now been removed.
  [Issue #10393](https://github.com/meteor/meteor/issues/10393)
  [PR #10414](https://github.com/meteor/meteor/pull/10414)

* If your application is using Git for version control, the current Git
  commit hash will now be exposed via the `Meteor.gitCommitHash` property
  while the app is running (in both server and client code), and also via
  the `"gitCommitHash"` property in the `star.json` file located in the
  root directory of builds produced by `meteor build`, for consumption by
  deployment tools. If you are not using Git, neither property will be
  defined. [PR #10442](https://github.com/meteor/meteor/pull/10442)

* The Meteor Tool now uses a more reliable method (the MongoDB
  [`isMaster` command](https://docs.mongodb.com/manual/reference/command/isMaster/))
  to detect when the local development database has started and is ready to
  accept read and write operations.
  [PR #10500](https://github.com/meteor/meteor/pull/10500)

* Setting the `x-no-compression` request header will prevent the `webapp`
  package from compressing responses with `gzip`, which may be useful if
  your Meteor app is behind a proxy that compresses resources with another
  compression algorithm, such as [brotli](https://github.com/google/brotli).
  [PR #10378](https://github.com/meteor/meteor/pull/10378)

## v1.8.0.2, 2019-01-07

### Breaking changes
N/A

### Migration steps
N/A

### Changes

* The [React tutorial](https://www.meteor.com/tutorials/react/creating-an-app)
  has been updated to address a number of inaccuracies due to changes in
  recent Meteor releases that were not fully incorporated back into the
  tutorial. As a reminder, Meteor now supports a `meteor create --react`
  command that can be used to create a new React-based app quickly.

* Fixed a bug where modules named with `*.app-tests.js` (or `*.tests.js`)
  file extensions sometimes could not be imported by the
  `meteor.testModule` entry point when running the `meteor test` command
  (or `meteor test --full-app`).
  [PR #10402](https://github.com/meteor/meteor/pull/10402)

* The `meteor-promise` package has been updated to version 0.8.7, which
  includes a [commit](https://github.com/meteor/promise/commit/bbe4f0d20b70417950381aea112993c4cc8c1168)
  that should prevent memory leaks when excess fibers are discarded from
  the `Fiber` pool.

* The `meteor-babel` npm package has been updated to version 7.2.0,
  improving source maps for applications with custom `.babelrc` files.

## v1.8.0.1, 2018-11-23

### Breaking changes
N/A

### Migration steps
N/A

### Changes

* The `useragent` npm package used by `webapp` and (indirectly) by the
  `modern-browsers` package has been updated from 2.2.1 to 2.3.0. The
  `chromium` browser name has been aliased to use the same minimum modern
  version as `chrome`, and browser names are now processed
  case-insensitively by the `modern-browsers` package.
  [PR #10334](https://github.com/meteor/meteor/pull/10334)

* Fixed a module caching bug that allowed `findImportedModuleIdentifiers`
  to return the same identifiers for the modern and legacy versions of a
  given module, even if the set of imported modules is different (for
  example, because Babel injects fewer `@babel/runtime/...` imports into
  modern code). Now the caching is always based on the SHA-1 hash of the
  _generated_ code, rather than trusting the hash provided by compiler
  plugins. [PR #10330](https://github.com/meteor/meteor/pull/10330)

## v1.8, 2018-10-08

### Breaking changes
N/A

### Migration Steps

* Update the `@babel/runtime` npm package to version 7.0.0 or later:
  ```sh
  meteor npm install @babel/runtime@latest
  ```

### Changes

* Although Node 8.12.0 has been released, Meteor 1.8 still uses Node
  8.11.4, due to concerns about excessive garbage collection and CPU usage
  in production. To enable Galaxy customers to use Node 8.12.0, we are
  planning a quick follow-up Meteor 1.8.1 release, which can be obtained
  by running the command
  ```bash
  meteor update --release 1.8.1-beta.n
  ```
  where `-beta.n` is the latest beta release according to the
  [releases](https://github.com/meteor/meteor/releases) page (currently
  `-beta.6`).
  [Issue #10216](https://github.com/meteor/meteor/issues/10216)
  [PR #10248](https://github.com/meteor/meteor/pull/10248)

* Meteor 1.7 introduced a new client bundle called `web.browser.legacy` in
  addition to the `web.browser` (modern) and `web.cordova` bundles.
  Naturally, this extra bundle increased client (re)build times. Since
  developers spend most of their time testing the modern bundle in
  development, and the legacy bundle mostly provides a safe fallback in
  production, Meteor 1.8 cleverly postpones building the legacy bundle
  until just after the development server restarts, so that development
  can continue as soon as the modern bundle has finished building. Since
  the legacy build happens during a time when the build process would
  otherwise be completely idle, the impact of the legacy build on server
  performance is minimal. Nevertheless, the legacy bundle still gets
  rebuilt regularly, so any legacy build errors will be surfaced in a
  timely fashion, and legacy clients can test the new legacy bundle by
  waiting a bit longer than modern clients. Applications using the
  `autoupdate` or `hot-code-push` packages will reload modern and legacy
  clients independently, once each new bundle becomes available.
  [Issue #9948](https://github.com/meteor/meteor/issues/9948)
  [PR #10055](https://github.com/meteor/meteor/pull/10055)

* Compiler plugins that call `inputFile.addJavaScript` or
  `inputFile.addStylesheet` may now delay expensive compilation work by
  passing partial options (`{ path, hash }`) as the first argument,
  followed by a callback function as the second argument, which will be
  called by the build system once it knows the module will actually be
  included in the bundle. For example, here's the old implementation of
  `BabelCompiler#processFilesForTarget`:
  ```js
  processFilesForTarget(inputFiles) {
    inputFiles.forEach(inputFile => {
      var toBeAdded = this.processOneFileForTarget(inputFile);
      if (toBeAdded) {
        inputFile.addJavaScript(toBeAdded);
      }
    });
  }
  ```
  and here's the new version:
  ```js
  processFilesForTarget(inputFiles) {
    inputFiles.forEach(inputFile => {
      if (inputFile.supportsLazyCompilation) {
        inputFile.addJavaScript({
          path: inputFile.getPathInPackage(),
          hash: inputFile.getSourceHash(),
        }, function () {
          return this.processOneFileForTarget(inputFile);
        });
      } else {
        var toBeAdded = this.processOneFileForTarget(inputFile);
        if (toBeAdded) {
          inputFile.addJavaScript(toBeAdded);
        }
      }
    });
  }
  ```
  If you are an author of a compiler plugin, we strongly recommend using
  this new API, since unnecessary compilation of files that are not
  included in the bundle can be a major source of performance problems for
  compiler plugins. Although this new API is only available in Meteor 1.8,
  you can use `inputFile.supportsLazyCompilation` to determine dynamically
  whether the new API is available, so you can support older versions of
  Meteor without having to publish multiple versions of your package. [PR
  #9983](https://github.com/meteor/meteor/pull/9983)

* New [React](https://reactjs.org/)-based Meteor applications can now be
  created using the command
  ```bash
  meteor create --react new-react-app
  ```
  Though relatively simple, this application template reflects the ideas
  of many contributors, especially [@dmihal](https://github.com/dmihal)
  and [@alexsicart](https://github.com/alexsicart), and it will no doubt
  continue to evolve in future Meteor releases.
  [Feature #182](https://github.com/meteor/meteor-feature-requests/issues/182)
  [PR #10149](https://github.com/meteor/meteor/pull/10149)

* The `.meteor/packages` file supports a new syntax for overriding
  problematic version constraints from packages you do not control.

  If a package version constraint in `.meteor/packages` ends with a `!`
  character, any other (non-`!`) constraints on that package elsewhere in
  the application will be _weakened_ to allow any version greater than or
  equal to the constraint, even if the major/minor versions do not match.

  For example, using both CoffeeScript 2 and `practicalmeteor:mocha` used
  to be impossible (or at least very difficult) because of this
  [`api.versionsFrom("1.3")`](https://github.com/practicalmeteor/meteor-mocha/blob/3a2658070a920f8846df48bb8d8c7b678b8c6870/package.js#L28)
  statement, which unfortunately constrained the `coffeescript` package to
  version 1.x. In Meteor 1.8, if you want to update `coffeescript` to
  2.x, you can relax the `practicalmeteor:mocha` constraint by putting
  ```
  coffeescript@2.2.1_1! # note the !
  ```
  in your `.meteor/packages` file. The `coffeescript` version still needs
  to be at least 1.x, so that `practicalmeteor:mocha` can count on that
  minimum. However, `practicalmeteor:mocha` will no longer constrain the
  major version of `coffeescript`, so `coffeescript@2.2.1_1` will work.

  [Feature #208](https://github.com/meteor/meteor-feature-requests/issues/208)
  [Commit 4a70b12e](https://github.com/meteor/meteor/commit/4a70b12eddef00b6700f129e90018a6076cb1681)
  [Commit 9872a3a7](https://github.com/meteor/meteor/commit/9872a3a71df033e4cf6290b75fea28f44427c0c2)

* The `npm` package has been upgraded to version 6.4.1, and our
  [fork](https://github.com/meteor/pacote/tree/v8.1.6-meteor) of its
  `pacote` dependency has been rebased against version 8.1.6.

* The `node-gyp` npm package has been updated to version 3.7.0, and the
  `node-pre-gyp` npm package has been updated to version 0.10.3.

* Scripts run via `meteor npm ...` can now use the `meteor` command more
  safely, since the `PATH` environment variable will now be set so that
  `meteor` always refers to the same `meteor` used to run `meteor npm`.
  [PR #9941](https://github.com/meteor/meteor/pull/9941)

* Minimongo's behavior for sorting fields containing an array
  is now compatible with the behavior of [Mongo 3.6+](https://docs.mongodb.com/manual/release-notes/3.6-compatibility/#array-sort-behavior).
  Note that this means it is now incompatible with the behavior of earlier MongoDB versions.
  [PR #10214](https://github.com/meteor/meteor/pull/10214)

* Meteor's `self-test` has been updated to use "headless" Chrome rather
  than PhantomJS for browser tests. PhantomJS can still be forced by
  passing the `--phantom` flag to the `meteor self-test` command.
  [PR #9814](https://github.com/meteor/meteor/pull/9814)

* Importing a directory containing an `index.*` file now works for
  non-`.js` file extensions. As before, the list of possible extensions is
  defined by which compiler plugins you have enabled.
  [PR #10027](https://github.com/meteor/meteor/pull/10027)

* Any client (modern or legacy) may now request any static JS or CSS
  `web.browser` or `web.browser.legacy` resource, even if it was built for
  a different architecture, which greatly simplifies CDN setup if your CDN
  does not forward the `User-Agent` header to the origin.
  [Issue #9953](https://github.com/meteor/meteor/issues/9953)
  [PR #9965](https://github.com/meteor/meteor/pull/9965)

* Cross-origin dynamic `import()` requests will now succeed in more cases.
  [PR #9954](https://github.com/meteor/meteor/pull/9954)

* Dynamic CSS modules (which are compiled to JS and handled like any other
  JS module) will now be properly minified in production and source mapped
  in development. [PR #9998](https://github.com/meteor/meteor/pull/9998)

* While CSS is only minified in production, CSS files must be merged
  together into a single stylesheet in both development and production.
  This merging is [cached by `standard-minifier-css`](https://github.com/meteor/meteor/blob/183d5ff9500d908d537f58d35ce6cd6d780ab270/packages/standard-minifier-css/plugin/minify-css.js#L58-L62)
  so that it does not happen on every rebuild in development, but not all
  CSS minifier packages use the same caching techniques. Thanks to
  [1ed095c36d](https://github.com/meteor/meteor/pull/9942/commits/1ed095c36d7b2915872eb0c943dae0c4f870d7e4),
  this caching is now performed within the Meteor build tool, so it works
  the same way for all CSS minifier packages, which may eliminate a few
  seconds of rebuild time for projects with lots of CSS.

* The `meteor-babel` npm package used by `babel-compiler` has been updated
  to version 7.1.0. **Note:** This change _requires_ also updating the
  `@babel/runtime` npm package to version 7.0.0-beta.56 or later:
  ```sh
  meteor npm install @babel/runtime@latest
  ```
  [`meteor-babel` issue #22](https://github.com/meteor/babel/issues/22)

* The `@babel/preset-env` and `@babel/preset-react` presets will be
  ignored by Meteor if included in a `.babelrc` file, since Meteor already
  provides equivalent/superior functionality without them. However, you
  should feel free to leave these plugins in your `.babelrc` file if they
  are needed by external tools.

* The `install` npm package used by `modules-runtime` has been updated to
  version 0.12.0.

* The `reify` npm package has been updated to version 0.17.3, which
  introduces the `module.link(id, {...})` runtime method as a replacement
  for `module.watch(require(id), {...})`. Note: in future versions of
  `reify` and Meteor, the `module.watch` runtime API will be removed, but
  for now it still exists (and is used to implement `module.link`), so
  that existing code will continue to work without recompilation.

* The `uglify-es` npm package used by `minifier-js` has been replaced with
  [`terser@3.9.2`](https://www.npmjs.com/package/terser), a fork of
  `uglify-es` that appears to be (more actively) maintained.
  [Issue #10042](https://github.com/meteor/meteor/issues/10042)

* Mongo has been updated to version 4.0.2 and the `mongodb` npm package
  used by `npm-mongo` has been updated to version 3.1.6.
  [PR #10058](https://github.com/meteor/meteor/pull/10058)
  [Feature Request #269](https://github.com/meteor/meteor-feature-requests/issues/269)

* When a Meteor application uses a compiler plugin to process files with a
  particular file extension (other than `.js` or `.json`), those file
  extensions should be automatically appended to imports that do not
  resolve as written. However, this behavior was not previously enabled
  for modules inside `node_modules`. Thanks to
  [8b04c25390](https://github.com/meteor/meteor/pull/9942/commits/8b04c253900e4ca2a194d2fcaf6fc2ce9a9085e7),
  the same file extensions that are applied to modules outside the
  `node_modules` directory will now be applied to those within it, though
  `.js` and `.json` will always be tried first.

* As foreshadowed in this [talk](https://youtu.be/vpCotlPieIY?t=29m18s)
  about Meteor 1.7's modern/legacy bundling system
  ([slides](https://slides.com/benjamn/meteor-night-may-2018#/46)), Meteor
  now provides an isomorphic implementation of the [WHATWG `fetch()`
  API](https://fetch.spec.whatwg.org/), which can be installed by running
  ```sh
  meteor add fetch
  ```
  This package is a great demonstration of the modern/legacy bundling
  system, since it has very different implementations in modern
  browsers, legacy browsers, and Node.
  [PR #10029](https://github.com/meteor/meteor/pull/10029)

* The [`bundle-visualizer`
  package](https://github.com/meteor/meteor/tree/release-1.7.1/packages/non-core/bundle-visualizer)
  has received a number of UI improvements thanks to work by
  [@jamesmillerburgess](https://github.com/jamesmillerburgess) in
  [PR #10025](https://github.com/meteor/meteor/pull/10025).
  [Feature #310](https://github.com/meteor/meteor-feature-requests/issues/310)

* Sub-resource integrity hashes (sha512) can now be enabled for static CSS
  and JS assets by calling `WebAppInternals.enableSubresourceIntegrity()`.
  [PR #9933](https://github.com/meteor/meteor/pull/9933)
  [PR #10050](https://github.com/meteor/meteor/pull/10050)

* The environment variable `METEOR_PROFILE=milliseconds` now works for the
  build portion of the `meteor build` and `meteor deploy` commands.
  [Feature #239](https://github.com/meteor/meteor-feature-requests/issues/239)

* Babel compiler plugins will now receive a `caller` option of the
  following form:
  ```js
  { name: "meteor", arch }
  ```
  where `arch` is the target architecture, e.g. `os.*`, `web.browser`,
  `web.cordova`, or `web.browser.legacy`.
  [PR #10211](https://github.com/meteor/meteor/pull/10211)

## v1.7.0.5, 2018-08-16

### Breaking changes
N/A

### Migration Steps
N/A

### Changes

* Node has been updated to version
  [8.11.4](https://nodejs.org/en/blog/release/v8.11.4/), an important
  [security release](https://nodejs.org/en/blog/vulnerability/august-2018-security-releases/).

## v1.7.0.4, 2018-08-07

### Breaking changes
N/A

### Migration Steps
N/A

### Changes

* The npm package `@babel/runtime`, which is depended on by most Meteor
  apps, introduced a breaking change in version `7.0.0-beta.56` with the
  removal of the `@babel/runtime/helpers/builtin` directory. While this
  change has clear benefits in the long term, in the short term it has
  been disruptive for Meteor 1.7.0.x applications that accidentally
  updated to the latest version of `@babel/runtime`. Meteor 1.7.0.4 is a
  patch release that provides better warnings about this problem, and
  ensures newly created Meteor applications do not use `7.0.0-beta.56`.
  [PR #10134](https://github.com/meteor/meteor/pull/10134)

* The `npm` package has been upgraded to version 6.3.0, and our
  [fork](https://github.com/meteor/pacote/tree/v8.1.6-meteor) of its
  `pacote` dependency has been rebased against version 8.1.6.
  [Issue #9940](https://github.com/meteor/meteor/issues/9940)

* The `reify` npm package has been updated to version 0.16.4.

## v1.7.0.3, 2018-06-13

### Breaking changes
N/A

### Migration Steps
N/A

### Changes

* Fixed [Issue #9991](https://github.com/meteor/meteor/issues/9991),
  introduced in
  [Meteor 1.7.0.2](https://github.com/meteor/meteor/pull/9990)
  by [PR #9977](https://github.com/meteor/meteor/pull/9977).

## v1.7.0.2, 2018-06-13

### Breaking changes
N/A

### Migration Steps
N/A

### Changes

* Node has been updated to version
  [8.11.3](https://nodejs.org/en/blog/release/v8.11.3/), an important
  [security release](https://nodejs.org/en/blog/vulnerability/june-2018-security-releases/).

* The `meteor-babel` npm package has been updated to version
  [7.0.0-beta.51](https://github.com/babel/babel/releases/tag/v7.0.0-beta.51).

* Meteor apps created with `meteor create` or `meteor create --minimal`
  will now have a directory called `tests/` rather than `test/`, so that
  test code will not be eagerly loaded if you decide to remove the
  `meteor.mainModule` configuration from `package.json`, thanks to
  [PR #9977](https://github.com/meteor/meteor/pull/9977) by
  [@robfallows](https://github.com/robfallows).
  [Issue #9961](https://github.com/meteor/meteor/issues/9961)

## v1.7.0.1, 2018-05-29

### Breaking changes

* The `aggregate` method of raw Mongo collections now returns an
  `AggregationCursor` rather than returning the aggregation result
  directly. To obtain an array of aggregation results, you will need to
  call the `.toArray()` method of the cursor:
  ```js
  // With MongoDB 2.x, callback style:
  rawCollection.aggregate(
    pipeline,
    (error, results) => {...}
  );

  // With MongoDB 2.x, wrapAsync style:
  const results = Meteor.wrapAsync(
    rawCollection.aggregate,
    rawCollection
  )(pipeline);

  // With MongoDB 3.x, callback style:
  rawCollection.aggregate(
    pipeline,
    (error, aggregationCursor) => {
      ...
      const results = aggregationCursor.toArray();
      ...
    }
  );

  // With MongoDB 3.x, wrapAsync style:
  const results = Meteor.wrapAsync(
    rawCollection.aggregate,
    rawCollection
  )(pipeline).toArray();
  ```
  [Issue #9936](https://github.com/meteor/meteor/issues/9936)

### Migration Steps

* Update `@babel/runtime` (as well as other Babel-related packages) and
  `meteor-node-stubs` to their latest versions:
  ```sh
  meteor npm install @babel/runtime@latest meteor-node-stubs@latest
  ```

### Changes

* Reverted an [optimization](https://github.com/meteor/meteor/pull/9825)
  introduced in Meteor 1.7 to stop scanning `node_modules` for files that
  might be of interest to compiler plugins, since the intended workarounds
  (creating symlinks) did not satisfy all existing use cases. We will
  revisit this optimization in Meteor 1.8.
  [mozfet/meteor-autoform-materialize#43](https://github.com/mozfet/meteor-autoform-materialize/issues/43)

* After updating to Meteor 1.7 or 1.7.0.1, you should update the
  `@babel/runtime` npm package (as well as other Babel-related packages)
  to their latest versions, along with the `meteor-node-stubs` package,
  by running the following command:
  ```sh
  meteor npm install @babel/runtime@latest meteor-node-stubs@latest
  ```

## v1.7, 2018-05-28

### Breaking changes
N/A

### Migration Steps
N/A

### Changes

* More than 80% of internet users worldwide have access to a web browser
  that natively supports the latest ECMAScript features and keeps itself
  updated automatically, which means new features become available almost
  as soon as they ship. In other words, the future we envisioned when we
  first began [compiling code with
  Babel](https://blog.meteor.com/how-much-does-ecmascript-2015-cost-2ded41d70914)
  is finally here, yet most web frameworks and applications still compile
  a single client-side JavaScript bundle that must function simultaneously
  in the oldest and the newest browsers the application developer wishes
  to support.

  That choice is understandable, because the alternative is daunting: not
  only must you build multiple JavaScript and CSS bundles for different
  browsers, with different dependency graphs and compilation rules and
  webpack configurations, but your server must also be able to detect the
  capabilities of each visiting client, so that it can deliver the
  appropriate assets at runtime. Testing a matrix of different browsers
  and application versions gets cumbersome quickly, so it's no surprise
  that responsible web developers would rather ship a single, well-tested
  bundle, and forget about taking advantage of modern features until
  legacy browsers have disappeared completely.

  With Meteor 1.7, this awkward balancing act is no longer necessary,
  because Meteor now automatically builds two sets of client-side assets,
  one tailored to the capabilities of modern browsers, and the other
  designed to work in all supported browsers, thus keeping legacy browsers
  working exactly as they did before. Best of all, the entire Meteor
  community relies on the same system, so any bugs or differences in
  behavior can be identified and fixed quickly.

  In this system, a "modern" browser can be loosely defined as one with
  full native support for `async` functions and `await` expressions, which
  includes more than 80% of the world market, and 85% of the US market
  ([source](https://caniuse.com/#feat=async-functions)). This standard may
  seem extremely strict, since `async`/`await` was [just finalized in
  ECMAScript 2017](http://2ality.com/2016/10/async-function-tips.html),
  but the statistics clearly justify it. As another example, any modern
  browser can handle native `class` syntax, though newer syntax like class
  fields may still need to be compiled for now, whereas a legacy browser
  will need compilation for both advanced and basic `class` syntax. And of
  course you can safely assume that any modern browser has a native
  `Promise` implementation, because `async` functions must return
  `Promise`s. The list goes on and on.

  This boundary between modern and legacy browsers is designed to be tuned
  over time, not only by the Meteor framework itself but also by each
  individual Meteor application. For example, here's how the minimum
  versions for native ECMAScript `class` support might be expressed:

  ```js
  import { setMinimumBrowserVersions } from "meteor/modern-browsers";

  setMinimumBrowserVersions({
    chrome: 49,
    firefox: 45,
    edge: 12,
    ie: Infinity, // Sorry, IE11.
    mobile_safari: [9, 2], // 9.2.0+
    opera: 36,
    safari: 9,
    electron: 1,
  }, "classes");
  ```

  The minimum modern version for each browser is simply the maximum of all
  versions passed to `setMinimumBrowserVersions` for that browser. The
  Meteor development server decides which assets to deliver to each client
  based on the `User-Agent` string of the HTTP request. In production,
  different bundles are named with unique hashes, which prevents cache
  collisions, though Meteor also sets the `Vary: User-Agent` HTTP response
  header to let well-behaved clients know they should cache modern and
  legacy resources separately.

  For the most part, the modern/legacy system will transparently determine
  how your code is compiled, bundled, and delivered&mdash;and yes, it
  works with every existing part of Meteor, including dynamic `import()`
  and even [the old `appcache`
  package](https://github.com/meteor/meteor/pull/9776). However, if you're
  writing dynamic code that depends on modern features, you can use the
  boolean `Meteor.isModern` flag to detect the status of the current
  environment (Node 8 is modern, too, of course). If you're writing a
  Meteor package, you can call `api.addFiles(files, "legacy")` in your
  `package.js` configuration file to add extra files to the legacy bundle,
  or `api.addFiles(files, "client")` to add files to all client bundles,
  or `api.addFiles(files, "web.browser")` to add files only to the modern
  bundle, and the same rules apply to `api.mainModule`. Just be sure to
  call `setMinimumBrowserVersions` (in server startup code) to enforce
  your assumptions about ECMAScript feature support.

  We think this modern/legacy system is one of the most powerful features
  we've added since we first introduced the `ecmascript` package in Meteor
  1.2, and we look forward to other frameworks attempting to catch up.

  [PR #9439](https://github.com/meteor/meteor/pull/9439)

* Although Meteor does not recompile packages installed in `node_modules`
  by default, compilation of specific npm packages (for example, to
  support older browsers that the package author neglected) can now be
  enabled in one of two ways:

  * Clone the package repository into your application's `imports`
    directory, make any modifications necessary, then use `npm install` to
    link `the-package` into `node_modules`:
    ```sh
    meteor npm install imports/the-package
    ```
    Meteor will compile the contents of the package exposed via
    `imports/the-package`, and this compiled code will be used when you
    import `the-package` in any of the usual ways:
    ```js
    import stuff from "the-package"
    require("the-package") === require("/imports/the-package")
    import("the-package").then(...)
    ```
    This reuse of compiled code is the critical new feature that was added
    in Meteor 1.7.

  * Install the package normally with `meteor npm install the-package`,
    then create a symbolic link *to* the installed package elsewhere in
    your application, outside of `node_modules`:
    ```sh
    meteor npm install the-package
    cd imports
    ln -s ../node_modules/the-package .
    ```
    Again, Meteor will compile the contents of the package because they
    are exposed outside of `node_modules`, and the compiled code will be
    used whenever `the-package` is imported from `node_modules`.

    > Note: this technique also works if you create symbolic links to
      individual files, rather than linking the entire package directory.

  In both cases, Meteor will compile the exposed code as if it was part of
  your application, using whatever compiler plugins you have installed.
  You can influence this compilation using `.babelrc` files or any other
  techniques you would normally use to configure compilation of
  application code. [PR #9771](https://github.com/meteor/meteor/pull/9771)
  [Feature #6](https://github.com/meteor/meteor-feature-requests/issues/6)

  > ~Note: since compilation of npm packages can now be enabled using the
    techniques described above, Meteor will no longer automatically scan
    `node_modules` directories for modules that can be compiled by
    compiler plugins. If you have been using that functionality to import
    compiled-to-JS modules from `node_modules`, you should start using the
    symlinking strategy instead.~ **Follow-up note: this optimization was
    reverted in Meteor 1.7.0.1 (see [above](#v1701-2018-05-29)).**

* Node has been updated to version
  [8.11.2](https://nodejs.org/en/blog/release/v8.11.2/), officially fixing
  a [cause](https://github.com/nodejs/node/issues/19274) of frequent
  segmentation faults in Meteor applications that was introduced in Node
  8.10.0. Meteor 1.6.1.1 shipped with a custom build of Node that patched
  this problem, but that approach was never intended to be permanent.

* The `npm` package has been upgraded to version 5.10.0, and our
  [fork](https://github.com/meteor/pacote/tree/v7.6.1-meteor) of its
  `pacote` dependency has been rebased against version 7.6.1.

* Applications may now specify client and server entry point modules in a
  newly-supported `"meteor"` section of `package.json`:
  ```js
  "meteor": {
    "mainModule": {
      "client": "client/main.js",
      "server": "server/main.js"
    }
  }
  ```
  When specified, these entry points override Meteor's default module
  loading semantics, rendering `imports` directories unnecessary. If
  `mainModule` is left unspecified for either client or server, the
  default rules will apply for that architecture, as before. To disable
  eager loading of modules on a given architecture, simply provide a
  `mainModule` value of `false`:
  ```js
  "meteor": {
    "mainModule": {
      "client": false,
      "server": "server/main.js"
    }
  }
  ```
  [Feature #135](https://github.com/meteor/meteor-feature-requests/issues/135)
  [PR #9690](https://github.com/meteor/meteor/pull/9690)

* In addition to `meteor.mainModule`, the `"meteor"` section of
  `package.json` may also specify `meteor.testModule` to control which
  test modules are loaded by `meteor test` or `meteor test --full-app`:
  ```js
  "meteor": {
    "mainModule": {...},
    "testModule": "tests.js"
  }
  ```
  If your client and server test files are different, you can expand the
  `testModule` configuration using the same syntax as `mainModule`:
  ```js
  "meteor": {
    "testModule": {
      "client": "client/tests.js",
      "server": "server/tests.js"
    }
  }
  ```
  The same test module will be loaded whether or not you use the
  `--full-app` option. Any tests that need to detect `--full-app` should
  check `Meteor.isAppTest`. The module(s) specified by `meteor.testModule`
  can import other test modules at runtime, so you can still distribute
  test files across your codebase; just make sure you import the ones you
  want to run. [PR #9714](https://github.com/meteor/meteor/pull/9714)

* The `meteor create` command now supports a `--minimal` option, which
  creates an app with as few Meteor packages as possible, in order to
  minimize client bundle size while still demonstrating advanced features
  such as server-side rendering. This starter application is a solid
  foundation for any application that doesn't need Mongo or DDP.

* The `meteor-babel` npm package has been updated to version
  7.0.0-beta.49-1. Note: while Babel has recently implemented support for
  a new kind of `babel.config.js` configuration file (see [this
  PR](https://github.com/babel/babel/pull/7358)), and future versions of
  Meteor will no doubt embrace this functionality, Meteor 1.7 supports
  only `.babelrc` files as a means of customizing the default Babel
  configuration provided by Meteor. In other words, if your project
  contains a `babel.config.js` file, it will be ignored by Meteor 1.7.

* The `reify` npm package has been updated to version 0.16.2.

* The `meteor-node-stubs` package, which provides stub implementations for
  any Node built-in modules used by the client (such as `path` and
  `http`), has a new minor version (0.4.1) that may help with Windows
  installation problems. To install the new version, run
  ```sh
  meteor npm install meteor-node-stubs@latest
  ```

* The `optimism` npm package has been updated to version 0.6.3.

* The `minifier-js` package has been updated to use `uglify-es` 3.3.9.

* Individual Meteor `self-test`'s can now be skipped by adjusting their
  `define` call to be prefixed by `skip`. For example,
  `selftest.skip.define('some test', ...` will skip running "some test".
  [PR #9579](https://github.com/meteor/meteor/pull/9579)

* Mongo has been upgraded to version 3.6.4 for 64-bit systems, and 3.2.19
  for 32-bit systems. [PR #9632](https://github.com/meteor/meteor/pull/9632)

  **NOTE:** After upgrading an application to use Mongo 3.6.4, it has been
  observed ([#9591](https://github.com/meteor/meteor/issues/9591))
  that attempting to run that application with an older version of
  Meteor (via `meteor --release X`), that uses an older version of Mongo, can
  prevent the application from starting. This can be fixed by either
  running `meteor reset`, or by repairing the Mongo database. To repair the
  database, find the `mongod` binary on your system that lines up with the
  Meteor release you're jumping back to, and run
  `mongodb --dbpath your-apps-db --repair`. For example:
  ```sh
  ~/.meteor/packages/meteor-tool/1.6.0_1/mt-os.osx.x86_64/dev_bundle/mongodb/bin/mongod --dbpath /my-app/.meteor/local/db --repair
  ```
  [PR #9632](https://github.com/meteor/meteor/pull/9632)

* The `mongodb` driver package has been updated from version 2.2.34 to
  version 3.0.7. [PR #9790](https://github.com/meteor/meteor/pull/9790)
  [PR #9831](https://github.com/meteor/meteor/pull/9831)
  [Feature #268](https://github.com/meteor/meteor-feature-requests/issues/268)

* The `cordova-plugin-meteor-webapp` package depended on by the Meteor
  `webapp` package has been updated to version 1.6.0.
  [PR #9761](https://github.com/meteor/meteor/pull/9761)

* Any settings read from a JSON file passed with the `--settings` option
  during Cordova run/build/deploy will be exposed in `mobile-config.js`
  via the `App.settings` property, similar to `Meteor.settings`.
  [PR #9873](https://github.com/meteor/meteor/pull/9873)

* The `@babel/plugin-proposal-class-properties` plugin provided by
  `meteor-babel` now runs with the `loose:true` option, as required by
  other (optional) plugins like `@babel/plugin-proposal-decorators`.
  [Issue #9628](https://github.com/meteor/meteor/issues/9628)

* The `underscore` package has been removed as a dependency from `meteor-base`.
  This opens up the possibility of removing 14.4 kb from production bundles.
  Since this would be a breaking change for any apps that may have been
  using `_` without having any packages that depend on `underscore`
  besides `meteor-base`, we have added an upgrader that will automatically
  add `underscore` to the `.meteor/packages` file of any project which
  lists `meteor-base`, but not `underscore`. Apps which do not require this
  package can safely remove it using `meteor remove underscore`.
  [PR #9596](https://github.com/meteor/meteor/pull/9596)

* Meteor's `promise` package has been updated to support
  [`Promise.prototype.finally`](https://github.com/tc39/proposal-promise-finally).
  [Issue 9639](https://github.com/meteor/meteor/issues/9639)
  [PR #9663](https://github.com/meteor/meteor/pull/9663)

* Assets made available via symlinks in the `public` and `private` directories
  of an application are now copied into Meteor application bundles when
  using `meteor build`. This means npm package assets that need to be made
  available publicly can now be symlinked from their `node_modules` location,
  in the `public` directory, and remain available in production bundles.
  [Issue #7013](https://github.com/meteor/meteor/issues/7013)
  [PR #9666](https://github.com/meteor/meteor/pull/9666)

* The `facts` package has been split into `facts-base` and `facts-ui`. The
  original `facts` package has been deprecated.
  [PR #9629](https://github.com/meteor/meteor/pull/9629)

* If the new pseudo tag `<meteor-bundled-css />` is used anywhere in the
  `<head />` of an app, it will be replaced by the `link` to Meteor's bundled
  CSS. If the new tag isn't used, the bundle will be placed at the top of
  the `<head />` section as before (for backwards compatibility).
  [Feature #24](https://github.com/meteor/meteor-feature-requests/issues/24)
  [PR #9657](https://github.com/meteor/meteor/pull/9657)

## v1.6.1.4, 2018-08-16

### Breaking changes
N/A

### Migration Steps
N/A

### Changes

* Node has been updated to version
  [8.11.4](https://nodejs.org/en/blog/release/v8.11.4/), an important
  [security release](https://nodejs.org/en/blog/vulnerability/august-2018-security-releases/).

## v1.6.1.3, 2018-06-16

### Breaking changes
N/A

### Migration Steps
N/A

### Changes

* Node has been updated to version
  [8.11.3](https://nodejs.org/en/blog/release/v8.11.3/), an important
  [security release](https://nodejs.org/en/blog/vulnerability/june-2018-security-releases/).

## v1.6.1.2, 2018-05-28

### Breaking changes
N/A

### Migration Steps
N/A

### Changes

* Meteor 1.6.1.2 is a very small release intended to fix
  [#9863](https://github.com/meteor/meteor/issues/9863) by making
  [#9887](https://github.com/meteor/meteor/pull/9887) available to Windows
  users without forcing them to update to Meteor 1.7 (yet). Thanks very
  much to [@zodern](https://github.com/zodern) for identifying a solution
  to this problem. [PR #9910](https://github.com/meteor/meteor/pull/9910)

## v1.6.1.1, 2018-04-02

### Breaking changes
N/A

### Migration Steps
* Update `@babel/runtime` npm package and any custom Babel plugin enabled in
`.babelrc`
  ```sh
  meteor npm install @babel/runtime@latest
  ```

### Changes

* Node has been updated to version
  [8.11.1](https://nodejs.org/en/blog/release/v8.11.1/), an important
  [security release](https://nodejs.org/en/blog/vulnerability/march-2018-security-releases/),
  with a critical [patch](https://github.com/nodejs/node/pull/19477)
  [applied](https://github.com/meteor/node/commits/v8.11.1-meteor) to
  solve a segmentation fault
  [problem](https://github.com/nodejs/node/issues/19274) that was
  introduced in Node 8.10.0.

* The `meteor-babel` npm package has been updated to version
  7.0.0-beta.42, which may require updating any custom Babel plugins
  you've enabled in a `.babelrc` file, and/or running the following
  command to update `@babel/runtime`:
  ```sh
  meteor npm install @babel/runtime@latest
  ```

## v1.6.1, 2018-01-19

### Breaking changes

* Meteor's Node Mongo driver is now configured with the
  [`ignoreUndefined`](http://mongodb.github.io/node-mongodb-native/2.2/api/MongoClient.html#connect)
  connection option set to `true`, to make sure fields with `undefined`
  values are not first converted to `null`, when inserted/updated. `undefined`
  values are now removed from all Mongo queries and insert/update documents.

  This is a potentially breaking change if you are upgrading an existing app
  from an earlier version of Meteor.

  For example:
  ```js
  // return data pertaining to the current user
  db.privateUserData.find({
      userId: currentUser._id // undefined
  });
  ```
  Assuming there are no documents in the `privateUserData` collection with
  `userId: null`, in Meteor versions prior to 1.6.1 this query will return
  zero documents. From Meteor 1.6.1 onwards, this query will now return
  _every_ document in the collection. It is highly recommend you review all
  your existing queries to ensure that any potential usage of `undefined` in
  query objects won't lead to problems.

### Migration Steps
N/A

### Changes

* Node has been updated to version
  [8.9.4](https://nodejs.org/en/blog/release/v8.9.4/).

* The `meteor-babel` npm package (along with its Babel-related
  dependencies) has been updated to version 7.0.0-beta.38, a major
  update from Babel 6. Thanks to the strong abstraction of the
  `meteor-babel` package, the most noticeable consequence of the Babel 7
  upgrade is that the `babel-runtime` npm package has been replaced by
  `@babel/runtime`, which can be installed by running
  ```js
  meteor npm install @babel/runtime
  ```
  in your application directory. There's a good chance that the old
  `babel-runtime` package can be removed from your `package.json`
  dependencies, though there's no harm in leaving it there. Please see
  [this blog post](https://babeljs.io/blog/2017/09/12/planning-for-7.0)
  for general information about updating to Babel 7 (note especially any
  changes to plugins you've been using in any `.babelrc` files).
  [PR #9440](https://github.com/meteor/meteor/pull/9440)

* Because `babel-compiler@7.0.0` is a major version bump for a core
  package, any package that explicitly depends on `babel-compiler` with
  `api.use` or `api.imply` will need to be updated and republished in
  order to remain compatible with Meteor 1.6.1. One notable example is the
  `practicalmeteor:mocha` package. If you have been using this test-driver
  package, we strongly recommend switching to `meteortesting:mocha`
  instead. If you are the author of a package that depends on
  `babel-compiler`, we recommend publishing your updated version using a
  new major or minor version, so that you can continue releasing patch
  updates compatible with older versions of Meteor, if necessary.

* Meteor's Node Mongo driver is now configured with the
  [`ignoreUndefined`](http://mongodb.github.io/node-mongodb-native/2.2/api/MongoClient.html#connect)
  connection option set to `true`, to make sure fields with `undefined`
  values are not first converted to `null`, when inserted/updated. `undefined`
  values are now removed from all Mongo queries and insert/update documents.
  [Issue #6051](https://github.com/meteor/meteor/issues/6051)
  [PR #9444](https://github.com/meteor/meteor/pull/9444)

* The `server-render` package now supports passing a `Stream` object to
  `ServerSink` methods that previously expected a string, which enables
  [streaming server-side rendering with React
  16](https://hackernoon.com/whats-new-with-server-side-rendering-in-react-16-9b0d78585d67):
  ```js
  import React from "react";
  import { renderToNodeStream } from "react-dom/server";
  import { onPageLoad } from "meteor/server-render";
  import App from "/imports/Server.js";

  onPageLoad(sink => {
    sink.renderIntoElementById("app", renderToNodeStream(
      <App location={sink.request.url} />
    ));
  });
  ```
  [PR #9343](https://github.com/meteor/meteor/pull/9343)

* The [`cordova-lib`](https://github.com/apache/cordova-cli) package has
  been updated to version 7.1.0,
  [`cordova-android`](https://github.com/apache/cordova-android/) has been
  updated to version 6.4.0 (plus one additional
  [commit](https://github.com/meteor/cordova-android/commit/317db7df0f7a054444197bc6d28453cf4ab23280)),
  and [`cordova-ios`](https://github.com/apache/cordova-ios/) has been
  updated to version 4.5.4. The cordova plugins `cordova-plugin-console`,
  `cordova-plugin-device-motion`, and `cordova-plugin-device-orientation`
  have been [deprecated](https://cordova.apache.org/news/2017/09/22/plugins-release.html)
  and will likely be removed in a future Meteor release.
  [Feature Request #196](https://github.com/meteor/meteor-feature-requests/issues/196)
  [PR #9213](https://github.com/meteor/meteor/pull/9213)
  [Issue #9447](https://github.com/meteor/meteor/issues/9447)
  [PR #9448](https://github.com/meteor/meteor/pull/9448)

* The previously-served `/manifest.json` application metadata file is now
  served from `/__browser/manifest.json` for web browsers, to avoid
  confusion with other kinds of `manifest.json` files. Cordova clients
  will continue to load the manifest file from `/__cordova/manifest.json`,
  as before. [Issue #6674](https://github.com/meteor/meteor/issues/6674)
  [PR #9424](https://github.com/meteor/meteor/pull/9424)

* The bundled version of MongoDB used by `meteor run` in development
  on 64-bit architectures has been updated to 3.4.10. 32-bit architectures
  will continue to use MongoDB 3.2.x versions since MongoDB is no longer
  producing 32-bit versions of MongoDB for newer release tracks.
  [PR #9396](https://github.com/meteor/meteor/pull/9396)

* Meteor's internal `minifier-css` package has been updated to use `postcss`
  for CSS parsing and minifying, instead of the abandoned `css-parse` and
  `css-stringify` packages. Changes made to the `CssTools` API exposed by the
  `minifier-css` package are mostly backwards compatible (the
  `standard-minifier-css` package that uses it didn't have to change for
  example), but now that we're using `postcss` the AST accepted and returned
  from certain functions is different. This could impact developers who are
  tying into Meteor's internal `minifier-css` package directly. The AST based
  function changes are:

  * `CssTools.parseCss` now returns a PostCSS
    [`Root`](http://api.postcss.org/Root.html) object.
  * `CssTools.stringifyCss` expects a PostCSS `Root` object as its first
    parameter.
  * `CssTools.mergeCssAsts` expects an array of PostCSS `Root` objects as its
    first parameter.
  * `CssTools.rewriteCssUrls` expects a PostCSS `Root` object as its first
    parameter.

  [PR #9263](https://github.com/meteor/meteor/pull/9263)

* The `_` variable will once again remain bound to `underscore` (if
  installed) in `meteor shell`, fixing a regression introduced by Node 8.
  [PR #9406](https://github.com/meteor/meteor/pull/9406)

* Dynamically `import()`ed modules will now be fetched from the
  application server using an HTTP POST request, rather than a WebSocket
  message. This strategy has all the benefits of the previous strategy,
  except that it does not require establishing a WebSocket connection
  before fetching dynamic modules, in exchange for slightly higher latency
  per request. [PR #9384](https://github.com/meteor/meteor/pull/9384)

* To reduce the total number of HTTP requests for dynamic modules, rapid
  sequences of `import()` calls within the same tick of the event loop
  will now be automatically batched into a single HTTP request. In other
  words, the following code will result in only one HTTP request:
  ```js
  const [
    React,
    ReactDOM
  ] = await Promise.all([
    import("react"),
    import("react-dom")
  ]);
  ```

* Thanks to a feature request and pull request from
  [@CaptainN](https://github.com/CaptainN), all available dynamic modules
  will be automatically prefetched after page load and permanently cached
  in IndexedDB when the `appcache` package is in use, ensuring that
  dynamic `import()` will work for offline apps. Although the HTML5
  Application Cache was deliberately *not* used for this prefetching, the
  new behavior matches the spirit/intention of the `appcache` package.
  [Feature Request #236](https://github.com/meteor/meteor-feature-requests/issues/236)
  [PR #9482](https://github.com/meteor/meteor/pull/9482)
  [PR #9434](https://github.com/meteor/meteor/pull/9434)

* The `es5-shim` library is no longer included in the initial JavaScript
  bundle, but is instead injected using a `<script>` tag in older browsers
  that may be missing full support for ECMAScript 5. For the vast majority
  of modern browsers that do not need `es5-shim`, this change will reduce
  the bundle size by about 10KB (minified, pre-gzip). For testing
  purposes, the `<script>` tag injection can be triggered in any browser
  by appending `?force_es5_shim=1` to the application URL.
  [PR #9360](https://github.com/meteor/meteor/pull/9360)

* The `Tinytest.addAsync` API now accepts test functions that return
  `Promise` objects, making the `onComplete` callback unnecessary:
  ```js
  Tinytest.addAsync("some async stuff", async function (test) {
    test.equal(shouldReturnFoo(), "foo");
    const bar = await shouldReturnBarAsync();
    test.equal(bar, "bar");
  });
  ```
  [PR #9409](https://github.com/meteor/meteor/pull/9409)

* Line number comments are no longer added to bundled JavaScript files on
  the client or the server. Several years ago, before all major browsers
  supported source maps, we felt it was important to provide line number
  information in generated files using end-of-line comments like
  ```js
  some.code(1234); // 123
  more.code(5, 6); // 124
  ```
  Adding all these comments was always slower than leaving the code
  unmodified, but recently the comments have begun interacting badly with
  certain newer ECMAScript syntax, such as multi-line template strings.
  Since source maps are well supported in most browsers that developers
  are likely to be using for development, and the line number comments are
  now causing substantive problems beyond the performance cost, we
  concluded it was time to stop using them.
  [PR #9323](https://github.com/meteor/meteor/pull/9323)
  [Issue #9160](https://github.com/meteor/meteor/issues/9160)

* Since Meteor 1.3, Meteor has supported string-valued `"browser"` fields
  in `package.json` files, to enable alternate entry points for packages
  in client JavaScript bundles. In Meteor 1.6.1, we are expanding support
  to include object-valued `"browser"` fields, according to this
  unofficial and woefully incomplete (but widely-implemented) "[spec
  document](https://github.com/defunctzombie/package-browser-field-spec)."
  We are only supporting the "relative style" of browser replacements,
  however, and not the "package style" (as detailed in this
  [comment](https://github.com/meteor/meteor/issues/6890#issuecomment-339817703)),
  because supporting the package style would have imposed an unacceptable
  runtime cost on all imports (not just those overridden by a `"browser"`
  field).
  [PR #9311](https://github.com/meteor/meteor/pull/9311)
  [Issue #6890](https://github.com/meteor/meteor/issues/6890)

* The `Boilerplate#toHTML` method from the `boilerplate-generator` package
  has been deprecated in favor of `toHTMLAsync` (which returns a `Promise`
  that resolves to a string of HTML) or `toHTMLStream` (which returns a
  `Stream` of HTML). Although direct usage of `toHTML` is unlikely, please
  update any code that calls this method if you see deprecation warnings
  in development. [Issue #9521](https://github.com/meteor/meteor/issues/9521).

* The `npm` package has been upgraded to version 5.6.0, and our fork of
  its `pacote` dependency has been rebased against version 7.0.2.

* The `reify` npm package has been updated to version 0.13.7.

* The `minifier-js` package has been updated to use `uglify-es` 3.2.2.

* The `request` npm package used by both the `http` package and the
  `meteor` command-line tool has been upgraded to version 2.83.0.

* The `kexec` npm package has been updated to version 3.0.0.

* The `moment` npm package has been updated to version 2.20.1.

* The `rimraf` npm package has been updated to version 2.6.2.

* The `glob` npm package has been updated to version 7.1.2.

* The `ignore` npm package has been updated to version 3.3.7.

* The `escope` npm package has been updated to version 3.6.0.

* The `split2` npm package has been updated to version 2.2.0.

* The `multipipe` npm package has been updated to version 2.0.1.

* The `pathwatcher` npm package has been updated to version 7.1.1.

* The `lru-cache` npm package has been updated to version 4.1.1.

* The deprecated `Meteor.http` object has been removed. If your
  application is still using `Meteor.http`, you should now use `HTTP`
  instead:
  ```js
  import { HTTP } from "meteor/http";
  HTTP.call("GET", url, ...);
  ```

* The deprecated `Meteor.uuid` function has been removed. If your
  application is still using `Meteor.uuid`, you should run
  ```sh
  meteor npm install uuid
  ```
  to install the widely used [`uuid`](https://www.npmjs.com/package/uuid)
  package from npm. Example usage:
  ```js
  import uuid from "uuid";
  console.log(uuid());
  ```

* The log-suppressing flags on errors in `ddp-client` and `ddp-server` have been
  changed from `expected` to `_expectedByTest` in order to avoid inadvertently
  silencing errors in production.
  [Issue #6912](https://github.com/meteor/meteor/issues/6912)
  [PR #9515](https://github.com/meteor/meteor/pull/9515)

* Provide basic support for [iPhone X](https://developer.apple.com/ios/update-apps-for-iphone-x/)
  status bar and launch screens, which includes updates to
  [`cordova-plugin-statusbar@2.3.0`](https://github.com/apache/cordova-plugin-statusbar/blob/master/RELEASENOTES.md#230-nov-06-2017)
  and [`cordova-plugin-splashscreen@4.1.0`](https://github.com/apache/cordova-plugin-splashscreen/blob/master/RELEASENOTES.md#410-nov-06-2017).
  [Issue #9041](https://github.com/meteor/meteor/issues/9041)
  [PR #9375](https://github.com/meteor/meteor/pull/9375)

* Fixed an issue preventing the installation of scoped Cordova packages.
  For example,
  ```sh
  meteor add cordova:@somescope/some-cordova-plugin@1.0.0
  ```
  will now work properly.
  [Issue #7336](https://github.com/meteor/meteor/issues/7336)
  [PR #9334](https://github.com/meteor/meteor/pull/9334)

* iOS icons and launch screens have been updated to support iOS 11
  [Issue #9196](https://github.com/meteor/meteor/issues/9196)
  [PR #9198](https://github.com/meteor/meteor/pull/9198)

* Enables passing `false` to `cursor.count()` on the client to prevent skip
  and limit from having an effect on the result.
  [Issue #1201](https://github.com/meteor/meteor/issues/1201)
  [PR #9205](https://github.com/meteor/meteor/pull/9205)

* An `onExternalLogin` hook has been added to the accounts system, to allow
  the customization of OAuth user profile updates.
  [PR #9042](https://github.com/meteor/meteor/pull/9042)

* `Accounts.config` now supports a `bcryptRounds` option that
  overrides the default 10 rounds currently used to secure passwords.
  [PR #9044](https://github.com/meteor/meteor/pull/9044)

* Developers running Meteor from an interactive shell within Emacs should
  notice a substantial performance improvement thanks to automatic
  disabling of the progress spinner, which otherwise reacts slowly.
  [PR #9341](https://github.com/meteor/meteor/pull/9341)

* `Npm.depends` can now specify any `http` or `https` URL.
  [Issue #9236](https://github.com/meteor/meteor/issues/9236)
  [PR #9237](https://github.com/meteor/meteor/pull/9237)

* Byte order marks included in `--settings` files will no longer crash the
  Meteor Tool.
  [Issue #5180](https://github.com/meteor/meteor/issues/5180)
  [PR #9459](https://github.com/meteor/meteor/pull/9459)

* The `accounts-ui-unstyled` package has been updated to use `<form />` and
  `<button />` tags with its login/signup form, instead of `<div />`'s. This
  change helps browser's notice login/signup requests, allowing them to
  trigger their "remember your login/password" functionality.

  > **Note:** If your application is styling the login/signup form using a CSS
    path that includes the replaced `div` elements (e.g.
    `div.login-form { ...` or `div.login-button { ...`), your styles will
    break. You can either update your CSS to use `form.` / `button.` or
    adjust your CSS specificity by styling on `class` / `id` attributes
    only.

  [Issue #1746](https://github.com/meteor/meteor/issues/1746)
  [PR #9442](https://github.com/meteor/meteor/pull/9442)

* The `stylus` package has been deprecated and will no longer be
  supported/maintained.
  [PR #9445](https://github.com/meteor/meteor/pull/9445)

* Support for the `meteor admin get-machine` command has been removed, and
  the build farm has been discontinued. Ever since Meteor 1.4, packages
  with binary dependencies have been automatically (re)compiled when they
  are installed in an application, assuming the target machine has a basic
  compiler toolchain. To see the requirements for this compilation step,
  consult the [platform requirements for
  `node-gyp`](https://github.com/nodejs/node-gyp#installation).

* Client side `Accounts.onLogin` callbacks now receive a login details
  object, with the attempted login type (e.g. `{ type: password }` after a
  successful password based login, `{ type: resume }` after a DDP reconnect,
  etc.).
  [Issue #5127](https://github.com/meteor/meteor/issues/5127)
  [PR #9512](https://github.com/meteor/meteor/pull/9512)

## v1.6.0.1, 2017-12-08

* Node has been upgraded to version
  [8.9.3](https://nodejs.org/en/blog/release/v8.9.3/), an important
  [security release](https://nodejs.org/en/blog/vulnerability/december-2017-security-releases/).

* The `npm` package has been upgraded to version 5.5.1, which supports
  several new features, including two-factor authentication, as described
  in the [release notes](https://github.com/npm/npm/blob/latest/CHANGELOG.md#v551-2017-10-04).

## v1.6, 2017-10-30

* **Important note for package maintainers:**

  With the jump to Node 8, some packages published using Meteor 1.6 may no
  longer be compatible with older Meteor versions. In order to maintain
  compatibility with Meteor 1.5 apps when publishing your package, you can
  specify a release version with the meteor publish command:

  ```
  meteor --release 1.5.3 publish
  ```

  If you're interested in taking advantage of Meteor 1.6 while still
  supporting older Meteor versions, you can consider publishing for Meteor
  1.6 from a new branch, with your package's minor or major version bumped.
  You can then continue to publish for Meteor 1.5 from the original branch.
  Note that the 1.6 branch version bump is important so that you can continue
  publishing patch updates for Meteor 1.5 from the original branch.

  [Issue #9308](https://github.com/meteor/meteor/issues/9308)

* Node.js has been upgraded to version 8.8.1, which will be entering
  long-term support (LTS) coverage on 31 October 2017, lasting through
  December 2019 ([full schedule](https://github.com/nodejs/Release#nodejs-release-working-group)).
  This is a *major* upgrade from the previous version of Node.js used by
  Meteor, 4.8.4.

* The `npm` npm package has been upgraded to version 5.4.2, a major
  upgrade from 4.6.1. While this update should be backwards-compatible for
  existing Meteor apps and packages, if you are the maintainer of any
  Meteor packages, pay close attention to your `npm-shrinkwrap.json` files
  when first using this version of `npm`. For normal Meteor application
  development, this upgrade primarily affects the version of `npm` used by
  `meteor npm ...` commands. A functional installation of `git` may be
  required to support GitHub repository and/or tarball URLs.
  [Troubleshooting](https://docs.npmjs.com/troubleshooting/common-errors).
  [PR #8835](https://github.com/meteor/meteor/pull/8835)

* In addition to `meteor node` and `meteor npm`, which are convenient
  shorthands for `node` and `npm`, `meteor npx <command>` can be used to
  execute commands from a local `node_modules/.bin` directory or from the
  `npm` cache. Any packages necessary to run the command will be
  automatically downloaded. [Read](https://www.npmjs.com/package/npx)
  about it, or just try some commands:
  ```sh
  meteor npx cowsay mooooo
  meteor npx uuid
  meteor npx nyancat
  meteor npx yarn
  ```

* The `meteor debug` command has been superseded by the more flexible
  `--inspect` and `--inspect-brk` command-line flags, which work for any
  `run`, `test`, or `test-packages` command.

  The syntax of these flags is the same as the equivalent Node.js
  [flags](https://nodejs.org/en/docs/inspector/#command-line-options),
  with two notable differences:

  * The flags affect the server process spawned by the build process,
    rather than affecting the build process itself.

  * The `--inspect-brk` flag causes the server process to pause just after
    server code has loaded but before it begins to execute, giving the
    developer a chance to set breakpoints in server code.

  [Feature Request #194](https://github.com/meteor/meteor-feature-requests/issues/194)

* On Windows, Meteor can now be installed or reinstalled from scratch
  using the command `choco install meteor`, using the
  [Chocolatey](https://chocolatey.org/) package manager. This method of
  installation replaces the old `InstallMeteor.exe` installer, which had a
  number of shortcomings, and will no longer be supported.

* Fresh installs of Meteor 1.6 on 64-bit Windows machines will now use
  native 64-bit Node.js binaries, rather than a 32-bit version of Node.js.
  In addition to being faster, native 64-bit support will enable Windows
  developers to debug asynchronous stack traces more easily in the new
  Node.js inspector, which is only fully supported by native 64-bit
  architectures. Note that merely running `meteor update` from a 32-bit
  version of Meteor will still install a 32-bit version of Meteor 1.6, so
  you should use `choco install meteor` to get a fresh 64-bit version.
  [PR #9218](https://github.com/meteor/meteor/pull/9218)

* To support developers running on a 32-bit OS, Meteor now supports both 32-
  and 64-bit versions of Mongo. Mongo 3.2 is the last 32-bit version available
  from Mongo. Meteor running on a 32-bit OS will use a 32-bit version of Mongo
  3.2 and 64-bit platforms will receive newer Mongo versions in future releases.
  [PR #9173](https://github.com/meteor/meteor/pull/9173)

* After several reliability improvements, native file watching has been
  un-disabled on Windows. Though native file change notifications will
  probably never work with network or shared virtual file systems (e.g.,
  NTFS or Vagrant-mounted disks), Meteor uses an efficient prioritized
  polling system as a fallback for those file systems.

* Various optimizations have reduced the on-disk size of the `meteor-tool`
  package from 545MB (1.5.2.2) to 219MB.

* The `meteor-babel` package has been upgraded to version 0.24.6, to take
  better advantage of native language features in Node 8.

* The `reify` npm package has been upgraded to version 0.12.3.

* The `meteor-promise` package has been upgraded to version 0.8.6, to
  enable better handling of `UnhandledPromiseRejectionWarning`s.

* The `node-gyp` npm package has been upgraded to version 3.6.2.

* The `node-pre-gyp` npm package has been updated to version 0.6.36.

* The `fibers` npm package has been upgraded to version 2.0.0.

* The `pathwatcher` npm package has been upgraded to version 7.1.0.

* The `http-proxy` npm package has been upgraded to version 1.16.2.

* The `semver` npm package has been upgraded to version 5.4.1.

* When running Meteor tool tests (i.e. `./meteor self-test`) during the
  course of developing Meteor itself, it is no longer necessary to
  `./meteor npm install -g phantomjs-prebuilt browserstack-webdriver`.
  These will now be installed automatically upon their use.

* You can now run `meteor test --driver-package user:package` without
  first running `meteor add user:package`.

* iOS icons and launch screens have been updated to support iOS 11
  [Issue #9196](https://github.com/meteor/meteor/issues/9196)
  [PR #9198](https://github.com/meteor/meteor/pull/9198)

## v1.5.4.2, 2018-04-02

* Node has been upgraded to version
  [4.9.0](https://nodejs.org/en/blog/release/v4.9.0/), an important
  [security release](https://nodejs.org/en/blog/vulnerability/march-2018-security-releases/).

## v1.5.4.1, 2017-12-08

* Node has been upgraded to version
  [4.8.7](https://nodejs.org/en/blog/release/v4.8.7/), an important
  [security release](https://nodejs.org/en/blog/vulnerability/december-2017-security-releases/).

## v1.5.4, 2017-11-08

* Node has been updated to version 4.8.6. This release officially
  includes our fix of a faulty backport of garbage collection-related
  logic in V8 and ends Meteor's use of a custom Node with that patch.
  In addition, it includes small OpenSSL updates as announced on the
  Node blog: https://nodejs.org/en/blog/release/v4.8.6/.
  [Issue #8648](https://github.com/meteor/meteor/issues/8648)

## v1.5.3, 2017-11-04

* Node has been upgraded to version 4.8.5, a recommended security
  release: https://nodejs.org/en/blog/release/v4.8.5/. While it was
  expected that Node 4.8.5 would also include our fix of a faulty
  backport of garbage collection-related logic in V8, the timing
  of this security release has caused that to be delayed until 4.8.6.
  Therefore, this Node still includes our patch for this issue.
  [Issue #8648](https://github.com/meteor/meteor/issues/8648)

* Various backports from Meteor 1.6, as detailed in the
  [PR for Meteor 1.5.3](https://github.com/meteor/meteor/pull/9266).
  Briefly, these involve fixes for:
  * Child imports of dynamically imported modules within packages.
    [#9182](https://github.com/meteor/meteor/issues/9182)
  * Unresolved circular dependencies.
    [#9176](https://github.com/meteor/meteor/issues/9176)
  * Windows temporary directory handling.

## v1.5.2.2, 2017-10-02

* Fixes a regression in 1.5.2.1 which resulted in the macOS firewall
  repeatedly asking to "accept incoming network connections". While the
  `node` binary in 1.5.2.1 was functionally the same as 1.5.2, it had
  been recompiled on our build farm (which re-compiles all architectures
  at the same time) to ensure compatibility with older (but still
  supported) Linux distributions. Unfortunately, macOS took issue with
  the binary having a different 'signature' (but same 'identifier') as
  one it had already seen, and refused to permanently "allow" it in the
  firewall. Our macOS `node` binaries are now signed with a certificate,
  hopefully preventing this from occurring again.
  [Issue #9139](https://github.com/meteor/meteor/issues/9139)

* Fixes a regression in `accounts-base` caused by changes to the (now
  deprecated) `connection.onReconnect` function which caused users to be
  logged out shortly after logging in.
  [Issue #9140](https://github.com/meteor/meteor/issues/9140)
  [PR #](https://github.com/meteor/meteor/pull/9148)

* [`cordova-ios`](https://github.com/apache/cordova-ios) has been updated to
  version 4.5.1, to add in iOS 11 / Xcode 9 compatibility.
  [Issue #9098](https://github.com/meteor/meteor/issues/9098)
  [Issue #9126](https://github.com/meteor/meteor/issues/9126)
  [PR #9137](https://github.com/meteor/meteor/pull/9137)

* Includes a follow-up change to the (not commonly necessary)
  `Npm.require` which ensures built-in modules are loaded first, which
  was necessary after a change in 1.5.2.1 which reduced its scope.
  This resolves "Cannot find module crypto" and similar errors.
  [Issue #9136](https://github.com/meteor/meteor/issues/9136)

* A bug that prevented building some binary npm packages on Windows has
  been fixed. [Issue #9153](https://github.com/meteor/meteor/issues/9153)

## v1.5.2.1, 2017-09-26

* Updating to Meteor 1.5.2.1 will automatically patch a security
  vulnerability in the `allow-deny` package, since `meteor-tool@1.5.2_1`
  requires `allow-deny@1.0.9` or later. If for any reason you are not
  ready or able to update to Meteor 1.5.2.1 by running `meteor update`,
  please at least run
  ```sh
  meteor update allow-deny
  ```
  instead. More details about the security vulnerability can be found on
  the Meteor forums.

* The command-line `meteor` tool no longer invokes `node` with the
  `--expose-gc` flag. Although this flag allowed the build process to be
  more aggressive about collecting garbage, it was also a source of
  problems in Meteor 1.5.2 and Node 4.8.4, from increased segmentation
  faults during (the more frequent) garbage collections to occasional
  slowness in rebuilding local packages. The flag is likely to return in
  Meteor 1.6, where it has not exhibited any of the same problems.

* Meteor now supports `.meteorignore` files, which cause the build system
  to ignore certain files and directories using the same pattern syntax as
  [`.gitignore` files](https://git-scm.com/docs/gitignore). These files
  may appear in any directory of your app or package, specifying rules for
  the directory tree below them. Of course, `.meteorignore` files are also
  fully integrated with Meteor's file watching system, so they can be
  added, removed, or modified during development.
  [Feature request #5](https://github.com/meteor/meteor-feature-requests/issues/5)

* DDP's `connection.onReconnect = func` feature has been deprecated. This
  functionality was previously supported as a way to set a function to be
  called as the first step of reconnecting. This approach has proven to be
  inflexible as only one function can be defined to be called when
  reconnecting. Meteor's accounts system was already setting an
  `onReconnect` callback to be used internally, which means anyone setting
  their own `onReconnect` callback was inadvertently overwriting code used
  internally. Moving forward the `DDP.onReconnect(callback)` method should be
  used to register callbacks to call when a connection reconnects. The
  connection that is reconnecting is passed as the only argument to
  `callback`. This is used by the accounts system to re-login on reconnects
  without interfering with other code that uses `connection.onReconnect`.
  [Issue #5665](https://github.com/meteor/meteor/issues/5665)
  [PR #9092](https://github.com/meteor/meteor/pull/9092)

* `reactive-dict` now supports `destroy`. `destroy` will clear the `ReactiveDict`s
  data and unregister the `ReactiveDict` from data migration.
  i.e. When a `ReactiveDict` is instantiated with a name on the client and the
  `reload` package is present in the project.
  [Feature Request #76](https://github.com/meteor/meteor-feature-requests/issues/76)
  [PR #9063](https://github.com/meteor/meteor/pull/9063)

* The `webapp` package has been updated to support UNIX domain sockets. If a
  `UNIX_SOCKET_PATH` environment variable is set with a valid
  UNIX socket file path (e.g. `UNIX_SOCKET_PATH=/tmp/socktest.sock`), Meteor's
  HTTP server will use that socket file for inter-process communication,
  instead of TCP. This can be useful in cases like using Nginx to proxy
  requests back to an internal Meteor application. Leveraging UNIX domain
  sockets for inter-process communication reduces the sometimes unnecessary
  overhead required by TCP based communication.
  [Issue #7392](https://github.com/meteor/meteor/issues/7392)
  [PR #8702](https://github.com/meteor/meteor/pull/8702)

* The `fastclick` package (previously included by default in Cordova
  applications through the `mobile-experience` package) has been deprecated.
  This package is no longer maintained and has years of outstanding
  unresolved issues, some of which are impacting Meteor users. Most modern
  mobile web browsers have removed the 300ms tap delay that `fastclick` worked
  around, as long as the following `<head />` `meta` element is set (which
  is generally considered a mobile best practice regardless, and which the
  Meteor boilerplate generator already sets by default for Cordova apps):
  `<meta name="viewport" content="width=device-width">`
  If anyone is still interested in using `fastclick` with their application,
  it can be installed from npm directly (`meteor npm install --save fastclick`).
  Reference:
  [Mobile Chrome](https://developers.google.com/web/updates/2013/12/300ms-tap-delay-gone-away)
  [Mobile Safari](https://bugs.webkit.org/show_bug.cgi?id=150604)
  [PR #9039](https://github.com/meteor/meteor/pull/9039)

* Minimongo cursors are now JavaScript iterable objects and can now be iterated over
  using `for...of` loops, spread operator, `yield*`, and destructuring assignments.
  [PR #8888](https://github.com/meteor/meteor/pull/8888)

## v1.5.2, 2017-09-05

* Node 4.8.4 has been patched to include
  https://github.com/nodejs/node/pull/14829, an important PR implemented
  by our own @abernix (:tada:), which fixes a faulty backport of garbage
  collection-related logic in V8 that was causing occasional segmentation
  faults during Meteor development and testing, ever since Node 4.6.2
  (Meteor 1.4.2.3). When Node 4.8.5 is officially released with these
  changes, we will immediately publish a small follow-up release.
  [Issue #8648](https://github.com/meteor/meteor/issues/8648)

* When Meteor writes to watched files during the build process, it no
  longer relies on file watchers to detect the change and invalidate the
  optimistic file system cache, which should fix a number of problems
  related by the symptom of endless rebuilding.
  [Issue #8988](https://github.com/meteor/meteor/issues/8988)
  [Issue #8942](https://github.com/meteor/meteor/issues/8942)
  [PR #9007](https://github.com/meteor/meteor/pull/9007)

* The `cordova-lib` npm package has been updated to 7.0.1, along with
  cordova-android (6.2.3) and cordova-ios (4.4.0), and various plugins.
  [PR #8919](https://github.com/meteor/meteor/pull/8919) resolves the
  umbrella [issue #8686](https://github.com/meteor/meteor/issues/8686), as
  well as several Android build issues:
  [#8408](https://github.com/meteor/meteor/issues/8408),
  [#8424](https://github.com/meteor/meteor/issues/8424), and
  [#8464](https://github.com/meteor/meteor/issues/8464).

* The [`boilerplate-generator`](https://github.com/meteor/meteor/tree/release-1.5.2/packages/boilerplate-generator)
  package responsible for generating initial HTML documents for Meteor
  apps has been refactored by @stevenhao to avoid using the
  `spacebars`-related packages, which means it is now possible to remove
  Blaze as a dependency from the server as well as the client.
  [PR #8820](https://github.com/meteor/meteor/pull/8820)

* The `meteor-babel` package has been upgraded to version 0.23.1.

* The `reify` npm package has been upgraded to version 0.12.0, which
  includes a minor breaking
  [change](https://github.com/benjamn/reify/commit/8defc645e556429283e0b522fd3afababf6525ea)
  that correctly skips exports named `default` in `export * from "module"`
  declarations. If you have any wrapper modules that re-export another
  module's exports using `export * from "./wrapped/module"`, and the
  wrapped module has a `default` export that you want to be included, you
  should now explicitly re-export `default` using a second declaration:
  ```js
  export * from "./wrapped/module";
  export { default } "./wrapped/module";
  ```

* The `meteor-promise` package has been upgraded to version 0.8.5,
  and the `promise` polyfill package has been upgraded to 8.0.1.

* The `semver` npm package has been upgraded to version 5.3.0.
  [PR #8859](https://github.com/meteor/meteor/pull/8859)

* The `faye-websocket` npm package has been upgraded to version 0.11.1,
  and its dependency `websocket-driver` has been upgraded to a version
  containing [this fix](https://github.com/faye/websocket-driver-node/issues/21),
  thanks to [@sdarnell](https://github.com/sdarnell).
  [meteor-feature-requests#160](https://github.com/meteor/meteor-feature-requests/issues/160)

* The `uglify-js` npm package has been upgraded to version 3.0.28.

* Thanks to PRs [#8960](https://github.com/meteor/meteor/pull/8960) and
  [#9018](https://github.com/meteor/meteor/pull/9018) by @GeoffreyBooth, a
  [`coffeescript-compiler`](https://github.com/meteor/meteor/tree/release-1.5.2/packages/non-core/coffeescript-compiler)
  package has been extracted from the `coffeescript` package, similar to
  how the `babel-compiler` package is separate from the `ecmascript`
  package, so that other packages (such as
  [`vue-coffee`](https://github.com/meteor-vue/vue-meteor/tree/master/packages/vue-coffee))
  can make use of `coffeescript-compiler`. All `coffeescript`-related
  packages have been moved to
  [`packages/non-core`](https://github.com/meteor/meteor/tree/release-1.5.2/packages/non-core),
  so that they can be published independently from Meteor releases.

* `meteor list --tree` can now be used to list all transitive package
  dependencies (and versions) in an application. Weakly referenced dependencies
  can also be listed by using the `--weak` option. For more information, run
  `meteor help list`.
  [PR #8936](https://github.com/meteor/meteor/pull/8936)

* The `star.json` manifest created within the root of a `meteor build` bundle
  will now contain `nodeVersion` and `npmVersion` which will specify the exact
  versions of Node.js and npm (respectively) which the Meteor release was
  bundled with.  The `.node_version.txt` file will still be written into the
  root of the bundle, but it may be deprecated in a future version of Meteor.
  [PR #8956](https://github.com/meteor/meteor/pull/8956)

* A new package called `mongo-dev-server` has been created and wired into
  `mongo` as a dependency. As long as this package is included in a Meteor
  application (which it is by default since all new Meteor apps have `mongo`
  as a dependency), a local development MongoDB server is started alongside
  the application. This package was created to provide a way to disable the
  local development Mongo server, when `mongo` isn't needed (e.g. when using
  Meteor as a build system only). If an application has no dependency on
  `mongo`, the `mongo-dev-server` package is not added, which means no local
  development Mongo server is started.
  [Feature Request #31](https://github.com/meteor/meteor-feature-requests/issues/31)
  [PR #8853](https://github.com/meteor/meteor/pull/8853)

* `Accounts.config` no longer mistakenly allows tokens to expire when
  the `loginExpirationInDays` option is set to `null`.
  [Issue #5121](https://github.com/meteor/meteor/issues/5121)
  [PR #8917](https://github.com/meteor/meteor/pull/8917)

* The `"env"` field is now supported in `.babelrc` files.
  [PR #8963](https://github.com/meteor/meteor/pull/8963)

* Files contained by `client/compatibility/` directories or added with
  `api.addFiles(files, ..., { bare: true })` are now evaluated before
  importing modules with `require`, which may be a breaking change if you
  depend on the interleaving of `bare` files with eager module evaluation.
  [PR #8972](https://github.com/meteor/meteor/pull/8972)

* When `meteor test-packages` runs in a browser, uncaught exceptions will
  now be displayed above the test results, along with the usual summary of
  test failures, in case those uncaught errors have something to do with
  later test failures.
  [Issue #4979](https://github.com/meteor/meteor/issues/4979)
  [PR #9034](https://github.com/meteor/meteor/pull/9034)

## v1.5.1, 2017-07-12

* Node has been upgraded to version 4.8.4.

* A new core Meteor package called `server-render` provides generic
  support for server-side rendering of HTML, as described in the package's
  [`README.md`](https://github.com/meteor/meteor/blob/release-1.5.1/packages/server-render/README.md).
  [PR #8841](https://github.com/meteor/meteor/pull/8841)

* To reduce the total number of file descriptors held open by the Meteor
  build system, native file watchers will now be started only for files
  that have changed at least once. This new policy means you may have to
  [wait up to 5000ms](https://github.com/meteor/meteor/blob/6bde360b9c075f1c78c3850eadbdfa7fe271f396/tools/fs/safe-watcher.js#L20-L21)
  for changes to be detected when you first edit a file, but thereafter
  changes will be detected instantaneously. In return for that small
  initial waiting time, the number of open file descriptors will now be
  bounded roughly by the number of files you are actively editing, rather
  than the number of files involved in the build (often thousands), which
  should help with issues like
  [#8648](https://github.com/meteor/meteor/issues/8648). If you need to
  disable the new behavior for any reason, simply set the
  `METEOR_WATCH_PRIORITIZE_CHANGED` environment variable to `"false"`, as
  explained in [PR #8866](https://github.com/meteor/meteor/pull/8866).

* All `observe` and `observeChanges` callbacks are now bound using
  `Meteor.bindEnvironment`.  The same `EnvironmentVariable`s that were
  present when `observe` or `observeChanges` was called are now available
  inside the callbacks. [PR #8734](https://github.com/meteor/meteor/pull/8734)

* A subscription's `onReady` is now fired again during a re-subscription, even
  if the subscription has the same arguments.  Previously, when subscribing
  to a publication the `onReady` would have only been called if the arguments
  were different, creating a confusing difference in functionality.  This may be
  breaking behavior if an app uses the firing of `onReady` as an assumption
  that the data was just received from the server.  If such functionality is
  still necessary, consider using
  [`observe`](https://docs.meteor.com/api/collections.html#Mongo-Cursor-observe)
  or
  [`observeChanges`](https://docs.meteor.com/api/collections.html#Mongo-Cursor-observeChanges)
  [PR #8754](https://github.com/meteor/meteor/pull/8754)
  [Issue #1173](https://github.com/meteor/meteor/issues/1173)

* The `minimongo` and `mongo` packages are now compliant with the upsert behavior
  of MongoDB 2.6 and higher. **As a result support for MongoDB 2.4 has been dropped.**
  This mainly changes the effect of the selector on newly inserted documents.
  [PR #8815](https://github.com/meteor/meteor/pull/8815)

* `reactive-dict` now supports setting initial data when defining a named
  `ReactiveDict`. No longer run migration logic when used on the server,
  this is to prevent duplicate name error on reloads. Initial data is now
  properly serialized.

* `accounts-password` now uses `example.com` as a default "from" address instead
  of `meteor.com`. This change could break account-related e-mail notifications
  (forgot password, activation, etc.) for applications which do not properly
  configure a "from" domain since e-mail providers will often reject mail sent
  from `example.com`. Ensure that `Accounts.emailTemplates.from` is set to a
  proper domain in all applications.
  [PR #8760](https://github.com/meteor/meteor/issues/8760)

* The `accounts-facebook` and `facebook-oauth` packages have been updated to
  use the v2.9 of the Facebook Graph API for the Login Dialog since the v2.2
  version will be deprecated by Facebook in July.  There shouldn't be a problem
  regardless since Facebook simply rolls over to the next active version
  (v2.3, in this case) however this should assist in avoiding deprecation
  warnings and should enable any new functionality which has become available.
  [PR #8858](https://github.com/meteor/meteor/pull/8858)

* Add `DDP._CurrentPublicationInvocation` and `DDP._CurrentMethodInvocation`.
  `DDP._CurrentInvocation` remains for backwards-compatibility. This change
  allows method calls from publications to inherit the `connection` from the
  the publication which called the method.
  [PR #8629](https://github.com/meteor/meteor/pull/8629)

  > Note: If you're calling methods from publications that are using `this.connection`
  > to see if the method was called from server code or not. These checks will now
  > be more restrictive because `this.connection` will now be available when a
  > method is called from a publication.

* Fix issue with publications temporarily having `DDP._CurrentInvocation` set on
  re-run after a user logged in.  This is now provided through
  `DDP._CurrentPublicationInvocation` at all times inside a publication,
  as described above.
  [PR #8031](https://github.com/meteor/meteor/pull/8031)
  [PR #8629](https://github.com/meteor/meteor/pull/8629)

* `Meteor.userId()` and `Meteor.user()` can now be used in both method calls and
  publications.
  [PR #8629](https://github.com/meteor/meteor/pull/8629)

* `this.onStop` callbacks in publications are now run with the publication's
  context and with its `EnvironmentVariable`s bound.
  [PR #8629](https://github.com/meteor/meteor/pull/8629)

* The `minifier-js` package will now replace `process.env.NODE_ENV` with
  its string value (or `"development"` if unspecified).

* The `meteor-babel` npm package has been upgraded to version 0.22.0.

* The `reify` npm package has been upgraded to version 0.11.24.

* The `uglify-js` npm package has been upgraded to version 3.0.18.

* Illegal characters in paths written in build output directories will now
  be replaced with `_`s rather than removed, so that file and directory
  names consisting of only illegal characters do not become empty
  strings. [PR #8765](https://github.com/meteor/meteor/pull/8765).

* Additional "extra" packages (packages that aren't saved in `.meteor/packages`)
  can be included temporarily using the `--extra-packages`
  option.  For example: `meteor run --extra-packages bundle-visualizer`.
  Both `meteor test` and `meteor test-packages` also support the
  `--extra-packages` option and commas separate multiple package names.
  [PR #8769](https://github.com/meteor/meteor/pull/8769)

  > Note: Packages specified using the `--extra-packages` option override
  > version constraints from `.meteor/packages`.

* The `coffeescript` package has been updated to use CoffeeScript version
  1.12.6. [PR #8777](https://github.com/meteor/meteor/pull/8777)

* It's now possible to pipe a series of statements to `meteor shell`,
  whereas previously the input had to be an expression; for example:
  ```sh
  > echo 'import pkg from "babel-runtime/package.json";
  quote> pkg.version' |
  pipe> meteor shell
  "6.23.0"
  ```
  [Issue #8823](https://github.com/meteor/meteor/issues/8823)
  [PR #8833](https://github.com/meteor/meteor/pull/8833)

* Any `Error` thrown by a DDP method with the `error.isClientSafe`
  property set to `true` will now be serialized and displayed to the
  client, whereas previously only `Meteor.Error` objects were considered
  client-safe. [PR #8756](https://github.com/meteor/meteor/pull/8756)

## v1.5, 2017-05-30

* The `meteor-base` package implies a new `dynamic-import` package, which
  provides runtime support for [the proposed ECMAScript dynamic
  `import(...)` syntax](https://github.com/tc39/proposal-dynamic-import),
  enabling asynchronous module fetching or "code splitting." If your app
  does not use the `meteor-base` package, you can use the package by
  simply running `meteor add dynamic-import`. See this [blog
  post](https://blog.meteor.com/meteor-1-5-react-loadable-f029a320e59c)
  and [PR #8327](https://github.com/meteor/meteor/pull/8327) for more
  information about how dynamic `import(...)` works in Meteor, and how to
  use it in your applications.

* The `ecmascript-runtime` package, which provides polyfills for various
  new ECMAScript runtime APIs and language features, has been split into
  `ecmascript-runtime-client` and `ecmascript-runtime-server`, to reflect
  the different needs of browsers versus Node 4. The client runtime now
  relies on the `core-js` library found in the `node_modules` directory of
  the application, rather than a private duplicate installed via
  `Npm.depends`. This is unlikely to be a disruptive change for most
  developers, since the `babel-runtime` npm package is expected to be
  installed, and `core-js` is a dependency of `babel-runtime`, so
  `node_modules/core-js` should already be present. If that's not the
  case, just run `meteor npm install --save core-js` to install it.

* The `npm` npm package has been upgraded to version 4.6.1.

* The `meteor-babel` npm package has been upgraded to version 0.21.4,
  enabling the latest Reify compiler and the transform-class-properties
  plugin, among other improvements.

* The `reify` npm package has been upgraded to version 0.11.21, fixing
  [issue #8595](https://github.com/meteor/meteor/issues/8595) and
  improving compilation and runtime performance.

> Note: With this version of Reify, `import` declarations are compiled to
  `module.watch(require(id), ...)` instead of `module.importSync(id, ...)`
  or the older `module.import(id, ...)`. The behavior of the compiled code
  should be the same as before, but the details seemed different enough to
  warrant a note.

* The `install` npm package has been upgraded to version 0.10.1.

* The `meteor-promise` npm package has been upgraded to version 0.8.4.

* The `uglify-js` npm package has been upgraded to version 3.0.13, fixing
  [#8704](https://github.com/meteor/meteor/issues/8704).

* If you're using the `standard-minifier-js` Meteor package, as most
  Meteor developers do, it will now produce a detailed analysis of package
  and module sizes within your production `.js` bundle whenever you run
  `meteor build` or `meteor run --production`. These data are served by
  the application web server at the same URL as the minified `.js` bundle,
  except with a `.stats.json` file extension instead of `.js`. If you're
  using a different minifier plugin, and would like to support similar
  functionality, refer to
  [these](https://github.com/meteor/meteor/pull/8327/commits/084801237a8c288d99ec82b0fbc1c76bdf1aab16)
  [commits](https://github.com/meteor/meteor/pull/8327/commits/1c8bc7353e9a8d526880634a58c506b423c4a55e)
  for inspiration.

* To visualize the bundle size data produced by `standard-minifier-js`,
  run `meteor add bundle-visualizer` and then start your development
  server in production mode with `meteor run --production`. Be sure to
  remove the `bundle-visualizer` package before actually deploying your
  app, or the visualization will be displayed to your users.

* If you've been developing an app with multiple versions of Meteor, or
  testing with beta versions, and you haven't recently run `meteor reset`,
  your `.meteor/local/bundler-cache` directory may have become quite
  large. This is just a friendly reminder that this directory is perfectly
  safe to delete, and Meteor will repopulate it with only the most recent
  cached bundles.

* Apps created with `meteor create --bare` now use the `static-html`
  package for processing `.html` files instead of `blaze-html-templates`,
  to avoid large unnecessary dependencies like the `jquery` package.

* Babel plugins now receive file paths without leading `/` characters,
  which should prevent confusion about whether the path should be treated
  as absolute. [PR #8610](https://github.com/meteor/meteor/pull/8610)

* It is now possible to override the Cordova iOS and/or Android
  compatibility version by setting the `METEOR_CORDOVA_COMPAT_VERSION_IOS`
  and/or `METEOR_CORDOVA_COMPAT_VERSION_ANDROID` environment variables.
  [PR #8581](https://github.com/meteor/meteor/pull/8581)

* Modules in `node_modules` directories will no longer automatically have
  access to the `Buffer` polyfill on the client, since that polyfill
  contributed more than 22KB of minified JavaScript to the client bundle,
  and was rarely used. If you really need the Buffer API on the client,
  you should now obtain it explicitly with `require("buffer").Buffer`.
  [Issue #8645](https://github.com/meteor/meteor/issues/8645).

* Packages in `node_modules` directories are now considered non-portable
  (and thus may be automatically rebuilt for the current architecture), if
  their `package.json` files contain any of the following install hooks:
  `install`, `preinstall`, or `postinstall`. Previously, a package was
  considered non-portable only if it contained any `.node` binary modules.
  [Issue #8225](https://github.com/meteor/meteor/issues/8225)

## v1.4.4.6, 2018-04-02

* Node has been upgraded to version
  [4.9.0](https://nodejs.org/en/blog/release/v4.9.0/), an important
  [security release](https://nodejs.org/en/blog/vulnerability/march-2018-security-releases/).
  The Node v4.x release line will exit the Node.js Foundation's
  [long-term support (LTS) status](https://github.com/nodejs/LTS) on April 30,
  2018. We strongly advise updating to a version of Meteor using a newer
  version of Node which is still under LTS status, such as Meteor 1.6.x
  which uses Node 8.x.

* The `npm` package has been upgraded to version
  [4.6.1](https://github.com/npm/npm/releases/tag/v4.6.1).

## v1.4.4.5, 2017-12-08

* Node has been upgraded to version
  [4.8.7](https://nodejs.org/en/blog/release/v4.8.7/), an important
  [security release](https://nodejs.org/en/blog/vulnerability/december-2017-security-releases/).

## v1.4.4.4, 2017-09-26

* Updating to Meteor 1.4.4.4 will automatically patch a security
  vulnerability in the `allow-deny` package, since `meteor-tool@1.4.4_4`
  requires `allow-deny@1.0.9` or later. If for any reason you are not
  ready or able to update to Meteor 1.4.4.4 by running `meteor update`,
  please at least run
  ```sh
  meteor update allow-deny
  ```
  instead. More details about the security vulnerability can be found on
  the Meteor forums.

## v1.4.4.3, 2017-05-22

* Node has been upgraded to version 4.8.3.

* A bug in checking body lengths of HTTP responses that was affecting
  Galaxy deploys has been fixed.
  [PR #8709](https://github.com/meteor/meteor/pull/8709).

## v1.4.4.2, 2017-05-02

* Node has been upgraded to version 4.8.2.

* The `npm` npm package has been upgraded to version 4.5.0.
  Note that when using npm `scripts` there has been a change regarding
  what happens when `SIGINT` (Ctrl-C) is received.  Read more
  [here](https://github.com/npm/npm/releases/tag/v4.5.0).

* Fix a regression which prevented us from displaying a helpful banner when
  running `meteor debug` because of a change in Node.js.

* Update `node-inspector` npm to 1.1.1, fixing a problem encountered when trying
  to press "Enter" in the inspector console.
  [Issue #8469](https://github.com/meteor/meteor/issues/8469)

* The `email` package has had its `mailcomposer` npm package swapped with
  a Node 4 fork of `nodemailer` due to its ability to support connection pooling
  in a similar fashion as the original `mailcomposer`.
  [Issue #8591](https://github.com/meteor/meteor/issues/8591)
  [PR #8605](https://github.com/meteor/meteor/pull/8605)

    > Note: The `MAIL_URL` should be configured with a scheme which matches the
    > protocol desired by your e-mail vendor/mail-transport agent.  For
    > encrypted connections (typically listening on port 465), this means
    > using `smtps://`.  Unencrypted connections or those secured through
    > a `STARTTLS` connection upgrade (typically using port 587 and sometimes
    > port 25) should continue to use `smtp://`.  TLS/SSL will be automatically
    > enabled if the mail provider supports it.

* A new `Tracker.inFlush()` has been added to provide a global Tracker
  "flushing" state.
  [PR #8565](https://github.com/meteor/meteor/pull/8565).

* The `meteor-babel` npm package has been upgraded to version 0.20.1, and
  the `reify` npm package has been upgraded to version 0.7.4, fixing
  [issue #8595](https://github.com/meteor/meteor/issues/8595).
  (This was fixed between full Meteor releases, but is being mentioned here.)

## v1.4.4.1, 2017-04-07

* A change in Meteor 1.4.4 to remove "garbage" directories asynchronously
  in `files.renameDirAlmostAtomically` had unintended consequences for
  rebuilding some npm packages, so that change was reverted, and those
  directories are now removed before `files.renameDirAlmostAtomically`
  returns. [PR #8574](https://github.com/meteor/meteor/pull/8574)

## v1.4.4, 2017-04-07

* Node has been upgraded to version 4.8.1.

* The `npm` npm package has been upgraded to version 4.4.4.
  It should be noted that this version reduces extra noise
  previously included in some npm errors.

* The `node-gyp` npm package has been upgraded to 3.6.0 which
  adds support for VS2017 on Windows.

* The `node-pre-gyp` npm package has been updated to 0.6.34.

* Thanks to the outstanding efforts of @sethmurphy18, the `minifier-js`
  package now uses [Babili](https://github.com/babel/babili) instead of
  [UglifyJS](https://github.com/mishoo/UglifyJS2), resolving numerous
  long-standing bugs due to UglifyJS's poor support for ES2015+ syntax.
  [Issue #8378](https://github.com/meteor/meteor/issues/8378)
  [PR #8397](https://github.com/meteor/meteor/pull/8397)

* The `meteor-babel` npm package has been upgraded to version 0.19.1, and
  `reify` has been upgraded to version 0.6.6, fixing several subtle bugs
  introduced by Meteor 1.4.3 (see below), including
  [issue #8461](https://github.com/meteor/meteor/issues/8461).

* The Reify module compiler is now a Babel plugin, making it possible for
  other custom Babel plugins configured in `.babelrc` or `package.json`
  files to run before Reify, fixing bugs that resulted from running Reify
  before other plugins in Meteor 1.4.3.
  [Issue #8399](https://github.com/meteor/meteor/issues/8399)
  [Issue #8422](https://github.com/meteor/meteor/issues/8422)
  [`meteor-babel` issue #13](https://github.com/meteor/babel/issues/13)

* Two new `export ... from ...` syntax extensions are now supported:
  ```js
  export * as namespace from "./module"
  export def from "./module"
  ```
  Read the ECMA262 proposals here:
  * https://github.com/leebyron/ecmascript-export-ns-from
  * https://github.com/leebyron/ecmascript-export-default-from

* When `Meteor.call` is used on the server to invoke a method that
  returns a `Promise` object, the result will no longer be the `Promise`
  object, but the resolved value of the `Promise`.
  [Issue #8367](https://github.com/meteor/meteor/issues/8367)

> Note: if you actually want a `Promise` when calling `Meteor.call` or
  `Meteor.apply` on the server, use `Meteor.callAsync` and/or
  `Meteor.applyAsync` instead.
  [Issue #8367](https://github.com/meteor/meteor/issues/8367),
  https://github.com/meteor/meteor/commit/0cbd25111d1249a61ca7adce23fad5215408c821

* The `mailcomposer` and `smtp-connection` npms have been updated to resolve an
  issue with the encoding of long header lines.
  [Issue #8425](https://github.com/meteor/meteor/issues/8425)
  [PR #8495](https://github.com/meteor/meteor/pull/8495)

* `Accounts.config` now supports an `ambiguousErrorMessages` option which
  enabled generalization of messages produced by the `accounts-*` packages.
  [PR #8520](https://github.com/meteor/meteor/pull/8520)

* A bug which caused account enrollment tokens to be deleted too soon was fixed.
  [Issue #8218](https://github.com/meteor/meteor/issues/8218)
  [PR #8474](https://github.com/meteor/meteor/pull/8474)

* On Windows, bundles built during `meteor build` or `meteor deploy` will
  maintain the executable bit for commands installed in the
  `node_modules\.bin` directory.
  [PR #8503](https://github.com/meteor/meteor/pull/8503)

* On Windows, the upgrades to Node.js, `npm` and `mongodb` are now in-sync with
  other archs again after being mistakenly overlooked in 1.4.3.2.  An admin
  script enhancement has been applied to prevent this from happening again.
  [PR #8505](https://github.com/meteor/meteor/pull/8505)

## v1.4.3.2, 2017-03-14

* Node has been upgraded to version 4.8.0.

* The `npm` npm package has been upgraded to version 4.3.0.

* The `node-gyp` npm package has been upgraded to 3.5.0.

* The `node-pre-gyp` npm package has been updated to 0.6.33.

* The bundled version of MongoDB used by `meteor run` in development
  has been upgraded to 3.2.12.

* The `mongodb` npm package used by the `npm-mongo` Meteor package has
  been updated to version 2.2.24.
  [PR #8453](https://github.com/meteor/meteor/pull/8453)
  [Issue #8449](https://github.com/meteor/meteor/issues/8449)

* The `check` package has had its copy of `jQuery.isPlainObject`
  updated to a newer implementation to resolve an issue where the
  `nodeType` property of an object couldn't be checked, fixing
  [#7354](https://github.com/meteor/meteor/issues/7354).

* The `standard-minifier-js` and `minifier-js` packages now have improved
  error capturing to provide more information on otherwise unhelpful errors
  thrown when UglifyJS encounters ECMAScript grammar it is not familiar with.
  [#8414](https://github.com/meteor/meteor/pull/8414)

* Similar in behavior to `Meteor.loggingIn()`, `accounts-base` now offers a
  reactive `Meteor.loggingOut()` method (and related Blaze helpers,
  `loggingOut` and `loggingInOrOut`).
  [PR #8271](https://github.com/meteor/meteor/pull/8271)
  [Issue #1331](https://github.com/meteor/meteor/issues/1331)
  [Issue #769](https://github.com/meteor/meteor/issues/769)

* Using `length` as a selector field name and with a `Number` as a value
  in a `Mongo.Collection` transformation will no longer cause odd results.
  [#8329](https://github.com/meteor/meteor/issues/8329).

* `observe-sequence` (and thus Blaze) now properly supports `Array`s which were
  created in a vm or across frame boundaries, even if they were sub-classed.
  [Issue #8160](https://github.com/meteor/meteor/issues/8160)
  [PR #8401](https://github.com/meteor/meteor/pull/8401)

* Minimongo now supports `$bitsAllClear`, `$bitsAllSet`, `$bitsAnySet` and
  `$bitsAnyClear`.
  [#8350](https://github.com/meteor/meteor/pull/8350)

* A new [Development.md](DEVELOPMENT.md) document has been created to provide
  an easier path for developers looking to make contributions to Meteor Core
  (that is, the `meteor` tool itself) along with plenty of helpful reminders
  for those that have already done so!
  [#8267](https://github.com/meteor/meteor/pull/8267)

* The suggestion to add a `{oauth-service}-config-ui` package will no longer be
  made on the console if `service-configuration` package is already installed.
  [Issue #8366](https://github.com/meteor/meteor/issues/8366)
  [PR #8429](https://github.com/meteor/meteor/pull/8429)

* `Meteor.apply`'s `throwStubExceptions` option is now properly documented in
  the documentation whereas it was previously only mentioned in the Guide.
  [Issue #8435](https://github.com/meteor/meteor/issues/8435)
  [PR #8443](https://github.com/meteor/meteor/pull/8443)

* `DDPRateLimiter.addRule` now accepts a callback which will be executed after
  a rule is executed, allowing additional actions to be taken if necessary.
  [Issue #5541](https://github.com/meteor/meteor/issues/5541)
  [PR #8237](https://github.com/meteor/meteor/pull/8237)

* `jquery` is no longer a dependency of the `http` package.
  [#8389](https://github.com/meteor/meteor/pull/8389)

* `jquery` is no longer in the default package list after running
  `meteor create`, however is still available thanks to `blaze-html-templates`.
  If you still require jQuery, the recommended approach is to install it from
  npm with `meteor npm install --save jquery` and then `import`-ing it into your
  application.
  [#8388](https://github.com/meteor/meteor/pull/8388)

* The `shell-server` package (i.e. `meteor shell`) has been updated to more
  gracefully handle recoverable errors (such as `SyntaxError`s) in the same
  fashion as the Node REPL.
  [Issue #8290](https://github.com/meteor/meteor/issues/8290)
  [PR #8446](https://github.com/meteor/meteor/pull/8446)

* The `webapp` package now reveals a `WebApp.connectApp` to make it easier to
  provide custom error middleware.
  [#8403](https://github.com/meteor/meteor/pull/8403)

* The `meteor update --all-packages` command has been properly documented in
  command-line help (i.e. `meteor update --help`).
  [PR #8431](https://github.com/meteor/meteor/pull/8431)
  [Issue #8154](https://github.com/meteor/meteor/issues/8154)

* Syntax errors encountered while scanning `package.json` files for binary
  dependencies are now safely and silently ignored.
  [Issue #8427](https://github.com/meteor/meteor/issues/8427)
  [PR #8468](https://github.com/meteor/meteor/pull/8468)

## v1.4.3.1, 2017-02-14

* The `meteor-babel` npm package has been upgraded to version 0.14.4,
  fixing [#8349](https://github.com/meteor/meteor/issues/8349).

* The `reify` npm package has been upgraded to version 0.4.9.

* Partial `npm-shrinkwrap.json` files are now disregarded when
  (re)installing npm dependencies of Meteor packages, fixing
  [#8349](https://github.com/meteor/meteor/issues/8349). Further
  discussion of the new `npm` behavior can be found
  [here](https://github.com/npm/npm/blob/latest/CHANGELOG.md#no-more-partial-shrinkwraps-breaking).

## v1.4.3, 2017-02-13

* Versions of Meteor [core
  packages](https://github.com/meteor/meteor/tree/release-1.4.3/packages)
  are once again constrained by the current Meteor release.

> Before Meteor 1.4, the current release dictated the exact version of
  every installed core package, which meant newer core packages could not
  be installed without publishing a new Meteor release. In order to
  support incremental development of core packages, Meteor 1.4 removed all
  release-based constraints on core package versions
  ([#7084](https://github.com/meteor/meteor/pull/7084)). Now, in Meteor
  1.4.3, core package versions must remain patch-compatible with the
  versions they had when the Meteor release was published. This middle
  ground restores meaning to Meteor releases, yet still permits patch
  updates to core packages.

* The `cordova-lib` npm package has been updated to 6.4.0, along with
  cordova-android (6.1.1) and cordova-ios (4.3.0), and various plugins.
  [#8239](https://github.com/meteor/meteor/pull/8239)

* The `coffeescript` Meteor package has been moved from
  `packages/coffeescript` to `packages/non-core/coffeescript`, so that it
  will not be subject to the constraints described above.

* CoffeeScript source maps should be now be working properly in development.
  [#8298](https://github.com/meteor/meteor/pull/8298)

* The individual account "service" packages (`facebook`, `google`, `twitter`,
  `github`, `meteor-developer`, `meetup` and `weibo`) have been split into:
  - `<service>-oauth` (which interfaces with the `<service>` directly) and
  - `<service>-config-ui` (the Blaze configuration templates for `accounts-ui`)

  This means you can now use `accounts-<service>` without needing Blaze.

  If you are using `accounts-ui` and `accounts-<service>`, you will probably
  need to install the `<service>-config-ui` package if you want to configure it
  using the Accounts UI.

  - [Issue #7715](https://github.com/meteor/meteor/issues/7715)
  - [PR(`facebook`) #7728](https://github.com/meteor/meteor/pull/7728)
  - [PR(`google`) #8275](https://github.com/meteor/meteor/pull/8275)
  - [PR(`twitter`) #8283](https://github.com/meteor/meteor/pull/8283)
  - [PR(`github`) #8303](https://github.com/meteor/meteor/pull/8303)
  - [PR(`meteor-developer`) #8305](https://github.com/meteor/meteor/pull/8305)
  - [PR(`meetup`) #8321](https://github.com/meteor/meteor/pull/8321)
  - [PR(`weibo`) #8302](https://github.com/meteor/meteor/pull/8302)

* The `url` and `http` packages now encode to a less error-prone
  format which more closely resembles that used by PHP, Ruby, `jQuery.param`
  and others. `Object`s and `Array`s can now be encoded, however, if you have
  previously relied on `Array`s passed as `params` being simply `join`-ed with
  commas, you may need to adjust your `HTTP.call` implementations.
  [#8261](https://github.com/meteor/meteor/pull/8261) and
  [#8342](https://github.com/meteor/meteor/pull/8342).

* The `npm` npm package is still at version 4.1.2 (as it was when Meteor
  1.4.3 was originally published), even though `npm` was downgraded to
  3.10.9 in Meteor 1.4.2.7.

* The `meteor-babel` npm package has been upgraded to version 0.14.3,
  fixing [#8021](https://github.com/meteor/meteor/issues/8021) and
  [#7662](https://github.com/meteor/meteor/issues/7662).

* The `reify` npm package has been upgraded to 0.4.7.

* Added support for frame-ancestors CSP option in browser-policy.
  [#7970](https://github.com/meteor/meteor/pull/7970)

* You can now use autoprefixer with stylus files added via packages.
  [#7727](https://github.com/meteor/meteor/pull/7727)

* Restored [#8213](https://github.com/meteor/meteor/pull/8213)
  after those changes were reverted in
  [v1.4.2.5](https://github.com/meteor/meteor/blob/devel/History.md#v1425).

* npm dependencies of Meteor packages will now be automatically rebuilt if
  the npm package's `package.json` file has "scripts" section containing a
  `preinstall`, `install`, or `postinstall` command, as well as when the
  npm package contains any `.node` files. Discussion
  [here](https://github.com/meteor/meteor/issues/8225#issuecomment-275044900).

* The `meteor create` command now runs `meteor npm install` automatically
  to install dependencies specified in the default `package.json` file.
  [#8108](https://github.com/meteor/meteor/pull/8108)

## v1.4.2.7, 2017-02-13

* The `npm` npm package has been *downgraded* from version 4.1.2 back to
  version 3.10.9, reverting the upgrade in Meteor 1.4.2.4.

## v1.4.2.6, 2017-02-08

* Fixed a critical [bug](https://github.com/meteor/meteor/issues/8325)
  that was introduced by the fix for
  [Issue #8136](https://github.com/meteor/meteor/issues/8136), which
  caused some npm packages in nested `node_modules` directories to be
  omitted from bundles produced by `meteor build` and `meteor deploy`.

## v1.4.2.5, 2017-02-03

* Reverted [#8213](https://github.com/meteor/meteor/pull/8213) as the
  change was deemed too significant for this release.

> Note: The decision to revert the above change was made late in the
  Meteor 1.4.2.4 release process, before it was ever recommended but too
  late in the process to avoid the additional increment of the version number.
  See [#8311](https://github.com/meteor/meteor/pull/8311) for additional
  information. This change will still be released in an upcoming version
  of Meteor with a more seamless upgrade.

## v1.4.2.4, 2017-02-02

* Node has been upgraded to version 4.7.3.

* The `npm` npm package has been upgraded from version 3.10.9 to 4.1.2.

> Note: This change was later deemed too substantial for a point release
  and was reverted in Meteor 1.4.2.7.

* Fix for [Issue #8136](https://github.com/meteor/meteor/issues/8136).

* Fix for [Issue #8222](https://github.com/meteor/meteor/issues/8222).

* Fix for [Issue #7849](https://github.com/meteor/meteor/issues/7849).

* The version of 7-zip included in the Windows dev bundle has been
  upgraded from 1602 to 1604 in an attempt to mitigate
  [Issue #7688](https://github.com/meteor/meteor/issues/7688).

* The `"main"` field of `package.json` modules will no longer be
  overwritten with the value of the optional `"browser"` field, now that
  the `install` npm package can make sense of the `"browser"` field at
  runtime. If you experience module resolution failures on the client
  after updating Meteor, make sure you've updated the `modules-runtime`
  Meteor package to at least version 0.7.8.
  [#8213](https://github.com/meteor/meteor/pull/8213)

## v1.4.2.3, 2016-11-17

* Style improvements for `meteor create --full`.
  [#8045](https://github.com/meteor/meteor/pull/8045)

> Note: Meteor 1.4.2.2 was finalized before
  [#8045](https://github.com/meteor/meteor/pull/8045) was merged, but
  those changes were [deemed important
  enough](https://github.com/meteor/meteor/pull/8044#issuecomment-260913739)
  to skip recommending 1.4.2.2 and instead immediately release 1.4.2.3.

## v1.4.2.2, 2016-11-15

* Node has been upgraded to version 4.6.2.

* `meteor create` now has a new `--full` option, which generates an larger app,
  demonstrating development techniques highlighted in the
  [Meteor Guide](http://guide.meteor.com)

  [Issue #6974](https://github.com/meteor/meteor/issues/6974)
  [PR #7807](https://github.com/meteor/meteor/pull/7807)

* Minimongo now supports `$min`, `$max` and partially supports `$currentDate`.

  [Issue #7857](https://github.com/meteor/meteor/issues/7857)
  [PR #7858](https://github.com/meteor/meteor/pull/7858)

* Fix for [Issue #5676](https://github.com/meteor/meteor/issues/5676)
  [PR #7968](https://github.com/meteor/meteor/pull/7968)

* It is now possible for packages to specify a *lazy* main module:
  ```js
  Package.onUse(function (api) {
    api.mainModule("client.js", "client", { lazy: true });
  });
  ```
  This means the `client.js` module will not be evaluated during app
  startup unless/until another module imports it, and will not even be
  included in the client bundle if no importing code is found. **Note 1:**
  packages with lazy main modules cannot use `api.export` to export global
  symbols to other packages/apps. **Note 2:** packages with lazy main
  modules should be restricted to Meteor 1.4.2.2 or later via
  `api.versionsFrom("1.4.2.2")`, since older versions of Meteor cannot
  import lazy main modules using `import "meteor/<package name>"` but must
  explicitly name the module: `import "meteor/<package name>/client.js"`.

## v1.4.2.1, 2016-11-08

* Installing the `babel-runtime` npm package in your application
  `node_modules` directory is now required for most Babel-transformed code
  to work, as the Meteor `babel-runtime` package no longer attempts to
  provide custom implementations of Babel helper functions. To install
  the `babel-runtime` package, simply run the command
  ```sh
  meteor npm install --save babel-runtime
  ```
  in any Meteor application directory. The Meteor `babel-runtime` package
  version has been bumped to 1.0.0 to reflect this major change.
  [#7995](https://github.com/meteor/meteor/pull/7995)

* File system operations performed by the command-line tool no longer use
  fibers unless the `METEOR_DISABLE_FS_FIBERS` environment variable is
  explicitly set to a falsy value. For larger apps, this change results in
  significant build performance improvements due to the creation of fewer
  fibers and the avoidance of unnecessary asyncronous delays.
  https://github.com/meteor/meteor/pull/7975/commits/ca4baed90ae0675e55c93976411d4ed91f12dd63

* Running Meteor as `root` is still discouraged, and results in a fatal
  error by default, but the `--allow-superuser` flag now works as claimed.
  [#7959](https://github.com/meteor/meteor/issues/7959)

* The `dev_bundle\python\python.exe` executable has been restored to the
  Windows dev bundle, which may help with `meteor npm rebuild` commands.
  [#7960](https://github.com/meteor/meteor/issues/7960)

* Changes within linked npm packages now trigger a partial rebuild,
  whereas previously (in 1.4.2) they were ignored.
  [#7978](https://github.com/meteor/meteor/issues/7978)

* Miscellaneous fixed bugs:
  [#2876](https://github.com/meteor/meteor/issues/2876)
  [#7154](https://github.com/meteor/meteor/issues/7154)
  [#7956](https://github.com/meteor/meteor/issues/7956)
  [#7974](https://github.com/meteor/meteor/issues/7974)
  [#7999](https://github.com/meteor/meteor/issues/7999)
  [#8005](https://github.com/meteor/meteor/issues/8005)
  [#8007](https://github.com/meteor/meteor/issues/8007)

## v1.4.2, 2016-10-25

* This release implements a number of rebuild performance optimizations.
  As you edit files in development, the server should restart and rebuild
  much more quickly, especially if you have many `node_modules` files.
  See https://github.com/meteor/meteor/pull/7668 for more details.

> Note: the `METEOR_PROFILE` environment variable now provides data for
  server startup time as well as build time, which should make it easier
  to tell which of your packages are responsible for slow startup times.
  Please include the output of `METEOR_PROFILE=10 meteor run` with any
  GitHub issue about rebuild performance.

* `npm` has been upgraded to version 3.10.9.

* The `cordova-lib` npm package has been updated to 6.3.1, along with
  cordova-android (5.2.2) and cordova-ios (4.2.1), and various plugins.

* The `node-pre-gyp` npm package has been updated to 0.6.30.

* The `lru-cache` npm package has been updated to 4.0.1.

* The `meteor-promise` npm package has been updated to 0.8.0 for better
  asynchronous stack traces.

* The `meteor` tool is now prevented from running as `root` as this is
  not recommended and can cause issues with permissions.  In some environments,
  (e.g. Docker), it may still be desired to run as `root` and this can be
  permitted by passing `--unsafe-perm` to the `meteor` command.
  [#7821](https://github.com/meteor/meteor/pull/7821)

* Blaze-related packages have been extracted to
  [`meteor/blaze`](https://github.com/meteor/blaze), and the main
  [`meteor/meteor`](https://github.com/meteor/meteor) repository now
  refers to them via git submodules (see
  [#7633](https://github.com/meteor/meteor/pull/7633)).
  When running `meteor` from a checkout, you must now update these
  submodules by running
  ```sh
  git submodule update --init --recursive
  ```
  in the root directory of your `meteor` checkout.

* Accounts.forgotPassword and .verifyEmail no longer throw errors if callback is provided. [Issue #5664](https://github.com/meteor/meteor/issues/5664) [Origin PR #5681](https://github.com/meteor/meteor/pull/5681) [Merged PR](https://github.com/meteor/meteor/pull/7117)

* The default content security policy (CSP) for Cordova now includes `ws:`
  and `wss:` WebSocket protocols.
  [#7774](https://github.com/meteor/meteor/pull/7774)

* `meteor npm` commands are now configured to use `dev_bundle/.npm` as the
  npm cache directory by default, which should make npm commands less
  sensitive to non-reproducible factors in the external environment.
  https://github.com/meteor/meteor/pull/7668/commits/3313180a6ff33ee63602f7592a9506012029e919

* The `meteor test` command now supports the `--no-release-check` flag.
  https://github.com/meteor/meteor/pull/7668/commits/7097f78926f331fb9e70a06300ce1711adae2850

* JavaScript module bundles on the server no longer include transitive
  `node_modules` dependencies, since those dependencies can be evaluated
  directly by Node. This optimization should improve server rebuild times
  for apps and packages with large `node_modules` directories.
  https://github.com/meteor/meteor/pull/7668/commits/03c5346873849151cecc3e00606c6e5aa13b3bbc

* The `standard-minifier-css` package now does basic caching for the
  expensive `mergeCss` function.
  https://github.com/meteor/meteor/pull/7668/commits/bfa67337dda1e90610830611fd99dcb1bd44846a

* The `coffeescript` package now natively supports `import` and `export`
  declarations. [#7818](https://github.com/meteor/meteor/pull/7818)

* Due to changes in how Cordova generates version numbers for iOS and Android
  apps, you may experience issues with apps updating on user devices.  To avoid
  this, consider managing the `buildNumber` manually using
  `App.info('buildNumber', 'XXX');` in `mobile-config.js`. There are additional
  considerations if you have been setting `android:versionCode` or
  `ios-CFBundleVersion`.  See
  [#7205](https://github.com/meteor/meteor/issues/7205) and
  [#6978](https://github.com/meteor/meteor/issues/6978) for more information.

## v1.4.1.3, 2016-10-21

* Node has been updated to version 4.6.1:
  https://nodejs.org/en/blog/release/v4.6.1/

* The `mongodb` npm package used by the `npm-mongo` Meteor package has
  been updated to version 2.2.11.
  [#7780](https://github.com/meteor/meteor/pull/7780)

* The `fibers` npm package has been upgraded to version 1.0.15.

* Running Meteor with a different `--port` will now automatically
  reconfigure the Mongo replica set when using the WiredTiger storage
  engine, instead of failing to start Mongo.
  [#7840](https://github.com/meteor/meteor/pull/7840).

* When the Meteor development server shuts down, it now attempts to kill
  the `mongod` process it spawned, in addition to killing any running
  `mongod` processes when the server first starts up.
  https://github.com/meteor/meteor/pull/7668/commits/295d3d5678228f06ee0ab6c0d60139849a0ea192

* The `meteor <command> ...` syntax will now work for any command
  installed in `dev_bundle/bin`, except for Meteor's own commands.

* Incomplete package downloads will now fail (and be retried several
  times) instead of silently succeeding, which was the cause of the
  dreaded `Error: ENOENT: no such file or directory, open... os.json`
  error. [#7806](https://github.com/meteor/meteor/issues/7806)

## v1.4.1.2, 2016-10-04

* Node has been upgraded to version 4.6.0, a recommended security release:
  https://nodejs.org/en/blog/release/v4.6.0/

* `npm` has been upgraded to version 3.10.8.

## v1.4.1.1, 2016-08-24

* Update the version of our Node MongoDB driver to 2.2.8 to fix a bug in
  reconnection logic, leading to some `update` and `remove` commands being
  treated as `insert`s. [#7594](https://github.com/meteor/meteor/issues/7594)

## v1.4.1, 2016-08-18

* Node has been upgraded to 4.5.0.

* `npm` has been upgraded to 3.10.6.

* The `meteor publish-for-arch` command is no longer necessary when
  publishing Meteor packages with binary npm dependencies. Instead, binary
  dependencies will be rebuilt automatically on the installation side.
  Meteor package authors are not responsible for failures due to compiler
  toolchain misconfiguration, and any compilation problems with the
  underlying npm packages should be taken up with the authors of those
  packages. That said, if a Meteor package author really needs or wants to
  continue using `meteor publish-for-arch`, she should publish her package
  using an older release: e.g. `meteor --release 1.4 publish`.
  [#7608](https://github.com/meteor/meteor/pull/7608)

* The `.meteor-last-rebuild-version.json` files that determine if a binary
  npm package needs to be rebuilt now include more information from the
  `process` object, namely `process.{platform,arch,versions}` instead of
  just `process.versions`. Note also that the comparison of versions now
  ignores differences in patch versions, to avoid needless rebuilds.

* The `npm-bcrypt` package now uses a pure-JavaScript implementation by
  default, but will prefer the native `bcrypt` implementation if it is
  installed in the application's `node_modules` directory. In other words,
  run `meteor install --save bcrypt` in your application if you need or
  want to use the native implementation of `bcrypt`.
  [#7595](https://github.com/meteor/meteor/pull/7595)

* After Meteor packages are downloaded from Atmosphere, they will now be
  extracted using native `tar` or `7z.exe` on Windows, instead of the
  https://www.npmjs.com/package/tar library, for a significant performance
  improvement. [#7457](https://github.com/meteor/meteor/pull/7457)

* The npm `tar` package has been upgraded to 2.2.1, though it is now only
  used as a fallback after native `tar` and/or `7z.exe`.

* The progress indicator now distinguishes between downloading,
  extracting, and loading newly-installed Meteor packages, instead of
  lumping all of that work into a "downloading" status message.

* Background Meteor updates will no longer modify the `~/.meteor/meteor`
  symbolic link (or `AppData\Local\.meteor\meteor.bat` on Windows).
  Instead, developers must explicitly type `meteor update` to begin using
  a new version of the `meteor` script.

* Password Reset tokens now expire (after 3 days by default -- can be modified via `Accounts.config({ passwordResetTokenExpirationInDays: ...}`). [PR #7534](https://github.com/meteor/meteor/pull/7534)

* The `google` package now uses the `email` scope as a mandatory field instead
  of the `profile` scope. The `profile` scope is still added by default if the
  `requestPermissions` option is not specified to maintain backward
  compatibility, but it is now possible to pass an empty array to
  `requestPermissions` in order to only request the `email` scope, which
  reduces the amount of permissions requested from the user in the Google
  popup. [PR #6975](https://github.com/meteor/meteor/pull/6975)

* Added `Facebook.handleAuthFromAccessToken` in the case where you get the FB
  accessToken in some out-of-band way. [PR #7550](https://github.com/meteor/meteor/pull/7550)

* `Accounts.onLogout` gets `{ user, connection }` context in a similar fashion
  to `Accounts.onLogin`. [Issue #7397](https://github.com/meteor/meteor/issues/7397) [PR #7433](https://github.com/meteor/meteor/pull/7433)

* The `node-gyp` and `node-pre-gyp` tools will now be installed in
  `bundle/programs/server/node_modules`, to assist with rebuilding binary
  npm packages when deploying an app to Galaxy or elsewhere.
  [#7571](https://github.com/meteor/meteor/pull/7571)

* The `standard-minifier-{js,css}` packages no longer minify .js or .css
  files on the server. [#7572](https://github.com/meteor/meteor/pull/7572)

* Multi-line input to `meteor shell`, which was broken by changes to the
  `repl` module in Node 4, works again.
  [#7562](https://github.com/meteor/meteor/pull/7562)

* The implementation of the command-line `meteor` tool now forbids
  misbehaving polyfill libraries from overwriting `global.Promise`.
  [#7569](https://github.com/meteor/meteor/pull/7569)

* The `oauth-encryption` package no longer depends on the
  `npm-node-aes-gcm` package (or any special npm packages), because the
  Node 4 `crypto` library natively supports the `aes-128-gcm` algorithm.
  [#7548](https://github.com/meteor/meteor/pull/7548)

* The server-side component of the `meteor shell` command has been moved
  into a Meteor package, so that it can be developed independently from
  the Meteor release process, thanks to version unpinning.
  [#7624](https://github.com/meteor/meteor/pull/7624)

* The `meteor shell` command now works when running `meteor test`.

* The `meteor debug` command no longer pauses at the first statement
  in the Node process, yet still reliably stops at custom breakpoints
  it encounters later.

* The `meteor-babel` package has been upgraded to 0.12.0.

* The `meteor-ecmascript-runtime` package has been upgraded to 0.2.9, to
  support several additional [stage 4
  proposals](https://github.com/meteor/ecmascript-runtime/pull/4).

* A bug that prevented @-scoped npm packages from getting bundled for
  deployed apps has been fixed.
  [#7609](https://github.com/meteor/meteor/pull/7609).

* The `meteor update` command now supports an `--all-packages` flag to
  update all packages (including indirect dependencies) to their latest
  compatible versions, similar to passing the names of all your packages
  to the `meteor update` command.
  [#7653](https://github.com/meteor/meteor/pull/7653)

* Background release updates can now be disabled by invoking either
  `meteor --no-release-check` or `METEOR_NO_RELEASE_CHECK=1 meteor`.
  [#7445](https://github.com/meteor/meteor/pull/7445)

## v1.4.0.1, 2016-07-29

* Fix issue with the 1.4 tool springboarding to older releases (see [Issue #7491](https://github.com/meteor/meteor/issues/7491))

* Fix issue with running in development on Linux 32bit [Issue #7511](https://github.com/meteor/meteor/issues/7511)

## v1.4, 2016-07-25

* Node has been upgraded to 4.4.7.

* The `meteor-babel` npm package has been upgraded to 0.11.7.

* The `reify` npm package has been upgraded to 0.3.6.

* The `bcrypt` npm package has been upgraded to 0.8.7.

* Nested `import` declarations are now enabled for package code as well as
  application code. 699cf1f38e9b2a074169515d23983f74148c7223

* Meteor has been upgraded to support Mongo 3.2 by default (the bundled version
  used by `meteor run` has been upgraded). Internally it now uses the 2.2.4
  version of the `mongodb` npm driver, and has been tested against at Mongo 3.2
  server. [Issue #6957](https://github.com/meteor/meteor/issues/6957)

  Mongo 3.2 defaults to the new WiredTiger storage engine. You can update your
  database following the instructions here:
  https://docs.mongodb.com/v3.0/release-notes/3.0-upgrade/.
  In development, you can also just use `meteor reset` to remove your old
  database, and Meteor will create a new WiredTiger database for you. The Mongo
  driver will continue to work with the old MMAPv1 storage engine however.

  The new version of the Mongo driver has been tested with MongoDB versions from
  2.6 up. Mongo 2.4 has now reached end-of-life
  (https://www.mongodb.com/support-policy), and is no longer supported.

  If you are setting `MONGO_OPLOG_URL`, especially in production, ensure you are
  passing in the `replicaSet` argument (see [#7450]
    (https://github.com/meteor/meteor/issues/7450))

* Custom Mongo options can now be specified using the
  `Mongo.setConnectionOptions(options)` API.
  [#7277](https://github.com/meteor/meteor/pull/7277)

* On the server, cursor.count() now takes a single argument `applySkipLimit`
  (see the corresponding [Mongo documentation]
    (http://mongodb.github.io/node-mongodb-native/2.1/api/Cursor.html#count))

* Fix for regression caused by #5837 which incorrectly rewrote
  network-path references (e.g. `//domain.com/image.gif`) in CSS URLs.
  [#7416](https://github.com/meteor/meteor/issues/7416)
* Added Angular2 boilerplate example [#7364](https://github.com/meteor/meteor/pull/7363)

## v1.3.5.1, 2016-07-18

* This release fixed a small bug in 1.3.5 that prevented updating apps
  whose `.meteor/release` files refer to releases no longer installed in
  `~/.meteor/packages/meteor-tool`. [576468eae8d8dd7c1fe2fa381ac51dee5cb792cd](https://github.com/meteor/meteor/commit/576468eae8d8dd7c1fe2fa381ac51dee5cb792cd)

## v1.3.5, 2016-07-16

* Failed Meteor package downloads are now automatically resumed from the
  point of failure, up to ten times, with a five-second delay between
  attempts. [#7399](https://github.com/meteor/meteor/pull/7399)

* If an app has no `package.json` file, all packages in `node_modules`
  will be built into the production bundle. In other words, make sure you
  have a `package.json` file if you want to benefit from `devDependencies`
  pruning. [7b2193188fc9e297eefc841ce6035825164f0684](https://github.com/meteor/meteor/commit/7b2193188fc9e297eefc841ce6035825164f0684)

* Binary npm dependencies of compiler plugins are now automatically
  rebuilt when Node/V8 versions change.
  [#7297](https://github.com/meteor/meteor/issues/7297)

* Because `.meteor/local` is where purely local information should be
  stored, the `.meteor/dev_bundle` link has been renamed to
  `.meteor/local/dev_bundle`.

* The `.meteor/local/dev_bundle` link now corresponds exactly to
  `.meteor/release` even when an app is using an older version of
  Meteor. d732c2e649794f350238d515153f7fb71969c526

* When recompiling binary npm packages, the `npm rebuild` command now
  receives the flags `--update-binary` and `--no-bin-links`, in addition
  to respecting the `$METEOR_NPM_REBUILD_FLAGS` environment variable.
  [#7401](https://github.com/meteor/meteor/issues/7401)

* The last solution found by the package version constraint solver is now
  stored in `.meteor/local/resolver-result-cache.json` so that it need not
  be recomputed every time Meteor starts up.

* If the `$GYP_MSVS_VERSION` environment variable is not explicitly
  provided to `meteor {node,npm}`, the `node-gyp` tool will infer the
  appropriate version (though it still defaults to "2015").

## v1.3.4.4, 2016-07-10

* Fixed [#7374](https://github.com/meteor/meteor/issues/7374).

* The default loglevel for internal `npm` commands (e.g., those related to
  `Npm.depends`) has been set to "error" instead of "warn". Note that this
  change does not affect `meteor npm ...` commands, which can be easily
  configured using `.npmrc` files or command-line flags.
  [0689cae25a3e0da3615a402cdd0bec94ce8455c8](https://github.com/meteor/meteor/commit/0689cae25a3e0da3615a402cdd0bec94ce8455c8)

## v1.3.4.3, 2016-07-08

* Node has been upgraded to 0.10.46.

* `npm` has been upgraded to 3.10.5.

* The `node-gyp` npm package has been upgraded to 3.4.0.

* The `node-pre-gyp` npm package has been upgraded to 0.6.29.

* The `~/.meteor/meteor` symlink (or `AppData\Local\.meteor\meteor.bat` on
  Windows) will now be updated properly after `meteor update` succeeds. This was
  promised in [v1.3.4.2](https://github.com/meteor/meteor/blob/devel/History.md#v1342)
  but [not fully delivered](https://github.com/meteor/meteor/pull/7369#issue-164569763).

* The `.meteor/dev_bundle` symbolic link introduced in
  [v1.3.4.2](https://github.com/meteor/meteor/blob/devel/History.md#v1342)
  is now updated whenever `.meteor/release` is read.

* The `.meteor/dev_bundle` symbolic link is now ignored by
  `.meteor/.gitignore`.

## v1.3.4.2, 2016-07-07

* The `meteor node` and `meteor npm` commands now respect
  `.meteor/release` when resolving which versions of `node` and `npm` to
  invoke. Note that you must `meteor update` to 1.3.4.2 before this logic
  will take effect, but it will work in all app directories after
  updating, even those pinned to older versions.
  [#7338](https://github.com/meteor/meteor/issues/7338)

* The Meteor installer now has the ability to resume downloads, so
  installing Meteor on a spotty internet connection should be more
  reliable. [#7348](https://github.com/meteor/meteor/pull/7348)

* When running `meteor test`, shared directories are symlinked (or
  junction-linked on Windows) into the temporary test directory, not
  copied, leading to much faster test start times after the initial build.
  The directories: `.meteor/local/{bundler-cache,isopacks,plugin-cache}`

* `App.appendToConfig` allows adding custom tags to config.xml.
  [#7307](https://github.com/meteor/meteor/pull/7307)

* When using `ROOT_URL` with a path, relative CSS URLs are rewriten
  accordingly. [#5837](https://github.com/meteor/meteor/issues/5837)

* Fixed bugs:
  [#7149](https://github.com/meteor/meteor/issues/7149)
  [#7296](https://github.com/meteor/meteor/issues/7296)
  [#7309](https://github.com/meteor/meteor/issues/7309)
  [#7312](https://github.com/meteor/meteor/issues/7312)

## v1.3.4.1, 2016-06-23

* Increased the default HTTP timeout for requests made by the `meteor`
  command-line tool to 60 seconds (previously 30), and [disabled the
  timeout completely for Galaxy
  deploys](https://forums.meteor.com/t/1-3-4-breaks-galaxy-deployment-etimedout/25383/).

* Minor bug fixes: [#7281](https://github.com/meteor/meteor/pull/7281)
  [#7276](https://github.com/meteor/meteor/pull/7276)

## v1.3.4, 2016-06-22

* The version of `npm` used by `meteor npm` and when installing
  `Npm.depends` dependencies of Meteor packages has been upgraded from
  2.15.1 to **3.9.6**, which should lead to much flatter node_modules
  dependency trees.

* The `meteor-babel` npm package has been upgraded to 0.11.6, and is now
  installed using `npm@3.9.6`, fixing bugs arising from Windows path
  limits, such as [#7247](https://github.com/meteor/meteor/issues/7247).

* The `reify` npm package has been upgraded to 0.3.4, fixing
  [#7250](https://github.com/meteor/meteor/issues/7250).

* Thanks to caching improvements for the
  `files.{stat,lstat,readdir,realpath}` methods and
  `PackageSource#_findSources`, development server restart times are no
  longer proportional to the number of files in `node_modules`
  directories. [#7253](https://github.com/meteor/meteor/issues/7253)
  [#7008](https://github.com/meteor/meteor/issues/7008)

* When installed via `InstallMeteor.exe` on Windows, Meteor can now be
  easily uninstalled through the "Programs and Features" control panel.

* HTTP requests made by the `meteor` command-line tool now have a timeout
  of 30 seconds, which can be adjusted by the `$TIMEOUT_SCALE_FACTOR`
  environment variable. [#7143](https://github.com/meteor/meteor/pull/7143)

* The `request` npm dependency of the `http` package has been upgraded
  from 2.53.0 to 2.72.0.

* The `--headless` option is now supported by `meteor test` and
  `meteor test-packages`, in addition to `meteor self-test`.
  [#7245](https://github.com/meteor/meteor/pull/7245)

* Miscellaneous fixed bugs:
  [#7255](https://github.com/meteor/meteor/pull/7255)
  [#7239](https://github.com/meteor/meteor/pull/7239)

## v1.3.3.1, 2016-06-17

* Fixed bugs:
  [#7226](https://github.com/meteor/meteor/pull/7226)
  [#7181](https://github.com/meteor/meteor/pull/7181)
  [#7221](https://github.com/meteor/meteor/pull/7221)
  [#7215](https://github.com/meteor/meteor/pull/7215)
  [#7217](https://github.com/meteor/meteor/pull/7217)

* The `node-aes-gcm` npm package used by `oauth-encryption` has been
  upgraded to 0.1.5. [#7217](https://github.com/meteor/meteor/issues/7217)

* The `reify` module compiler has been upgraded to 0.3.3.

* The `meteor-babel` package has been upgraded to 0.11.4.

* The `pathwatcher` npm package has been upgraded to 6.7.0.

* In CoffeeScript files with raw JavaScript enclosed by backticks, the
  compiled JS will no longer contain `require` calls inserted by Babel.
  [#7226](https://github.com/meteor/meteor/issues/7226)

* Code related to the Velocity testing system has been removed.
  [#7235](https://github.com/meteor/meteor/pull/7235)

* Allow smtps:// in MAIL_URL [#7043](https://github.com/meteor/meteor/pull/7043)

* Adds `Accounts.onLogout()` a hook directly analogous to `Accounts.onLogin()`. [PR #6889](https://github.com/meteor/meteor/pull/6889)

## v1.3.3, 2016-06-10

* Node has been upgraded from 0.10.43 to 0.10.45.

* `npm` has been upgraded from 2.14.22 to 2.15.1.

* The `fibers` package has been upgraded to 1.0.13.

* The `meteor-babel` package has been upgraded to 0.10.9.

* The `meteor-promise` package has been upgraded to 0.7.1, a breaking
  change for code that uses `Promise.denodeify`, `Promise.nodeify`,
  `Function.prototype.async`, or `Function.prototype.asyncApply`, since
  those APIs have been removed.

* Meteor packages with binary npm dependencies are now automatically
  rebuilt using `npm rebuild` whenever the version of Node or V8 changes,
  making it much simpler to use Meteor with different versions of Node.
  5dc51d39ecc9e8e342884f3b4f8a489f734b4352

* `*.min.js` files are no longer minified during the build process.
  [PR #6986](https://github.com/meteor/meteor/pull/6986) [Issue #5363](https://github.com/meteor/meteor/issues/5363)

* You can now pick where the `.meteor/local` directory is created by setting the `METEOR_LOCAL_DIR` environment variable. This lets you run multiple instances of the same Meteor app.
  [PR #6760](https://github.com/meteor/meteor/pull/6760) [Issue #6532](https://github.com/meteor/meteor/issues/6532)

* Allow using authType in Facebook login [PR #5694](https://github.com/meteor/meteor/pull/5694)

* Adds flush() method to Tracker to force recomputation [PR #4710](https://github.com/meteor/meteor/pull/4710)

* Adds `defineMutationMethods` option (default: true) to `new Mongo.Collection` to override default behavior that sets up mutation methods (/collection/[insert|update...]) [PR #5778](https://github.com/meteor/meteor/pull/5778)

* Allow overridding the default warehouse url by specifying `METEOR_WAREHOUSE_URLBASE` [PR #7054](https://github.com/meteor/meteor/pull/7054)

* Allow `_id` in `$setOnInsert` in Minimongo: https://github.com/meteor/meteor/pull/7066

* Added support for `$eq` to Minimongo: https://github.com/meteor/meteor/pull/4235

* Insert a `Date` header into emails by default: https://github.com/meteor/meteor/pull/6916/files

* `meteor test` now supports setting the bind address using `--port IP:PORT` the same as `meteor run` [PR #6964](https://github.com/meteor/meteor/pull/6964) [Issue #6961](https://github.com/meteor/meteor/issues/6961)

* `Meteor.apply` now takes a `noRetry` option to opt-out of automatically retrying non-idempotent methods on connection blips: [PR #6180](https://github.com/meteor/meteor/pull/6180)

* DDP callbacks are now batched on the client side. This means that after a DDP message arrives, the local DDP client will batch changes for a minimum of 5ms (configurable via `bufferedWritesInterval`) and a maximum of 500ms (configurable via `bufferedWritesMaxAge`) before calling any callbacks (such as cursor observe callbacks).

* PhantomJS is no longer included in the Meteor dev bundle (#6905). If you
  previously relied on PhantomJS for local testing, the `spiderable`
  package, Velocity tests, or testing Meteor from a checkout, you should
  now install PhantomJS yourself, by running the following commmand:
  `meteor npm install -g phantomjs-prebuilt`

* The `babel-compiler` package now looks for `.babelrc` files and
  `package.json` files with a "babel" section. If found, these files may
  contribute additional Babel transforms that run before the usual
  `babel-preset-meteor` set of transforms. In other words, if you don't
  like the way `babel-preset-meteor` handles a particular kind of syntax,
  you can add your preferred transform plugins to the "presets" or
  "plugins" section of your `.babelrc` or `package.json` file. #6351

* When `BabelCompiler` cannot resolve a Babel plugin or preset package in
  `.babelrc` or `package.json`, it now merely warns instead of
  crashing. #7179

* Compiler plugins can now import npm packages that are visible to their
  input files using `inputFile.require(id)`. b16e8d50194b37d3511889b316345f31d689b020

* `import` statements in application modules now declare normal variables
  for the symbols that are imported, making it significantly easier to
  inspect imported variables when debugging in the browser console or in
  `meteor shell`.

* `import` statements in application modules are no longer restricted to
  the top level, and may now appear inside conditional statements
  (e.g. `if (Meteor.isServer) { import ... }`) or in nested scopes.

* `import` statements now work as expected in `meteor shell`. #6271

* Commands installed in `dev_bundle/lib/node_modules/.bin` (such as
  `node-gyp` and `node-pre-gyp`) are now available to scripts run by
  `meteor npm`. e95dfe410e1b43e8131bc2df9d2c29decdd1eaf6

* When building an application using `meteor build`, "devDependencies"
  listed in `package.json` are no longer copied into the bundle. #6750

* Packages tested with `meteor test-packages` now have access to local
  `node_modules` directories installed in the parent application or in the
  package directory itself. #6827

* You no longer need to specify `DEPLOY_HOSTNAME=galaxy.meteor.com` to run
  `meteor deploy` (and similar commands) against Galaxy. The AWS us-east-1
  Galaxy is now the default for `DEPLOY_HOSTNAME`. If your app's DNS points to
  another Galaxy region, `meteor deploy` will detect that automatically as
  well. #7055

* The `coffeescript` plugin now passes raw JavaScript code enclosed by
  back-ticks to `BabelCompiler`, enabling all ECMAScript features
  (including `import` and `export`) within CoffeeScript. #6000 #6691

* The `coffeescript` package now implies the same runtime environment as
  `ecmascript` (`ecmascript-runtime`, `babel-runtime`, and `promise`, but
  not `modules`). #7184

* When Meteor packages install `npm` dependencies, the
  `process.env.NPM_CONFIG_REGISTRY` environment variable is now
  respected. #7162

* `files.rename` now always executes synchronously. 9856d1d418a4d19c0adf22ec9a92f7ce81a23b05

* "Bare" files contained by `client/compatibility/` directories or added
  with `api.addFiles(path, ..., { bare: true })` are no longer compiled by
  Babel. https://github.com/meteor/meteor/pull/7033#issuecomment-225126778

* Miscellaneous fixed bugs: #6877 #6843 #6881

## v1.3.2.4, 2016-04-20

> Meteor 1.3.2.4 was published because publishing 1.3.2.3 failed in an
unrecoverable way. Meteor 1.3.2.4 contains no additional changes beyond
the changes in 1.3.2.3.

## v1.3.2.3, 2016-04-20

* Reverted accidental changes included in 1.3.2.1 and 1.3.2.2 that
  improved DDP performance by batching updates, but broke some packages
  that relied on private methods of the DDP client Connection class. See
  https://github.com/meteor/meteor/pull/5680 for more details. These
  changes will be reinstated in 1.3.3.

## v1.3.2.2, 2016-04-18

* Fixed bugs #6819 and #6831.

## v1.3.2.1, 2016-04-15

* Fixed faulty comparison of `.sourcePath` and `.targetPath` properties of
  files scanned by the `ImportScanner`, which caused problems for apps
  using the `tap:i18n` package. 6e792a7cf25847b8cd5d5664a0ff45c9fffd9e57

## v1.3.2, 2016-04-15

* The `meteor/meteor` repository now includes a `Roadmap.md` file:
  https://github.com/meteor/meteor/blob/devel/Roadmap.md

* Running `npm install` in `bundle/programs/server` when deploying an app
  also rebuilds any binary npm dependencies, fixing #6537. Set
  METEOR_SKIP_NPM_REBUILD=1 to disable this behavior if necessary.

* Non-.js(on) files in `node_modules` (such as `.less` and `.scss`) are
  now processed by compiler plugins and may be imported by JS. #6037

* The `jquery` package can now be completely removed from any app (#6563),
  and uses `<app>/node_modules/jquery` if available (#6626).

* Source maps are once again generated for all bundled JS files, even if
  they are merely identity mappings, so that the files appear distinct in
  the browser, and stack traces make more sense. #6639

* All application files in `imports` directories are now considered lazy,
  regardless of whether the app is using the `modules` package. This could
  be a breaking change for 1.3.2 apps that do not use `modules` or
  `ecmascript` but contain `imports` directories. Workaround: move files
  out of `imports`, or rename `imports` to something else.

* The `npm-bcrypt` package has been upgraded to use the latest version
  (0.8.5) of the `bcrypt` npm package.

* Compiler plugins can call `addJavaScript({ path })` multiple times with
  different paths for the same source file, and `module.id` will reflect
  this `path` instead of the source path, if they are different. #6806

* Fixed bugs: https://github.com/meteor/meteor/milestones/Release%201.3.2

* Fixed unintended change to `Match.Optional` which caused it to behave the same as the new `Match.Maybe` and incorrectly matching `null` where it previously would not have allowed it. #6735

## v1.3.1, 2016-04-03

* Long isopacket node_modules paths have been shortened, fixing upgrade
  problems on Windows. #6609

* Version 1.3.1 of Meteor can now publish packages for earlier versions of
  Meteor, provided those packages do not rely on modules. #6484 #6618

* The meteor-babel npm package used by babel-compiler has been upgraded to
  version 0.8.4. c8d12aed4e725217efbe86fa35de5d5e56d73c83

* The `meteor node` and `meteor npm` commands now return the same exit
  codes as their child processes. #6673 #6675

* Missing module warnings are no longer printed for Meteor packages, or
  for `require` calls when `require` is not a free variable, fixing
  https://github.com/practicalmeteor/meteor-mocha/issues/19.

* Cordova iOS builds are no longer built by Meteor, but merely prepared
  for building. 88d43a0f16a484a5716050cb7de8066b126c7b28

* Compiler plugin errors were formerly silenced for files not explicitly
  added in package.js. Now those errors are reported when/if the files are
  imported by the ImportScanner. be986fd70926c9dd8eff6d8866205f236c8562c4

## v1.3, 2016-03-27

### ES2015/Modules

* Enable ES2015 and CommonJS modules in Meteor apps and packages, on
  both client and server. Also let you install modules in apps and
  package by running `npm install`. See: https://github.com/meteor/meteor/blob/master/packages/modules/README.md

* Enable ES2015 generators and ES2016 async/await in the `ecmascript`
  package.

* Inherit static getters and setters in subclasses, when using the
  `ecmascript` package. #5624

* Report full file paths on compiler errors when using the
  `ecmascript` package. #5551

* Now possible to `import` or `require` files with a `.json` file
  extension. #5810

* `process.env.NODE_ENV` is now defined on both client and server as
  either `development` or `production`, which also determines the boolean
  flags `Meteor.isDevelopment` and `Meteor.isProduction`.

* Absolute identifiers for app modules no longer have the `/app/` prefix,
  and absolute identifiers for Meteor packages now have the prefix
  `/node_modules/meteor/` instead of just `/node_modules/`, meaning you
  should `import {Blaze} from "meteor/blaze"` instead of `from "blaze"`.

* Package variables imported by application code are once again exposed
  globally, allowing them to be accessed from the browser console or from
  `meteor shell`. #5868

* Fixed global variable assignment analysis during linking. #5870 #5819

* Changes to files in node_modules will now trigger a restart of the
  development server, just like any other file changes. #5815

* The meteor package now exports a `global` variable (a la Node) that
  provides a reliable reference to the global object for all Meteor code.

* Packages in local node_modules directories now take precedence over
  Meteor packages of the same name. #5933

* Upgraded `babel-compiler` to Babel 6, with the following set of plugins:
  https://github.com/meteor/babel-preset-meteor/blob/master/index.js

* Lazy CSS modules may now be imported by JS: 12c946ee651a93725f243f790c7919de3d445a19

* Packages in the top-level node_modules directory of an app can now be
  imported by Meteor packages: c631d3ac35f5ca418b93c454f521989855b8ec72

* Added support for wildcard import and export statements. #5872 #5897

* Client-side stubs for built-in Node modules are now provided
  automatically if the `meteor-node-stubs` npm package is installed. #6056

* Imported file extensions are now optional for file types handled by
  compiler plugins. #6151

* Upgraded Babel packages to ~6.5.0: 292824da3f8449afd1cd39fcd71acd415c809c0f
  Note: .babelrc files are now ignored (#6016), but may be reenabled (#6351).

* Polyfills now provided for `process.nextTick` and `process.platform`. #6167 #6198 #6055 efe53de492da6df785f1cbef2799d1d2b492a939

* The `meteor test-app` command is now `meteor test [--full-app]`:
  ab5ab15768136d55c76d51072e746d80b45ec181

* New apps now include a `package.json` file.
  c51b8cf7ffd8e7c9ca93768a2df93e4b552c199c

* `require.resolve` is now supported.
  https://github.com/benjamn/install/commit/ff6b25d6b5511d8a92930da41db73b93eb1d6cf8

* JSX now enabled in `.js` files processed by the `ecmascript` compiler
  plugin. #6151

* On the server, modules contained within `node_modules` directories are
  now loaded using the native Node `require` function. #6398

* All `<script>` tag(s) for application and package code now appear at the
  end of the `<body>` rather than in the `<head>`. #6375

* The client-side version of `process.env.NODE_ENV` (and other environment
  variables) now matches the corresponding server-side values. #6399

### Performance

* Don't reload package catalog from disk on rebuilds unless package
  dependencies changed. #5747

* Improve minimongo performance on updating documents when there are
  many active observes. #5627

### Platform

* Upgrade to Node v0.10.41.

* Allow all types of URLs that npm supports in `Npm.depends`
  declarations.

* Split up `standard-minifiers` in separate CSS
  (`standard-minifiers-css`) and JS minifiers
  (`standard-minifiers-js`). `standard-minifiers` now acts as an
  umbrella package for these 2 minifiers.

* Allow piping commands to `meteor shell` via STDIN. #5575

* Let users set the CAFILE environment variable to override the SSL
  root certificate list. #4757 #5523

* `force-ssl` is now marked production only.

### Cordova

* Cordova dependencies have been upgraded to the latest versions
  (`cordova-lib` 6.0.0, `cordova-ios` 4.0.1, and `cordova-android` 5.1.0).

* iOS apps now require iOS 8 or higher, and building for iOS requires Xcode 7.2
  to be installed.

* Building for Android now requires Android SDK 23 to be installed. You may also
  need to create a new AVD for the emulator.

* Building Cordova Android apps on Windows is now supported. #4155

* The Crosswalk plugin has been updated to 1.4.0.

* Cordova core plugins are now pinned to minimal versions known to be compatible
  with the included platforms. A warning is printed asking people to upgrade
  their dependencies if they specify an older version, but we'll always use
  the pinned version regardless.

* The plugin used for file serving and hot code push has been completely
  rewritten. Among many other improvements, it downloads updates incrementally,
  can recover from downloading faulty JavaScript code, and is much more
  reliable and performant.
  See [`cordova-plugin-meteor-webapp`](https://github.com/meteor/cordova-plugin-meteor-webapp)
  for more a more detailed description of the new design.

* If the callbacks added with `Meteor.startup()` do not complete within a set
  time, we consider a downloaded version faulty and will fallback to the last
  known good version. The default timeout is 20 seconds, but this can be
  configured by setting `App.setPreference("WebAppStartupTimeout", "10000");`
  (in milliseconds) in `mobile-config.js`.

* We now use `WKWebView` on iOS by default, even on iOS 8 (which works because
  we do not use `file://` URLs).

* We now use `localhost` instead of `meteor.local` to serve files from. Since
  `localhost` is considered a secure origin, this means the web view won't
  disable web platform features that it otherwise would.

* The local server port now lies between 12000-13000 and is chosen based on
  the `appId`, to both be consistent and lessen the chance of collisions between
  multiple Meteor Cordova apps installed on the same device.

* The plugin now allows for local file access on both iOS and Android, using a
  special URL prefix (`http://localhost:<port>/local-filesystem/<path>`).

* App icon and launch image sizes have been updated. Low resolution sizes for
  now unsupported devices have been deprecated, and higher resolution versions
  have been added.

* We now support the modern Cordova whitelist mechanism. `App.accessRule` has
  been updated with new options.

* `meteor build` now supports a `--server-only` option to avoid building
  the mobile apps when `ios` or `android` platforms have been added. It still
  builds the `web.cordova` architecture in the server bundle however, so it can
  be served for hot code pushes.

* `meteor run` now always tries to use an autodetected IP address as the
  mobile `ROOT_URL`, even if we're not running on a device. This avoids a situation
  where an app already installed on a device connects to a restarted development
  server and receives a `localhost` `ROOT_URL`. #5973

* Fixed a discrepancy between the way we calculated client hashes during a mobile
  build and on the server, which meant a Cordova app would always download a
  new version the first time it started up.

* In Cordova apps, `Meteor.startup()` now correctly waits for the
  device to be ready before firing the callback.

### Accounts

* Make `Accounts.forgotPassword` treat emails as case insensitive, as
  the rest of the accounts system does.

### Blaze

* Don't throw in certain cases when calling a template helper with an
  empty data context. #5411 #5736

* Improve automatic blocking of URLs in attribute values to also
  include `vbscript:` URLs.

### Check

* Introduced new matcher `Match.Maybe(type)` which will also match (permit) `null` in addition to `undefined`.  This is a suggested replacement (where appropriate) for `Match.Optional` which did not permit `null`.  This prevents the need to use `Match.OneOf(null, undefined, type)`. #6220

### Testing

* Packages can now be marked as `testOnly` to only run as part of app
  testing with `meteor test`. This is achieved by setting
  `testOnly: true` to `Package.describe`.


### Uncategorized

* Remove warning in the `simple-todos-react` example app. #5716

* Fix interaction between `browser-policy` and `oauth` packages. #5628

* Add README.md to the `tinytest` package. #5750

* Don't crash when calling `ReactiveDict.prototype.clear` if a
  property with a value wasn't previously accessed. #5530 #5602

* Move `DDPRateLimiter` to the server only, since it won't work if it
  is called from the client. It will now error if referenced from the
  client at all.

* Don't call function more than once when passing a `Match.Where`
  argument to `check`. #5630 #5651

* Fix empty object argument check in `this.subscribe` in
  templates. #5620

* Make `HTTP.call` not crash on undefined content. #5565 #5601

* Return observe handle from
  `Mongo.Collection.prototype._publishCursor`. #4983 #5615

* Add 'Did you mean?' reminders for some CLI commands to help Rails
  developers. #5593

* Make internal shell scripts compatible with other Unix-like
  systems. #5585

* Add a `_pollingInterval` option to `coll.find()` that can be used in
  conjunction with `_disableOplog: true`. #5586

* Expose Tinytest internals which can be used to extend it. #3541

* Improve error message from `check` when passing in null. #5545

* Split up `standard-minifiers` in separate CSS (`standard-minifier-css`) and JS
  minifiers(`standard-minifier-js`). `standard-minifiers` now acts as an umbrella package for these
  2 minifiers.

* Detect new Facebook user-agent in the `spiderable` package. #5516

* `Match.ObjectIncluding` now really requires plain objects. #6140

* Allow `git+` URL schemes for npm dependencies. #844

* Expose options `disableOplog`, `pollingIntervalMs`, and
  `pollingThrottleMs` to `Cursor.find` for tuning observe parameters
  on the server.

* Expose `dynamicHead` and `dynamicBody` hooks in boilerplate generation allowing code to inject content into the body and head tags from the server. #3860

* Add methods of the form `BrowserPolicy.content.allow<ContentType>BlobUrl()` to BrowserPolicy #5141

* Move `<script>` tags to end of `<body>` to enable 'loading' UI to be inserted into the boilerplate #6375

* Adds WebAppInternals.setBundledJsCssUrlRewriteHook allowing apps to supply a hook function that can create a dynamic bundledJsCssPrefix at runtime. This is useful if you're using a CDN by giving you a way to ensure the CDN won't cache broken js/css resources during an app upgrade.

Patches contributed by GitHub users vereed, mitar, nathan-muir,
robfallows, skishore, okland, Primigenus, zimme, welelay, rgoomar,
bySabi, mbrookes, TomFreudenberg, TechPlexEngineer, zacharydenton,
AlexeyMK, gwendall, dandv, devgrok, brianlukoff.


## v.1.2.1, 2015-10-26

* `coll.insert()` now uses a faster (but cryptographically insecure)
  algorithm to generate document IDs when called outside of a method
  and an `_id` field is not explicitly passed. With this change, there
  are no longer two algorithms used to generate document
  IDs. `Random.id()` can still be used to generate cryptographically
  secure document IDs. [#5161](https://github.com/meteor/meteor/issues/5161)

* The `ecmascript-collections` package has been renamed to
  `ecmascript-runtime` and now includes a more complete selection of
  ES2015 polyfills and shims from [`core-js`](https://www.npmjs.com/package/core-js).
  The complete list can be found
  [here](https://github.com/meteor/ecmascript-runtime/blob/master/server.js).

* Check type of `onException` argument to `bindEnvironment`. [#5271](https://github.com/meteor/meteor/issues/5271)

* WebApp's `PORT` environment variable can now be a named pipe to better support
  deployment on IIS on Windows. [4413](https://github.com/meteor/meteor/issues/4413)

* `Template.dynamic` can be now used as a block helper:
  `{{#Template.dynamic}} ... {{/Template.dynamic}}` [#4756](https://github.com/meteor/meteor/issues/4756)

* `Collection#allow/deny` now throw errors when passed falsy values. [#5442](https://github.com/meteor/meteor/pull/5442)

* `source-map` has been updated to a newer patch version, which fixes major bugs
  in particular around loading bundles generated by Webpack. [#5411](https://github.com/meteor/meteor/pull/5411)

* `check` now returns instead of throwing errors internally, which should make
  it much faster. `check` is used in many core Meteor packages, so this should
  result in small performance improvements across the framework. [#4584](https://github.com/meteor/meteor/pull/4584)

* The `userEmail` option to `Meteor.loginWithMeteorDeveloperAccount` has been
  renamed to `loginHint`, and now supports Google accounts as well. The old
  option still works for backwards compatibility. [#2422](https://github.com/meteor/meteor/issues/2422) [#5313](https://github.com/meteor/meteor/pull/5313)

* The old `addFiles` API for adding package assets no longer throws an error,
  making it easier to share packages between pre- and post-1.2 versions of
  Meteor. [#5458](https://github.com/meteor/meteor/issues/5458)

* Normally, you can't deploy to free meteor.com hosting or Galaxy from a
  non-Linux machine if you have *local* non-published packages with binary
  dependencies, nor can you run `meteor build --architecture SomeOtherArch`. As
  a temporary workaround, if you set the `METEOR_BINARY_DEP_WORKAROUND`
  variable, you will be able to deploy to Galaxy (but not free meteor.com
  hosting), and tarballs built with `meteor build` will contain a
  `programs/server/setup.sh` shell script which should be run on the server to
  install those packages.

## v1.2.0.2, 2015-09-28

* Update Crosswalk plugin for Cordova to 1.3.1. [#5267](https://github.com/meteor/meteor/issues/5267)

* Fix `meteor add` for a Cordova plugin using a Git URL with SHA.

* Upgraded the `promise` package to use `meteor-promise@0.5.0`, which uses
  the global `Promise` constructor in browsers that define it natively.

* Fix error in assigning attributes to `<body>` tag when using Blaze templates
  or `static-html`. [#5232](https://github.com/meteor/meteor/issues/5232)

## v1.2.0.1, 2015-09-22

* Fix incorrect publishing of packages with exports but no source. [#5228](https://github.com/meteor/meteor/issues/5228)

## v1.2, 2015-09-21

There are quite a lot of changes in Meteor 1.2. See the
[Wiki](https://github.com/meteor/meteor/wiki/Breaking-changes-in-Meteor-1.2) for
a shorter list of breaking changes you should be aware of when upgrading.

### Core Packages

* `meteor-platform` has been deprecated in favor of the smaller `meteor-base`,
  with apps listing their other dependencies explicitly.  The v1.2 upgrader
  will rewrite `meteor-platform` in existing apps.  `meteor-base` puts fewer
  symbols in the global namepsace, so it's no longer true that all apps
  have symbols like `Random` and `EJSON` in the global namespace.

* New packages: `ecmascript`, `es5-shim`, `ecmascript-collections`, `promise`,
  `static-html`, `jshint`, `babel-compiler`

* No longer include the `json` package by default, which contains code for
  `JSON.parse` and `JSON.stringify`.  (The last browser to not support JSON
  natively was Internet Explorer 7.)

* `autoupdate` has been renamed `hot-code-push`

### Meteor Accounts

* Login attempts are now rate-limited by default.  This can be turned off
  using `Accounts.removeDefaultRateLimit()`.

* `loginWithPassword` now matches username or email in a case insensitive
  manner. If there are multiple users with a username or email only differing
  in case, a case sensitive match is required. [#550](https://github.com/meteor/meteor/issues/550)

* `loginWithGithub` now requests `user:email` scope by default, and attempts
  to fetch the user's emails. If no public email has been set, we use the
  primary email instead. We also store the complete list of emails. [#4545](https://github.com/meteor/meteor/issues/4545)

* When an account's email address is verified, deactivate other verification
  tokens.  [#4626](https://github.com/meteor/meteor/issues/4626)

* Fix bug where blank page is shown when an expired login token is
  present. [#4825](https://github.com/meteor/meteor/issues/4825)

* Fix `OAuth1Binding.prototype.call` when making requests to Twitter
  with a large parameter set.

* Directions for setting up Google OAuth in accounts-ui have been updated to
  match Google's new requirements.

* Add `Accounts.oauth.unregisterService` method, and ensure that users can only
  log in with currently registered services.  [#4014](https://github.com/meteor/meteor/issues/4014)

* The `accounts-base` now defines reusable `AccountsClient` and
  `AccountsServer` constructors, so that users can create multiple
  independent instances of the `Accounts` namespace.  [#4233](https://github.com/meteor/meteor/issues/4233)

* Create an index for `Meteor.users` on
  `services.email.verificationTokens.token` (instead of
  `emails.validationTokens.token`, which never was used for anything).  [#4482](https://github.com/meteor/meteor/issues/4482)

* Remove an IE7-specific workaround from accounts-ui.  [#4485](https://github.com/meteor/meteor/issues/4485)

### Livequery

* Improved server performance by reducing overhead of processing oplog after
  database writes. Improvements are most noticeable in case when a method is
  doing a lot of writes on collections with plenty of active observers.  [#4694](https://github.com/meteor/meteor/issues/4694)

### Mobile

* The included Cordova tools have been updated to the latest version 5.2.0.
  This includes Cordova Android 4.1 and Cordova iOS 3.9. These updates may
  require you to make changes to your app. For details, see the [Cordova release
  notes] (https://cordova.apache.org/#news) for for the different versions.

* Thanks to Cordova Android's support for pluggable web views, it is now
  possible to install the [Crosswalk plugin]
  (https://crosswalk-project.org/documentation/cordova/cordova_4.html), which
  offers a hugely improved web view on older Android versions.
  You can add the plugin to your app with `meteor add crosswalk`.

* The bundled Android tools have been removed and a system-wide install of the
  Android SDK is now required. This should make it easier to keep the
  development toolchain up to date and helps avoid some difficult to diagnose
  failures. If you don't have your own Android tools installed already, you can
  find more information about installing the Android SDK for [Mac] (https://github.com/meteor/meteor/wiki/Mobile-Dev-Install:-Android-on-Mac)
  or [Linux]
  (https://github.com/meteor/meteor/wiki/Mobile-Dev-Install:-Android-on-Linux).

* As part of moving to npm, many Cordova plugins have been renamed. Meteor
  should perform conversions automatically, but you may want to be aware of this
  to avoid surprises. See [here]
  (https://cordova.apache.org/announcements/2015/04/21/plugins-release-and-move-to-npm.html)
  for more information.

* Installing plugins from the local filesystem is now supported using `file://`
  URLs, which should make developing your own plugins more convenient. It is
  also needed as a temporary workaround for using the Facebook plugin.
  Relative references are interpreted relative to the Meteor project directory.
  (As an example,
  `meteor add cordova:phonegap-facebook-plugin@file://../phonegap-facebook-plugin`
  would attempt to install the plugin from the same directory you Meteor project
  directory is located in.)

* Meteor no longer supports installing Cordova plugins from tarball URLs, but
  does support Git URLs with a SHA reference (like
  `https://github.com/apache/cordova-plugin-file#c452f1a67f41cb1165c92555f0e721fbb07329cc`).
  Existing GitHub tarball URLs are converted automatically.

* Allow specifying a `buildNumber` in `App.info`, which is used to set the
  `android-versionCode` and `ios-CFBundleVersion` in the `config.xml` of the
  Cordova project. The build number is used to differentiate between
  different versions of the app, and should be incremented before distributing
  a built app to stores or testing services. [#4048](https://github.com/meteor/meteor/issues/4048)

* Other changes include performance enhancements when building and running,
  and improved requirements checking and error reporting.

* Known issue: we do not currently show logging output when running on the
  iOS Simulator. As a workaround, you can `meteor run ios-device` to open the
  project in Xcode and watch the output there.

### Templates/Blaze

* New syntax: Handlebars sub-expressions are now supported -- as in,
  `{{helper (anotherHelper arg1 arg2)}}` -- as well as new block helper forms
  `#each .. in ..` and `#let x=y`.  See
  https://github.com/meteor/meteor/tree/devel/packages/spacebars

* Add a special case for the new `react-template-helper` package -- don't let
  templates use {{> React}} with siblings since `React.render` assumes it's
  being rendered into an empty container element. (This lets us throw the error
  when compiling templates rather than when the app runs.)

* Improve parsing of `<script>` and `<style>` tags.  [#3797](https://github.com/meteor/meteor/issues/3797)

* Fix a bug in `observe-sequence`. The bug was causing unnecessary rerenderings
  in an instance of `#each` block helper followed by false "duplicate ids"
  warnings. [#4049](https://github.com/meteor/meteor/issues/4049)

* `TemplateInstance#subscribe` now has a new `connection` option, which
  specifies which connection should be used when making the subscription. The
  default is `Meteor.connection`, which is the connection used when calling
  `Meteor.subscribe`.

* Fix external `<script>` tags in body or templates.  [#4415](https://github.com/meteor/meteor/issues/4415)

* Fix memory leak.  [#4289](https://github.com/meteor/meteor/issues/4289)

* Avoid recursion when materializing DOM elements, to avoid stack overflow
  errors in certain browsers. [#3028](https://github.com/meteor/meteor/issues/3028)

* Blaze and Meteor's built-in templating are now removable using
  `meteor remove blaze-html-templates`. You can add back support for static
  `head` and `body` tags in `.html` files by using the `static-html` package.

### DDP

* Websockets now support the
  [`permessage-deflate`](https://tools.ietf.org/id/draft-ietf-hybi-permessage-compression-19.txt)
  extension, which compresses data on the wire. It is enabled by default on the
  server. To disable it, set `$SERVER_WEBSOCKET_COMPRESSION` to `0`. To configure
  compression options, set `$SERVER_WEBSOCKET_COMPRESSION` to a JSON object that
  will be used as an argument to
  [`deflate.configure`](https://github.com/faye/permessage-deflate-node/blob/master/README.md).
  Compression is supported on the client side by Meteor's Node DDP client and by
  browsers including Chrome, Safari, and Firefox 37.

* The `ddp` package has been split into `ddp-client` and `ddp-server` packages;
  using `ddp` is equivalent to using both. This allows you to use the Node DDP
  client without adding the DDP server to your app.  [#4191](https://github.com/meteor/meteor/issues/4191) [#3452](https://github.com/meteor/meteor/issues/3452)

* On the client, `Meteor.call` now takes a `throwStubExceptions` option; if set,
  exceptions thrown by method stubs will be thrown instead of logged, and the
  method will not be invoked on the server.  [#4202](https://github.com/meteor/meteor/issues/4202)

* `sub.ready()` should return true inside that subscription's `onReady`
  callback.  [#4614](https://github.com/meteor/meteor/issues/4614)

* Fix method calls causing broken state when socket is reconnecting.  [#5104](https://github.com/meteor/meteor/issues/5104)

### Isobuild

* Build plugins will no longer process files whose names match the extension
  exactly (with no extra dot). If your build plugin needs to match filenames
  exactly, you should use the new build plugin API in this release which
  supplies a special `filenames` option. [#3985](https://github.com/meteor/meteor/issues/3985)

* Adding the same file twice in the same package is now an error. Previously,
  this could either lead to the file being included multiple times, or to a
  build time crash.

* You may now specify the `bare` option for JavaScript files on the server.
  Previous versions only allowed this on the client. [#3681](https://github.com/meteor/meteor/issues/3681)

* Ignore `node_modules` directories in apps instead of processing them as Meteor
  source code.  [#4457](https://github.com/meteor/meteor/issues/4457) [#4452](https://github.com/meteor/meteor/issues/4452)

* Backwards-incompatible change for package authors: Static assets in package.js files must now be
  explicitly declared by using `addAssets` instead of `addFiles`. Previously,
  any file that didn't have a source handler was automatically registered as a
  server-side asset. The `isAsset` option to `addFiles` is also deprecated in
  favor of `addAssets`.

* Built files are now always annotated with line number comments, to improve the
  debugging experience in browsers that don't support source maps.

* There is a completely new API for defining build plugins that cache their
  output. There are now special APIs for defining linters and minifiers in
  addition to compilers. The core Meteor packages for `less`, `coffee`, `stylus`
  and `html` files have been updated to use this new API. Read more on the
  [Wiki page](https://github.com/meteor/meteor/wiki/Build-Plugins-API).

### CSS

* LESS and Stylus now support cross-package imports.

* CSS concatenation and minification is delegated to the `standard-minifiers`
  package, which is present by default (and added to existing apps by the v1.2
  upgrader).

* CSS output is now split into multiple stylesheets to avoid hitting limits on
  rules per stylesheet in certain versions of Internet Explorer. [#1876](https://github.com/meteor/meteor/issues/1876)

### Mongo

* The oplog observe driver now properly updates queries when you drop a
  database.  [#3847](https://github.com/meteor/meteor/issues/3847)

* MongoID logic has been moved out of `minimongo` into a new package called
  `mongo-id`.

* Fix Mongo upserts with dotted keys in selector.  [#4522](https://github.com/meteor/meteor/issues/4522)


### `meteor` command-line tool

* You can now create three new example apps with the command line tool. These
  are the apps from the official tutorials at http://meteor.com/tutorials, which
  demonstrate building the same app with Blaze, Angular, and React. Try these
  apps with:

  ```sh
  meteor create --example simple-todos
  meteor create --example simple-todos-react
  meteor create --example simple-todos-angular
  ```

* `meteor shell` no longer crashes when piped from another command.

* Avoid a race condition in `meteor --test` and work with newer versions of the
  Velocity package.  [#3957](https://github.com/meteor/meteor/issues/3957)

* Improve error handling when publishing packages.  [#3977](https://github.com/meteor/meteor/issues/3977)

* Improve messaging around publishing binary packages.  [#3961](https://github.com/meteor/meteor/issues/3961)

* Preserve the value of `_` in `meteor shell`.  [#4010](https://github.com/meteor/meteor/issues/4010)

* `meteor mongo` now works on OS X when certain non-ASCII characters are in the
  pathname, as long as the `pgrep` utility is installed (it ships standard with
  OS X 10.8 and newer).  [#3999](https://github.com/meteor/meteor/issues/3999)

* `meteor run` no longer ignores (and often reverts) external changes to
  `.meteor/versions` which occur while the process is running.  [#3582](https://github.com/meteor/meteor/issues/3582)

* Fix crash when downloading two builds of the same package version
  simultaneously.  [#4163](https://github.com/meteor/meteor/issues/4163)

* Improve messages printed by `meteor update`, displaying list of packages
  that are not at the latest version available.

* When determining file load order, split file paths on path separator
  before comparing path components alphabetically.  [#4300](https://github.com/meteor/meteor/issues/4300)

* Fix inability to run `mongod` due to lack of locale configuration on some
  platforms, and improve error message if the failure still occurs.  [#4019](https://github.com/meteor/meteor/issues/4019)

* New `meteor lint` command.

### Minimongo

* The `$push` query modifier now supports a `$position` argument.  [#4312](https://github.com/meteor/meteor/issues/4312)

* `c.update(selector, replacementDoc)` no longer shares mutable state between
  replacementDoc and Minimongo internals. [#4377](https://github.com/meteor/meteor/issues/4377)

### Email

* `Email.send` now has a new option, `attachments`, in the same style as
  `mailcomposer`.
  [Details here.](https://github.com/andris9/mailcomposer#add-attachments)

### Tracker

* New `Tracker.Computation#onStop` method.  [#3915](https://github.com/meteor/meteor/issues/3915)

* `ReactiveDict` has two new methods, `clear` and `all`. `clear` resets
  the dictionary as if no items had been added, meaning all calls to `get` will
  return `undefined`. `all` converts the dictionary into a regular JavaScript
  object with a snapshot of the keys and values. Inside an autorun, `all`
  registers a dependency on any changes to the dictionary. [#3135](https://github.com/meteor/meteor/issues/3135)

### Utilities

* New `beforeSend` option to `HTTP.call` on the client allows you to directly
  access the `XMLHttpRequest` object and abort the call.  [#4419](https://github.com/meteor/meteor/issues/4419) [#3243](https://github.com/meteor/meteor/issues/3243) [#3266](https://github.com/meteor/meteor/issues/3266)

* Parse `application/javascript` and `application/x-javascript` HTTP replies as
  JSON too.  [#4595](https://github.com/meteor/meteor/issues/4595)

* `Match.test` from the `check` package now properly compares boolean literals,
  just like it does with Numbers and Strings. This applies to the `check`
  function as well.

* Provide direct access to the `mailcomposer` npm module used by the `email`
  package on `EmailInternals.NpmModules`. Allow specifying a `MailComposer`
  object to `Email.send` instead of individual options.  [#4209](https://github.com/meteor/meteor/issues/4209)

* Expose `Spiderable.requestTimeoutMs` from `spiderable` package to
  allow apps to set the timeout for running phantomjs.

* The `spiderable` package now reports the URL it's trying to fetch on failure.


### Other bug fixes and improvements

* Upgraded dependencies:

  - Node: 0.10.40 (from 0.10.36)
  - uglify-js: 2.4.20 (from 2.4.17)
  - http-proxy: 1.11.1 (from 1.6.0)

* `Meteor.loginWithGoogle` now supports `prompt`. Choose a prompt to always be
  displayed on Google login.

* Upgraded `coffeescript` package to depend on NPM packages
  coffeescript@1.9.2 and source-map@0.4.2. [#4302](https://github.com/meteor/meteor/issues/4302)

* Upgraded `fastclick` to 1.0.6 to fix an issue in iOS Safari. [#4393](https://github.com/meteor/meteor/issues/4393)

* Fix `Error: Can't render headers after they are sent to the client`.  [#4253](https://github.com/meteor/meteor/issues/4253) [#4750](https://github.com/meteor/meteor/issues/4750)

* `Meteor.settings.public` is always available on client and server,
  and modifications made on the server (for example, during app initialization)
  affect the value seen by connecting clients. [#4704](https://github.com/meteor/meteor/issues/4704)

### Windows

* Increase the buffer size for `netstat` when looking for running Mongo servers. [#4125](https://github.com/meteor/meteor/issues/4125)

* The Windows installer now always fetches the latest available version of
  Meteor at runtime, so that it doesn't need to be recompiled for every release.

* Fix crash in `meteor mongo` on Windows.  [#4711](https://github.com/meteor/meteor/issues/4711)


## v1.1.0.3, 2015-08-03

### Accounts

* When using Facebook API version 2.4, properly fetch `email` and other fields.
  Facebook recently forced all new apps to use version 2.4 of their API.  [#4743](https://github.com/meteor/meteor/issues/4743)


## v1.1.0.2, 2015-04-06

### `meteor` command-line tool

* Revert a change in 1.1.0.1 that caused `meteor mongo` to fail on some Linux
  systems. [#4115](https://github.com/meteor/meteor/issues/4115), [#4124](https://github.com/meteor/meteor/issues/4124), [#4134](https://github.com/meteor/meteor/issues/4134)


## v1.1.0.1, 2015-04-02

### Blaze

* Fix a regression in 1.1 in Blaze Templates: an error happening when View is
  invalidated immediately, causing a client-side crash (accessing
  `destroyMembers` of `undefined`). [#4097](https://github.com/meteor/meteor/issues/4097)

## v1.1, 2015-03-31

### Windows Support

* The Meteor command line tool now officially supports Windows 7, Windows 8.1,
  Windows Server 2008, and Windows Server 2012. It can run from PowerShell or
  Command Prompt.

* There is a native Windows installer that will be available for download from
  <https://www.meteor.com/install> starting with this release.

* In this release, Meteor on Windows supports all features available on Linux
  and Mac except building mobile apps with PhoneGap/Cordova.

* The `meteor admin get-machine` command now supports an additional
  architecture, `os.windows.x86_32`, which can be used to build binary packages
  for Windows.

### Version Solver

* The code that selects compatible package versions for `meteor update`
  and resolves conflicts on `meteor add` has been rewritten from the ground up.
  The core solver algorithm is now based on MiniSat, an open-source SAT solver,
  improving performance and maintainability.

* Refresh the catalog instead of downgrading packages when the versions in
  `.meteor/versions` aren't in the cache.  [#3653](https://github.com/meteor/meteor/issues/3653)

* Don't downgrade packages listed in `.meteor/packages`, or upgrade to a new
  major version, unless the new flag `--allow-incompatible-update` is passed
  as an override.

* Error messages are more detailed when constraints are unsatisfiable.

* Prefer "patched" versions of new indirect dependencies, and take patches
  to them on `meteor update` (for example, `1.0.1` or `1.0.0_1` over `1.0.0`).

* Version Solver is instrumented for profiling (`METEOR_PROFILE=1` in the
  environment).

* Setting the `METEOR_PRINT_CONSTRAINT_SOLVER_INPUT` environment variable
  prints information useful for diagnosing constraint solver bugs.

### Tracker

* Schedule the flush cycle using a better technique than `setTimeout` when
  available.  [#3889](https://github.com/meteor/meteor/issues/3889)

* Yield to the event loop during the flush cycle, unless we're executing a
  synchronous `Tracker.flush()`.  [#3901](https://github.com/meteor/meteor/issues/3901)

* Fix error reporting not being source-mapped properly. [#3655](https://github.com/meteor/meteor/issues/3655)

* Introduce a new option for `Tracker.autorun` - `onError`. This callback can be
  used to handle errors caught in the reactive computations. [#3822](https://github.com/meteor/meteor/issues/3822)

### Blaze

* Fix stack overflow from nested templates and helpers by avoiding recursion
  during rendering.  [#3028](https://github.com/meteor/meteor/issues/3028)

### `meteor` command-line tool

* Don't fail if `npm` prints more than 200K.  [#3887](https://github.com/meteor/meteor/issues/3887)


### Other bug fixes and improvements

* Upgraded dependencies:

  - uglify-js: 2.4.17 (from 2.4.13)

Patches contributed by GitHub users hwillson, mitar, murillo128, Primigenus,
rjakobsson, and tmeasday.


## v1.0.5, 2015-03-25

* This version of Meteor now uses version 2.2 of the Facebook API for
  authentication, instead of 1.0. If you use additional Facebook API methods
  beyond login, you may need to request new permissions.

  Facebook will automatically switch all apps to API version 2.0 on April
  30th, 2015. Please make sure to update your application's permissions and API
  calls by that date.

  For more details, see
  https://github.com/meteor/meteor/wiki/Facebook-Graph-API-Upgrade


## v1.0.4.2, 2015-03-20

* Fix regression in 1.0.4 where using Cordova for the first time in a project
  with hyphens in its directory name would fail.  [#3950](https://github.com/meteor/meteor/issues/3950)


## v1.0.4.1, 2015-03-18

* Fix regression in 1.0.4 where `meteor publish-for-arch` only worked for
  packages without colons in their name.  [#3951](https://github.com/meteor/meteor/issues/3951)

## v1.0.4, 2015-03-17

### Mongo Driver

* Meteor is now tested against MongoDB 2.6 by default (and the bundled version
  used by `meteor run` has been upgraded). It should still work fine with
  MongoDB 2.4.  Previous versions of Meteor mostly worked with MongoDB 2.6, with
  a few caveats:

    - Some upsert invocations did not work with MongoDB in previous versions of
      Meteor.
    - Previous versions of Meteor required setting up a special "user-defined
      role" with access to the `system.replset` table to use the oplog observe
      driver with MongoDB 2.6.  These extra permissions are not required with
      this version of Meteor.

  The MongoDB command needed to set up user permissions for the oplog observe
  driver is slightly different in MongoDB 2.6; see
  https://github.com/meteor/meteor/wiki/Oplog-Observe-Driver for details.

  We have also tested Meteor against the recently-released MongoDB 3.0.0.
  While we are not shipping MongoDB 3.0 with Meteor in this release (preferring
  to wait until its deployment is more widespread), we believe that Meteor
  1.0.4 apps will work fine when used with MongoDB 3.0.0 servers.

* Fix 0.8.1 regression where failure to connect to Mongo at startup would log a
  message but otherwise be ignored. Now it crashes the process, as it did before
  0.8.1.  [#3038](https://github.com/meteor/meteor/issues/3038)

* Use correct transform for allow/deny rules in `update` when different rules
  have different transforms.  [#3108](https://github.com/meteor/meteor/issues/3108)

* Provide direct access to the collection and database objects from the npm
  Mongo driver via new `rawCollection` and `rawDatabase` methods on
  `Mongo.Collection`.  [#3640](https://github.com/meteor/meteor/issues/3640)

* Observing or publishing an invalid query now throws an error instead of
  effectively hanging the server.  [#2534](https://github.com/meteor/meteor/issues/2534)


### Livequery

* If the oplog observe driver gets too far behind in processing the oplog, skip
  entries and re-poll queries instead of trying to keep up.  [#2668](https://github.com/meteor/meteor/issues/2668)

* Optimize common cases faced by the "crossbar" data structure (used by oplog
  tailing and DDP method write tracking).  [#3697](https://github.com/meteor/meteor/issues/3697)

* The oplog observe driver recovers from failed attempts to apply the modifier
  from the oplog (eg, because of empty field names).


### Minimongo

* When acting as an insert, `c.upsert({_id: 'x'}, {foo: 1})` now uses the `_id`
  of `'x'` rather than a random `_id` in the Minimongo implementation of
  `upsert`, just like it does for `c.upsert({_id: 'x'}, {$set: {foo: 1}})`.
  (The previous behavior matched a bug in the MongoDB 2.4 implementation of
  upsert that is fixed in MongoDB 2.6.)  [#2278](https://github.com/meteor/meteor/issues/2278)

* Avoid unnecessary work while paused in minimongo.

* Fix bugs related to observing queries with field filters: `changed` callbacks
  should not trigger unless a field in the filter has changed, and `changed`
  callbacks need to trigger when a parent of an included field is
  unset.  [#2254](https://github.com/meteor/meteor/issues/2254) [#3571](https://github.com/meteor/meteor/issues/3571)

* Disallow setting fields with empty names in minimongo, to match MongoDB 2.6
  semantics.


### DDP

* Subscription handles returned from `Meteor.subscribe` and
  `TemplateInstance#subscribe` now have a `subscriptionId` property to identify
  which subscription the handle is for.

* The `onError` callback to `Meteor.subscribe` has been replaced with a more
  general `onStop` callback that has an error as an optional first argument.
  The `onStop` callback is called when the subscription is terminated for
  any reason.  `onError` is still supported for backwards compatibility. [#1461](https://github.com/meteor/meteor/issues/1461)

* The return value from a server-side `Meteor.call` or `Meteor.apply` is now a
  clone of what the function returned rather than sharing mutable state.  [#3201](https://github.com/meteor/meteor/issues/3201)

* Make it easier to use the Node DDP client implementation without running a web
  server too.  [#3452](https://github.com/meteor/meteor/issues/3452)


### Blaze

* Template instances now have a `subscribe` method that functions exactly like
  `Meteor.subscribe`, but stops the subscription when the template is destroyed.
  There is a new method on Template instances called `subscriptionsReady()`
  which is a reactive function that returns true when all of the subscriptions
  made with `TemplateInstance#subscribe` are ready. There is also a built-in
  helper that returns the same thing and can be accessed with
  `Template.subscriptionsReady` inside any template.

* Add `onRendered`, `onCreated`, and `onDestroyed` methods to
  `Template`. Assignments to `Template.foo.rendered` and so forth are deprecated
  but are still supported for backwards compatibility.

* Fix bug where, when a helper or event handler was called from inside a custom
  block helper,  `Template.instance()` returned the `Template.contentBlock`
  template instead of the actual user-defined template, making it difficult to
  use `Template.instance()` for local template state.

* `Template.instance()` now works inside `Template.body`.  [#3631](https://github.com/meteor/meteor/issues/3631)

* Allow specifying attributes on `<body>` tags in templates.

* Improve performance of rendering large arrays.  [#3596](https://github.com/meteor/meteor/issues/3596)


### Isobuild

* Support `Npm.require('foo/bar')`.  [#3505](https://github.com/meteor/meteor/issues/3505) [#3526](https://github.com/meteor/meteor/issues/3526)

* In `package.js` files, `Npm.require` can only require built-in Node modules
  (and dev bundle modules, though you shouldn't depend on that), not the modules
  from its own `Npm.depends`. Previously, such code would work but only on the
  second time a `package.js` was executed.

* Ignore vim swap files in the `public` and `private` directories.  [#3322](https://github.com/meteor/meteor/issues/3322)

* Fix regression in 1.0.2 where packages might not be rebuilt when the compiler
  version changes.


### Meteor Accounts

* The `accounts-password` `Accounts.emailTemplates` can now specify arbitrary
  email `headers`.  The `from` address can now be set separately on the
  individual templates, and is a function there rather than a static
  string. [#2858](https://github.com/meteor/meteor/issues/2858) [#2854](https://github.com/meteor/meteor/issues/2854)

* Add login hooks on the client: `Accounts.onLogin` and
  `Accounts.onLoginFailure`. [#3572](https://github.com/meteor/meteor/issues/3572)

* Add a unique index to the collection that stores OAuth login configuration to
  ensure that only one configuration exists per service.  [#3514](https://github.com/meteor/meteor/issues/3514)

* On the server, a new option
  `Accounts.setPassword(user, password, { logout: false })` overrides the
  default behavior of logging out all logged-in connections for the user.  [#3846](https://github.com/meteor/meteor/issues/3846)


### Webapp

* `spiderable` now supports escaped `#!` fragments.  [#2938](https://github.com/meteor/meteor/issues/2938)

* Disable `appcache` on Firefox by default.  [#3248](https://github.com/meteor/meteor/issues/3248)

* Don't overly escape `Meteor.settings.public` and other parts of
  `__meteor_runtime_config__`.  [#3730](https://github.com/meteor/meteor/issues/3730)

* Reload the client program on `SIGHUP` or Node-specific IPC messages, not
  `SIGUSR2`.


### `meteor` command-line tool

* Enable tab-completion of global variables in `meteor shell`.  [#3227](https://github.com/meteor/meteor/issues/3227)

* Improve the stability of `meteor shell`.  [#3437](https://github.com/meteor/meteor/issues/3437) [#3595](https://github.com/meteor/meteor/issues/3595) [#3591](https://github.com/meteor/meteor/issues/3591)

* `meteor login --email` no longer takes an ignored argument.  [#3532](https://github.com/meteor/meteor/issues/3532)

* Fix regression in 1.0.2 where `meteor run --settings s` would ignore errors
  reading or parsing the settings file.  [#3757](https://github.com/meteor/meteor/issues/3757)

* Fix crash in `meteor publish` in some cases when the package is inside an
  app. [#3676](https://github.com/meteor/meteor/issues/3676)

* Fix crashes in `meteor search --show-all` and `meteor search --maintainer`.
  \#3636

* Kill PhantomJS processes after `meteor --test`, and only run the app
  once. [#3205](https://github.com/meteor/meteor/issues/3205) [#3793](https://github.com/meteor/meteor/issues/3793)

* Give a better error when Mongo fails to start up due to a full disk.  [#2378](https://github.com/meteor/meteor/issues/2378)

* After killing existing `mongod` servers, also clear the `mongod.lock` file.

* Stricter validation for package names: they cannot begin with a hyphen, end
  with a dot, contain two consecutive dots, or start or end with a colon.  (No
  packages on Atmosphere fail this validation.)  Additionally, `meteor create
  --package` applies the same validation as `meteor publish` and disallows
  packages with multiple colons.  (Packages with multiple colons like
  `local-test:iron:router` are used internally by `meteor test-packages` so that
  is not a strict validation rule.)

* `meteor create --package` now no longer creates a directory with the full
  name of the package, since Windows file systems cannot have colon characters
  in file paths. Instead, the command now creates a directory named the same
  as the second part of the package name after the colon (without the username
  prefix).


### Meteor Mobile

* Upgrade the Cordova CLI dependency from 3.5.1 to 4.2.0. See the release notes
  for the 4.x series of the Cordova CLI [on Apache
  Cordova](http://cordova.apache.org/announcements/2014/10/16/cordova-4.html).

* Related to the recently discovered [attack
  vectors](http://cordova.apache.org/announcements/2014/08/04/android-351.html)
  in Android Cordova apps, Meteor Cordova apps no longer allow access to all
  domains by default. If your app access external resources over XHR, you need
  to add them to the whitelist of allowed domains with the newly added
  [`App.accessRule`
  method](https://docs.meteor.com/#/full/App-accessRule) in your
  `mobile-config.js` file.

* Upgrade Cordova Plugins dependencies in Meteor Core packages:
  - `org.apache.cordova.file`: from 1.3.0 to 1.3.3
  - `org.apache.cordova.file-transfer`: from 0.4.4 to 0.5.0
  - `org.apache.cordova.splashscreen`: from 0.3.3 to 1.0.0
  - `org.apache.cordova.console`: from 0.2.10 to 0.2.13
  - `org.apache.cordova.device`: from 0.2.11 to 0.3.0
  - `org.apache.cordova.statusbar`: from 0.1.7 to 0.1.10
  - `org.apache.cordova.inappbrowser`: from 0.5.1 to 0.6.0
  - `org.apache.cordova.inappbrowser`: from 0.5.1 to 0.6.0

* Use the newer `ios-sim` binary, compiled with Xcode 6 on OS X Mavericks.


### Tracker

* Use `Session.set({k1: v1, k2: v2})` to set multiple values at once.


### Utilities

* Provide direct access to all options supported by the `request` npm module via
  the new server-only `npmRequestOptions` option to `HTTP.call`.  [#1703](https://github.com/meteor/meteor/issues/1703)


### Other bug fixes and improvements

* Many internal refactorings towards supporting Meteor on Windows are in this
  release.

* Remove some packages used internally to support legacy MDG systems
  (`application-configuration`, `ctl`, `ctl-helper`, `follower-livedata`,
  `dev-bundle-fetcher`, and `star-translate`).

* Provide direct access to some npm modules used by core packages on the
  `NpmModules` field of `WebAppInternals`, `MongoInternals`, and
  `HTTPInternals`.

* Upgraded dependencies:

  - node: 0.10.36 (from 0.10.33)
  - Fibers: 1.0.5 (from 1.0.1)
  - MongoDB: 2.6.7 (from 2.4.12)
  - openssl in mongo: 1.0.2 (from 1.0.1j)
  - MongoDB driver: 1.4.32 (from 1.4.1)
  - bson: 0.2.18 (from 0.2.7)
  - request: 2.53.0 (from 2.47.0)


Patches contributed by GitHub users 0a-, awatson1978, awwx, bwhitty,
christianbundy, d4nyll, dandv, DanielDent, DenisGorbachev, fay-jai, gsuess,
hwillson, jakozaur, meonkeys, mitar, netanelgilad, queso, rbabayoff, RobertLowe,
romanzolotarev, Siilwyn, and tmeasday.


## v.1.0.3.2, 2015-02-25

* Fix regression in 1.0.3 where the `meteor` tool could crash when downloading
  the second build of a given package version; for example, when running `meteor
  deploy` on an OSX or 32-bit Linux system for an app containing a binary
  package.  [#3761](https://github.com/meteor/meteor/issues/3761)


## v.1.0.3.1, 2015-01-20

* Rewrite `meteor show` and `meteor search` to show package information for
  local packages and to show if the package is installed for non-local
  packages. Introduce the `--show-all` flag, and deprecate the
  `--show-unmigrated` and `--show-old flags`.  Introduce the `--ejson` flag to
  output an EJSON object.

* Support README.md files in`meteor publish`. Take in the documentation file in
  `package.js` (set to `README.md` by default) and upload it to the server at
  publication time. Excerpt the first non-header Markdown section for use in
  `meteor show`.

* Support updates of package version metadata after that version has been
  published by running `meteor publish --update` from the package directory.

* Add `meteor test-packages --velocity` (similar to `meteor run --test`).  [#3330](https://github.com/meteor/meteor/issues/3330)

* Fix `meteor update <packageName>` to update `<packageName>` even if it's an
  indirect dependency of your app.  [#3282](https://github.com/meteor/meteor/issues/3282)

* Fix stack trace when a browser tries to use the server like a proxy.  [#1212](https://github.com/meteor/meteor/issues/1212)

* Fix inaccurate session statistics and possible multiple invocation of
  Connection.onClose callbacks.

* Switch CLI tool filesystem calls from synchronous to yielding (pro: more
  concurrency, more responsive to signals; con: could introduce concurrency
  bugs)

* Don't apply CDN prefix on Cordova. [#3278](https://github.com/meteor/meteor/issues/3278) [#3311](https://github.com/meteor/meteor/issues/3311)

* Don't try to refresh client app in the runner unless the app actually has the
  autoupdate package. [#3365](https://github.com/meteor/meteor/issues/3365)

* Fix custom release banner logic. [#3353](https://github.com/meteor/meteor/issues/3353)

* Apply HTTP followRedirects option to non-GET requests.  [#2808](https://github.com/meteor/meteor/issues/2808)

* Clean up temporary directories used by package downloads sooner.  [#3324](https://github.com/meteor/meteor/issues/3324)

* If the tool knows about the requested release but doesn't know about the build
  of its tool for the platform, refresh the catalog rather than failing
  immediately.  [#3317](https://github.com/meteor/meteor/issues/3317)

* Fix `meteor --get-ready` to not add packages to your app.

* Fix some corner cases in cleaning up app processes in the runner. Drop
  undocumented `--keepalive` support. [#3315](https://github.com/meteor/meteor/issues/3315)

* Fix CSS autoupdate when `$ROOT_URL` has a non-trivial path.  [#3111](https://github.com/meteor/meteor/issues/3111)

* Save Google OAuth idToken to the User service info object.

* Add git info to `meteor --version`.

* Correctly catch a case of illegal `Tracker.flush` during `Tracker.autorun`.  [#3037](https://github.com/meteor/meteor/issues/3037)

* Upgraded dependencies:

  - jquery: 1.11.2 (from 1.11.0)

Patches by GitHub users DanielDent, DanielDornhardt, PooMaster, Primigenus,
Tarang, TomFreudenberg, adnissen, dandv, fay-jai, knownasilya, mquandalle,
ogourment, restebanez, rissem, smallhelm and tmeasday.

## v1.0.2.1, 2014-12-22

* Fix crash in file change watcher.  [#3336](https://github.com/meteor/meteor/issues/3336)

* Allow `meteor test-packages packages/*` even if not all package directories
  have tests.  [#3334](https://github.com/meteor/meteor/issues/3334)

* Fix typo in `meteor shell` output. [#3326](https://github.com/meteor/meteor/issues/3326)


## v1.0.2, 2014-12-19

### Improvements to the `meteor` command-line tool

* A new command called `meteor shell` attaches an interactive terminal to
  an already-running server process, enabling inspection and execution of
  server-side data and code, with dynamic tab completion of variable names
  and properties. To see `meteor shell` in action, type `meteor run` in an
  app directory, then (in another terminal) type `meteor shell` in the
  same app directory. You do not have to wait for the app to start before
  typing `meteor shell`, as it will automatically connect when the server
  is ready. Note that `meteor shell` currently works for local development
  only, and is not yet supported for apps running on remote hosts.

* We've done a major internal overhaul of the `meteor` command-line tool with an
  eye to correctness, maintainability, and performance.  Some details include:
  * Refresh the package catalog for build commands only when an error
    occurs that could be fixed by a refresh, not for every build command.
  * Never run the constraint solver to select package versions more than once
    per build.
  * Built packages ("isopacks") are now cached inside individual app directories
    instead of inside their source directories.
  * `meteor run` starts Mongo in parallel with building the application.
  * The constraint solver no longer leaves a `versions.json` file in your
    packages source directories; when publishing a package that is not inside an
    app, it will leave a `.versions` file (with the same format as
    `.meteor/versions`) which you should check into source control.
  * The constraint solver's model has been simplified so that plugins must use
    the same version of packages as their surrounding package when built from
    local source.

* Using `meteor debug` no longer requires manually continuing the debugger when
  your app restarts, and it no longer overwrites the symbol `_` inside your app.

* Output from the command-line tool is now word-wrapped to the width of your
  terminal.

* Remove support for the undocumented earliestCompatibleVersion feature of the
  package system.

* Reduce CPU usage and disk I/O bandwidth by using kernel file-system change
  notification events where possible. On file systems that do not support these
  events (NFS, Vagrant Virtualbox shared folders, etc), file changes will only
  be detected every 5 seconds; to detect changes more often in these cases (but
  use more CPU), set the `METEOR_WATCH_FORCE_POLLING` environment
  variable. [#2135](https://github.com/meteor/meteor/issues/2135)

* Reduce CPU usage by fixing a check for a parent process in `meteor
  run` that was happening constantly instead of every few seconds. [#3252](https://github.com/meteor/meteor/issues/3252)

* Fix crash when two plugins defined source handlers for the same
  extension. [#3015](https://github.com/meteor/meteor/issues/3015) [#3180](https://github.com/meteor/meteor/issues/3180)

* Fix bug (introduced in 0.9.3) where the warning about using experimental
  versions of packages was printed too often.

* Fix bug (introduced in 1.0) where `meteor update --patch` crashed.

* Fix bug (introduced in 0.9.4) where banners about new releases could be
  printed too many times.

* Fix crash when a package version contained a dot-separated pre-release part
  with both digits and non-digits. [#3147](https://github.com/meteor/meteor/issues/3147)

* Corporate HTTP proxy support is now implemented using our websocket library's
  new built-in implementation instead of a custom implementation. [#2515](https://github.com/meteor/meteor/issues/2515)

### Blaze

* Add default behavior for `Template.parentData` with no arguments. This
  selects the first parent. [#2861](https://github.com/meteor/meteor/issues/2861)

* Fix `Blaze.remove` on a template's view to correctly remove the DOM
  elements when the template was inserted using
  `Blaze.renderWithData`. [#3130](https://github.com/meteor/meteor/issues/3130)

* Allow curly braces to be escaped in Spacebars. Use the special
  sequences `{{|` and `{{{|` to insert a literal `{{` or `{{{`.

### Meteor Accounts

* Allow integration with OAuth1 servers that require additional query
  parameters to be passed with the access token. [#2894](https://github.com/meteor/meteor/issues/2894)

* Expire a user's password reset and login tokens in all circumstances when
  their password is changed.

### Other bug fixes and improvements

* Some packages are no longer released as part of the core release process:
  amplify, backbone, bootstrap, d3, jquery-history, and jquery-layout. This
  means that new versions of these packages can be published outside of the full
  Meteor release cycle.

* Require plain objects as the update parameter when doing replacements
  in server-side collections.

* Fix audit-argument-checks spurious failure when an argument is NaN. [#2914](https://github.com/meteor/meteor/issues/2914)

### Upgraded dependencies

  - node: 0.10.33 (from 0.10.29)
  - source-map-support: 0.2.8 (from 0.2.5)
  - semver: 4.1.0 (from 2.2.1)
  - request: 2.47.0 (from 2.33.0)
  - tar: 1.0.2 (from 1.0.1)
  - source-map: 0.1.40 (from 0.1.32)
  - sqlite3: 3.0.2 (from 3.0.0)
  - phantomjs npm module: 1.9.12 (from 1.8.1-1)
  - http-proxy: 1.6.0 (from a fork of 1.0.2)
  - esprima: 1.2.2 (from an unreleased 1.1-era commit)
  - escope: 1.0.1 (from 1.0.0)
  - openssl in mongo: 1.0.1j (from 1.0.1g)
  - faye-websocket: 0.8.1 (from using websocket-driver instead)
  - MongoDB: 2.4.12 (from 2.4.9)


Patches by GitHub users andylash, anstarovoyt, benweissmann, chrisbridgett,
colllin, dandv, ecwyne, graemian, JamesLefrere, kevinchiu, LyuGGang, matteodem,
mitar, mquandalle, musically-ut, ograycode, pcjpcj2, physiocoder, rgoomar,
timhaines, trusktr, Urigo, and zol.


## v1.0.1, 2014-12-09

* Fix a security issue in allow/deny rules that could result in data
  loss. If your app uses allow/deny rules, or uses packages that use
  allow/deny rules, we recommend that you update immediately.


## v1.0, 2014-10-28

### New Features

* Add the `meteor admin get-machine` command to make it easier to
  publish packages with binary dependencies for all
  architectures. `meteor publish` no longer publishes builds
  automatically if your package has binary NPM dependencies.

* New `localmarket` example, highlighting Meteor's support for mobile
  app development.

* Restyle the `leaderboard` example, and optimize it for both desktop
  and mobile.

### Performance

* Reduce unnecessary syncs with the package server, which speeds up
  startup times for many commands.

* Speed up `meteor deploy` by not bundling unnecessary files and
  programs.

* To make Meteor easier to use on slow or unreliable network
  connections, increase timeouts for DDP connections that the Meteor
  tool uses to communicate with the package server. [#2777](https://github.com/meteor/meteor/issues/2777), [#2789](https://github.com/meteor/meteor/issues/2789).

### Mobile App Support

* Implemented reasonable default behavior for launch screens on mobile
  apps.

* Don't build for Android when only the iOS build is required, and
  vice versa.

* Fix bug that could cause mobile apps to stop being able to receive hot
  code push updates.

* Fix bug where Cordova clients connected to http://example.com instead
  of https://example.com when https:// was specified in the
  --mobile-server option. [#2880](https://github.com/meteor/meteor/issues/2880)

* Fix stack traces when attempting to build or run iOS apps on Linux.

* Print a warning when building an app with mobile platforms and
  outputting the build into the source tree. Outputting a build into the
  source tree can cause subsequent builds to fail because they will
  treat the build output as source files.

* Exit from `meteor run` when new Cordova plugins or platforms are
  added, since we don't support hot code push for new plugins or
  platforms.

* Fix quoting of arguments to Cordova plugins.

* The `accounts-twitter` package now works in Cordova apps in local
  development. For workarounds for other login providers in local
  development mode, see
  https://github.com/meteor/meteor/wiki/OAuth-for-mobile-Meteor-clients.

### Packaging

* `meteor publish-for-arch` can publish packages built with different Meteor
  releases.

* Fix default `api.versionsFrom` field in packages created with `meteor
  create --package`.

* Fix bug where changes in an app's .meteor/versions file would not
  cause the app to be rebuilt.

### Other bug fixes and improvements

* Use TLSv1 in the `spiderable` package, for compatibility with servers
  that have disabled SSLv3 in response to the POODLE bug.

* Work around the `meteor run` proxy occasionally running out of sockets.

* Fix bug with regular expressions in minimongo. [#2817](https://github.com/meteor/meteor/issues/2817)

* Add READMEs for several core packages.

* Include protocols in URLs printed by `meteor deploy`.

* Improve error message for limited ordered observe. [#1643](https://github.com/meteor/meteor/issues/1643)

* Fix missing dependency on `random` in the `autoupdate` package. [#2892](https://github.com/meteor/meteor/issues/2892)

* Fix bug where all CSS would be removed from connected clients if a
  CSS-only change is made between local development server restarts or
  when deploying with `meteor deploy`.

* Increase height of the Google OAuth popup to the Google-recommended
  value.

* Fix the layout of the OAuth configuration dialog when used with
  Bootstrap.

* Allow build plugins to override the 'bare' option on added source
  files. [#2834](https://github.com/meteor/meteor/issues/2834)

Patches by GitHub users DenisGorbachev, ecwyne, mitar, mquandalle,
Primigenus, svda, yauh, and zol.


## v0.9.4.1, 2014-12-09 (backport)

* Fix a security issue in allow/deny rules that could result in data
  loss. If your app uses allow/deny rules, or uses packages that use
  allow/deny rules, we recommend that you update immediately.
  Backport from 1.0.1.


## v0.9.4, 2014-10-13

### New Features

* The new `meteor debug` command and `--debug-port` command line option
  to `meteor run` allow you to easily use node-inspector to debug your
  server-side code. Add a `debugger` statement to your code to create a
  breakpoint.

* Add new a `meteor run --test` command that runs
  [Velocity](https://github.com/meteor-velocity/velocity) tests in your
  app .

* Add new callbacks `Accounts.onResetPasswordLink`,
  `Accounts.onEnrollmentLink`, and `Accounts.onEmailVerificationLink`
  that make it easier to build custom user interfaces on top of the
  accounts system. These callbacks should be registered before
  `Meteor.startup` fires, and will be called if the URL matches a link
  in an email sent by `Accounts.resetPassword`, etc. See
  https://docs.meteor.com/#Accounts-onResetPasswordLink.

* A new configuration file for mobile apps,
  `<APP>/mobile-config.js`. This allows you to set app metadata, icons,
  splash screens, preferences, and PhoneGap/Cordova plugin settings
  without needing a `cordova_build_override` directory. See
  https://docs.meteor.com/#mobileconfigjs.


### API Changes

* Rename `{{> UI.dynamic}}` to `{{> Template.dynamic}}`, and likewise
  with `UI.contentBlock` and `UI.elseBlock`. The UI namespace is no
  longer used anywhere except for backwards compatibility.

* Deprecate the `Template.someTemplate.myHelper = ...` syntax in favor
  of `Template.someTemplate.helpers(...)`.  Using the older syntax still
  works, but prints a deprecation warning to the console.

* `Package.registerBuildPlugin` its associated functions have been added
  to the public API, cleaned up, and documented. The new function is
  identical to the earlier _transitional_registerBuildPlugin except for
  minor backwards-compatible API changes. See
  https://docs.meteor.com/#Package-registerBuildPlugin

* Rename the `showdown` package to `markdown`.

* Deprecate the `amplify`, `backbone`, `bootstrap`, and `d3` integration
  packages in favor of community alternatives.  These packages will no
  longer be maintained by MDG.


### Tool Changes

* Improved output from `meteor build` to make it easier to publish
  mobile apps to the App Store and Play Store. See the wiki pages for
  instructions on how to publish your
  [iOS](https://github.com/meteor/meteor/wiki/How-to-submit-your-iOS-app-to-App-Store)
  and
  [Android](https://github.com/meteor/meteor/wiki/How-to-submit-your-Android-app-to-Play-Store)
  apps.

* Packages can now be marked as debug-mode only by adding `debugOnly:
  true` to `Package.describe`. Debug-only packages are not included in
  the app when it is bundled for production (`meteor build` or `meteor
  run --production`). This allows package authors to build packages
  specifically for testing and debugging without increasing the size of
  the resulting app bundle or causing apps to ship with debug
  functionality built in.

* Rework the process for installing mobile development SDKs. There is
  now a `meteor install-sdk` command that automatically install what
  software it can and points to documentation for the parts that
  require manual installation.

* The `.meteor/cordova-platforms` file has been renamed to
  `.meteor/platforms` and now includes the default `server` and
  `browser` platforms. The default platforms can't currently be removed
  from a project, though this will be possible in the future. The old
  file will be automatically migrated to the new one when the app is run
  with Meteor 0.9.4 or above.

* The `unipackage.json` file inside downloaded packages has been renamed
  to `isopack.json` and has an improved forwards-compatible format. To
  maintain backwards compatibility with previous releases, packages will
  be built with both files.

* The local package metadata cache now uses SQLite, which is much faster
  than the previous implementation. This improves `meteor` command line
  tool startup time.

* The constraint solver used by the client to find compatible versions
  of packages is now much faster.

* The `--port` option to `meteor run` now requires a numeric port
  (e.g. `meteor run --port example.com` is no longer valid).

* The `--mobile-port` option `meteor run` has been reworked. The option
  is now `--mobile-server` in `meteor run` and `--server` in `meteor
  build`. `--server` is required for `meteor build` in apps with mobile
  platforms installed. `--mobile-server` defaults to an automatically
  detected IP address on port 3000, and `--server` requires a hostname
  but defaults to port 80 if a port is not specified.

* Operations that take longer than a few seconds (e.g. downloading
  packages, installing the Android SDK, etc) now show a progress bar.

* Complete support for using an HTTP proxy in the `meteor` command line
  tool. Now all DDP connections can work through a proxy.  Use the standard
  `http_proxy` environment variable to specify your proxy endpoint.  [#2515](https://github.com/meteor/meteor/issues/2515)


### Bug Fixes

* Fix behavior of ROOT_URL with path ending in `/`.

* Fix source maps when using a ROOT_URL with a path. [#2627](https://github.com/meteor/meteor/issues/2627)

* Change the mechanism that the Meteor tool uses to clean up app server
  processes. The new mechanism is more resilient to slow app bundles and
  other CPU-intensive tasks. [#2536](https://github.com/meteor/meteor/issues/2536), [#2588](https://github.com/meteor/meteor/issues/2588).


Patches by GitHub users cryptoquick, Gaelan, jperl, meonkeys, mitar,
mquandalle, prapicault, pscanf, richguan, rick-golden-healthagen,
rissem, rosh93, rzymek, and timoabend


## v0.9.3.1, 2014-09-30

* Don't crash when failing to contact the package server. [#2713](https://github.com/meteor/meteor/issues/2713)

* Allow more than one dash in package versions. [#2715](https://github.com/meteor/meteor/issues/2715)


## v0.9.3, 2014-09-25

### More Package Version Number Flexibility

* Packages now support relying on multiple major versions of their
  dependencies (eg `blaze@1.0.0 || 2.0.0`). Additionally, you can now
  call `api.versionsFrom(<release>)` multiple times, or with an array
  (eg `api.versionsFrom([<release1>, <release2>])`. Meteor will
  interpret this to mean that the package will work with packages from
  all the listed releases.

* Support for "wrapped package" version numbers. There is now a `_` field
  in version numbers. The `_` field must be an integer, and versions with
  the `_` are sorted after versions without. This allows using the
  upstream version number as the Meteor package version number and being
  able to publish multiple version of the Meteor package (e.g.
  `jquery@1.11.1_2`).

Note: packages using the `||` operator or the `_` symbol in their
versions or dependencies will be invisible to pre-0.9.3 users. Meteor
versions 0.9.2 and before do not understand the new version formats and
will not be able to use versions of packages that use the new features.


### Other Command-line Tool Improvements

* More detailed constraint solver output. Meteor now tells you which
  constraints prevent upgrading or adding new packages. This will make
  it much easier to update your app to new versions.

* Better handling of pre-release versions (e.g. versions with
  `-`). Pre-release packages will now be included in an app if and only
  if there is no way to meet the app's constraints without using a
  pre-release package.

* Add `meteor admin set-unmigrated` to allow maintainers to hide
  pre-0.9.0 packages in `meteor search` and `meteor show`. This will not
  stop users from continuing to use the package, but it helps prevent
  new users from finding old non-functional packages.

* Progress bars for time-intensive operations, like downloading large
  packages.


### Other Changes

* Offically support `Meteor.wrapAsync` (renamed from
  `Meteor._wrapAsync`). Additionally, `Meteor.wrapAsync` now lets you
  pass an object to bind as `this` in the wrapped call. See
  https://docs.meteor.com/#meteor_wrapasync.

* The `reactive-dict` package now allows an optional name argument to
  enable data persistence during hot code push.


Patches by GitHub users evliu, meonkeys, mitar, mizzao, mquandalle,
prapicault, waitingkuo, wulfmeister.



## v0.9.2.2, 2014-09-17

* Fix regression in 0.9.2 that prevented some users from accessing the
  Meteor development server in their browser. Specifically, 0.9.2
  unintentionally changed the development mode server's default bind
  host to localhost instead of 0.0.0.0. [#2596](https://github.com/meteor/meteor/issues/2596)


## v0.9.2.1, 2014-09-15

* Fix versions of packages that were published with `-cordova` versions
  in 0.9.2 (appcache, fastclick, htmljs, logging, mobile-status-bar,
  routepolicy, webapp-hashing).


## v0.9.2, 2014-09-15

This release contains our first support for building mobile apps in
Meteor, for both iOS and Android. This support comes via an
integration with Apache's Cordova/PhoneGap project.

  * You can use Cordova/PhoneGap packages in your application or inside
    a Meteor package to access a device's native functions directly from
    JavaScript code.
  * The `meteor add-platform` and `meteor run` commands now let you
    launch the app in the iOS or Android simulator or run it on an
    attached hardware device.
  * This release extends hot code push to support live updates into
    installed native apps.
  * The `meteor bundle` command has been renamed to `meteor build` and
    now outputs build projects for the mobile version of the targeted
    app.
  * See
    https://github.com/meteor/meteor/wiki/Meteor-Cordova-Phonegap-integration
    for more information about how to get started building mobile apps
    with Meteor.

* Better mobile support for OAuth login: you can now use a
  redirect-based flow inside UIWebViews, and the existing popup-based
  flow has been adapted to work in Cordova/PhoneGap apps.

#### Bug fixes and minor improvements

* Fix sorting on non-trivial keys in Minimongo. [#2439](https://github.com/meteor/meteor/issues/2439)

* Bug fixes and performance improvements for the package system's
  constraint solver.

* Improved error reporting for misbehaving oplog observe driver. [#2033](https://github.com/meteor/meteor/issues/2033) [#2244](https://github.com/meteor/meteor/issues/2244)

* Drop deprecated source map linking format used for older versions of
  Firefox.  [#2385](https://github.com/meteor/meteor/issues/2385)

* Allow Meteor tool to run from a symlink. [#2462](https://github.com/meteor/meteor/issues/2462)

* Assets added via a plugin are no longer considered source files. [#2488](https://github.com/meteor/meteor/issues/2488)

* Remove support for long deprecated `SERVER_ID` environment
  variable. Use `AUTOUPDATE_VERSION` instead.

* Fix bug in reload-safetybelt package that resulted in reload loops in
  Chrome with cookies disabled.

* Change the paths for static assets served from packages. The `:`
  character is replaced with the `_` character in package names so as to
  allow serving on mobile devices and ease operation on Windows. For
  example, assets from the `abc:bootstrap` package are now served at
  `/packages/abc_bootstrap` instead of `/packages/abc:bootstrap`.

* Also change the paths within a bundled Meteor app to allow for
  different client architectures (eg mobile). For example,
  `bundle/programs/client` is now `bundle/programs/web.browser`.


Patches by GitHub users awwx, mizzao, and mquandalle.



## v0.9.1.1, 2014-09-06

* Fix backwards compatibility for packages that had weak dependencies
  on packages renamed in 0.9.1 (`ui`, `deps`, `livedata`). [#2521](https://github.com/meteor/meteor/issues/2521)

* Fix error when using the `reactive-dict` package without the `mongo`
  package.


## v0.9.1, 2014-09-04

#### Organizations in Meteor developer accounts

Meteor 0.9.1 ships with organizations support in Meteor developer
accounts. Organizations are teams of users that make it easy to
collaborate on apps and packages.

Create an organization at
https://www.meteor.com/account-settings/organizations. Run the `meteor
authorized` command in your terminal to give an organization
permissions to your apps. To add an organization as a maintainer of
your packages, use the `meteor admin maintainers` command. You can
also publish packages with an organization's name in the package name
prefix instead of your own username.


#### One backwards incompatible change for templates

* Templates can no longer be named "body" or "instance".

#### Backwards compatible Blaze API changes

* New public and documented APIs:
  * `Blaze.toHTMLWithData()`
  * `Template.currentData()`
  * `Blaze.getView()`
  * `Template.parentData()` (previously `UI._parentData()`)
  * `Template.instance()` (previously `UI._templateInstance()`)
  * `Template.body` (previously `UI.body`)
  * `new Template` (previously `Template.__create__`)
  * `Blaze.getData()` (previously `UI.getElementData`, or `Blaze.getCurrentData` with no arguments)

* Deprecate the `ui` package. Instead, use the `blaze` package. The
  `UI` and `Blaze` symbols are now the same.

* Deprecate `UI.insert`. `UI.render` and `UI.renderWithData` now
  render a template and place it in the DOM.

* Add an underscore to some undocumented Blaze APIs to make them
  internal. Notably: `Blaze._materializeView`, `Blaze._createView`,
  `Blaze._toText`, `Blaze._destroyView`, `Blaze._destroyNode`,
  `Blaze._withCurrentView`, `Blaze._DOMBackend`,
  `Blaze._TemplateWith`

* Document Views. Views are the machinery powering DOM updates in
  Blaze.

* Expose `view` property on template instances.

#### Backwards compatible renames

* Package renames
  * `livedata` -> `ddp`
  * `mongo-livedata` -> `mongo`
  * `standard-app-packages` -> `meteor-platform`
* Symbol renames
  * `Meteor.Collection` -> `Mongo.Collection`
  * `Meteor.Collection.Cursor` -> `Mongo.Cursor`
  * `Meteor.Collection.ObjectID` -> `Mongo.ObjectID`
  * `Deps` -> `Tracker`

#### Other

* Add `reactive-var` package. Lets you define a single reactive
  variable, like a single key in `Session`.

* Don't throw an exception in Chrome when cookies and local storage
  are blocked.

* Bump DDP version to "1". Clients connecting with version "pre1" or
  "pre2" should still work.

* Allow query parameters in OAuth1 URLs. [#2404](https://github.com/meteor/meteor/issues/2404)

* Fix `meteor list` if not all packages on server. Fixes [#2468](https://github.com/meteor/meteor/issues/2468)

Patch by GitHub user mitar.


## v0.9.0.1, 2014-08-27

* Fix issues preventing hot code reload from automatically reloading webapps in
  two cases: when the old app was a pre-0.9.0 app, and when the app used
  appcache. (In both cases, an explicit reload still worked.)

* Fix publishing packages containing a plugin with platform-specific code but
  no platform-specific code in the main package.

* Fix `meteor add package@version` when the package was already added with a
  different version constraint.

* Improve treatment of pre-release packages (packages with a dash in their
  version). Guarantee that they will not be chosen by the constraint solver
  unless explicitly requested.  `meteor list` won't suggest that you update to
  them.

* Fix slow spiderable executions.

* Fix dev-mode client-only restart when client files changed very soon after
  server restart.

* Fix stack trace on `meteor add` constraint solver failure.

* Fix "access-denied" stack trace when publishing packages.


## v0.9.0, 2014-08-26

Meteor 0.9.0 introduces the Meteor Package Server. Incorporating lessons from
our community's Meteorite tool, Meteor 0.9.0 allows users to develop and publish
Meteor packages to a central repository. The `meteor publish` command is used to
publish packages. Non-core packages can now be added with `meteor add`, and you
can specify version constraints on the packages you use. Binary packages can be
published for additional architectures with `meteor publish-for-arch`, which
allows cross-platform deploys and bundling.  You can search for packages with
`meteor search` and display information on them with `meteor show`, or you can
use the Atmosphere web interface developed by Percolate Studio at
https://atmospherejs.com/

See https://docs.meteor.com/#writingpackages and
https://docs.meteor.com/#packagejs for more details.

Other packaging-related changes:

* `meteor list` now lists the packages your app is using, which was formerly the
  behavior of `meteor list --using`. To search for packages you are not
  currently using, use `meteor search`.  The concept of an "internal" package
  (which did not show up in `meteor list`) no longer exists.

* To prepare a bundle created with `meteor bundle` for execution on a
  server, you now run `npm install` with no arguments instead of having
  to specify a few specific npm modules and their versions
  explicitly. See the README in the generated bundle for more details.

* All `under_score`-style `package.js` APIs (`Package.on_use`, `api.add_files`,
  etc) have been replaced with `camelCase` names (`Package.onUse`,
  `api.addFiles`, etc).  The old names continue to work for now.

* There's a new `archMatching` option to `Plugin.registerSourceHandler`, which
  should be used by any plugin whose output is only for the client or only for
  the server (eg, CSS and HTML templating packages); this allows Meteor to avoid
  restarting the server when files processed by these plugins change.

Other changes:

* When running your app with the local development server, changes that only
  affect the client no longer require restarting the server.  Changes that only
  affect CSS no longer require the browser to refresh the page, both in local
  development and in some production environments.  [#490](https://github.com/meteor/meteor/issues/490)

* When a call to `match` fails in a method or subscription, log the
  failure on the server. (This matches the behavior described in our docs)

* The `appcache` package now defaults to functioning on all browsers
  that support the AppCache API, rather than a whitelist of browsers.
  The main effect of this change is that `appcache` is now enabled by
  default on Firefox, because Firefox no longer makes a confusing
  popup. You can still disable individual browsers with
  `AppCache.config`.  [#2241](https://github.com/meteor/meteor/issues/2241)

* The `forceApprovalPrompt` option can now be specified in `Accounts.ui.config`
  in addition to `Meteor.loginWithGoogle`.  [#2149](https://github.com/meteor/meteor/issues/2149)

* Don't leak websocket clients in server-to-server DDP in some cases (and fix
  "Got open from inactive client"
  error). https://github.com/faye/websocket-driver-node/pull/8

* Updated OAuth url for login with Meetup.

* Allow minimongo `changed` callbacks to mutate their `oldDocument`
  argument. [#2231](https://github.com/meteor/meteor/issues/2231)

* Fix upsert called from client with no callback.  [#2413](https://github.com/meteor/meteor/issues/2413)

* Avoid a few harmless exceptions in OplogObserveDriver.

* Refactor `observe-sequence` package.

* Fix `spiderable` race condition.

* Re-apply our fix of NPM bug https://github.com/npm/npm/issues/3265 which got
  accidentally reverted upstream.

* Workaround for a crash in recent Safari
  versions. https://github.com/meteor/meteor/commit/e897539adb

* Upgraded dependencies:
  - less: 1.7.4 (from 1.7.1)
  - tar: 1.0.1 (from 0.1.19)
  - fstream: 1.0.2 (from 0.1.25)

Patches by GitHub users Cangit, dandv, ImtiazMajeed, MaximDubrovin, mitar,
mquandalle, rcy, RichardLitt, thatneat, and twhy.


## v0.8.3.1, 2014-12-09 (backport)

* Fix a security issue in allow/deny rules that could result in data
  loss. If your app uses allow/deny rules, or uses packages that use
  allow/deny rules, we recommend that you update immediately.
  Backport from 1.0.1.


## v0.8.3, 2014-07-29

#### Blaze

* Refactor Blaze to simplify internals while preserving the public
  API. `UI.Component` has been replaced with `Blaze.View.`

* Fix performance issues and memory leaks concerning event handlers.

* Add `UI.remove`, which removes a template after `UI.render`/`UI.insert`.

* Add `this.autorun` to the template instance, which is like `Deps.autorun`
  but is automatically stopped when the template is destroyed.

* Create `<a>` tags as SVG elements when they have `xlink:href`
  attributes. (Previously, `<a>` tags inside SVGs were never created as
  SVG elements.)  [#2178](https://github.com/meteor/meteor/issues/2178)

* Throw an error in `{{foo bar}}` if `foo` is missing or not a function.

* Cursors returned from template helpers for #each should implement
  the `observeChanges` method and don't have to be Minimongo cursors
  (allowing new custom data stores for Blaze like Miniredis).

* Remove warnings when {{#each}} iterates over a list of strings,
  numbers, or other items that contains duplicates.  [#1980](https://github.com/meteor/meteor/issues/1980)

#### Meteor Accounts

* Fix regression in 0.8.2 where an exception would be thrown if
  `Meteor.loginWithPassword` didn't have a callback. Callbacks to
  `Meteor.loginWithPassword` are now optional again.  [#2255](https://github.com/meteor/meteor/issues/2255)

* Fix OAuth popup flow in mobile apps that don't support
  `window.opener`.  [#2302](https://github.com/meteor/meteor/issues/2302)

* Fix "Email already exists" error with MongoDB 2.6.  [#2238](https://github.com/meteor/meteor/issues/2238)


#### mongo-livedata and minimongo

* Fix performance issue where a large batch of oplog updates could block
  the node event loop for long periods.  [#2299](https://github.com/meteor/meteor/issues/2299).

* Fix oplog bug resulting in error message "Buffer inexplicably empty".  [#2274](https://github.com/meteor/meteor/issues/2274)

* Fix regression from 0.8.2 that caused collections to appear empty in
  reactive `findOne()` or `fetch` queries that run before a mutator
  returns.  [#2275](https://github.com/meteor/meteor/issues/2275)


#### Miscellaneous

* Stop including code by default that automatically refreshes the page
  if JavaScript and CSS don't load correctly. While this code is useful
  in some multi-server deployments, it can cause infinite refresh loops
  if there are errors on the page. Add the `reload-safetybelt` package
  to your app if you want to include this code.

* On the server, `Meteor.startup(c)` now calls `c` immediately if the
  server has already started up, matching the client behavior.  [#2239](https://github.com/meteor/meteor/issues/2239)

* Add support for server-side source maps when debugging with
  `node-inspector`.

* Add `WebAppInternals.addStaticJs()` for adding static JavaScript code
  to be served in the app, inline if allowed by `browser-policy`.

* Make the `tinytest/run` method return immediately, so that `wait`
  method calls from client tests don't block on server tests completing.

* Log errors from method invocations on the client if there is no
  callback provided.

* Upgraded dependencies:
  - node: 0.10.29 (from 0.10.28)
  - less: 1.7.1 (from 1.6.1)

Patches contributed by GitHub users Cangit, cmather, duckspeaker, zol.


## v0.8.2, 2014-06-23

#### Meteor Accounts

* Switch `accounts-password` to use bcrypt to store passwords on the
  server. (Previous versions of Meteor used a protocol called SRP.)
  Users will be transparently transitioned when they log in. This
  transition is one-way, so you cannot downgrade a production app once
  you upgrade to 0.8.2. If you are maintaining an authenticating DDP
  client:
     - Clients that use the plaintext password login handler (i.e. call
       the `login` method with argument `{ password: <plaintext
       password> }`) will continue to work, but users will not be
       transitioned from SRP to bcrypt when logging in with this login
       handler.
     - Clients that use SRP will no longer work. These clients should
       instead directly call the `login` method, as in
       `Meteor.loginWithPassword`. The argument to the `login` method
       can be either:
         - `{ password: <plaintext password> }`, or
         - `{ password: { digest: <password hash>, algorithm: "sha-256" } }`,
           where the password hash is the hex-encoded SHA256 hash of the
           plaintext password.

* Show the display name of the currently logged-in user after following
  an email verification link or a password reset link in `accounts-ui`.

* Add a `userEmail` option to `Meteor.loginWithMeteorDeveloperAccount`
  to pre-fill the user's email address in the OAuth popup.

* Ensure that the user object has updated token information before
  it is passed to email template functions. [#2210](https://github.com/meteor/meteor/issues/2210)

* Export the function that serves the HTTP response at the end of an
  OAuth flow as `OAuth._endOfLoginResponse`. This function can be
  overridden to make the OAuth popup flow work in certain mobile
  environments where `window.opener` is not supported.

* Remove support for OAuth redirect URLs with a `redirect` query
  parameter. This OAuth flow was never documented and never fully
  worked.


#### Blaze

* Blaze now tracks individual CSS rules in `style` attributes and won't
  overwrite changes to them made by other JavaScript libraries.

* Add `{{> UI.dynamic}}` to make it easier to dynamically render a
  template with a data context.

* Add `UI._templateInstance()` for accessing the current template
  instance from within a block helper.

* Add `UI._parentData(n)` for accessing parent data contexts from
  within a block helper.

* Add preliminary API for registering hooks to run when Blaze intends to
  insert, move, or remove DOM elements. For example, you can use these
  hooks to animate nodes as they are inserted, moved, or removed. To use
  them, you can set the `_uihooks` property on a container DOM
  element. `_uihooks` is an object that can have any subset of the
  following three properties:

    - `insertElement: function (node, next)`: called when Blaze intends
      to insert the DOM element `node` before the element `next`
    - `moveElement: function (node, next)`: called when Blaze intends to
      move the DOM element `node` before the element `next`
    - `removeElement: function (node)`: called when Blaze intends to
      remove the DOM element `node`

    Note that when you set one of these functions on a container
    element, Blaze will not do the actual operation; it's your
    responsibility to actually insert, move, or remove the node (by
    calling `$(node).remove()`, for example).

* The `findAll` method on template instances now returns a vanilla
  array, not a jQuery object. The `$` method continues to
  return a jQuery object. [#2039](https://github.com/meteor/meteor/issues/2039)

* Fix a Blaze memory leak by cleaning up event handlers when a template
  instance is destroyed. [#1997](https://github.com/meteor/meteor/issues/1997)

* Fix a bug where helpers used by {{#with}} were still re-running when
  their reactive data sources changed after they had been removed from
  the DOM.

* Stop not updating form controls if they're focused. If a field is
  edited by one user while another user is focused on it, it will just
  lose its value but maintain its focus. [#1965](https://github.com/meteor/meteor/issues/1965)

* Add `_nestInCurrentComputation` option to `UI.render`, fixing a bug in
  {{#each}} when an item is added inside a computation that subsequently
  gets invalidated. [#2156](https://github.com/meteor/meteor/issues/2156)

* Fix bug where "=" was not allowed in helper arguments. [#2157](https://github.com/meteor/meteor/issues/2157)

* Fix bug when a template tag immediately follows a Spacebars block
  comment. [#2175](https://github.com/meteor/meteor/issues/2175)


#### Command-line tool

* Add --directory flag to `meteor bundle`. Setting this flag outputs a
  directory rather than a tarball.

* Speed up updates of NPM modules by upgrading Node to include our fix for
  https://github.com/npm/npm/issues/3265 instead of passing `--force` to
  `npm install`.

* Always rebuild on changes to npm-shrinkwrap.json files.  [#1648](https://github.com/meteor/meteor/issues/1648)

* Fix uninformative error message when deploying to long hostnames. [#1208](https://github.com/meteor/meteor/issues/1208)

* Increase a buffer size to avoid failing when running MongoDB due to a
  large number of processes running on the machine, and fix the error
  message when the failure does occur. [#2158](https://github.com/meteor/meteor/issues/2158)

* Clarify a `meteor mongo` error message when using the MONGO_URL
  environment variable. [#1256](https://github.com/meteor/meteor/issues/1256)


#### Testing

* Run server tests from multiple clients serially instead of in
  parallel. This allows testing features that modify global server
  state.  [#2088](https://github.com/meteor/meteor/issues/2088)


#### Security

* Add Content-Type headers on JavaScript and CSS resources.

* Add `X-Content-Type-Options: nosniff` header to
  `browser-policy-content`'s default policy. If you are using
  `browser-policy-content` and you don't want your app to send this
  header, then call `BrowserPolicy.content.allowContentTypeSniffing()`.

* Use `Meteor.absoluteUrl()` to compute the redirect URL in the `force-ssl`
  package (instead of the host header).


#### Miscellaneous

* Allow `check` to work on the server outside of a Fiber. [#2136](https://github.com/meteor/meteor/issues/2136)

* EJSON custom type conversion functions should not be permitted to yield. [#2136](https://github.com/meteor/meteor/issues/2136)

* The legacy polling observe driver handles errors communicating with MongoDB
  better and no longer gets "stuck" in some circumstances.

* Automatically rewind cursors before calls to `fetch`, `forEach`, or `map`. On
  the client, don't cache the return value of `cursor.count()` (consistently
  with the server behavior). `cursor.rewind()` is now a no-op. [#2114](https://github.com/meteor/meteor/issues/2114)

* Remove an obsolete hack in reporting line numbers for LESS errors. [#2216](https://github.com/meteor/meteor/issues/2216)

* Avoid exceptions when accessing localStorage in certain Internet
  Explorer configurations. [#1291](https://github.com/meteor/meteor/issues/1291), [#1688](https://github.com/meteor/meteor/issues/1688).

* Make `handle.ready()` reactively stop, where `handle` is a
  subscription handle.

* Fix an error message from `audit-argument-checks` after login.

* Make the DDP server send an error if the client sends a connect
  message with a missing or malformed `support` field. [#2125](https://github.com/meteor/meteor/issues/2125)

* Fix missing `jquery` dependency in the `amplify` package. [#2113](https://github.com/meteor/meteor/issues/2113)

* Ban inserting EJSON custom types as documents. [#2095](https://github.com/meteor/meteor/issues/2095)

* Fix incorrect URL rewrites in stylesheets. [#2106](https://github.com/meteor/meteor/issues/2106)

* Upgraded dependencies:
  - node: 0.10.28 (from 0.10.26)
  - uglify-js: 2.4.13 (from 2.4.7)
  - sockjs server: 0.3.9 (from 0.3.8)
  - websocket-driver: 0.3.4 (from 0.3.2)
  - stylus: 0.46.3 (from 0.42.3)

Patches contributed by GitHub users awwx, babenzele, Cangit, dandv,
ducdigital, emgee3, felixrabe, FredericoC, jbruni, kentonv, mizzao,
mquandalle, subhog, tbjers, tmeasday.


## v0.8.1.3, 2014-05-22

* Fix a security issue in the `spiderable` package. `spiderable` now
  uses the ROOT_URL environment variable instead of the Host header to
  determine which page to snapshot.

* Fix hardcoded Twitter URL in `oauth1` package. This fixes a regression
  in 0.8.0.1 that broke Atmosphere packages that do OAuth1
  logins. [#2154](https://github.com/meteor/meteor/issues/2154).

* Add `credentialSecret` argument to `Google.retrieveCredential`, which
  was forgotten in a previous release.

* Remove nonexistent `-a` and `-r` aliases for `--add` and `--remove` in
  `meteor help authorized`. [#2155](https://github.com/meteor/meteor/issues/2155)

* Add missing `underscore` dependency in the `oauth-encryption` package. [#2165](https://github.com/meteor/meteor/issues/2165)

* Work around IE8 bug that caused some apps to fail to render when
  minified. [#2037](https://github.com/meteor/meteor/issues/2037).


## v0.8.1.2, 2014-05-12

* Fix memory leak (introduced in 0.8.1) by making sure to unregister
  sessions at the server when they are closed due to heartbeat timeout.

* Add `credentialSecret` argument to `Google.retrieveCredential`,
  `Facebook.retrieveCredential`, etc., which is needed to use them as of
  0.8.1. [#2118](https://github.com/meteor/meteor/issues/2118)

* Fix 0.8.1 regression that broke apps using a `ROOT_URL` with a path
  prefix. [#2109](https://github.com/meteor/meteor/issues/2109)


## v0.8.1.1, 2014-05-01

* Fix 0.8.1 regression preventing clients from specifying `_id` on insert. [#2097](https://github.com/meteor/meteor/issues/2097)

* Fix handling of malformed URLs when merging CSS files. [#2103](https://github.com/meteor/meteor/issues/2103), [#2093](https://github.com/meteor/meteor/issues/2093)

* Loosen the checks on the `options` argument to `Collection.find` to
  allow undefined values.


## v0.8.1, 2014-04-30

#### Meteor Accounts

* Fix a security flaw in OAuth1 and OAuth2 implementations. If you are
  using any OAuth accounts packages (such as `accounts-google` or
  `accounts-twitter`), we recommend that you update immediately and log
  out your users' current sessions with the following MongoDB command:

    $ db.users.update({}, { $set: { 'services.resume.loginTokens': [] } }, { multi: true });

* OAuth redirect URLs are now required to be on the same origin as your app.

* Log out a user's other sessions when they change their password.

* Store pending OAuth login results in the database instead of
  in-memory, so that an OAuth flow succeeds even if different requests
  go to different server processes.

* When validateLoginAttempt callbacks return false, don't override a more
  specific error message.

* Add `Random.secret()` for generating security-critical secrets like
  login tokens.

* `Meteor.logoutOtherClients` now calls the user callback when other
  login tokens have actually been removed from the database, not when
  they have been marked for eventual removal.  [#1915](https://github.com/meteor/meteor/issues/1915)

* Rename `Oauth` to `OAuth`.  `Oauth` is now an alias for backwards
  compatibility.

* Add `oauth-encryption` package for encrypting sensitive account
  credentials in the database.

* A validate login hook can now override the exception thrown from
  `beginPasswordExchange` like it can for other login methods.

* Remove an expensive observe over all users in the `accounts-base`
  package.


#### Blaze

* Disallow `javascript:` URLs in URL attribute values by default, to
  help prevent cross-site scripting bugs. Call
  `UI._allowJavascriptUrls()` to allow them.

* Fix `UI.toHTML` on templates containing `{{#with}}`.

* Fix `{{#with}}` over a data context that is mutated.  [#2046](https://github.com/meteor/meteor/issues/2046)

* Clean up autoruns when calling `UI.toHTML`.

* Properly clean up event listeners when removing templates.

* Add support for `{{!-- block comments --}}` in Spacebars. Block comments may
  contain `}}`, so they are more useful than `{{! normal comments}}` for
  commenting out sections of Spacebars templates.

* Don't dynamically insert `<tbody>` tags in reactive tables

* When handling a custom jQuery event, additional arguments are
  no longer lost -- they now come after the template instance
  argument.  [#1988](https://github.com/meteor/meteor/issues/1988)


#### DDP and MongoDB

* Extend latency compensation to support an arbitrary sequence of
  inserts in methods.  Previously, documents created inside a method
  stub on the client would eventually be replaced by new documents
  from the server, causing the screen to flicker.  Calling `insert`
  inside a method body now generates the same ID on the client (inside
  the method stub) and on the server.  A sequence of inserts also
  generates the same sequence of IDs.  Code that wants a random stream
  that is consistent between method stub and real method execution can
  get one with `DDP.randomStream`.
  https://trello.com/c/moiiS2rP/57-pattern-for-creating-multiple-database-records-from-a-method

* The document passed to the `insert` callback of `allow` and `deny` now only
  has a `_id` field if the client explicitly specified one; this allows you to
  use `allow`/`deny` rules to prevent clients from specifying their own
  `_id`. As an exception, `allow`/`deny` rules with a `transform` always have an
  `_id`.

* DDP now has an implementation of bidirectional heartbeats which is consistent
  across SockJS and websocket transports. This enables connection keepalive and
  allows servers and clients to more consistently and efficiently detect
  disconnection.

* The DDP protocol version number has been incremented to "pre2" (adding
  randomSeed and heartbeats).

* The oplog observe driver handles errors communicating with MongoDB
  better and knows to re-poll all queries after a MongoDB failover.

* Fix bugs involving mutating DDP method arguments.


#### meteor command-line tool

* Move boilerplate HTML from tools to webapp.  Change internal
  `Webapp.addHtmlAttributeHook` API.

* Add `meteor list-sites` command for listing the sites that you have
  deployed to meteor.com with your Meteor developer account.

* Third-party template languages can request that their generated source loads
  before other JavaScript files, just like *.html files, by passing the
  isTemplate option to Plugin.registerSourceHandler.

* You can specify a particular interface for the dev mode runner to bind to with
  `meteor -p host:port`.

* Don't include proprietary tar tags in bundle tarballs.

* Convert relative URLs to absolute URLs when merging CSS files.


#### Upgraded dependencies

* Node.js from 0.10.25 to 0.10.26.
* MongoDB driver from 1.3.19 to 1.4.1
* stylus: 0.42.3 (from 0.42.2)
* showdown: 0.3.1
* css-parse: an unreleased version (from 1.7.0)
* css-stringify: an unreleased version (from 1.4.1)


Patches contributed by GitHub users aldeed, apendua, arbesfeld, awwx, dandv,
davegonzalez, emgee3, justinsb, mquandalle, Neftedollar, Pent, sdarnell,
and timhaines.


## v0.8.0.1, 2014-04-21

* Fix security flaw in OAuth1 implementation. Clients can no longer
  choose the callback_url for OAuth1 logins.


## v0.8.0, 2014-03-27

Meteor 0.8.0 introduces Blaze, a total rewrite of our live templating engine,
replacing Spark. Advantages of Blaze include:

  * Better interoperability with jQuery plugins and other techniques which
    directly manipulate the DOM
  * More fine-grained updates: only the specific elements or attributes that
    change are touched rather than the entire template
  * A fully documented templating language
  * No need for the confusing `{{#constant}}`, `{{#isolate}}`, and `preserve`
    directives
  * Uses standard jQuery delegation (`.on`) instead of our custom implementation
  * Blaze supports live SVG templates that work just like HTML templates

See
[the Using Blaze wiki page](https://github.com/meteor/meteor/wiki/Using-Blaze)
for full details on upgrading your app to 0.8.0.  This includes:

* The `Template.foo.rendered` callback is now only called once when the template
  is rendered, rather than repeatedly as it is "re-rendered", because templates
  now directly update changed data instead of fully re-rendering.

* The `accounts-ui` login buttons are now invoked as a `{{> loginButtons}}`
  rather than as `{{loginButtons}}`.

* Previous versions of Meteor used a heavily modified version of the Handlebars
  templating language. In 0.8.0, we've given it its own name: Spacebars!
  Spacebars has an
  [explicit specification](https://github.com/meteor/meteor/blob/devel/packages/spacebars/README.md)
  instead of being defined as a series of changes to Handlebars. There are some
  incompatibilities with our previous Handlebars fork, such as a
  [different way of specifying dynamic element attributes](https://github.com/meteor/meteor/blob/devel/packages/spacebars/README.md#in-attribute-values)
  and a
  [new way of defining custom block helpers](https://github.com/meteor/meteor/blob/devel/packages/spacebars/README.md#custom-block-helpers).

* Your template files must consist of
  [well-formed HTML](https://github.com/meteor/meteor/blob/devel/packages/spacebars/README.md#html-dialect). Invalid
  HTML is now a compilation failure.  (There is a current limitation in our HTML
  parser such that it does not support
  [omitting end tags](http://www.w3.org/TR/html5/syntax.html#syntax-tag-omission)
  on elements such as `<P>` and `<LI>`.)

* `Template.foo` is no longer a function. It is instead a
  "component". Components render to an intermediate representation of an HTML
  tree, not a string, so there is no longer an easy way to render a component to
  a static HTML string.

* `Meteor.render` and `Spark.render` have been removed. Use `UI.render` and
  `UI.insert` instead.

* The `<body>` tag now defines a template just like the `<template>` tag, which
  can have helpers and event handlers.  Define them directly on the object
  `UI.body`.

* Previous versions of Meteor shipped with a synthesized `tap` event,
  implementing a zero-delay click event on mobile browsers. Unfortunately, this
  event never worked very well. We're eliminating it. Instead, use one of the
  excellent third party solutions.

* The `madewith` package (which supported adding a badge to your website
  displaying its score from http://madewith.meteor.com/) has been removed, as it
  is not compatible with the new version of that site.

* The internal `spark`, `liverange`, `universal-events`, and `domutils` packages
  have been removed.

* The `Handlebars` namespace has been deprecated.  `Handlebars.SafeString` is
  now `Spacebars.SafeString`, and `Handlebars.registerHelper` is now
  `UI.registerHelper`.

Patches contributed by GitHub users cmather and mart-jansink.


## v0.7.2.3, 2014-12-09 (backport)

* Fix a security issue in allow/deny rules that could result in data
  loss. If your app uses allow/deny rules, or uses packages that use
  allow/deny rules, we recommend that you update immediately.
  Backport from 1.0.1.

## v0.7.2.2, 2014-04-21 (backport)

* Fix a security flaw in OAuth1 and OAuth2 implementations.
  Backport from 0.8.1; see its entry for recommended actions to take.

## v0.7.2.1, 2014-04-30 (backport)

* Fix security flaw in OAuth1 implementation. Clients can no longer
  choose the callback_url for OAuth1 logins.
  Backport from 0.8.0.1.

## v0.7.2, 2014-03-18

* Support oplog tailing on queries with the `limit` option. All queries
  except those containing `$near` or `$where` selectors or the `skip`
  option can now be used with the oplog driver.

* Add hooks to login process: `Accounts.onLogin`,
  `Accounts.onLoginFailure`, and `Accounts.validateLoginAttempt`. These
  functions allow for rate limiting login attempts, logging an audit
  trail, account lockout flags, and more. See:
  http://docs.meteor.com/#accounts_validateloginattempt [#1815](https://github.com/meteor/meteor/issues/1815)

* Change the `Accounts.registerLoginHandler` API for custom login
  methods. Login handlers now require a name and no longer have to deal
  with generating resume tokens. See
  https://github.com/meteor/meteor/blob/devel/packages/accounts-base/accounts_server.js
  for details. OAuth based login handlers using the
  `Oauth.registerService` packages are not affected.

* Add support for HTML email in `Accounts.emailTemplates`.  [#1785](https://github.com/meteor/meteor/issues/1785)

* minimongo: Support `{a: {$elemMatch: {x: 1, $or: [{a: 1}, {b: 1}]}}}`  [#1875](https://github.com/meteor/meteor/issues/1875)

* minimongo: Support `{a: {$regex: '', $options: 'i'}}`  [#1874](https://github.com/meteor/meteor/issues/1874)

* minimongo: Fix sort implementation with multiple sort fields which each look
  inside an array. eg, ensure that with sort key `{'a.x': 1, 'a.y': 1}`, the
  document `{a: [{x: 0, y: 4}]}` sorts before
  `{a: [{x: 0, y: 5}, {x: 1, y: 3}]}`, because the 3 should not be used as a
  tie-breaker because it is not "next to" the tied 0s.

* minimongo: Fix sort implementation when selector and sort key share a field,
  that field matches an array in the document, and only some values of the array
  match the selector. eg, ensure that with sort key `{a: 1}` and selector
  `{a: {$gt: 3}}`, the document `{a: [4, 6]}` sorts before `{a: [1, 5]}`,
  because the 1 should not be used as a sort key because it does not match the
  selector. (We only approximate the MongoDB behavior here by only supporting
  relatively selectors.)

* Use `faye-websocket` (0.7.2) npm module instead of `websocket` (1.0.8) for
  server-to-server DDP.

* Update Google OAuth package to use new `profile` and `email` scopes
  instead of deprecated URL-based scopes.  [#1887](https://github.com/meteor/meteor/issues/1887)

* Add `_throwFirstError` option to `Deps.flush`.

* Make `facts` package data available on the server as
  `Facts._factsByPackage`.

* Fix issue where `LESS` compilation error could crash the `meteor run`
  process.  [#1877](https://github.com/meteor/meteor/issues/1877)

* Fix crash caused by empty HTTP host header in `meteor run` development
  server.  [#1871](https://github.com/meteor/meteor/issues/1871)

* Fix hot code reload in private browsing mode in Safari.

* Fix appcache size calculation to avoid erronious warnings. [#1847](https://github.com/meteor/meteor/issues/1847)

* Remove unused `Deps._makeNonReactive` wrapper function. Call
  `Deps.nonreactive` directly instead.

* Avoid setting the `oplogReplay` on non-oplog collections. Doing so
  caused mongod to crash.

* Add startup message to `test-in-console` to ease automation. [#1884](https://github.com/meteor/meteor/issues/1884)

* Upgraded dependencies
  - amplify: 1.1.2 (from 1.1.0)

Patches contributed by GitHub users awwx, dandv, queso, rgould, timhaines, zol


## v0.7.1.2, 2014-02-27

* Fix bug in tool error handling that caused `meteor` to crash on Mac
  OSX when no computer name is set.

* Work around a bug that caused MongoDB to fail an assertion when using
  tailable cursors on non-oplog collections.


## v0.7.1.1, 2014-02-24

* Integrate with Meteor developer accounts, a new way of managing your
  meteor.com deployed sites. When you use `meteor deploy`, you will be
  prompted to create a developer account.
    - Once you've created a developer account, you can log in and out
      from the command line with `meteor login` and `meteor logout`.
    - You can claim legacy sites with `meteor claim`. This command will
      prompt you for your site password if you are claiming a
      password-protected site; after claiming it, you will not need to
      enter the site password again.
    - You can add or remove authorized users, and view the list of
      authorized users, for a site with `meteor authorized`.
    - You can view your current username with `meteor whoami`.
    - This release also includes the `accounts-meteor-developer` package
      for building Meteor apps that allow users to log in with their own
      developer accounts.

* Improve the oplog tailing implementation for getting real-time database
  updates from MongoDB.
    - Add support for all operators except `$where` and `$near`. Limit and
      skip are not supported yet.
    - Add optimizations to avoid needless data fetches from MongoDB.
    - Fix an error ("Cannot call method 'has' of null") in an oplog
      callback. [#1767](https://github.com/meteor/meteor/issues/1767)

* Add and improve support for minimongo operators.
  - Support `$comment`.
  - Support `obj` name in `$where`.
  - `$regex` matches actual regexps properly.
  - Improve support for `$nin`, `$ne`, `$not`.
  - Support using `{ $in: [/foo/, /bar/] }`. [#1707](https://github.com/meteor/meteor/issues/1707)
  - Support `{$exists: false}`.
  - Improve type-checking for selectors.
  - Support `{x: {$elemMatch: {$gt: 5}}}`.
  - Match Mongo's behavior better when there are arrays in the document.
  - Support `$near` with sort.
  - Implement updates with `{ $set: { 'a.$.b': 5 } }`.
  - Support `{$type: 4}` queries.
  - Optimize `remove({})` when observers are paused.
  - Make update-by-id constant time.
  - Allow `{$set: {'x._id': 1}}`.  [#1794](https://github.com/meteor/meteor/issues/1794)

* Upgraded dependencies
  - node: 0.10.25 (from 0.10.22). The workaround for specific Node
    versions from 0.7.0 is now removed; 0.10.25+ is supported.
  - jquery: 1.11.0 (from 1.8.2). See
    http://jquery.com/upgrade-guide/1.9/ for upgrade instructions.
  - jquery-waypoints: 2.0.4 (from 1.1.7). Contains
    backwards-incompatible changes.
  - source-map: 0.3.2 (from 0.3.30) [#1782](https://github.com/meteor/meteor/issues/1782)
  - websocket-driver: 0.3.2 (from 0.3.1)
  - http-proxy: 1.0.2 (from a pre-release fork of 1.0)
  - semver: 2.2.1 (from 2.1.0)
  - request: 2.33.0 (from 2.27.0)
  - fstream: 0.1.25 (from 0.1.24)
  - tar: 0.1.19 (from 0.1.18)
  - eachline: a fork of 2.4.0 (from 2.3.3)
  - source-map: 0.1.31 (from 0.1.30)
  - source-map-support: 0.2.5 (from 0.2.3)
  - mongo: 2.4.9 (from 2.4.8)
  - openssl in mongo: 1.0.1f (from 1.0.1e)
  - kexec: 0.2.0 (from 0.1.1)
  - less: 1.6.1 (from 1.3.3)
  - stylus: 0.42.2 (from 0.37.0)
  - nib: 1.0.2 (from 1.0.0)
  - coffeescript: 1.7.1 (from 1.6.3)

* CSS preprocessing and sourcemaps:
  - Add sourcemap support for CSS stylesheet preprocessors. Use
    sourcemaps for stylesheets compiled with LESS.
  - Improve CSS minification to deal with `@import` statements correctly.
  - Lint CSS files for invalid `@` directives.
  - Change the recommended suffix for imported LESS files from
    `.lessimport` to `.import.less`. Add `.import.styl` to allow
    `stylus` imports. `.lessimport` continues to work but is deprecated.

* Add `clientAddress` and `httpHeaders` to `this.connection` in method
  calls and publish functions.

* Hash login tokens before storing them in the database. Legacy unhashed
  tokens are upgraded to hashed tokens in the database as they are used
  in login requests.

* Change default accounts-ui styling and add more CSS classes.

* Refactor command-line tool. Add test harness and better tests. Run
  `meteor self-test --help` for info on running the tools test suite.

* Speed up application re-build in development mode by re-using file
  hash computation between file change watching code and application
  build code..

* Fix issues with documents containing a key named `length` with a
  numeric value. Underscore treated these as arrays instead of objects,
  leading to exceptions when . Patch Underscore to not treat plain
  objects (`x.constructor === Object`) with numeric `length` fields as
  arrays. [#594](https://github.com/meteor/meteor/issues/594) [#1737](https://github.com/meteor/meteor/issues/1737)

* Deprecate `Accounts.loginServiceConfiguration` in favor of
  `ServiceConfiguration.configurations`, exported by the
  `service-configuration` package. `Accounts.loginServiceConfiguration`
  is maintained for backwards-compatibility, but it is defined in a
  `Meteor.startup` block and so cannot be used from top-level code.

* Cursors with a field specifier containing `{_id: 0}` can no longer be
  used with `observeChanges` or `observe`. This includes the implicit
  calls to these functions that are done when returning a cursor from a
  publish function or using `{{#each}}`.

* Transform functions must return objects and may not change the `_id`
  field, though they may leave it out.

* Remove broken IE7 support from the `localstorage` package. Meteor
  accounts logins no longer persist in IE7.

* Fix the `localstorage` package when used with Safari in private
  browsing mode. This fixes a problem with login token storage and
  account login. [#1291](https://github.com/meteor/meteor/issues/1291)

* Types added with `EJSON.addType` now have default `clone` and `equals`
  implementations. Users may still specify `clone` or `equals` functions
  to override the default behavior.  [#1745](https://github.com/meteor/meteor/issues/1745)

* Add `frame-src` to `browser-policy-content` and account for
  cross-browser CSP disparities.

* Deprecate `Oauth.initiateLogin` in favor of `Oauth.showPopup`.

* Add `WebApp.rawConnectHandlers` for adding connect handlers that run
  before any other Meteor handlers, except `connect.compress()`. Raw
  connect handlers see the URL's full path (even if ROOT_URL contains a
  non-empty path) and they run before static assets are served.

* Add `Accounts.connection` to allow using Meteor accounts packages with
  a non-default DDP connection.

* Detect and reload if minified CSS files fail to load at startup. This
  prevents the application from running unstyled if the page load occurs
  while the server is switching versions.

* Allow Npm.depends to specify any http or https URL containing a full
  40-hex-digit SHA.  [#1686](https://github.com/meteor/meteor/issues/1686)

* Add `retry` package for connection retry with exponential backoff.

* Pass `update` and `remove` return values correctly when using
  collections validated with `allow` and `deny` rules. [#1759](https://github.com/meteor/meteor/issues/1759)

* If you're using Deps on the server, computations and invalidation
  functions are not allowed to yield. Throw an error instead of behaving
  unpredictably.

* Fix namespacing in coffeescript files added to a package with the
  `bare: true` option. [#1668](https://github.com/meteor/meteor/issues/1668)

* Fix races when calling login and/or logoutOtherClients from multiple
  tabs. [#1616](https://github.com/meteor/meteor/issues/1616)

* Include oauth_verifier as a header rather than a parameter in
  the `oauth1` package. [#1825](https://github.com/meteor/meteor/issues/1825)

* Fix `force-ssl` to allow local development with `meteor run` in IPv6
  environments. [#1751](https://github.com/meteor/meteor/issues/1751)`

* Allow cursors on named local collections to be returned from a publish
  function in an array.  [#1820](https://github.com/meteor/meteor/issues/1820)

* Fix build failure caused by a directory in `programs/` without a
  package.js file.

* Do a better job of handling shrinkwrap files when an npm module
  depends on something that isn't a semver. [#1684](https://github.com/meteor/meteor/issues/1684)

* Fix failures updating npm dependencies when a node_modules directory
  exists above the project directory.  [#1761](https://github.com/meteor/meteor/issues/1761)

* Preserve permissions (eg, executable bit) on npm files.  [#1808](https://github.com/meteor/meteor/issues/1808)

* SockJS tweak to support relative base URLs.

* Don't leak sockets on error in dev-mode proxy.

* Clone arguments to `added` and `changed` methods in publish
  functions. This allows callers to reuse objects and prevents already
  published data from changing after the fact.  [#1750](https://github.com/meteor/meteor/issues/1750)

* Ensure springboarding to a different meteor tools version always uses
  `exec` to run the old version. This simplifies process management for
  wrapper scripts.

Patches contributed by GitHub users DenisGorbachev, EOT, OyoKooN, awwx,
dandv, icellan, jfhamlin, marcandre, michaelbishop, mitar, mizzao,
mquandalle, paulswartz, rdickert, rzymek, timhaines, and yeputons.


## v0.7.0.1, 2013-12-20

* Two fixes to `meteor run` Mongo startup bugs that could lead to hangs with the
  message "Initializing mongo database... this may take a moment.".  [#1696](https://github.com/meteor/meteor/issues/1696)

* Apply the Node patch to 0.10.24 as well (see the 0.7.0 section for details).

* Fix gratuitous IE7 incompatibility.  [#1690](https://github.com/meteor/meteor/issues/1690)


## v0.7.0, 2013-12-17

This version of Meteor contains a patch for a bug in Node 0.10 which
most commonly affects websockets. The patch is against Node version
0.10.22 and 0.10.23. We strongly recommend using one of these precise
versions of Node in production so that the patch will be applied. If you
use a newer version of Node with this version of Meteor, Meteor will not
apply the patch and will instead disable websockets.

* Rework how Meteor gets realtime database updates from MongoDB. Meteor
  now reads the MongoDB "oplog" -- a special collection that records all
  the write operations as they are applied to your database. This means
  changes to the database are instantly noticed and reflected in Meteor,
  whether they originated from Meteor or from an external database
  client. Oplog tailing is automatically enabled in development mode
  with `meteor run`, and can be enabled in production with the
  `MONGO_OPLOG_URL` environment variable. Currently the only supported
  selectors are equality checks; `$`-operators, `limit` and `skip`
  queries fall back to the original poll-and-diff algorithm. See
  https://github.com/meteor/meteor/wiki/Oplog-Observe-Driver
  for details.

* Add `Meteor.onConnection` and add `this.connection` to method
  invocations and publish functions. These can be used to store data
  associated with individual clients between subscriptions and method
  calls. See http://docs.meteor.com/#meteor_onconnection for details. [#1611](https://github.com/meteor/meteor/issues/1611)

* Bundler failures cause non-zero exit code in `meteor run`.  [#1515](https://github.com/meteor/meteor/issues/1515)

* Fix error when publish function callbacks are called during session shutdown.

* Rework hot code push. The new `autoupdate` package drives automatic
  reloads on update using standard DDP messages instead of a hardcoded
  message at DDP startup. Now the hot code push only triggers when
  client code changes; server-only code changes will not cause the page
  to reload.

* New `facts` package publishes internal statistics about Meteor.

* Add an explicit check that publish functions return a cursor, an array
  of cursors, or a falsey value. This is a safety check to to prevent
  users from accidentally returning Collection.findOne() or some other
  value and expecting it to be published.

* Implement `$each`, `$sort`, and `$slice` options for minimongo's `$push`
  modifier.  [#1492](https://github.com/meteor/meteor/issues/1492)

* Introduce `--raw-logs` option to `meteor run` to disable log
  coloring and timestamps.

* Add `WebAppInternals.setBundledJsCssPrefix()` to control where the
  client loads bundled JavaScript and CSS files. This allows serving
  files from a CDN to decrease page load times and reduce server load.

* Attempt to exit cleanly on `SIGHUP`. Stop accepting incoming
  connections, kill DDP connections, and finish all outstanding requests
  for static assets.

* In the HTTP server, only keep sockets with no active HTTP requests alive for 5
  seconds.

* Fix handling of `fields` option in minimongo when only `_id` is present. [#1651](https://github.com/meteor/meteor/issues/1651)

* Fix issue where setting `process.env.MAIL_URL` in app code would not
  alter where mail was sent. This was a regression in 0.6.6 from 0.6.5. [#1649](https://github.com/meteor/meteor/issues/1649)

* Use stderr instead of stdout (for easier automation in shell scripts) when
  prompting for passwords and when downloading the dev bundle. [#1600](https://github.com/meteor/meteor/issues/1600)

* Ensure more downtime during file watching.  [#1506](https://github.com/meteor/meteor/issues/1506)

* Fix `meteor run` with settings files containing non-ASCII characters.  [#1497](https://github.com/meteor/meteor/issues/1497)

* Support `EJSON.clone` for `Meteor.Error`. As a result, they are properly
  stringified in DDP even if thrown through a `Future`.  [#1482](https://github.com/meteor/meteor/issues/1482)

* Fix passing `transform: null` option to `collection.allow()` to disable
  transformation in validators.  [#1659](https://github.com/meteor/meteor/issues/1659)

* Fix livedata error on `this.removed` during session shutdown. [#1540](https://github.com/meteor/meteor/issues/1540) [#1553](https://github.com/meteor/meteor/issues/1553)

* Fix incompatibility with Phusion Passenger by removing an unused line. [#1613](https://github.com/meteor/meteor/issues/1613)

* Ensure install script creates /usr/local on machines where it does not
  exist (eg. fresh install of OSX Mavericks).

* Set x-forwarded-* headers in `meteor run`.

* Clean up package dirs containing only ".build".

* Check for matching hostname before doing end-of-oauth redirect.

* Only count files that actually go in the cache towards the `appcache`
  size check. [#1653](https://github.com/meteor/meteor/issues/1653).

* Increase the maximum size spiderable will return for a page from 200kB
  to 5MB.

* Upgraded dependencies:
  * SockJS server from 0.3.7 to 0.3.8, including new faye-websocket module.
  * Node from 0.10.21 to 0.10.22
  * MongoDB from 2.4.6 to 2.4.8
  * clean-css from 1.1.2 to 2.0.2
  * uglify-js from a fork of 2.4.0 to 2.4.7
  * handlebars npm module no longer available outside of handlebars package

Patches contributed by GitHub users AlexeyMK, awwx, dandv, DenisGorbachev,
emgee3, FooBarWidget, mitar, mcbain, rzymek, and sdarnell.


## v0.6.6.3, 2013-11-04

* Fix error when publish function callbacks are called during session
  shutdown.  [#1540](https://github.com/meteor/meteor/issues/1540) [#1553](https://github.com/meteor/meteor/issues/1553)

* Improve `meteor run` CPU usage in projects with many
  directories.  [#1506](https://github.com/meteor/meteor/issues/1506)


## v0.6.6.2, 2013-10-21

* Upgrade Node from 0.10.20 to 0.10.21 (security update).


## v0.6.6.1, 2013-10-12

* Fix file watching on OSX. Work around Node issue [#6251](https://github.com/meteor/meteor/issues/6251) by not using
  fs.watch. [#1483](https://github.com/meteor/meteor/issues/1483)


## v0.6.6, 2013-10-10


#### Security

* Add `browser-policy` package for configuring and sending
  Content-Security-Policy and X-Frame-Options HTTP headers.
  [See the docs](http://docs.meteor.com/#browserpolicy) for more.

* Use cryptographically strong pseudorandom number generators when available.

#### MongoDB

* Add upsert support. `Collection.update` now supports the `{upsert:
  true}` option. Additionally, add a `Collection.upsert` method which
  returns the newly inserted object id if applicable.

* `update` and `remove` now return the number of documents affected.  [#1046](https://github.com/meteor/meteor/issues/1046)

* `$near` operator for `2d` and `2dsphere` indices.

* The `fields` option to the collection methods `find` and `findOne` now works
  on the client as well.  (Operators such as `$elemMatch` and `$` are not yet
  supported in `fields` projections.) [#1287](https://github.com/meteor/meteor/issues/1287)

* Pass an index and the cursor itself to the callbacks in `cursor.forEach` and
  `cursor.map`, just like the corresponding `Array` methods.  [#63](https://github.com/meteor/meteor/issues/63)

* Support `c.find(query, {limit: N}).count()` on the client.  [#654](https://github.com/meteor/meteor/issues/654)

* Improve behavior of `$ne`, `$nin`, and `$not` selectors with objects containing
  arrays.  [#1451](https://github.com/meteor/meteor/issues/1451)

* Fix various bugs if you had two documents with the same _id field in
  String and ObjectID form.

#### Accounts

* [Behavior Change] Expire login tokens periodically. Defaults to 90
  days. Use `Accounts.config({loginExpirationInDays: null})` to disable
  token expiration.

* [Behavior Change] Write dates generated by Meteor Accounts to Mongo as
  Date instead of number; existing data can be converted by passing it
  through `new Date()`. [#1228](https://github.com/meteor/meteor/issues/1228)

* Log out and close connections for users if they are deleted from the
  database.

* Add Meteor.logoutOtherClients() for logging out other connections
  logged in as the current user.

* `restrictCreationByEmailDomain` option in `Accounts.config` to restrict new
  users to emails of specific domain (eg. only users with @meteor.com emails) or
  a custom validator. [#1332](https://github.com/meteor/meteor/issues/1332)

* Support OAuth1 services that require request token secrets as well as
  authentication token secrets.  [#1253](https://github.com/meteor/meteor/issues/1253)

* Warn if `Accounts.config` is only called on the client.  [#828](https://github.com/meteor/meteor/issues/828)

* Fix bug where callbacks to login functions could be called multiple
  times when the client reconnects.

#### DDP

* Fix infinite loop if a client disconnects while a long yielding method is
  running.

* Unfinished code to support DDP session resumption has been removed. Meteor
  servers now stop processing messages from clients and reclaim memory
  associated with them as soon as they are disconnected instead of a few minutes
  later.

#### Tools

* The pre-0.6.5 `Package.register_extension` API has been removed. Use
  `Package._transitional_registerBuildPlugin` instead, which was introduced in
  0.6.5. (A bug prevented the 0.6.5 reimplementation of `register_extension`
  from working properly anyway.)

* Support using an HTTP proxy in the `meteor` command line tool. This
  allows the `update`, `deploy`, `logs`, and `mongo` commands to work
  behind a proxy. Use the standard `http_proxy` environment variable to
  specify your proxy endpoint.  [#429](https://github.com/meteor/meteor/issues/429), [#689](https://github.com/meteor/meteor/issues/689), [#1338](https://github.com/meteor/meteor/issues/1338)

* Build Linux binaries on an older Linux machine. Meteor now supports
  running on Linux machines with glibc 2.9 or newer (Ubuntu 10.04+, RHEL
  and CentOS 6+, Fedora 10+, Debian 6+). Improve error message when running
  on Linux with unsupported glibc, and include Mongo stderr if it fails
  to start.

* Install NPM modules with `--force` to avoid corrupted local caches.

* Rebuild NPM modules in packages when upgrading to a version of Meteor that
  uses a different version of Node.

* Disable the Mongo http interface. This lets you run meteor on two ports
  differing by 1000 at the same time.

#### Misc

* [Known issue] Breaks support for pre-release OSX 10.9 'Mavericks'.
  Will be addressed shortly. See issues:
  https://github.com/joyent/node/issues/6251
  https://github.com/joyent/node/issues/6296

* `EJSON.stringify` now takes options:
  - `canonical` causes objects keys to be stringified in sorted order
  - `indent` allows formatting control over the EJSON stringification

* EJSON now supports `Infinity`, `-Infinity` and `NaN`.

* Check that the argument to `EJSON.parse` is a string.  [#1401](https://github.com/meteor/meteor/issues/1401)

* Better error from functions that use `Meteor._wrapAsync` (eg collection write
  methods and `HTTP` methods) and in DDP server message processing.  [#1387](https://github.com/meteor/meteor/issues/1387)

* Support `appcache` on Chrome for iOS.

* Support literate CoffeeScript files with the extension `.coffee.md` (in
  addition to the already-supported `.litcoffee` extension). [#1407](https://github.com/meteor/meteor/issues/1407)

* Make `madewith` package work again (broken in 0.6.5).  [#1448](https://github.com/meteor/meteor/issues/1448)

* Better error when passing a string to `{{#each}}`. [#722](https://github.com/meteor/meteor/issues/722)

* Add support for JSESSIONID cookies for sticky sessions. Set the
  `USE_JSESSIONID` environment variable to enable placing a JSESSIONID
  cookie on sockjs requests.

* Simplify the static analysis used to detect package-scope variables.

* Upgraded dependencies:
  * Node from 0.8.24 to 0.10.20
  * MongoDB from 2.4.4 to 2.4.6
  * MongoDB driver from 1.3.17 to 1.3.19
  * http-proxy from 0.10.1 to a pre-release of 1.0.0
  * stylus from 0.30.1 to 0.37.0
  * nib from 0.8.2 to 1.0.0
  * optimist from 0.3.5 to 0.6.0
  * semver from 1.1.0 to 2.1.0
  * request from 2.12.0 to 2.27.0
  * keypress from 0.1.0 to 0.2.1
  * underscore from 1.5.1 to 1.5.2
  * fstream from 0.1.21 to 0.1.24
  * tar from 0.1.14 to 0.1.18
  * source-map from 0.1.26 to 0.1.30
  * source-map-support from a fork of 0.1.8 to 0.2.3
  * escope from a fork of 0.0.15 to 1.0.0
  * estraverse from 1.1.2-1 to 1.3.1
  * simplesmtp from 0.1.25 to 0.3.10
  * stream-buffers from 0.2.3 to 0.2.5
  * websocket from 1.0.7 to 1.0.8
  * cli-color from 0.2.2 to 0.2.3
  * clean-css from 1.0.11 to 1.1.2
  * UglifyJS2 from a fork of 2.3.6 to a different fork of 2.4.0
  * connect from 2.7.10 to 2.9.0
  * send from 0.1.0 to 0.1.4
  * useragent from 2.0.1 to 2.0.7
  * replaced byline with eachline 2.3.3

Patches contributed by GitHub users ansman, awwx, codeinthehole, jacott,
Maxhodges, meawoppl, mitar, mizzao, mquandalle, nathan-muir, RobertLowe, ryw,
sdarnell, and timhaines.


## v0.6.5.3, 2014-12-09 (backport)

* Fix a security issue in allow/deny rules that could result in data
  loss. If your app uses allow/deny rules, or uses packages that use
  allow/deny rules, we recommend that you update immediately.
  Backport from 1.0.1.


## v0.6.5.2, 2013-10-21

* Upgrade Node from 0.8.24 to 0.8.26 (security patch)


## v0.6.5.1, 2013-08-28

* Fix syntax errors on lines that end with a backslash. [#1326](https://github.com/meteor/meteor/issues/1326)

* Fix serving static files with special characters in their name. [#1339](https://github.com/meteor/meteor/issues/1339)

* Upgrade `esprima` JavaScript parser to fix bug parsing complex regexps.

* Export `Spiderable` from `spiderable` package to allow users to set
  `Spiderable.userAgentRegExps` to control what user agents are treated
  as spiders.

* Add EJSON to standard-app-packages. [#1343](https://github.com/meteor/meteor/issues/1343)

* Fix bug in d3 tab character parsing.

* Fix regression when using Mongo ObjectIDs in Spark templates.


## v0.6.5, 2013-08-14

* New package system with package compiler and linker:

  * Each package now has it own namespace for variable
    declarations. Global variables used in a package are limited to
    package scope.

  * Packages must explicitly declare which symbols they export with
    `api.export` in `package.js`.

  * Apps and packages only see the exported symbols from packages they
    explicitly use. For example, if your app uses package A which in
    turn depends on package B, only package A's symbols will be
    available in the app.

  * Package names can only contain alphanumeric characters, dashes, and
    dots. Packages with spaces and underscores must be renamed.

  * Remove hardcoded list of required packages. New default
    `standard-app-packages` package adds dependencies on the core Meteor
    stack. This package can be removed to make an app with only parts of
    the Meteor stack. `standard-app-packages` will be automatically
    added to a project when it is updated to Meteor 0.6.5.

  * Custom app packages in the `packages` directory are no longer
    automatically used. They must be explicitly added to the app with
    `meteor add <packagename>`. To help with the transition, all
    packages in the `packages` directory will be automatically added to
    the project when it is updated to Meteor 0.6.5.

  * New "unipackage" on-disk format for built packages. Compiled packages are
    cached and rebuilt only when their source or dependencies change.

  * Add "unordered" and "weak" package dependency modes to allow
    circular package dependencies and conditional code inclusion.

  * New API (`_transitional_registerBuildPlugin`) for declaring
    compilers, preprocessors, and file extension handlers. These new
    build plugins are full compilation targets in their own right, and
    have their own namespace, source files, NPM requirements, and package
    dependencies. The old `register_extension` API is deprecated. Please
    note that the `package.js` format and especially
    `_transitional_registerBuildPlugin` are not frozen interfaces and
    are subject to change in future releases.

  * Add `api.imply`, which allows one package to "imply" another. If
    package A implies package B, then anything that depends on package
    A automatically depends on package B as well (and receives package
    B's imports). This is useful for creating umbrella packages
    (`standard-app-packages`) or sometimes for factoring common code
    out of related packages (`accounts-base`).

* Move HTTP serving out of the server bootstrap and into the `webapp`
  package. This allows building Meteor apps that are not web servers
  (eg. command line tools, DDP clients, etc.). Connect middlewares can
  now be registered on the new `WebApp.connectHandlers` instead of the
  old `__meteor_bootstrap__.app`.

* The entire Meteor build process now has first-class source map
  support. A source map is maintained for every source file as it
  passes through the build pipeline. Currently, the source maps are
  only served in development mode. Not all web browsers support source
  maps yet and for those that do, you may have to turn on an option to
  enable them. Source maps will always be used when reporting
  exceptions on the server.

* Update the `coffeescript` package to generate source maps.

* Add new `Assets` API and `private` subdirectory for including and
  accessing static assets on the server. http://docs.meteor.com/#assets

* Add `Meteor.disconnect`. Call this to disconnect from the
  server and stop all live data updates. [#1151](https://github.com/meteor/meteor/issues/1151)

* Add `Match.Integer` to `check` for 32-bit signed integers.

* `Meteor.connect` has been renamed to `DDP.connect` and is now fully
  supported on the server. Server-to-server DDP connections use
  websockets, and can be used for both method calls and subscriptions.

* Rename `Meteor.default_connection` to `Meteor.connection` and
  `Meteor.default_server` to `Meteor.server`.

* Rename `Meteor.http` to `HTTP`.

* `ROOT_URL` may now have a path part. This allows serving multiple
  Meteor apps on the same domain.

* Support creating named unmanaged collections with
  `new Meteor.Collection("name", {connection: null})`.

* New `Log` function in the `logging` package which prints with
  timestamps, color, filenames and linenumbers.

* Include http response in errors from oauth providers. [#1246](https://github.com/meteor/meteor/issues/1246)

* The `observe` callback `movedTo` now has a fourth argument `before`.

* Move NPM control files for packages from `.npm` to
  `.npm/package`. This is to allow build plugins such as `coffeescript`
  to depend on NPM packages. Also, when removing the last NPM
  dependency, clean up the `.npm` dir.

* Remove deprecated `Meteor.is_client` and `Meteor.is_server` variables.

* Implement "meteor bundle --debug" [#748](https://github.com/meteor/meteor/issues/748)

* Add `forceApprovalPrompt` option to `Meteor.loginWithGoogle`. [#1226](https://github.com/meteor/meteor/issues/1226)

* Make server-side Mongo `insert`s, `update`s, and `remove`s run
  asynchronously when a callback is passed.

* Improve memory usage when calling `findOne()` on the server.

* Delete login tokens from server when user logs out.

* Rename package compatibility mode option to `add_files` from `raw` to
  `bare`.

* Fix Mongo selectors of the form: {$regex: /foo/}.

* Fix Spark memory leak.  [#1157](https://github.com/meteor/meteor/issues/1157)

* Fix EPIPEs during dev mode hot code reload.

* Fix bug where we would never quiesce if we tried to revive subs that errored
  out (5e7138d)

* Fix bug where `this.fieldname` in handlebars template might refer to a
  helper instead of a property of the current data context. [#1143](https://github.com/meteor/meteor/issues/1143)

* Fix submit events on IE8. [#1191](https://github.com/meteor/meteor/issues/1191)

* Handle `Meteor.loginWithX` being called with a callback but no options. [#1181](https://github.com/meteor/meteor/issues/1181)

* Work around a Chrome bug where hitting reload could cause a tab to
  lose the DDP connection and never recover. [#1244](https://github.com/meteor/meteor/issues/1244)

* Upgraded dependencies:
  * Node from 0.8.18 to 0.8.24
  * MongoDB from 2.4.3 to 2.4.4, now with SSL support
  * CleanCSS from 0.8.3 to 1.0.11
  * Underscore from 1.4.4 to 1.5.1
  * Fibers from 1.0.0 to 1.0.1
  * MongoDB Driver from 1.3.7 to 1.3.17

Patches contributed by GitHub users btipling, mizzao, timhaines and zol.


## v0.6.4.1, 2013-07-19

* Update mongodb driver to use version 0.2.1 of the bson module.


## v0.6.4, 2013-06-10

* Separate OAuth flow logic from Accounts into separate packages. The
  `facebook`, `github`, `google`, `meetup`, `twitter`, and `weibo`
  packages can be used to perform an OAuth exchange without creating an
  account and logging in.  [#1024](https://github.com/meteor/meteor/issues/1024)

* If you set the `DISABLE_WEBSOCKETS` environment variable, browsers will not
  attempt to connect to your app using Websockets. Use this if you know your
  server environment does not properly proxy Websockets to reduce connection
  startup time.

* Make `Meteor.defer` work in an inactive tab in iOS.  [#1023](https://github.com/meteor/meteor/issues/1023)

* Allow new `Random` instances to be constructed with specified seed. This
  can be used to create repeatable test cases for code that picks random
  values.  [#1033](https://github.com/meteor/meteor/issues/1033)

* Fix CoffeeScript error reporting to include source file and line
  number again.  [#1052](https://github.com/meteor/meteor/issues/1052)

* Fix Mongo queries which nested JavaScript RegExp objects inside `$or`.  [#1089](https://github.com/meteor/meteor/issues/1089)

* Upgraded dependencies:
  * Underscore from 1.4.2 to 1.4.4  [#776](https://github.com/meteor/meteor/issues/776)
  * http-proxy from 0.8.5 to 0.10.1  [#513](https://github.com/meteor/meteor/issues/513)
  * connect from 1.9.2 to 2.7.10
  * Node mongodb client from 1.2.13 to 1.3.7  [#1060](https://github.com/meteor/meteor/issues/1060)

Patches contributed by GitHub users awwx, johnston, and timhaines.


## v0.6.3, 2013-05-15

* Add new `check` package for ensuring that a value matches a required
  type and structure. This is used to validate untrusted input from the
  client. See http://docs.meteor.com/#match for details.

* Use Websockets by default on supported browsers. This reduces latency
  and eliminates the constant network spinner on iOS devices.

* With `autopublish` on, publish many useful fields on `Meteor.users`.

* Files in the `client/compatibility/` subdirectory of a Meteor app do
  not get wrapped in a new variable scope. This is useful for
  third-party libraries which expect `var` statements at the outermost
  level to be global.

* Add synthetic `tap` event for use on touch enabled devices. This is a
  replacement for `click` that fires immediately.

* When using the `http` package synchronously on the server, errors
  are thrown rather than passed in `result.error`

* The `manager` option to the `Meteor.Collection` constructor is now called
  `connection`. The old name still works for now.  [#987](https://github.com/meteor/meteor/issues/987)

* The `localstorage-polyfill` smart package has been replaced by a
  `localstorage` package, which defines a `Meteor._localStorage` API instead of
  trying to replace the DOM `window.localStorage` facility. (Now, apps can use
  the existence of `window.localStorage` to detect if the full localStorage API
  is supported.)  [#979](https://github.com/meteor/meteor/issues/979)

* Upgrade MongoDB from 2.2.1 to 2.4.3.

* Upgrade CoffeeScript from 1.5.0 to 1.6.2.  [#972](https://github.com/meteor/meteor/issues/972)

* Faster reconnects when regaining connectivity.  [#696](https://github.com/meteor/meteor/issues/696)

* `Email.send` has a new `headers` option to set arbitrary headers.  [#963](https://github.com/meteor/meteor/issues/963)

* Cursor transform functions on the server no longer are required to return
  objects with correct `_id` fields.  [#974](https://github.com/meteor/meteor/issues/974)

* Rework `observe()` callback ordering in minimongo to improve fiber
  safety on the server. This makes subscriptions on server to server DDP
  more usable.

* Use binary search in minimongo when updating ordered queries.  [#969](https://github.com/meteor/meteor/issues/969)

* Fix EJSON base64 decoding bug.  [#1001](https://github.com/meteor/meteor/issues/1001)

* Support `appcache` on Chromium.  [#958](https://github.com/meteor/meteor/issues/958)

Patches contributed by GitHub users awwx, jagill, spang, and timhaines.


## v0.6.2.1, 2013-04-24

* When authenticating with GitHub, include a user agent string. This
  unbreaks "Sign in with GitHub"

Patch contributed by GitHub user pmark.


## v0.6.2, 2013-04-16

* Better error reporting:
  * Capture real stack traces for `Meteor.Error`.
  * Report better errors with misconfigured OAuth services.

* Add per-package upgrade notices to `meteor update`.

* Experimental server-to-server DDP support: `Meteor.connect` on the
  server will connect to a remote DDP endpoint via WebSockets. Method
  calls should work fine, but subscriptions and minimongo on the server
  are still a work in progress.

* Upgrade d3 from 2.x to 3.1.4. See
  https://github.com/mbostock/d3/wiki/Upgrading-to-3.0 for compatibility notes.

* Allow CoffeeScript to set global variables when using `use strict`. [#933](https://github.com/meteor/meteor/issues/933)

* Return the inserted documented ID from `LocalCollection.insert`. [#908](https://github.com/meteor/meteor/issues/908)

* Add Weibo token expiration time to `services.weibo.expiresAt`.

* `Spiderable.userAgentRegExps` can now be modified to change what user agents
  are treated as spiders by the `spiderable` package.

* Prevent observe callbacks from affecting the arguments to identical
  observes. [#855](https://github.com/meteor/meteor/issues/855)

* Fix meteor command line tool when run from a home directory with
  spaces in its name. If you previously installed meteor release 0.6.0
  or 0.6.1 you'll need to uninstall and reinstall meteor to support
  users with spaces in their usernames (see
  https://github.com/meteor/meteor/blob/master/README.md#uninstalling-meteor)

Patches contributed by GitHub users andreas-karlsson, awwx, jacott,
joshuaconner, and timhaines.


## v0.6.1, 2013-04-08

* Correct NPM behavior in packages in case there is a `node_modules` directory
  somewhere above the app directory. [#927](https://github.com/meteor/meteor/issues/927)

* Small bug fix in the low-level `routepolicy` package.

Patches contributed by GitHub users andreas-karlsson and awwx.


## v0.6.0, 2013-04-04

* Meteor has a brand new distribution system! In this new system, code-named
  Engine, packages are downloaded individually and on demand. All of the
  packages in each official Meteor release are prefetched and cached so you can
  still use Meteor while offline. You can have multiple releases of Meteor
  installed simultaneously; apps are pinned to specific Meteor releases.
  All `meteor` commands accept a `--release` argument to specify which release
  to use; `meteor update` changes what release the app is pinned to.
  Inside an app, the name of the release is available at `Meteor.release`.
  When running Meteor directly from a git checkout, the release is ignored.

* Variables declared with `var` at the outermost level of a JavaScript
  source file are now private to that file. Remove the `var` to share
  a value between files.

* Meteor now supports any x86 (32- or 64-bit) Linux system, not just those which
  use Debian or RedHat package management.

* Apps may contain packages inside a top-level directory named `packages`.

* Packages may depend on [NPM modules](https://npmjs.org), using the new
  `Npm.depends` directive in their `package.js` file. (Note: if the NPM module
  has architecture-specific binary components, bundles built with `meteor
  bundle` or `meteor deploy` will contain the components as built for the
  developer's platform and may not run on other platforms.)

* Meteor's internal package tests (as well as tests you add to your app's
  packages with the unsupported `Tinytest` framework) are now run with the new
  command `meteor test-packages`.

* `{{#each}}` helper can now iterate over falsey values without throwing an
  exception. [#815](https://github.com/meteor/meteor/issues/815), [#801](https://github.com/meteor/meteor/issues/801)

* `{{#with}}` helper now only includes its block if its argument is not falsey,
  and runs an `{{else}}` block if provided if the argument is falsey. [#770](https://github.com/meteor/meteor/issues/770), [#866](https://github.com/meteor/meteor/issues/866)

* Twitter login now stores `profile_image_url` and `profile_image_url_https`
  attributes in the `user.services.twitter` namespace. [#788](https://github.com/meteor/meteor/issues/788)

* Allow packages to register file extensions with dots in the filename.

* When calling `this.changed` in a publish function, it is no longer an error to
  clear a field which was never set. [#850](https://github.com/meteor/meteor/issues/850)

* Deps API
  * Add `dep.depend()`, deprecate `Deps.depend(dep)` and
    `dep.addDependent()`.
  * If first run of `Deps.autorun` throws an exception, stop it and don't
    rerun.  This prevents a Spark exception when template rendering fails
    ("Can't call 'firstNode' of undefined").
  * If an exception is thrown during `Deps.flush` with no stack, the
    message is logged instead. [#822](https://github.com/meteor/meteor/issues/822)

* When connecting to MongoDB, use the JavaScript BSON parser unless specifically
  requested in `MONGO_URL`; the native BSON parser sometimes segfaults. (Meteor
  only started using the native parser in 0.5.8.)

* Calls to the `update` collection function in untrusted code may only use a
  whitelisted list of modifier operators.

Patches contributed by GitHub users awwx, blackcoat, cmather, estark37,
mquandalle, Primigenus, raix, reustle, and timhaines.


## v0.5.9, 2013-03-14

* Fix regression in 0.5.8 that prevented users from editing their own
  profile. [#809](https://github.com/meteor/meteor/issues/809)

* Fix regression in 0.5.8 where `Meteor.loggingIn()` would not update
  reactively. [#811](https://github.com/meteor/meteor/issues/811)


## v0.5.8, 2013-03-13

* Calls to the `update` and `remove` collection functions in untrusted code may
  no longer use arbitrary selectors. You must specify a single document ID when
  invoking these functions from the client (other than in a method stub).

  You may still use other selectors when calling `update` and `remove` on the
  server and from client method stubs, so you can replace calls that are no
  longer supported (eg, in event handlers) with custom method calls.

  The corresponding `update` and `remove` callbacks passed to `allow` and `deny`
  now take a single document instead of an array.

* Add new `appcache` package. Add this package to your project to speed
  up page load and make hot code reload smoother using the HTML5
  AppCache API. See http://docs.meteor.com/#appcache for details.

* Rewrite reactivity library. `Meteor.deps` is now `Deps` and has a new
  API. `Meteor.autorun` and `Meteor.flush` are now called `Deps.autorun` and
  `Deps.flush` (the old names still work for now). The other names under
  `Meteor.deps` such as `Context` no longer exist. The new API is documented at
  http://docs.meteor.com/#deps

* You can now provide a `transform` option to collections, which is a
  function that documents coming out of that collection are passed
  through. `find`, `findOne`, `allow`, and `deny` now take `transform` options,
  which may override the Collection's `transform`.  Specifying a `transform`
  of `null` causes you to receive the documents unmodified.

* Publish functions may now return an array of cursors to publish. Currently,
  the cursors must all be from different collections. [#716](https://github.com/meteor/meteor/issues/716)

* User documents have id's when `onCreateUser` and `validateNewUser` hooks run.

* Encode and store custom EJSON types in MongoDB.

* Support literate CoffeeScript files with the extension `.litcoffee`. [#766](https://github.com/meteor/meteor/issues/766)

* Add new login service provider for Meetup.com in `accounts-meetup` package.

* If you call `observe` or `observeChanges` on a cursor created with the
  `reactive: false` option, it now only calls initial add callbacks and
  does not continue watching the query. [#771](https://github.com/meteor/meteor/issues/771)

* In an event handler, if the data context is falsey, default it to `{}`
  rather than to the global object. [#777](https://github.com/meteor/meteor/issues/777)

* Allow specifying multiple event handlers for the same selector. [#753](https://github.com/meteor/meteor/issues/753)

* Revert caching header change from 0.5.5. This fixes image flicker on redraw.

* Stop making `Session` available on the server; it's not useful there. [#751](https://github.com/meteor/meteor/issues/751)

* Force URLs in stack traces in browser consoles to be hyperlinks. [#725](https://github.com/meteor/meteor/issues/725)

* Suppress spurious `changed` callbacks with empty `fields` from
  `Cursor.observeChanges`.

* Fix logic bug in template branch matching. [#724](https://github.com/meteor/meteor/issues/724)

* Make `spiderable` user-agent test case insensitive. [#721](https://github.com/meteor/meteor/issues/721)

* Fix several bugs in EJSON type support:
  * Fix `{$type: 5}` selectors for binary values on browsers that do
    not support `Uint8Array`.
  * Fix EJSON equality on falsey values.
  * Fix for returning a scalar EJSON type from a method. [#731](https://github.com/meteor/meteor/issues/731)

* Upgraded dependencies:
  * mongodb driver to version 1.2.13 (from 0.1.11)
  * mime module removed (it was unused)


Patches contributed by GitHub users awwx, cmather, graemian, jagill,
jmhredsox, kevinxucs, krizka, mitar, raix, and rasmuserik.


## v0.5.7, 2013-02-21

* The DDP wire protocol has been redesigned.

  * The handshake message is now versioned. This breaks backwards
    compatibility between sites with `Meteor.connect()`. Older meteor
    apps can not talk to new apps and vice versa. This includes the
    `madewith` package, apps using `madewith` must upgrade.

  * New [EJSON](http://docs.meteor.com/#ejson) package allows you to use
    Dates, Mongo ObjectIDs, and binary data in your collections and
    Session variables.  You can also add your own custom datatypes.

  * Meteor now correctly represents empty documents in Collections.

  * There is an informal specification in `packages/livedata/DDP.md`.


* Breaking API changes

  * Changed the API for `observe`.  Observing with `added`, `changed`
    and `removed` callbacks is now unordered; for ordering information
    use `addedAt`, `changedAt`, `removedAt`, and `movedTo`. Full
    documentation is in the [`observe` docs](http://docs.meteor.com/#observe).
    All callers of `observe` need to be updated.

  * Changed the API for publish functions that do not return a cursor
    (ie functions that call `this.set` and `this.unset`). See the
    [`publish` docs](http://docs.meteor.com/#meteor_publish) for the new
    API.


* New Features

  * Added new [`observeChanges`](http://docs.meteor.com/#observe_changes)
    API for keeping track of the contents of a cursor more efficiently.

  * There is a new reactive function on subscription handles: `ready()`
    returns true when the subscription has received all of its initial
    documents.

  * Added `Session.setDefault(key, value)` so you can easily provide
    initial values for session variables that will not be clobbered on
    hot code push.

  * You can specify that a collection should use MongoDB ObjectIDs as
    its `_id` fields for inserts instead of strings. This allows you to
    use Meteor with existing MongoDB databases that have ObjectID
    `_id`s. If you do this, you must use `EJSON.equals()` for comparing
    equality instead of `===`. See http://docs.meteor.com/#meteor_collection.

  * New [`random` package](http://docs.meteor.com/#random) provides
    several functions for generating random values. The new
    `Random.id()` function is used to provide shorter string IDs for
    MongoDB documents. `Meteor.uuid()` is deprecated.

  * `Meteor.status()` can return the status `failed` if DDP version
    negotiation fails.


* Major Performance Enhancements

  * Rewrote subscription duplication detection logic to use a more
    efficient algorithm. This significantly reduces CPU usage on the
    server during initial page load and when dealing with large amounts
    of data.

  * Reduced unnecessary MongoDB re-polling of live queries. Meteor no
    longer polls for changes on queries that specify `_id` when
    updates for a different specific `_id` are processed. This
    drastically improves performance when dealing with many
    subscriptions and updates to individual objects, such as those
    generated by the `accounts-base` package on the `Meteor.users`
    collection.


* Upgraded UglifyJS2 to version 2.2.5


Patches contributed by GitHub users awwx and michaelglenadams.


## v0.5.6, 2013-02-15

* Fix 0.5.5 regression: Minimongo selectors matching subdocuments under arrays
  did not work correctly.

* Some Bootstrap icons should have appeared white.

Patches contributed by GitHub user benjaminchelli.

## v0.5.5, 2013-02-13

* Deprecate `Meteor.autosubscribe`. `Meteor.subscribe` now works within
  `Meteor.autorun`.

* Allow access to `Meteor.settings.public` on the client. If the JSON
  file you gave to `meteor --settings` includes a field called `public`,
  that field will be available on the client as well as the server.

* `@import` works in `less`. Use the `.lessimport` file extension to
  make a less file that is ignored by preprocessor so as to avoid double
  processing. [#203](https://github.com/meteor/meteor/issues/203)

* Upgrade Fibers to version 1.0.0. The `Fiber` and `Future` symbols are
  no longer exposed globally. To use fibers directly you can use:
   `var Fiber = __meteor_bootstrap__.require('fibers');` and
   `var Future = __meteor_bootstrap__.require('fibers/future');`

* Call version 1.1 of the Twitter API when authenticating with
  OAuth. `accounts-twitter` users have until March 5th, 2013 to
  upgrade before Twitter disables the old API. [#527](https://github.com/meteor/meteor/issues/527)

* Treat Twitter ids as strings, not numbers, as recommended by
  Twitter. [#629](https://github.com/meteor/meteor/issues/629)

* You can now specify the `_id` field of a document passed to `insert`.
  Meteor still auto-generates `_id` if it is not present.

* Expose an `invalidated` flag on `Meteor.deps.Context`.

* Populate user record with additional data from Facebook and Google. [#664](https://github.com/meteor/meteor/issues/664)

* Add Facebook token expiration time to `services.facebook.expiresAt`. [#576](https://github.com/meteor/meteor/issues/576)

* Allow piping a password to `meteor deploy` on `stdin`. [#623](https://github.com/meteor/meteor/issues/623)

* Correctly type cast arguments to handlebars helper. [#617](https://github.com/meteor/meteor/issues/617)

* Fix leaked global `userId` symbol.

* Terminate `phantomjs` properly on error when using the `spiderable`
  package. [#571](https://github.com/meteor/meteor/issues/571)

* Stop serving non-cachable files with caching headers. [#631](https://github.com/meteor/meteor/issues/631)

* Fix race condition if server restarted between page load and initial
  DDP connection. [#653](https://github.com/meteor/meteor/issues/653)

* Resolve issue where login methods sometimes blocked future methods. [#555](https://github.com/meteor/meteor/issues/555)

* Fix `Meteor.http` parsing of JSON responses on Firefox. [#553](https://github.com/meteor/meteor/issues/553)

* Minimongo no longer uses `eval`. [#480](https://github.com/meteor/meteor/issues/480)

* Serve 404 for `/app.manifest`. This allows experimenting with the
  upcoming `appcache` smart package. [#628](https://github.com/meteor/meteor/issues/628)

* Upgraded many dependencies, including:
  * node.js to version 0.8.18
  * jquery-layout to version 1.3.0RC
  * Twitter Bootstrap to version 2.3.0
  * Less to version 1.3.3
  * Uglify to version 2.2.3
  * useragent to version 2.0.1

Patches contributed by GitHub users awwx, bminer, bramp, crunchie84,
danawoodman, dbimmler, Ed-von-Schleck, geoffd123, jperl, kevee,
milesmatthias, Primigenus, raix, timhaines, and xenolf.


## v0.5.4, 2013-01-08

* Fix 0.5.3 regression: `meteor run` could fail on OSX 10.8 if environment
  variables such as `DYLD_LIBRARY_PATH` are set.


## v0.5.3, 2013-01-07

* Add `--settings` argument to `meteor deploy` and `meteor run`. This
  allows you to specify deployment-specific information made available
  to server code in the variable `Meteor.settings`.

* Support unlimited open tabs in a single browser. Work around the
  browser per-hostname connection limit by using randomized hostnames
  for deployed apps. [#131](https://github.com/meteor/meteor/issues/131)

* minimongo improvements:
  * Allow observing cursors with `skip` or `limit`.  [#528](https://github.com/meteor/meteor/issues/528)
  * Allow sorting on `dotted.sub.keys`.  [#533](https://github.com/meteor/meteor/issues/533)
  * Allow querying specific array elements (`foo.1.bar`).
  * `$and`, `$or`, and `$nor` no longer accept empty arrays (for consistency
    with Mongo)

* Re-rendering a template with Spark no longer reverts changes made by
  users to a `preserve`d form element. Instead, the newly rendered value
  is only applied if it is different from the previously rendered value.
  Additionally, `<INPUT>` elements with type other than TEXT can now have
  reactive values (eg, the labels on submit buttons can now be
  reactive).  [#510](https://github.com/meteor/meteor/issues/510) [#514](https://github.com/meteor/meteor/issues/514) [#523](https://github.com/meteor/meteor/issues/523) [#537](https://github.com/meteor/meteor/issues/537) [#558](https://github.com/meteor/meteor/issues/558)

* Support JavaScript RegExp objects in selectors in Collection write
  methods on the client, eg `myCollection.remove({foo: /bar/})`.  [#346](https://github.com/meteor/meteor/issues/346)

* `meteor` command-line improvements:
  * Improve error message when mongod fails to start.
  * The `NODE_OPTIONS` environment variable can be used to pass command-line
    flags to node (eg, `--debug` or `--debug-brk` to enable the debugger).
  * Die with error if an app name is mistakenly passed to `meteor reset`.

* Add support for "offline" access tokens with Google login. [#464](https://github.com/meteor/meteor/issues/464) [#525](https://github.com/meteor/meteor/issues/525)

* Don't remove `serviceData` fields from previous logins when logging in
  with an external service.

* Improve `OAuth1Binding` to allow making authenticated API calls to
  OAuth1 providers (eg Twitter).  [#539](https://github.com/meteor/meteor/issues/539)

* New login providers automatically work with `{{loginButtons}}` without
  needing to edit the `accounts-ui-unstyled` package.  [#572](https://github.com/meteor/meteor/issues/572)

* Use `Content-Type: application/json` by default when sending JSON data
  with `Meteor.http`.

* Improvements to `jsparse`: hex literals, keywords as property names, ES5 line
  continuations, trailing commas in object literals, line numbers in error
  messages, decimal literals starting with `.`, regex character classes with
  slashes.

* Spark improvements:
  * Improve rendering of `<SELECT>` elements on IE.  [#496](https://github.com/meteor/meteor/issues/496)
  * Don't lose nested data contexts in IE9/10 after two seconds.  [#458](https://github.com/meteor/meteor/issues/458)
  * Don't print a stack trace if DOM nodes are manually removed
    from the document without calling `Spark.finalize`.  [#392](https://github.com/meteor/meteor/issues/392)

* Always use the `autoReconnect` flag when connecting to Mongo.  [#425](https://github.com/meteor/meteor/issues/425)

* Fix server-side `observe` with no `added` callback.  [#589](https://github.com/meteor/meteor/issues/589)

* Fix re-sending method calls on reconnect.  [#538](https://github.com/meteor/meteor/issues/538)

* Remove deprecated `/sockjs` URL support from `Meteor.connect`.

* Avoid losing a few bits of randomness in UUID v4 creation.  [#519](https://github.com/meteor/meteor/issues/519)

* Update clean-css package from 0.8.2 to 0.8.3, fixing minification of `0%`
  values in `hsl` colors.  [#515](https://github.com/meteor/meteor/issues/515)

Patches contributed by GitHub users Ed-von-Schleck, egtann, jwulf, lvbreda,
martin-naumann, meawoppl, nwmartin, timhaines, and zealoushacker.


## v0.5.2, 2012-11-27

* Fix 0.5.1 regression: Cursor `observe` works during server startup.  [#507](https://github.com/meteor/meteor/issues/507)

## v0.5.1, 2012-11-20

* Speed up server-side subscription handling by avoiding redundant work
  when the same Mongo query is observed multiple times concurrently (eg,
  by multiple users subscribing to the same subscription), and by using
  a simpler "unordered" algorithm.

* Meteor now waits to invoke method callbacks until all the data written by the
  method is available in the local cache. This way, method callbacks can see the
  full effects of their writes. This includes the callbacks passed to
  `Meteor.call` and `Meteor.apply`, as well as to the `Meteor.Collection`
  `insert`/`update`/`remove` methods.

  If you want to process the method's result as soon as it arrives from the
  server, even if the method's writes are not available yet, you can now specify
  an `onResultReceived` callback to `Meteor.apply`.

* Rework latency compensation to show server data changes sooner. Previously, as
  long as any method calls were in progress, Meteor would buffer all data
  changes sent from the server until all methods finished. Meteor now only
  buffers writes to documents written by client stubs, and applies the writes as
  soon as all methods that wrote that document have finished.

* `Meteor.userLoaded()` and `{{currentUserLoaded}}` have been removed.
  Previously, during the login process on the client, `Meteor.userId()` could be
  set but the document at `Meteor.user()` could be incomplete. Meteor provided
  the function `Meteor.userLoaded()` to differentiate between these states. Now,
  this in-between state does not occur: when a user logs in, `Meteor.userId()`
  only is set once `Meteor.user()` is fully loaded.

* New reactive function `Meteor.loggingIn()` and template helper
  `{{loggingIn}}`; they are true whenever some login method is in progress.
  `accounts-ui` now uses this to show an animation during login.

* The `sass` CSS preprocessor package has been removed. It was based on an
  unmaintained NPM module which did not implement recent versions of the Sass
  language and had no error handling.  Consider using the `less` or `stylus`
  packages instead.  [#143](https://github.com/meteor/meteor/issues/143)

* `Meteor.setPassword` is now called `Accounts.setPassword`, matching the
  documentation and original intention.  [#454](https://github.com/meteor/meteor/issues/454)

* Passing the `wait` option to `Meteor.apply` now waits for all in-progress
  method calls to finish before sending the method, instead of only guaranteeing
  that its callback occurs after the callbacks of in-progress methods.

* New function `Accounts.callLoginMethod` which should be used to call custom
  login handlers (such as those registered with
  `Accounts.registerLoginHandler`).

* The callbacks for `Meteor.loginWithToken` and `Accounts.createUser` now match
  the other login callbacks: they are called with error on error or with no
  arguments on success.

* Fix bug where method calls could be dropped during a brief disconnection. [#339](https://github.com/meteor/meteor/issues/339)

* Prevent running the `meteor` command-line tool and server on unsupported Node
  versions.

* Fix Minimongo query bug with nested objects.  [#455](https://github.com/meteor/meteor/issues/455)

* In `accounts-ui`, stop page layout from changing during login.

* Use `path.join` instead of `/` in paths (helpful for the unofficial Windows
  port) [#303](https://github.com/meteor/meteor/issues/303)

* The `spiderable` package serves pages to
  [`facebookexternalhit`](https://www.facebook.com/externalhit_uatext.php) [#411](https://github.com/meteor/meteor/issues/411)

* Fix error on Firefox with DOM Storage disabled.

* Avoid invalidating listeners if setUserId is called with current value.

* Upgrade many dependencies, including:
  * MongoDB 2.2.1 (from 2.2.0)
  * underscore 1.4.2 (from 1.3.3)
  * bootstrap 2.2.1 (from 2.1.1)
  * jQuery 1.8.2 (from 1.7.2)
  * less 1.3.1 (from 1.3.0)
  * stylus 0.30.1 (from 0.29.0)
  * coffee-script 1.4.0 (from 1.3.3)

Patches contributed by GitHub users ayal, dandv, possibilities, TomWij,
tmeasday, and workmad3.

## v0.5.0, 2012-10-17

* This release introduces Meteor Accounts, a full-featured auth system that supports
  - fine-grained user-based control over database reads and writes
  - federated login with any OAuth provider (with built-in support for
    Facebook, GitHub, Google, Twitter, and Weibo)
  - secure password login
  - email validation and password recovery
  - an optional set of UI widgets implementing standard login/signup/password
    change/logout flows

  When you upgrade to Meteor 0.5.0, existing apps will lose the ability to write
  to the database from the client. To restore this, either:
  - configure each of your collections with
    [`collection.allow`](http://docs.meteor.com/#allow) and
    [`collection.deny`](http://docs.meteor.com/#deny) calls to specify which
    users can perform which write operations, or
  - add the `insecure` smart package (which is included in new apps by default)
    to restore the old behavior where anyone can write to any collection which
    has not been configured with `allow` or `deny`

  For more information on Meteor Accounts, see
  http://docs.meteor.com/#dataandsecurity and
  http://docs.meteor.com/#accounts_api

* The new function `Meteor.autorun` allows you run any code in a reactive
  context. See http://docs.meteor.com/#meteor_autorun

* Arrays and objects can now be stored in the `Session`; mutating the value you
  retrieve with `Session.get` does not affect the value in the session.

* On the client, `Meteor.apply` takes a new `wait` option, which ensures that no
  further method calls are sent to the server until this method is finished; it
  is used for login and logout methods in order to keep the user ID
  well-defined. You can also specifiy an `onReconnect` handler which is run when
  re-establishing a connection; Meteor Accounts uses this to log back in on
  reconnect.

* Meteor now provides a compatible replacement for the DOM `localStorage`
  facility that works in IE7, in the `localstorage-polyfill` smart package.

* Meteor now packages the D3 library for manipulating documents based on data in
  a smart package called `d3`.

* `Meteor.Collection` now takes its optional `manager` argument (used to
  associate a collection with a server you've connected to with
  `Meteor.connect`) as a named option. (The old call syntax continues to work
  for now.)

* Fix a bug where trying to immediately resubscribe to a record set after
  unsubscribing could fail silently.

* Better error handling for failed Mongo writes from inside methods; previously,
  errors here could cause clients to stop processing data from the server.


Patches contributed by GitHub users bradens, dandv, dybskiy, possibilities,
zhangcheng, and 75lb.


## v0.4.2, 2012-10-02

* Fix connection failure on iOS6. SockJS 0.3.3 includes this fix.

* The new `preserve-inputs` package, included by default in new Meteor apps,
  restores the pre-v0.4.0 behavior of "preserving" all form input elements by ID
  and name during re-rendering; users who want more precise control over
  preservation can still use the APIs added in v0.4.0.

* A few changes to the `Meteor.absoluteUrl` function:
  - Added a `replaceLocalhost` option.
  - The `ROOT_URL` environment variable is respected by `meteor run`.
  - It is now included in all apps via the `meteor` package. Apps that
    explicitly added the now-deprecated `absolute-url` smart package will log a
    deprecation warning.

* Upgrade Node from 0.8.8 to 0.8.11.

* If a Handlebars helper function `foo` returns null, you can now run do
  `{{foo.bar}}` without error, just like when `foo` is a non-existent property.

* If you pass a non-scalar object to `Session.set`, an error will now be thrown
  (matching the behavior of `Session.equals`). [#215](https://github.com/meteor/meteor/issues/215)

* HTML pages are now served with a `charset=utf-8` Content-Type header. [#264](https://github.com/meteor/meteor/issues/264)

* The contents of `<select>` tags can now be reactive even in IE 7 and 8.

* The `meteor` tool no longer gets confused if a parent directory of your
  project is named `public`. [#352](https://github.com/meteor/meteor/issues/352)

* Fix a race condition in the `spiderable` package which could include garbage
  in the spidered page.

* The REPL run by `admin/node.sh` no longer crashes Emacs M-x shell on exit.

* Refactor internal `reload` API.

* New internal `jsparse` smart package. Not yet exposed publicly.


Patch contributed by GitHub user yanivoliver.


## v0.4.1, 2012-09-24

* New `email` smart package, with [`Email.send`](http://docs.meteor.com/#email)
  API.

* Upgrade Node from 0.6.17 to 0.8.8, as well as many Node modules in the dev
  bundle; those that are user-exposed are:
  * coffee-script: 1.3.3 (from 1.3.1)
  * stylus: 0.29.0 (from 0.28.1)
  * nib: 0.8.2 (from 0.7.0)

* All publicly documented APIs now use `camelCase` rather than
  `under_scores`. The old spellings continue to work for now. New names are:
  - `Meteor.isClient`/`isServer`
  - `this.isSimulation` inside a method invocation
  - `Meteor.deps.Context.onInvalidate`
  - `Meteor.status().retryCount`/`retryTime`

* Spark improvements
  * Optimize selector matching for event maps.
  * Fix `Spark._currentRenderer` behavior in timer callbacks.
  * Fix bug caused by interaction between `Template.foo.preserve` and
    `{{#constant}}`. [#323](https://github.com/meteor/meteor/issues/323)
  * Allow `{{#each}}` over a collection of objects without `_id`. [#281](https://github.com/meteor/meteor/issues/281)
  * Spark now supports Firefox 3.6.
  * Added a script to build a standalone spark.js that does not depend on
    Meteor (it depends on jQuery or Sizzle if you need IE7 support,
    and otherwise is fully standalone).

* Database writes from within `Meteor.setTimeout`/`setInterval`/`defer` will be
  batched with other writes from the current method invocation if they start
  before the method completes.

* Make `Meteor.Cursor.forEach` fully synchronous even if the user's callback
  yields. [#321](https://github.com/meteor/meteor/issues/321).

* Recover from exceptions thrown in `Meteor.publish` handlers.

* Upgrade bootstrap to version 2.1.1. [#336](https://github.com/meteor/meteor/issues/336), [#337](https://github.com/meteor/meteor/issues/337), [#288](https://github.com/meteor/meteor/issues/288), [#293](https://github.com/meteor/meteor/issues/293)

* Change the implementation of the `meteor deploy` password prompt to not crash
  Emacs M-x shell.

* Optimize `LocalCollection.remove(id)` to be O(1) rather than O(n).

* Optimize client-side database performance when receiving updated data from the
  server outside of method calls.

* Better error reporting when a package in `.meteor/packages` does not exist.

* Better error reporting for coffeescript. [#331](https://github.com/meteor/meteor/issues/331)

* Better error handling in `Handlebars.Exception`.


Patches contributed by GitHub users fivethirty, tmeasday, and xenolf.


## v0.4.0, 2012-08-30

* Merge Spark, a new live page update engine
  * Breaking API changes
     * Input elements no longer preserved based on `id` and `name`
       attributes. Use [`preserve`](http://docs.meteor.com/#template_preserve)
       instead.
     * All `Meteor.ui` functions removed. Use `Meteor.render`,
       `Meteor.renderList`, and
       [Spark](https://github.com/meteor/meteor/wiki/Spark) functions instead.
     * New template functions (eg. `created`, `rendered`, etc) may collide with
       existing helpers. Use `Template.foo.helpers()` to avoid conflicts.
     * New syntax for declaring event maps. Use
       `Template.foo.events({...})`. For backwards compatibility, both syntaxes
       are allowed for now.
  * New Template features
     * Allow embedding non-Meteor widgets (eg. Google Maps) using
       [`{{#constant}}`](http://docs.meteor.com/#constant)
     * Callbacks when templates are rendered. See
       http://docs.meteor.com/#template_rendered
     * Explicit control of which nodes are preserved during re-rendering. See
       http://docs.meteor.com/#template_preserve
     * Easily find nodes within a template in event handlers and callbacks. See
       http://docs.meteor.com/#template_find
     * Allow parts of a template to be independently reactive with the
       [`{{#isolate}}`](http://docs.meteor.com/#isolate) block helper.

* Use PACKAGE_DIRS environment variable to override package location. [#227](https://github.com/meteor/meteor/issues/227)

* Add `absolute-url` package to construct URLs pointing to the application.

* Allow modifying documents returned by `observe` callbacks. [#209](https://github.com/meteor/meteor/issues/209)

* Fix periodic crash after client disconnect. [#212](https://github.com/meteor/meteor/issues/212)

* Fix minimingo crash on dotted queries with undefined keys. [#126](https://github.com/meteor/meteor/issues/126)


## v0.3.9, 2012-08-07

* Add `spiderable` package to allow web crawlers to index Meteor apps.

* `meteor deploy` uses SSL to protect application deployment.

* Fix `stopImmediatePropagation()`. [#205](https://github.com/meteor/meteor/issues/205)


## v0.3.8, 2012-07-12

* HTTPS support
  * Add `force-ssl` package to require site to load over HTTPS.
  * Use HTTPS for install script and `meteor update`.
  * Allow runtime configuration of default DDP endpoint.

* Handlebars improvements
  * Implement dotted path traversal for helpers and methods.
  * Allow functions in helper arguments.
  * Change helper nesting rules to allow functions as arguments.
  * Fix `{{this.foo}}` to never invoke helper `foo`.
  * Make event handler `this` reflect the node that matched the selector instead
    of the event target node.
  * Fix keyword arguments to helpers.

* Add `nib` support to stylus package. [#175](https://github.com/meteor/meteor/issues/175)

* Upgrade bootstrap to version 2.0.4. [#173](https://github.com/meteor/meteor/issues/173)

* Print changelog after `meteor update`.

* Fix mouseenter and mouseleave events. [#224](https://github.com/meteor/meteor/issues/224)

* Fix issue with spurious heartbeat failures on busy connections.

* Fix exception in minimongo when matching non-arrays using `$all`. [#183](https://github.com/meteor/meteor/issues/183)

* Fix serving an empty file when no cacheable assets exist. [#179](https://github.com/meteor/meteor/issues/179)


## v0.3.7, 2012-06-06

* Better parsing of `.html` template files
  * Allow HTML comments (`<!-- -->`) at top level
  * Allow whitespace anywhere in open/close tag
  * Provide names and line numbers on error
  * More helpful error messages

* Form control improvements
  * Fix reactive radio buttons in Internet Explorer.
  * Fix reactive textareas to update consistently across browsers, matching text
    field behavior.

* `http` package bug fixes:
  * Send correct Content-Type when POSTing `params` from the server. [#172](https://github.com/meteor/meteor/issues/172)
  * Correctly detect JSON response Content-Type when a charset is present.

* Support `Handlebars.SafeString`. [#160](https://github.com/meteor/meteor/issues/160)

* Fix intermittent "Cursor is closed" mongo error.

* Fix "Cannot read property 'nextSibling' of null" error in certain nested
  templates. [#142](https://github.com/meteor/meteor/issues/142)

* Add heartbeat timer on the client to notice when the server silently goes
  away.


## v0.3.6, 2012-05-16

* Rewrite event handling. `this` in event handlers now refers to the data
  context of the element that generated the event, *not* the top-level data
  context of the template where the event is declared.

* Add /websocket endpoint for raw websockets. Pass websockets through
  development mode proxy.

* Simplified API for Meteor.connect, which now receives a URL to a Meteor app
  rather than to a sockjs endpoint.

* Fix livedata to support subscriptions with overlapping documents.

* Update node.js to 0.6.17 to fix potential security issue.


## v0.3.5, 2012-04-28

* Fix 0.3.4 regression: Call event map handlers on bubbled events. [#107](https://github.com/meteor/meteor/issues/107)


## v0.3.4, 2012-04-27

* Add Twitter `bootstrap` package. [#84](https://github.com/meteor/meteor/issues/84)

* Add packages for `sass` and `stylus` CSS pre-processors. [#40](https://github.com/meteor/meteor/issues/40), [#50](https://github.com/meteor/meteor/issues/50)

* Bind events correctly on top level elements in a template.

* Fix dotted path selectors in minimongo. [#88](https://github.com/meteor/meteor/issues/88)

* Make `backbone` package also run on the server.

* Add `bare` option to coffee-script compilation so variables can be shared
  between multiple coffee-script file. [#85](https://github.com/meteor/meteor/issues/85)

* Upgrade many dependency versions. User visible highlights:
 * node.js 0.6.15
 * coffee-script 1.3.1
 * less 1.3.0
 * sockjs 0.3.1
 * underscore 1.3.3
 * backbone 0.9.2

* Several documentation fixes and test coverage improvements.


## v0.3.3, 2012-04-20

* Add `http` package for making HTTP requests to remote servers.

* Add `madewith` package to put a live-updating Made with Meteor badge on apps.

* Reduce size of mongo database on disk (--smallfiles).

* Prevent unnecessary hot-code pushes on deployed apps during server migration.

* Fix issue with spaces in directory names. [#39](https://github.com/meteor/meteor/issues/39)

* Workaround browser caching issues in development mode by using query
  parameters on all JavaScript and CSS requests.

* Many documentation and test fixups.


## v0.3.2, 2012-04-10

* Initial public launch<|MERGE_RESOLUTION|>--- conflicted
+++ resolved
@@ -1,17 +1,4 @@
-<<<<<<< HEAD
-## vNext
-
-  * To pass Node command line flags to the server node instance,
-    now it is recommended to use `SERVER_NODE_OPTIONS` instead of `NODE_OPTIONS`.
-    Since Meteor 0.5.3, Meteor allowed to pass node command line flags via the  `NODE_OPTIONS`
-    environment variable.
-    However, since Node version 8 / Meteor 1.6 this has become a default node
-    envar with the same behavior. The side effect is that this now also affects
-    Meteor tool. The command line parameters could already be set separately
-    via the `TOOL_NODE_FLAGS` envar. This is now also possible (again) for the server.
-
-## v1.10, TBD
-=======
+
 ## v1.10.2, TBD
 
 ### Breaking changes
@@ -40,9 +27,17 @@
 * The `meteor-babel` npm package has been updated to version 7.9.0.
 
 * The `typescript` npm package has been updated to version 3.8.3.
+  
+* To pass Node command line flags to the server node instance,
+  now it is recommended to use `SERVER_NODE_OPTIONS` instead of `NODE_OPTIONS`.
+  Since Meteor 0.5.3, Meteor allowed to pass node command line flags via the  `NODE_OPTIONS`
+  environment variable.
+  However, since Node version 8 / Meteor 1.6 this has become a default node
+  envar with the same behavior. The side effect is that this now also affects
+  Meteor tool. The command line parameters could already be set separately
+  via the `TOOL_NODE_FLAGS` envar. This is now also possible (again) for the server.
 
 ## v1.10.1, 2020-03-12
->>>>>>> 7bab8aa7
 
 ### Breaking changes
 
