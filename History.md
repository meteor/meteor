## v.NEXT

<<<<<<< HEAD
* The `stylus` package has been deprecated and will no longer be
  supported/maintained.
=======
* Meteor's Node Mongo driver is now configured with the
  [`ignoreUndefined`](http://mongodb.github.io/node-mongodb-native/2.2/api/MongoClient.html#connect)
  connection option set to `true`, to make sure fields with `undefined`
  values are not first converted to `null`, when inserted/updated. Fields
  with `undefined` values are now ignored when inserting/updating.
  [Issue #6051](https://github.com/meteor/meteor/issues/6051)
  [PR #9444](https://github.com/meteor/meteor/pull/9444)

* The `accounts-ui-unstyled` package has been updated to use `<form />` and
  `<button />` tags with its login/signup form, instead of `<div />`'s. This
  change helps browser's notice login/signup requests, allowing them to
  trigger their "remember your login/password" functionality.

  > **Note:** If your application is styling the login/signup form using a CSS
    path that includes the replaced `div` elements (e.g.
    `div.login-form { ...` or `div.login-button { ...`), your styles will
    break. You can either update your CSS to use `form.` / `button.` or
    adjust your CSS specificity by styling on `class` / `id` attributes
    only.

  [Issue #1746](https://github.com/meteor/meteor/issues/1746)
  [PR #9442](https://github.com/meteor/meteor/pull/9442)
>>>>>>> ce3885b6

* The `meteor-babel` npm package (along with its Babel-related
  dependencies) has been updated to version 7.0.0-beta.34, a major update
  from Babel 6. Thanks to the strong abstraction of the `meteor-babel`
  package, the most noticeable consequence of the Babel 7 upgrade is that
  the `babel-runtime` npm package has been replaced by `@babel/runtime`,
  which can be installed by running
  ```js
  meteor npm install @babel/runtime
  ```
  in your application directory. There's a good chance that the old
  `babel-runtime` package can be removed from your `package.json`
  dependencies, though there's no harm in leaving it there. Please see
  [this blog post](https://babeljs.io/blog/2017/09/12/planning-for-7.0)
  for general information about updating to Babel 7 (note especially any
  changes to plugins you've been using in any `.babelrc` files).
  [PR #9440](https://github.com/meteor/meteor/pull/9440)

* The previously served `/manifest.json` application metadata file is now
  served from `/__meteor__/webapp/manifest.json`.
  [Issue #6674](https://github.com/meteor/meteor/issues/6674)
  [PR #9424](https://github.com/meteor/meteor/pull/9424)

* The bundled version of MongoDB used by `meteor run` in development
  on 64-bit architectures has been updated to 3.4.10. 32-bit architectures
  will continue to use MongoDB 3.2.x versions since MongoDB is no longer
  producing 32-bit versions of MongoDB for newer release tracks.
  [PR #9396](https://github.com/meteor/meteor/pull/9396)

* Meteor's internal `minifier-css` package has been updated to use `postcss`
  for CSS parsing and minifying, instead of the abandoned `css-parse` and
  `css-stringify` packages. Changes made to the `CssTools` API exposed by the
  `minifier-css` package are mostly backwards compatible (the
  `standard-minifier-css` package that uses it didn't have to change for
  example), but now that we're using `postcss` the AST accepted and returned
  from certain functions is different. This could impact developers who are
  tying into Meteor's internal `minifier-css` package directly. The AST based
  function changes are:

  * `CssTools.parseCss` now returns a PostCSS
    [`Root`](http://api.postcss.org/Root.html) object.    
  * `CssTools.stringifyCss` expects a PostCSS `Root` object as its first
    parameter.    
  * `CssTools.mergeCssAsts` expects an array of PostCSS `Root` objects as its
    first parameter.    
  * `CssTools.rewriteCssUrls` expects a PostCSS `Root` object as its first
    parameter.

  [PR #9263](https://github.com/meteor/meteor/pull/9263)

* Dynamically `import()`ed modules will now be fetched from the
  application server using an HTTP POST request, rather than a WebSocket
  message. This strategy has all the benefits of the previous strategy,
  except that it does not require establishing a WebSocket connection
  before fetching dynamic modules, in exchange for slightly higher latency
  per request. [PR #9384](https://github.com/meteor/meteor/pull/9384)

* To reduce the total number of HTTP requests for dynamic modules, rapid
  sequences of `import()` calls within the same tick of the event loop
  will now be automatically batched into a single HTTP request. In other
  words, the following code will result in only one HTTP request:
  ```js
  const [
    React,
    ReactDOM
  ] = await Promise.all([
    import("react"),
    import("react-dom")
  ]);
  ```

* The `Tinytest.addAsync` API now accepts test functions that return
  `Promise` objects, making the `onComplete` callback unnecessary:
  ```js
  Tinytest.addAsync("some async stuff", async function (test) {
    test.equal(shouldReturnFoo(), "foo");
    const bar = await shouldReturnBarAsync();
    test.equal(bar, "bar");
  });
  ```
  [PR #9409](https://github.com/meteor/meteor/pull/9409)

* The `minifier-js` package has been updated to use `uglify-es` 3.1.9.

* The `request` npm package used by the `http` package has been upgraded
  to version 2.83.0.

* The deprecated `Meteor.http` object has been removed. If your
  application is still using `Meteor.http`, you should now use `HTTP`
  instead:
  ```js
  import { HTTP } from "meteor/http";
  HTTP.call("GET", url, ...);
  ```

* [`cordova-lib`](https://github.com/apache/cordova-cli) has been updated to
  version 7.1.0, [`cordova-android`](https://github.com/apache/cordova-android/)
  has been updated to version 6.3.0, and [`cordova-ios`](https://github.com/apache/cordova-ios/)
  has been updated to version 4.5.4. The cordova-plugins `cordova-plugin-console`,
  `cordova-plugin-device-motion`, and `cordova-plugin-device-orientation` have been
  [deprecated](https://cordova.apache.org/news/2017/09/22/plugins-release.html)
  and will likely be removed in a future Meteor release.
  [Feature Request #196](https://github.com/meteor/meteor-feature-requests/issues/196)
  [PR #9213](https://github.com/meteor/meteor/pull/9213)
  [Issue #9447](https://github.com/meteor/meteor/issues/9447)
  [PR #9448](https://github.com/meteor/meteor/pull/9448)

* Provide basic support for [iPhone X](https://developer.apple.com/ios/update-apps-for-iphone-x/)
  status bar and launch screens, which includes updates to
  [`cordova-plugin-statusbar@2.3.0`](https://github.com/apache/cordova-plugin-statusbar/blob/master/RELEASENOTES.md#230-nov-06-2017)
  and [`cordova-plugin-splashscreen@4.1.0`](https://github.com/apache/cordova-plugin-splashscreen/blob/master/RELEASENOTES.md#410-nov-06-2017).
  [Issue #9041](https://github.com/meteor/meteor/issues/9041)
  [PR #9375](https://github.com/meteor/meteor/pull/9375)

* Fixed an issue preventing the installation of scoped Cordova packages.
  E.g. meteor add cordova:@somescope/some-cordova-plugin@1.0.0 will now
  work properly.
  [Issue #7336](https://github.com/meteor/meteor/issues/7336)
  [PR #9334](https://github.com/meteor/meteor/pull/9334)

* iOS icons and launch screens have been updated to support iOS 11
  [Issue #9196](https://github.com/meteor/meteor/issues/9196)
  [PR #9198](https://github.com/meteor/meteor/pull/9198)

* Enables passing `false` to `cursor.count()` on the client to prevent skip
  and limit from having an effect on the result.
  [Issue #1201](https://github.com/meteor/meteor/issues/1201)
  [PR #9205](https://github.com/meteor/meteor/pull/9205)

* An `onExternalLogin` hook has been added to the accounts system, to allow
  the customization of OAuth user profile updates.
  [PR #9042](https://github.com/meteor/meteor/pull/9042)

* `Accounts.config` now supports a `bcryptRounds` option that
  overrides the default 10 rounds currently used to secure passwords.
  [PR #9044](https://github.com/meteor/meteor/pull/9044)

* `Npm.depends` can now specify any `http` or `https` URL.
  [Issue #9236](https://github.com/meteor/meteor/issues/9236)
  [PR #9237](https://github.com/meteor/meteor/pull/9237)

## v1.6.0.1, 2017-12-08

* Node has been upgraded to version
  [8.9.3](https://nodejs.org/en/blog/release/v8.9.3/), an important
  [security release](https://nodejs.org/en/blog/vulnerability/december-2017-security-releases/).

* The `npm` package has been upgraded to version 5.5.1.

## v1.6, 2017-10-30

* **Important note for package maintainers:**

  With the jump to Node 8, some packages published using Meteor 1.6 may no
  longer be compatible with older Meteor versions. In order to maintain
  compatibility with Meteor 1.5 apps when publishing your package, you can
  specify a release version with the meteor publish command:

  ```
  meteor --release 1.5.3 publish
  ```

  If you're interested in taking advantage of Meteor 1.6 while still
  supporting older Meteor versions, you can consider publishing for Meteor
  1.6 from a new branch, with your package's minor or major version bumped.
  You can then continue to publish for Meteor 1.5 from the original branch.
  Note that the 1.6 branch version bump is important so that you can continue
  publishing patch updates for Meteor 1.5 from the original branch.

  [Issue #9308](https://github.com/meteor/meteor/issues/9308)

* Node.js has been upgraded to version 8.8.1, which will be entering
  long-term support (LTS) coverage on 31 October 2017, lasting through
  December 2019 ([full schedule](https://github.com/nodejs/Release#nodejs-release-working-group)).
  This is a *major* upgrade from the previous version of Node.js used by
  Meteor, 4.8.4.

* The `npm` npm package has been upgraded to version 5.4.2, a major
  upgrade from 4.6.1. While this update should be backwards-compatible for
  existing Meteor apps and packages, if you are the maintainer of any
  Meteor packages, pay close attention to your `npm-shrinkwrap.json` files
  when first using this version of `npm`. For normal Meteor application
  development, this upgrade primarily affects the version of `npm` used by
  `meteor npm ...` commands. A functional installation of `git` may be
  required to support GitHub repository and/or tarball URLs.
  [Troubleshooting](https://docs.npmjs.com/troubleshooting/common-errors).
  [PR #8835](https://github.com/meteor/meteor/pull/8835)

* In addition to `meteor node` and `meteor npm`, which are convenient
  shorthands for `node` and `npm`, `meteor npx <command>` can be used to
  execute commands from a local `node_modules/.bin` directory or from the
  `npm` cache. Any packages necessary to run the command will be
  automatically downloaded. [Read](https://www.npmjs.com/package/npx)
  about it, or just try some commands:
  ```sh
  meteor npx cowsay mooooo
  meteor npx uuid
  meteor npx nyancat
  meteor npx yarn
  ```

* The `meteor debug` command has been superseded by the more flexible
  `--inspect` and `--inspect-brk` command-line flags, which work for any
  `run`, `test`, or `test-packages` command.

  The syntax of these flags is the same as the equivalent Node.js
  [flags](https://nodejs.org/en/docs/inspector/#command-line-options),
  with two notable differences:

  * The flags affect the server process spawned by the build process,
    rather than affecting the build process itself.

  * The `--inspect-brk` flag causes the server process to pause just after
    server code has loaded but before it begins to execute, giving the
    developer a chance to set breakpoints in server code.

  [Feature Request #194](https://github.com/meteor/meteor-feature-requests/issues/194)

* On Windows, Meteor can now be installed or reinstalled from scratch
  using the command `choco install meteor`, using the
  [Chocolatey](https://chocolatey.org/) package manager. This method of
  installation replaces the old `InstallMeteor.exe` installer, which had a
  number of shortcomings, and will no longer be supported.

* Fresh installs of Meteor 1.6 on 64-bit Windows machines will now use
  native 64-bit Node.js binaries, rather than a 32-bit version of Node.js.
  In addition to being faster, native 64-bit support will enable Windows
  developers to debug asynchronous stack traces more easily in the new
  Node.js inspector, which is only fully supported by native 64-bit
  architectures. Note that merely running `meteor update` from a 32-bit
  version of Meteor will still install a 32-bit version of Meteor 1.6, so
  you should use `choco install meteor` to get a fresh 64-bit version.
  [PR #9218](https://github.com/meteor/meteor/pull/9218)

* To support developers running on a 32-bit OS, Meteor now supports both 32-
  and 64-bit versions of Mongo. Mongo 3.2 is the last 32-bit version available
  from Mongo. Meteor running on a 32-bit OS will use a 32-bit version of Mongo
  3.2 and 64-bit platforms will receive newer Mongo versions in future releases.
  [PR #9173](https://github.com/meteor/meteor/pull/9173)

* After several reliability improvements, native file watching has been
  un-disabled on Windows. Though native file change notifications will
  probably never work with network or shared virtual file systems (e.g.,
  NTFS or Vagrant-mounted disks), Meteor uses an efficient prioritized
  polling system as a fallback for those file systems.

* Various optimizations have reduced the on-disk size of the `meteor-tool`
  package from 545MB (1.5.2.2) to 219MB.

* The `meteor-babel` package has been upgraded to version 0.24.6, to take
  better advantage of native language features in Node 8.

* The `reify` npm package has been upgraded to version 0.12.3.

* The `meteor-promise` package has been upgraded to version 0.8.6, to
  enable better handling of `UnhandledPromiseRejectionWarning`s.

* The `node-gyp` npm package has been upgraded to version 3.6.2.

* The `node-pre-gyp` npm package has been updated to version 0.6.36.

* The `fibers` npm package has been upgraded to version 2.0.0.

* The `pathwatcher` npm package has been upgraded to version 7.1.0.

* The `http-proxy` npm package has been upgraded to version 1.16.2.

* The `semver` npm package has been upgraded to version 5.4.1.

* When running Meteor tool tests (i.e. `./meteor self-test`) during the
  course of developing Meteor itself, it is no longer necessary to
  `./meteor npm install -g phantomjs-prebuilt browserstack-webdriver`.
  These will now be installed automatically upon their use.

* You can now run `meteor test --driver-package user:package` without
  first running `meteor add user:package`.

* iOS icons and launch screens have been updated to support iOS 11
  [Issue #9196](https://github.com/meteor/meteor/issues/9196)
  [PR #9198](https://github.com/meteor/meteor/pull/9198)

## v1.5.4.1, 2017-12-08

* Node has been upgraded to version
  [4.8.7](https://nodejs.org/en/blog/release/v4.8.7/), an important
  [security release](https://nodejs.org/en/blog/vulnerability/december-2017-security-releases/).

## v1.5.4, 2017-11-08

* Node has been updated to version 4.8.6. This release officially
  includes our fix of a faulty backport of garbage collection-related
  logic in V8 and ends Meteor's use of a custom Node with that patch.
  In addition, it includes small OpenSSL updates as announced on the
  Node blog: https://nodejs.org/en/blog/release/v4.8.6/.
  [Issue #8648](https://github.com/meteor/meteor/issues/8648)

## v1.5.3, 2017-11-04

* Node has been upgraded to version 4.8.5, a recommended security
  release: https://nodejs.org/en/blog/release/v4.8.5/. While it was
  expected that Node 4.8.5 would also include our fix of a faulty
  backport of garbage collection-related logic in V8, the timing
  of this security release has caused that to be delayed until 4.8.6.
  Therefore, this Node still includes our patch for this issue.
  [Issue #8648](https://github.com/meteor/meteor/issues/8648)

* Various backports from Meteor 1.6, as detailed in the
  [PR for Meteor 1.5.3](https://github.com/meteor/meteor/pull/9266).
  Briefly, these involve fixes for:
  * Child imports of dynamically imported modules within packages.
    [#9182](https://github.com/meteor/meteor/issues/9182)
  * Unresolved circular dependencies.
    [#9176](https://github.com/meteor/meteor/issues/9176)
  * Windows temporary directory handling.

## v1.5.2.2, 2017-10-02

* Fixes a regression in 1.5.2.1 which resulted in the macOS firewall
  repeatedly asking to "accept incoming network connections". While the
  `node` binary in 1.5.2.1 was functionally the same as 1.5.2, it had
  been recompiled on our build farm (which re-compiles all architectures
  at the same time) to ensure compatibility with older (but still
  supported) Linux distributions. Unfortunately, macOS took issue with
  the binary having a different 'signature' (but same 'identifier') as
  one it had already seen, and refused to permanently "allow" it in the
  firewall. Our macOS `node` binaries are now signed with a certificate,
  hopefully preventing this from occurring again.
  [Issue #9139](https://github.com/meteor/meteor/issues/9139)

* Fixes a regression in `accounts-base` caused by changes to the (now
  deprecated) `connection.onReconnect` function which caused users to be
  logged out shortly after logging in.
  [Issue #9140](https://github.com/meteor/meteor/issues/9140)
  [PR #](https://github.com/meteor/meteor/pull/9148)

* [`cordova-ios`](https://github.com/apache/cordova-ios) has been updated to
  version 4.5.1, to add in iOS 11 / Xcode 9 compatibility.
  [Issue #9098](https://github.com/meteor/meteor/issues/9098)
  [Issue #9126](https://github.com/meteor/meteor/issues/9126)
  [PR #9137](https://github.com/meteor/meteor/pull/9137)

* Includes a follow-up change to the (not commonly necessary)
  `Npm.require` which ensures built-in modules are loaded first, which
  was necessary after a change in 1.5.2.1 which reduced its scope.
  This resolves "Cannot find module crypto" and similar errors.
  [Issue #9136](https://github.com/meteor/meteor/issues/9136)

* A bug that prevented building some binary npm packages on Windows has
  been fixed. [Issue #9153](https://github.com/meteor/meteor/issues/9153)

## v1.5.2.1, 2017-09-26

* Updating to Meteor 1.5.2.1 will automatically patch a security
  vulnerability in the `allow-deny` package, since `meteor-tool@1.5.2_1`
  requires `allow-deny@1.0.9` or later. If for any reason you are not
  ready or able to update to Meteor 1.5.2.1 by running `meteor update`,
  please at least run
  ```sh
  meteor update allow-deny
  ```
  instead. More details about the security vulnerability can be found on
  the Meteor forums.

* The command-line `meteor` tool no longer invokes `node` with the
  `--expose-gc` flag. Although this flag allowed the build process to be
  more aggressive about collecting garbage, it was also a source of
  problems in Meteor 1.5.2 and Node 4.8.4, from increased segmentation
  faults during (the more frequent) garbage collections to occasional
  slowness in rebuilding local packages. The flag is likely to return in
  Meteor 1.6, where it has not exhibited any of the same problems.

* Meteor now supports `.meteorignore` files, which cause the build system
  to ignore certain files and directories using the same pattern syntax as
  [`.gitignore` files](https://git-scm.com/docs/gitignore). These files
  may appear in any directory of your app or package, specifying rules for
  the directory tree below them. Of course, `.meteorignore` files are also
  fully integrated with Meteor's file watching system, so they can be
  added, removed, or modified during development.
  [Feature request #5](https://github.com/meteor/meteor-feature-requests/issues/5)

* DDP's `connection.onReconnect = func` feature has been deprecated. This
  functionality was previously supported as a way to set a function to be
  called as the first step of reconnecting. This approach has proven to be
  inflexible as only one function can be defined to be called when
  reconnecting. Meteor's accounts system was already setting an
  `onReconnect` callback to be used internally, which means anyone setting
  their own `onReconnect` callback was inadvertently overwriting code used
  internally. Moving forward the `DDP.onReconnect(callback)` method should be
  used to register callbacks to call when a connection reconnects. The
  connection that is reconnecting is passed as the only argument to
  `callback`. This is used by the accounts system to re-login on reconnects
  without interfering with other code that uses `connection.onReconnect`.
  [Issue #5665](https://github.com/meteor/meteor/issues/5665)
  [PR #9092](https://github.com/meteor/meteor/pull/9092)

* `reactive-dict` now supports `destroy`. `destroy` will clear the `ReactiveDict`s
  data and unregister the `ReactiveDict` from data migration.  
  i.e. When a `ReactiveDict` is instantiated with a name on the client and the
  `reload` package is present in the project.
  [Feature Request #76](https://github.com/meteor/meteor-feature-requests/issues/76)
  [PR #9063](https://github.com/meteor/meteor/pull/9063)

* The `webapp` package has been updated to support UNIX domain sockets. If a
  `UNIX_SOCKET_PATH` environment variable is set with a valid
  UNIX socket file path (e.g. `UNIX_SOCKET_PATH=/tmp/socktest.sock`), Meteor's
  HTTP server will use that socket file for inter-process communication,
  instead of TCP. This can be useful in cases like using Nginx to proxy
  requests back to an internal Meteor application. Leveraging UNIX domain
  sockets for inter-process communication reduces the sometimes unnecessary
  overhead required by TCP based communication.
  [Issue #7392](https://github.com/meteor/meteor/issues/7392)
  [PR #8702](https://github.com/meteor/meteor/pull/8702)

* The `fastclick` package (previously included by default in Cordova
  applications through the `mobile-experience` package) has been deprecated.
  This package is no longer maintained and has years of outstanding
  unresolved issues, some of which are impacting Meteor users. Most modern
  mobile web browsers have removed the 300ms tap delay that `fastclick` worked
  around, as long as the following `<head />` `meta` element is set (which
  is generally considered a mobile best practice regardless, and which the
  Meteor boilerplate generator already sets by default for Cordova apps):
  `<meta name="viewport" content="width=device-width">`
  If anyone is still interested in using `fastclick` with their application,
  it can be installed from npm directly (`meteor npm install --save fastclick`).
  Reference:
  [Mobile Chrome](https://developers.google.com/web/updates/2013/12/300ms-tap-delay-gone-away)
  [Mobile Safari](https://bugs.webkit.org/show_bug.cgi?id=150604)
  [PR #9039](https://github.com/meteor/meteor/pull/9039)

* Minimongo cursors are now JavaScript iterable objects and can now be iterated over
  using `for...of` loops, spread operator, `yield*`, and destructuring assignments.
  [PR #8888](https://github.com/meteor/meteor/pull/8888)

## v1.5.2, 2017-09-05

* Node 4.8.4 has been patched to include
  https://github.com/nodejs/node/pull/14829, an important PR implemented
  by our own @abernix (:tada:), which fixes a faulty backport of garbage
  collection-related logic in V8 that was causing occasional segmentation
  faults during Meteor development and testing, ever since Node 4.6.2
  (Meteor 1.4.2.3). When Node 4.8.5 is officially released with these
  changes, we will immediately publish a small follow-up release.
  [Issue #8648](https://github.com/meteor/meteor/issues/8648)

* When Meteor writes to watched files during the build process, it no
  longer relies on file watchers to detect the change and invalidate the
  optimistic file system cache, which should fix a number of problems
  related by the symptom of endless rebuilding.
  [Issue #8988](https://github.com/meteor/meteor/issues/8988)
  [Issue #8942](https://github.com/meteor/meteor/issues/8942)
  [PR #9007](https://github.com/meteor/meteor/pull/9007)

* The `cordova-lib` npm package has been updated to 7.0.1, along with
  cordova-android (6.2.3) and cordova-ios (4.4.0), and various plugins.
  [PR #8919](https://github.com/meteor/meteor/pull/8919) resolves the
  umbrella [issue #8686](https://github.com/meteor/meteor/issues/8686), as
  well as several Android build issues:
  [#8408](https://github.com/meteor/meteor/issues/8408),
  [#8424](https://github.com/meteor/meteor/issues/8424), and
  [#8464](https://github.com/meteor/meteor/issues/8464).

* The [`boilerplate-generator`](https://github.com/meteor/meteor/tree/release-1.5.2/packages/boilerplate-generator)
  package responsible for generating initial HTML documents for Meteor
  apps has been refactored by @stevenhao to avoid using the
  `spacebars`-related packages, which means it is now possible to remove
  Blaze as a dependency from the server as well as the client.
  [PR #8820](https://github.com/meteor/meteor/pull/8820)

* The `meteor-babel` package has been upgraded to version 0.23.1.

* The `reify` npm package has been upgraded to version 0.12.0, which
  includes a minor breaking
  [change](https://github.com/benjamn/reify/commit/8defc645e556429283e0b522fd3afababf6525ea)
  that correctly skips exports named `default` in `export * from "module"`
  declarations. If you have any wrapper modules that re-export another
  module's exports using `export * from "./wrapped/module"`, and the
  wrapped module has a `default` export that you want to be included, you
  should now explicitly re-export `default` using a second declaration:
  ```js
  export * from "./wrapped/module";
  export { default } "./wrapped/module";
  ```

* The `meteor-promise` package has been upgraded to version 0.8.5,
  and the `promise` polyfill package has been upgraded to 8.0.1.

* The `semver` npm package has been upgraded to version 5.3.0.
  [PR #8859](https://github.com/meteor/meteor/pull/8859)

* The `faye-websocket` npm package has been upgraded to version 0.11.1,
  and its dependency `websocket-driver` has been upgraded to a version
  containing [this fix](https://github.com/faye/websocket-driver-node/issues/21),
  thanks to [@sdarnell](https://github.com/sdarnell).
  [meteor-feature-requests#160](https://github.com/meteor/meteor-feature-requests/issues/160)

* The `uglify-js` npm package has been upgraded to version 3.0.28.

* Thanks to PRs [#8960](https://github.com/meteor/meteor/pull/8960) and
  [#9018](https://github.com/meteor/meteor/pull/9018) by @GeoffreyBooth, a
  [`coffeescript-compiler`](https://github.com/meteor/meteor/tree/release-1.5.2/packages/non-core/coffeescript-compiler)
  package has been extracted from the `coffeescript` package, similar to
  how the `babel-compiler` package is separate from the `ecmascript`
  package, so that other packages (such as
  [`vue-coffee`](https://github.com/meteor-vue/vue-meteor/tree/master/packages/vue-coffee))
  can make use of `coffeescript-compiler`. All `coffeescript`-related
  packages have been moved to
  [`packages/non-core`](https://github.com/meteor/meteor/tree/release-1.5.2/packages/non-core),
  so that they can be published independently from Meteor releases.

* `meteor list --tree` can now be used to list all transitive package
  dependencies (and versions) in an application. Weakly referenced dependencies
  can also be listed by using the `--weak` option. For more information, run
  `meteor help list`.
  [PR #8936](https://github.com/meteor/meteor/pull/8936)

* The `star.json` manifest created within the root of a `meteor build` bundle
  will now contain `nodeVersion` and `npmVersion` which will specify the exact
  versions of Node.js and npm (respectively) which the Meteor release was
  bundled with.  The `.node_version.txt` file will still be written into the
  root of the bundle, but it may be deprecated in a future version of Meteor.
  [PR #8956](https://github.com/meteor/meteor/pull/8956)

* A new package called `mongo-dev-server` has been created and wired into
  `mongo` as a dependency. As long as this package is included in a Meteor
  application (which it is by default since all new Meteor apps have `mongo`
  as a dependency), a local development MongoDB server is started alongside
  the application. This package was created to provide a way to disable the
  local development Mongo server, when `mongo` isn't needed (e.g. when using
  Meteor as a build system only). If an application has no dependency on
  `mongo`, the `mongo-dev-server` package is not added, which means no local
  development Mongo server is started.
  [Feature Request #31](https://github.com/meteor/meteor-feature-requests/issues/31)
  [PR #8853](https://github.com/meteor/meteor/pull/8853)

* `Accounts.config` no longer mistakenly allows tokens to expire when
  the `loginExpirationInDays` option is set to `null`.
  [Issue #5121](https://github.com/meteor/meteor/issues/5121)
  [PR #8917](https://github.com/meteor/meteor/pull/8917)

* The `"env"` field is now supported in `.babelrc` files.
  [PR #8963](https://github.com/meteor/meteor/pull/8963)

* Files contained by `client/compatibility/` directories or added with
  `api.addFiles(files, ..., { bare: true })` are now evaluated before
  importing modules with `require`, which may be a breaking change if you
  depend on the interleaving of `bare` files with eager module evaluation.
  [PR #8972](https://github.com/meteor/meteor/pull/8972)

* When `meteor test-packages` runs in a browser, uncaught exceptions will
  now be displayed above the test results, along with the usual summary of
  test failures, in case those uncaught errors have something to do with
  later test failures.
  [Issue #4979](https://github.com/meteor/meteor/issues/4979)
  [PR #9034](https://github.com/meteor/meteor/pull/9034)

## v1.5.1, 2017-07-12

* Node has been upgraded to version 4.8.4.

* A new core Meteor package called `server-render` provides generic
  support for server-side rendering of HTML, as described in the package's
  [`README.md`](https://github.com/meteor/meteor/blob/release-1.5.1/packages/server-render/README.md).
  [PR #8841](https://github.com/meteor/meteor/pull/8841)

* To reduce the total number of file descriptors held open by the Meteor
  build system, native file watchers will now be started only for files
  that have changed at least once. This new policy means you may have to
  [wait up to 5000ms](https://github.com/meteor/meteor/blob/6bde360b9c075f1c78c3850eadbdfa7fe271f396/tools/fs/safe-watcher.js#L20-L21)
  for changes to be detected when you first edit a file, but thereafter
  changes will be detected instantaneously. In return for that small
  initial waiting time, the number of open file descriptors will now be
  bounded roughly by the number of files you are actively editing, rather
  than the number of files involved in the build (often thousands), which
  should help with issues like
  [#8648](https://github.com/meteor/meteor/issues/8648). If you need to
  disable the new behavior for any reason, simply set the
  `METEOR_WATCH_PRIORITIZE_CHANGED` environment variable to `"false"`, as
  explained in [PR #8866](https://github.com/meteor/meteor/pull/8866).

* All `observe` and `observeChanges` callbacks are now bound using
  `Meteor.bindEnvironment`.  The same `EnvironmentVariable`s that were
  present when `observe` or `observeChanges` was called are now available
  inside the callbacks. [PR #8734](https://github.com/meteor/meteor/pull/8734)

* A subscription's `onReady` is now fired again during a re-subscription, even
  if the subscription has the same arguments.  Previously, when subscribing
  to a publication the `onReady` would have only been called if the arguments
  were different, creating a confusing difference in functionality.  This may be
  breaking behavior if an app uses the firing of `onReady` as an assumption
  that the data was just received from the server.  If such functionality is
  still necessary, consider using
  [`observe`](https://docs.meteor.com/api/collections.html#Mongo-Cursor-observe)
  or
  [`observeChanges`](https://docs.meteor.com/api/collections.html#Mongo-Cursor-observeChanges)
  [PR #8754](https://github.com/meteor/meteor/pull/8754)
  [Issue #1173](https://github.com/meteor/meteor/issues/1173)

* The `minimongo` and `mongo` packages are now compliant with the upsert behavior
  of MongoDB 2.6 and higher. **As a result support for MongoDB 2.4 has been dropped.**
  This mainly changes the effect of the selector on newly inserted documents.
  [PR #8815](https://github.com/meteor/meteor/pull/8815)

* `reactive-dict` now supports setting initial data when defining a named
  `ReactiveDict`. No longer run migration logic when used on the server,
  this is to prevent duplicate name error on reloads. Initial data is now
  properly serialized.

* `accounts-password` now uses `example.com` as a default "from" address instead
  of `meteor.com`. This change could break account-related e-mail notifications
  (forgot password, activation, etc.) for applications which do not properly
  configure a "from" domain since e-mail providers will often reject mail sent
  from `example.com`. Ensure that `Accounts.emailTemplates.from` is set to a
  proper domain in all applications.
  [PR #8760](https://github.com/meteor/meteor/issues/8760)

* The `accounts-facebook` and `facebook-oauth` packages have been updated to
  use the v2.9 of the Facebook Graph API for the Login Dialog since the v2.2
  version will be deprecated by Facebook in July.  There shouldn't be a problem
  regardless since Facebook simply rolls over to the next active version
  (v2.3, in this case) however this should assist in avoiding deprecation
  warnings and should enable any new functionality which has become available.
  [PR #8858](https://github.com/meteor/meteor/pull/8858)

* Add `DDP._CurrentPublicationInvocation` and `DDP._CurrentMethodInvocation`.
  `DDP._CurrentInvocation` remains for backwards-compatibility. This change
  allows method calls from publications to inherit the `connection` from the
  the publication which called the method.
  [PR #8629](https://github.com/meteor/meteor/pull/8629)

  > Note: If you're calling methods from publications that are using `this.connection`
  > to see if the method was called from server code or not. These checks will now
  > be more restrictive because `this.connection` will now be available when a
  > method is called from a publication.

* Fix issue with publications temporarily having `DDP._CurrentInvocation` set on
  re-run after a user logged in.  This is now provided through
  `DDP._CurrentPublicationInvocation` at all times inside a publication,
  as described above.
  [PR #8031](https://github.com/meteor/meteor/pull/8031)
  [PR #8629](https://github.com/meteor/meteor/pull/8629)

* `Meteor.userId()` and `Meteor.user()` can now be used in both method calls and
  publications.
  [PR #8629](https://github.com/meteor/meteor/pull/8629)

* `this.onStop` callbacks in publications are now run with the publication's
  context and with its `EnvironmentVariable`s bound.
  [PR #8629](https://github.com/meteor/meteor/pull/8629)

* The `minifier-js` package will now replace `process.env.NODE_ENV` with
  its string value (or `"development"` if unspecified).

* The `meteor-babel` npm package has been upgraded to version 0.22.0.

* The `reify` npm package has been upgraded to version 0.11.24.

* The `uglify-js` npm package has been upgraded to version 3.0.18.

* Illegal characters in paths written in build output directories will now
  be replaced with `_`s rather than removed, so that file and directory
  names consisting of only illegal characters do not become empty
  strings. [PR #8765](https://github.com/meteor/meteor/pull/8765).

* Additional "extra" packages (packages that aren't saved in `.meteor/packages`)
  can be included temporarily using the `--extra-packages`
  option.  For example: `meteor run --extra-packages bundle-visualizer`.
  Both `meteor test` and `meteor test-packages` also support the
  `--extra-packages` option and commas separate multiple package names.
  [PR #8769](https://github.com/meteor/meteor/pull/8769)

  > Note: Packages specified using the `--extra-packages` option override
  > version constraints from `.meteor/packages`.

* The `coffeescript` package has been updated to use CoffeeScript version
  1.12.6. [PR #8777](https://github.com/meteor/meteor/pull/8777)

* It's now possible to pipe a series of statements to `meteor shell`,
  whereas previously the input had to be an expression; for example:
  ```sh
  > echo 'import pkg from "babel-runtime/package.json";
  quote> pkg.version' |
  pipe> meteor shell
  "6.23.0"
  ```
  [Issue #8823](https://github.com/meteor/meteor/issues/8823)
  [PR #8833](https://github.com/meteor/meteor/pull/8833)

* Any `Error` thrown by a DDP method with the `error.isClientSafe`
  property set to `true` will now be serialized and displayed to the
  client, whereas previously only `Meteor.Error` objects were considered
  client-safe. [PR #8756](https://github.com/meteor/meteor/pull/8756)

## v1.5, 2017-05-30

* The `meteor-base` package implies a new `dynamic-import` package, which
  provides runtime support for [the proposed ECMAScript dynamic
  `import(...)` syntax](https://github.com/tc39/proposal-dynamic-import),
  enabling asynchronous module fetching or "code splitting." If your app
  does not use the `meteor-base` package, you can use the package by
  simply running `meteor add dynamic-import`. See this [blog
  post](https://blog.meteor.com/meteor-1-5-react-loadable-f029a320e59c)
  and [PR #8327](https://github.com/meteor/meteor/pull/8327) for more
  information about how dynamic `import(...)` works in Meteor, and how to
  use it in your applications.

* The `ecmascript-runtime` package, which provides polyfills for various
  new ECMAScript runtime APIs and language features, has been split into
  `ecmascript-runtime-client` and `ecmascript-runtime-server`, to reflect
  the different needs of browsers versus Node 4. The client runtime now
  relies on the `core-js` library found in the `node_modules` directory of
  the application, rather than a private duplicate installed via
  `Npm.depends`. This is unlikely to be a disruptive change for most
  developers, since the `babel-runtime` npm package is expected to be
  installed, and `core-js` is a dependency of `babel-runtime`, so
  `node_modules/core-js` should already be present. If that's not the
  case, just run `meteor npm install --save core-js` to install it.

* The `npm` npm package has been upgraded to version 4.6.1.

* The `meteor-babel` npm package has been upgraded to version 0.21.4,
  enabling the latest Reify compiler and the transform-class-properties
  plugin, among other improvements.

* The `reify` npm package has been upgraded to version 0.11.21, fixing
  [issue #8595](https://github.com/meteor/meteor/issues/8595) and
  improving compilation and runtime performance.

> Note: With this version of Reify, `import` declarations are compiled to
  `module.watch(require(id), ...)` instead of `module.importSync(id, ...)`
  or the older `module.import(id, ...)`. The behavior of the compiled code
  should be the same as before, but the details seemed different enough to
  warrant a note.

* The `install` npm package has been upgraded to version 0.10.1.

* The `meteor-promise` npm package has been upgraded to version 0.8.4.

* The `uglify-js` npm package has been upgraded to version 3.0.13, fixing
  [#8704](https://github.com/meteor/meteor/issues/8704).

* If you're using the `standard-minifier-js` Meteor package, as most
  Meteor developers do, it will now produce a detailed analysis of package
  and module sizes within your production `.js` bundle whenever you run
  `meteor build` or `meteor run --production`. These data are served by
  the application web server at the same URL as the minified `.js` bundle,
  except with a `.stats.json` file extension instead of `.js`. If you're
  using a different minifier plugin, and would like to support similar
  functionality, refer to
  [these](https://github.com/meteor/meteor/pull/8327/commits/084801237a8c288d99ec82b0fbc1c76bdf1aab16)
  [commits](https://github.com/meteor/meteor/pull/8327/commits/1c8bc7353e9a8d526880634a58c506b423c4a55e)
  for inspiration.

* To visualize the bundle size data produced by `standard-minifier-js`,
  run `meteor add bundle-visualizer` and then start your development
  server in production mode with `meteor run --production`. Be sure to
  remove the `bundle-visualizer` package before actually deploying your
  app, or the visualization will be displayed to your users.

* If you've been developing an app with multiple versions of Meteor, or
  testing with beta versions, and you haven't recently run `meteor reset`,
  your `.meteor/local/bundler-cache` directory may have become quite
  large. This is just a friendly reminder that this directory is perfectly
  safe to delete, and Meteor will repopulate it with only the most recent
  cached bundles.

* Apps created with `meteor create --bare` now use the `static-html`
  package for processing `.html` files instead of `blaze-html-templates`,
  to avoid large unnecessary dependencies like the `jquery` package.

* Babel plugins now receive file paths without leading `/` characters,
  which should prevent confusion about whether the path should be treated
  as absolute. [PR #8610](https://github.com/meteor/meteor/pull/8610)

* It is now possible to override the Cordova iOS and/or Android
  compatibility version by setting the `METEOR_CORDOVA_COMPAT_VERSION_IOS`
  and/or `METEOR_CORDOVA_COMPAT_VERSION_ANDROID` environment variables.
  [PR #8581](https://github.com/meteor/meteor/pull/8581)

* Modules in `node_modules` directories will no longer automatically have
  access to the `Buffer` polyfill on the client, since that polyfill
  contributed more than 22KB of minified JavaScript to the client bundle,
  and was rarely used. If you really need the Buffer API on the client,
  you should now obtain it explicitly with `require("buffer").Buffer`.
  [Issue #8645](https://github.com/meteor/meteor/issues/8645).

* Packages in `node_modules` directories are now considered non-portable
  (and thus may be automatically rebuilt for the current architecture), if
  their `package.json` files contain any of the following install hooks:
  `install`, `preinstall`, or `postinstall`. Previously, a package was
  considered non-portable only if it contained any `.node` binary modules.
  [Issue #8225](https://github.com/meteor/meteor/issues/8225)

## v1.4.4.5, 2017-12-08

* Node has been upgraded to version
  [4.8.7](https://nodejs.org/en/blog/release/v4.8.7/), an important
  [security release](https://nodejs.org/en/blog/vulnerability/december-2017-security-releases/).

## v1.4.4.4, 2017-09-26

* Updating to Meteor 1.4.4.4 will automatically patch a security
  vulnerability in the `allow-deny` package, since `meteor-tool@1.4.4_4`
  requires `allow-deny@1.0.9` or later. If for any reason you are not
  ready or able to update to Meteor 1.4.4.4 by running `meteor update`,
  please at least run
  ```sh
  meteor update allow-deny
  ```
  instead. More details about the security vulnerability can be found on
  the Meteor forums.

## v1.4.4.3, 2017-05-22

* Node has been upgraded to version 4.8.3.

* A bug in checking body lengths of HTTP responses that was affecting
  Galaxy deploys has been fixed.
  [PR #8709](https://github.com/meteor/meteor/pull/8709).

## v1.4.4.2, 2017-05-02

* Node has been upgraded to version 4.8.2.

* The `npm` npm package has been upgraded to version 4.5.0.
  Note that when using npm `scripts` there has been a change regarding
  what happens when `SIGINT` (Ctrl-C) is received.  Read more
  [here](https://github.com/npm/npm/releases/tag/v4.5.0).

* Fix a regression which prevented us from displaying a helpful banner when
  running `meteor debug` because of a change in Node.js.

* Update `node-inspector` npm to 1.1.1, fixing a problem encountered when trying
  to press "Enter" in the inspector console.
  [Issue #8469](https://github.com/meteor/meteor/issues/8469)

* The `email` package has had its `mailcomposer` npm package swapped with
  a Node 4 fork of `nodemailer` due to its ability to support connection pooling
  in a similar fashion as the original `mailcomposer`.
  [Issue #8591](https://github.com/meteor/meteor/issues/8591)
  [PR #8605](https://github.com/meteor/meteor/pull/8605)

    > Note: The `MAIL_URL` should be configured with a scheme which matches the
    > protocol desired by your e-mail vendor/mail-transport agent.  For
    > encrypted connections (typically listening on port 465), this means
    > using `smtps://`.  Unencrypted connections or those secured through
    > a `STARTTLS` connection upgrade (typically using port 587 and sometimes
    > port 25) should continue to use `smtp://`.  TLS/SSL will be automatically
    > enabled if the mail provider supports it.

* A new `Tracker.inFlush()` has been added to provide a global Tracker
  "flushing" state.
  [PR #8565](https://github.com/meteor/meteor/pull/8565).

* The `meteor-babel` npm package has been upgraded to version 0.20.1, and
  the `reify` npm package has been upgraded to version 0.7.4, fixing
  [issue #8595](https://github.com/meteor/meteor/issues/8595).
  (This was fixed between full Meteor releases, but is being mentioned here.)

## v1.4.4.1, 2017-04-07

* A change in Meteor 1.4.4 to remove "garbage" directories asynchronously
  in `files.renameDirAlmostAtomically` had unintended consequences for
  rebuilding some npm packages, so that change was reverted, and those
  directories are now removed before `files.renameDirAlmostAtomically`
  returns. [PR #8574](https://github.com/meteor/meteor/pull/8574)

## v1.4.4, 2017-04-07

* Node has been upgraded to version 4.8.1.

* The `npm` npm package has been upgraded to version 4.4.4.
  It should be noted that this version reduces extra noise
  previously included in some npm errors.

* The `node-gyp` npm package has been upgraded to 3.6.0 which
  adds support for VS2017 on Windows.

* The `node-pre-gyp` npm package has been updated to 0.6.34.

* Thanks to the outstanding efforts of @sethmurphy18, the `minifier-js`
  package now uses [Babili](https://github.com/babel/babili) instead of
  [UglifyJS](https://github.com/mishoo/UglifyJS2), resolving numerous
  long-standing bugs due to UglifyJS's poor support for ES2015+ syntax.
  [Issue #8378](https://github.com/meteor/meteor/issues/8378)
  [PR #8397](https://github.com/meteor/meteor/pull/8397)

* The `meteor-babel` npm package has been upgraded to version 0.19.1, and
  `reify` has been upgraded to version 0.6.6, fixing several subtle bugs
  introduced by Meteor 1.4.3 (see below), including
  [issue #8461](https://github.com/meteor/meteor/issues/8461).

* The Reify module compiler is now a Babel plugin, making it possible for
  other custom Babel plugins configured in `.babelrc` or `package.json`
  files to run before Reify, fixing bugs that resulted from running Reify
  before other plugins in Meteor 1.4.3.
  [Issue #8399](https://github.com/meteor/meteor/issues/8399)
  [Issue #8422](https://github.com/meteor/meteor/issues/8422)
  [`meteor-babel` issue #13](https://github.com/meteor/babel/issues/13)

* Two new `export ... from ...` syntax extensions are now supported:
  ```js
  export * as namespace from "./module"
  export def from "./module"
  ```
  Read the ECMA262 proposals here:
  * https://github.com/leebyron/ecmascript-export-ns-from
  * https://github.com/leebyron/ecmascript-export-default-from

* When `Meteor.call` is used on the server to invoke a method that
  returns a `Promise` object, the result will no longer be the `Promise`
  object, but the resolved value of the `Promise`.
  [Issue #8367](https://github.com/meteor/meteor/issues/8367)

> Note: if you actually want a `Promise` when calling `Meteor.call` or
  `Meteor.apply` on the server, use `Meteor.callAsync` and/or
  `Meteor.applyAsync` instead.
  [Issue #8367](https://github.com/meteor/meteor/issues/8367),
  https://github.com/meteor/meteor/commit/0cbd25111d1249a61ca7adce23fad5215408c821

* The `mailcomposer` and `smtp-connection` npms have been updated to resolve an
  issue with the encoding of long header lines.
  [Issue #8425](https://github.com/meteor/meteor/issues/8425)
  [PR #8495](https://github.com/meteor/meteor/pull/8495)

* `Accounts.config` now supports an `ambiguousErrorMessages` option which
  enabled generalization of messages produced by the `accounts-*` packages.
  [PR #8520](https://github.com/meteor/meteor/pull/8520)

* A bug which caused account enrollment tokens to be deleted too soon was fixed.
  [Issue #8218](https://github.com/meteor/meteor/issues/8218)
  [PR #8474](https://github.com/meteor/meteor/pull/8474)

* On Windows, bundles built during `meteor build` or `meteor deploy` will
  maintain the executable bit for commands installed in the
  `node_modules\.bin` directory.
  [PR #8503](https://github.com/meteor/meteor/pull/8503)

* On Windows, the upgrades to Node.js, `npm` and `mongodb` are now in-sync with
  other archs again after being mistakenly overlooked in 1.4.3.2.  An admin
  script enhancement has been applied to prevent this from happening again.
  [PR #8505](https://github.com/meteor/meteor/pull/8505)

## v1.4.3.2, 2017-03-14

* Node has been upgraded to version 4.8.0.

* The `npm` npm package has been upgraded to version 4.3.0.

* The `node-gyp` npm package has been upgraded to 3.5.0.

* The `node-pre-gyp` npm package has been updated to 0.6.33.

* The bundled version of MongoDB used by `meteor run` in development
  has been upgraded to 3.2.12.

* The `mongodb` npm package used by the `npm-mongo` Meteor package has
  been updated to version 2.2.24.
  [PR #8453](https://github.com/meteor/meteor/pull/8453)
  [Issue #8449](https://github.com/meteor/meteor/issues/8449)

* The `check` package has had its copy of `jQuery.isPlainObject`
  updated to a newer implementation to resolve an issue where the
  `nodeType` property of an object couldn't be checked, fixing
  [#7354](https://github.com/meteor/meteor/issues/7354).

* The `standard-minifier-js` and `minifier-js` packages now have improved
  error capturing to provide more information on otherwise unhelpful errors
  thrown when UglifyJS encounters ECMAScript grammar it is not familiar with.
  [#8414](https://github.com/meteor/meteor/pull/8414)

* Similar in behavior to `Meteor.loggingIn()`, `accounts-base` now offers a
  reactive `Meteor.loggingOut()` method (and related Blaze helpers,
  `loggingOut` and `loggingInOrOut`).
  [PR #8271](https://github.com/meteor/meteor/pull/8271)
  [Issue #1331](https://github.com/meteor/meteor/issues/1331)
  [Issue #769](https://github.com/meteor/meteor/issues/769)

* Using `length` as a selector field name and with a `Number` as a value
  in a `Mongo.Collection` transformation will no longer cause odd results.
  [#8329](https://github.com/meteor/meteor/issues/8329).

* `observe-sequence` (and thus Blaze) now properly supports `Array`s which were
  created in a vm or across frame boundaries, even if they were sub-classed.
  [Issue #8160](https://github.com/meteor/meteor/issues/8160)
  [PR #8401](https://github.com/meteor/meteor/pull/8401)

* Minimongo now supports `$bitsAllClear`, `$bitsAllSet`, `$bitsAnySet` and
  `$bitsAnyClear`.
  [#8350](https://github.com/meteor/meteor/pull/8350)

* A new [Development.md](DEVELOPMENT.md) document has been created to provide
  an easier path for developers looking to make contributions to Meteor Core
  (that is, the `meteor` tool itself) along with plenty of helpful reminders
  for those that have already done so!
  [#8267](https://github.com/meteor/meteor/pull/8267)

* The suggestion to add a `{oauth-service}-config-ui` package will no longer be
  made on the console if `service-configuration` package is already installed.
  [Issue #8366](https://github.com/meteor/meteor/issues/8366)
  [PR #8429](https://github.com/meteor/meteor/pull/8429)

* `Meteor.apply`'s `throwStubExceptions` option is now properly documented in
  the documentation whereas it was previously only mentioned in the Guide.
  [Issue #8435](https://github.com/meteor/meteor/issues/8435)
  [PR #8443](https://github.com/meteor/meteor/pull/8443)

* `DDPRateLimiter.addRule` now accepts a callback which will be executed after
  a rule is executed, allowing additional actions to be taken if necessary.
  [Issue #5541](https://github.com/meteor/meteor/issues/5541)
  [PR #8237](https://github.com/meteor/meteor/pull/8237)

* `jquery` is no longer a dependency of the `http` package.
  [#8389](https://github.com/meteor/meteor/pull/8389)

* `jquery` is no longer in the default package list after running
  `meteor create`, however is still available thanks to `blaze-html-templates`.
  If you still require jQuery, the recommended approach is to install it from
  npm with `meteor npm install --save jquery` and then `import`-ing it into your
  application.
  [#8388](https://github.com/meteor/meteor/pull/8388)

* The `shell-server` package (i.e. `meteor shell`) has been updated to more
  gracefully handle recoverable errors (such as `SyntaxError`s) in the same
  fashion as the Node REPL.
  [Issue #8290](https://github.com/meteor/meteor/issues/8290)
  [PR #8446](https://github.com/meteor/meteor/pull/8446)

* The `webapp` package now reveals a `WebApp.connectApp` to make it easier to
  provide custom error middleware.
  [#8403](https://github.com/meteor/meteor/pull/8403)

* The `meteor update --all-packages` command has been properly documented in
  command-line help (i.e. `meteor update --help`).
  [PR #8431](https://github.com/meteor/meteor/pull/8431)
  [Issue #8154](https://github.com/meteor/meteor/issues/8154)

* Syntax errors encountered while scanning `package.json` files for binary
  dependencies are now safely and silently ignored.
  [Issue #8427](https://github.com/meteor/meteor/issues/8427)
  [PR #8468](https://github.com/meteor/meteor/pull/8468)

## v1.4.3.1, 2017-02-14

* The `meteor-babel` npm package has been upgraded to version 0.14.4,
  fixing [#8349](https://github.com/meteor/meteor/issues/8349).

* The `reify` npm package has been upgraded to version 0.4.9.

* Partial `npm-shrinkwrap.json` files are now disregarded when
  (re)installing npm dependencies of Meteor packages, fixing
  [#8349](https://github.com/meteor/meteor/issues/8349). Further
  discussion of the new `npm` behavior can be found
  [here](https://github.com/npm/npm/blob/latest/CHANGELOG.md#no-more-partial-shrinkwraps-breaking).

## v1.4.3, 2017-02-13

* Versions of Meteor [core
  packages](https://github.com/meteor/meteor/tree/release-1.4.3/packages)
  are once again constrained by the current Meteor release.

> Before Meteor 1.4, the current release dictated the exact version of
  every installed core package, which meant newer core packages could not
  be installed without publishing a new Meteor release. In order to
  support incremental development of core packages, Meteor 1.4 removed all
  release-based constraints on core package versions
  ([#7084](https://github.com/meteor/meteor/pull/7084)). Now, in Meteor
  1.4.3, core package versions must remain patch-compatible with the
  versions they had when the Meteor release was published. This middle
  ground restores meaning to Meteor releases, yet still permits patch
  updates to core packages.

* The `cordova-lib` npm package has been updated to 6.4.0, along with
  cordova-android (6.1.1) and cordova-ios (4.3.0), and various plugins.
  [#8239](https://github.com/meteor/meteor/pull/8239)

* The `coffeescript` Meteor package has been moved from
  `packages/coffeescript` to `packages/non-core/coffeescript`, so that it
  will not be subject to the constraints described above.

* CoffeeScript source maps should be now be working properly in development.
  [#8298](https://github.com/meteor/meteor/pull/8298)

* The individual account "service" packages (`facebook`, `google`, `twitter`,
  `github`, `meteor-developer`, `meetup` and `weibo`) have been split into:
  - `<service>-oauth` (which interfaces with the `<service>` directly) and
  - `<service>-config-ui` (the Blaze configuration templates for `accounts-ui`)

  This means you can now use `accounts-<service>` without needing Blaze.

  If you are using `accounts-ui` and `accounts-<service>`, you will probably
  need to install the `<service>-config-ui` package if you want to configure it
  using the Accounts UI.

  - [Issue #7715](https://github.com/meteor/meteor/issues/7715)
  - [PR(`facebook`) #7728](https://github.com/meteor/meteor/pull/7728)
  - [PR(`google`) #8275](https://github.com/meteor/meteor/pull/8275)
  - [PR(`twitter`) #8283](https://github.com/meteor/meteor/pull/8283)
  - [PR(`github`) #8303](https://github.com/meteor/meteor/pull/8303)
  - [PR(`meteor-developer`) #8305](https://github.com/meteor/meteor/pull/8305)
  - [PR(`meetup`) #8321](https://github.com/meteor/meteor/pull/8321)
  - [PR(`weibo`) #8302](https://github.com/meteor/meteor/pull/8302)

* The `url` and `http` packages now encode to a less error-prone
  format which more closely resembles that used by PHP, Ruby, `jQuery.param`
  and others. `Object`s and `Array`s can now be encoded, however, if you have
  previously relied on `Array`s passed as `params` being simply `join`-ed with
  commas, you may need to adjust your `HTTP.call` implementations.
  [#8261](https://github.com/meteor/meteor/pull/8261) and
  [#8342](https://github.com/meteor/meteor/pull/8342).

* The `npm` npm package is still at version 4.1.2 (as it was when Meteor
  1.4.3 was originally published), even though `npm` was downgraded to
  3.10.9 in Meteor 1.4.2.7.

* The `meteor-babel` npm package has been upgraded to version 0.14.3,
  fixing [#8021](https://github.com/meteor/meteor/issues/8021) and
  [#7662](https://github.com/meteor/meteor/issues/7662).

* The `reify` npm package has been upgraded to 0.4.7.

* Added support for frame-ancestors CSP option in browser-policy.
  [#7970](https://github.com/meteor/meteor/pull/7970)

* You can now use autoprefixer with stylus files added via packages.
  [#7727](https://github.com/meteor/meteor/pull/7727)

* Restored [#8213](https://github.com/meteor/meteor/pull/8213)
  after those changes were reverted in
  [v1.4.2.5](https://github.com/meteor/meteor/blob/devel/History.md#v1425).

* npm dependencies of Meteor packages will now be automatically rebuilt if
  the npm package's `package.json` file has "scripts" section containing a
  `preinstall`, `install`, or `postinstall` command, as well as when the
  npm package contains any `.node` files. Discussion
  [here](https://github.com/meteor/meteor/issues/8225#issuecomment-275044900).

* The `meteor create` command now runs `meteor npm install` automatically
  to install dependencies specified in the default `package.json` file.
  [#8108](https://github.com/meteor/meteor/pull/8108)

## v1.4.2.7, 2017-02-13

* The `npm` npm package has been *downgraded* from version 4.1.2 back to
  version 3.10.9, reverting the upgrade in Meteor 1.4.2.4.

## v1.4.2.6, 2017-02-08

* Fixed a critical [bug](https://github.com/meteor/meteor/issues/8325)
  that was introduced by the fix for
  [Issue #8136](https://github.com/meteor/meteor/issues/8136), which
  caused some npm packages in nested `node_modules` directories to be
  omitted from bundles produced by `meteor build` and `meteor deploy`.

## v1.4.2.5, 2017-02-03

* Reverted [#8213](https://github.com/meteor/meteor/pull/8213) as the
  change was deemed too significant for this release.

> Note: The decision to revert the above change was made late in the
  Meteor 1.4.2.4 release process, before it was ever recommended but too
  late in the process to avoid the additional increment of the version number.
  See [#8311](https://github.com/meteor/meteor/pull/8311) for additional
  information. This change will still be released in an upcoming version
  of Meteor with a more seamless upgrade.

## v1.4.2.4, 2017-02-02

* Node has been upgraded to version 4.7.3.

* The `npm` npm package has been upgraded from version 3.10.9 to 4.1.2.

> Note: This change was later deemed too substantial for a point release
  and was reverted in Meteor 1.4.2.7.

* Fix for [Issue #8136](https://github.com/meteor/meteor/issues/8136).

* Fix for [Issue #8222](https://github.com/meteor/meteor/issues/8222).

* Fix for [Issue #7849](https://github.com/meteor/meteor/issues/7849).

* The version of 7-zip included in the Windows dev bundle has been
  upgraded from 1602 to 1604 in an attempt to mitigate
  [Issue #7688](https://github.com/meteor/meteor/issues/7688).

* The `"main"` field of `package.json` modules will no longer be
  overwritten with the value of the optional `"browser"` field, now that
  the `install` npm package can make sense of the `"browser"` field at
  runtime. If you experience module resolution failures on the client
  after updating Meteor, make sure you've updated the `modules-runtime`
  Meteor package to at least version 0.7.8.
  [#8213](https://github.com/meteor/meteor/pull/8213)

## v1.4.2.3, 2016-11-17

* Style improvements for `meteor create --full`.
  [#8045](https://github.com/meteor/meteor/pull/8045)

> Note: Meteor 1.4.2.2 was finalized before
  [#8045](https://github.com/meteor/meteor/pull/8045) was merged, but
  those changes were [deemed important
  enough](https://github.com/meteor/meteor/pull/8044#issuecomment-260913739)
  to skip recommending 1.4.2.2 and instead immediately release 1.4.2.3.

## v1.4.2.2, 2016-11-15

* Node has been upgraded to version 4.6.2.

* `meteor create` now has a new `--full` option, which generates an larger app,
  demonstrating development techniques highlighted in the
  [Meteor Guide](http://guide.meteor.com)

  [Issue #6974](https://github.com/meteor/meteor/issues/6974)
  [PR #7807](https://github.com/meteor/meteor/pull/7807)

* Minimongo now supports `$min`, `$max` and partially supports `$currentDate`.

  [Issue #7857](https://github.com/meteor/meteor/issues/7857)
  [PR #7858](https://github.com/meteor/meteor/pull/7858)

* Fix for [Issue #5676](https://github.com/meteor/meteor/issues/5676)
  [PR #7968](https://github.com/meteor/meteor/pull/7968)

* It is now possible for packages to specify a *lazy* main module:
  ```js
  Package.onUse(function (api) {
    api.mainModule("client.js", "client", { lazy: true });
  });
  ```
  This means the `client.js` module will not be evaluated during app
  startup unless/until another module imports it, and will not even be
  included in the client bundle if no importing code is found. **Note 1:**
  packages with lazy main modules cannot use `api.export` to export global
  symbols to other packages/apps. **Note 2:** packages with lazy main
  modules should be restricted to Meteor 1.4.2.2 or later via
  `api.versionsFrom("1.4.2.2")`, since older versions of Meteor cannot
  import lazy main modules using `import "meteor/<package name>"` but must
  explicitly name the module: `import "meteor/<package name>/client.js"`.

## v1.4.2.1, 2016-11-08

* Installing the `babel-runtime` npm package in your application
  `node_modules` directory is now required for most Babel-transformed code
  to work, as the Meteor `babel-runtime` package no longer attempts to
  provide custom implementations of Babel helper functions. To install
  the `babel-runtime` package, simply run the command
  ```sh
  meteor npm install --save babel-runtime
  ```
  in any Meteor application directory. The Meteor `babel-runtime` package
  version has been bumped to 1.0.0 to reflect this major change.
  [#7995](https://github.com/meteor/meteor/pull/7995)

* File system operations performed by the command-line tool no longer use
  fibers unless the `METEOR_DISABLE_FS_FIBERS` environment variable is
  explicitly set to a falsy value. For larger apps, this change results in
  significant build performance improvements due to the creation of fewer
  fibers and the avoidance of unnecessary asyncronous delays.
  https://github.com/meteor/meteor/pull/7975/commits/ca4baed90ae0675e55c93976411d4ed91f12dd63

* Running Meteor as `root` is still discouraged, and results in a fatal
  error by default, but the `--allow-superuser` flag now works as claimed.
  [#7959](https://github.com/meteor/meteor/issues/7959)

* The `dev_bundle\python\python.exe` executable has been restored to the
  Windows dev bundle, which may help with `meteor npm rebuild` commands.
  [#7960](https://github.com/meteor/meteor/issues/7960)

* Changes within linked npm packages now trigger a partial rebuild,
  whereas previously (in 1.4.2) they were ignored.
  [#7978](https://github.com/meteor/meteor/issues/7978)

* Miscellaneous fixed bugs:
  [#2876](https://github.com/meteor/meteor/issues/2876)
  [#7154](https://github.com/meteor/meteor/issues/7154)
  [#7956](https://github.com/meteor/meteor/issues/7956)
  [#7974](https://github.com/meteor/meteor/issues/7974)
  [#7999](https://github.com/meteor/meteor/issues/7999)
  [#8005](https://github.com/meteor/meteor/issues/8005)
  [#8007](https://github.com/meteor/meteor/issues/8007)

## v1.4.2, 2016-10-25

* This release implements a number of rebuild performance optimizations.
  As you edit files in development, the server should restart and rebuild
  much more quickly, especially if you have many `node_modules` files.
  See https://github.com/meteor/meteor/pull/7668 for more details.

> Note: the `METEOR_PROFILE` environment variable now provides data for
  server startup time as well as build time, which should make it easier
  to tell which of your packages are responsible for slow startup times.
  Please include the output of `METEOR_PROFILE=10 meteor run` with any
  GitHub issue about rebuild performance.

* `npm` has been upgraded to version 3.10.9.

* The `cordova-lib` npm package has been updated to 6.3.1, along with
  cordova-android (5.2.2) and cordova-ios (4.2.1), and various plugins.

* The `node-pre-gyp` npm package has been updated to 0.6.30.

* The `lru-cache` npm package has been updated to 4.0.1.

* The `meteor-promise` npm package has been updated to 0.8.0 for better
  asynchronous stack traces.

* The `meteor` tool is now prevented from running as `root` as this is
  not recommended and can cause issues with permissions.  In some environments,
  (e.g. Docker), it may still be desired to run as `root` and this can be
  permitted by passing `--unsafe-perm` to the `meteor` command.
  [#7821](https://github.com/meteor/meteor/pull/7821)

* Blaze-related packages have been extracted to
  [`meteor/blaze`](https://github.com/meteor/blaze), and the main
  [`meteor/meteor`](https://github.com/meteor/meteor) repository now
  refers to them via git submodules (see
  [#7633](https://github.com/meteor/meteor/pull/7633)).
  When running `meteor` from a checkout, you must now update these
  submodules by running
  ```sh
  git submodule update --init --recursive
  ```
  in the root directory of your `meteor` checkout.

* Accounts.forgotPassword and .verifyEmail no longer throw errors if callback is provided. [Issue #5664](https://github.com/meteor/meteor/issues/5664) [Origin PR #5681](https://github.com/meteor/meteor/pull/5681) [Merged PR](https://github.com/meteor/meteor/pull/7117)

* The default content security policy (CSP) for Cordova now includes `ws:`
  and `wss:` WebSocket protocols.
  [#7774](https://github.com/meteor/meteor/pull/7774)

* `meteor npm` commands are now configured to use `dev_bundle/.npm` as the
  npm cache directory by default, which should make npm commands less
  sensitive to non-reproducible factors in the external environment.
  https://github.com/meteor/meteor/pull/7668/commits/3313180a6ff33ee63602f7592a9506012029e919

* The `meteor test` command now supports the `--no-release-check` flag.
  https://github.com/meteor/meteor/pull/7668/commits/7097f78926f331fb9e70a06300ce1711adae2850

* JavaScript module bundles on the server no longer include transitive
  `node_modules` dependencies, since those dependencies can be evaluated
  directly by Node. This optimization should improve server rebuild times
  for apps and packages with large `node_modules` directories.
  https://github.com/meteor/meteor/pull/7668/commits/03c5346873849151cecc3e00606c6e5aa13b3bbc

* The `standard-minifier-css` package now does basic caching for the
  expensive `mergeCss` function.
  https://github.com/meteor/meteor/pull/7668/commits/bfa67337dda1e90610830611fd99dcb1bd44846a

* The `coffeescript` package now natively supports `import` and `export`
  declarations. [#7818](https://github.com/meteor/meteor/pull/7818)

* Due to changes in how Cordova generates version numbers for iOS and Android
  apps, you may experience issues with apps updating on user devices.  To avoid
  this, consider managing the `buildNumber` manually using
  `App.info('buildNumber', 'XXX');` in `mobile-config.js`. There are additional
  considerations if you have been setting `android:versionCode` or
  `ios-CFBundleVersion`.  See
  [#7205](https://github.com/meteor/meteor/issues/7205) and
  [#6978](https://github.com/meteor/meteor/issues/6978) for more information.

## v1.4.1.3, 2016-10-21

* Node has been updated to version 4.6.1:
  https://nodejs.org/en/blog/release/v4.6.1/

* The `mongodb` npm package used by the `npm-mongo` Meteor package has
  been updated to version 2.2.11.
  [#7780](https://github.com/meteor/meteor/pull/7780)

* The `fibers` npm package has been upgraded to version 1.0.15.

* Running Meteor with a different `--port` will now automatically
  reconfigure the Mongo replica set when using the WiredTiger storage
  engine, instead of failing to start Mongo.
  [#7840](https://github.com/meteor/meteor/pull/7840).

* When the Meteor development server shuts down, it now attempts to kill
  the `mongod` process it spawned, in addition to killing any running
  `mongod` processes when the server first starts up.
  https://github.com/meteor/meteor/pull/7668/commits/295d3d5678228f06ee0ab6c0d60139849a0ea192

* The `meteor <command> ...` syntax will now work for any command
  installed in `dev_bundle/bin`, except for Meteor's own commands.

* Incomplete package downloads will now fail (and be retried several
  times) instead of silently succeeding, which was the cause of the
  dreaded `Error: ENOENT: no such file or directory, open... os.json`
  error. [#7806](https://github.com/meteor/meteor/issues/7806)

## v1.4.1.2, 2016-10-04

* Node has been upgraded to version 4.6.0, a recommended security release:
  https://nodejs.org/en/blog/release/v4.6.0/

* `npm` has been upgraded to version 3.10.8.

## v1.4.1.1, 2016-08-24

* Update the version of our Node MongoDB driver to 2.2.8 to fix a bug in
  reconnection logic, leading to some `update` and `remove` commands being
  treated as `insert`s. [#7594](https://github.com/meteor/meteor/issues/7594)

## v1.4.1, 2016-08-18

* Node has been upgraded to 4.5.0.

* `npm` has been upgraded to 3.10.6.

* The `meteor publish-for-arch` command is no longer necessary when
  publishing Meteor packages with binary npm dependencies. Instead, binary
  dependencies will be rebuilt automatically on the installation side.
  Meteor package authors are not responsible for failures due to compiler
  toolchain misconfiguration, and any compilation problems with the
  underlying npm packages should be taken up with the authors of those
  packages. That said, if a Meteor package author really needs or wants to
  continue using `meteor publish-for-arch`, she should publish her package
  using an older release: e.g. `meteor --release 1.4 publish`.
  [#7608](https://github.com/meteor/meteor/pull/7608)

* The `.meteor-last-rebuild-version.json` files that determine if a binary
  npm package needs to be rebuilt now include more information from the
  `process` object, namely `process.{platform,arch,versions}` instead of
  just `process.versions`. Note also that the comparison of versions now
  ignores differences in patch versions, to avoid needless rebuilds.

* The `npm-bcrypt` package now uses a pure-JavaScript implementation by
  default, but will prefer the native `bcrypt` implementation if it is
  installed in the application's `node_modules` directory. In other words,
  run `meteor install --save bcrypt` in your application if you need or
  want to use the native implementation of `bcrypt`.
  [#7595](https://github.com/meteor/meteor/pull/7595)

* After Meteor packages are downloaded from Atmosphere, they will now be
  extracted using native `tar` or `7z.exe` on Windows, instead of the
  https://www.npmjs.com/package/tar library, for a significant performance
  improvement. [#7457](https://github.com/meteor/meteor/pull/7457)

* The npm `tar` package has been upgraded to 2.2.1, though it is now only
  used as a fallback after native `tar` and/or `7z.exe`.

* The progress indicator now distinguishes between downloading,
  extracting, and loading newly-installed Meteor packages, instead of
  lumping all of that work into a "downloading" status message.

* Background Meteor updates will no longer modify the `~/.meteor/meteor`
  symbolic link (or `AppData\Local\.meteor\meteor.bat` on Windows).
  Instead, developers must explicitly type `meteor update` to begin using
  a new version of the `meteor` script.

* Password Reset tokens now expire (after 3 days by default -- can be modified via `Accounts.config({ passwordResetTokenExpirationInDays: ...}`). [PR #7534](https://github.com/meteor/meteor/pull/7534)

* The `google` package now uses the `email` scope as a mandatory field instead
  of the `profile` scope. The `profile` scope is still added by default if the
  `requestPermissions` option is not specified to maintain backward
  compatibility, but it is now possible to pass an empty array to
  `requestPermissions` in order to only request the `email` scope, which
  reduces the amount of permissions requested from the user in the Google
  popup. [PR #6975](https://github.com/meteor/meteor/pull/6975)

* Added `Facebook.handleAuthFromAccessToken` in the case where you get the FB
  accessToken in some out-of-band way. [PR #7550](https://github.com/meteor/meteor/pull/7550)

* `Accounts.onLogout` gets `{ user, connection }` context in a similar fashion
  to `Accounts.onLogin`. [Issue #7397](https://github.com/meteor/meteor/issues/7397) [PR #7433](https://github.com/meteor/meteor/pull/7433)

* The `node-gyp` and `node-pre-gyp` tools will now be installed in
  `bundle/programs/server/node_modules`, to assist with rebuilding binary
  npm packages when deploying an app to Galaxy or elsewhere.
  [#7571](https://github.com/meteor/meteor/pull/7571)

* The `standard-minifier-{js,css}` packages no longer minify .js or .css
  files on the server. [#7572](https://github.com/meteor/meteor/pull/7572)

* Multi-line input to `meteor shell`, which was broken by changes to the
  `repl` module in Node 4, works again.
  [#7562](https://github.com/meteor/meteor/pull/7562)

* The implementation of the command-line `meteor` tool now forbids
  misbehaving polyfill libraries from overwriting `global.Promise`.
  [#7569](https://github.com/meteor/meteor/pull/7569)

* The `oauth-encryption` package no longer depends on the
  `npm-node-aes-gcm` package (or any special npm packages), because the
  Node 4 `crypto` library natively supports the `aes-128-gcm` algorithm.
  [#7548](https://github.com/meteor/meteor/pull/7548)

* The server-side component of the `meteor shell` command has been moved
  into a Meteor package, so that it can be developed independently from
  the Meteor release process, thanks to version unpinning.
  [#7624](https://github.com/meteor/meteor/pull/7624)

* The `meteor shell` command now works when running `meteor test`.

* The `meteor debug` command no longer pauses at the first statement
  in the Node process, yet still reliably stops at custom breakpoints
  it encounters later.

* The `meteor-babel` package has been upgraded to 0.12.0.

* The `meteor-ecmascript-runtime` package has been upgraded to 0.2.9, to
  support several additional [stage 4
  proposals](https://github.com/meteor/ecmascript-runtime/pull/4).

* A bug that prevented @-scoped npm packages from getting bundled for
  deployed apps has been fixed.
  [#7609](https://github.com/meteor/meteor/pull/7609).

* The `meteor update` command now supports an `--all-packages` flag to
  update all packages (including indirect dependencies) to their latest
  compatible versions, similar to passing the names of all your packages
  to the `meteor update` command.
  [#7653](https://github.com/meteor/meteor/pull/7653)

* Background release updates can now be disabled by invoking either
  `meteor --no-release-check` or `METEOR_NO_RELEASE_CHECK=1 meteor`.
  [#7445](https://github.com/meteor/meteor/pull/7445)

## v1.4.0.1, 2016-07-29

* Fix issue with the 1.4 tool springboarding to older releases (see [Issue #7491](https://github.com/meteor/meteor/issues/7491))

* Fix issue with running in development on Linux 32bit [Issue #7511](https://github.com/meteor/meteor/issues/7511)

## v1.4, 2016-07-25

* Node has been upgraded to 4.4.7.

* The `meteor-babel` npm package has been upgraded to 0.11.7.

* The `reify` npm package has been upgraded to 0.3.6.

* The `bcrypt` npm package has been upgraded to 0.8.7.

* Nested `import` declarations are now enabled for package code as well as
  application code. 699cf1f38e9b2a074169515d23983f74148c7223

* Meteor has been upgraded to support Mongo 3.2 by default (the bundled version
  used by `meteor run` has been upgraded). Internally it now uses the 2.2.4
  version of the `mongodb` npm driver, and has been tested against at Mongo 3.2
  server. [Issue #6957](https://github.com/meteor/meteor/issues/6957)

  Mongo 3.2 defaults to the new WiredTiger storage engine. You can update your
  database following the instructions here:
  https://docs.mongodb.com/v3.0/release-notes/3.0-upgrade/.
  In development, you can also just use `meteor reset` to remove your old
  database, and Meteor will create a new WiredTiger database for you. The Mongo
  driver will continue to work with the old MMAPv1 storage engine however.

  The new version of the Mongo driver has been tested with MongoDB versions from
  2.6 up. Mongo 2.4 has now reached end-of-life
  (https://www.mongodb.com/support-policy), and is no longer supported.

  If you are setting `MONGO_OPLOG_URL`, especially in production, ensure you are
  passing in the `replicaSet` argument (see [#7450]
    (https://github.com/meteor/meteor/issues/7450))

* Custom Mongo options can now be specified using the
  `Mongo.setConnectionOptions(options)` API.
  [#7277](https://github.com/meteor/meteor/pull/7277)

* On the server, cursor.count() now takes a single argument `applySkipLimit`
  (see the corresponding [Mongo documentation]
    (http://mongodb.github.io/node-mongodb-native/2.1/api/Cursor.html#count))

* Fix for regression caused by #5837 which incorrectly rewrote
  network-path references (e.g. `//domain.com/image.gif`) in CSS URLs.
  [#7416](https://github.com/meteor/meteor/issues/7416)
* Added Angular2 boilerplate example [#7364](https://github.com/meteor/meteor/pull/7363)

## v1.3.5.1, 2016-07-18

* This release fixed a small bug in 1.3.5 that prevented updating apps
  whose `.meteor/release` files refer to releases no longer installed in
  `~/.meteor/packages/meteor-tool`. [576468eae8d8dd7c1fe2fa381ac51dee5cb792cd](https://github.com/meteor/meteor/commit/576468eae8d8dd7c1fe2fa381ac51dee5cb792cd)

## v1.3.5, 2016-07-16

* Failed Meteor package downloads are now automatically resumed from the
  point of failure, up to ten times, with a five-second delay between
  attempts. [#7399](https://github.com/meteor/meteor/pull/7399)

* If an app has no `package.json` file, all packages in `node_modules`
  will be built into the production bundle. In other words, make sure you
  have a `package.json` file if you want to benefit from `devDependencies`
  pruning. [7b2193188fc9e297eefc841ce6035825164f0684](https://github.com/meteor/meteor/commit/7b2193188fc9e297eefc841ce6035825164f0684)

* Binary npm dependencies of compiler plugins are now automatically
  rebuilt when Node/V8 versions change.
  [#7297](https://github.com/meteor/meteor/issues/7297)

* Because `.meteor/local` is where purely local information should be
  stored, the `.meteor/dev_bundle` link has been renamed to
  `.meteor/local/dev_bundle`.

* The `.meteor/local/dev_bundle` link now corresponds exactly to
  `.meteor/release` even when an app is using an older version of
  Meteor. d732c2e649794f350238d515153f7fb71969c526

* When recompiling binary npm packages, the `npm rebuild` command now
  receives the flags `--update-binary` and `--no-bin-links`, in addition
  to respecting the `$METEOR_NPM_REBUILD_FLAGS` environment variable.
  [#7401](https://github.com/meteor/meteor/issues/7401)

* The last solution found by the package version constraint solver is now
  stored in `.meteor/local/resolver-result-cache.json` so that it need not
  be recomputed every time Meteor starts up.

* If the `$GYP_MSVS_VERSION` environment variable is not explicitly
  provided to `meteor {node,npm}`, the `node-gyp` tool will infer the
  appropriate version (though it still defaults to "2015").

## v1.3.4.4, 2016-07-10

* Fixed [#7374](https://github.com/meteor/meteor/issues/7374).

* The default loglevel for internal `npm` commands (e.g., those related to
  `Npm.depends`) has been set to "error" instead of "warn". Note that this
  change does not affect `meteor npm ...` commands, which can be easily
  configured using `.npmrc` files or command-line flags.
  [0689cae25a3e0da3615a402cdd0bec94ce8455c8](https://github.com/meteor/meteor/commit/0689cae25a3e0da3615a402cdd0bec94ce8455c8)

## v1.3.4.3, 2016-07-08

* Node has been upgraded to 0.10.46.

* `npm` has been upgraded to 3.10.5.

* The `node-gyp` npm package has been upgraded to 3.4.0.

* The `node-pre-gyp` npm package has been upgraded to 0.6.29.

* The `~/.meteor/meteor` symlink (or `AppData\Local\.meteor\meteor.bat` on
  Windows) will now be updated properly after `meteor update` succeeds. This was
  promised in [v1.3.4.2](https://github.com/meteor/meteor/blob/devel/History.md#v1342)
  but [not fully delivered](https://github.com/meteor/meteor/pull/7369#issue-164569763).

* The `.meteor/dev_bundle` symbolic link introduced in
  [v1.3.4.2](https://github.com/meteor/meteor/blob/devel/History.md#v1342)
  is now updated whenever `.meteor/release` is read.

* The `.meteor/dev_bundle` symbolic link is now ignored by
  `.meteor/.gitignore`.

## v1.3.4.2, 2016-07-07

* The `meteor node` and `meteor npm` commands now respect
  `.meteor/release` when resolving which versions of `node` and `npm` to
  invoke. Note that you must `meteor update` to 1.3.4.2 before this logic
  will take effect, but it will work in all app directories after
  updating, even those pinned to older versions.
  [#7338](https://github.com/meteor/meteor/issues/7338)

* The Meteor installer now has the ability to resume downloads, so
  installing Meteor on a spotty internet connection should be more
  reliable. [#7348](https://github.com/meteor/meteor/pull/7348)

* When running `meteor test`, shared directories are symlinked (or
  junction-linked on Windows) into the temporary test directory, not
  copied, leading to much faster test start times after the initial build.
  The directories: `.meteor/local/{bundler-cache,isopacks,plugin-cache}`

* `App.appendToConfig` allows adding custom tags to config.xml.
  [#7307](https://github.com/meteor/meteor/pull/7307)

* When using `ROOT_URL` with a path, relative CSS URLs are rewriten
  accordingly. [#5837](https://github.com/meteor/meteor/issues/5837)

* Fixed bugs:
  [#7149](https://github.com/meteor/meteor/issues/7149)
  [#7296](https://github.com/meteor/meteor/issues/7296)
  [#7309](https://github.com/meteor/meteor/issues/7309)
  [#7312](https://github.com/meteor/meteor/issues/7312)

## v1.3.4.1, 2016-06-23

* Increased the default HTTP timeout for requests made by the `meteor`
  command-line tool to 60 seconds (previously 30), and [disabled the
  timeout completely for Galaxy
  deploys](https://forums.meteor.com/t/1-3-4-breaks-galaxy-deployment-etimedout/25383/).

* Minor bug fixes: [#7281](https://github.com/meteor/meteor/pull/7281)
  [#7276](https://github.com/meteor/meteor/pull/7276)

## v1.3.4, 2016-06-22

* The version of `npm` used by `meteor npm` and when installing
  `Npm.depends` dependencies of Meteor packages has been upgraded from
  2.15.1 to **3.9.6**, which should lead to much flatter node_modules
  dependency trees.

* The `meteor-babel` npm package has been upgraded to 0.11.6, and is now
  installed using `npm@3.9.6`, fixing bugs arising from Windows path
  limits, such as [#7247](https://github.com/meteor/meteor/issues/7247).

* The `reify` npm package has been upgraded to 0.3.4, fixing
  [#7250](https://github.com/meteor/meteor/issues/7250).

* Thanks to caching improvements for the
  `files.{stat,lstat,readdir,realpath}` methods and
  `PackageSource#_findSources`, development server restart times are no
  longer proportional to the number of files in `node_modules`
  directories. [#7253](https://github.com/meteor/meteor/issues/7253)
  [#7008](https://github.com/meteor/meteor/issues/7008)

* When installed via `InstallMeteor.exe` on Windows, Meteor can now be
  easily uninstalled through the "Programs and Features" control panel.

* HTTP requests made by the `meteor` command-line tool now have a timeout
  of 30 seconds, which can be adjusted by the `$TIMEOUT_SCALE_FACTOR`
  environment variable. [#7143](https://github.com/meteor/meteor/pull/7143)

* The `request` npm dependency of the `http` package has been upgraded
  from 2.53.0 to 2.72.0.

* The `--headless` option is now supported by `meteor test` and
  `meteor test-packages`, in addition to `meteor self-test`.
  [#7245](https://github.com/meteor/meteor/pull/7245)

* Miscellaneous fixed bugs:
  [#7255](https://github.com/meteor/meteor/pull/7255)
  [#7239](https://github.com/meteor/meteor/pull/7239)

## v1.3.3.1, 2016-06-17

* Fixed bugs:
  [#7226](https://github.com/meteor/meteor/pull/7226)
  [#7181](https://github.com/meteor/meteor/pull/7181)
  [#7221](https://github.com/meteor/meteor/pull/7221)
  [#7215](https://github.com/meteor/meteor/pull/7215)
  [#7217](https://github.com/meteor/meteor/pull/7217)

* The `node-aes-gcm` npm package used by `oauth-encryption` has been
  upgraded to 0.1.5. [#7217](https://github.com/meteor/meteor/issues/7217)

* The `reify` module compiler has been upgraded to 0.3.3.

* The `meteor-babel` package has been upgraded to 0.11.4.

* The `pathwatcher` npm package has been upgraded to 6.7.0.

* In CoffeeScript files with raw JavaScript enclosed by backticks, the
  compiled JS will no longer contain `require` calls inserted by Babel.
  [#7226](https://github.com/meteor/meteor/issues/7226)

* Code related to the Velocity testing system has been removed.
  [#7235](https://github.com/meteor/meteor/pull/7235)

* Allow smtps:// in MAIL_URL [#7043](https://github.com/meteor/meteor/pull/7043)

* Adds `Accounts.onLogout()` a hook directly analogous to `Accounts.onLogin()`. [PR #6889](https://github.com/meteor/meteor/pull/6889)

## v1.3.3, 2016-06-10

* Node has been upgraded from 0.10.43 to 0.10.45.

* `npm` has been upgraded from 2.14.22 to 2.15.1.

* The `fibers` package has been upgraded to 1.0.13.

* The `meteor-babel` package has been upgraded to 0.10.9.

* The `meteor-promise` package has been upgraded to 0.7.1, a breaking
  change for code that uses `Promise.denodeify`, `Promise.nodeify`,
  `Function.prototype.async`, or `Function.prototype.asyncApply`, since
  those APIs have been removed.

* Meteor packages with binary npm dependencies are now automatically
  rebuilt using `npm rebuild` whenever the version of Node or V8 changes,
  making it much simpler to use Meteor with different versions of Node.
  5dc51d39ecc9e8e342884f3b4f8a489f734b4352

* `*.min.js` files are no longer minified during the build process.
  [PR #6986](https://github.com/meteor/meteor/pull/6986) [Issue #5363](https://github.com/meteor/meteor/issues/5363)

* You can now pick where the `.meteor/local` directory is created by setting the `METEOR_LOCAL_DIR` environment variable. This lets you run multiple instances of the same Meteor app.
  [PR #6760](https://github.com/meteor/meteor/pull/6760) [Issue #6532](https://github.com/meteor/meteor/issues/6532)

* Allow using authType in Facebook login [PR #5694](https://github.com/meteor/meteor/pull/5694)

* Adds flush() method to Tracker to force recomputation [PR #4710](https://github.com/meteor/meteor/pull/4710)

* Adds `defineMutationMethods` option (default: true) to `new Mongo.Collection` to override default behavior that sets up mutation methods (/collection/[insert|update...]) [PR #5778](https://github.com/meteor/meteor/pull/5778)

* Allow overridding the default warehouse url by specifying `METEOR_WAREHOUSE_URLBASE` [PR #7054](https://github.com/meteor/meteor/pull/7054)

* Allow `_id` in `$setOnInsert` in Minimongo: https://github.com/meteor/meteor/pull/7066

* Added support for `$eq` to Minimongo: https://github.com/meteor/meteor/pull/4235

* Insert a `Date` header into emails by default: https://github.com/meteor/meteor/pull/6916/files

* `meteor test` now supports setting the bind address using `--port IP:PORT` the same as `meteor run` [PR #6964](https://github.com/meteor/meteor/pull/6964) [Issue #6961](https://github.com/meteor/meteor/issues/6961)

* `Meteor.apply` now takes a `noRetry` option to opt-out of automatically retrying non-idempotent methods on connection blips: [PR #6180](https://github.com/meteor/meteor/pull/6180)

* DDP callbacks are now batched on the client side. This means that after a DDP message arrives, the local DDP client will batch changes for a minimum of 5ms (configurable via `bufferedWritesInterval`) and a maximum of 500ms (configurable via `bufferedWritesMaxAge`) before calling any callbacks (such as cursor observe callbacks).

* PhantomJS is no longer included in the Meteor dev bundle (#6905). If you
  previously relied on PhantomJS for local testing, the `spiderable`
  package, Velocity tests, or testing Meteor from a checkout, you should
  now install PhantomJS yourself, by running the following commmand:
  `meteor npm install -g phantomjs-prebuilt`

* The `babel-compiler` package now looks for `.babelrc` files and
  `package.json` files with a "babel" section. If found, these files may
  contribute additional Babel transforms that run before the usual
  `babel-preset-meteor` set of transforms. In other words, if you don't
  like the way `babel-preset-meteor` handles a particular kind of syntax,
  you can add your preferred transform plugins to the "presets" or
  "plugins" section of your `.babelrc` or `package.json` file. #6351

* When `BabelCompiler` cannot resolve a Babel plugin or preset package in
  `.babelrc` or `package.json`, it now merely warns instead of
  crashing. #7179

* Compiler plugins can now import npm packages that are visible to their
  input files using `inputFile.require(id)`. b16e8d50194b37d3511889b316345f31d689b020

* `import` statements in application modules now declare normal variables
  for the symbols that are imported, making it significantly easier to
  inspect imported variables when debugging in the browser console or in
  `meteor shell`.

* `import` statements in application modules are no longer restricted to
  the top level, and may now appear inside conditional statements
  (e.g. `if (Meteor.isServer) { import ... }`) or in nested scopes.

* `import` statements now work as expected in `meteor shell`. #6271

* Commands installed in `dev_bundle/lib/node_modules/.bin` (such as
  `node-gyp` and `node-pre-gyp`) are now available to scripts run by
  `meteor npm`. e95dfe410e1b43e8131bc2df9d2c29decdd1eaf6

* When building an application using `meteor build`, "devDependencies"
  listed in `package.json` are no longer copied into the bundle. #6750

* Packages tested with `meteor test-packages` now have access to local
  `node_modules` directories installed in the parent application or in the
  package directory itself. #6827

* You no longer need to specify `DEPLOY_HOSTNAME=galaxy.meteor.com` to run
  `meteor deploy` (and similar commands) against Galaxy. The AWS us-east-1
  Galaxy is now the default for `DEPLOY_HOSTNAME`. If your app's DNS points to
  another Galaxy region, `meteor deploy` will detect that automatically as
  well. #7055

* The `coffeescript` plugin now passes raw JavaScript code enclosed by
  back-ticks to `BabelCompiler`, enabling all ECMAScript features
  (including `import` and `export`) within CoffeeScript. #6000 #6691

* The `coffeescript` package now implies the same runtime environment as
  `ecmascript` (`ecmascript-runtime`, `babel-runtime`, and `promise`, but
  not `modules`). #7184

* When Meteor packages install `npm` dependencies, the
  `process.env.NPM_CONFIG_REGISTRY` environment variable is now
  respected. #7162

* `files.rename` now always executes synchronously. 9856d1d418a4d19c0adf22ec9a92f7ce81a23b05

* "Bare" files contained by `client/compatibility/` directories or added
  with `api.addFiles(path, ..., { bare: true })` are no longer compiled by
  Babel. https://github.com/meteor/meteor/pull/7033#issuecomment-225126778

* Miscellaneous fixed bugs: #6877 #6843 #6881

## v1.3.2.4, 2016-04-20

> Meteor 1.3.2.4 was published because publishing 1.3.2.3 failed in an
unrecoverable way. Meteor 1.3.2.4 contains no additional changes beyond
the changes in 1.3.2.3.

## v1.3.2.3, 2016-04-20

* Reverted accidental changes included in 1.3.2.1 and 1.3.2.2 that
  improved DDP performance by batching updates, but broke some packages
  that relied on private methods of the DDP client Connection class. See
  https://github.com/meteor/meteor/pull/5680 for more details. These
  changes will be reinstated in 1.3.3.

## v1.3.2.2, 2016-04-18

* Fixed bugs #6819 and #6831.

## v1.3.2.1, 2016-04-15

* Fixed faulty comparison of `.sourcePath` and `.targetPath` properties of
  files scanned by the `ImportScanner`, which caused problems for apps
  using the `tap:i18n` package. 6e792a7cf25847b8cd5d5664a0ff45c9fffd9e57

## v1.3.2, 2016-04-15

* The `meteor/meteor` repository now includes a `Roadmap.md` file:
  https://github.com/meteor/meteor/blob/devel/Roadmap.md

* Running `npm install` in `bundle/programs/server` when deploying an app
  also rebuilds any binary npm dependencies, fixing #6537. Set
  METEOR_SKIP_NPM_REBUILD=1 to disable this behavior if necessary.

* Non-.js(on) files in `node_modules` (such as `.less` and `.scss`) are
  now processed by compiler plugins and may be imported by JS. #6037

* The `jquery` package can now be completely removed from any app (#6563),
  and uses `<app>/node_modules/jquery` if available (#6626).

* Source maps are once again generated for all bundled JS files, even if
  they are merely identity mappings, so that the files appear distinct in
  the browser, and stack traces make more sense. #6639

* All application files in `imports` directories are now considered lazy,
  regardless of whether the app is using the `modules` package. This could
  be a breaking change for 1.3.2 apps that do not use `modules` or
  `ecmascript` but contain `imports` directories. Workaround: move files
  out of `imports`, or rename `imports` to something else.

* The `npm-bcrypt` package has been upgraded to use the latest version
  (0.8.5) of the `bcrypt` npm package.

* Compiler plugins can call `addJavaScript({ path })` multiple times with
  different paths for the same source file, and `module.id` will reflect
  this `path` instead of the source path, if they are different. #6806

* Fixed bugs: https://github.com/meteor/meteor/milestones/Release%201.3.2

* Fixed unintended change to `Match.Optional` which caused it to behave the same as the new `Match.Maybe` and incorrectly matching `null` where it previously would not have allowed it. #6735

## v1.3.1, 2016-04-03

* Long isopacket node_modules paths have been shortened, fixing upgrade
  problems on Windows. #6609

* Version 1.3.1 of Meteor can now publish packages for earlier versions of
  Meteor, provided those packages do not rely on modules. #6484 #6618

* The meteor-babel npm package used by babel-compiler has been upgraded to
  version 0.8.4. c8d12aed4e725217efbe86fa35de5d5e56d73c83

* The `meteor node` and `meteor npm` commands now return the same exit
  codes as their child processes. #6673 #6675

* Missing module warnings are no longer printed for Meteor packages, or
  for `require` calls when `require` is not a free variable, fixing
  https://github.com/practicalmeteor/meteor-mocha/issues/19.

* Cordova iOS builds are no longer built by Meteor, but merely prepared
  for building. 88d43a0f16a484a5716050cb7de8066b126c7b28

* Compiler plugin errors were formerly silenced for files not explicitly
  added in package.js. Now those errors are reported when/if the files are
  imported by the ImportScanner. be986fd70926c9dd8eff6d8866205f236c8562c4

## v1.3, 2016-03-27

### ES2015/Modules

* Enable ES2015 and CommonJS modules in Meteor apps and packages, on
  both client and server. Also let you install modules in apps and
  package by running `npm install`. See: https://github.com/meteor/meteor/blob/master/packages/modules/README.md

* Enable ES2015 generators and ES2016 async/await in the `ecmascript`
  package.

* Inherit static getters and setters in subclasses, when using the
  `ecmascript` package. #5624

* Report full file paths on compiler errors when using the
  `ecmascript` package. #5551

* Now possible to `import` or `require` files with a `.json` file
  extension. #5810

* `process.env.NODE_ENV` is now defined on both client and server as
  either `development` or `production`, which also determines the boolean
  flags `Meteor.isDevelopment` and `Meteor.isProduction`.

* Absolute identifiers for app modules no longer have the `/app/` prefix,
  and absolute identifiers for Meteor packages now have the prefix
  `/node_modules/meteor/` instead of just `/node_modules/`, meaning you
  should `import {Blaze} from "meteor/blaze"` instead of `from "blaze"`.

* Package variables imported by application code are once again exposed
  globally, allowing them to be accessed from the browser console or from
  `meteor shell`. #5868

* Fixed global variable assignment analysis during linking. #5870 #5819

* Changes to files in node_modules will now trigger a restart of the
  development server, just like any other file changes. #5815

* The meteor package now exports a `global` variable (a la Node) that
  provides a reliable reference to the global object for all Meteor code.

* Packages in local node_modules directories now take precedence over
  Meteor packages of the same name. #5933

* Upgraded `babel-compiler` to Babel 6, with the following set of plugins:
  https://github.com/meteor/babel-preset-meteor/blob/master/index.js

* Lazy CSS modules may now be imported by JS: 12c946ee651a93725f243f790c7919de3d445a19

* Packages in the top-level node_modules directory of an app can now be
  imported by Meteor packages: c631d3ac35f5ca418b93c454f521989855b8ec72

* Added support for wildcard import and export statements. #5872 #5897

* Client-side stubs for built-in Node modules are now provided
  automatically if the `meteor-node-stubs` npm package is installed. #6056

* Imported file extensions are now optional for file types handled by
  compiler plugins. #6151

* Upgraded Babel packages to ~6.5.0: 292824da3f8449afd1cd39fcd71acd415c809c0f
  Note: .babelrc files are now ignored (#6016), but may be reenabled (#6351).

* Polyfills now provided for `process.nextTick` and `process.platform`. #6167 #6198 #6055 efe53de492da6df785f1cbef2799d1d2b492a939

* The `meteor test-app` command is now `meteor test [--full-app]`:
  ab5ab15768136d55c76d51072e746d80b45ec181

* New apps now include a `package.json` file.
  c51b8cf7ffd8e7c9ca93768a2df93e4b552c199c

* `require.resolve` is now supported.
  https://github.com/benjamn/install/commit/ff6b25d6b5511d8a92930da41db73b93eb1d6cf8

* JSX now enabled in `.js` files processed by the `ecmascript` compiler
  plugin. #6151

* On the server, modules contained within `node_modules` directories are
  now loaded using the native Node `require` function. #6398

* All `<script>` tag(s) for application and package code now appear at the
  end of the `<body>` rather than in the `<head>`. #6375

* The client-side version of `process.env.NODE_ENV` (and other environment
  variables) now matches the corresponding server-side values. #6399

### Performance

* Don't reload package catalog from disk on rebuilds unless package
  dependencies changed. #5747

* Improve minimongo performance on updating documents when there are
  many active observes. #5627

### Platform

* Upgrade to Node v0.10.41.

* Allow all types of URLs that npm supports in `Npm.depends`
  declarations.

* Split up `standard-minifiers` in separate CSS
  (`standard-minifiers-css`) and JS minifiers
  (`standard-minifiers-js`). `standard-minifiers` now acts as an
  umbrella package for these 2 minifiers.

* Allow piping commands to `meteor shell` via STDIN. #5575

* Let users set the CAFILE environment variable to override the SSL
  root certificate list. #4757 #5523

* `force-ssl` is now marked production only.

### Cordova

* Cordova dependencies have been upgraded to the latest versions
  (`cordova-lib` 6.0.0, `cordova-ios` 4.0.1, and `cordova-android` 5.1.0).

* iOS apps now require iOS 8 or higher, and building for iOS requires Xcode 7.2
  to be installed.

* Building for Android now requires Android SDK 23 to be installed. You may also
  need to create a new AVD for the emulator.

* Building Cordova Android apps on Windows is now supported. #4155

* The Crosswalk plugin has been updated to 1.4.0.

* Cordova core plugins are now pinned to minimal versions known to be compatible
  with the included platforms. A warning is printed asking people to upgrade
  their dependencies if they specify an older version, but we'll always use
  the pinned version regardless.

* The plugin used for file serving and hot code push has been completely
  rewritten. Among many other improvements, it downloads updates incrementally,
  can recover from downloading faulty JavaScript code, and is much more
  reliable and performant.
  See [`cordova-plugin-meteor-webapp`](https://github.com/meteor/cordova-plugin-meteor-webapp)
  for more a more detailed description of the new design.

* If the callbacks added with `Meteor.startup()` do not complete within a set
  time, we consider a downloaded version faulty and will fallback to the last
  known good version. The default timeout is 20 seconds, but this can be
  configured by setting `App.setPreference("WebAppStartupTimeout", "10000");`
  (in milliseconds) in `mobile-config.js`.

* We now use `WKWebView` on iOS by default, even on iOS 8 (which works because
  we do not use `file://` URLs).

* We now use `localhost` instead of `meteor.local` to serve files from. Since
  `localhost` is considered a secure origin, this means the web view won't
  disable web platform features that it otherwise would.

* The local server port now lies between 12000-13000 and is chosen based on
  the `appId`, to both be consistent and lessen the chance of collisions between
  multiple Meteor Cordova apps installed on the same device.

* The plugin now allows for local file access on both iOS and Android, using a
  special URL prefix (`http://localhost:<port>/local-filesystem/<path>`).

* App icon and launch image sizes have been updated. Low resolution sizes for
  now unsupported devices have been deprecated, and higher resolution versions
  have been added.

* We now support the modern Cordova whitelist mechanism. `App.accessRule` has
  been updated with new options.

* `meteor build` now supports a `--server-only` option to avoid building
  the mobile apps when `ios` or `android` platforms have been added. It still
  builds the `web.cordova` architecture in the server bundle however, so it can
  be served for hot code pushes.

* `meteor run` now always tries to use an autodetected IP address as the
  mobile `ROOT_URL`, even if we're not running on a device. This avoids a situation
  where an app already installed on a device connects to a restarted development
  server and receives a `localhost` `ROOT_URL`. #5973

* Fixed a discrepancy between the way we calculated client hashes during a mobile
  build and on the server, which meant a Cordova app would always download a
  new version the first time it started up.

* In Cordova apps, `Meteor.startup()` now correctly waits for the
  device to be ready before firing the callback.

### Accounts

* Make `Accounts.forgotPassword` treat emails as case insensitive, as
  the rest of the accounts system does.

### Blaze

* Don't throw in certain cases when calling a template helper with an
  empty data context. #5411 #5736

* Improve automatic blocking of URLs in attribute values to also
  include `vbscript:` URLs.

### Check

* Introduced new matcher `Match.Maybe(type)` which will also match (permit) `null` in addition to `undefined`.  This is a suggested replacement (where appropriate) for `Match.Optional` which did not permit `null`.  This prevents the need to use `Match.OneOf(null, undefined, type)`. #6220

### Testing

* Packages can now be marked as `testOnly` to only run as part of app
  testing with `meteor test`. This is achieved by setting
  `testOnly: true` to `Package.describe`.


### Uncategorized

* Remove warning in the `simple-todos-react` example app. #5716

* Fix interaction between `browser-policy` and `oauth` packages. #5628

* Add README.md to the `tinytest` package. #5750

* Don't crash when calling `ReactiveDict.prototype.clear` if a
  property with a value wasn't previously accessed. #5530 #5602

* Move `DDPRateLimiter` to the server only, since it won't work if it
  is called from the client. It will now error if referenced from the
  client at all.

* Don't call function more than once when passing a `Match.Where`
  argument to `check`. #5630 #5651

* Fix empty object argument check in `this.subscribe` in
  templates. #5620

* Make `HTTP.call` not crash on undefined content. #5565 #5601

* Return observe handle from
  `Mongo.Collection.prototype._publishCursor`. #4983 #5615

* Add 'Did you mean?' reminders for some CLI commands to help Rails
  developers. #5593

* Make internal shell scripts compatible with other Unix-like
  systems. #5585

* Add a `_pollingInterval` option to `coll.find()` that can be used in
  conjunction with `_disableOplog: true`. #5586

* Expose Tinytest internals which can be used to extend it. #3541

* Improve error message from `check` when passing in null. #5545

* Split up `standard-minifiers` in separate CSS (`standard-minifier-css`) and JS
  minifiers(`standard-minifier-js`). `standard-minifiers` now acts as an umbrella package for these
  2 minifiers.

* Detect new Facebook user-agent in the `spiderable` package. #5516

* `Match.ObjectIncluding` now really requires plain objects. #6140

* Allow `git+` URL schemes for npm dependencies. #844

* Expose options `disableOplog`, `pollingIntervalMs`, and
  `pollingThrottleMs` to `Cursor.find` for tuning observe parameters
  on the server.

* Expose `dynamicHead` and `dynamicBody` hooks in boilerplate generation allowing code to inject content into the body and head tags from the server. #3860

* Add methods of the form `BrowserPolicy.content.allow<ContentType>BlobUrl()` to BrowserPolicy #5141

* Move `<script>` tags to end of `<body>` to enable 'loading' UI to be inserted into the boilerplate #6375

* Adds WebAppInternals.setBundledJsCssUrlRewriteHook allowing apps to supply a hook function that can create a dynamic bundledJsCssPrefix at runtime. This is useful if you're using a CDN by giving you a way to ensure the CDN won't cache broken js/css resources during an app upgrade.

Patches contributed by GitHub users vereed, mitar, nathan-muir,
robfallows, skishore, okland, Primigenus, zimme, welelay, rgoomar,
bySabi, mbrookes, TomFreudenberg, TechPlexEngineer, zacharydenton,
AlexeyMK, gwendall, dandv, devgrok, brianlukoff.


## v.1.2.1, 2015-10-26

* `coll.insert()` now uses a faster (but cryptographically insecure)
  algorithm to generate document IDs when called outside of a method
  and an `_id` field is not explicitly passed. With this change, there
  are no longer two algorithms used to generate document
  IDs. `Random.id()` can still be used to generate cryptographically
  secure document IDs. [#5161](https://github.com/meteor/meteor/issues/5161)

* The `ecmascript-collections` package has been renamed to
  `ecmascript-runtime` and now includes a more complete selection of
  ES2015 polyfills and shims from [`core-js`](https://www.npmjs.com/package/core-js).
  The complete list can be found
  [here](https://github.com/meteor/ecmascript-runtime/blob/master/server.js).

* Check type of `onException` argument to `bindEnvironment`. [#5271](https://github.com/meteor/meteor/issues/5271)

* WebApp's `PORT` environment variable can now be a named pipe to better support
  deployment on IIS on Windows. [4413](https://github.com/meteor/meteor/issues/4413)

* `Template.dynamic` can be now used as a block helper:
  `{{#Template.dynamic}} ... {{/Template.dynamic}}` [#4756](https://github.com/meteor/meteor/issues/4756)

* `Collection#allow/deny` now throw errors when passed falsy values. [#5442](https://github.com/meteor/meteor/pull/5442)

* `source-map` has been updated to a newer patch version, which fixes major bugs
  in particular around loading bundles generated by Webpack. [#5411](https://github.com/meteor/meteor/pull/5411)

* `check` now returns instead of throwing errors internally, which should make
  it much faster. `check` is used in many core Meteor packages, so this should
  result in small performance improvements across the framework. [#4584](https://github.com/meteor/meteor/pull/4584)

* The `userEmail` option to `Meteor.loginWithMeteorDeveloperAccount` has been
  renamed to `loginHint`, and now supports Google accounts as well. The old
  option still works for backwards compatibility. [#2422](https://github.com/meteor/meteor/issues/2422) [#5313](https://github.com/meteor/meteor/pull/5313)

* The old `addFiles` API for adding package assets no longer throws an error,
  making it easier to share packages between pre- and post-1.2 versions of
  Meteor. [#5458](https://github.com/meteor/meteor/issues/5458)

* Normally, you can't deploy to free meteor.com hosting or Galaxy from a
  non-Linux machine if you have *local* non-published packages with binary
  dependencies, nor can you run `meteor build --architecture SomeOtherArch`. As
  a temporary workaround, if you set the `METEOR_BINARY_DEP_WORKAROUND`
  variable, you will be able to deploy to Galaxy (but not free meteor.com
  hosting), and tarballs built with `meteor build` will contain a
  `programs/server/setup.sh` shell script which should be run on the server to
  install those packages.

## v1.2.0.2, 2015-09-28

* Update Crosswalk plugin for Cordova to 1.3.1. [#5267](https://github.com/meteor/meteor/issues/5267)

* Fix `meteor add` for a Cordova plugin using a Git URL with SHA.

* Upgraded the `promise` package to use `meteor-promise@0.5.0`, which uses
  the global `Promise` constructor in browsers that define it natively.

* Fix error in assigning attributes to `<body>` tag when using Blaze templates
  or `static-html`. [#5232](https://github.com/meteor/meteor/issues/5232)

## v1.2.0.1, 2015-09-22

* Fix incorrect publishing of packages with exports but no source. [#5228](https://github.com/meteor/meteor/issues/5228)

## v1.2, 2015-09-21

There are quite a lot of changes in Meteor 1.2. See the
[Wiki](https://github.com/meteor/meteor/wiki/Breaking-changes-in-Meteor-1.2) for
a shorter list of breaking changes you should be aware of when upgrading.

### Core Packages

* `meteor-platform` has been deprecated in favor of the smaller `meteor-base`,
  with apps listing their other dependencies explicitly.  The v1.2 upgrader
  will rewrite `meteor-platform` in existing apps.  `meteor-base` puts fewer
  symbols in the global namepsace, so it's no longer true that all apps
  have symbols like `Random` and `EJSON` in the global namespace.

* New packages: `ecmascript`, `es5-shim`, `ecmascript-collections`, `promise`,
  `static-html`, `jshint`, `babel-compiler`

* No longer include the `json` package by default, which contains code for
  `JSON.parse` and `JSON.stringify`.  (The last browser to not support JSON
  natively was Internet Explorer 7.)

* `autoupdate` has been renamed `hot-code-push`

### Meteor Accounts

* Login attempts are now rate-limited by default.  This can be turned off
  using `Accounts.removeDefaultRateLimit()`.

* `loginWithPassword` now matches username or email in a case insensitive
  manner. If there are multiple users with a username or email only differing
  in case, a case sensitive match is required. [#550](https://github.com/meteor/meteor/issues/550)

* `loginWithGithub` now requests `user:email` scope by default, and attempts
  to fetch the user's emails. If no public email has been set, we use the
  primary email instead. We also store the complete list of emails. [#4545](https://github.com/meteor/meteor/issues/4545)

* When an account's email address is verified, deactivate other verification
  tokens.  [#4626](https://github.com/meteor/meteor/issues/4626)

* Fix bug where blank page is shown when an expired login token is
  present. [#4825](https://github.com/meteor/meteor/issues/4825)

* Fix `OAuth1Binding.prototype.call` when making requests to Twitter
  with a large parameter set.

* Directions for setting up Google OAuth in accounts-ui have been updated to
  match Google's new requirements.

* Add `Accounts.oauth.unregisterService` method, and ensure that users can only
  log in with currently registered services.  [#4014](https://github.com/meteor/meteor/issues/4014)

* The `accounts-base` now defines reusable `AccountsClient` and
  `AccountsServer` constructors, so that users can create multiple
  independent instances of the `Accounts` namespace.  [#4233](https://github.com/meteor/meteor/issues/4233)

* Create an index for `Meteor.users` on
  `services.email.verificationTokens.token` (instead of
  `emails.validationTokens.token`, which never was used for anything).  [#4482](https://github.com/meteor/meteor/issues/4482)

* Remove an IE7-specific workaround from accounts-ui.  [#4485](https://github.com/meteor/meteor/issues/4485)

### Livequery

* Improved server performance by reducing overhead of processing oplog after
  database writes. Improvements are most noticeable in case when a method is
  doing a lot of writes on collections with plenty of active observers.  [#4694](https://github.com/meteor/meteor/issues/4694)

### Mobile

* The included Cordova tools have been updated to the latest version 5.2.0.
  This includes Cordova Android 4.1 and Cordova iOS 3.9. These updates may
  require you to make changes to your app. For details, see the [Cordova release
  notes] (https://cordova.apache.org/#news) for for the different versions.

* Thanks to Cordova Android's support for pluggable web views, it is now
  possible to install the [Crosswalk plugin]
  (https://crosswalk-project.org/documentation/cordova/cordova_4.html), which
  offers a hugely improved web view on older Android versions.
  You can add the plugin to your app with `meteor add crosswalk`.

* The bundled Android tools have been removed and a system-wide install of the
  Android SDK is now required. This should make it easier to keep the
  development toolchain up to date and helps avoid some difficult to diagnose
  failures. If you don't have your own Android tools installed already, you can
  find more information about installing the Android SDK for [Mac] (https://github.com/meteor/meteor/wiki/Mobile-Dev-Install:-Android-on-Mac)
  or [Linux]
  (https://github.com/meteor/meteor/wiki/Mobile-Dev-Install:-Android-on-Linux).

* As part of moving to npm, many Cordova plugins have been renamed. Meteor
  should perform conversions automatically, but you may want to be aware of this
  to avoid surprises. See [here]
  (https://cordova.apache.org/announcements/2015/04/21/plugins-release-and-move-to-npm.html)
  for more information.

* Installing plugins from the local filesystem is now supported using `file://`
  URLs, which should make developing your own plugins more convenient. It is
  also needed as a temporary workaround for using the Facebook plugin.
  Relative references are interpreted relative to the Meteor project directory.
  (As an example,
  `meteor add cordova:phonegap-facebook-plugin@file://../phonegap-facebook-plugin`
  would attempt to install the plugin from the same directory you Meteor project
  directory is located in.)

* Meteor no longer supports installing Cordova plugins from tarball URLs, but
  does support Git URLs with a SHA reference (like
  `https://github.com/apache/cordova-plugin-file#c452f1a67f41cb1165c92555f0e721fbb07329cc`).
  Existing GitHub tarball URLs are converted automatically.

* Allow specifying a `buildNumber` in `App.info`, which is used to set the
  `android-versionCode` and `ios-CFBundleVersion` in the `config.xml` of the
  Cordova project. The build number is used to differentiate between
  different versions of the app, and should be incremented before distributing
  a built app to stores or testing services. [#4048](https://github.com/meteor/meteor/issues/4048)

* Other changes include performance enhancements when building and running,
  and improved requirements checking and error reporting.

* Known issue: we do not currently show logging output when running on the
  iOS Simulator. As a workaround, you can `meteor run ios-device` to open the
  project in Xcode and watch the output there.

### Templates/Blaze

* New syntax: Handlebars sub-expressions are now supported -- as in,
  `{{helper (anotherHelper arg1 arg2)}}` -- as well as new block helper forms
  `#each .. in ..` and `#let x=y`.  See
  https://github.com/meteor/meteor/tree/devel/packages/spacebars

* Add a special case for the new `react-template-helper` package -- don't let
  templates use {{> React}} with siblings since `React.render` assumes it's
  being rendered into an empty container element. (This lets us throw the error
  when compiling templates rather than when the app runs.)

* Improve parsing of `<script>` and `<style>` tags.  [#3797](https://github.com/meteor/meteor/issues/3797)

* Fix a bug in `observe-sequence`. The bug was causing unnecessary rerenderings
  in an instance of `#each` block helper followed by false "duplicate ids"
  warnings. [#4049](https://github.com/meteor/meteor/issues/4049)

* `TemplateInstance#subscribe` now has a new `connection` option, which
  specifies which connection should be used when making the subscription. The
  default is `Meteor.connection`, which is the connection used when calling
  `Meteor.subscribe`.

* Fix external `<script>` tags in body or templates.  [#4415](https://github.com/meteor/meteor/issues/4415)

* Fix memory leak.  [#4289](https://github.com/meteor/meteor/issues/4289)

* Avoid recursion when materializing DOM elements, to avoid stack overflow
  errors in certain browsers. [#3028](https://github.com/meteor/meteor/issues/3028)

* Blaze and Meteor's built-in templating are now removable using
  `meteor remove blaze-html-templates`. You can add back support for static
  `head` and `body` tags in `.html` files by using the `static-html` package.

### DDP

* Websockets now support the
  [`permessage-deflate`](https://tools.ietf.org/id/draft-ietf-hybi-permessage-compression-19.txt)
  extension, which compresses data on the wire. It is enabled by default on the
  server. To disable it, set `$SERVER_WEBSOCKET_COMPRESSION` to `0`. To configure
  compression options, set `$SERVER_WEBSOCKET_COMPRESSION` to a JSON object that
  will be used as an argument to
  [`deflate.configure`](https://github.com/faye/permessage-deflate-node/blob/master/README.md).
  Compression is supported on the client side by Meteor's Node DDP client and by
  browsers including Chrome, Safari, and Firefox 37.

* The `ddp` package has been split into `ddp-client` and `ddp-server` packages;
  using `ddp` is equivalent to using both. This allows you to use the Node DDP
  client without adding the DDP server to your app.  [#4191](https://github.com/meteor/meteor/issues/4191) [#3452](https://github.com/meteor/meteor/issues/3452)

* On the client, `Meteor.call` now takes a `throwStubExceptions` option; if set,
  exceptions thrown by method stubs will be thrown instead of logged, and the
  method will not be invoked on the server.  [#4202](https://github.com/meteor/meteor/issues/4202)

* `sub.ready()` should return true inside that subscription's `onReady`
  callback.  [#4614](https://github.com/meteor/meteor/issues/4614)

* Fix method calls causing broken state when socket is reconnecting.  [#5104](https://github.com/meteor/meteor/issues/5104)

### Isobuild

* Build plugins will no longer process files whose names match the extension
  exactly (with no extra dot). If your build plugin needs to match filenames
  exactly, you should use the new build plugin API in this release which
  supplies a special `filenames` option. [#3985](https://github.com/meteor/meteor/issues/3985)

* Adding the same file twice in the same package is now an error. Previously,
  this could either lead to the file being included multiple times, or to a
  build time crash.

* You may now specify the `bare` option for JavaScript files on the server.
  Previous versions only allowed this on the client. [#3681](https://github.com/meteor/meteor/issues/3681)

* Ignore `node_modules` directories in apps instead of processing them as Meteor
  source code.  [#4457](https://github.com/meteor/meteor/issues/4457) [#4452](https://github.com/meteor/meteor/issues/4452)

* Backwards-incompatible change for package authors: Static assets in package.js files must now be
  explicitly declared by using `addAssets` instead of `addFiles`. Previously,
  any file that didn't have a source handler was automatically registered as a
  server-side asset. The `isAsset` option to `addFiles` is also deprecated in
  favor of `addAssets`.

* Built files are now always annotated with line number comments, to improve the
  debugging experience in browsers that don't support source maps.

* There is a completely new API for defining build plugins that cache their
  output. There are now special APIs for defining linters and minifiers in
  addition to compilers. The core Meteor packages for `less`, `coffee`, `stylus`
  and `html` files have been updated to use this new API. Read more on the
  [Wiki page](https://github.com/meteor/meteor/wiki/Build-Plugins-API).

### CSS

* LESS and Stylus now support cross-package imports.

* CSS concatenation and minification is delegated to the `standard-minifiers`
  package, which is present by default (and added to existing apps by the v1.2
  upgrader).

* CSS output is now split into multiple stylesheets to avoid hitting limits on
  rules per stylesheet in certain versions of Internet Explorer. [#1876](https://github.com/meteor/meteor/issues/1876)

### Mongo

* The oplog observe driver now properly updates queries when you drop a
  database.  [#3847](https://github.com/meteor/meteor/issues/3847)

* MongoID logic has been moved out of `minimongo` into a new package called
  `mongo-id`.

* Fix Mongo upserts with dotted keys in selector.  [#4522](https://github.com/meteor/meteor/issues/4522)


### `meteor` command-line tool

* You can now create three new example apps with the command line tool. These
  are the apps from the official tutorials at http://meteor.com/tutorials, which
  demonstrate building the same app with Blaze, Angular, and React. Try these
  apps with:

  ```sh
  meteor create --example simple-todos
  meteor create --example simple-todos-react
  meteor create --example simple-todos-angular
  ```

* `meteor shell` no longer crashes when piped from another command.

* Avoid a race condition in `meteor --test` and work with newer versions of the
  Velocity package.  [#3957](https://github.com/meteor/meteor/issues/3957)

* Improve error handling when publishing packages.  [#3977](https://github.com/meteor/meteor/issues/3977)

* Improve messaging around publishing binary packages.  [#3961](https://github.com/meteor/meteor/issues/3961)

* Preserve the value of `_` in `meteor shell`.  [#4010](https://github.com/meteor/meteor/issues/4010)

* `meteor mongo` now works on OS X when certain non-ASCII characters are in the
  pathname, as long as the `pgrep` utility is installed (it ships standard with
  OS X 10.8 and newer).  [#3999](https://github.com/meteor/meteor/issues/3999)

* `meteor run` no longer ignores (and often reverts) external changes to
  `.meteor/versions` which occur while the process is running.  [#3582](https://github.com/meteor/meteor/issues/3582)

* Fix crash when downloading two builds of the same package version
  simultaneously.  [#4163](https://github.com/meteor/meteor/issues/4163)

* Improve messages printed by `meteor update`, displaying list of packages
  that are not at the latest version available.

* When determining file load order, split file paths on path separator
  before comparing path components alphabetically.  [#4300](https://github.com/meteor/meteor/issues/4300)

* Fix inability to run `mongod` due to lack of locale configuration on some
  platforms, and improve error message if the failure still occurs.  [#4019](https://github.com/meteor/meteor/issues/4019)

* New `meteor lint` command.

### Minimongo

* The `$push` query modifier now supports a `$position` argument.  [#4312](https://github.com/meteor/meteor/issues/4312)

* `c.update(selector, replacementDoc)` no longer shares mutable state between
  replacementDoc and Minimongo internals. [#4377](https://github.com/meteor/meteor/issues/4377)

### Email

* `Email.send` now has a new option, `attachments`, in the same style as
  `mailcomposer`.
  [Details here.](https://github.com/andris9/mailcomposer#add-attachments)

### Tracker

* New `Tracker.Computation#onStop` method.  [#3915](https://github.com/meteor/meteor/issues/3915)

* `ReactiveDict` has two new methods, `clear` and `all`. `clear` resets
  the dictionary as if no items had been added, meaning all calls to `get` will
  return `undefined`. `all` converts the dictionary into a regular JavaScript
  object with a snapshot of the keys and values. Inside an autorun, `all`
  registers a dependency on any changes to the dictionary. [#3135](https://github.com/meteor/meteor/issues/3135)

### Utilities

* New `beforeSend` option to `HTTP.call` on the client allows you to directly
  access the `XMLHttpRequest` object and abort the call.  [#4419](https://github.com/meteor/meteor/issues/4419) [#3243](https://github.com/meteor/meteor/issues/3243) [#3266](https://github.com/meteor/meteor/issues/3266)

* Parse `application/javascript` and `application/x-javascript` HTTP replies as
  JSON too.  [#4595](https://github.com/meteor/meteor/issues/4595)

* `Match.test` from the `check` package now properly compares boolean literals,
  just like it does with Numbers and Strings. This applies to the `check`
  function as well.

* Provide direct access to the `mailcomposer` npm module used by the `email`
  package on `EmailInternals.NpmModules`. Allow specifying a `MailComposer`
  object to `Email.send` instead of individual options.  [#4209](https://github.com/meteor/meteor/issues/4209)

* Expose `Spiderable.requestTimeoutMs` from `spiderable` package to
  allow apps to set the timeout for running phantomjs.

* The `spiderable` package now reports the URL it's trying to fetch on failure.


### Other bug fixes and improvements

* Upgraded dependencies:

  - Node: 0.10.40 (from 0.10.36)
  - uglify-js: 2.4.20 (from 2.4.17)
  - http-proxy: 1.11.1 (from 1.6.0)

* `Meteor.loginWithGoogle` now supports `prompt`. Choose a prompt to always be
  displayed on Google login.

* Upgraded `coffeescript` package to depend on NPM packages
  coffeescript@1.9.2 and source-map@0.4.2. [#4302](https://github.com/meteor/meteor/issues/4302)

* Upgraded `fastclick` to 1.0.6 to fix an issue in iOS Safari. [#4393](https://github.com/meteor/meteor/issues/4393)

* Fix `Error: Can't render headers after they are sent to the client`.  [#4253](https://github.com/meteor/meteor/issues/4253) [#4750](https://github.com/meteor/meteor/issues/4750)

* `Meteor.settings.public` is always available on client and server,
  and modifications made on the server (for example, during app initialization)
  affect the value seen by connecting clients. [#4704](https://github.com/meteor/meteor/issues/4704)

### Windows

* Increase the buffer size for `netstat` when looking for running Mongo servers. [#4125](https://github.com/meteor/meteor/issues/4125)

* The Windows installer now always fetches the latest available version of
  Meteor at runtime, so that it doesn't need to be recompiled for every release.

* Fix crash in `meteor mongo` on Windows.  [#4711](https://github.com/meteor/meteor/issues/4711)


## v1.1.0.3, 2015-08-03

### Accounts

* When using Facebook API version 2.4, properly fetch `email` and other fields.
  Facebook recently forced all new apps to use version 2.4 of their API.  [#4743](https://github.com/meteor/meteor/issues/4743)


## v1.1.0.2, 2015-04-06

### `meteor` command-line tool

* Revert a change in 1.1.0.1 that caused `meteor mongo` to fail on some Linux
  systems. [#4115](https://github.com/meteor/meteor/issues/4115), [#4124](https://github.com/meteor/meteor/issues/4124), [#4134](https://github.com/meteor/meteor/issues/4134)


## v1.1.0.1, 2015-04-02

### Blaze

* Fix a regression in 1.1 in Blaze Templates: an error happening when View is
  invalidated immediately, causing a client-side crash (accessing
  `destroyMembers` of `undefined`). [#4097](https://github.com/meteor/meteor/issues/4097)

## v1.1, 2015-03-31

### Windows Support

* The Meteor command line tool now officially supports Windows 7, Windows 8.1,
  Windows Server 2008, and Windows Server 2012. It can run from PowerShell or
  Command Prompt.

* There is a native Windows installer that will be available for download from
  <https://www.meteor.com/install> starting with this release.

* In this release, Meteor on Windows supports all features available on Linux
  and Mac except building mobile apps with PhoneGap/Cordova.

* The `meteor admin get-machine` command now supports an additional
  architecture, `os.windows.x86_32`, which can be used to build binary packages
  for Windows.

### Version Solver

* The code that selects compatible package versions for `meteor update`
  and resolves conflicts on `meteor add` has been rewritten from the ground up.
  The core solver algorithm is now based on MiniSat, an open-source SAT solver,
  improving performance and maintainability.

* Refresh the catalog instead of downgrading packages when the versions in
  `.meteor/versions` aren't in the cache.  [#3653](https://github.com/meteor/meteor/issues/3653)

* Don't downgrade packages listed in `.meteor/packages`, or upgrade to a new
  major version, unless the new flag `--allow-incompatible-update` is passed
  as an override.

* Error messages are more detailed when constraints are unsatisfiable.

* Prefer "patched" versions of new indirect dependencies, and take patches
  to them on `meteor update` (for example, `1.0.1` or `1.0.0_1` over `1.0.0`).

* Version Solver is instrumented for profiling (`METEOR_PROFILE=1` in the
  environment).

* Setting the `METEOR_PRINT_CONSTRAINT_SOLVER_INPUT` environment variable
  prints information useful for diagnosing constraint solver bugs.

### Tracker

* Schedule the flush cycle using a better technique than `setTimeout` when
  available.  [#3889](https://github.com/meteor/meteor/issues/3889)

* Yield to the event loop during the flush cycle, unless we're executing a
  synchronous `Tracker.flush()`.  [#3901](https://github.com/meteor/meteor/issues/3901)

* Fix error reporting not being source-mapped properly. [#3655](https://github.com/meteor/meteor/issues/3655)

* Introduce a new option for `Tracker.autorun` - `onError`. This callback can be
  used to handle errors caught in the reactive computations. [#3822](https://github.com/meteor/meteor/issues/3822)

### Blaze

* Fix stack overflow from nested templates and helpers by avoiding recursion
  during rendering.  [#3028](https://github.com/meteor/meteor/issues/3028)

### `meteor` command-line tool

* Don't fail if `npm` prints more than 200K.  [#3887](https://github.com/meteor/meteor/issues/3887)


### Other bug fixes and improvements

* Upgraded dependencies:

  - uglify-js: 2.4.17 (from 2.4.13)

Patches contributed by GitHub users hwillson, mitar, murillo128, Primigenus,
rjakobsson, and tmeasday.


## v1.0.5, 2015-03-25

* This version of Meteor now uses version 2.2 of the Facebook API for
  authentication, instead of 1.0. If you use additional Facebook API methods
  beyond login, you may need to request new permissions.

  Facebook will automatically switch all apps to API version 2.0 on April
  30th, 2015. Please make sure to update your application's permissions and API
  calls by that date.

  For more details, see
  https://github.com/meteor/meteor/wiki/Facebook-Graph-API-Upgrade


## v1.0.4.2, 2015-03-20

* Fix regression in 1.0.4 where using Cordova for the first time in a project
  with hyphens in its directory name would fail.  [#3950](https://github.com/meteor/meteor/issues/3950)


## v1.0.4.1, 2015-03-18

* Fix regression in 1.0.4 where `meteor publish-for-arch` only worked for
  packages without colons in their name.  [#3951](https://github.com/meteor/meteor/issues/3951)

## v1.0.4, 2015-03-17

### Mongo Driver

* Meteor is now tested against MongoDB 2.6 by default (and the bundled version
  used by `meteor run` has been upgraded). It should still work fine with
  MongoDB 2.4.  Previous versions of Meteor mostly worked with MongoDB 2.6, with
  a few caveats:

    - Some upsert invocations did not work with MongoDB in previous versions of
      Meteor.
    - Previous versions of Meteor required setting up a special "user-defined
      role" with access to the `system.replset` table to use the oplog observe
      driver with MongoDB 2.6.  These extra permissions are not required with
      this version of Meteor.

  The MongoDB command needed to set up user permissions for the oplog observe
  driver is slightly different in MongoDB 2.6; see
  https://github.com/meteor/meteor/wiki/Oplog-Observe-Driver for details.

  We have also tested Meteor against the recently-released MongoDB 3.0.0.
  While we are not shipping MongoDB 3.0 with Meteor in this release (preferring
  to wait until its deployment is more widespread), we believe that Meteor
  1.0.4 apps will work fine when used with MongoDB 3.0.0 servers.

* Fix 0.8.1 regression where failure to connect to Mongo at startup would log a
  message but otherwise be ignored. Now it crashes the process, as it did before
  0.8.1.  [#3038](https://github.com/meteor/meteor/issues/3038)

* Use correct transform for allow/deny rules in `update` when different rules
  have different transforms.  [#3108](https://github.com/meteor/meteor/issues/3108)

* Provide direct access to the collection and database objects from the npm
  Mongo driver via new `rawCollection` and `rawDatabase` methods on
  `Mongo.Collection`.  [#3640](https://github.com/meteor/meteor/issues/3640)

* Observing or publishing an invalid query now throws an error instead of
  effectively hanging the server.  [#2534](https://github.com/meteor/meteor/issues/2534)


### Livequery

* If the oplog observe driver gets too far behind in processing the oplog, skip
  entries and re-poll queries instead of trying to keep up.  [#2668](https://github.com/meteor/meteor/issues/2668)

* Optimize common cases faced by the "crossbar" data structure (used by oplog
  tailing and DDP method write tracking).  [#3697](https://github.com/meteor/meteor/issues/3697)

* The oplog observe driver recovers from failed attempts to apply the modifier
  from the oplog (eg, because of empty field names).


### Minimongo

* When acting as an insert, `c.upsert({_id: 'x'}, {foo: 1})` now uses the `_id`
  of `'x'` rather than a random `_id` in the Minimongo implementation of
  `upsert`, just like it does for `c.upsert({_id: 'x'}, {$set: {foo: 1}})`.
  (The previous behavior matched a bug in the MongoDB 2.4 implementation of
  upsert that is fixed in MongoDB 2.6.)  [#2278](https://github.com/meteor/meteor/issues/2278)

* Avoid unnecessary work while paused in minimongo.

* Fix bugs related to observing queries with field filters: `changed` callbacks
  should not trigger unless a field in the filter has changed, and `changed`
  callbacks need to trigger when a parent of an included field is
  unset.  [#2254](https://github.com/meteor/meteor/issues/2254) [#3571](https://github.com/meteor/meteor/issues/3571)

* Disallow setting fields with empty names in minimongo, to match MongoDB 2.6
  semantics.


### DDP

* Subscription handles returned from `Meteor.subscribe` and
  `TemplateInstance#subscribe` now have a `subscriptionId` property to identify
  which subscription the handle is for.

* The `onError` callback to `Meteor.subscribe` has been replaced with a more
  general `onStop` callback that has an error as an optional first argument.
  The `onStop` callback is called when the subscription is terminated for
  any reason.  `onError` is still supported for backwards compatibility. [#1461](https://github.com/meteor/meteor/issues/1461)

* The return value from a server-side `Meteor.call` or `Meteor.apply` is now a
  clone of what the function returned rather than sharing mutable state.  [#3201](https://github.com/meteor/meteor/issues/3201)

* Make it easier to use the Node DDP client implementation without running a web
  server too.  [#3452](https://github.com/meteor/meteor/issues/3452)


### Blaze

* Template instances now have a `subscribe` method that functions exactly like
  `Meteor.subscribe`, but stops the subscription when the template is destroyed.
  There is a new method on Template instances called `subscriptionsReady()`
  which is a reactive function that returns true when all of the subscriptions
  made with `TemplateInstance#subscribe` are ready. There is also a built-in
  helper that returns the same thing and can be accessed with
  `Template.subscriptionsReady` inside any template.

* Add `onRendered`, `onCreated`, and `onDestroyed` methods to
  `Template`. Assignments to `Template.foo.rendered` and so forth are deprecated
  but are still supported for backwards compatibility.

* Fix bug where, when a helper or event handler was called from inside a custom
  block helper,  `Template.instance()` returned the `Template.contentBlock`
  template instead of the actual user-defined template, making it difficult to
  use `Template.instance()` for local template state.

* `Template.instance()` now works inside `Template.body`.  [#3631](https://github.com/meteor/meteor/issues/3631)

* Allow specifying attributes on `<body>` tags in templates.

* Improve performance of rendering large arrays.  [#3596](https://github.com/meteor/meteor/issues/3596)


### Isobuild

* Support `Npm.require('foo/bar')`.  [#3505](https://github.com/meteor/meteor/issues/3505) [#3526](https://github.com/meteor/meteor/issues/3526)

* In `package.js` files, `Npm.require` can only require built-in Node modules
  (and dev bundle modules, though you shouldn't depend on that), not the modules
  from its own `Npm.depends`. Previously, such code would work but only on the
  second time a `package.js` was executed.

* Ignore vim swap files in the `public` and `private` directories.  [#3322](https://github.com/meteor/meteor/issues/3322)

* Fix regression in 1.0.2 where packages might not be rebuilt when the compiler
  version changes.


### Meteor Accounts

* The `accounts-password` `Accounts.emailTemplates` can now specify arbitrary
  email `headers`.  The `from` address can now be set separately on the
  individual templates, and is a function there rather than a static
  string. [#2858](https://github.com/meteor/meteor/issues/2858) [#2854](https://github.com/meteor/meteor/issues/2854)

* Add login hooks on the client: `Accounts.onLogin` and
  `Accounts.onLoginFailure`. [#3572](https://github.com/meteor/meteor/issues/3572)

* Add a unique index to the collection that stores OAuth login configuration to
  ensure that only one configuration exists per service.  [#3514](https://github.com/meteor/meteor/issues/3514)

* On the server, a new option
  `Accounts.setPassword(user, password, { logout: false })` overrides the
  default behavior of logging out all logged-in connections for the user.  [#3846](https://github.com/meteor/meteor/issues/3846)


### Webapp

* `spiderable` now supports escaped `#!` fragments.  [#2938](https://github.com/meteor/meteor/issues/2938)

* Disable `appcache` on Firefox by default.  [#3248](https://github.com/meteor/meteor/issues/3248)

* Don't overly escape `Meteor.settings.public` and other parts of
  `__meteor_runtime_config__`.  [#3730](https://github.com/meteor/meteor/issues/3730)

* Reload the client program on `SIGHUP` or Node-specific IPC messages, not
  `SIGUSR2`.


### `meteor` command-line tool

* Enable tab-completion of global variables in `meteor shell`.  [#3227](https://github.com/meteor/meteor/issues/3227)

* Improve the stability of `meteor shell`.  [#3437](https://github.com/meteor/meteor/issues/3437) [#3595](https://github.com/meteor/meteor/issues/3595) [#3591](https://github.com/meteor/meteor/issues/3591)

* `meteor login --email` no longer takes an ignored argument.  [#3532](https://github.com/meteor/meteor/issues/3532)

* Fix regression in 1.0.2 where `meteor run --settings s` would ignore errors
  reading or parsing the settings file.  [#3757](https://github.com/meteor/meteor/issues/3757)

* Fix crash in `meteor publish` in some cases when the package is inside an
  app. [#3676](https://github.com/meteor/meteor/issues/3676)

* Fix crashes in `meteor search --show-all` and `meteor search --maintainer`.
  \#3636

* Kill PhantomJS processes after `meteor --test`, and only run the app
  once. [#3205](https://github.com/meteor/meteor/issues/3205) [#3793](https://github.com/meteor/meteor/issues/3793)

* Give a better error when Mongo fails to start up due to a full disk.  [#2378](https://github.com/meteor/meteor/issues/2378)

* After killing existing `mongod` servers, also clear the `mongod.lock` file.

* Stricter validation for package names: they cannot begin with a hyphen, end
  with a dot, contain two consecutive dots, or start or end with a colon.  (No
  packages on Atmosphere fail this validation.)  Additionally, `meteor create
  --package` applies the same validation as `meteor publish` and disallows
  packages with multiple colons.  (Packages with multiple colons like
  `local-test:iron:router` are used internally by `meteor test-packages` so that
  is not a strict validation rule.)

* `meteor create --package` now no longer creates a directory with the full
  name of the package, since Windows file systems cannot have colon characters
  in file paths. Instead, the command now creates a directory named the same
  as the second part of the package name after the colon (without the username
  prefix).


### Meteor Mobile

* Upgrade the Cordova CLI dependency from 3.5.1 to 4.2.0. See the release notes
  for the 4.x series of the Cordova CLI [on Apache
  Cordova](http://cordova.apache.org/announcements/2014/10/16/cordova-4.html).

* Related to the recently discovered [attack
  vectors](http://cordova.apache.org/announcements/2014/08/04/android-351.html)
  in Android Cordova apps, Meteor Cordova apps no longer allow access to all
  domains by default. If your app access external resources over XHR, you need
  to add them to the whitelist of allowed domains with the newly added
  [`App.accessRule`
  method](https://docs.meteor.com/#/full/App-accessRule) in your
  `mobile-config.js` file.

* Upgrade Cordova Plugins dependencies in Meteor Core packages:
  - `org.apache.cordova.file`: from 1.3.0 to 1.3.3
  - `org.apache.cordova.file-transfer`: from 0.4.4 to 0.5.0
  - `org.apache.cordova.splashscreen`: from 0.3.3 to 1.0.0
  - `org.apache.cordova.console`: from 0.2.10 to 0.2.13
  - `org.apache.cordova.device`: from 0.2.11 to 0.3.0
  - `org.apache.cordova.statusbar`: from 0.1.7 to 0.1.10
  - `org.apache.cordova.inappbrowser`: from 0.5.1 to 0.6.0
  - `org.apache.cordova.inappbrowser`: from 0.5.1 to 0.6.0

* Use the newer `ios-sim` binary, compiled with Xcode 6 on OS X Mavericks.


### Tracker

* Use `Session.set({k1: v1, k2: v2})` to set multiple values at once.


### Utilities

* Provide direct access to all options supported by the `request` npm module via
  the new server-only `npmRequestOptions` option to `HTTP.call`.  [#1703](https://github.com/meteor/meteor/issues/1703)


### Other bug fixes and improvements

* Many internal refactorings towards supporting Meteor on Windows are in this
  release.

* Remove some packages used internally to support legacy MDG systems
  (`application-configuration`, `ctl`, `ctl-helper`, `follower-livedata`,
  `dev-bundle-fetcher`, and `star-translate`).

* Provide direct access to some npm modules used by core packages on the
  `NpmModules` field of `WebAppInternals`, `MongoInternals`, and
  `HTTPInternals`.

* Upgraded dependencies:

  - node: 0.10.36 (from 0.10.33)
  - Fibers: 1.0.5 (from 1.0.1)
  - MongoDB: 2.6.7 (from 2.4.12)
  - openssl in mongo: 1.0.2 (from 1.0.1j)
  - MongoDB driver: 1.4.32 (from 1.4.1)
  - bson: 0.2.18 (from 0.2.7)
  - request: 2.53.0 (from 2.47.0)


Patches contributed by GitHub users 0a-, awatson1978, awwx, bwhitty,
christianbundy, d4nyll, dandv, DanielDent, DenisGorbachev, fay-jai, gsuess,
hwillson, jakozaur, meonkeys, mitar, netanelgilad, queso, rbabayoff, RobertLowe,
romanzolotarev, Siilwyn, and tmeasday.


## v.1.0.3.2, 2015-02-25

* Fix regression in 1.0.3 where the `meteor` tool could crash when downloading
  the second build of a given package version; for example, when running `meteor
  deploy` on an OSX or 32-bit Linux system for an app containing a binary
  package.  [#3761](https://github.com/meteor/meteor/issues/3761)


## v.1.0.3.1, 2015-01-20

* Rewrite `meteor show` and `meteor search` to show package information for
  local packages and to show if the package is installed for non-local
  packages. Introduce the `--show-all` flag, and deprecate the
  `--show-unmigrated` and `--show-old flags`.  Introduce the `--ejson` flag to
  output an EJSON object.

* Support README.md files in`meteor publish`. Take in the documentation file in
  `package.js` (set to `README.md` by default) and upload it to the server at
  publication time. Excerpt the first non-header Markdown section for use in
  `meteor show`.

* Support updates of package version metadata after that version has been
  published by running `meteor publish --update` from the package directory.

* Add `meteor test-packages --velocity` (similar to `meteor run --test`).  [#3330](https://github.com/meteor/meteor/issues/3330)

* Fix `meteor update <packageName>` to update `<packageName>` even if it's an
  indirect dependency of your app.  [#3282](https://github.com/meteor/meteor/issues/3282)

* Fix stack trace when a browser tries to use the server like a proxy.  [#1212](https://github.com/meteor/meteor/issues/1212)

* Fix inaccurate session statistics and possible multiple invocation of
  Connection.onClose callbacks.

* Switch CLI tool filesystem calls from synchronous to yielding (pro: more
  concurrency, more responsive to signals; con: could introduce concurrency
  bugs)

* Don't apply CDN prefix on Cordova. [#3278](https://github.com/meteor/meteor/issues/3278) [#3311](https://github.com/meteor/meteor/issues/3311)

* Don't try to refresh client app in the runner unless the app actually has the
  autoupdate package. [#3365](https://github.com/meteor/meteor/issues/3365)

* Fix custom release banner logic. [#3353](https://github.com/meteor/meteor/issues/3353)

* Apply HTTP followRedirects option to non-GET requests.  [#2808](https://github.com/meteor/meteor/issues/2808)

* Clean up temporary directories used by package downloads sooner.  [#3324](https://github.com/meteor/meteor/issues/3324)

* If the tool knows about the requested release but doesn't know about the build
  of its tool for the platform, refresh the catalog rather than failing
  immediately.  [#3317](https://github.com/meteor/meteor/issues/3317)

* Fix `meteor --get-ready` to not add packages to your app.

* Fix some corner cases in cleaning up app processes in the runner. Drop
  undocumented `--keepalive` support. [#3315](https://github.com/meteor/meteor/issues/3315)

* Fix CSS autoupdate when `$ROOT_URL` has a non-trivial path.  [#3111](https://github.com/meteor/meteor/issues/3111)

* Save Google OAuth idToken to the User service info object.

* Add git info to `meteor --version`.

* Correctly catch a case of illegal `Tracker.flush` during `Tracker.autorun`.  [#3037](https://github.com/meteor/meteor/issues/3037)

* Upgraded dependencies:

  - jquery: 1.11.2 (from 1.11.0)

Patches by GitHub users DanielDent, DanielDornhardt, PooMaster, Primigenus,
Tarang, TomFreudenberg, adnissen, dandv, fay-jai, knownasilya, mquandalle,
ogourment, restebanez, rissem, smallhelm and tmeasday.

## v1.0.2.1, 2014-12-22

* Fix crash in file change watcher.  [#3336](https://github.com/meteor/meteor/issues/3336)

* Allow `meteor test-packages packages/*` even if not all package directories
  have tests.  [#3334](https://github.com/meteor/meteor/issues/3334)

* Fix typo in `meteor shell` output. [#3326](https://github.com/meteor/meteor/issues/3326)


## v1.0.2, 2014-12-19

### Improvements to the `meteor` command-line tool

* A new command called `meteor shell` attaches an interactive terminal to
  an already-running server process, enabling inspection and execution of
  server-side data and code, with dynamic tab completion of variable names
  and properties. To see `meteor shell` in action, type `meteor run` in an
  app directory, then (in another terminal) type `meteor shell` in the
  same app directory. You do not have to wait for the app to start before
  typing `meteor shell`, as it will automatically connect when the server
  is ready. Note that `meteor shell` currently works for local development
  only, and is not yet supported for apps running on remote hosts.

* We've done a major internal overhaul of the `meteor` command-line tool with an
  eye to correctness, maintainability, and performance.  Some details include:
  * Refresh the package catalog for build commands only when an error
    occurs that could be fixed by a refresh, not for every build command.
  * Never run the constraint solver to select package versions more than once
    per build.
  * Built packages ("isopacks") are now cached inside individual app directories
    instead of inside their source directories.
  * `meteor run` starts Mongo in parallel with building the application.
  * The constraint solver no longer leaves a `versions.json` file in your
    packages source directories; when publishing a package that is not inside an
    app, it will leave a `.versions` file (with the same format as
    `.meteor/versions`) which you should check into source control.
  * The constraint solver's model has been simplified so that plugins must use
    the same version of packages as their surrounding package when built from
    local source.

* Using `meteor debug` no longer requires manually continuing the debugger when
  your app restarts, and it no longer overwrites the symbol `_` inside your app.

* Output from the command-line tool is now word-wrapped to the width of your
  terminal.

* Remove support for the undocumented earliestCompatibleVersion feature of the
  package system.

* Reduce CPU usage and disk I/O bandwidth by using kernel file-system change
  notification events where possible. On file systems that do not support these
  events (NFS, Vagrant Virtualbox shared folders, etc), file changes will only
  be detected every 5 seconds; to detect changes more often in these cases (but
  use more CPU), set the `METEOR_WATCH_FORCE_POLLING` environment
  variable. [#2135](https://github.com/meteor/meteor/issues/2135)

* Reduce CPU usage by fixing a check for a parent process in `meteor
  run` that was happening constantly instead of every few seconds. [#3252](https://github.com/meteor/meteor/issues/3252)

* Fix crash when two plugins defined source handlers for the same
  extension. [#3015](https://github.com/meteor/meteor/issues/3015) [#3180](https://github.com/meteor/meteor/issues/3180)

* Fix bug (introduced in 0.9.3) where the warning about using experimental
  versions of packages was printed too often.

* Fix bug (introduced in 1.0) where `meteor update --patch` crashed.

* Fix bug (introduced in 0.9.4) where banners about new releases could be
  printed too many times.

* Fix crash when a package version contained a dot-separated pre-release part
  with both digits and non-digits. [#3147](https://github.com/meteor/meteor/issues/3147)

* Corporate HTTP proxy support is now implemented using our websocket library's
  new built-in implementation instead of a custom implementation. [#2515](https://github.com/meteor/meteor/issues/2515)

### Blaze

* Add default behavior for `Template.parentData` with no arguments. This
  selects the first parent. [#2861](https://github.com/meteor/meteor/issues/2861)

* Fix `Blaze.remove` on a template's view to correctly remove the DOM
  elements when the template was inserted using
  `Blaze.renderWithData`. [#3130](https://github.com/meteor/meteor/issues/3130)

* Allow curly braces to be escaped in Spacebars. Use the special
  sequences `{{|` and `{{{|` to insert a literal `{{` or `{{{`.

### Meteor Accounts

* Allow integration with OAuth1 servers that require additional query
  parameters to be passed with the access token. [#2894](https://github.com/meteor/meteor/issues/2894)

* Expire a user's password reset and login tokens in all circumstances when
  their password is changed.

### Other bug fixes and improvements

* Some packages are no longer released as part of the core release process:
  amplify, backbone, bootstrap, d3, jquery-history, and jquery-layout. This
  means that new versions of these packages can be published outside of the full
  Meteor release cycle.

* Require plain objects as the update parameter when doing replacements
  in server-side collections.

* Fix audit-argument-checks spurious failure when an argument is NaN. [#2914](https://github.com/meteor/meteor/issues/2914)

### Upgraded dependencies

  - node: 0.10.33 (from 0.10.29)
  - source-map-support: 0.2.8 (from 0.2.5)
  - semver: 4.1.0 (from 2.2.1)
  - request: 2.47.0 (from 2.33.0)
  - tar: 1.0.2 (from 1.0.1)
  - source-map: 0.1.40 (from 0.1.32)
  - sqlite3: 3.0.2 (from 3.0.0)
  - phantomjs npm module: 1.9.12 (from 1.8.1-1)
  - http-proxy: 1.6.0 (from a fork of 1.0.2)
  - esprima: 1.2.2 (from an unreleased 1.1-era commit)
  - escope: 1.0.1 (from 1.0.0)
  - openssl in mongo: 1.0.1j (from 1.0.1g)
  - faye-websocket: 0.8.1 (from using websocket-driver instead)
  - MongoDB: 2.4.12 (from 2.4.9)


Patches by GitHub users andylash, anstarovoyt, benweissmann, chrisbridgett,
colllin, dandv, ecwyne, graemian, JamesLefrere, kevinchiu, LyuGGang, matteodem,
mitar, mquandalle, musically-ut, ograycode, pcjpcj2, physiocoder, rgoomar,
timhaines, trusktr, Urigo, and zol.


## v1.0.1, 2014-12-09

* Fix a security issue in allow/deny rules that could result in data
  loss. If your app uses allow/deny rules, or uses packages that use
  allow/deny rules, we recommend that you update immediately.


## v1.0, 2014-10-28

### New Features

* Add the `meteor admin get-machine` command to make it easier to
  publish packages with binary dependencies for all
  architectures. `meteor publish` no longer publishes builds
  automatically if your package has binary NPM dependencies.

* New `localmarket` example, highlighting Meteor's support for mobile
  app development.

* Restyle the `leaderboard` example, and optimize it for both desktop
  and mobile.

### Performance

* Reduce unnecessary syncs with the package server, which speeds up
  startup times for many commands.

* Speed up `meteor deploy` by not bundling unnecessary files and
  programs.

* To make Meteor easier to use on slow or unreliable network
  connections, increase timeouts for DDP connections that the Meteor
  tool uses to communicate with the package server. [#2777](https://github.com/meteor/meteor/issues/2777), [#2789](https://github.com/meteor/meteor/issues/2789).

### Mobile App Support

* Implemented reasonable default behavior for launch screens on mobile
  apps.

* Don't build for Android when only the iOS build is required, and
  vice versa.

* Fix bug that could cause mobile apps to stop being able to receive hot
  code push updates.

* Fix bug where Cordova clients connected to http://example.com instead
  of https://example.com when https:// was specified in the
  --mobile-server option. [#2880](https://github.com/meteor/meteor/issues/2880)

* Fix stack traces when attempting to build or run iOS apps on Linux.

* Print a warning when building an app with mobile platforms and
  outputting the build into the source tree. Outputting a build into the
  source tree can cause subsequent builds to fail because they will
  treat the build output as source files.

* Exit from `meteor run` when new Cordova plugins or platforms are
  added, since we don't support hot code push for new plugins or
  platforms.

* Fix quoting of arguments to Cordova plugins.

* The `accounts-twitter` package now works in Cordova apps in local
  development. For workarounds for other login providers in local
  development mode, see
  https://github.com/meteor/meteor/wiki/OAuth-for-mobile-Meteor-clients.

### Packaging

* `meteor publish-for-arch` can publish packages built with different Meteor
  releases.

* Fix default `api.versionsFrom` field in packages created with `meteor
  create --package`.

* Fix bug where changes in an app's .meteor/versions file would not
  cause the app to be rebuilt.

### Other bug fixes and improvements

* Use TLSv1 in the `spiderable` package, for compatibility with servers
  that have disabled SSLv3 in response to the POODLE bug.

* Work around the `meteor run` proxy occasionally running out of sockets.

* Fix bug with regular expressions in minimongo. [#2817](https://github.com/meteor/meteor/issues/2817)

* Add READMEs for several core packages.

* Include protocols in URLs printed by `meteor deploy`.

* Improve error message for limited ordered observe. [#1643](https://github.com/meteor/meteor/issues/1643)

* Fix missing dependency on `random` in the `autoupdate` package. [#2892](https://github.com/meteor/meteor/issues/2892)

* Fix bug where all CSS would be removed from connected clients if a
  CSS-only change is made between local development server restarts or
  when deploying with `meteor deploy`.

* Increase height of the Google OAuth popup to the Google-recommended
  value.

* Fix the layout of the OAuth configuration dialog when used with
  Bootstrap.

* Allow build plugins to override the 'bare' option on added source
  files. [#2834](https://github.com/meteor/meteor/issues/2834)

Patches by GitHub users DenisGorbachev, ecwyne, mitar, mquandalle,
Primigenus, svda, yauh, and zol.


## v0.9.4.1, 2014-12-09 (backport)

* Fix a security issue in allow/deny rules that could result in data
  loss. If your app uses allow/deny rules, or uses packages that use
  allow/deny rules, we recommend that you update immediately.
  Backport from 1.0.1.


## v0.9.4, 2014-10-13

### New Features

* The new `meteor debug` command and `--debug-port` command line option
  to `meteor run` allow you to easily use node-inspector to debug your
  server-side code. Add a `debugger` statement to your code to create a
  breakpoint.

* Add new a `meteor run --test` command that runs
  [Velocity](https://github.com/meteor-velocity/velocity) tests in your
  app .

* Add new callbacks `Accounts.onResetPasswordLink`,
  `Accounts.onEnrollmentLink`, and `Accounts.onEmailVerificationLink`
  that make it easier to build custom user interfaces on top of the
  accounts system. These callbacks should be registered before
  `Meteor.startup` fires, and will be called if the URL matches a link
  in an email sent by `Accounts.resetPassword`, etc. See
  https://docs.meteor.com/#Accounts-onResetPasswordLink.

* A new configuration file for mobile apps,
  `<APP>/mobile-config.js`. This allows you to set app metadata, icons,
  splash screens, preferences, and PhoneGap/Cordova plugin settings
  without needing a `cordova_build_override` directory. See
  https://docs.meteor.com/#mobileconfigjs.


### API Changes

* Rename `{{> UI.dynamic}}` to `{{> Template.dynamic}}`, and likewise
  with `UI.contentBlock` and `UI.elseBlock`. The UI namespace is no
  longer used anywhere except for backwards compatibility.

* Deprecate the `Template.someTemplate.myHelper = ...` syntax in favor
  of `Template.someTemplate.helpers(...)`.  Using the older syntax still
  works, but prints a deprecation warning to the console.

* `Package.registerBuildPlugin` its associated functions have been added
  to the public API, cleaned up, and documented. The new function is
  identical to the earlier _transitional_registerBuildPlugin except for
  minor backwards-compatible API changes. See
  https://docs.meteor.com/#Package-registerBuildPlugin

* Rename the `showdown` package to `markdown`.

* Deprecate the `amplify`, `backbone`, `bootstrap`, and `d3` integration
  packages in favor of community alternatives.  These packages will no
  longer be maintained by MDG.


### Tool Changes

* Improved output from `meteor build` to make it easier to publish
  mobile apps to the App Store and Play Store. See the wiki pages for
  instructions on how to publish your
  [iOS](https://github.com/meteor/meteor/wiki/How-to-submit-your-iOS-app-to-App-Store)
  and
  [Android](https://github.com/meteor/meteor/wiki/How-to-submit-your-Android-app-to-Play-Store)
  apps.

* Packages can now be marked as debug-mode only by adding `debugOnly:
  true` to `Package.describe`. Debug-only packages are not included in
  the app when it is bundled for production (`meteor build` or `meteor
  run --production`). This allows package authors to build packages
  specifically for testing and debugging without increasing the size of
  the resulting app bundle or causing apps to ship with debug
  functionality built in.

* Rework the process for installing mobile development SDKs. There is
  now a `meteor install-sdk` command that automatically install what
  software it can and points to documentation for the parts that
  require manual installation.

* The `.meteor/cordova-platforms` file has been renamed to
  `.meteor/platforms` and now includes the default `server` and
  `browser` platforms. The default platforms can't currently be removed
  from a project, though this will be possible in the future. The old
  file will be automatically migrated to the new one when the app is run
  with Meteor 0.9.4 or above.

* The `unipackage.json` file inside downloaded packages has been renamed
  to `isopack.json` and has an improved forwards-compatible format. To
  maintain backwards compatibility with previous releases, packages will
  be built with both files.

* The local package metadata cache now uses SQLite, which is much faster
  than the previous implementation. This improves `meteor` command line
  tool startup time.

* The constraint solver used by the client to find compatible versions
  of packages is now much faster.

* The `--port` option to `meteor run` now requires a numeric port
  (e.g. `meteor run --port example.com` is no longer valid).

* The `--mobile-port` option `meteor run` has been reworked. The option
  is now `--mobile-server` in `meteor run` and `--server` in `meteor
  build`. `--server` is required for `meteor build` in apps with mobile
  platforms installed. `--mobile-server` defaults to an automatically
  detected IP address on port 3000, and `--server` requires a hostname
  but defaults to port 80 if a port is not specified.

* Operations that take longer than a few seconds (e.g. downloading
  packages, installing the Android SDK, etc) now show a progress bar.

* Complete support for using an HTTP proxy in the `meteor` command line
  tool. Now all DDP connections can work through a proxy.  Use the standard
  `http_proxy` environment variable to specify your proxy endpoint.  [#2515](https://github.com/meteor/meteor/issues/2515)


### Bug Fixes

* Fix behavior of ROOT_URL with path ending in `/`.

* Fix source maps when using a ROOT_URL with a path. [#2627](https://github.com/meteor/meteor/issues/2627)

* Change the mechanism that the Meteor tool uses to clean up app server
  processes. The new mechanism is more resilient to slow app bundles and
  other CPU-intensive tasks. [#2536](https://github.com/meteor/meteor/issues/2536), [#2588](https://github.com/meteor/meteor/issues/2588).


Patches by GitHub users cryptoquick, Gaelan, jperl, meonkeys, mitar,
mquandalle, prapicault, pscanf, richguan, rick-golden-healthagen,
rissem, rosh93, rzymek, and timoabend


## v0.9.3.1, 2014-09-30

* Don't crash when failing to contact the package server. [#2713](https://github.com/meteor/meteor/issues/2713)

* Allow more than one dash in package versions. [#2715](https://github.com/meteor/meteor/issues/2715)


## v0.9.3, 2014-09-25

### More Package Version Number Flexibility

* Packages now support relying on multiple major versions of their
  dependencies (eg `blaze@1.0.0 || 2.0.0`). Additionally, you can now
  call `api.versionsFrom(<release>)` multiple times, or with an array
  (eg `api.versionsFrom([<release1>, <release2>])`. Meteor will
  interpret this to mean that the package will work with packages from
  all the listed releases.

* Support for "wrapped package" version numbers. There is now a `_` field
  in version numbers. The `_` field must be an integer, and versions with
  the `_` are sorted after versions without. This allows using the
  upstream version number as the Meteor package version number and being
  able to publish multiple version of the Meteor package (e.g.
  `jquery@1.11.1_2`).

Note: packages using the `||` operator or the `_` symbol in their
versions or dependencies will be invisible to pre-0.9.3 users. Meteor
versions 0.9.2 and before do not understand the new version formats and
will not be able to use versions of packages that use the new features.


### Other Command-line Tool Improvements

* More detailed constraint solver output. Meteor now tells you which
  constraints prevent upgrading or adding new packages. This will make
  it much easier to update your app to new versions.

* Better handling of pre-release versions (e.g. versions with
  `-`). Pre-release packages will now be included in an app if and only
  if there is no way to meet the app's constraints without using a
  pre-release package.

* Add `meteor admin set-unmigrated` to allow maintainers to hide
  pre-0.9.0 packages in `meteor search` and `meteor show`. This will not
  stop users from continuing to use the package, but it helps prevent
  new users from finding old non-functional packages.

* Progress bars for time-intensive operations, like downloading large
  packages.


### Other Changes

* Offically support `Meteor.wrapAsync` (renamed from
  `Meteor._wrapAsync`). Additionally, `Meteor.wrapAsync` now lets you
  pass an object to bind as `this` in the wrapped call. See
  https://docs.meteor.com/#meteor_wrapasync.

* The `reactive-dict` package now allows an optional name argument to
  enable data persistence during hot code push.


Patches by GitHub users evliu, meonkeys, mitar, mizzao, mquandalle,
prapicault, waitingkuo, wulfmeister.



## v0.9.2.2, 2014-09-17

* Fix regression in 0.9.2 that prevented some users from accessing the
  Meteor development server in their browser. Specifically, 0.9.2
  unintentionally changed the development mode server's default bind
  host to localhost instead of 0.0.0.0. [#2596](https://github.com/meteor/meteor/issues/2596)


## v0.9.2.1, 2014-09-15

* Fix versions of packages that were published with `-cordova` versions
  in 0.9.2 (appcache, fastclick, htmljs, logging, mobile-status-bar,
  routepolicy, webapp-hashing).


## v0.9.2, 2014-09-15

This release contains our first support for building mobile apps in
Meteor, for both iOS and Android. This support comes via an
integration with Apache's Cordova/PhoneGap project.

  * You can use Cordova/PhoneGap packages in your application or inside
    a Meteor package to access a device's native functions directly from
    JavaScript code.
  * The `meteor add-platform` and `meteor run` commands now let you
    launch the app in the iOS or Android simulator or run it on an
    attached hardware device.
  * This release extends hot code push to support live updates into
    installed native apps.
  * The `meteor bundle` command has been renamed to `meteor build` and
    now outputs build projects for the mobile version of the targeted
    app.
  * See
    https://github.com/meteor/meteor/wiki/Meteor-Cordova-Phonegap-integration
    for more information about how to get started building mobile apps
    with Meteor.

* Better mobile support for OAuth login: you can now use a
  redirect-based flow inside UIWebViews, and the existing popup-based
  flow has been adapted to work in Cordova/PhoneGap apps.

#### Bug fixes and minor improvements

* Fix sorting on non-trivial keys in Minimongo. [#2439](https://github.com/meteor/meteor/issues/2439)

* Bug fixes and performance improvements for the package system's
  constraint solver.

* Improved error reporting for misbehaving oplog observe driver. [#2033](https://github.com/meteor/meteor/issues/2033) [#2244](https://github.com/meteor/meteor/issues/2244)

* Drop deprecated source map linking format used for older versions of
  Firefox.  [#2385](https://github.com/meteor/meteor/issues/2385)

* Allow Meteor tool to run from a symlink. [#2462](https://github.com/meteor/meteor/issues/2462)

* Assets added via a plugin are no longer considered source files. [#2488](https://github.com/meteor/meteor/issues/2488)

* Remove support for long deprecated `SERVER_ID` environment
  variable. Use `AUTOUPDATE_VERSION` instead.

* Fix bug in reload-safetybelt package that resulted in reload loops in
  Chrome with cookies disabled.

* Change the paths for static assets served from packages. The `:`
  character is replaced with the `_` character in package names so as to
  allow serving on mobile devices and ease operation on Windows. For
  example, assets from the `abc:bootstrap` package are now served at
  `/packages/abc_bootstrap` instead of `/packages/abc:bootstrap`.

* Also change the paths within a bundled Meteor app to allow for
  different client architectures (eg mobile). For example,
  `bundle/programs/client` is now `bundle/programs/web.browser`.


Patches by GitHub users awwx, mizzao, and mquandalle.



## v0.9.1.1, 2014-09-06

* Fix backwards compatibility for packages that had weak dependencies
  on packages renamed in 0.9.1 (`ui`, `deps`, `livedata`). [#2521](https://github.com/meteor/meteor/issues/2521)

* Fix error when using the `reactive-dict` package without the `mongo`
  package.


## v0.9.1, 2014-09-04

#### Organizations in Meteor developer accounts

Meteor 0.9.1 ships with organizations support in Meteor developer
accounts. Organizations are teams of users that make it easy to
collaborate on apps and packages.

Create an organization at
https://www.meteor.com/account-settings/organizations. Run the `meteor
authorized` command in your terminal to give an organization
permissions to your apps. To add an organization as a maintainer of
your packages, use the `meteor admin maintainers` command. You can
also publish packages with an organization's name in the package name
prefix instead of your own username.


#### One backwards incompatible change for templates

* Templates can no longer be named "body" or "instance".

#### Backwards compatible Blaze API changes

* New public and documented APIs:
  * `Blaze.toHTMLWithData()`
  * `Template.currentData()`
  * `Blaze.getView()`
  * `Template.parentData()` (previously `UI._parentData()`)
  * `Template.instance()` (previously `UI._templateInstance()`)
  * `Template.body` (previously `UI.body`)
  * `new Template` (previously `Template.__create__`)
  * `Blaze.getData()` (previously `UI.getElementData`, or `Blaze.getCurrentData` with no arguments)

* Deprecate the `ui` package. Instead, use the `blaze` package. The
  `UI` and `Blaze` symbols are now the same.

* Deprecate `UI.insert`. `UI.render` and `UI.renderWithData` now
  render a template and place it in the DOM.

* Add an underscore to some undocumented Blaze APIs to make them
  internal. Notably: `Blaze._materializeView`, `Blaze._createView`,
  `Blaze._toText`, `Blaze._destroyView`, `Blaze._destroyNode`,
  `Blaze._withCurrentView`, `Blaze._DOMBackend`,
  `Blaze._TemplateWith`

* Document Views. Views are the machinery powering DOM updates in
  Blaze.

* Expose `view` property on template instances.

#### Backwards compatible renames

* Package renames
  * `livedata` -> `ddp`
  * `mongo-livedata` -> `mongo`
  * `standard-app-packages` -> `meteor-platform`
* Symbol renames
  * `Meteor.Collection` -> `Mongo.Collection`
  * `Meteor.Collection.Cursor` -> `Mongo.Cursor`
  * `Meteor.Collection.ObjectID` -> `Mongo.ObjectID`
  * `Deps` -> `Tracker`

#### Other

* Add `reactive-var` package. Lets you define a single reactive
  variable, like a single key in `Session`.

* Don't throw an exception in Chrome when cookies and local storage
  are blocked.

* Bump DDP version to "1". Clients connecting with version "pre1" or
  "pre2" should still work.

* Allow query parameters in OAuth1 URLs. [#2404](https://github.com/meteor/meteor/issues/2404)

* Fix `meteor list` if not all packages on server. Fixes [#2468](https://github.com/meteor/meteor/issues/2468)

Patch by GitHub user mitar.


## v0.9.0.1, 2014-08-27

* Fix issues preventing hot code reload from automatically reloading webapps in
  two cases: when the old app was a pre-0.9.0 app, and when the app used
  appcache. (In both cases, an explicit reload still worked.)

* Fix publishing packages containing a plugin with platform-specific code but
  no platform-specific code in the main package.

* Fix `meteor add package@version` when the package was already added with a
  different version constraint.

* Improve treatment of pre-release packages (packages with a dash in their
  version). Guarantee that they will not be chosen by the constraint solver
  unless explicitly requested.  `meteor list` won't suggest that you update to
  them.

* Fix slow spiderable executions.

* Fix dev-mode client-only restart when client files changed very soon after
  server restart.

* Fix stack trace on `meteor add` constraint solver failure.

* Fix "access-denied" stack trace when publishing packages.


## v0.9.0, 2014-08-26

Meteor 0.9.0 introduces the Meteor Package Server. Incorporating lessons from
our community's Meteorite tool, Meteor 0.9.0 allows users to develop and publish
Meteor packages to a central repository. The `meteor publish` command is used to
publish packages. Non-core packages can now be added with `meteor add`, and you
can specify version constraints on the packages you use. Binary packages can be
published for additional architectures with `meteor publish-for-arch`, which
allows cross-platform deploys and bundling.  You can search for packages with
`meteor search` and display information on them with `meteor show`, or you can
use the Atmosphere web interface developed by Percolate Studio at
https://atmospherejs.com/

See https://docs.meteor.com/#writingpackages and
https://docs.meteor.com/#packagejs for more details.

Other packaging-related changes:

* `meteor list` now lists the packages your app is using, which was formerly the
  behavior of `meteor list --using`. To search for packages you are not
  currently using, use `meteor search`.  The concept of an "internal" package
  (which did not show up in `meteor list`) no longer exists.

* To prepare a bundle created with `meteor bundle` for execution on a
  server, you now run `npm install` with no arguments instead of having
  to specify a few specific npm modules and their versions
  explicitly. See the README in the generated bundle for more details.

* All `under_score`-style `package.js` APIs (`Package.on_use`, `api.add_files`,
  etc) have been replaced with `camelCase` names (`Package.onUse`,
  `api.addFiles`, etc).  The old names continue to work for now.

* There's a new `archMatching` option to `Plugin.registerSourceHandler`, which
  should be used by any plugin whose output is only for the client or only for
  the server (eg, CSS and HTML templating packages); this allows Meteor to avoid
  restarting the server when files processed by these plugins change.

Other changes:

* When running your app with the local development server, changes that only
  affect the client no longer require restarting the server.  Changes that only
  affect CSS no longer require the browser to refresh the page, both in local
  development and in some production environments.  [#490](https://github.com/meteor/meteor/issues/490)

* When a call to `match` fails in a method or subscription, log the
  failure on the server. (This matches the behavior described in our docs)

* The `appcache` package now defaults to functioning on all browsers
  that support the AppCache API, rather than a whitelist of browsers.
  The main effect of this change is that `appcache` is now enabled by
  default on Firefox, because Firefox no longer makes a confusing
  popup. You can still disable individual browsers with
  `AppCache.config`.  [#2241](https://github.com/meteor/meteor/issues/2241)

* The `forceApprovalPrompt` option can now be specified in `Accounts.ui.config`
  in addition to `Meteor.loginWithGoogle`.  [#2149](https://github.com/meteor/meteor/issues/2149)

* Don't leak websocket clients in server-to-server DDP in some cases (and fix
  "Got open from inactive client"
  error). https://github.com/faye/websocket-driver-node/pull/8

* Updated OAuth url for login with Meetup.

* Allow minimongo `changed` callbacks to mutate their `oldDocument`
  argument. [#2231](https://github.com/meteor/meteor/issues/2231)

* Fix upsert called from client with no callback.  [#2413](https://github.com/meteor/meteor/issues/2413)

* Avoid a few harmless exceptions in OplogObserveDriver.

* Refactor `observe-sequence` package.

* Fix `spiderable` race condition.

* Re-apply our fix of NPM bug https://github.com/npm/npm/issues/3265 which got
  accidentally reverted upstream.

* Workaround for a crash in recent Safari
  versions. https://github.com/meteor/meteor/commit/e897539adb

* Upgraded dependencies:
  - less: 1.7.4 (from 1.7.1)
  - tar: 1.0.1 (from 0.1.19)
  - fstream: 1.0.2 (from 0.1.25)

Patches by GitHub users Cangit, dandv, ImtiazMajeed, MaximDubrovin, mitar,
mquandalle, rcy, RichardLitt, thatneat, and twhy.


## v0.8.3.1, 2014-12-09 (backport)

* Fix a security issue in allow/deny rules that could result in data
  loss. If your app uses allow/deny rules, or uses packages that use
  allow/deny rules, we recommend that you update immediately.
  Backport from 1.0.1.


## v0.8.3, 2014-07-29

#### Blaze

* Refactor Blaze to simplify internals while preserving the public
  API. `UI.Component` has been replaced with `Blaze.View.`

* Fix performance issues and memory leaks concerning event handlers.

* Add `UI.remove`, which removes a template after `UI.render`/`UI.insert`.

* Add `this.autorun` to the template instance, which is like `Deps.autorun`
  but is automatically stopped when the template is destroyed.

* Create `<a>` tags as SVG elements when they have `xlink:href`
  attributes. (Previously, `<a>` tags inside SVGs were never created as
  SVG elements.)  [#2178](https://github.com/meteor/meteor/issues/2178)

* Throw an error in `{{foo bar}}` if `foo` is missing or not a function.

* Cursors returned from template helpers for #each should implement
  the `observeChanges` method and don't have to be Minimongo cursors
  (allowing new custom data stores for Blaze like Miniredis).

* Remove warnings when {{#each}} iterates over a list of strings,
  numbers, or other items that contains duplicates.  [#1980](https://github.com/meteor/meteor/issues/1980)

#### Meteor Accounts

* Fix regression in 0.8.2 where an exception would be thrown if
  `Meteor.loginWithPassword` didn't have a callback. Callbacks to
  `Meteor.loginWithPassword` are now optional again.  [#2255](https://github.com/meteor/meteor/issues/2255)

* Fix OAuth popup flow in mobile apps that don't support
  `window.opener`.  [#2302](https://github.com/meteor/meteor/issues/2302)

* Fix "Email already exists" error with MongoDB 2.6.  [#2238](https://github.com/meteor/meteor/issues/2238)


#### mongo-livedata and minimongo

* Fix performance issue where a large batch of oplog updates could block
  the node event loop for long periods.  [#2299](https://github.com/meteor/meteor/issues/2299).

* Fix oplog bug resulting in error message "Buffer inexplicably empty".  [#2274](https://github.com/meteor/meteor/issues/2274)

* Fix regression from 0.8.2 that caused collections to appear empty in
  reactive `findOne()` or `fetch` queries that run before a mutator
  returns.  [#2275](https://github.com/meteor/meteor/issues/2275)


#### Miscellaneous

* Stop including code by default that automatically refreshes the page
  if JavaScript and CSS don't load correctly. While this code is useful
  in some multi-server deployments, it can cause infinite refresh loops
  if there are errors on the page. Add the `reload-safetybelt` package
  to your app if you want to include this code.

* On the server, `Meteor.startup(c)` now calls `c` immediately if the
  server has already started up, matching the client behavior.  [#2239](https://github.com/meteor/meteor/issues/2239)

* Add support for server-side source maps when debugging with
  `node-inspector`.

* Add `WebAppInternals.addStaticJs()` for adding static JavaScript code
  to be served in the app, inline if allowed by `browser-policy`.

* Make the `tinytest/run` method return immediately, so that `wait`
  method calls from client tests don't block on server tests completing.

* Log errors from method invocations on the client if there is no
  callback provided.

* Upgraded dependencies:
  - node: 0.10.29 (from 0.10.28)
  - less: 1.7.1 (from 1.6.1)

Patches contributed by GitHub users Cangit, cmather, duckspeaker, zol.


## v0.8.2, 2014-06-23

#### Meteor Accounts

* Switch `accounts-password` to use bcrypt to store passwords on the
  server. (Previous versions of Meteor used a protocol called SRP.)
  Users will be transparently transitioned when they log in. This
  transition is one-way, so you cannot downgrade a production app once
  you upgrade to 0.8.2. If you are maintaining an authenticating DDP
  client:
     - Clients that use the plaintext password login handler (i.e. call
       the `login` method with argument `{ password: <plaintext
       password> }`) will continue to work, but users will not be
       transitioned from SRP to bcrypt when logging in with this login
       handler.
     - Clients that use SRP will no longer work. These clients should
       instead directly call the `login` method, as in
       `Meteor.loginWithPassword`. The argument to the `login` method
       can be either:
         - `{ password: <plaintext password> }`, or
         - `{ password: { digest: <password hash>, algorithm: "sha-256" } }`,
           where the password hash is the hex-encoded SHA256 hash of the
           plaintext password.

* Show the display name of the currently logged-in user after following
  an email verification link or a password reset link in `accounts-ui`.

* Add a `userEmail` option to `Meteor.loginWithMeteorDeveloperAccount`
  to pre-fill the user's email address in the OAuth popup.

* Ensure that the user object has updated token information before
  it is passed to email template functions. [#2210](https://github.com/meteor/meteor/issues/2210)

* Export the function that serves the HTTP response at the end of an
  OAuth flow as `OAuth._endOfLoginResponse`. This function can be
  overridden to make the OAuth popup flow work in certain mobile
  environments where `window.opener` is not supported.

* Remove support for OAuth redirect URLs with a `redirect` query
  parameter. This OAuth flow was never documented and never fully
  worked.


#### Blaze

* Blaze now tracks individual CSS rules in `style` attributes and won't
  overwrite changes to them made by other JavaScript libraries.

* Add `{{> UI.dynamic}}` to make it easier to dynamically render a
  template with a data context.

* Add `UI._templateInstance()` for accessing the current template
  instance from within a block helper.

* Add `UI._parentData(n)` for accessing parent data contexts from
  within a block helper.

* Add preliminary API for registering hooks to run when Blaze intends to
  insert, move, or remove DOM elements. For example, you can use these
  hooks to animate nodes as they are inserted, moved, or removed. To use
  them, you can set the `_uihooks` property on a container DOM
  element. `_uihooks` is an object that can have any subset of the
  following three properties:

    - `insertElement: function (node, next)`: called when Blaze intends
      to insert the DOM element `node` before the element `next`
    - `moveElement: function (node, next)`: called when Blaze intends to
      move the DOM element `node` before the element `next`
    - `removeElement: function (node)`: called when Blaze intends to
      remove the DOM element `node`

    Note that when you set one of these functions on a container
    element, Blaze will not do the actual operation; it's your
    responsibility to actually insert, move, or remove the node (by
    calling `$(node).remove()`, for example).

* The `findAll` method on template instances now returns a vanilla
  array, not a jQuery object. The `$` method continues to
  return a jQuery object. [#2039](https://github.com/meteor/meteor/issues/2039)

* Fix a Blaze memory leak by cleaning up event handlers when a template
  instance is destroyed. [#1997](https://github.com/meteor/meteor/issues/1997)

* Fix a bug where helpers used by {{#with}} were still re-running when
  their reactive data sources changed after they had been removed from
  the DOM.

* Stop not updating form controls if they're focused. If a field is
  edited by one user while another user is focused on it, it will just
  lose its value but maintain its focus. [#1965](https://github.com/meteor/meteor/issues/1965)

* Add `_nestInCurrentComputation` option to `UI.render`, fixing a bug in
  {{#each}} when an item is added inside a computation that subsequently
  gets invalidated. [#2156](https://github.com/meteor/meteor/issues/2156)

* Fix bug where "=" was not allowed in helper arguments. [#2157](https://github.com/meteor/meteor/issues/2157)

* Fix bug when a template tag immediately follows a Spacebars block
  comment. [#2175](https://github.com/meteor/meteor/issues/2175)


#### Command-line tool

* Add --directory flag to `meteor bundle`. Setting this flag outputs a
  directory rather than a tarball.

* Speed up updates of NPM modules by upgrading Node to include our fix for
  https://github.com/npm/npm/issues/3265 instead of passing `--force` to
  `npm install`.

* Always rebuild on changes to npm-shrinkwrap.json files.  [#1648](https://github.com/meteor/meteor/issues/1648)

* Fix uninformative error message when deploying to long hostnames. [#1208](https://github.com/meteor/meteor/issues/1208)

* Increase a buffer size to avoid failing when running MongoDB due to a
  large number of processes running on the machine, and fix the error
  message when the failure does occur. [#2158](https://github.com/meteor/meteor/issues/2158)

* Clarify a `meteor mongo` error message when using the MONGO_URL
  environment variable. [#1256](https://github.com/meteor/meteor/issues/1256)


#### Testing

* Run server tests from multiple clients serially instead of in
  parallel. This allows testing features that modify global server
  state.  [#2088](https://github.com/meteor/meteor/issues/2088)


#### Security

* Add Content-Type headers on JavaScript and CSS resources.

* Add `X-Content-Type-Options: nosniff` header to
  `browser-policy-content`'s default policy. If you are using
  `browser-policy-content` and you don't want your app to send this
  header, then call `BrowserPolicy.content.allowContentTypeSniffing()`.

* Use `Meteor.absoluteUrl()` to compute the redirect URL in the `force-ssl`
  package (instead of the host header).


#### Miscellaneous

* Allow `check` to work on the server outside of a Fiber. [#2136](https://github.com/meteor/meteor/issues/2136)

* EJSON custom type conversion functions should not be permitted to yield. [#2136](https://github.com/meteor/meteor/issues/2136)

* The legacy polling observe driver handles errors communicating with MongoDB
  better and no longer gets "stuck" in some circumstances.

* Automatically rewind cursors before calls to `fetch`, `forEach`, or `map`. On
  the client, don't cache the return value of `cursor.count()` (consistently
  with the server behavior). `cursor.rewind()` is now a no-op. [#2114](https://github.com/meteor/meteor/issues/2114)

* Remove an obsolete hack in reporting line numbers for LESS errors. [#2216](https://github.com/meteor/meteor/issues/2216)

* Avoid exceptions when accessing localStorage in certain Internet
  Explorer configurations. [#1291](https://github.com/meteor/meteor/issues/1291), [#1688](https://github.com/meteor/meteor/issues/1688).

* Make `handle.ready()` reactively stop, where `handle` is a
  subscription handle.

* Fix an error message from `audit-argument-checks` after login.

* Make the DDP server send an error if the client sends a connect
  message with a missing or malformed `support` field. [#2125](https://github.com/meteor/meteor/issues/2125)

* Fix missing `jquery` dependency in the `amplify` package. [#2113](https://github.com/meteor/meteor/issues/2113)

* Ban inserting EJSON custom types as documents. [#2095](https://github.com/meteor/meteor/issues/2095)

* Fix incorrect URL rewrites in stylesheets. [#2106](https://github.com/meteor/meteor/issues/2106)

* Upgraded dependencies:
  - node: 0.10.28 (from 0.10.26)
  - uglify-js: 2.4.13 (from 2.4.7)
  - sockjs server: 0.3.9 (from 0.3.8)
  - websocket-driver: 0.3.4 (from 0.3.2)
  - stylus: 0.46.3 (from 0.42.3)

Patches contributed by GitHub users awwx, babenzele, Cangit, dandv,
ducdigital, emgee3, felixrabe, FredericoC, jbruni, kentonv, mizzao,
mquandalle, subhog, tbjers, tmeasday.


## v0.8.1.3, 2014-05-22

* Fix a security issue in the `spiderable` package. `spiderable` now
  uses the ROOT_URL environment variable instead of the Host header to
  determine which page to snapshot.

* Fix hardcoded Twitter URL in `oauth1` package. This fixes a regression
  in 0.8.0.1 that broke Atmosphere packages that do OAuth1
  logins. [#2154](https://github.com/meteor/meteor/issues/2154).

* Add `credentialSecret` argument to `Google.retrieveCredential`, which
  was forgotten in a previous release.

* Remove nonexistent `-a` and `-r` aliases for `--add` and `--remove` in
  `meteor help authorized`. [#2155](https://github.com/meteor/meteor/issues/2155)

* Add missing `underscore` dependency in the `oauth-encryption` package. [#2165](https://github.com/meteor/meteor/issues/2165)

* Work around IE8 bug that caused some apps to fail to render when
  minified. [#2037](https://github.com/meteor/meteor/issues/2037).


## v0.8.1.2, 2014-05-12

* Fix memory leak (introduced in 0.8.1) by making sure to unregister
  sessions at the server when they are closed due to heartbeat timeout.

* Add `credentialSecret` argument to `Google.retrieveCredential`,
  `Facebook.retrieveCredential`, etc., which is needed to use them as of
  0.8.1. [#2118](https://github.com/meteor/meteor/issues/2118)

* Fix 0.8.1 regression that broke apps using a `ROOT_URL` with a path
  prefix. [#2109](https://github.com/meteor/meteor/issues/2109)


## v0.8.1.1, 2014-05-01

* Fix 0.8.1 regression preventing clients from specifying `_id` on insert. [#2097](https://github.com/meteor/meteor/issues/2097)

* Fix handling of malformed URLs when merging CSS files. [#2103](https://github.com/meteor/meteor/issues/2103), [#2093](https://github.com/meteor/meteor/issues/2093)

* Loosen the checks on the `options` argument to `Collection.find` to
  allow undefined values.


## v0.8.1, 2014-04-30

#### Meteor Accounts

* Fix a security flaw in OAuth1 and OAuth2 implementations. If you are
  using any OAuth accounts packages (such as `accounts-google` or
  `accounts-twitter`), we recommend that you update immediately and log
  out your users' current sessions with the following MongoDB command:

    $ db.users.update({}, { $set: { 'services.resume.loginTokens': [] } }, { multi: true });

* OAuth redirect URLs are now required to be on the same origin as your app.

* Log out a user's other sessions when they change their password.

* Store pending OAuth login results in the database instead of
  in-memory, so that an OAuth flow succeeds even if different requests
  go to different server processes.

* When validateLoginAttempt callbacks return false, don't override a more
  specific error message.

* Add `Random.secret()` for generating security-critical secrets like
  login tokens.

* `Meteor.logoutOtherClients` now calls the user callback when other
  login tokens have actually been removed from the database, not when
  they have been marked for eventual removal.  [#1915](https://github.com/meteor/meteor/issues/1915)

* Rename `Oauth` to `OAuth`.  `Oauth` is now an alias for backwards
  compatibility.

* Add `oauth-encryption` package for encrypting sensitive account
  credentials in the database.

* A validate login hook can now override the exception thrown from
  `beginPasswordExchange` like it can for other login methods.

* Remove an expensive observe over all users in the `accounts-base`
  package.


#### Blaze

* Disallow `javascript:` URLs in URL attribute values by default, to
  help prevent cross-site scripting bugs. Call
  `UI._allowJavascriptUrls()` to allow them.

* Fix `UI.toHTML` on templates containing `{{#with}}`.

* Fix `{{#with}}` over a data context that is mutated.  [#2046](https://github.com/meteor/meteor/issues/2046)

* Clean up autoruns when calling `UI.toHTML`.

* Properly clean up event listeners when removing templates.

* Add support for `{{!-- block comments --}}` in Spacebars. Block comments may
  contain `}}`, so they are more useful than `{{! normal comments}}` for
  commenting out sections of Spacebars templates.

* Don't dynamically insert `<tbody>` tags in reactive tables

* When handling a custom jQuery event, additional arguments are
  no longer lost -- they now come after the template instance
  argument.  [#1988](https://github.com/meteor/meteor/issues/1988)


#### DDP and MongoDB

* Extend latency compensation to support an arbitrary sequence of
  inserts in methods.  Previously, documents created inside a method
  stub on the client would eventually be replaced by new documents
  from the server, causing the screen to flicker.  Calling `insert`
  inside a method body now generates the same ID on the client (inside
  the method stub) and on the server.  A sequence of inserts also
  generates the same sequence of IDs.  Code that wants a random stream
  that is consistent between method stub and real method execution can
  get one with `DDP.randomStream`.
  https://trello.com/c/moiiS2rP/57-pattern-for-creating-multiple-database-records-from-a-method

* The document passed to the `insert` callback of `allow` and `deny` now only
  has a `_id` field if the client explicitly specified one; this allows you to
  use `allow`/`deny` rules to prevent clients from specifying their own
  `_id`. As an exception, `allow`/`deny` rules with a `transform` always have an
  `_id`.

* DDP now has an implementation of bidirectional heartbeats which is consistent
  across SockJS and websocket transports. This enables connection keepalive and
  allows servers and clients to more consistently and efficiently detect
  disconnection.

* The DDP protocol version number has been incremented to "pre2" (adding
  randomSeed and heartbeats).

* The oplog observe driver handles errors communicating with MongoDB
  better and knows to re-poll all queries after a MongoDB failover.

* Fix bugs involving mutating DDP method arguments.


#### meteor command-line tool

* Move boilerplate HTML from tools to webapp.  Change internal
  `Webapp.addHtmlAttributeHook` API.

* Add `meteor list-sites` command for listing the sites that you have
  deployed to meteor.com with your Meteor developer account.

* Third-party template languages can request that their generated source loads
  before other JavaScript files, just like *.html files, by passing the
  isTemplate option to Plugin.registerSourceHandler.

* You can specify a particular interface for the dev mode runner to bind to with
  `meteor -p host:port`.

* Don't include proprietary tar tags in bundle tarballs.

* Convert relative URLs to absolute URLs when merging CSS files.


#### Upgraded dependencies

* Node.js from 0.10.25 to 0.10.26.
* MongoDB driver from 1.3.19 to 1.4.1
* stylus: 0.42.3 (from 0.42.2)
* showdown: 0.3.1
* css-parse: an unreleased version (from 1.7.0)
* css-stringify: an unreleased version (from 1.4.1)


Patches contributed by GitHub users aldeed, apendua, arbesfeld, awwx, dandv,
davegonzalez, emgee3, justinsb, mquandalle, Neftedollar, Pent, sdarnell,
and timhaines.


## v0.8.0.1, 2014-04-21

* Fix security flaw in OAuth1 implementation. Clients can no longer
  choose the callback_url for OAuth1 logins.


## v0.8.0, 2014-03-27

Meteor 0.8.0 introduces Blaze, a total rewrite of our live templating engine,
replacing Spark. Advantages of Blaze include:

  * Better interoperability with jQuery plugins and other techniques which
    directly manipulate the DOM
  * More fine-grained updates: only the specific elements or attributes that
    change are touched rather than the entire template
  * A fully documented templating language
  * No need for the confusing `{{#constant}}`, `{{#isolate}}`, and `preserve`
    directives
  * Uses standard jQuery delegation (`.on`) instead of our custom implementation
  * Blaze supports live SVG templates that work just like HTML templates

See
[the Using Blaze wiki page](https://github.com/meteor/meteor/wiki/Using-Blaze)
for full details on upgrading your app to 0.8.0.  This includes:

* The `Template.foo.rendered` callback is now only called once when the template
  is rendered, rather than repeatedly as it is "re-rendered", because templates
  now directly update changed data instead of fully re-rendering.

* The `accounts-ui` login buttons are now invoked as a `{{> loginButtons}}`
  rather than as `{{loginButtons}}`.

* Previous versions of Meteor used a heavily modified version of the Handlebars
  templating language. In 0.8.0, we've given it its own name: Spacebars!
  Spacebars has an
  [explicit specification](https://github.com/meteor/meteor/blob/devel/packages/spacebars/README.md)
  instead of being defined as a series of changes to Handlebars. There are some
  incompatibilities with our previous Handlebars fork, such as a
  [different way of specifying dynamic element attributes](https://github.com/meteor/meteor/blob/devel/packages/spacebars/README.md#in-attribute-values)
  and a
  [new way of defining custom block helpers](https://github.com/meteor/meteor/blob/devel/packages/spacebars/README.md#custom-block-helpers).

* Your template files must consist of
  [well-formed HTML](https://github.com/meteor/meteor/blob/devel/packages/spacebars/README.md#html-dialect). Invalid
  HTML is now a compilation failure.  (There is a current limitation in our HTML
  parser such that it does not support
  [omitting end tags](http://www.w3.org/TR/html5/syntax.html#syntax-tag-omission)
  on elements such as `<P>` and `<LI>`.)

* `Template.foo` is no longer a function. It is instead a
  "component". Components render to an intermediate representation of an HTML
  tree, not a string, so there is no longer an easy way to render a component to
  a static HTML string.

* `Meteor.render` and `Spark.render` have been removed. Use `UI.render` and
  `UI.insert` instead.

* The `<body>` tag now defines a template just like the `<template>` tag, which
  can have helpers and event handlers.  Define them directly on the object
  `UI.body`.

* Previous versions of Meteor shipped with a synthesized `tap` event,
  implementing a zero-delay click event on mobile browsers. Unfortunately, this
  event never worked very well. We're eliminating it. Instead, use one of the
  excellent third party solutions.

* The `madewith` package (which supported adding a badge to your website
  displaying its score from http://madewith.meteor.com/) has been removed, as it
  is not compatible with the new version of that site.

* The internal `spark`, `liverange`, `universal-events`, and `domutils` packages
  have been removed.

* The `Handlebars` namespace has been deprecated.  `Handlebars.SafeString` is
  now `Spacebars.SafeString`, and `Handlebars.registerHelper` is now
  `UI.registerHelper`.

Patches contributed by GitHub users cmather and mart-jansink.


## v0.7.2.3, 2014-12-09 (backport)

* Fix a security issue in allow/deny rules that could result in data
  loss. If your app uses allow/deny rules, or uses packages that use
  allow/deny rules, we recommend that you update immediately.
  Backport from 1.0.1.

## v0.7.2.2, 2014-04-21 (backport)

* Fix a security flaw in OAuth1 and OAuth2 implementations.
  Backport from 0.8.1; see its entry for recommended actions to take.

## v0.7.2.1, 2014-04-30 (backport)

* Fix security flaw in OAuth1 implementation. Clients can no longer
  choose the callback_url for OAuth1 logins.
  Backport from 0.8.0.1.

## v0.7.2, 2014-03-18

* Support oplog tailing on queries with the `limit` option. All queries
  except those containing `$near` or `$where` selectors or the `skip`
  option can now be used with the oplog driver.

* Add hooks to login process: `Accounts.onLogin`,
  `Accounts.onLoginFailure`, and `Accounts.validateLoginAttempt`. These
  functions allow for rate limiting login attempts, logging an audit
  trail, account lockout flags, and more. See:
  http://docs.meteor.com/#accounts_validateloginattempt [#1815](https://github.com/meteor/meteor/issues/1815)

* Change the `Accounts.registerLoginHandler` API for custom login
  methods. Login handlers now require a name and no longer have to deal
  with generating resume tokens. See
  https://github.com/meteor/meteor/blob/devel/packages/accounts-base/accounts_server.js
  for details. OAuth based login handlers using the
  `Oauth.registerService` packages are not affected.

* Add support for HTML email in `Accounts.emailTemplates`.  [#1785](https://github.com/meteor/meteor/issues/1785)

* minimongo: Support `{a: {$elemMatch: {x: 1, $or: [{a: 1}, {b: 1}]}}}`  [#1875](https://github.com/meteor/meteor/issues/1875)

* minimongo: Support `{a: {$regex: '', $options: 'i'}}`  [#1874](https://github.com/meteor/meteor/issues/1874)

* minimongo: Fix sort implementation with multiple sort fields which each look
  inside an array. eg, ensure that with sort key `{'a.x': 1, 'a.y': 1}`, the
  document `{a: [{x: 0, y: 4}]}` sorts before
  `{a: [{x: 0, y: 5}, {x: 1, y: 3}]}`, because the 3 should not be used as a
  tie-breaker because it is not "next to" the tied 0s.

* minimongo: Fix sort implementation when selector and sort key share a field,
  that field matches an array in the document, and only some values of the array
  match the selector. eg, ensure that with sort key `{a: 1}` and selector
  `{a: {$gt: 3}}`, the document `{a: [4, 6]}` sorts before `{a: [1, 5]}`,
  because the 1 should not be used as a sort key because it does not match the
  selector. (We only approximate the MongoDB behavior here by only supporting
  relatively selectors.)

* Use `faye-websocket` (0.7.2) npm module instead of `websocket` (1.0.8) for
  server-to-server DDP.

* Update Google OAuth package to use new `profile` and `email` scopes
  instead of deprecated URL-based scopes.  [#1887](https://github.com/meteor/meteor/issues/1887)

* Add `_throwFirstError` option to `Deps.flush`.

* Make `facts` package data available on the server as
  `Facts._factsByPackage`.

* Fix issue where `LESS` compilation error could crash the `meteor run`
  process.  [#1877](https://github.com/meteor/meteor/issues/1877)

* Fix crash caused by empty HTTP host header in `meteor run` development
  server.  [#1871](https://github.com/meteor/meteor/issues/1871)

* Fix hot code reload in private browsing mode in Safari.

* Fix appcache size calculation to avoid erronious warnings. [#1847](https://github.com/meteor/meteor/issues/1847)

* Remove unused `Deps._makeNonReactive` wrapper function. Call
  `Deps.nonreactive` directly instead.

* Avoid setting the `oplogReplay` on non-oplog collections. Doing so
  caused mongod to crash.

* Add startup message to `test-in-console` to ease automation. [#1884](https://github.com/meteor/meteor/issues/1884)

* Upgraded dependencies
  - amplify: 1.1.2 (from 1.1.0)

Patches contributed by GitHub users awwx, dandv, queso, rgould, timhaines, zol


## v0.7.1.2, 2014-02-27

* Fix bug in tool error handling that caused `meteor` to crash on Mac
  OSX when no computer name is set.

* Work around a bug that caused MongoDB to fail an assertion when using
  tailable cursors on non-oplog collections.


## v0.7.1.1, 2014-02-24

* Integrate with Meteor developer accounts, a new way of managing your
  meteor.com deployed sites. When you use `meteor deploy`, you will be
  prompted to create a developer account.
    - Once you've created a developer account, you can log in and out
      from the command line with `meteor login` and `meteor logout`.
    - You can claim legacy sites with `meteor claim`. This command will
      prompt you for your site password if you are claiming a
      password-protected site; after claiming it, you will not need to
      enter the site password again.
    - You can add or remove authorized users, and view the list of
      authorized users, for a site with `meteor authorized`.
    - You can view your current username with `meteor whoami`.
    - This release also includes the `accounts-meteor-developer` package
      for building Meteor apps that allow users to log in with their own
      developer accounts.

* Improve the oplog tailing implementation for getting real-time database
  updates from MongoDB.
    - Add support for all operators except `$where` and `$near`. Limit and
      skip are not supported yet.
    - Add optimizations to avoid needless data fetches from MongoDB.
    - Fix an error ("Cannot call method 'has' of null") in an oplog
      callback. [#1767](https://github.com/meteor/meteor/issues/1767)

* Add and improve support for minimongo operators.
  - Support `$comment`.
  - Support `obj` name in `$where`.
  - `$regex` matches actual regexps properly.
  - Improve support for `$nin`, `$ne`, `$not`.
  - Support using `{ $in: [/foo/, /bar/] }`. [#1707](https://github.com/meteor/meteor/issues/1707)
  - Support `{$exists: false}`.
  - Improve type-checking for selectors.
  - Support `{x: {$elemMatch: {$gt: 5}}}`.
  - Match Mongo's behavior better when there are arrays in the document.
  - Support `$near` with sort.
  - Implement updates with `{ $set: { 'a.$.b': 5 } }`.
  - Support `{$type: 4}` queries.
  - Optimize `remove({})` when observers are paused.
  - Make update-by-id constant time.
  - Allow `{$set: {'x._id': 1}}`.  [#1794](https://github.com/meteor/meteor/issues/1794)

* Upgraded dependencies
  - node: 0.10.25 (from 0.10.22). The workaround for specific Node
    versions from 0.7.0 is now removed; 0.10.25+ is supported.
  - jquery: 1.11.0 (from 1.8.2). See
    http://jquery.com/upgrade-guide/1.9/ for upgrade instructions.
  - jquery-waypoints: 2.0.4 (from 1.1.7). Contains
    backwards-incompatible changes.
  - source-map: 0.3.2 (from 0.3.30) [#1782](https://github.com/meteor/meteor/issues/1782)
  - websocket-driver: 0.3.2 (from 0.3.1)
  - http-proxy: 1.0.2 (from a pre-release fork of 1.0)
  - semver: 2.2.1 (from 2.1.0)
  - request: 2.33.0 (from 2.27.0)
  - fstream: 0.1.25 (from 0.1.24)
  - tar: 0.1.19 (from 0.1.18)
  - eachline: a fork of 2.4.0 (from 2.3.3)
  - source-map: 0.1.31 (from 0.1.30)
  - source-map-support: 0.2.5 (from 0.2.3)
  - mongo: 2.4.9 (from 2.4.8)
  - openssl in mongo: 1.0.1f (from 1.0.1e)
  - kexec: 0.2.0 (from 0.1.1)
  - less: 1.6.1 (from 1.3.3)
  - stylus: 0.42.2 (from 0.37.0)
  - nib: 1.0.2 (from 1.0.0)
  - coffeescript: 1.7.1 (from 1.6.3)

* CSS preprocessing and sourcemaps:
  - Add sourcemap support for CSS stylesheet preprocessors. Use
    sourcemaps for stylesheets compiled with LESS.
  - Improve CSS minification to deal with `@import` statements correctly.
  - Lint CSS files for invalid `@` directives.
  - Change the recommended suffix for imported LESS files from
    `.lessimport` to `.import.less`. Add `.import.styl` to allow
    `stylus` imports. `.lessimport` continues to work but is deprecated.

* Add `clientAddress` and `httpHeaders` to `this.connection` in method
  calls and publish functions.

* Hash login tokens before storing them in the database. Legacy unhashed
  tokens are upgraded to hashed tokens in the database as they are used
  in login requests.

* Change default accounts-ui styling and add more CSS classes.

* Refactor command-line tool. Add test harness and better tests. Run
  `meteor self-test --help` for info on running the tools test suite.

* Speed up application re-build in development mode by re-using file
  hash computation between file change watching code and application
  build code..

* Fix issues with documents containing a key named `length` with a
  numeric value. Underscore treated these as arrays instead of objects,
  leading to exceptions when . Patch Underscore to not treat plain
  objects (`x.constructor === Object`) with numeric `length` fields as
  arrays. [#594](https://github.com/meteor/meteor/issues/594) [#1737](https://github.com/meteor/meteor/issues/1737)

* Deprecate `Accounts.loginServiceConfiguration` in favor of
  `ServiceConfiguration.configurations`, exported by the
  `service-configuration` package. `Accounts.loginServiceConfiguration`
  is maintained for backwards-compatibility, but it is defined in a
  `Meteor.startup` block and so cannot be used from top-level code.

* Cursors with a field specifier containing `{_id: 0}` can no longer be
  used with `observeChanges` or `observe`. This includes the implicit
  calls to these functions that are done when returning a cursor from a
  publish function or using `{{#each}}`.

* Transform functions must return objects and may not change the `_id`
  field, though they may leave it out.

* Remove broken IE7 support from the `localstorage` package. Meteor
  accounts logins no longer persist in IE7.

* Fix the `localstorage` package when used with Safari in private
  browsing mode. This fixes a problem with login token storage and
  account login. [#1291](https://github.com/meteor/meteor/issues/1291)

* Types added with `EJSON.addType` now have default `clone` and `equals`
  implementations. Users may still specify `clone` or `equals` functions
  to override the default behavior.  [#1745](https://github.com/meteor/meteor/issues/1745)

* Add `frame-src` to `browser-policy-content` and account for
  cross-browser CSP disparities.

* Deprecate `Oauth.initiateLogin` in favor of `Oauth.showPopup`.

* Add `WebApp.rawConnectHandlers` for adding connect handlers that run
  before any other Meteor handlers, except `connect.compress()`. Raw
  connect handlers see the URL's full path (even if ROOT_URL contains a
  non-empty path) and they run before static assets are served.

* Add `Accounts.connection` to allow using Meteor accounts packages with
  a non-default DDP connection.

* Detect and reload if minified CSS files fail to load at startup. This
  prevents the application from running unstyled if the page load occurs
  while the server is switching versions.

* Allow Npm.depends to specify any http or https URL containing a full
  40-hex-digit SHA.  [#1686](https://github.com/meteor/meteor/issues/1686)

* Add `retry` package for connection retry with exponential backoff.

* Pass `update` and `remove` return values correctly when using
  collections validated with `allow` and `deny` rules. [#1759](https://github.com/meteor/meteor/issues/1759)

* If you're using Deps on the server, computations and invalidation
  functions are not allowed to yield. Throw an error instead of behaving
  unpredictably.

* Fix namespacing in coffeescript files added to a package with the
  `bare: true` option. [#1668](https://github.com/meteor/meteor/issues/1668)

* Fix races when calling login and/or logoutOtherClients from multiple
  tabs. [#1616](https://github.com/meteor/meteor/issues/1616)

* Include oauth_verifier as a header rather than a parameter in
  the `oauth1` package. [#1825](https://github.com/meteor/meteor/issues/1825)

* Fix `force-ssl` to allow local development with `meteor run` in IPv6
  environments. [#1751](https://github.com/meteor/meteor/issues/1751)`

* Allow cursors on named local collections to be returned from a publish
  function in an array.  [#1820](https://github.com/meteor/meteor/issues/1820)

* Fix build failure caused by a directory in `programs/` without a
  package.js file.

* Do a better job of handling shrinkwrap files when an npm module
  depends on something that isn't a semver. [#1684](https://github.com/meteor/meteor/issues/1684)

* Fix failures updating npm dependencies when a node_modules directory
  exists above the project directory.  [#1761](https://github.com/meteor/meteor/issues/1761)

* Preserve permissions (eg, executable bit) on npm files.  [#1808](https://github.com/meteor/meteor/issues/1808)

* SockJS tweak to support relative base URLs.

* Don't leak sockets on error in dev-mode proxy.

* Clone arguments to `added` and `changed` methods in publish
  functions. This allows callers to reuse objects and prevents already
  published data from changing after the fact.  [#1750](https://github.com/meteor/meteor/issues/1750)

* Ensure springboarding to a different meteor tools version always uses
  `exec` to run the old version. This simplifies process management for
  wrapper scripts.

Patches contributed by GitHub users DenisGorbachev, EOT, OyoKooN, awwx,
dandv, icellan, jfhamlin, marcandre, michaelbishop, mitar, mizzao,
mquandalle, paulswartz, rdickert, rzymek, timhaines, and yeputons.


## v0.7.0.1, 2013-12-20

* Two fixes to `meteor run` Mongo startup bugs that could lead to hangs with the
  message "Initializing mongo database... this may take a moment.".  [#1696](https://github.com/meteor/meteor/issues/1696)

* Apply the Node patch to 0.10.24 as well (see the 0.7.0 section for details).

* Fix gratuitous IE7 incompatibility.  [#1690](https://github.com/meteor/meteor/issues/1690)


## v0.7.0, 2013-12-17

This version of Meteor contains a patch for a bug in Node 0.10 which
most commonly affects websockets. The patch is against Node version
0.10.22 and 0.10.23. We strongly recommend using one of these precise
versions of Node in production so that the patch will be applied. If you
use a newer version of Node with this version of Meteor, Meteor will not
apply the patch and will instead disable websockets.

* Rework how Meteor gets realtime database updates from MongoDB. Meteor
  now reads the MongoDB "oplog" -- a special collection that records all
  the write operations as they are applied to your database. This means
  changes to the database are instantly noticed and reflected in Meteor,
  whether they originated from Meteor or from an external database
  client. Oplog tailing is automatically enabled in development mode
  with `meteor run`, and can be enabled in production with the
  `MONGO_OPLOG_URL` environment variable. Currently the only supported
  selectors are equality checks; `$`-operators, `limit` and `skip`
  queries fall back to the original poll-and-diff algorithm. See
  https://github.com/meteor/meteor/wiki/Oplog-Observe-Driver
  for details.

* Add `Meteor.onConnection` and add `this.connection` to method
  invocations and publish functions. These can be used to store data
  associated with individual clients between subscriptions and method
  calls. See http://docs.meteor.com/#meteor_onconnection for details. [#1611](https://github.com/meteor/meteor/issues/1611)

* Bundler failures cause non-zero exit code in `meteor run`.  [#1515](https://github.com/meteor/meteor/issues/1515)

* Fix error when publish function callbacks are called during session shutdown.

* Rework hot code push. The new `autoupdate` package drives automatic
  reloads on update using standard DDP messages instead of a hardcoded
  message at DDP startup. Now the hot code push only triggers when
  client code changes; server-only code changes will not cause the page
  to reload.

* New `facts` package publishes internal statistics about Meteor.

* Add an explicit check that publish functions return a cursor, an array
  of cursors, or a falsey value. This is a safety check to to prevent
  users from accidentally returning Collection.findOne() or some other
  value and expecting it to be published.

* Implement `$each`, `$sort`, and `$slice` options for minimongo's `$push`
  modifier.  [#1492](https://github.com/meteor/meteor/issues/1492)

* Introduce `--raw-logs` option to `meteor run` to disable log
  coloring and timestamps.

* Add `WebAppInternals.setBundledJsCssPrefix()` to control where the
  client loads bundled JavaScript and CSS files. This allows serving
  files from a CDN to decrease page load times and reduce server load.

* Attempt to exit cleanly on `SIGHUP`. Stop accepting incoming
  connections, kill DDP connections, and finish all outstanding requests
  for static assets.

* In the HTTP server, only keep sockets with no active HTTP requests alive for 5
  seconds.

* Fix handling of `fields` option in minimongo when only `_id` is present. [#1651](https://github.com/meteor/meteor/issues/1651)

* Fix issue where setting `process.env.MAIL_URL` in app code would not
  alter where mail was sent. This was a regression in 0.6.6 from 0.6.5. [#1649](https://github.com/meteor/meteor/issues/1649)

* Use stderr instead of stdout (for easier automation in shell scripts) when
  prompting for passwords and when downloading the dev bundle. [#1600](https://github.com/meteor/meteor/issues/1600)

* Ensure more downtime during file watching.  [#1506](https://github.com/meteor/meteor/issues/1506)

* Fix `meteor run` with settings files containing non-ASCII characters.  [#1497](https://github.com/meteor/meteor/issues/1497)

* Support `EJSON.clone` for `Meteor.Error`. As a result, they are properly
  stringified in DDP even if thrown through a `Future`.  [#1482](https://github.com/meteor/meteor/issues/1482)

* Fix passing `transform: null` option to `collection.allow()` to disable
  transformation in validators.  [#1659](https://github.com/meteor/meteor/issues/1659)

* Fix livedata error on `this.removed` during session shutdown. [#1540](https://github.com/meteor/meteor/issues/1540) [#1553](https://github.com/meteor/meteor/issues/1553)

* Fix incompatibility with Phusion Passenger by removing an unused line. [#1613](https://github.com/meteor/meteor/issues/1613)

* Ensure install script creates /usr/local on machines where it does not
  exist (eg. fresh install of OSX Mavericks).

* Set x-forwarded-* headers in `meteor run`.

* Clean up package dirs containing only ".build".

* Check for matching hostname before doing end-of-oauth redirect.

* Only count files that actually go in the cache towards the `appcache`
  size check. [#1653](https://github.com/meteor/meteor/issues/1653).

* Increase the maximum size spiderable will return for a page from 200kB
  to 5MB.

* Upgraded dependencies:
  * SockJS server from 0.3.7 to 0.3.8, including new faye-websocket module.
  * Node from 0.10.21 to 0.10.22
  * MongoDB from 2.4.6 to 2.4.8
  * clean-css from 1.1.2 to 2.0.2
  * uglify-js from a fork of 2.4.0 to 2.4.7
  * handlebars npm module no longer available outside of handlebars package

Patches contributed by GitHub users AlexeyMK, awwx, dandv, DenisGorbachev,
emgee3, FooBarWidget, mitar, mcbain, rzymek, and sdarnell.


## v0.6.6.3, 2013-11-04

* Fix error when publish function callbacks are called during session
  shutdown.  [#1540](https://github.com/meteor/meteor/issues/1540) [#1553](https://github.com/meteor/meteor/issues/1553)

* Improve `meteor run` CPU usage in projects with many
  directories.  [#1506](https://github.com/meteor/meteor/issues/1506)


## v0.6.6.2, 2013-10-21

* Upgrade Node from 0.10.20 to 0.10.21 (security update).


## v0.6.6.1, 2013-10-12

* Fix file watching on OSX. Work around Node issue [#6251](https://github.com/meteor/meteor/issues/6251) by not using
  fs.watch. [#1483](https://github.com/meteor/meteor/issues/1483)


## v0.6.6, 2013-10-10


#### Security

* Add `browser-policy` package for configuring and sending
  Content-Security-Policy and X-Frame-Options HTTP headers.
  [See the docs](http://docs.meteor.com/#browserpolicy) for more.

* Use cryptographically strong pseudorandom number generators when available.

#### MongoDB

* Add upsert support. `Collection.update` now supports the `{upsert:
  true}` option. Additionally, add a `Collection.upsert` method which
  returns the newly inserted object id if applicable.

* `update` and `remove` now return the number of documents affected.  [#1046](https://github.com/meteor/meteor/issues/1046)

* `$near` operator for `2d` and `2dsphere` indices.

* The `fields` option to the collection methods `find` and `findOne` now works
  on the client as well.  (Operators such as `$elemMatch` and `$` are not yet
  supported in `fields` projections.) [#1287](https://github.com/meteor/meteor/issues/1287)

* Pass an index and the cursor itself to the callbacks in `cursor.forEach` and
  `cursor.map`, just like the corresponding `Array` methods.  [#63](https://github.com/meteor/meteor/issues/63)

* Support `c.find(query, {limit: N}).count()` on the client.  [#654](https://github.com/meteor/meteor/issues/654)

* Improve behavior of `$ne`, `$nin`, and `$not` selectors with objects containing
  arrays.  [#1451](https://github.com/meteor/meteor/issues/1451)

* Fix various bugs if you had two documents with the same _id field in
  String and ObjectID form.

#### Accounts

* [Behavior Change] Expire login tokens periodically. Defaults to 90
  days. Use `Accounts.config({loginExpirationInDays: null})` to disable
  token expiration.

* [Behavior Change] Write dates generated by Meteor Accounts to Mongo as
  Date instead of number; existing data can be converted by passing it
  through `new Date()`. [#1228](https://github.com/meteor/meteor/issues/1228)

* Log out and close connections for users if they are deleted from the
  database.

* Add Meteor.logoutOtherClients() for logging out other connections
  logged in as the current user.

* `restrictCreationByEmailDomain` option in `Accounts.config` to restrict new
  users to emails of specific domain (eg. only users with @meteor.com emails) or
  a custom validator. [#1332](https://github.com/meteor/meteor/issues/1332)

* Support OAuth1 services that require request token secrets as well as
  authentication token secrets.  [#1253](https://github.com/meteor/meteor/issues/1253)

* Warn if `Accounts.config` is only called on the client.  [#828](https://github.com/meteor/meteor/issues/828)

* Fix bug where callbacks to login functions could be called multiple
  times when the client reconnects.

#### DDP

* Fix infinite loop if a client disconnects while a long yielding method is
  running.

* Unfinished code to support DDP session resumption has been removed. Meteor
  servers now stop processing messages from clients and reclaim memory
  associated with them as soon as they are disconnected instead of a few minutes
  later.

#### Tools

* The pre-0.6.5 `Package.register_extension` API has been removed. Use
  `Package._transitional_registerBuildPlugin` instead, which was introduced in
  0.6.5. (A bug prevented the 0.6.5 reimplementation of `register_extension`
  from working properly anyway.)

* Support using an HTTP proxy in the `meteor` command line tool. This
  allows the `update`, `deploy`, `logs`, and `mongo` commands to work
  behind a proxy. Use the standard `http_proxy` environment variable to
  specify your proxy endpoint.  [#429](https://github.com/meteor/meteor/issues/429), [#689](https://github.com/meteor/meteor/issues/689), [#1338](https://github.com/meteor/meteor/issues/1338)

* Build Linux binaries on an older Linux machine. Meteor now supports
  running on Linux machines with glibc 2.9 or newer (Ubuntu 10.04+, RHEL
  and CentOS 6+, Fedora 10+, Debian 6+). Improve error message when running
  on Linux with unsupported glibc, and include Mongo stderr if it fails
  to start.

* Install NPM modules with `--force` to avoid corrupted local caches.

* Rebuild NPM modules in packages when upgrading to a version of Meteor that
  uses a different version of Node.

* Disable the Mongo http interface. This lets you run meteor on two ports
  differing by 1000 at the same time.

#### Misc

* [Known issue] Breaks support for pre-release OSX 10.9 'Mavericks'.
  Will be addressed shortly. See issues:
  https://github.com/joyent/node/issues/6251
  https://github.com/joyent/node/issues/6296

* `EJSON.stringify` now takes options:
  - `canonical` causes objects keys to be stringified in sorted order
  - `indent` allows formatting control over the EJSON stringification

* EJSON now supports `Infinity`, `-Infinity` and `NaN`.

* Check that the argument to `EJSON.parse` is a string.  [#1401](https://github.com/meteor/meteor/issues/1401)

* Better error from functions that use `Meteor._wrapAsync` (eg collection write
  methods and `HTTP` methods) and in DDP server message processing.  [#1387](https://github.com/meteor/meteor/issues/1387)

* Support `appcache` on Chrome for iOS.

* Support literate CoffeeScript files with the extension `.coffee.md` (in
  addition to the already-supported `.litcoffee` extension). [#1407](https://github.com/meteor/meteor/issues/1407)

* Make `madewith` package work again (broken in 0.6.5).  [#1448](https://github.com/meteor/meteor/issues/1448)

* Better error when passing a string to `{{#each}}`. [#722](https://github.com/meteor/meteor/issues/722)

* Add support for JSESSIONID cookies for sticky sessions. Set the
  `USE_JSESSIONID` environment variable to enable placing a JSESSIONID
  cookie on sockjs requests.

* Simplify the static analysis used to detect package-scope variables.

* Upgraded dependencies:
  * Node from 0.8.24 to 0.10.20
  * MongoDB from 2.4.4 to 2.4.6
  * MongoDB driver from 1.3.17 to 1.3.19
  * http-proxy from 0.10.1 to a pre-release of 1.0.0
  * stylus from 0.30.1 to 0.37.0
  * nib from 0.8.2 to 1.0.0
  * optimist from 0.3.5 to 0.6.0
  * semver from 1.1.0 to 2.1.0
  * request from 2.12.0 to 2.27.0
  * keypress from 0.1.0 to 0.2.1
  * underscore from 1.5.1 to 1.5.2
  * fstream from 0.1.21 to 0.1.24
  * tar from 0.1.14 to 0.1.18
  * source-map from 0.1.26 to 0.1.30
  * source-map-support from a fork of 0.1.8 to 0.2.3
  * escope from a fork of 0.0.15 to 1.0.0
  * estraverse from 1.1.2-1 to 1.3.1
  * simplesmtp from 0.1.25 to 0.3.10
  * stream-buffers from 0.2.3 to 0.2.5
  * websocket from 1.0.7 to 1.0.8
  * cli-color from 0.2.2 to 0.2.3
  * clean-css from 1.0.11 to 1.1.2
  * UglifyJS2 from a fork of 2.3.6 to a different fork of 2.4.0
  * connect from 2.7.10 to 2.9.0
  * send from 0.1.0 to 0.1.4
  * useragent from 2.0.1 to 2.0.7
  * replaced byline with eachline 2.3.3

Patches contributed by GitHub users ansman, awwx, codeinthehole, jacott,
Maxhodges, meawoppl, mitar, mizzao, mquandalle, nathan-muir, RobertLowe, ryw,
sdarnell, and timhaines.


## v0.6.5.3, 2014-12-09 (backport)

* Fix a security issue in allow/deny rules that could result in data
  loss. If your app uses allow/deny rules, or uses packages that use
  allow/deny rules, we recommend that you update immediately.
  Backport from 1.0.1.


## v0.6.5.2, 2013-10-21

* Upgrade Node from 0.8.24 to 0.8.26 (security patch)


## v0.6.5.1, 2013-08-28

* Fix syntax errors on lines that end with a backslash. [#1326](https://github.com/meteor/meteor/issues/1326)

* Fix serving static files with special characters in their name. [#1339](https://github.com/meteor/meteor/issues/1339)

* Upgrade `esprima` JavaScript parser to fix bug parsing complex regexps.

* Export `Spiderable` from `spiderable` package to allow users to set
  `Spiderable.userAgentRegExps` to control what user agents are treated
  as spiders.

* Add EJSON to standard-app-packages. [#1343](https://github.com/meteor/meteor/issues/1343)

* Fix bug in d3 tab character parsing.

* Fix regression when using Mongo ObjectIDs in Spark templates.


## v0.6.5, 2013-08-14

* New package system with package compiler and linker:

  * Each package now has it own namespace for variable
    declarations. Global variables used in a package are limited to
    package scope.

  * Packages must explicitly declare which symbols they export with
    `api.export` in `package.js`.

  * Apps and packages only see the exported symbols from packages they
    explicitly use. For example, if your app uses package A which in
    turn depends on package B, only package A's symbols will be
    available in the app.

  * Package names can only contain alphanumeric characters, dashes, and
    dots. Packages with spaces and underscores must be renamed.

  * Remove hardcoded list of required packages. New default
    `standard-app-packages` package adds dependencies on the core Meteor
    stack. This package can be removed to make an app with only parts of
    the Meteor stack. `standard-app-packages` will be automatically
    added to a project when it is updated to Meteor 0.6.5.

  * Custom app packages in the `packages` directory are no longer
    automatically used. They must be explicitly added to the app with
    `meteor add <packagename>`. To help with the transition, all
    packages in the `packages` directory will be automatically added to
    the project when it is updated to Meteor 0.6.5.

  * New "unipackage" on-disk format for built packages. Compiled packages are
    cached and rebuilt only when their source or dependencies change.

  * Add "unordered" and "weak" package dependency modes to allow
    circular package dependencies and conditional code inclusion.

  * New API (`_transitional_registerBuildPlugin`) for declaring
    compilers, preprocessors, and file extension handlers. These new
    build plugins are full compilation targets in their own right, and
    have their own namespace, source files, NPM requirements, and package
    dependencies. The old `register_extension` API is deprecated. Please
    note that the `package.js` format and especially
    `_transitional_registerBuildPlugin` are not frozen interfaces and
    are subject to change in future releases.

  * Add `api.imply`, which allows one package to "imply" another. If
    package A implies package B, then anything that depends on package
    A automatically depends on package B as well (and receives package
    B's imports). This is useful for creating umbrella packages
    (`standard-app-packages`) or sometimes for factoring common code
    out of related packages (`accounts-base`).

* Move HTTP serving out of the server bootstrap and into the `webapp`
  package. This allows building Meteor apps that are not web servers
  (eg. command line tools, DDP clients, etc.). Connect middlewares can
  now be registered on the new `WebApp.connectHandlers` instead of the
  old `__meteor_bootstrap__.app`.

* The entire Meteor build process now has first-class source map
  support. A source map is maintained for every source file as it
  passes through the build pipeline. Currently, the source maps are
  only served in development mode. Not all web browsers support source
  maps yet and for those that do, you may have to turn on an option to
  enable them. Source maps will always be used when reporting
  exceptions on the server.

* Update the `coffeescript` package to generate source maps.

* Add new `Assets` API and `private` subdirectory for including and
  accessing static assets on the server. http://docs.meteor.com/#assets

* Add `Meteor.disconnect`. Call this to disconnect from the
  server and stop all live data updates. [#1151](https://github.com/meteor/meteor/issues/1151)

* Add `Match.Integer` to `check` for 32-bit signed integers.

* `Meteor.connect` has been renamed to `DDP.connect` and is now fully
  supported on the server. Server-to-server DDP connections use
  websockets, and can be used for both method calls and subscriptions.

* Rename `Meteor.default_connection` to `Meteor.connection` and
  `Meteor.default_server` to `Meteor.server`.

* Rename `Meteor.http` to `HTTP`.

* `ROOT_URL` may now have a path part. This allows serving multiple
  Meteor apps on the same domain.

* Support creating named unmanaged collections with
  `new Meteor.Collection("name", {connection: null})`.

* New `Log` function in the `logging` package which prints with
  timestamps, color, filenames and linenumbers.

* Include http response in errors from oauth providers. [#1246](https://github.com/meteor/meteor/issues/1246)

* The `observe` callback `movedTo` now has a fourth argument `before`.

* Move NPM control files for packages from `.npm` to
  `.npm/package`. This is to allow build plugins such as `coffeescript`
  to depend on NPM packages. Also, when removing the last NPM
  dependency, clean up the `.npm` dir.

* Remove deprecated `Meteor.is_client` and `Meteor.is_server` variables.

* Implement "meteor bundle --debug" [#748](https://github.com/meteor/meteor/issues/748)

* Add `forceApprovalPrompt` option to `Meteor.loginWithGoogle`. [#1226](https://github.com/meteor/meteor/issues/1226)

* Make server-side Mongo `insert`s, `update`s, and `remove`s run
  asynchronously when a callback is passed.

* Improve memory usage when calling `findOne()` on the server.

* Delete login tokens from server when user logs out.

* Rename package compatibility mode option to `add_files` from `raw` to
  `bare`.

* Fix Mongo selectors of the form: {$regex: /foo/}.

* Fix Spark memory leak.  [#1157](https://github.com/meteor/meteor/issues/1157)

* Fix EPIPEs during dev mode hot code reload.

* Fix bug where we would never quiesce if we tried to revive subs that errored
  out (5e7138d)

* Fix bug where `this.fieldname` in handlebars template might refer to a
  helper instead of a property of the current data context. [#1143](https://github.com/meteor/meteor/issues/1143)

* Fix submit events on IE8. [#1191](https://github.com/meteor/meteor/issues/1191)

* Handle `Meteor.loginWithX` being called with a callback but no options. [#1181](https://github.com/meteor/meteor/issues/1181)

* Work around a Chrome bug where hitting reload could cause a tab to
  lose the DDP connection and never recover. [#1244](https://github.com/meteor/meteor/issues/1244)

* Upgraded dependencies:
  * Node from 0.8.18 to 0.8.24
  * MongoDB from 2.4.3 to 2.4.4, now with SSL support
  * CleanCSS from 0.8.3 to 1.0.11
  * Underscore from 1.4.4 to 1.5.1
  * Fibers from 1.0.0 to 1.0.1
  * MongoDB Driver from 1.3.7 to 1.3.17

Patches contributed by GitHub users btipling, mizzao, timhaines and zol.


## v0.6.4.1, 2013-07-19

* Update mongodb driver to use version 0.2.1 of the bson module.


## v0.6.4, 2013-06-10

* Separate OAuth flow logic from Accounts into separate packages. The
  `facebook`, `github`, `google`, `meetup`, `twitter`, and `weibo`
  packages can be used to perform an OAuth exchange without creating an
  account and logging in.  [#1024](https://github.com/meteor/meteor/issues/1024)

* If you set the `DISABLE_WEBSOCKETS` environment variable, browsers will not
  attempt to connect to your app using Websockets. Use this if you know your
  server environment does not properly proxy Websockets to reduce connection
  startup time.

* Make `Meteor.defer` work in an inactive tab in iOS.  [#1023](https://github.com/meteor/meteor/issues/1023)

* Allow new `Random` instances to be constructed with specified seed. This
  can be used to create repeatable test cases for code that picks random
  values.  [#1033](https://github.com/meteor/meteor/issues/1033)

* Fix CoffeeScript error reporting to include source file and line
  number again.  [#1052](https://github.com/meteor/meteor/issues/1052)

* Fix Mongo queries which nested JavaScript RegExp objects inside `$or`.  [#1089](https://github.com/meteor/meteor/issues/1089)

* Upgraded dependencies:
  * Underscore from 1.4.2 to 1.4.4  [#776](https://github.com/meteor/meteor/issues/776)
  * http-proxy from 0.8.5 to 0.10.1  [#513](https://github.com/meteor/meteor/issues/513)
  * connect from 1.9.2 to 2.7.10
  * Node mongodb client from 1.2.13 to 1.3.7  [#1060](https://github.com/meteor/meteor/issues/1060)

Patches contributed by GitHub users awwx, johnston, and timhaines.


## v0.6.3, 2013-05-15

* Add new `check` package for ensuring that a value matches a required
  type and structure. This is used to validate untrusted input from the
  client. See http://docs.meteor.com/#match for details.

* Use Websockets by default on supported browsers. This reduces latency
  and eliminates the constant network spinner on iOS devices.

* With `autopublish` on, publish many useful fields on `Meteor.users`.

* Files in the `client/compatibility/` subdirectory of a Meteor app do
  not get wrapped in a new variable scope. This is useful for
  third-party libraries which expect `var` statements at the outermost
  level to be global.

* Add synthetic `tap` event for use on touch enabled devices. This is a
  replacement for `click` that fires immediately.

* When using the `http` package synchronously on the server, errors
  are thrown rather than passed in `result.error`

* The `manager` option to the `Meteor.Collection` constructor is now called
  `connection`. The old name still works for now.  [#987](https://github.com/meteor/meteor/issues/987)

* The `localstorage-polyfill` smart package has been replaced by a
  `localstorage` package, which defines a `Meteor._localStorage` API instead of
  trying to replace the DOM `window.localStorage` facility. (Now, apps can use
  the existence of `window.localStorage` to detect if the full localStorage API
  is supported.)  [#979](https://github.com/meteor/meteor/issues/979)

* Upgrade MongoDB from 2.2.1 to 2.4.3.

* Upgrade CoffeeScript from 1.5.0 to 1.6.2.  [#972](https://github.com/meteor/meteor/issues/972)

* Faster reconnects when regaining connectivity.  [#696](https://github.com/meteor/meteor/issues/696)

* `Email.send` has a new `headers` option to set arbitrary headers.  [#963](https://github.com/meteor/meteor/issues/963)

* Cursor transform functions on the server no longer are required to return
  objects with correct `_id` fields.  [#974](https://github.com/meteor/meteor/issues/974)

* Rework `observe()` callback ordering in minimongo to improve fiber
  safety on the server. This makes subscriptions on server to server DDP
  more usable.

* Use binary search in minimongo when updating ordered queries.  [#969](https://github.com/meteor/meteor/issues/969)

* Fix EJSON base64 decoding bug.  [#1001](https://github.com/meteor/meteor/issues/1001)

* Support `appcache` on Chromium.  [#958](https://github.com/meteor/meteor/issues/958)

Patches contributed by GitHub users awwx, jagill, spang, and timhaines.


## v0.6.2.1, 2013-04-24

* When authenticating with GitHub, include a user agent string. This
  unbreaks "Sign in with GitHub"

Patch contributed by GitHub user pmark.


## v0.6.2, 2013-04-16

* Better error reporting:
  * Capture real stack traces for `Meteor.Error`.
  * Report better errors with misconfigured OAuth services.

* Add per-package upgrade notices to `meteor update`.

* Experimental server-to-server DDP support: `Meteor.connect` on the
  server will connect to a remote DDP endpoint via WebSockets. Method
  calls should work fine, but subscriptions and minimongo on the server
  are still a work in progress.

* Upgrade d3 from 2.x to 3.1.4. See
  https://github.com/mbostock/d3/wiki/Upgrading-to-3.0 for compatibility notes.

* Allow CoffeeScript to set global variables when using `use strict`. [#933](https://github.com/meteor/meteor/issues/933)

* Return the inserted documented ID from `LocalCollection.insert`. [#908](https://github.com/meteor/meteor/issues/908)

* Add Weibo token expiration time to `services.weibo.expiresAt`.

* `Spiderable.userAgentRegExps` can now be modified to change what user agents
  are treated as spiders by the `spiderable` package.

* Prevent observe callbacks from affecting the arguments to identical
  observes. [#855](https://github.com/meteor/meteor/issues/855)

* Fix meteor command line tool when run from a home directory with
  spaces in its name. If you previously installed meteor release 0.6.0
  or 0.6.1 you'll need to uninstall and reinstall meteor to support
  users with spaces in their usernames (see
  https://github.com/meteor/meteor/blob/master/README.md#uninstalling-meteor)

Patches contributed by GitHub users andreas-karlsson, awwx, jacott,
joshuaconner, and timhaines.


## v0.6.1, 2013-04-08

* Correct NPM behavior in packages in case there is a `node_modules` directory
  somewhere above the app directory. [#927](https://github.com/meteor/meteor/issues/927)

* Small bug fix in the low-level `routepolicy` package.

Patches contributed by GitHub users andreas-karlsson and awwx.


## v0.6.0, 2013-04-04

* Meteor has a brand new distribution system! In this new system, code-named
  Engine, packages are downloaded individually and on demand. All of the
  packages in each official Meteor release are prefetched and cached so you can
  still use Meteor while offline. You can have multiple releases of Meteor
  installed simultaneously; apps are pinned to specific Meteor releases.
  All `meteor` commands accept a `--release` argument to specify which release
  to use; `meteor update` changes what release the app is pinned to.
  Inside an app, the name of the release is available at `Meteor.release`.
  When running Meteor directly from a git checkout, the release is ignored.

* Variables declared with `var` at the outermost level of a JavaScript
  source file are now private to that file. Remove the `var` to share
  a value between files.

* Meteor now supports any x86 (32- or 64-bit) Linux system, not just those which
  use Debian or RedHat package management.

* Apps may contain packages inside a top-level directory named `packages`.

* Packages may depend on [NPM modules](https://npmjs.org), using the new
  `Npm.depends` directive in their `package.js` file. (Note: if the NPM module
  has architecture-specific binary components, bundles built with `meteor
  bundle` or `meteor deploy` will contain the components as built for the
  developer's platform and may not run on other platforms.)

* Meteor's internal package tests (as well as tests you add to your app's
  packages with the unsupported `Tinytest` framework) are now run with the new
  command `meteor test-packages`.

* `{{#each}}` helper can now iterate over falsey values without throwing an
  exception. [#815](https://github.com/meteor/meteor/issues/815), [#801](https://github.com/meteor/meteor/issues/801)

* `{{#with}}` helper now only includes its block if its argument is not falsey,
  and runs an `{{else}}` block if provided if the argument is falsey. [#770](https://github.com/meteor/meteor/issues/770), [#866](https://github.com/meteor/meteor/issues/866)

* Twitter login now stores `profile_image_url` and `profile_image_url_https`
  attributes in the `user.services.twitter` namespace. [#788](https://github.com/meteor/meteor/issues/788)

* Allow packages to register file extensions with dots in the filename.

* When calling `this.changed` in a publish function, it is no longer an error to
  clear a field which was never set. [#850](https://github.com/meteor/meteor/issues/850)

* Deps API
  * Add `dep.depend()`, deprecate `Deps.depend(dep)` and
    `dep.addDependent()`.
  * If first run of `Deps.autorun` throws an exception, stop it and don't
    rerun.  This prevents a Spark exception when template rendering fails
    ("Can't call 'firstNode' of undefined").
  * If an exception is thrown during `Deps.flush` with no stack, the
    message is logged instead. [#822](https://github.com/meteor/meteor/issues/822)

* When connecting to MongoDB, use the JavaScript BSON parser unless specifically
  requested in `MONGO_URL`; the native BSON parser sometimes segfaults. (Meteor
  only started using the native parser in 0.5.8.)

* Calls to the `update` collection function in untrusted code may only use a
  whitelisted list of modifier operators.

Patches contributed by GitHub users awwx, blackcoat, cmather, estark37,
mquandalle, Primigenus, raix, reustle, and timhaines.


## v0.5.9, 2013-03-14

* Fix regression in 0.5.8 that prevented users from editing their own
  profile. [#809](https://github.com/meteor/meteor/issues/809)

* Fix regression in 0.5.8 where `Meteor.loggingIn()` would not update
  reactively. [#811](https://github.com/meteor/meteor/issues/811)


## v0.5.8, 2013-03-13

* Calls to the `update` and `remove` collection functions in untrusted code may
  no longer use arbitrary selectors. You must specify a single document ID when
  invoking these functions from the client (other than in a method stub).

  You may still use other selectors when calling `update` and `remove` on the
  server and from client method stubs, so you can replace calls that are no
  longer supported (eg, in event handlers) with custom method calls.

  The corresponding `update` and `remove` callbacks passed to `allow` and `deny`
  now take a single document instead of an array.

* Add new `appcache` package. Add this package to your project to speed
  up page load and make hot code reload smoother using the HTML5
  AppCache API. See http://docs.meteor.com/#appcache for details.

* Rewrite reactivity library. `Meteor.deps` is now `Deps` and has a new
  API. `Meteor.autorun` and `Meteor.flush` are now called `Deps.autorun` and
  `Deps.flush` (the old names still work for now). The other names under
  `Meteor.deps` such as `Context` no longer exist. The new API is documented at
  http://docs.meteor.com/#deps

* You can now provide a `transform` option to collections, which is a
  function that documents coming out of that collection are passed
  through. `find`, `findOne`, `allow`, and `deny` now take `transform` options,
  which may override the Collection's `transform`.  Specifying a `transform`
  of `null` causes you to receive the documents unmodified.

* Publish functions may now return an array of cursors to publish. Currently,
  the cursors must all be from different collections. [#716](https://github.com/meteor/meteor/issues/716)

* User documents have id's when `onCreateUser` and `validateNewUser` hooks run.

* Encode and store custom EJSON types in MongoDB.

* Support literate CoffeeScript files with the extension `.litcoffee`. [#766](https://github.com/meteor/meteor/issues/766)

* Add new login service provider for Meetup.com in `accounts-meetup` package.

* If you call `observe` or `observeChanges` on a cursor created with the
  `reactive: false` option, it now only calls initial add callbacks and
  does not continue watching the query. [#771](https://github.com/meteor/meteor/issues/771)

* In an event handler, if the data context is falsey, default it to `{}`
  rather than to the global object. [#777](https://github.com/meteor/meteor/issues/777)

* Allow specifying multiple event handlers for the same selector. [#753](https://github.com/meteor/meteor/issues/753)

* Revert caching header change from 0.5.5. This fixes image flicker on redraw.

* Stop making `Session` available on the server; it's not useful there. [#751](https://github.com/meteor/meteor/issues/751)

* Force URLs in stack traces in browser consoles to be hyperlinks. [#725](https://github.com/meteor/meteor/issues/725)

* Suppress spurious `changed` callbacks with empty `fields` from
  `Cursor.observeChanges`.

* Fix logic bug in template branch matching. [#724](https://github.com/meteor/meteor/issues/724)

* Make `spiderable` user-agent test case insensitive. [#721](https://github.com/meteor/meteor/issues/721)

* Fix several bugs in EJSON type support:
  * Fix `{$type: 5}` selectors for binary values on browsers that do
    not support `Uint8Array`.
  * Fix EJSON equality on falsey values.
  * Fix for returning a scalar EJSON type from a method. [#731](https://github.com/meteor/meteor/issues/731)

* Upgraded dependencies:
  * mongodb driver to version 1.2.13 (from 0.1.11)
  * mime module removed (it was unused)


Patches contributed by GitHub users awwx, cmather, graemian, jagill,
jmhredsox, kevinxucs, krizka, mitar, raix, and rasmuserik.


## v0.5.7, 2013-02-21

* The DDP wire protocol has been redesigned.

  * The handshake message is now versioned. This breaks backwards
    compatibility between sites with `Meteor.connect()`. Older meteor
    apps can not talk to new apps and vice versa. This includes the
    `madewith` package, apps using `madewith` must upgrade.

  * New [EJSON](http://docs.meteor.com/#ejson) package allows you to use
    Dates, Mongo ObjectIDs, and binary data in your collections and
    Session variables.  You can also add your own custom datatypes.

  * Meteor now correctly represents empty documents in Collections.

  * There is an informal specification in `packages/livedata/DDP.md`.


* Breaking API changes

  * Changed the API for `observe`.  Observing with `added`, `changed`
    and `removed` callbacks is now unordered; for ordering information
    use `addedAt`, `changedAt`, `removedAt`, and `movedTo`. Full
    documentation is in the [`observe` docs](http://docs.meteor.com/#observe).
    All callers of `observe` need to be updated.

  * Changed the API for publish functions that do not return a cursor
    (ie functions that call `this.set` and `this.unset`). See the
    [`publish` docs](http://docs.meteor.com/#meteor_publish) for the new
    API.


* New Features

  * Added new [`observeChanges`](http://docs.meteor.com/#observe_changes)
    API for keeping track of the contents of a cursor more efficiently.

  * There is a new reactive function on subscription handles: `ready()`
    returns true when the subscription has received all of its initial
    documents.

  * Added `Session.setDefault(key, value)` so you can easily provide
    initial values for session variables that will not be clobbered on
    hot code push.

  * You can specify that a collection should use MongoDB ObjectIDs as
    its `_id` fields for inserts instead of strings. This allows you to
    use Meteor with existing MongoDB databases that have ObjectID
    `_id`s. If you do this, you must use `EJSON.equals()` for comparing
    equality instead of `===`. See http://docs.meteor.com/#meteor_collection.

  * New [`random` package](http://docs.meteor.com/#random) provides
    several functions for generating random values. The new
    `Random.id()` function is used to provide shorter string IDs for
    MongoDB documents. `Meteor.uuid()` is deprecated.

  * `Meteor.status()` can return the status `failed` if DDP version
    negotiation fails.


* Major Performance Enhancements

  * Rewrote subscription duplication detection logic to use a more
    efficient algorithm. This significantly reduces CPU usage on the
    server during initial page load and when dealing with large amounts
    of data.

  * Reduced unnecessary MongoDB re-polling of live queries. Meteor no
    longer polls for changes on queries that specify `_id` when
    updates for a different specific `_id` are processed. This
    drastically improves performance when dealing with many
    subscriptions and updates to individual objects, such as those
    generated by the `accounts-base` package on the `Meteor.users`
    collection.


* Upgraded UglifyJS2 to version 2.2.5


Patches contributed by GitHub users awwx and michaelglenadams.


## v0.5.6, 2013-02-15

* Fix 0.5.5 regression: Minimongo selectors matching subdocuments under arrays
  did not work correctly.

* Some Bootstrap icons should have appeared white.

Patches contributed by GitHub user benjaminchelli.

## v0.5.5, 2013-02-13

* Deprecate `Meteor.autosubscribe`. `Meteor.subscribe` now works within
  `Meteor.autorun`.

* Allow access to `Meteor.settings.public` on the client. If the JSON
  file you gave to `meteor --settings` includes a field called `public`,
  that field will be available on the client as well as the server.

* `@import` works in `less`. Use the `.lessimport` file extension to
  make a less file that is ignored by preprocessor so as to avoid double
  processing. [#203](https://github.com/meteor/meteor/issues/203)

* Upgrade Fibers to version 1.0.0. The `Fiber` and `Future` symbols are
  no longer exposed globally. To use fibers directly you can use:
   `var Fiber = __meteor_bootstrap__.require('fibers');` and
   `var Future = __meteor_bootstrap__.require('fibers/future');`

* Call version 1.1 of the Twitter API when authenticating with
  OAuth. `accounts-twitter` users have until March 5th, 2013 to
  upgrade before Twitter disables the old API. [#527](https://github.com/meteor/meteor/issues/527)

* Treat Twitter ids as strings, not numbers, as recommended by
  Twitter. [#629](https://github.com/meteor/meteor/issues/629)

* You can now specify the `_id` field of a document passed to `insert`.
  Meteor still auto-generates `_id` if it is not present.

* Expose an `invalidated` flag on `Meteor.deps.Context`.

* Populate user record with additional data from Facebook and Google. [#664](https://github.com/meteor/meteor/issues/664)

* Add Facebook token expiration time to `services.facebook.expiresAt`. [#576](https://github.com/meteor/meteor/issues/576)

* Allow piping a password to `meteor deploy` on `stdin`. [#623](https://github.com/meteor/meteor/issues/623)

* Correctly type cast arguments to handlebars helper. [#617](https://github.com/meteor/meteor/issues/617)

* Fix leaked global `userId` symbol.

* Terminate `phantomjs` properly on error when using the `spiderable`
  package. [#571](https://github.com/meteor/meteor/issues/571)

* Stop serving non-cachable files with caching headers. [#631](https://github.com/meteor/meteor/issues/631)

* Fix race condition if server restarted between page load and initial
  DDP connection. [#653](https://github.com/meteor/meteor/issues/653)

* Resolve issue where login methods sometimes blocked future methods. [#555](https://github.com/meteor/meteor/issues/555)

* Fix `Meteor.http` parsing of JSON responses on Firefox. [#553](https://github.com/meteor/meteor/issues/553)

* Minimongo no longer uses `eval`. [#480](https://github.com/meteor/meteor/issues/480)

* Serve 404 for `/app.manifest`. This allows experimenting with the
  upcoming `appcache` smart package. [#628](https://github.com/meteor/meteor/issues/628)

* Upgraded many dependencies, including:
  * node.js to version 0.8.18
  * jquery-layout to version 1.3.0RC
  * Twitter Bootstrap to version 2.3.0
  * Less to version 1.3.3
  * Uglify to version 2.2.3
  * useragent to version 2.0.1

Patches contributed by GitHub users awwx, bminer, bramp, crunchie84,
danawoodman, dbimmler, Ed-von-Schleck, geoffd123, jperl, kevee,
milesmatthias, Primigenus, raix, timhaines, and xenolf.


## v0.5.4, 2013-01-08

* Fix 0.5.3 regression: `meteor run` could fail on OSX 10.8 if environment
  variables such as `DYLD_LIBRARY_PATH` are set.


## v0.5.3, 2013-01-07

* Add `--settings` argument to `meteor deploy` and `meteor run`. This
  allows you to specify deployment-specific information made available
  to server code in the variable `Meteor.settings`.

* Support unlimited open tabs in a single browser. Work around the
  browser per-hostname connection limit by using randomized hostnames
  for deployed apps. [#131](https://github.com/meteor/meteor/issues/131)

* minimongo improvements:
  * Allow observing cursors with `skip` or `limit`.  [#528](https://github.com/meteor/meteor/issues/528)
  * Allow sorting on `dotted.sub.keys`.  [#533](https://github.com/meteor/meteor/issues/533)
  * Allow querying specific array elements (`foo.1.bar`).
  * `$and`, `$or`, and `$nor` no longer accept empty arrays (for consistency
    with Mongo)

* Re-rendering a template with Spark no longer reverts changes made by
  users to a `preserve`d form element. Instead, the newly rendered value
  is only applied if it is different from the previously rendered value.
  Additionally, `<INPUT>` elements with type other than TEXT can now have
  reactive values (eg, the labels on submit buttons can now be
  reactive).  [#510](https://github.com/meteor/meteor/issues/510) [#514](https://github.com/meteor/meteor/issues/514) [#523](https://github.com/meteor/meteor/issues/523) [#537](https://github.com/meteor/meteor/issues/537) [#558](https://github.com/meteor/meteor/issues/558)

* Support JavaScript RegExp objects in selectors in Collection write
  methods on the client, eg `myCollection.remove({foo: /bar/})`.  [#346](https://github.com/meteor/meteor/issues/346)

* `meteor` command-line improvements:
  * Improve error message when mongod fails to start.
  * The `NODE_OPTIONS` environment variable can be used to pass command-line
    flags to node (eg, `--debug` or `--debug-brk` to enable the debugger).
  * Die with error if an app name is mistakenly passed to `meteor reset`.

* Add support for "offline" access tokens with Google login. [#464](https://github.com/meteor/meteor/issues/464) [#525](https://github.com/meteor/meteor/issues/525)

* Don't remove `serviceData` fields from previous logins when logging in
  with an external service.

* Improve `OAuth1Binding` to allow making authenticated API calls to
  OAuth1 providers (eg Twitter).  [#539](https://github.com/meteor/meteor/issues/539)

* New login providers automatically work with `{{loginButtons}}` without
  needing to edit the `accounts-ui-unstyled` package.  [#572](https://github.com/meteor/meteor/issues/572)

* Use `Content-Type: application/json` by default when sending JSON data
  with `Meteor.http`.

* Improvements to `jsparse`: hex literals, keywords as property names, ES5 line
  continuations, trailing commas in object literals, line numbers in error
  messages, decimal literals starting with `.`, regex character classes with
  slashes.

* Spark improvements:
  * Improve rendering of `<SELECT>` elements on IE.  [#496](https://github.com/meteor/meteor/issues/496)
  * Don't lose nested data contexts in IE9/10 after two seconds.  [#458](https://github.com/meteor/meteor/issues/458)
  * Don't print a stack trace if DOM nodes are manually removed
    from the document without calling `Spark.finalize`.  [#392](https://github.com/meteor/meteor/issues/392)

* Always use the `autoReconnect` flag when connecting to Mongo.  [#425](https://github.com/meteor/meteor/issues/425)

* Fix server-side `observe` with no `added` callback.  [#589](https://github.com/meteor/meteor/issues/589)

* Fix re-sending method calls on reconnect.  [#538](https://github.com/meteor/meteor/issues/538)

* Remove deprecated `/sockjs` URL support from `Meteor.connect`.

* Avoid losing a few bits of randomness in UUID v4 creation.  [#519](https://github.com/meteor/meteor/issues/519)

* Update clean-css package from 0.8.2 to 0.8.3, fixing minification of `0%`
  values in `hsl` colors.  [#515](https://github.com/meteor/meteor/issues/515)

Patches contributed by GitHub users Ed-von-Schleck, egtann, jwulf, lvbreda,
martin-naumann, meawoppl, nwmartin, timhaines, and zealoushacker.


## v0.5.2, 2012-11-27

* Fix 0.5.1 regression: Cursor `observe` works during server startup.  [#507](https://github.com/meteor/meteor/issues/507)

## v0.5.1, 2012-11-20

* Speed up server-side subscription handling by avoiding redundant work
  when the same Mongo query is observed multiple times concurrently (eg,
  by multiple users subscribing to the same subscription), and by using
  a simpler "unordered" algorithm.

* Meteor now waits to invoke method callbacks until all the data written by the
  method is available in the local cache. This way, method callbacks can see the
  full effects of their writes. This includes the callbacks passed to
  `Meteor.call` and `Meteor.apply`, as well as to the `Meteor.Collection`
  `insert`/`update`/`remove` methods.

  If you want to process the method's result as soon as it arrives from the
  server, even if the method's writes are not available yet, you can now specify
  an `onResultReceived` callback to `Meteor.apply`.

* Rework latency compensation to show server data changes sooner. Previously, as
  long as any method calls were in progress, Meteor would buffer all data
  changes sent from the server until all methods finished. Meteor now only
  buffers writes to documents written by client stubs, and applies the writes as
  soon as all methods that wrote that document have finished.

* `Meteor.userLoaded()` and `{{currentUserLoaded}}` have been removed.
  Previously, during the login process on the client, `Meteor.userId()` could be
  set but the document at `Meteor.user()` could be incomplete. Meteor provided
  the function `Meteor.userLoaded()` to differentiate between these states. Now,
  this in-between state does not occur: when a user logs in, `Meteor.userId()`
  only is set once `Meteor.user()` is fully loaded.

* New reactive function `Meteor.loggingIn()` and template helper
  `{{loggingIn}}`; they are true whenever some login method is in progress.
  `accounts-ui` now uses this to show an animation during login.

* The `sass` CSS preprocessor package has been removed. It was based on an
  unmaintained NPM module which did not implement recent versions of the Sass
  language and had no error handling.  Consider using the `less` or `stylus`
  packages instead.  [#143](https://github.com/meteor/meteor/issues/143)

* `Meteor.setPassword` is now called `Accounts.setPassword`, matching the
  documentation and original intention.  [#454](https://github.com/meteor/meteor/issues/454)

* Passing the `wait` option to `Meteor.apply` now waits for all in-progress
  method calls to finish before sending the method, instead of only guaranteeing
  that its callback occurs after the callbacks of in-progress methods.

* New function `Accounts.callLoginMethod` which should be used to call custom
  login handlers (such as those registered with
  `Accounts.registerLoginHandler`).

* The callbacks for `Meteor.loginWithToken` and `Accounts.createUser` now match
  the other login callbacks: they are called with error on error or with no
  arguments on success.

* Fix bug where method calls could be dropped during a brief disconnection. [#339](https://github.com/meteor/meteor/issues/339)

* Prevent running the `meteor` command-line tool and server on unsupported Node
  versions.

* Fix Minimongo query bug with nested objects.  [#455](https://github.com/meteor/meteor/issues/455)

* In `accounts-ui`, stop page layout from changing during login.

* Use `path.join` instead of `/` in paths (helpful for the unofficial Windows
  port) [#303](https://github.com/meteor/meteor/issues/303)

* The `spiderable` package serves pages to
  [`facebookexternalhit`](https://www.facebook.com/externalhit_uatext.php) [#411](https://github.com/meteor/meteor/issues/411)

* Fix error on Firefox with DOM Storage disabled.

* Avoid invalidating listeners if setUserId is called with current value.

* Upgrade many dependencies, including:
  * MongoDB 2.2.1 (from 2.2.0)
  * underscore 1.4.2 (from 1.3.3)
  * bootstrap 2.2.1 (from 2.1.1)
  * jQuery 1.8.2 (from 1.7.2)
  * less 1.3.1 (from 1.3.0)
  * stylus 0.30.1 (from 0.29.0)
  * coffee-script 1.4.0 (from 1.3.3)

Patches contributed by GitHub users ayal, dandv, possibilities, TomWij,
tmeasday, and workmad3.

## v0.5.0, 2012-10-17

* This release introduces Meteor Accounts, a full-featured auth system that supports
  - fine-grained user-based control over database reads and writes
  - federated login with any OAuth provider (with built-in support for
    Facebook, GitHub, Google, Twitter, and Weibo)
  - secure password login
  - email validation and password recovery
  - an optional set of UI widgets implementing standard login/signup/password
    change/logout flows

  When you upgrade to Meteor 0.5.0, existing apps will lose the ability to write
  to the database from the client. To restore this, either:
  - configure each of your collections with
    [`collection.allow`](http://docs.meteor.com/#allow) and
    [`collection.deny`](http://docs.meteor.com/#deny) calls to specify which
    users can perform which write operations, or
  - add the `insecure` smart package (which is included in new apps by default)
    to restore the old behavior where anyone can write to any collection which
    has not been configured with `allow` or `deny`

  For more information on Meteor Accounts, see
  http://docs.meteor.com/#dataandsecurity and
  http://docs.meteor.com/#accounts_api

* The new function `Meteor.autorun` allows you run any code in a reactive
  context. See http://docs.meteor.com/#meteor_autorun

* Arrays and objects can now be stored in the `Session`; mutating the value you
  retrieve with `Session.get` does not affect the value in the session.

* On the client, `Meteor.apply` takes a new `wait` option, which ensures that no
  further method calls are sent to the server until this method is finished; it
  is used for login and logout methods in order to keep the user ID
  well-defined. You can also specifiy an `onReconnect` handler which is run when
  re-establishing a connection; Meteor Accounts uses this to log back in on
  reconnect.

* Meteor now provides a compatible replacement for the DOM `localStorage`
  facility that works in IE7, in the `localstorage-polyfill` smart package.

* Meteor now packages the D3 library for manipulating documents based on data in
  a smart package called `d3`.

* `Meteor.Collection` now takes its optional `manager` argument (used to
  associate a collection with a server you've connected to with
  `Meteor.connect`) as a named option. (The old call syntax continues to work
  for now.)

* Fix a bug where trying to immediately resubscribe to a record set after
  unsubscribing could fail silently.

* Better error handling for failed Mongo writes from inside methods; previously,
  errors here could cause clients to stop processing data from the server.


Patches contributed by GitHub users bradens, dandv, dybskiy, possibilities,
zhangcheng, and 75lb.


## v0.4.2, 2012-10-02

* Fix connection failure on iOS6. SockJS 0.3.3 includes this fix.

* The new `preserve-inputs` package, included by default in new Meteor apps,
  restores the pre-v0.4.0 behavior of "preserving" all form input elements by ID
  and name during re-rendering; users who want more precise control over
  preservation can still use the APIs added in v0.4.0.

* A few changes to the `Meteor.absoluteUrl` function:
  - Added a `replaceLocalhost` option.
  - The `ROOT_URL` environment variable is respected by `meteor run`.
  - It is now included in all apps via the `meteor` package. Apps that
    explicitly added the now-deprecated `absolute-url` smart package will log a
    deprecation warning.

* Upgrade Node from 0.8.8 to 0.8.11.

* If a Handlebars helper function `foo` returns null, you can now run do
  `{{foo.bar}}` without error, just like when `foo` is a non-existent property.

* If you pass a non-scalar object to `Session.set`, an error will now be thrown
  (matching the behavior of `Session.equals`). [#215](https://github.com/meteor/meteor/issues/215)

* HTML pages are now served with a `charset=utf-8` Content-Type header. [#264](https://github.com/meteor/meteor/issues/264)

* The contents of `<select>` tags can now be reactive even in IE 7 and 8.

* The `meteor` tool no longer gets confused if a parent directory of your
  project is named `public`. [#352](https://github.com/meteor/meteor/issues/352)

* Fix a race condition in the `spiderable` package which could include garbage
  in the spidered page.

* The REPL run by `admin/node.sh` no longer crashes Emacs M-x shell on exit.

* Refactor internal `reload` API.

* New internal `jsparse` smart package. Not yet exposed publicly.


Patch contributed by GitHub user yanivoliver.


## v0.4.1, 2012-09-24

* New `email` smart package, with [`Email.send`](http://docs.meteor.com/#email)
  API.

* Upgrade Node from 0.6.17 to 0.8.8, as well as many Node modules in the dev
  bundle; those that are user-exposed are:
  * coffee-script: 1.3.3 (from 1.3.1)
  * stylus: 0.29.0 (from 0.28.1)
  * nib: 0.8.2 (from 0.7.0)

* All publicly documented APIs now use `camelCase` rather than
  `under_scores`. The old spellings continue to work for now. New names are:
  - `Meteor.isClient`/`isServer`
  - `this.isSimulation` inside a method invocation
  - `Meteor.deps.Context.onInvalidate`
  - `Meteor.status().retryCount`/`retryTime`

* Spark improvements
  * Optimize selector matching for event maps.
  * Fix `Spark._currentRenderer` behavior in timer callbacks.
  * Fix bug caused by interaction between `Template.foo.preserve` and
    `{{#constant}}`. [#323](https://github.com/meteor/meteor/issues/323)
  * Allow `{{#each}}` over a collection of objects without `_id`. [#281](https://github.com/meteor/meteor/issues/281)
  * Spark now supports Firefox 3.6.
  * Added a script to build a standalone spark.js that does not depend on
    Meteor (it depends on jQuery or Sizzle if you need IE7 support,
    and otherwise is fully standalone).

* Database writes from within `Meteor.setTimeout`/`setInterval`/`defer` will be
  batched with other writes from the current method invocation if they start
  before the method completes.

* Make `Meteor.Cursor.forEach` fully synchronous even if the user's callback
  yields. [#321](https://github.com/meteor/meteor/issues/321).

* Recover from exceptions thrown in `Meteor.publish` handlers.

* Upgrade bootstrap to version 2.1.1. [#336](https://github.com/meteor/meteor/issues/336), [#337](https://github.com/meteor/meteor/issues/337), [#288](https://github.com/meteor/meteor/issues/288), [#293](https://github.com/meteor/meteor/issues/293)

* Change the implementation of the `meteor deploy` password prompt to not crash
  Emacs M-x shell.

* Optimize `LocalCollection.remove(id)` to be O(1) rather than O(n).

* Optimize client-side database performance when receiving updated data from the
  server outside of method calls.

* Better error reporting when a package in `.meteor/packages` does not exist.

* Better error reporting for coffeescript. [#331](https://github.com/meteor/meteor/issues/331)

* Better error handling in `Handlebars.Exception`.


Patches contributed by GitHub users fivethirty, tmeasday, and xenolf.


## v0.4.0, 2012-08-30

* Merge Spark, a new live page update engine
  * Breaking API changes
     * Input elements no longer preserved based on `id` and `name`
       attributes. Use [`preserve`](http://docs.meteor.com/#template_preserve)
       instead.
     * All `Meteor.ui` functions removed. Use `Meteor.render`,
       `Meteor.renderList`, and
       [Spark](https://github.com/meteor/meteor/wiki/Spark) functions instead.
     * New template functions (eg. `created`, `rendered`, etc) may collide with
       existing helpers. Use `Template.foo.helpers()` to avoid conflicts.
     * New syntax for declaring event maps. Use
       `Template.foo.events({...})`. For backwards compatibility, both syntaxes
       are allowed for now.
  * New Template features
     * Allow embedding non-Meteor widgets (eg. Google Maps) using
       [`{{#constant}}`](http://docs.meteor.com/#constant)
     * Callbacks when templates are rendered. See
       http://docs.meteor.com/#template_rendered
     * Explicit control of which nodes are preserved during re-rendering. See
       http://docs.meteor.com/#template_preserve
     * Easily find nodes within a template in event handlers and callbacks. See
       http://docs.meteor.com/#template_find
     * Allow parts of a template to be independently reactive with the
       [`{{#isolate}}`](http://docs.meteor.com/#isolate) block helper.

* Use PACKAGE_DIRS environment variable to override package location. [#227](https://github.com/meteor/meteor/issues/227)

* Add `absolute-url` package to construct URLs pointing to the application.

* Allow modifying documents returned by `observe` callbacks. [#209](https://github.com/meteor/meteor/issues/209)

* Fix periodic crash after client disconnect. [#212](https://github.com/meteor/meteor/issues/212)

* Fix minimingo crash on dotted queries with undefined keys. [#126](https://github.com/meteor/meteor/issues/126)


## v0.3.9, 2012-08-07

* Add `spiderable` package to allow web crawlers to index Meteor apps.

* `meteor deploy` uses SSL to protect application deployment.

* Fix `stopImmediatePropagation()`. [#205](https://github.com/meteor/meteor/issues/205)


## v0.3.8, 2012-07-12

* HTTPS support
  * Add `force-ssl` package to require site to load over HTTPS.
  * Use HTTPS for install script and `meteor update`.
  * Allow runtime configuration of default DDP endpoint.

* Handlebars improvements
  * Implement dotted path traversal for helpers and methods.
  * Allow functions in helper arguments.
  * Change helper nesting rules to allow functions as arguments.
  * Fix `{{this.foo}}` to never invoke helper `foo`.
  * Make event handler `this` reflect the node that matched the selector instead
    of the event target node.
  * Fix keyword arguments to helpers.

* Add `nib` support to stylus package. [#175](https://github.com/meteor/meteor/issues/175)

* Upgrade bootstrap to version 2.0.4. [#173](https://github.com/meteor/meteor/issues/173)

* Print changelog after `meteor update`.

* Fix mouseenter and mouseleave events. [#224](https://github.com/meteor/meteor/issues/224)

* Fix issue with spurious heartbeat failures on busy connections.

* Fix exception in minimongo when matching non-arrays using `$all`. [#183](https://github.com/meteor/meteor/issues/183)

* Fix serving an empty file when no cacheable assets exist. [#179](https://github.com/meteor/meteor/issues/179)


## v0.3.7, 2012-06-06

* Better parsing of `.html` template files
  * Allow HTML comments (`<!-- -->`) at top level
  * Allow whitespace anywhere in open/close tag
  * Provide names and line numbers on error
  * More helpful error messages

* Form control improvements
  * Fix reactive radio buttons in Internet Explorer.
  * Fix reactive textareas to update consistently across browsers, matching text
    field behavior.

* `http` package bug fixes:
  * Send correct Content-Type when POSTing `params` from the server. [#172](https://github.com/meteor/meteor/issues/172)
  * Correctly detect JSON response Content-Type when a charset is present.

* Support `Handlebars.SafeString`. [#160](https://github.com/meteor/meteor/issues/160)

* Fix intermittent "Cursor is closed" mongo error.

* Fix "Cannot read property 'nextSibling' of null" error in certain nested
  templates. [#142](https://github.com/meteor/meteor/issues/142)

* Add heartbeat timer on the client to notice when the server silently goes
  away.


## v0.3.6, 2012-05-16

* Rewrite event handling. `this` in event handlers now refers to the data
  context of the element that generated the event, *not* the top-level data
  context of the template where the event is declared.

* Add /websocket endpoint for raw websockets. Pass websockets through
  development mode proxy.

* Simplified API for Meteor.connect, which now receives a URL to a Meteor app
  rather than to a sockjs endpoint.

* Fix livedata to support subscriptions with overlapping documents.

* Update node.js to 0.6.17 to fix potential security issue.


## v0.3.5, 2012-04-28

* Fix 0.3.4 regression: Call event map handlers on bubbled events. [#107](https://github.com/meteor/meteor/issues/107)


## v0.3.4, 2012-04-27

* Add Twitter `bootstrap` package. [#84](https://github.com/meteor/meteor/issues/84)

* Add packages for `sass` and `stylus` CSS pre-processors. [#40](https://github.com/meteor/meteor/issues/40), [#50](https://github.com/meteor/meteor/issues/50)

* Bind events correctly on top level elements in a template.

* Fix dotted path selectors in minimongo. [#88](https://github.com/meteor/meteor/issues/88)

* Make `backbone` package also run on the server.

* Add `bare` option to coffee-script compilation so variables can be shared
  between multiple coffee-script file. [#85](https://github.com/meteor/meteor/issues/85)

* Upgrade many dependency versions. User visible highlights:
 * node.js 0.6.15
 * coffee-script 1.3.1
 * less 1.3.0
 * sockjs 0.3.1
 * underscore 1.3.3
 * backbone 0.9.2

* Several documentation fixes and test coverage improvements.


## v0.3.3, 2012-04-20

* Add `http` package for making HTTP requests to remote servers.

* Add `madewith` package to put a live-updating Made with Meteor badge on apps.

* Reduce size of mongo database on disk (--smallfiles).

* Prevent unnecessary hot-code pushes on deployed apps during server migration.

* Fix issue with spaces in directory names. [#39](https://github.com/meteor/meteor/issues/39)

* Workaround browser caching issues in development mode by using query
  parameters on all JavaScript and CSS requests.

* Many documentation and test fixups.


## v0.3.2, 2012-04-10

* Initial public launch<|MERGE_RESOLUTION|>--- conflicted
+++ resolved
@@ -1,9 +1,8 @@
 ## v.NEXT
 
-<<<<<<< HEAD
 * The `stylus` package has been deprecated and will no longer be
   supported/maintained.
-=======
+
 * Meteor's Node Mongo driver is now configured with the
   [`ignoreUndefined`](http://mongodb.github.io/node-mongodb-native/2.2/api/MongoClient.html#connect)
   connection option set to `true`, to make sure fields with `undefined`
@@ -26,7 +25,6 @@
 
   [Issue #1746](https://github.com/meteor/meteor/issues/1746)
   [PR #9442](https://github.com/meteor/meteor/pull/9442)
->>>>>>> ce3885b6
 
 * The `meteor-babel` npm package (along with its Babel-related
   dependencies) has been updated to version 7.0.0-beta.34, a major update
