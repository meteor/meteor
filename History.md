--- conflicted
+++ resolved
@@ -21,10 +21,9 @@
 * `accounts-ui-unstyled@1.5.1`
   - Update compatibility range with `less` from 3.0.2 to 4.0.0
 
-<<<<<<< HEAD
 * `google-config-ui@1.0.3`
   - Deliver siteUrl in the same way as other config-ui packages
-=======
+
 * `ecmascript-runtime-client@0.12.1`
   - Revert `core-js` to v3.15.2 due to issues in legacy build with arrays, [see issue for more details](https://github.com/meteor/meteor/issues/11662)
 
@@ -37,7 +36,6 @@
 
 * `meteor-tool@2.4.1`
   - Patch to make 2.4.1 compatible with Push to Deploy feature in Galaxy (Meteor Cloud)
->>>>>>> 00939c4d
 
 ## v2.4, 2021-09-15
 
