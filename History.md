--- conflicted
+++ resolved
@@ -1,4 +1,3 @@
-<<<<<<< HEAD
 ## v1.10, TBD
 
 ### Breaking changes
@@ -10,18 +9,11 @@
 * Because MongoDB since 3.4 no longer supports 32-bit Windows, Meteor 1.10 has
   also dropped support for 32-bit Windows. In other words, Meteor 1.10 supports
   64-bit Mac, Windows 64-bit, and Linux 64-bit.
-=======
-## v1.9.3, 2020-03-09
-
-### Breaking changes
-N/A
->>>>>>> b7a8b1ed
 
 ### Migration Steps
 N/A
 
 ### Changes
-<<<<<<< HEAD
 * The version of MongoDB used by Meteor in development has been updated
   from 4.0.6 to 4.2.1, and the `mongodb` driver package has been updated
   from 3.2.7 to 3.4.0, thanks to [@klaussner](https://github.com/klaussner).
@@ -52,11 +44,18 @@
   [Feature #333](https://github.com/meteor/meteor-feature-requests/issues/333),
   [PR #10824](https://github.com/meteor/meteor/pull/10824)
 
-=======
+## v1.9.3, 2020-03-09
+
+### Breaking changes
+N/A
+
+### Migration Steps
+N/A
+
+### Changes
 * `mongodb` driver package has been updated
   from 3.2.7 to 3.5.4 [#10961](https://github.com/meteor/meteor/pull/10961)
   
->>>>>>> b7a8b1ed
 ## v1.9.2, 2020-02-20
 
 ### Breaking changes
