--- conflicted
+++ resolved
@@ -1,6 +1,5 @@
 ## v.NEXT
 
-<<<<<<< HEAD
 * Meteor's internal `minifier-css` package has been updated to use `postcss`
   for CSS parsing and minifying, instead of the abandoned `css-parse` and
   `css-stringify` packages. Changes made to the `CssTools` API exposed by the
@@ -21,7 +20,7 @@
     parameter.
     
   [PR #9263](https://github.com/meteor/meteor/pull/9263)
-=======
+
 * [`cordova-lib`](https://github.com/apache/cordova-cli) has been updated to
   version 7.1.0, [`cordova-android`](https://github.com/apache/cordova-android/)
   has been updated to version 6.3.0, and [`cordova-ios`](https://github.com/apache/cordova-ios/)
@@ -31,7 +30,6 @@
   and will likely be removed in a future Meteor release.
   [Feature Request #196](https://github.com/meteor/meteor-feature-requests/issues/196)
   [PR #9213](https://github.com/meteor/meteor/pull/9213)
->>>>>>> 35e70fd2
 
 * iOS icons and launch screens have been updated to support iOS 11
   [Issue #9196](https://github.com/meteor/meteor/issues/9196)
