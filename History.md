## v.NEXT

### Breaking changes
N/A

<<<<<<< HEAD
### Migration Steps
=======
### Migration steps
>>>>>>> f4ebac54
N/A

### Changes

<<<<<<< HEAD
* The `static-html` package is now part of the Meteor core, and no longer has
  any dependencies on Blaze templating tools.
  [PR #10267](https://github.com/meteor/meteor/pull/10267)
=======
## v1.8.0.1, 2018-11-23

### Breaking changes
N/A

### Migration steps
N/A

### Changes

* The `meteor-babel` npm package has been updated to version 7.1.6,
  improving source maps for applications with custom `.babelrc` files.

* The `useragent` npm package used by `webapp` and (indirectly) by the
  `modern-browsers` package has been updated from 2.2.1 to 2.3.0. The
  `chromium` browser name has been aliased to use the same minimum modern
  version as `chrome`, and browser names are now processed
  case-insensitively by the `modern-browsers` package.
  [PR #10334](https://github.com/meteor/meteor/pull/10334)

* Fixed a module caching bug that allowed `findImportedModuleIdentifiers`
  to return the same identifiers for the modern and legacy versions of a
  given module, even if the set of imported modules is different (for
  example, because Babel injects fewer `@babel/runtime/...` imports into
  modern code). Now the caching is always based on the SHA-1 hash of the
  _generated_ code, rather than trusting the hash provided by compiler
  plugins. [PR #10330](https://github.com/meteor/meteor/pull/10330)
>>>>>>> f4ebac54

## v1.8, 2018-10-08

### Breaking changes
N/A

### Migration Steps

* Update the `@babel/runtime` npm package to version 7.0.0 or later:

  ```sh
  meteor npm install @babel/runtime@latest
  ```

### Changes

* Although Node 8.12.0 has been released, Meteor 1.8 still uses Node
  8.11.4, due to concerns about excessive garbage collection and CPU usage
  in production. To enable Galaxy customers to use Node 8.12.0, we are
  planning a quick follow-up Meteor 1.8.1 release, which can be obtained
  by running the command
  ```bash
  meteor update --release 1.8.1
  ```
  [Issue #10216](https://github.com/meteor/meteor/issues/10216)

* Meteor 1.7 introduced a new client bundle called `web.browser.legacy` in
  addition to the `web.browser` (modern) and `web.cordova` bundles.
  Naturally, this extra bundle increased client (re)build times. Since
  developers spend most of their time testing the modern bundle in
  development, and the legacy bundle mostly provides a safe fallback in
  production, Meteor 1.8 cleverly postpones building the legacy bundle
  until just after the development server restarts, so that development
  can continue as soon as the modern bundle has finished building. Since
  the legacy build happens during a time when the build process would
  otherwise be completely idle, the impact of the legacy build on server
  performance is minimal. Nevertheless, the legacy bundle still gets
  rebuilt regularly, so any legacy build errors will be surfaced in a
  timely fashion, and legacy clients can test the new legacy bundle by
  waiting a bit longer than modern clients. Applications using the
  `autoupdate` or `hot-code-push` packages will reload modern and legacy
  clients independently, once each new bundle becomes available.
  [Issue #9948](https://github.com/meteor/meteor/issues/9948)
  [PR #10055](https://github.com/meteor/meteor/pull/10055)

* Compiler plugins that call `inputFile.addJavaScript` or
  `inputFile.addStylesheet` may now delay expensive compilation work by
  passing partial options (`{ path, hash }`) as the first argument,
  followed by a callback function as the second argument, which will be
  called by the build system once it knows the module will actually be
  included in the bundle. For example, here's the old implementation of
  `BabelCompiler#processFilesForTarget`:
  ```js
  processFilesForTarget(inputFiles) {
    inputFiles.forEach(inputFile => {
      var toBeAdded = this.processOneFileForTarget(inputFile);
      if (toBeAdded) {
        inputFile.addJavaScript(toBeAdded);
      }
    });
  }
  ```
  and here's the new version:
  ```js
  processFilesForTarget(inputFiles) {
    inputFiles.forEach(inputFile => {
      if (inputFile.supportsLazyCompilation) {
        inputFile.addJavaScript({
          path: inputFile.getPathInPackage(),
          hash: inputFile.getSourceHash(),
        }, function () {
          return this.processOneFileForTarget(inputFile);
        });
      } else {
        var toBeAdded = this.processOneFileForTarget(inputFile);
        if (toBeAdded) {
          inputFile.addJavaScript(toBeAdded);
        }
      }
    });
  }
  ```
  If you are an author of a compiler plugin, we strongly recommend using
  this new API, since unnecessary compilation of files that are not
  included in the bundle can be a major source of performance problems for
  compiler plugins. Although this new API is only available in Meteor 1.8,
  you can use `inputFile.supportsLazyCompilation` to determine dynamically
  whether the new API is available, so you can support older versions of
  Meteor without having to publish multiple versions of your package. [PR
  #9983](https://github.com/meteor/meteor/pull/9983)

* New [React](https://reactjs.org/)-based Meteor applications can now be
  created using the command
  ```bash
  meteor create --react new-react-app
  ```
  Though relatively simple, this application template reflects the ideas
  of many contributors, especially [@dmihal](https://github.com/dmihal)
  and [@alexsicart](https://github.com/alexsicart), and it will no doubt
  continue to evolve in future Meteor releases.
  [Feature #182](https://github.com/meteor/meteor-feature-requests/issues/182)
  [PR #10149](https://github.com/meteor/meteor/pull/10149)

* The `.meteor/packages` file supports a new syntax for overriding
  problematic version constraints from packages you do not control.

  If a package version constraint in `.meteor/packages` ends with a `!`
  character, any other (non-`!`) constraints on that package elsewhere in
  the application will be _weakened_ to allow any version greater than or
  equal to the constraint, even if the major/minor versions do not match.

  For example, using both CoffeeScript 2 and `practicalmeteor:mocha` used
  to be impossible (or at least very difficult) because of this
  [`api.versionsFrom("1.3")`](https://github.com/practicalmeteor/meteor-mocha/blob/3a2658070a920f8846df48bb8d8c7b678b8c6870/package.js#L28)
  statement, which unfortunately constrained the `coffeescript` package to
  version 1.x. In Meteor 1.8, if you want to update `coffeescript` to
  2.x, you can relax the `practicalmeteor:mocha` constraint by putting
  ```
  coffeescript@2.2.1_1! # note the !
  ```
  in your `.meteor/packages` file. The `coffeescript` version still needs
  to be at least 1.x, so that `practicalmeteor:mocha` can count on that
  minimum. However, `practicalmeteor:mocha` will no longer constrain the
  major version of `coffeescript`, so `coffeescript@2.2.1_1` will work.

  [Feature #208](https://github.com/meteor/meteor-feature-requests/issues/208)
  [Commit 4a70b12e](https://github.com/meteor/meteor/commit/4a70b12eddef00b6700f129e90018a6076cb1681)
  [Commit 9872a3a7](https://github.com/meteor/meteor/commit/9872a3a71df033e4cf6290b75fea28f44427c0c2)

* The `npm` package has been upgraded to version 6.4.1, and our
  [fork](https://github.com/meteor/pacote/tree/v8.1.6-meteor) of its
  `pacote` dependency has been rebased against version 8.1.6.

* The `node-gyp` npm package has been updated to version 3.7.0, and the
  `node-pre-gyp` npm package has been updated to version 0.10.3.

* Scripts run via `meteor npm ...` can now use the `meteor` command more
  safely, since the `PATH` environment variable will now be set so that
  `meteor` always refers to the same `meteor` used to run `meteor npm`.
  [PR #9941](https://github.com/meteor/meteor/pull/9941)

* Minimongo's behavior for sorting fields containing an array
  is now compatible with the behavior of [Mongo 3.6+](https://docs.mongodb.com/manual/release-notes/3.6-compatibility/#array-sort-behavior).
  Note that this means it is now incompatible with the behavior of earlier MongoDB versions.
  [PR #10214](https://github.com/meteor/meteor/pull/10214)

* Meteor's `self-test` has been updated to use "headless" Chrome rather
  than PhantomJS for browser tests. PhantomJS can still be forced by
  passing the `--phantom` flag to the `meteor self-test` command.
  [PR #9814](https://github.com/meteor/meteor/pull/9814)

* Importing a directory containing an `index.*` file now works for
  non-`.js` file extensions. As before, the list of possible extensions is
  defined by which compiler plugins you have enabled.
  [PR #10027](https://github.com/meteor/meteor/pull/10027)

* Any client (modern or legacy) may now request any static JS or CSS
  `web.browser` or `web.browser.legacy` resource, even if it was built for
  a different architecture, which greatly simplifies CDN setup if your CDN
  does not forward the `User-Agent` header to the origin.
  [Issue #9953](https://github.com/meteor/meteor/issues/9953)
  [PR #9965](https://github.com/meteor/meteor/pull/9965)

* Cross-origin dynamic `import()` requests will now succeed in more cases.
  [PR #9954](https://github.com/meteor/meteor/pull/9954)

* Dynamic CSS modules (which are compiled to JS and handled like any other
  JS module) will now be properly minified in production and source mapped
  in development. [PR #9998](https://github.com/meteor/meteor/pull/9998)

* While CSS is only minified in production, CSS files must be merged
  together into a single stylesheet in both development and production.
  This merging is [cached by `standard-minifier-css`](https://github.com/meteor/meteor/blob/183d5ff9500d908d537f58d35ce6cd6d780ab270/packages/standard-minifier-css/plugin/minify-css.js#L58-L62)
  so that it does not happen on every rebuild in development, but not all
  CSS minifier packages use the same caching techniques. Thanks to
  [1ed095c36d](https://github.com/meteor/meteor/pull/9942/commits/1ed095c36d7b2915872eb0c943dae0c4f870d7e4),
  this caching is now performed within the Meteor build tool, so it works
  the same way for all CSS minifier packages, which may eliminate a few
  seconds of rebuild time for projects with lots of CSS.

* The `meteor-babel` npm package used by `babel-compiler` has been updated
  to version 7.1.0. **Note:** This change _requires_ also updating the
  `@babel/runtime` npm package to version 7.0.0-beta.56 or later:
  ```sh
  meteor npm install @babel/runtime@latest
  ```
  [`meteor-babel` issue #22](https://github.com/meteor/babel/issues/22)

* The `@babel/preset-env` and `@babel/preset-react` presets will be
  ignored by Meteor if included in a `.babelrc` file, since Meteor already
  provides equivalent/superior functionality without them. However, you
  should feel free to leave these plugins in your `.babelrc` file if they
  are needed by external tools.

* The `install` npm package used by `modules-runtime` has been updated to
  version 0.12.0.

* The `reify` npm package has been updated to version 0.17.3, which
  introduces the `module.link(id, {...})` runtime method as a replacement
  for `module.watch(require(id), {...})`. Note: in future versions of
  `reify` and Meteor, the `module.watch` runtime API will be removed, but
  for now it still exists (and is used to implement `module.link`), so
  that existing code will continue to work without recompilation.

* The `uglify-es` npm package used by `minifier-js` has been replaced with
  [`terser@3.9.2`](https://www.npmjs.com/package/terser), a fork of
  `uglify-es` that appears to be (more actively) maintained.
  [Issue #10042](https://github.com/meteor/meteor/issues/10042)

* Mongo has been updated to version 4.0.2 and the `mongodb` npm package
  used by `npm-mongo` has been updated to version 3.1.6.
  [PR #10058](https://github.com/meteor/meteor/pull/10058)
  [Feature Request #269](https://github.com/meteor/meteor-feature-requests/issues/269)

* When a Meteor application uses a compiler plugin to process files with a
  particular file extension (other than `.js` or `.json`), those file
  extensions should be automatically appended to imports that do not
  resolve as written. However, this behavior was not previously enabled
  for modules inside `node_modules`. Thanks to
  [8b04c25390](https://github.com/meteor/meteor/pull/9942/commits/8b04c253900e4ca2a194d2fcaf6fc2ce9a9085e7),
  the same file extensions that are applied to modules outside the
  `node_modules` directory will now be applied to those within it, though
  `.js` and `.json` will always be tried first.

* As foreshadowed in this [talk](https://youtu.be/vpCotlPieIY?t=29m18s)
  about Meteor 1.7's modern/legacy bundling system
  ([slides](https://slides.com/benjamn/meteor-night-may-2018#/46)), Meteor
  now provides an isomorphic implementation of the [WHATWG `fetch()`
  API](https://fetch.spec.whatwg.org/), which can be installed by running
  ```sh
  meteor add fetch
  ```
  This package is a great demonstration of the modern/legacy bundling
  system, since it has very different implementations in modern
  browsers, legacy browsers, and Node.
  [PR #10029](https://github.com/meteor/meteor/pull/10029)

* The [`bundle-visualizer`
  package](https://github.com/meteor/meteor/tree/release-1.7.1/packages/non-core/bundle-visualizer)
  has received a number of UI improvements thanks to work by
  [@jamesmillerburgess](https://github.com/jamesmillerburgess) in
  [PR #10025](https://github.com/meteor/meteor/pull/10025).
  [Feature #310](https://github.com/meteor/meteor-feature-requests/issues/310)

* Sub-resource integrity hashes (sha512) can now be enabled for static CSS
  and JS assets by calling `WebAppInternals.enableSubresourceIntegrity()`.
  [PR #9933](https://github.com/meteor/meteor/pull/9933)
  [PR #10050](https://github.com/meteor/meteor/pull/10050)

* The environment variable `METEOR_PROFILE=milliseconds` now works for the
  build portion of the `meteor build` and `meteor deploy` commands.
  [Feature #239](https://github.com/meteor/meteor-feature-requests/issues/239)

* Babel compiler plugins will now receive a `caller` option of the
  following form:
  ```js
  { name: "meteor", arch }
  ```
  where `arch` is the target architecture, e.g. `os.*`, `web.browser`,
  `web.cordova`, or `web.browser.legacy`.
  [PR #10211](https://github.com/meteor/meteor/pull/10211)

## v1.7.0.5, 2018-08-16

### Breaking changes
N/A

### Migration Steps
N/A

### Changes

* Node has been updated to version
  [8.11.4](https://nodejs.org/en/blog/release/v8.11.4/), an important
  [security release](https://nodejs.org/en/blog/vulnerability/august-2018-security-releases/).

## v1.7.0.4, 2018-08-07

### Breaking changes
N/A

### Migration Steps
N/A

### Changes

* The npm package `@babel/runtime`, which is depended on by most Meteor
  apps, introduced a breaking change in version `7.0.0-beta.56` with the
  removal of the `@babel/runtime/helpers/builtin` directory. While this
  change has clear benefits in the long term, in the short term it has
  been disruptive for Meteor 1.7.0.x applications that accidentally
  updated to the latest version of `@babel/runtime`. Meteor 1.7.0.4 is a
  patch release that provides better warnings about this problem, and
  ensures newly created Meteor applications do not use `7.0.0-beta.56`.
  [PR #10134](https://github.com/meteor/meteor/pull/10134)

* The `npm` package has been upgraded to version 6.3.0, and our
  [fork](https://github.com/meteor/pacote/tree/v8.1.6-meteor) of its
  `pacote` dependency has been rebased against version 8.1.6.
  [Issue #9940](https://github.com/meteor/meteor/issues/9940)

* The `reify` npm package has been updated to version 0.16.4.

## v1.7.0.3, 2018-06-13

### Breaking changes
N/A

### Migration Steps
N/A

### Changes

* Fixed [Issue #9991](https://github.com/meteor/meteor/issues/9991),
  introduced in
  [Meteor 1.7.0.2](https://github.com/meteor/meteor/pull/9990)
  by [PR #9977](https://github.com/meteor/meteor/pull/9977).

## v1.7.0.2, 2018-06-13

### Breaking changes
N/A

### Migration Steps
N/A

### Changes

* Node has been updated to version
  [8.11.3](https://nodejs.org/en/blog/release/v8.11.3/), an important
  [security release](https://nodejs.org/en/blog/vulnerability/june-2018-security-releases/).

* The `meteor-babel` npm package has been updated to version
  [7.0.0-beta.51](https://github.com/babel/babel/releases/tag/v7.0.0-beta.51).

* Meteor apps created with `meteor create` or `meteor create --minimal`
  will now have a directory called `tests/` rather than `test/`, so that
  test code will not be eagerly loaded if you decide to remove the
  `meteor.mainModule` configuration from `package.json`, thanks to
  [PR #9977](https://github.com/meteor/meteor/pull/9977) by
  [@robfallows](https://github.com/robfallows).
  [Issue #9961](https://github.com/meteor/meteor/issues/9961)

## v1.7.0.1, 2018-05-29

### Breaking changes

* The `aggregate` method of raw Mongo collections now returns an
  `AggregationCursor` rather than returning the aggregation result
  directly. To obtain an array of aggregation results, you will need to
  call the `.toArray()` method of the cursor:
  ```js
  // With MongoDB 2.x, callback style:
  rawCollection.aggregate(
    pipeline,
    (error, results) => {...}
  );

  // With MongoDB 2.x, wrapAsync style:
  const results = Meteor.wrapAsync(
    rawCollection.aggregate,
    rawCollection
  )(pipeline);

  // With MongoDB 3.x, callback style:
  rawCollection.aggregate(
    pipeline,
    (error, aggregationCursor) => {
      ...
      const results = aggregationCursor.toArray();
      ...
    }
  );

  // With MongoDB 3.x, wrapAsync style:
  const results = Meteor.wrapAsync(
    rawCollection.aggregate,
    rawCollection
  )(pipeline).toArray();
  ```
  [Issue #9936](https://github.com/meteor/meteor/issues/9936)

### Migration Steps

* Update `@babel/runtime` (as well as other Babel-related packages) and
  `meteor-node-stubs` to their latest versions:
  ```sh
  meteor npm install @babel/runtime@latest meteor-node-stubs@latest
  ```

### Changes

* Reverted an [optimization](https://github.com/meteor/meteor/pull/9825)
  introduced in Meteor 1.7 to stop scanning `node_modules` for files that
  might be of interest to compiler plugins, since the intended workarounds
  (creating symlinks) did not satisfy all existing use cases. We will
  revisit this optimization in Meteor 1.8.
  [mozfet/meteor-autoform-materialize#43](https://github.com/mozfet/meteor-autoform-materialize/issues/43)

* After updating to Meteor 1.7 or 1.7.0.1, you should update the
  `@babel/runtime` npm package (as well as other Babel-related packages)
  to their latest versions, along with the `meteor-node-stubs` package,
  by running the following command:
  ```sh
  meteor npm install @babel/runtime@latest meteor-node-stubs@latest
  ```

## v1.7, 2018-05-28

### Breaking changes
N/A

### Migration Steps
N/A

### Changes

* More than 80% of internet users worldwide have access to a web browser
  that natively supports the latest ECMAScript features and keeps itself
  updated automatically, which means new features become available almost
  as soon as they ship. In other words, the future we envisioned when we
  first began [compiling code with
  Babel](https://blog.meteor.com/how-much-does-ecmascript-2015-cost-2ded41d70914)
  is finally here, yet most web frameworks and applications still compile
  a single client-side JavaScript bundle that must function simultaneously
  in the oldest and the newest browsers the application developer wishes
  to support.

  That choice is understandable, because the alternative is daunting: not
  only must you build multiple JavaScript and CSS bundles for different
  browsers, with different dependency graphs and compilation rules and
  webpack configurations, but your server must also be able to detect the
  capabilities of each visiting client, so that it can deliver the
  appropriate assets at runtime. Testing a matrix of different browsers
  and application versions gets cumbersome quickly, so it's no surprise
  that responsible web developers would rather ship a single, well-tested
  bundle, and forget about taking advantage of modern features until
  legacy browsers have disappeared completely.

  With Meteor 1.7, this awkward balancing act is no longer necessary,
  because Meteor now automatically builds two sets of client-side assets,
  one tailored to the capabilities of modern browsers, and the other
  designed to work in all supported browsers, thus keeping legacy browsers
  working exactly as they did before. Best of all, the entire Meteor
  community relies on the same system, so any bugs or differences in
  behavior can be identified and fixed quickly.

  In this system, a "modern" browser can be loosely defined as one with
  full native support for `async` functions and `await` expressions, which
  includes more than 80% of the world market, and 85% of the US market
  ([source](https://caniuse.com/#feat=async-functions)). This standard may
  seem extremely strict, since `async`/`await` was [just finalized in
  ECMAScript 2017](http://2ality.com/2016/10/async-function-tips.html),
  but the statistics clearly justify it. As another example, any modern
  browser can handle native `class` syntax, though newer syntax like class
  fields may still need to be compiled for now, whereas a legacy browser
  will need compilation for both advanced and basic `class` syntax. And of
  course you can safely assume that any modern browser has a native
  `Promise` implementation, because `async` functions must return
  `Promise`s. The list goes on and on.

  This boundary between modern and legacy browsers is designed to be tuned
  over time, not only by the Meteor framework itself but also by each
  individual Meteor application. For example, here's how the minimum
  versions for native ECMAScript `class` support might be expressed:

  ```js
  import { setMinimumBrowserVersions } from "meteor/modern-browsers";

  setMinimumBrowserVersions({
    chrome: 49,
    firefox: 45,
    edge: 12,
    ie: Infinity, // Sorry, IE11.
    mobile_safari: [9, 2], // 9.2.0+
    opera: 36,
    safari: 9,
    electron: 1,
  }, "classes");
  ```

  The minimum modern version for each browser is simply the maximum of all
  versions passed to `setMinimumBrowserVersions` for that browser. The
  Meteor development server decides which assets to deliver to each client
  based on the `User-Agent` string of the HTTP request. In production,
  different bundles are named with unique hashes, which prevents cache
  collisions, though Meteor also sets the `Vary: User-Agent` HTTP response
  header to let well-behaved clients know they should cache modern and
  legacy resources separately.

  For the most part, the modern/legacy system will transparently determine
  how your code is compiled, bundled, and delivered&mdash;and yes, it
  works with every existing part of Meteor, including dynamic `import()`
  and even [the old `appcache`
  package](https://github.com/meteor/meteor/pull/9776). However, if you're
  writing dynamic code that depends on modern features, you can use the
  boolean `Meteor.isModern` flag to detect the status of the current
  environment (Node 8 is modern, too, of course). If you're writing a
  Meteor package, you can call `api.addFiles(files, "legacy")` in your
  `package.js` configuration file to add extra files to the legacy bundle,
  or `api.addFiles(files, "client")` to add files to all client bundles,
  or `api.addFiles(files, "web.browser")` to add files only to the modern
  bundle, and the same rules apply to `api.mainModule`. Just be sure to
  call `setMinimumBrowserVersions` (in server startup code) to enforce
  your assumptions about ECMAScript feature support.

  We think this modern/legacy system is one of the most powerful features
  we've added since we first introduced the `ecmascript` package in Meteor
  1.2, and we look forward to other frameworks attempting to catch up.

  [PR #9439](https://github.com/meteor/meteor/pull/9439)

* Although Meteor does not recompile packages installed in `node_modules`
  by default, compilation of specific npm packages (for example, to
  support older browsers that the package author neglected) can now be
  enabled in one of two ways:

  * Clone the package repository into your application's `imports`
    directory, make any modifications necessary, then use `npm install` to
    link `the-package` into `node_modules`:
    ```sh
    meteor npm install imports/the-package
    ```
    Meteor will compile the contents of the package exposed via
    `imports/the-package`, and this compiled code will be used when you
    import `the-package` in any of the usual ways:
    ```js
    import stuff from "the-package"
    require("the-package") === require("/imports/the-package")
    import("the-package").then(...)
    ```
    This reuse of compiled code is the critical new feature that was added
    in Meteor 1.7.

  * Install the package normally with `meteor npm install the-package`,
    then create a symbolic link *to* the installed package elsewhere in
    your application, outside of `node_modules`:
    ```sh
    meteor npm install the-package
    cd imports
    ln -s ../node_modules/the-package .
    ```
    Again, Meteor will compile the contents of the package because they
    are exposed outside of `node_modules`, and the compiled code will be
    used whenever `the-package` is imported from `node_modules`.

    > Note: this technique also works if you create symbolic links to
      individual files, rather than linking the entire package directory.

  In both cases, Meteor will compile the exposed code as if it was part of
  your application, using whatever compiler plugins you have installed.
  You can influence this compilation using `.babelrc` files or any other
  techniques you would normally use to configure compilation of
  application code. [PR #9771](https://github.com/meteor/meteor/pull/9771)
  [Feature #6](https://github.com/meteor/meteor-feature-requests/issues/6)

  > ~Note: since compilation of npm packages can now be enabled using the
    techniques described above, Meteor will no longer automatically scan
    `node_modules` directories for modules that can be compiled by
    compiler plugins. If you have been using that functionality to import
    compiled-to-JS modules from `node_modules`, you should start using the
    symlinking strategy instead.~ **Follow-up note: this optimization was
    reverted in Meteor 1.7.0.1 (see [above](#v1701-2018-05-29)).**

* Node has been updated to version
  [8.11.2](https://nodejs.org/en/blog/release/v8.11.2/), officially fixing
  a [cause](https://github.com/nodejs/node/issues/19274) of frequent
  segmentation faults in Meteor applications that was introduced in Node
  8.10.0. Meteor 1.6.1.1 shipped with a custom build of Node that patched
  this problem, but that approach was never intended to be permanent.

* The `npm` package has been upgraded to version 5.10.0, and our
  [fork](https://github.com/meteor/pacote/tree/v7.6.1-meteor) of its
  `pacote` dependency has been rebased against version 7.6.1.

* Applications may now specify client and server entry point modules in a
  newly-supported `"meteor"` section of `package.json`:
  ```js
  "meteor": {
    "mainModule": {
      "client": "client/main.js",
      "server": "server/main.js"
    }
  }
  ```
  When specified, these entry points override Meteor's default module
  loading semantics, rendering `imports` directories unnecessary. If
  `mainModule` is left unspecified for either client or server, the
  default rules will apply for that architecture, as before. To disable
  eager loading of modules on a given architecture, simply provide a
  `mainModule` value of `false`:
  ```js
  "meteor": {
    "mainModule": {
      "client": false,
      "server": "server/main.js"
    }
  }
  ```
  [Feature #135](https://github.com/meteor/meteor-feature-requests/issues/135)
  [PR #9690](https://github.com/meteor/meteor/pull/9690)

* In addition to `meteor.mainModule`, the `"meteor"` section of
  `package.json` may also specify `meteor.testModule` to control which
  test modules are loaded by `meteor test` or `meteor test --full-app`:
  ```js
  "meteor": {
    "mainModule": {...},
    "testModule": "tests.js"
  }
  ```
  If your client and server test files are different, you can expand the
  `testModule` configuration using the same syntax as `mainModule`:
  ```js
  "meteor": {
    "testModule": {
      "client": "client/tests.js",
      "server": "server/tests.js"
    }
  }
  ```
  The same test module will be loaded whether or not you use the
  `--full-app` option. Any tests that need to detect `--full-app` should
  check `Meteor.isAppTest`. The module(s) specified by `meteor.testModule`
  can import other test modules at runtime, so you can still distribute
  test files across your codebase; just make sure you import the ones you
  want to run. [PR #9714](https://github.com/meteor/meteor/pull/9714)

* The `meteor create` command now supports a `--minimal` option, which
  creates an app with as few Meteor packages as possible, in order to
  minimize client bundle size while still demonstrating advanced features
  such as server-side rendering. This starter application is a solid
  foundation for any application that doesn't need Mongo or DDP.

* The `meteor-babel` npm package has been updated to version
  7.0.0-beta.49-1. Note: while Babel has recently implemented support for
  a new kind of `babel.config.js` configuration file (see [this
  PR](https://github.com/babel/babel/pull/7358)), and future versions of
  Meteor will no doubt embrace this functionality, Meteor 1.7 supports
  only `.babelrc` files as a means of customizing the default Babel
  configuration provided by Meteor. In other words, if your project
  contains a `babel.config.js` file, it will be ignored by Meteor 1.7.

* The `reify` npm package has been updated to version 0.16.2.

* The `meteor-node-stubs` package, which provides stub implementations for
  any Node built-in modules used by the client (such as `path` and
  `http`), has a new minor version (0.4.1) that may help with Windows
  installation problems. To install the new version, run
  ```sh
  meteor npm install meteor-node-stubs@latest
  ```

* The `optimism` npm package has been updated to version 0.6.3.

* The `minifier-js` package has been updated to use `uglify-es` 3.3.9.

* Individual Meteor `self-test`'s can now be skipped by adjusting their
  `define` call to be prefixed by `skip`. For example,
  `selftest.skip.define('some test', ...` will skip running "some test".
  [PR #9579](https://github.com/meteor/meteor/pull/9579)

* Mongo has been upgraded to version 3.6.4 for 64-bit systems, and 3.2.19
  for 32-bit systems. [PR #9632](https://github.com/meteor/meteor/pull/9632)

  **NOTE:** After upgrading an application to use Mongo 3.6.4, it has been
  observed ([#9591](https://github.com/meteor/meteor/issues/9591))
  that attempting to run that application with an older version of
  Meteor (via `meteor --release X`), that uses an older version of Mongo, can
  prevent the application from starting. This can be fixed by either
  running `meteor reset`, or by repairing the Mongo database. To repair the
  database, find the `mongod` binary on your system that lines up with the
  Meteor release you're jumping back to, and run
  `mongodb --dbpath your-apps-db --repair`. For example:
  ```sh
  ~/.meteor/packages/meteor-tool/1.6.0_1/mt-os.osx.x86_64/dev_bundle/mongodb/bin/mongod --dbpath /my-app/.meteor/local/db --repair
  ```
  [PR #9632](https://github.com/meteor/meteor/pull/9632)

* The `mongodb` driver package has been updated from version 2.2.34 to
  version 3.0.7. [PR #9790](https://github.com/meteor/meteor/pull/9790)
  [PR #9831](https://github.com/meteor/meteor/pull/9831)
  [Feature #268](https://github.com/meteor/meteor-feature-requests/issues/268)

* The `cordova-plugin-meteor-webapp` package depended on by the Meteor
  `webapp` package has been updated to version 1.6.0.
  [PR #9761](https://github.com/meteor/meteor/pull/9761)

* Any settings read from a JSON file passed with the `--settings` option
  during Cordova run/build/deploy will be exposed in `mobile-config.js`
  via the `App.settings` property, similar to `Meteor.settings`.
  [PR #9873](https://github.com/meteor/meteor/pull/9873)

* The `@babel/plugin-proposal-class-properties` plugin provided by
  `meteor-babel` now runs with the `loose:true` option, as required by
  other (optional) plugins like `@babel/plugin-proposal-decorators`.
  [Issue #9628](https://github.com/meteor/meteor/issues/9628)

* The `underscore` package has been removed as a dependency from `meteor-base`.
  This opens up the possibility of removing 14.4 kb from production bundles.
  Since this would be a breaking change for any apps that may have been
  using `_` without having any packages that depend on `underscore`
  besides `meteor-base`, we have added an upgrader that will automatically
  add `underscore` to the `.meteor/packages` file of any project which
  lists `meteor-base`, but not `underscore`. Apps which do not require this
  package can safely remove it using `meteor remove underscore`.
  [PR #9596](https://github.com/meteor/meteor/pull/9596)

* Meteor's `promise` package has been updated to support
  [`Promise.prototype.finally`](https://github.com/tc39/proposal-promise-finally).
  [Issue 9639](https://github.com/meteor/meteor/issues/9639)
  [PR #9663](https://github.com/meteor/meteor/pull/9663)

* Assets made available via symlinks in the `public` and `private` directories
  of an application are now copied into Meteor application bundles when
  using `meteor build`. This means npm package assets that need to be made
  available publicly can now be symlinked from their `node_modules` location,
  in the `public` directory, and remain available in production bundles.
  [Issue #7013](https://github.com/meteor/meteor/issues/7013)
  [PR #9666](https://github.com/meteor/meteor/pull/9666)

* The `facts` package has been split into `facts-base` and `facts-ui`. The
  original `facts` package has been deprecated.
  [PR #9629](https://github.com/meteor/meteor/pull/9629)

* If the new pseudo tag `<meteor-bundled-css />` is used anywhere in the
  `<head />` of an app, it will be replaced by the `link` to Meteor's bundled
  CSS. If the new tag isn't used, the bundle will be placed at the top of
  the `<head />` section as before (for backwards compatibility).
  [Feature #24](https://github.com/meteor/meteor-feature-requests/issues/24)
  [PR #9657](https://github.com/meteor/meteor/pull/9657)

## v1.6.1.3, 2018-06-16

### Breaking changes
N/A

### Migration Steps
N/A

### Changes

* Node has been updated to version
  [8.11.3](https://nodejs.org/en/blog/release/v8.11.3/), an important
  [security release](https://nodejs.org/en/blog/vulnerability/june-2018-security-releases/).

## v1.6.1.2, 2018-05-28

### Breaking changes
N/A

### Migration Steps
N/A

### Changes

* Meteor 1.6.1.2 is a very small release intended to fix
  [#9863](https://github.com/meteor/meteor/issues/9863) by making
  [#9887](https://github.com/meteor/meteor/pull/9887) available to Windows
  users without forcing them to update to Meteor 1.7 (yet). Thanks very
  much to [@zodern](https://github.com/zodern) for identifying a solution
  to this problem. [PR #9910](https://github.com/meteor/meteor/pull/9910)

## v1.6.1.1, 2018-04-02

### Breaking changes
N/A

### Migration Steps
* Update `@babel/runtime` npm package and any custom Babel plugin enabled in
`.babelrc`
  ```sh
  meteor npm install @babel/runtime@latest
  ```

### Changes

* Node has been updated to version
  [8.11.1](https://nodejs.org/en/blog/release/v8.11.1/), an important
  [security release](https://nodejs.org/en/blog/vulnerability/march-2018-security-releases/),
  with a critical [patch](https://github.com/nodejs/node/pull/19477)
  [applied](https://github.com/meteor/node/commits/v8.11.1-meteor) to
  solve a segmentation fault
  [problem](https://github.com/nodejs/node/issues/19274) that was
  introduced in Node 8.10.0.

* The `meteor-babel` npm package has been updated to version
  7.0.0-beta.42, which may require updating any custom Babel plugins
  you've enabled in a `.babelrc` file, and/or running the following
  command to update `@babel/runtime`:
  ```sh
  meteor npm install @babel/runtime@latest
  ```

## v1.6.1, 2018-01-19

### Breaking changes

* Meteor's Node Mongo driver is now configured with the
  [`ignoreUndefined`](http://mongodb.github.io/node-mongodb-native/2.2/api/MongoClient.html#connect)
  connection option set to `true`, to make sure fields with `undefined`
  values are not first converted to `null`, when inserted/updated. `undefined`
  values are now removed from all Mongo queries and insert/update documents.

  This is a potentially breaking change if you are upgrading an existing app
  from an earlier version of Meteor.

  For example:
  ```js
  // return data pertaining to the current user
  db.privateUserData.find({
      userId: currentUser._id // undefined
  });
  ```
  Assuming there are no documents in the `privateUserData` collection with
  `userId: null`, in Meteor versions prior to 1.6.1 this query will return
  zero documents. From Meteor 1.6.1 onwards, this query will now return
  _every_ document in the collection. It is highly recommend you review all
  your existing queries to ensure that any potential usage of `undefined` in
  query objects won't lead to problems.

### Migration Steps
N/A

### Changes

* Node has been updated to version
  [8.9.4](https://nodejs.org/en/blog/release/v8.9.4/).

* The `meteor-babel` npm package (along with its Babel-related
  dependencies) has been updated to version 7.0.0-beta.38, a major
  update from Babel 6. Thanks to the strong abstraction of the
  `meteor-babel` package, the most noticeable consequence of the Babel 7
  upgrade is that the `babel-runtime` npm package has been replaced by
  `@babel/runtime`, which can be installed by running
  ```js
  meteor npm install @babel/runtime
  ```
  in your application directory. There's a good chance that the old
  `babel-runtime` package can be removed from your `package.json`
  dependencies, though there's no harm in leaving it there. Please see
  [this blog post](https://babeljs.io/blog/2017/09/12/planning-for-7.0)
  for general information about updating to Babel 7 (note especially any
  changes to plugins you've been using in any `.babelrc` files).
  [PR #9440](https://github.com/meteor/meteor/pull/9440)

* Because `babel-compiler@7.0.0` is a major version bump for a core
  package, any package that explicitly depends on `babel-compiler` with
  `api.use` or `api.imply` will need to be updated and republished in
  order to remain compatible with Meteor 1.6.1. One notable example is the
  `practicalmeteor:mocha` package. If you have been using this test-driver
  package, we strongly recommend switching to `meteortesting:mocha`
  instead. If you are the author of a package that depends on
  `babel-compiler`, we recommend publishing your updated version using a
  new major or minor version, so that you can continue releasing patch
  updates compatible with older versions of Meteor, if necessary.

* Meteor's Node Mongo driver is now configured with the
  [`ignoreUndefined`](http://mongodb.github.io/node-mongodb-native/2.2/api/MongoClient.html#connect)
  connection option set to `true`, to make sure fields with `undefined`
  values are not first converted to `null`, when inserted/updated. `undefined`
  values are now removed from all Mongo queries and insert/update documents.
  [Issue #6051](https://github.com/meteor/meteor/issues/6051)
  [PR #9444](https://github.com/meteor/meteor/pull/9444)

* The `server-render` package now supports passing a `Stream` object to
  `ServerSink` methods that previously expected a string, which enables
  [streaming server-side rendering with React
  16](https://hackernoon.com/whats-new-with-server-side-rendering-in-react-16-9b0d78585d67):
  ```js
  import React from "react";
  import { renderToNodeStream } from "react-dom/server";
  import { onPageLoad } from "meteor/server-render";
  import App from "/imports/Server.js";

  onPageLoad(sink => {
    sink.renderIntoElementById("app", renderToNodeStream(
      <App location={sink.request.url} />
    ));
  });
  ```
  [PR #9343](https://github.com/meteor/meteor/pull/9343)

* The [`cordova-lib`](https://github.com/apache/cordova-cli) package has
  been updated to version 7.1.0,
  [`cordova-android`](https://github.com/apache/cordova-android/) has been
  updated to version 6.4.0 (plus one additional
  [commit](https://github.com/meteor/cordova-android/commit/317db7df0f7a054444197bc6d28453cf4ab23280)),
  and [`cordova-ios`](https://github.com/apache/cordova-ios/) has been
  updated to version 4.5.4. The cordova plugins `cordova-plugin-console`,
  `cordova-plugin-device-motion`, and `cordova-plugin-device-orientation`
  have been [deprecated](https://cordova.apache.org/news/2017/09/22/plugins-release.html)
  and will likely be removed in a future Meteor release.
  [Feature Request #196](https://github.com/meteor/meteor-feature-requests/issues/196)
  [PR #9213](https://github.com/meteor/meteor/pull/9213)
  [Issue #9447](https://github.com/meteor/meteor/issues/9447)
  [PR #9448](https://github.com/meteor/meteor/pull/9448)

* The previously-served `/manifest.json` application metadata file is now
  served from `/__browser/manifest.json` for web browsers, to avoid
  confusion with other kinds of `manifest.json` files. Cordova clients
  will continue to load the manifest file from `/__cordova/manifest.json`,
  as before. [Issue #6674](https://github.com/meteor/meteor/issues/6674)
  [PR #9424](https://github.com/meteor/meteor/pull/9424)

* The bundled version of MongoDB used by `meteor run` in development
  on 64-bit architectures has been updated to 3.4.10. 32-bit architectures
  will continue to use MongoDB 3.2.x versions since MongoDB is no longer
  producing 32-bit versions of MongoDB for newer release tracks.
  [PR #9396](https://github.com/meteor/meteor/pull/9396)

* Meteor's internal `minifier-css` package has been updated to use `postcss`
  for CSS parsing and minifying, instead of the abandoned `css-parse` and
  `css-stringify` packages. Changes made to the `CssTools` API exposed by the
  `minifier-css` package are mostly backwards compatible (the
  `standard-minifier-css` package that uses it didn't have to change for
  example), but now that we're using `postcss` the AST accepted and returned
  from certain functions is different. This could impact developers who are
  tying into Meteor's internal `minifier-css` package directly. The AST based
  function changes are:

  * `CssTools.parseCss` now returns a PostCSS
    [`Root`](http://api.postcss.org/Root.html) object.
  * `CssTools.stringifyCss` expects a PostCSS `Root` object as its first
    parameter.
  * `CssTools.mergeCssAsts` expects an array of PostCSS `Root` objects as its
    first parameter.
  * `CssTools.rewriteCssUrls` expects a PostCSS `Root` object as its first
    parameter.

  [PR #9263](https://github.com/meteor/meteor/pull/9263)

* The `_` variable will once again remain bound to `underscore` (if
  installed) in `meteor shell`, fixing a regression introduced by Node 8.
  [PR #9406](https://github.com/meteor/meteor/pull/9406)

* Dynamically `import()`ed modules will now be fetched from the
  application server using an HTTP POST request, rather than a WebSocket
  message. This strategy has all the benefits of the previous strategy,
  except that it does not require establishing a WebSocket connection
  before fetching dynamic modules, in exchange for slightly higher latency
  per request. [PR #9384](https://github.com/meteor/meteor/pull/9384)

* To reduce the total number of HTTP requests for dynamic modules, rapid
  sequences of `import()` calls within the same tick of the event loop
  will now be automatically batched into a single HTTP request. In other
  words, the following code will result in only one HTTP request:
  ```js
  const [
    React,
    ReactDOM
  ] = await Promise.all([
    import("react"),
    import("react-dom")
  ]);
  ```

* Thanks to a feature request and pull request from
  [@CaptainN](https://github.com/CaptainN), all available dynamic modules
  will be automatically prefetched after page load and permanently cached
  in IndexedDB when the `appcache` package is in use, ensuring that
  dynamic `import()` will work for offline apps. Although the HTML5
  Application Cache was deliberately *not* used for this prefetching, the
  new behavior matches the spirit/intention of the `appcache` package.
  [Feature Request #236](https://github.com/meteor/meteor-feature-requests/issues/236)
  [PR #9482](https://github.com/meteor/meteor/pull/9482)
  [PR #9434](https://github.com/meteor/meteor/pull/9434)

* The `es5-shim` library is no longer included in the initial JavaScript
  bundle, but is instead injected using a `<script>` tag in older browsers
  that may be missing full support for ECMAScript 5. For the vast majority
  of modern browsers that do not need `es5-shim`, this change will reduce
  the bundle size by about 10KB (minified, pre-gzip). For testing
  purposes, the `<script>` tag injection can be triggered in any browser
  by appending `?force_es5_shim=1` to the application URL.
  [PR #9360](https://github.com/meteor/meteor/pull/9360)

* The `Tinytest.addAsync` API now accepts test functions that return
  `Promise` objects, making the `onComplete` callback unnecessary:
  ```js
  Tinytest.addAsync("some async stuff", async function (test) {
    test.equal(shouldReturnFoo(), "foo");
    const bar = await shouldReturnBarAsync();
    test.equal(bar, "bar");
  });
  ```
  [PR #9409](https://github.com/meteor/meteor/pull/9409)

* Line number comments are no longer added to bundled JavaScript files on
  the client or the server. Several years ago, before all major browsers
  supported source maps, we felt it was important to provide line number
  information in generated files using end-of-line comments like
  ```js
  some.code(1234); // 123
  more.code(5, 6); // 124
  ```
  Adding all these comments was always slower than leaving the code
  unmodified, but recently the comments have begun interacting badly with
  certain newer ECMAScript syntax, such as multi-line template strings.
  Since source maps are well supported in most browsers that developers
  are likely to be using for development, and the line number comments are
  now causing substantive problems beyond the performance cost, we
  concluded it was time to stop using them.
  [PR #9323](https://github.com/meteor/meteor/pull/9323)
  [Issue #9160](https://github.com/meteor/meteor/issues/9160)

* Since Meteor 1.3, Meteor has supported string-valued `"browser"` fields
  in `package.json` files, to enable alternate entry points for packages
  in client JavaScript bundles. In Meteor 1.6.1, we are expanding support
  to include object-valued `"browser"` fields, according to this
  unofficial and woefully incomplete (but widely-implemented) "[spec
  document](https://github.com/defunctzombie/package-browser-field-spec)."
  We are only supporting the "relative style" of browser replacements,
  however, and not the "package style" (as detailed in this
  [comment](https://github.com/meteor/meteor/issues/6890#issuecomment-339817703)),
  because supporting the package style would have imposed an unacceptable
  runtime cost on all imports (not just those overridden by a `"browser"`
  field).
  [PR #9311](https://github.com/meteor/meteor/pull/9311)
  [Issue #6890](https://github.com/meteor/meteor/issues/6890)

* The `Boilerplate#toHTML` method from the `boilerplate-generator` package
  has been deprecated in favor of `toHTMLAsync` (which returns a `Promise`
  that resolves to a string of HTML) or `toHTMLStream` (which returns a
  `Stream` of HTML). Although direct usage of `toHTML` is unlikely, please
  update any code that calls this method if you see deprecation warnings
  in development. [Issue #9521](https://github.com/meteor/meteor/issues/9521).

* The `npm` package has been upgraded to version 5.6.0, and our fork of
  its `pacote` dependency has been rebased against version 7.0.2.

* The `reify` npm package has been updated to version 0.13.7.

* The `minifier-js` package has been updated to use `uglify-es` 3.2.2.

* The `request` npm package used by both the `http` package and the
  `meteor` command-line tool has been upgraded to version 2.83.0.

* The `kexec` npm package has been updated to version 3.0.0.

* The `moment` npm package has been updated to version 2.20.1.

* The `rimraf` npm package has been updated to version 2.6.2.

* The `glob` npm package has been updated to version 7.1.2.

* The `ignore` npm package has been updated to version 3.3.7.

* The `escope` npm package has been updated to version 3.6.0.

* The `split2` npm package has been updated to version 2.2.0.

* The `multipipe` npm package has been updated to version 2.0.1.

* The `pathwatcher` npm package has been updated to version 7.1.1.

* The `lru-cache` npm package has been updated to version 4.1.1.

* The deprecated `Meteor.http` object has been removed. If your
  application is still using `Meteor.http`, you should now use `HTTP`
  instead:
  ```js
  import { HTTP } from "meteor/http";
  HTTP.call("GET", url, ...);
  ```

* The deprecated `Meteor.uuid` function has been removed. If your
  application is still using `Meteor.uuid`, you should run
  ```sh
  meteor npm install uuid
  ```
  to install the widely used [`uuid`](https://www.npmjs.com/package/uuid)
  package from npm. Example usage:
  ```js
  import uuid from "uuid";
  console.log(uuid());
  ```

* The log-suppressing flags on errors in `ddp-client` and `ddp-server` have been
  changed from `expected` to `_expectedByTest` in order to avoid inadvertently
  silencing errors in production.
  [Issue #6912](https://github.com/meteor/meteor/issues/6912)
  [PR #9515](https://github.com/meteor/meteor/pull/9515)

* Provide basic support for [iPhone X](https://developer.apple.com/ios/update-apps-for-iphone-x/)
  status bar and launch screens, which includes updates to
  [`cordova-plugin-statusbar@2.3.0`](https://github.com/apache/cordova-plugin-statusbar/blob/master/RELEASENOTES.md#230-nov-06-2017)
  and [`cordova-plugin-splashscreen@4.1.0`](https://github.com/apache/cordova-plugin-splashscreen/blob/master/RELEASENOTES.md#410-nov-06-2017).
  [Issue #9041](https://github.com/meteor/meteor/issues/9041)
  [PR #9375](https://github.com/meteor/meteor/pull/9375)

* Fixed an issue preventing the installation of scoped Cordova packages.
  For example,
  ```sh
  meteor add cordova:@somescope/some-cordova-plugin@1.0.0
  ```
  will now work properly.
  [Issue #7336](https://github.com/meteor/meteor/issues/7336)
  [PR #9334](https://github.com/meteor/meteor/pull/9334)

* iOS icons and launch screens have been updated to support iOS 11
  [Issue #9196](https://github.com/meteor/meteor/issues/9196)
  [PR #9198](https://github.com/meteor/meteor/pull/9198)

* Enables passing `false` to `cursor.count()` on the client to prevent skip
  and limit from having an effect on the result.
  [Issue #1201](https://github.com/meteor/meteor/issues/1201)
  [PR #9205](https://github.com/meteor/meteor/pull/9205)

* An `onExternalLogin` hook has been added to the accounts system, to allow
  the customization of OAuth user profile updates.
  [PR #9042](https://github.com/meteor/meteor/pull/9042)

* `Accounts.config` now supports a `bcryptRounds` option that
  overrides the default 10 rounds currently used to secure passwords.
  [PR #9044](https://github.com/meteor/meteor/pull/9044)

* Developers running Meteor from an interactive shell within Emacs should
  notice a substantial performance improvement thanks to automatic
  disabling of the progress spinner, which otherwise reacts slowly.
  [PR #9341](https://github.com/meteor/meteor/pull/9341)

* `Npm.depends` can now specify any `http` or `https` URL.
  [Issue #9236](https://github.com/meteor/meteor/issues/9236)
  [PR #9237](https://github.com/meteor/meteor/pull/9237)

* Byte order marks included in `--settings` files will no longer crash the
  Meteor Tool.
  [Issue #5180](https://github.com/meteor/meteor/issues/5180)
  [PR #9459](https://github.com/meteor/meteor/pull/9459)

* The `accounts-ui-unstyled` package has been updated to use `<form />` and
  `<button />` tags with its login/signup form, instead of `<div />`'s. This
  change helps browser's notice login/signup requests, allowing them to
  trigger their "remember your login/password" functionality.

  > **Note:** If your application is styling the login/signup form using a CSS
    path that includes the replaced `div` elements (e.g.
    `div.login-form { ...` or `div.login-button { ...`), your styles will
    break. You can either update your CSS to use `form.` / `button.` or
    adjust your CSS specificity by styling on `class` / `id` attributes
    only.

  [Issue #1746](https://github.com/meteor/meteor/issues/1746)
  [PR #9442](https://github.com/meteor/meteor/pull/9442)

* The `stylus` package has been deprecated and will no longer be
  supported/maintained.
  [PR #9445](https://github.com/meteor/meteor/pull/9445)

* Support for the `meteor admin get-machine` command has been removed, and
  the build farm has been discontinued. Ever since Meteor 1.4, packages
  with binary dependencies have been automatically (re)compiled when they
  are installed in an application, assuming the target machine has a basic
  compiler toolchain. To see the requirements for this compilation step,
  consult the [platform requirements for
  `node-gyp`](https://github.com/nodejs/node-gyp#installation).

* Client side `Accounts.onLogin` callbacks now receive a login details
  object, with the attempted login type (e.g. `{ type: password }` after a
  successful password based login, `{ type: resume }` after a DDP reconnect,
  etc.).
  [Issue #5127](https://github.com/meteor/meteor/issues/5127)
  [PR #9512](https://github.com/meteor/meteor/pull/9512)

## v1.6.0.1, 2017-12-08

* Node has been upgraded to version
  [8.9.3](https://nodejs.org/en/blog/release/v8.9.3/), an important
  [security release](https://nodejs.org/en/blog/vulnerability/december-2017-security-releases/).

* The `npm` package has been upgraded to version 5.5.1, which supports
  several new features, including two-factor authentication, as described
  in the [release notes](https://github.com/npm/npm/blob/latest/CHANGELOG.md#v551-2017-10-04).

## v1.6, 2017-10-30

* **Important note for package maintainers:**

  With the jump to Node 8, some packages published using Meteor 1.6 may no
  longer be compatible with older Meteor versions. In order to maintain
  compatibility with Meteor 1.5 apps when publishing your package, you can
  specify a release version with the meteor publish command:

  ```
  meteor --release 1.5.3 publish
  ```

  If you're interested in taking advantage of Meteor 1.6 while still
  supporting older Meteor versions, you can consider publishing for Meteor
  1.6 from a new branch, with your package's minor or major version bumped.
  You can then continue to publish for Meteor 1.5 from the original branch.
  Note that the 1.6 branch version bump is important so that you can continue
  publishing patch updates for Meteor 1.5 from the original branch.

  [Issue #9308](https://github.com/meteor/meteor/issues/9308)

* Node.js has been upgraded to version 8.8.1, which will be entering
  long-term support (LTS) coverage on 31 October 2017, lasting through
  December 2019 ([full schedule](https://github.com/nodejs/Release#nodejs-release-working-group)).
  This is a *major* upgrade from the previous version of Node.js used by
  Meteor, 4.8.4.

* The `npm` npm package has been upgraded to version 5.4.2, a major
  upgrade from 4.6.1. While this update should be backwards-compatible for
  existing Meteor apps and packages, if you are the maintainer of any
  Meteor packages, pay close attention to your `npm-shrinkwrap.json` files
  when first using this version of `npm`. For normal Meteor application
  development, this upgrade primarily affects the version of `npm` used by
  `meteor npm ...` commands. A functional installation of `git` may be
  required to support GitHub repository and/or tarball URLs.
  [Troubleshooting](https://docs.npmjs.com/troubleshooting/common-errors).
  [PR #8835](https://github.com/meteor/meteor/pull/8835)

* In addition to `meteor node` and `meteor npm`, which are convenient
  shorthands for `node` and `npm`, `meteor npx <command>` can be used to
  execute commands from a local `node_modules/.bin` directory or from the
  `npm` cache. Any packages necessary to run the command will be
  automatically downloaded. [Read](https://www.npmjs.com/package/npx)
  about it, or just try some commands:
  ```sh
  meteor npx cowsay mooooo
  meteor npx uuid
  meteor npx nyancat
  meteor npx yarn
  ```

* The `meteor debug` command has been superseded by the more flexible
  `--inspect` and `--inspect-brk` command-line flags, which work for any
  `run`, `test`, or `test-packages` command.

  The syntax of these flags is the same as the equivalent Node.js
  [flags](https://nodejs.org/en/docs/inspector/#command-line-options),
  with two notable differences:

  * The flags affect the server process spawned by the build process,
    rather than affecting the build process itself.

  * The `--inspect-brk` flag causes the server process to pause just after
    server code has loaded but before it begins to execute, giving the
    developer a chance to set breakpoints in server code.

  [Feature Request #194](https://github.com/meteor/meteor-feature-requests/issues/194)

* On Windows, Meteor can now be installed or reinstalled from scratch
  using the command `choco install meteor`, using the
  [Chocolatey](https://chocolatey.org/) package manager. This method of
  installation replaces the old `InstallMeteor.exe` installer, which had a
  number of shortcomings, and will no longer be supported.

* Fresh installs of Meteor 1.6 on 64-bit Windows machines will now use
  native 64-bit Node.js binaries, rather than a 32-bit version of Node.js.
  In addition to being faster, native 64-bit support will enable Windows
  developers to debug asynchronous stack traces more easily in the new
  Node.js inspector, which is only fully supported by native 64-bit
  architectures. Note that merely running `meteor update` from a 32-bit
  version of Meteor will still install a 32-bit version of Meteor 1.6, so
  you should use `choco install meteor` to get a fresh 64-bit version.
  [PR #9218](https://github.com/meteor/meteor/pull/9218)

* To support developers running on a 32-bit OS, Meteor now supports both 32-
  and 64-bit versions of Mongo. Mongo 3.2 is the last 32-bit version available
  from Mongo. Meteor running on a 32-bit OS will use a 32-bit version of Mongo
  3.2 and 64-bit platforms will receive newer Mongo versions in future releases.
  [PR #9173](https://github.com/meteor/meteor/pull/9173)

* After several reliability improvements, native file watching has been
  un-disabled on Windows. Though native file change notifications will
  probably never work with network or shared virtual file systems (e.g.,
  NTFS or Vagrant-mounted disks), Meteor uses an efficient prioritized
  polling system as a fallback for those file systems.

* Various optimizations have reduced the on-disk size of the `meteor-tool`
  package from 545MB (1.5.2.2) to 219MB.

* The `meteor-babel` package has been upgraded to version 0.24.6, to take
  better advantage of native language features in Node 8.

* The `reify` npm package has been upgraded to version 0.12.3.

* The `meteor-promise` package has been upgraded to version 0.8.6, to
  enable better handling of `UnhandledPromiseRejectionWarning`s.

* The `node-gyp` npm package has been upgraded to version 3.6.2.

* The `node-pre-gyp` npm package has been updated to version 0.6.36.

* The `fibers` npm package has been upgraded to version 2.0.0.

* The `pathwatcher` npm package has been upgraded to version 7.1.0.

* The `http-proxy` npm package has been upgraded to version 1.16.2.

* The `semver` npm package has been upgraded to version 5.4.1.

* When running Meteor tool tests (i.e. `./meteor self-test`) during the
  course of developing Meteor itself, it is no longer necessary to
  `./meteor npm install -g phantomjs-prebuilt browserstack-webdriver`.
  These will now be installed automatically upon their use.

* You can now run `meteor test --driver-package user:package` without
  first running `meteor add user:package`.

* iOS icons and launch screens have been updated to support iOS 11
  [Issue #9196](https://github.com/meteor/meteor/issues/9196)
  [PR #9198](https://github.com/meteor/meteor/pull/9198)

## v1.5.4.2, 2018-04-02

* Node has been upgraded to version
  [4.9.0](https://nodejs.org/en/blog/release/v4.9.0/), an important
  [security release](https://nodejs.org/en/blog/vulnerability/march-2018-security-releases/).

## v1.5.4.1, 2017-12-08

* Node has been upgraded to version
  [4.8.7](https://nodejs.org/en/blog/release/v4.8.7/), an important
  [security release](https://nodejs.org/en/blog/vulnerability/december-2017-security-releases/).

## v1.5.4, 2017-11-08

* Node has been updated to version 4.8.6. This release officially
  includes our fix of a faulty backport of garbage collection-related
  logic in V8 and ends Meteor's use of a custom Node with that patch.
  In addition, it includes small OpenSSL updates as announced on the
  Node blog: https://nodejs.org/en/blog/release/v4.8.6/.
  [Issue #8648](https://github.com/meteor/meteor/issues/8648)

## v1.5.3, 2017-11-04

* Node has been upgraded to version 4.8.5, a recommended security
  release: https://nodejs.org/en/blog/release/v4.8.5/. While it was
  expected that Node 4.8.5 would also include our fix of a faulty
  backport of garbage collection-related logic in V8, the timing
  of this security release has caused that to be delayed until 4.8.6.
  Therefore, this Node still includes our patch for this issue.
  [Issue #8648](https://github.com/meteor/meteor/issues/8648)

* Various backports from Meteor 1.6, as detailed in the
  [PR for Meteor 1.5.3](https://github.com/meteor/meteor/pull/9266).
  Briefly, these involve fixes for:
  * Child imports of dynamically imported modules within packages.
    [#9182](https://github.com/meteor/meteor/issues/9182)
  * Unresolved circular dependencies.
    [#9176](https://github.com/meteor/meteor/issues/9176)
  * Windows temporary directory handling.

## v1.5.2.2, 2017-10-02

* Fixes a regression in 1.5.2.1 which resulted in the macOS firewall
  repeatedly asking to "accept incoming network connections". While the
  `node` binary in 1.5.2.1 was functionally the same as 1.5.2, it had
  been recompiled on our build farm (which re-compiles all architectures
  at the same time) to ensure compatibility with older (but still
  supported) Linux distributions. Unfortunately, macOS took issue with
  the binary having a different 'signature' (but same 'identifier') as
  one it had already seen, and refused to permanently "allow" it in the
  firewall. Our macOS `node` binaries are now signed with a certificate,
  hopefully preventing this from occurring again.
  [Issue #9139](https://github.com/meteor/meteor/issues/9139)

* Fixes a regression in `accounts-base` caused by changes to the (now
  deprecated) `connection.onReconnect` function which caused users to be
  logged out shortly after logging in.
  [Issue #9140](https://github.com/meteor/meteor/issues/9140)
  [PR #](https://github.com/meteor/meteor/pull/9148)

* [`cordova-ios`](https://github.com/apache/cordova-ios) has been updated to
  version 4.5.1, to add in iOS 11 / Xcode 9 compatibility.
  [Issue #9098](https://github.com/meteor/meteor/issues/9098)
  [Issue #9126](https://github.com/meteor/meteor/issues/9126)
  [PR #9137](https://github.com/meteor/meteor/pull/9137)

* Includes a follow-up change to the (not commonly necessary)
  `Npm.require` which ensures built-in modules are loaded first, which
  was necessary after a change in 1.5.2.1 which reduced its scope.
  This resolves "Cannot find module crypto" and similar errors.
  [Issue #9136](https://github.com/meteor/meteor/issues/9136)

* A bug that prevented building some binary npm packages on Windows has
  been fixed. [Issue #9153](https://github.com/meteor/meteor/issues/9153)

## v1.5.2.1, 2017-09-26

* Updating to Meteor 1.5.2.1 will automatically patch a security
  vulnerability in the `allow-deny` package, since `meteor-tool@1.5.2_1`
  requires `allow-deny@1.0.9` or later. If for any reason you are not
  ready or able to update to Meteor 1.5.2.1 by running `meteor update`,
  please at least run
  ```sh
  meteor update allow-deny
  ```
  instead. More details about the security vulnerability can be found on
  the Meteor forums.

* The command-line `meteor` tool no longer invokes `node` with the
  `--expose-gc` flag. Although this flag allowed the build process to be
  more aggressive about collecting garbage, it was also a source of
  problems in Meteor 1.5.2 and Node 4.8.4, from increased segmentation
  faults during (the more frequent) garbage collections to occasional
  slowness in rebuilding local packages. The flag is likely to return in
  Meteor 1.6, where it has not exhibited any of the same problems.

* Meteor now supports `.meteorignore` files, which cause the build system
  to ignore certain files and directories using the same pattern syntax as
  [`.gitignore` files](https://git-scm.com/docs/gitignore). These files
  may appear in any directory of your app or package, specifying rules for
  the directory tree below them. Of course, `.meteorignore` files are also
  fully integrated with Meteor's file watching system, so they can be
  added, removed, or modified during development.
  [Feature request #5](https://github.com/meteor/meteor-feature-requests/issues/5)

* DDP's `connection.onReconnect = func` feature has been deprecated. This
  functionality was previously supported as a way to set a function to be
  called as the first step of reconnecting. This approach has proven to be
  inflexible as only one function can be defined to be called when
  reconnecting. Meteor's accounts system was already setting an
  `onReconnect` callback to be used internally, which means anyone setting
  their own `onReconnect` callback was inadvertently overwriting code used
  internally. Moving forward the `DDP.onReconnect(callback)` method should be
  used to register callbacks to call when a connection reconnects. The
  connection that is reconnecting is passed as the only argument to
  `callback`. This is used by the accounts system to re-login on reconnects
  without interfering with other code that uses `connection.onReconnect`.
  [Issue #5665](https://github.com/meteor/meteor/issues/5665)
  [PR #9092](https://github.com/meteor/meteor/pull/9092)

* `reactive-dict` now supports `destroy`. `destroy` will clear the `ReactiveDict`s
  data and unregister the `ReactiveDict` from data migration.
  i.e. When a `ReactiveDict` is instantiated with a name on the client and the
  `reload` package is present in the project.
  [Feature Request #76](https://github.com/meteor/meteor-feature-requests/issues/76)
  [PR #9063](https://github.com/meteor/meteor/pull/9063)

* The `webapp` package has been updated to support UNIX domain sockets. If a
  `UNIX_SOCKET_PATH` environment variable is set with a valid
  UNIX socket file path (e.g. `UNIX_SOCKET_PATH=/tmp/socktest.sock`), Meteor's
  HTTP server will use that socket file for inter-process communication,
  instead of TCP. This can be useful in cases like using Nginx to proxy
  requests back to an internal Meteor application. Leveraging UNIX domain
  sockets for inter-process communication reduces the sometimes unnecessary
  overhead required by TCP based communication.
  [Issue #7392](https://github.com/meteor/meteor/issues/7392)
  [PR #8702](https://github.com/meteor/meteor/pull/8702)

* The `fastclick` package (previously included by default in Cordova
  applications through the `mobile-experience` package) has been deprecated.
  This package is no longer maintained and has years of outstanding
  unresolved issues, some of which are impacting Meteor users. Most modern
  mobile web browsers have removed the 300ms tap delay that `fastclick` worked
  around, as long as the following `<head />` `meta` element is set (which
  is generally considered a mobile best practice regardless, and which the
  Meteor boilerplate generator already sets by default for Cordova apps):
  `<meta name="viewport" content="width=device-width">`
  If anyone is still interested in using `fastclick` with their application,
  it can be installed from npm directly (`meteor npm install --save fastclick`).
  Reference:
  [Mobile Chrome](https://developers.google.com/web/updates/2013/12/300ms-tap-delay-gone-away)
  [Mobile Safari](https://bugs.webkit.org/show_bug.cgi?id=150604)
  [PR #9039](https://github.com/meteor/meteor/pull/9039)

* Minimongo cursors are now JavaScript iterable objects and can now be iterated over
  using `for...of` loops, spread operator, `yield*`, and destructuring assignments.
  [PR #8888](https://github.com/meteor/meteor/pull/8888)

## v1.5.2, 2017-09-05

* Node 4.8.4 has been patched to include
  https://github.com/nodejs/node/pull/14829, an important PR implemented
  by our own @abernix (:tada:), which fixes a faulty backport of garbage
  collection-related logic in V8 that was causing occasional segmentation
  faults during Meteor development and testing, ever since Node 4.6.2
  (Meteor 1.4.2.3). When Node 4.8.5 is officially released with these
  changes, we will immediately publish a small follow-up release.
  [Issue #8648](https://github.com/meteor/meteor/issues/8648)

* When Meteor writes to watched files during the build process, it no
  longer relies on file watchers to detect the change and invalidate the
  optimistic file system cache, which should fix a number of problems
  related by the symptom of endless rebuilding.
  [Issue #8988](https://github.com/meteor/meteor/issues/8988)
  [Issue #8942](https://github.com/meteor/meteor/issues/8942)
  [PR #9007](https://github.com/meteor/meteor/pull/9007)

* The `cordova-lib` npm package has been updated to 7.0.1, along with
  cordova-android (6.2.3) and cordova-ios (4.4.0), and various plugins.
  [PR #8919](https://github.com/meteor/meteor/pull/8919) resolves the
  umbrella [issue #8686](https://github.com/meteor/meteor/issues/8686), as
  well as several Android build issues:
  [#8408](https://github.com/meteor/meteor/issues/8408),
  [#8424](https://github.com/meteor/meteor/issues/8424), and
  [#8464](https://github.com/meteor/meteor/issues/8464).

* The [`boilerplate-generator`](https://github.com/meteor/meteor/tree/release-1.5.2/packages/boilerplate-generator)
  package responsible for generating initial HTML documents for Meteor
  apps has been refactored by @stevenhao to avoid using the
  `spacebars`-related packages, which means it is now possible to remove
  Blaze as a dependency from the server as well as the client.
  [PR #8820](https://github.com/meteor/meteor/pull/8820)

* The `meteor-babel` package has been upgraded to version 0.23.1.

* The `reify` npm package has been upgraded to version 0.12.0, which
  includes a minor breaking
  [change](https://github.com/benjamn/reify/commit/8defc645e556429283e0b522fd3afababf6525ea)
  that correctly skips exports named `default` in `export * from "module"`
  declarations. If you have any wrapper modules that re-export another
  module's exports using `export * from "./wrapped/module"`, and the
  wrapped module has a `default` export that you want to be included, you
  should now explicitly re-export `default` using a second declaration:
  ```js
  export * from "./wrapped/module";
  export { default } "./wrapped/module";
  ```

* The `meteor-promise` package has been upgraded to version 0.8.5,
  and the `promise` polyfill package has been upgraded to 8.0.1.

* The `semver` npm package has been upgraded to version 5.3.0.
  [PR #8859](https://github.com/meteor/meteor/pull/8859)

* The `faye-websocket` npm package has been upgraded to version 0.11.1,
  and its dependency `websocket-driver` has been upgraded to a version
  containing [this fix](https://github.com/faye/websocket-driver-node/issues/21),
  thanks to [@sdarnell](https://github.com/sdarnell).
  [meteor-feature-requests#160](https://github.com/meteor/meteor-feature-requests/issues/160)

* The `uglify-js` npm package has been upgraded to version 3.0.28.

* Thanks to PRs [#8960](https://github.com/meteor/meteor/pull/8960) and
  [#9018](https://github.com/meteor/meteor/pull/9018) by @GeoffreyBooth, a
  [`coffeescript-compiler`](https://github.com/meteor/meteor/tree/release-1.5.2/packages/non-core/coffeescript-compiler)
  package has been extracted from the `coffeescript` package, similar to
  how the `babel-compiler` package is separate from the `ecmascript`
  package, so that other packages (such as
  [`vue-coffee`](https://github.com/meteor-vue/vue-meteor/tree/master/packages/vue-coffee))
  can make use of `coffeescript-compiler`. All `coffeescript`-related
  packages have been moved to
  [`packages/non-core`](https://github.com/meteor/meteor/tree/release-1.5.2/packages/non-core),
  so that they can be published independently from Meteor releases.

* `meteor list --tree` can now be used to list all transitive package
  dependencies (and versions) in an application. Weakly referenced dependencies
  can also be listed by using the `--weak` option. For more information, run
  `meteor help list`.
  [PR #8936](https://github.com/meteor/meteor/pull/8936)

* The `star.json` manifest created within the root of a `meteor build` bundle
  will now contain `nodeVersion` and `npmVersion` which will specify the exact
  versions of Node.js and npm (respectively) which the Meteor release was
  bundled with.  The `.node_version.txt` file will still be written into the
  root of the bundle, but it may be deprecated in a future version of Meteor.
  [PR #8956](https://github.com/meteor/meteor/pull/8956)

* A new package called `mongo-dev-server` has been created and wired into
  `mongo` as a dependency. As long as this package is included in a Meteor
  application (which it is by default since all new Meteor apps have `mongo`
  as a dependency), a local development MongoDB server is started alongside
  the application. This package was created to provide a way to disable the
  local development Mongo server, when `mongo` isn't needed (e.g. when using
  Meteor as a build system only). If an application has no dependency on
  `mongo`, the `mongo-dev-server` package is not added, which means no local
  development Mongo server is started.
  [Feature Request #31](https://github.com/meteor/meteor-feature-requests/issues/31)
  [PR #8853](https://github.com/meteor/meteor/pull/8853)

* `Accounts.config` no longer mistakenly allows tokens to expire when
  the `loginExpirationInDays` option is set to `null`.
  [Issue #5121](https://github.com/meteor/meteor/issues/5121)
  [PR #8917](https://github.com/meteor/meteor/pull/8917)

* The `"env"` field is now supported in `.babelrc` files.
  [PR #8963](https://github.com/meteor/meteor/pull/8963)

* Files contained by `client/compatibility/` directories or added with
  `api.addFiles(files, ..., { bare: true })` are now evaluated before
  importing modules with `require`, which may be a breaking change if you
  depend on the interleaving of `bare` files with eager module evaluation.
  [PR #8972](https://github.com/meteor/meteor/pull/8972)

* When `meteor test-packages` runs in a browser, uncaught exceptions will
  now be displayed above the test results, along with the usual summary of
  test failures, in case those uncaught errors have something to do with
  later test failures.
  [Issue #4979](https://github.com/meteor/meteor/issues/4979)
  [PR #9034](https://github.com/meteor/meteor/pull/9034)

## v1.5.1, 2017-07-12

* Node has been upgraded to version 4.8.4.

* A new core Meteor package called `server-render` provides generic
  support for server-side rendering of HTML, as described in the package's
  [`README.md`](https://github.com/meteor/meteor/blob/release-1.5.1/packages/server-render/README.md).
  [PR #8841](https://github.com/meteor/meteor/pull/8841)

* To reduce the total number of file descriptors held open by the Meteor
  build system, native file watchers will now be started only for files
  that have changed at least once. This new policy means you may have to
  [wait up to 5000ms](https://github.com/meteor/meteor/blob/6bde360b9c075f1c78c3850eadbdfa7fe271f396/tools/fs/safe-watcher.js#L20-L21)
  for changes to be detected when you first edit a file, but thereafter
  changes will be detected instantaneously. In return for that small
  initial waiting time, the number of open file descriptors will now be
  bounded roughly by the number of files you are actively editing, rather
  than the number of files involved in the build (often thousands), which
  should help with issues like
  [#8648](https://github.com/meteor/meteor/issues/8648). If you need to
  disable the new behavior for any reason, simply set the
  `METEOR_WATCH_PRIORITIZE_CHANGED` environment variable to `"false"`, as
  explained in [PR #8866](https://github.com/meteor/meteor/pull/8866).

* All `observe` and `observeChanges` callbacks are now bound using
  `Meteor.bindEnvironment`.  The same `EnvironmentVariable`s that were
  present when `observe` or `observeChanges` was called are now available
  inside the callbacks. [PR #8734](https://github.com/meteor/meteor/pull/8734)

* A subscription's `onReady` is now fired again during a re-subscription, even
  if the subscription has the same arguments.  Previously, when subscribing
  to a publication the `onReady` would have only been called if the arguments
  were different, creating a confusing difference in functionality.  This may be
  breaking behavior if an app uses the firing of `onReady` as an assumption
  that the data was just received from the server.  If such functionality is
  still necessary, consider using
  [`observe`](https://docs.meteor.com/api/collections.html#Mongo-Cursor-observe)
  or
  [`observeChanges`](https://docs.meteor.com/api/collections.html#Mongo-Cursor-observeChanges)
  [PR #8754](https://github.com/meteor/meteor/pull/8754)
  [Issue #1173](https://github.com/meteor/meteor/issues/1173)

* The `minimongo` and `mongo` packages are now compliant with the upsert behavior
  of MongoDB 2.6 and higher. **As a result support for MongoDB 2.4 has been dropped.**
  This mainly changes the effect of the selector on newly inserted documents.
  [PR #8815](https://github.com/meteor/meteor/pull/8815)

* `reactive-dict` now supports setting initial data when defining a named
  `ReactiveDict`. No longer run migration logic when used on the server,
  this is to prevent duplicate name error on reloads. Initial data is now
  properly serialized.

* `accounts-password` now uses `example.com` as a default "from" address instead
  of `meteor.com`. This change could break account-related e-mail notifications
  (forgot password, activation, etc.) for applications which do not properly
  configure a "from" domain since e-mail providers will often reject mail sent
  from `example.com`. Ensure that `Accounts.emailTemplates.from` is set to a
  proper domain in all applications.
  [PR #8760](https://github.com/meteor/meteor/issues/8760)

* The `accounts-facebook` and `facebook-oauth` packages have been updated to
  use the v2.9 of the Facebook Graph API for the Login Dialog since the v2.2
  version will be deprecated by Facebook in July.  There shouldn't be a problem
  regardless since Facebook simply rolls over to the next active version
  (v2.3, in this case) however this should assist in avoiding deprecation
  warnings and should enable any new functionality which has become available.
  [PR #8858](https://github.com/meteor/meteor/pull/8858)

* Add `DDP._CurrentPublicationInvocation` and `DDP._CurrentMethodInvocation`.
  `DDP._CurrentInvocation` remains for backwards-compatibility. This change
  allows method calls from publications to inherit the `connection` from the
  the publication which called the method.
  [PR #8629](https://github.com/meteor/meteor/pull/8629)

  > Note: If you're calling methods from publications that are using `this.connection`
  > to see if the method was called from server code or not. These checks will now
  > be more restrictive because `this.connection` will now be available when a
  > method is called from a publication.

* Fix issue with publications temporarily having `DDP._CurrentInvocation` set on
  re-run after a user logged in.  This is now provided through
  `DDP._CurrentPublicationInvocation` at all times inside a publication,
  as described above.
  [PR #8031](https://github.com/meteor/meteor/pull/8031)
  [PR #8629](https://github.com/meteor/meteor/pull/8629)

* `Meteor.userId()` and `Meteor.user()` can now be used in both method calls and
  publications.
  [PR #8629](https://github.com/meteor/meteor/pull/8629)

* `this.onStop` callbacks in publications are now run with the publication's
  context and with its `EnvironmentVariable`s bound.
  [PR #8629](https://github.com/meteor/meteor/pull/8629)

* The `minifier-js` package will now replace `process.env.NODE_ENV` with
  its string value (or `"development"` if unspecified).

* The `meteor-babel` npm package has been upgraded to version 0.22.0.

* The `reify` npm package has been upgraded to version 0.11.24.

* The `uglify-js` npm package has been upgraded to version 3.0.18.

* Illegal characters in paths written in build output directories will now
  be replaced with `_`s rather than removed, so that file and directory
  names consisting of only illegal characters do not become empty
  strings. [PR #8765](https://github.com/meteor/meteor/pull/8765).

* Additional "extra" packages (packages that aren't saved in `.meteor/packages`)
  can be included temporarily using the `--extra-packages`
  option.  For example: `meteor run --extra-packages bundle-visualizer`.
  Both `meteor test` and `meteor test-packages` also support the
  `--extra-packages` option and commas separate multiple package names.
  [PR #8769](https://github.com/meteor/meteor/pull/8769)

  > Note: Packages specified using the `--extra-packages` option override
  > version constraints from `.meteor/packages`.

* The `coffeescript` package has been updated to use CoffeeScript version
  1.12.6. [PR #8777](https://github.com/meteor/meteor/pull/8777)

* It's now possible to pipe a series of statements to `meteor shell`,
  whereas previously the input had to be an expression; for example:
  ```sh
  > echo 'import pkg from "babel-runtime/package.json";
  quote> pkg.version' |
  pipe> meteor shell
  "6.23.0"
  ```
  [Issue #8823](https://github.com/meteor/meteor/issues/8823)
  [PR #8833](https://github.com/meteor/meteor/pull/8833)

* Any `Error` thrown by a DDP method with the `error.isClientSafe`
  property set to `true` will now be serialized and displayed to the
  client, whereas previously only `Meteor.Error` objects were considered
  client-safe. [PR #8756](https://github.com/meteor/meteor/pull/8756)

## v1.5, 2017-05-30

* The `meteor-base` package implies a new `dynamic-import` package, which
  provides runtime support for [the proposed ECMAScript dynamic
  `import(...)` syntax](https://github.com/tc39/proposal-dynamic-import),
  enabling asynchronous module fetching or "code splitting." If your app
  does not use the `meteor-base` package, you can use the package by
  simply running `meteor add dynamic-import`. See this [blog
  post](https://blog.meteor.com/meteor-1-5-react-loadable-f029a320e59c)
  and [PR #8327](https://github.com/meteor/meteor/pull/8327) for more
  information about how dynamic `import(...)` works in Meteor, and how to
  use it in your applications.

* The `ecmascript-runtime` package, which provides polyfills for various
  new ECMAScript runtime APIs and language features, has been split into
  `ecmascript-runtime-client` and `ecmascript-runtime-server`, to reflect
  the different needs of browsers versus Node 4. The client runtime now
  relies on the `core-js` library found in the `node_modules` directory of
  the application, rather than a private duplicate installed via
  `Npm.depends`. This is unlikely to be a disruptive change for most
  developers, since the `babel-runtime` npm package is expected to be
  installed, and `core-js` is a dependency of `babel-runtime`, so
  `node_modules/core-js` should already be present. If that's not the
  case, just run `meteor npm install --save core-js` to install it.

* The `npm` npm package has been upgraded to version 4.6.1.

* The `meteor-babel` npm package has been upgraded to version 0.21.4,
  enabling the latest Reify compiler and the transform-class-properties
  plugin, among other improvements.

* The `reify` npm package has been upgraded to version 0.11.21, fixing
  [issue #8595](https://github.com/meteor/meteor/issues/8595) and
  improving compilation and runtime performance.

> Note: With this version of Reify, `import` declarations are compiled to
  `module.watch(require(id), ...)` instead of `module.importSync(id, ...)`
  or the older `module.import(id, ...)`. The behavior of the compiled code
  should be the same as before, but the details seemed different enough to
  warrant a note.

* The `install` npm package has been upgraded to version 0.10.1.

* The `meteor-promise` npm package has been upgraded to version 0.8.4.

* The `uglify-js` npm package has been upgraded to version 3.0.13, fixing
  [#8704](https://github.com/meteor/meteor/issues/8704).

* If you're using the `standard-minifier-js` Meteor package, as most
  Meteor developers do, it will now produce a detailed analysis of package
  and module sizes within your production `.js` bundle whenever you run
  `meteor build` or `meteor run --production`. These data are served by
  the application web server at the same URL as the minified `.js` bundle,
  except with a `.stats.json` file extension instead of `.js`. If you're
  using a different minifier plugin, and would like to support similar
  functionality, refer to
  [these](https://github.com/meteor/meteor/pull/8327/commits/084801237a8c288d99ec82b0fbc1c76bdf1aab16)
  [commits](https://github.com/meteor/meteor/pull/8327/commits/1c8bc7353e9a8d526880634a58c506b423c4a55e)
  for inspiration.

* To visualize the bundle size data produced by `standard-minifier-js`,
  run `meteor add bundle-visualizer` and then start your development
  server in production mode with `meteor run --production`. Be sure to
  remove the `bundle-visualizer` package before actually deploying your
  app, or the visualization will be displayed to your users.

* If you've been developing an app with multiple versions of Meteor, or
  testing with beta versions, and you haven't recently run `meteor reset`,
  your `.meteor/local/bundler-cache` directory may have become quite
  large. This is just a friendly reminder that this directory is perfectly
  safe to delete, and Meteor will repopulate it with only the most recent
  cached bundles.

* Apps created with `meteor create --bare` now use the `static-html`
  package for processing `.html` files instead of `blaze-html-templates`,
  to avoid large unnecessary dependencies like the `jquery` package.

* Babel plugins now receive file paths without leading `/` characters,
  which should prevent confusion about whether the path should be treated
  as absolute. [PR #8610](https://github.com/meteor/meteor/pull/8610)

* It is now possible to override the Cordova iOS and/or Android
  compatibility version by setting the `METEOR_CORDOVA_COMPAT_VERSION_IOS`
  and/or `METEOR_CORDOVA_COMPAT_VERSION_ANDROID` environment variables.
  [PR #8581](https://github.com/meteor/meteor/pull/8581)

* Modules in `node_modules` directories will no longer automatically have
  access to the `Buffer` polyfill on the client, since that polyfill
  contributed more than 22KB of minified JavaScript to the client bundle,
  and was rarely used. If you really need the Buffer API on the client,
  you should now obtain it explicitly with `require("buffer").Buffer`.
  [Issue #8645](https://github.com/meteor/meteor/issues/8645).

* Packages in `node_modules` directories are now considered non-portable
  (and thus may be automatically rebuilt for the current architecture), if
  their `package.json` files contain any of the following install hooks:
  `install`, `preinstall`, or `postinstall`. Previously, a package was
  considered non-portable only if it contained any `.node` binary modules.
  [Issue #8225](https://github.com/meteor/meteor/issues/8225)

## v1.4.4.6, 2018-04-02

* Node has been upgraded to version
  [4.9.0](https://nodejs.org/en/blog/release/v4.9.0/), an important
  [security release](https://nodejs.org/en/blog/vulnerability/march-2018-security-releases/).
  The Node v4.x release line will exit the Node.js Foundation's
  [long-term support (LTS) status](https://github.com/nodejs/LTS) on April 30,
  2018. We strongly advise updating to a version of Meteor using a newer
  version of Node which is still under LTS status, such as Meteor 1.6.x
  which uses Node 8.x.

* The `npm` package has been upgraded to version
  [4.6.1](https://github.com/npm/npm/releases/tag/v4.6.1).

## v1.4.4.5, 2017-12-08

* Node has been upgraded to version
  [4.8.7](https://nodejs.org/en/blog/release/v4.8.7/), an important
  [security release](https://nodejs.org/en/blog/vulnerability/december-2017-security-releases/).

## v1.4.4.4, 2017-09-26

* Updating to Meteor 1.4.4.4 will automatically patch a security
  vulnerability in the `allow-deny` package, since `meteor-tool@1.4.4_4`
  requires `allow-deny@1.0.9` or later. If for any reason you are not
  ready or able to update to Meteor 1.4.4.4 by running `meteor update`,
  please at least run
  ```sh
  meteor update allow-deny
  ```
  instead. More details about the security vulnerability can be found on
  the Meteor forums.

## v1.4.4.3, 2017-05-22

* Node has been upgraded to version 4.8.3.

* A bug in checking body lengths of HTTP responses that was affecting
  Galaxy deploys has been fixed.
  [PR #8709](https://github.com/meteor/meteor/pull/8709).

## v1.4.4.2, 2017-05-02

* Node has been upgraded to version 4.8.2.

* The `npm` npm package has been upgraded to version 4.5.0.
  Note that when using npm `scripts` there has been a change regarding
  what happens when `SIGINT` (Ctrl-C) is received.  Read more
  [here](https://github.com/npm/npm/releases/tag/v4.5.0).

* Fix a regression which prevented us from displaying a helpful banner when
  running `meteor debug` because of a change in Node.js.

* Update `node-inspector` npm to 1.1.1, fixing a problem encountered when trying
  to press "Enter" in the inspector console.
  [Issue #8469](https://github.com/meteor/meteor/issues/8469)

* The `email` package has had its `mailcomposer` npm package swapped with
  a Node 4 fork of `nodemailer` due to its ability to support connection pooling
  in a similar fashion as the original `mailcomposer`.
  [Issue #8591](https://github.com/meteor/meteor/issues/8591)
  [PR #8605](https://github.com/meteor/meteor/pull/8605)

    > Note: The `MAIL_URL` should be configured with a scheme which matches the
    > protocol desired by your e-mail vendor/mail-transport agent.  For
    > encrypted connections (typically listening on port 465), this means
    > using `smtps://`.  Unencrypted connections or those secured through
    > a `STARTTLS` connection upgrade (typically using port 587 and sometimes
    > port 25) should continue to use `smtp://`.  TLS/SSL will be automatically
    > enabled if the mail provider supports it.

* A new `Tracker.inFlush()` has been added to provide a global Tracker
  "flushing" state.
  [PR #8565](https://github.com/meteor/meteor/pull/8565).

* The `meteor-babel` npm package has been upgraded to version 0.20.1, and
  the `reify` npm package has been upgraded to version 0.7.4, fixing
  [issue #8595](https://github.com/meteor/meteor/issues/8595).
  (This was fixed between full Meteor releases, but is being mentioned here.)

## v1.4.4.1, 2017-04-07

* A change in Meteor 1.4.4 to remove "garbage" directories asynchronously
  in `files.renameDirAlmostAtomically` had unintended consequences for
  rebuilding some npm packages, so that change was reverted, and those
  directories are now removed before `files.renameDirAlmostAtomically`
  returns. [PR #8574](https://github.com/meteor/meteor/pull/8574)

## v1.4.4, 2017-04-07

* Node has been upgraded to version 4.8.1.

* The `npm` npm package has been upgraded to version 4.4.4.
  It should be noted that this version reduces extra noise
  previously included in some npm errors.

* The `node-gyp` npm package has been upgraded to 3.6.0 which
  adds support for VS2017 on Windows.

* The `node-pre-gyp` npm package has been updated to 0.6.34.

* Thanks to the outstanding efforts of @sethmurphy18, the `minifier-js`
  package now uses [Babili](https://github.com/babel/babili) instead of
  [UglifyJS](https://github.com/mishoo/UglifyJS2), resolving numerous
  long-standing bugs due to UglifyJS's poor support for ES2015+ syntax.
  [Issue #8378](https://github.com/meteor/meteor/issues/8378)
  [PR #8397](https://github.com/meteor/meteor/pull/8397)

* The `meteor-babel` npm package has been upgraded to version 0.19.1, and
  `reify` has been upgraded to version 0.6.6, fixing several subtle bugs
  introduced by Meteor 1.4.3 (see below), including
  [issue #8461](https://github.com/meteor/meteor/issues/8461).

* The Reify module compiler is now a Babel plugin, making it possible for
  other custom Babel plugins configured in `.babelrc` or `package.json`
  files to run before Reify, fixing bugs that resulted from running Reify
  before other plugins in Meteor 1.4.3.
  [Issue #8399](https://github.com/meteor/meteor/issues/8399)
  [Issue #8422](https://github.com/meteor/meteor/issues/8422)
  [`meteor-babel` issue #13](https://github.com/meteor/babel/issues/13)

* Two new `export ... from ...` syntax extensions are now supported:
  ```js
  export * as namespace from "./module"
  export def from "./module"
  ```
  Read the ECMA262 proposals here:
  * https://github.com/leebyron/ecmascript-export-ns-from
  * https://github.com/leebyron/ecmascript-export-default-from

* When `Meteor.call` is used on the server to invoke a method that
  returns a `Promise` object, the result will no longer be the `Promise`
  object, but the resolved value of the `Promise`.
  [Issue #8367](https://github.com/meteor/meteor/issues/8367)

> Note: if you actually want a `Promise` when calling `Meteor.call` or
  `Meteor.apply` on the server, use `Meteor.callAsync` and/or
  `Meteor.applyAsync` instead.
  [Issue #8367](https://github.com/meteor/meteor/issues/8367),
  https://github.com/meteor/meteor/commit/0cbd25111d1249a61ca7adce23fad5215408c821

* The `mailcomposer` and `smtp-connection` npms have been updated to resolve an
  issue with the encoding of long header lines.
  [Issue #8425](https://github.com/meteor/meteor/issues/8425)
  [PR #8495](https://github.com/meteor/meteor/pull/8495)

* `Accounts.config` now supports an `ambiguousErrorMessages` option which
  enabled generalization of messages produced by the `accounts-*` packages.
  [PR #8520](https://github.com/meteor/meteor/pull/8520)

* A bug which caused account enrollment tokens to be deleted too soon was fixed.
  [Issue #8218](https://github.com/meteor/meteor/issues/8218)
  [PR #8474](https://github.com/meteor/meteor/pull/8474)

* On Windows, bundles built during `meteor build` or `meteor deploy` will
  maintain the executable bit for commands installed in the
  `node_modules\.bin` directory.
  [PR #8503](https://github.com/meteor/meteor/pull/8503)

* On Windows, the upgrades to Node.js, `npm` and `mongodb` are now in-sync with
  other archs again after being mistakenly overlooked in 1.4.3.2.  An admin
  script enhancement has been applied to prevent this from happening again.
  [PR #8505](https://github.com/meteor/meteor/pull/8505)

## v1.4.3.2, 2017-03-14

* Node has been upgraded to version 4.8.0.

* The `npm` npm package has been upgraded to version 4.3.0.

* The `node-gyp` npm package has been upgraded to 3.5.0.

* The `node-pre-gyp` npm package has been updated to 0.6.33.

* The bundled version of MongoDB used by `meteor run` in development
  has been upgraded to 3.2.12.

* The `mongodb` npm package used by the `npm-mongo` Meteor package has
  been updated to version 2.2.24.
  [PR #8453](https://github.com/meteor/meteor/pull/8453)
  [Issue #8449](https://github.com/meteor/meteor/issues/8449)

* The `check` package has had its copy of `jQuery.isPlainObject`
  updated to a newer implementation to resolve an issue where the
  `nodeType` property of an object couldn't be checked, fixing
  [#7354](https://github.com/meteor/meteor/issues/7354).

* The `standard-minifier-js` and `minifier-js` packages now have improved
  error capturing to provide more information on otherwise unhelpful errors
  thrown when UglifyJS encounters ECMAScript grammar it is not familiar with.
  [#8414](https://github.com/meteor/meteor/pull/8414)

* Similar in behavior to `Meteor.loggingIn()`, `accounts-base` now offers a
  reactive `Meteor.loggingOut()` method (and related Blaze helpers,
  `loggingOut` and `loggingInOrOut`).
  [PR #8271](https://github.com/meteor/meteor/pull/8271)
  [Issue #1331](https://github.com/meteor/meteor/issues/1331)
  [Issue #769](https://github.com/meteor/meteor/issues/769)

* Using `length` as a selector field name and with a `Number` as a value
  in a `Mongo.Collection` transformation will no longer cause odd results.
  [#8329](https://github.com/meteor/meteor/issues/8329).

* `observe-sequence` (and thus Blaze) now properly supports `Array`s which were
  created in a vm or across frame boundaries, even if they were sub-classed.
  [Issue #8160](https://github.com/meteor/meteor/issues/8160)
  [PR #8401](https://github.com/meteor/meteor/pull/8401)

* Minimongo now supports `$bitsAllClear`, `$bitsAllSet`, `$bitsAnySet` and
  `$bitsAnyClear`.
  [#8350](https://github.com/meteor/meteor/pull/8350)

* A new [Development.md](DEVELOPMENT.md) document has been created to provide
  an easier path for developers looking to make contributions to Meteor Core
  (that is, the `meteor` tool itself) along with plenty of helpful reminders
  for those that have already done so!
  [#8267](https://github.com/meteor/meteor/pull/8267)

* The suggestion to add a `{oauth-service}-config-ui` package will no longer be
  made on the console if `service-configuration` package is already installed.
  [Issue #8366](https://github.com/meteor/meteor/issues/8366)
  [PR #8429](https://github.com/meteor/meteor/pull/8429)

* `Meteor.apply`'s `throwStubExceptions` option is now properly documented in
  the documentation whereas it was previously only mentioned in the Guide.
  [Issue #8435](https://github.com/meteor/meteor/issues/8435)
  [PR #8443](https://github.com/meteor/meteor/pull/8443)

* `DDPRateLimiter.addRule` now accepts a callback which will be executed after
  a rule is executed, allowing additional actions to be taken if necessary.
  [Issue #5541](https://github.com/meteor/meteor/issues/5541)
  [PR #8237](https://github.com/meteor/meteor/pull/8237)

* `jquery` is no longer a dependency of the `http` package.
  [#8389](https://github.com/meteor/meteor/pull/8389)

* `jquery` is no longer in the default package list after running
  `meteor create`, however is still available thanks to `blaze-html-templates`.
  If you still require jQuery, the recommended approach is to install it from
  npm with `meteor npm install --save jquery` and then `import`-ing it into your
  application.
  [#8388](https://github.com/meteor/meteor/pull/8388)

* The `shell-server` package (i.e. `meteor shell`) has been updated to more
  gracefully handle recoverable errors (such as `SyntaxError`s) in the same
  fashion as the Node REPL.
  [Issue #8290](https://github.com/meteor/meteor/issues/8290)
  [PR #8446](https://github.com/meteor/meteor/pull/8446)

* The `webapp` package now reveals a `WebApp.connectApp` to make it easier to
  provide custom error middleware.
  [#8403](https://github.com/meteor/meteor/pull/8403)

* The `meteor update --all-packages` command has been properly documented in
  command-line help (i.e. `meteor update --help`).
  [PR #8431](https://github.com/meteor/meteor/pull/8431)
  [Issue #8154](https://github.com/meteor/meteor/issues/8154)

* Syntax errors encountered while scanning `package.json` files for binary
  dependencies are now safely and silently ignored.
  [Issue #8427](https://github.com/meteor/meteor/issues/8427)
  [PR #8468](https://github.com/meteor/meteor/pull/8468)

## v1.4.3.1, 2017-02-14

* The `meteor-babel` npm package has been upgraded to version 0.14.4,
  fixing [#8349](https://github.com/meteor/meteor/issues/8349).

* The `reify` npm package has been upgraded to version 0.4.9.

* Partial `npm-shrinkwrap.json` files are now disregarded when
  (re)installing npm dependencies of Meteor packages, fixing
  [#8349](https://github.com/meteor/meteor/issues/8349). Further
  discussion of the new `npm` behavior can be found
  [here](https://github.com/npm/npm/blob/latest/CHANGELOG.md#no-more-partial-shrinkwraps-breaking).

## v1.4.3, 2017-02-13

* Versions of Meteor [core
  packages](https://github.com/meteor/meteor/tree/release-1.4.3/packages)
  are once again constrained by the current Meteor release.

> Before Meteor 1.4, the current release dictated the exact version of
  every installed core package, which meant newer core packages could not
  be installed without publishing a new Meteor release. In order to
  support incremental development of core packages, Meteor 1.4 removed all
  release-based constraints on core package versions
  ([#7084](https://github.com/meteor/meteor/pull/7084)). Now, in Meteor
  1.4.3, core package versions must remain patch-compatible with the
  versions they had when the Meteor release was published. This middle
  ground restores meaning to Meteor releases, yet still permits patch
  updates to core packages.

* The `cordova-lib` npm package has been updated to 6.4.0, along with
  cordova-android (6.1.1) and cordova-ios (4.3.0), and various plugins.
  [#8239](https://github.com/meteor/meteor/pull/8239)

* The `coffeescript` Meteor package has been moved from
  `packages/coffeescript` to `packages/non-core/coffeescript`, so that it
  will not be subject to the constraints described above.

* CoffeeScript source maps should be now be working properly in development.
  [#8298](https://github.com/meteor/meteor/pull/8298)

* The individual account "service" packages (`facebook`, `google`, `twitter`,
  `github`, `meteor-developer`, `meetup` and `weibo`) have been split into:
  - `<service>-oauth` (which interfaces with the `<service>` directly) and
  - `<service>-config-ui` (the Blaze configuration templates for `accounts-ui`)

  This means you can now use `accounts-<service>` without needing Blaze.

  If you are using `accounts-ui` and `accounts-<service>`, you will probably
  need to install the `<service>-config-ui` package if you want to configure it
  using the Accounts UI.

  - [Issue #7715](https://github.com/meteor/meteor/issues/7715)
  - [PR(`facebook`) #7728](https://github.com/meteor/meteor/pull/7728)
  - [PR(`google`) #8275](https://github.com/meteor/meteor/pull/8275)
  - [PR(`twitter`) #8283](https://github.com/meteor/meteor/pull/8283)
  - [PR(`github`) #8303](https://github.com/meteor/meteor/pull/8303)
  - [PR(`meteor-developer`) #8305](https://github.com/meteor/meteor/pull/8305)
  - [PR(`meetup`) #8321](https://github.com/meteor/meteor/pull/8321)
  - [PR(`weibo`) #8302](https://github.com/meteor/meteor/pull/8302)

* The `url` and `http` packages now encode to a less error-prone
  format which more closely resembles that used by PHP, Ruby, `jQuery.param`
  and others. `Object`s and `Array`s can now be encoded, however, if you have
  previously relied on `Array`s passed as `params` being simply `join`-ed with
  commas, you may need to adjust your `HTTP.call` implementations.
  [#8261](https://github.com/meteor/meteor/pull/8261) and
  [#8342](https://github.com/meteor/meteor/pull/8342).

* The `npm` npm package is still at version 4.1.2 (as it was when Meteor
  1.4.3 was originally published), even though `npm` was downgraded to
  3.10.9 in Meteor 1.4.2.7.

* The `meteor-babel` npm package has been upgraded to version 0.14.3,
  fixing [#8021](https://github.com/meteor/meteor/issues/8021) and
  [#7662](https://github.com/meteor/meteor/issues/7662).

* The `reify` npm package has been upgraded to 0.4.7.

* Added support for frame-ancestors CSP option in browser-policy.
  [#7970](https://github.com/meteor/meteor/pull/7970)

* You can now use autoprefixer with stylus files added via packages.
  [#7727](https://github.com/meteor/meteor/pull/7727)

* Restored [#8213](https://github.com/meteor/meteor/pull/8213)
  after those changes were reverted in
  [v1.4.2.5](https://github.com/meteor/meteor/blob/devel/History.md#v1425).

* npm dependencies of Meteor packages will now be automatically rebuilt if
  the npm package's `package.json` file has "scripts" section containing a
  `preinstall`, `install`, or `postinstall` command, as well as when the
  npm package contains any `.node` files. Discussion
  [here](https://github.com/meteor/meteor/issues/8225#issuecomment-275044900).

* The `meteor create` command now runs `meteor npm install` automatically
  to install dependencies specified in the default `package.json` file.
  [#8108](https://github.com/meteor/meteor/pull/8108)

## v1.4.2.7, 2017-02-13

* The `npm` npm package has been *downgraded* from version 4.1.2 back to
  version 3.10.9, reverting the upgrade in Meteor 1.4.2.4.

## v1.4.2.6, 2017-02-08

* Fixed a critical [bug](https://github.com/meteor/meteor/issues/8325)
  that was introduced by the fix for
  [Issue #8136](https://github.com/meteor/meteor/issues/8136), which
  caused some npm packages in nested `node_modules` directories to be
  omitted from bundles produced by `meteor build` and `meteor deploy`.

## v1.4.2.5, 2017-02-03

* Reverted [#8213](https://github.com/meteor/meteor/pull/8213) as the
  change was deemed too significant for this release.

> Note: The decision to revert the above change was made late in the
  Meteor 1.4.2.4 release process, before it was ever recommended but too
  late in the process to avoid the additional increment of the version number.
  See [#8311](https://github.com/meteor/meteor/pull/8311) for additional
  information. This change will still be released in an upcoming version
  of Meteor with a more seamless upgrade.

## v1.4.2.4, 2017-02-02

* Node has been upgraded to version 4.7.3.

* The `npm` npm package has been upgraded from version 3.10.9 to 4.1.2.

> Note: This change was later deemed too substantial for a point release
  and was reverted in Meteor 1.4.2.7.

* Fix for [Issue #8136](https://github.com/meteor/meteor/issues/8136).

* Fix for [Issue #8222](https://github.com/meteor/meteor/issues/8222).

* Fix for [Issue #7849](https://github.com/meteor/meteor/issues/7849).

* The version of 7-zip included in the Windows dev bundle has been
  upgraded from 1602 to 1604 in an attempt to mitigate
  [Issue #7688](https://github.com/meteor/meteor/issues/7688).

* The `"main"` field of `package.json` modules will no longer be
  overwritten with the value of the optional `"browser"` field, now that
  the `install` npm package can make sense of the `"browser"` field at
  runtime. If you experience module resolution failures on the client
  after updating Meteor, make sure you've updated the `modules-runtime`
  Meteor package to at least version 0.7.8.
  [#8213](https://github.com/meteor/meteor/pull/8213)

## v1.4.2.3, 2016-11-17

* Style improvements for `meteor create --full`.
  [#8045](https://github.com/meteor/meteor/pull/8045)

> Note: Meteor 1.4.2.2 was finalized before
  [#8045](https://github.com/meteor/meteor/pull/8045) was merged, but
  those changes were [deemed important
  enough](https://github.com/meteor/meteor/pull/8044#issuecomment-260913739)
  to skip recommending 1.4.2.2 and instead immediately release 1.4.2.3.

## v1.4.2.2, 2016-11-15

* Node has been upgraded to version 4.6.2.

* `meteor create` now has a new `--full` option, which generates an larger app,
  demonstrating development techniques highlighted in the
  [Meteor Guide](http://guide.meteor.com)

  [Issue #6974](https://github.com/meteor/meteor/issues/6974)
  [PR #7807](https://github.com/meteor/meteor/pull/7807)

* Minimongo now supports `$min`, `$max` and partially supports `$currentDate`.

  [Issue #7857](https://github.com/meteor/meteor/issues/7857)
  [PR #7858](https://github.com/meteor/meteor/pull/7858)

* Fix for [Issue #5676](https://github.com/meteor/meteor/issues/5676)
  [PR #7968](https://github.com/meteor/meteor/pull/7968)

* It is now possible for packages to specify a *lazy* main module:
  ```js
  Package.onUse(function (api) {
    api.mainModule("client.js", "client", { lazy: true });
  });
  ```
  This means the `client.js` module will not be evaluated during app
  startup unless/until another module imports it, and will not even be
  included in the client bundle if no importing code is found. **Note 1:**
  packages with lazy main modules cannot use `api.export` to export global
  symbols to other packages/apps. **Note 2:** packages with lazy main
  modules should be restricted to Meteor 1.4.2.2 or later via
  `api.versionsFrom("1.4.2.2")`, since older versions of Meteor cannot
  import lazy main modules using `import "meteor/<package name>"` but must
  explicitly name the module: `import "meteor/<package name>/client.js"`.

## v1.4.2.1, 2016-11-08

* Installing the `babel-runtime` npm package in your application
  `node_modules` directory is now required for most Babel-transformed code
  to work, as the Meteor `babel-runtime` package no longer attempts to
  provide custom implementations of Babel helper functions. To install
  the `babel-runtime` package, simply run the command
  ```sh
  meteor npm install --save babel-runtime
  ```
  in any Meteor application directory. The Meteor `babel-runtime` package
  version has been bumped to 1.0.0 to reflect this major change.
  [#7995](https://github.com/meteor/meteor/pull/7995)

* File system operations performed by the command-line tool no longer use
  fibers unless the `METEOR_DISABLE_FS_FIBERS` environment variable is
  explicitly set to a falsy value. For larger apps, this change results in
  significant build performance improvements due to the creation of fewer
  fibers and the avoidance of unnecessary asyncronous delays.
  https://github.com/meteor/meteor/pull/7975/commits/ca4baed90ae0675e55c93976411d4ed91f12dd63

* Running Meteor as `root` is still discouraged, and results in a fatal
  error by default, but the `--allow-superuser` flag now works as claimed.
  [#7959](https://github.com/meteor/meteor/issues/7959)

* The `dev_bundle\python\python.exe` executable has been restored to the
  Windows dev bundle, which may help with `meteor npm rebuild` commands.
  [#7960](https://github.com/meteor/meteor/issues/7960)

* Changes within linked npm packages now trigger a partial rebuild,
  whereas previously (in 1.4.2) they were ignored.
  [#7978](https://github.com/meteor/meteor/issues/7978)

* Miscellaneous fixed bugs:
  [#2876](https://github.com/meteor/meteor/issues/2876)
  [#7154](https://github.com/meteor/meteor/issues/7154)
  [#7956](https://github.com/meteor/meteor/issues/7956)
  [#7974](https://github.com/meteor/meteor/issues/7974)
  [#7999](https://github.com/meteor/meteor/issues/7999)
  [#8005](https://github.com/meteor/meteor/issues/8005)
  [#8007](https://github.com/meteor/meteor/issues/8007)

## v1.4.2, 2016-10-25

* This release implements a number of rebuild performance optimizations.
  As you edit files in development, the server should restart and rebuild
  much more quickly, especially if you have many `node_modules` files.
  See https://github.com/meteor/meteor/pull/7668 for more details.

> Note: the `METEOR_PROFILE` environment variable now provides data for
  server startup time as well as build time, which should make it easier
  to tell which of your packages are responsible for slow startup times.
  Please include the output of `METEOR_PROFILE=10 meteor run` with any
  GitHub issue about rebuild performance.

* `npm` has been upgraded to version 3.10.9.

* The `cordova-lib` npm package has been updated to 6.3.1, along with
  cordova-android (5.2.2) and cordova-ios (4.2.1), and various plugins.

* The `node-pre-gyp` npm package has been updated to 0.6.30.

* The `lru-cache` npm package has been updated to 4.0.1.

* The `meteor-promise` npm package has been updated to 0.8.0 for better
  asynchronous stack traces.

* The `meteor` tool is now prevented from running as `root` as this is
  not recommended and can cause issues with permissions.  In some environments,
  (e.g. Docker), it may still be desired to run as `root` and this can be
  permitted by passing `--unsafe-perm` to the `meteor` command.
  [#7821](https://github.com/meteor/meteor/pull/7821)

* Blaze-related packages have been extracted to
  [`meteor/blaze`](https://github.com/meteor/blaze), and the main
  [`meteor/meteor`](https://github.com/meteor/meteor) repository now
  refers to them via git submodules (see
  [#7633](https://github.com/meteor/meteor/pull/7633)).
  When running `meteor` from a checkout, you must now update these
  submodules by running
  ```sh
  git submodule update --init --recursive
  ```
  in the root directory of your `meteor` checkout.

* Accounts.forgotPassword and .verifyEmail no longer throw errors if callback is provided. [Issue #5664](https://github.com/meteor/meteor/issues/5664) [Origin PR #5681](https://github.com/meteor/meteor/pull/5681) [Merged PR](https://github.com/meteor/meteor/pull/7117)

* The default content security policy (CSP) for Cordova now includes `ws:`
  and `wss:` WebSocket protocols.
  [#7774](https://github.com/meteor/meteor/pull/7774)

* `meteor npm` commands are now configured to use `dev_bundle/.npm` as the
  npm cache directory by default, which should make npm commands less
  sensitive to non-reproducible factors in the external environment.
  https://github.com/meteor/meteor/pull/7668/commits/3313180a6ff33ee63602f7592a9506012029e919

* The `meteor test` command now supports the `--no-release-check` flag.
  https://github.com/meteor/meteor/pull/7668/commits/7097f78926f331fb9e70a06300ce1711adae2850

* JavaScript module bundles on the server no longer include transitive
  `node_modules` dependencies, since those dependencies can be evaluated
  directly by Node. This optimization should improve server rebuild times
  for apps and packages with large `node_modules` directories.
  https://github.com/meteor/meteor/pull/7668/commits/03c5346873849151cecc3e00606c6e5aa13b3bbc

* The `standard-minifier-css` package now does basic caching for the
  expensive `mergeCss` function.
  https://github.com/meteor/meteor/pull/7668/commits/bfa67337dda1e90610830611fd99dcb1bd44846a

* The `coffeescript` package now natively supports `import` and `export`
  declarations. [#7818](https://github.com/meteor/meteor/pull/7818)

* Due to changes in how Cordova generates version numbers for iOS and Android
  apps, you may experience issues with apps updating on user devices.  To avoid
  this, consider managing the `buildNumber` manually using
  `App.info('buildNumber', 'XXX');` in `mobile-config.js`. There are additional
  considerations if you have been setting `android:versionCode` or
  `ios-CFBundleVersion`.  See
  [#7205](https://github.com/meteor/meteor/issues/7205) and
  [#6978](https://github.com/meteor/meteor/issues/6978) for more information.

## v1.4.1.3, 2016-10-21

* Node has been updated to version 4.6.1:
  https://nodejs.org/en/blog/release/v4.6.1/

* The `mongodb` npm package used by the `npm-mongo` Meteor package has
  been updated to version 2.2.11.
  [#7780](https://github.com/meteor/meteor/pull/7780)

* The `fibers` npm package has been upgraded to version 1.0.15.

* Running Meteor with a different `--port` will now automatically
  reconfigure the Mongo replica set when using the WiredTiger storage
  engine, instead of failing to start Mongo.
  [#7840](https://github.com/meteor/meteor/pull/7840).

* When the Meteor development server shuts down, it now attempts to kill
  the `mongod` process it spawned, in addition to killing any running
  `mongod` processes when the server first starts up.
  https://github.com/meteor/meteor/pull/7668/commits/295d3d5678228f06ee0ab6c0d60139849a0ea192

* The `meteor <command> ...` syntax will now work for any command
  installed in `dev_bundle/bin`, except for Meteor's own commands.

* Incomplete package downloads will now fail (and be retried several
  times) instead of silently succeeding, which was the cause of the
  dreaded `Error: ENOENT: no such file or directory, open... os.json`
  error. [#7806](https://github.com/meteor/meteor/issues/7806)

## v1.4.1.2, 2016-10-04

* Node has been upgraded to version 4.6.0, a recommended security release:
  https://nodejs.org/en/blog/release/v4.6.0/

* `npm` has been upgraded to version 3.10.8.

## v1.4.1.1, 2016-08-24

* Update the version of our Node MongoDB driver to 2.2.8 to fix a bug in
  reconnection logic, leading to some `update` and `remove` commands being
  treated as `insert`s. [#7594](https://github.com/meteor/meteor/issues/7594)

## v1.4.1, 2016-08-18

* Node has been upgraded to 4.5.0.

* `npm` has been upgraded to 3.10.6.

* The `meteor publish-for-arch` command is no longer necessary when
  publishing Meteor packages with binary npm dependencies. Instead, binary
  dependencies will be rebuilt automatically on the installation side.
  Meteor package authors are not responsible for failures due to compiler
  toolchain misconfiguration, and any compilation problems with the
  underlying npm packages should be taken up with the authors of those
  packages. That said, if a Meteor package author really needs or wants to
  continue using `meteor publish-for-arch`, she should publish her package
  using an older release: e.g. `meteor --release 1.4 publish`.
  [#7608](https://github.com/meteor/meteor/pull/7608)

* The `.meteor-last-rebuild-version.json` files that determine if a binary
  npm package needs to be rebuilt now include more information from the
  `process` object, namely `process.{platform,arch,versions}` instead of
  just `process.versions`. Note also that the comparison of versions now
  ignores differences in patch versions, to avoid needless rebuilds.

* The `npm-bcrypt` package now uses a pure-JavaScript implementation by
  default, but will prefer the native `bcrypt` implementation if it is
  installed in the application's `node_modules` directory. In other words,
  run `meteor install --save bcrypt` in your application if you need or
  want to use the native implementation of `bcrypt`.
  [#7595](https://github.com/meteor/meteor/pull/7595)

* After Meteor packages are downloaded from Atmosphere, they will now be
  extracted using native `tar` or `7z.exe` on Windows, instead of the
  https://www.npmjs.com/package/tar library, for a significant performance
  improvement. [#7457](https://github.com/meteor/meteor/pull/7457)

* The npm `tar` package has been upgraded to 2.2.1, though it is now only
  used as a fallback after native `tar` and/or `7z.exe`.

* The progress indicator now distinguishes between downloading,
  extracting, and loading newly-installed Meteor packages, instead of
  lumping all of that work into a "downloading" status message.

* Background Meteor updates will no longer modify the `~/.meteor/meteor`
  symbolic link (or `AppData\Local\.meteor\meteor.bat` on Windows).
  Instead, developers must explicitly type `meteor update` to begin using
  a new version of the `meteor` script.

* Password Reset tokens now expire (after 3 days by default -- can be modified via `Accounts.config({ passwordResetTokenExpirationInDays: ...}`). [PR #7534](https://github.com/meteor/meteor/pull/7534)

* The `google` package now uses the `email` scope as a mandatory field instead
  of the `profile` scope. The `profile` scope is still added by default if the
  `requestPermissions` option is not specified to maintain backward
  compatibility, but it is now possible to pass an empty array to
  `requestPermissions` in order to only request the `email` scope, which
  reduces the amount of permissions requested from the user in the Google
  popup. [PR #6975](https://github.com/meteor/meteor/pull/6975)

* Added `Facebook.handleAuthFromAccessToken` in the case where you get the FB
  accessToken in some out-of-band way. [PR #7550](https://github.com/meteor/meteor/pull/7550)

* `Accounts.onLogout` gets `{ user, connection }` context in a similar fashion
  to `Accounts.onLogin`. [Issue #7397](https://github.com/meteor/meteor/issues/7397) [PR #7433](https://github.com/meteor/meteor/pull/7433)

* The `node-gyp` and `node-pre-gyp` tools will now be installed in
  `bundle/programs/server/node_modules`, to assist with rebuilding binary
  npm packages when deploying an app to Galaxy or elsewhere.
  [#7571](https://github.com/meteor/meteor/pull/7571)

* The `standard-minifier-{js,css}` packages no longer minify .js or .css
  files on the server. [#7572](https://github.com/meteor/meteor/pull/7572)

* Multi-line input to `meteor shell`, which was broken by changes to the
  `repl` module in Node 4, works again.
  [#7562](https://github.com/meteor/meteor/pull/7562)

* The implementation of the command-line `meteor` tool now forbids
  misbehaving polyfill libraries from overwriting `global.Promise`.
  [#7569](https://github.com/meteor/meteor/pull/7569)

* The `oauth-encryption` package no longer depends on the
  `npm-node-aes-gcm` package (or any special npm packages), because the
  Node 4 `crypto` library natively supports the `aes-128-gcm` algorithm.
  [#7548](https://github.com/meteor/meteor/pull/7548)

* The server-side component of the `meteor shell` command has been moved
  into a Meteor package, so that it can be developed independently from
  the Meteor release process, thanks to version unpinning.
  [#7624](https://github.com/meteor/meteor/pull/7624)

* The `meteor shell` command now works when running `meteor test`.

* The `meteor debug` command no longer pauses at the first statement
  in the Node process, yet still reliably stops at custom breakpoints
  it encounters later.

* The `meteor-babel` package has been upgraded to 0.12.0.

* The `meteor-ecmascript-runtime` package has been upgraded to 0.2.9, to
  support several additional [stage 4
  proposals](https://github.com/meteor/ecmascript-runtime/pull/4).

* A bug that prevented @-scoped npm packages from getting bundled for
  deployed apps has been fixed.
  [#7609](https://github.com/meteor/meteor/pull/7609).

* The `meteor update` command now supports an `--all-packages` flag to
  update all packages (including indirect dependencies) to their latest
  compatible versions, similar to passing the names of all your packages
  to the `meteor update` command.
  [#7653](https://github.com/meteor/meteor/pull/7653)

* Background release updates can now be disabled by invoking either
  `meteor --no-release-check` or `METEOR_NO_RELEASE_CHECK=1 meteor`.
  [#7445](https://github.com/meteor/meteor/pull/7445)

## v1.4.0.1, 2016-07-29

* Fix issue with the 1.4 tool springboarding to older releases (see [Issue #7491](https://github.com/meteor/meteor/issues/7491))

* Fix issue with running in development on Linux 32bit [Issue #7511](https://github.com/meteor/meteor/issues/7511)

## v1.4, 2016-07-25

* Node has been upgraded to 4.4.7.

* The `meteor-babel` npm package has been upgraded to 0.11.7.

* The `reify` npm package has been upgraded to 0.3.6.

* The `bcrypt` npm package has been upgraded to 0.8.7.

* Nested `import` declarations are now enabled for package code as well as
  application code. 699cf1f38e9b2a074169515d23983f74148c7223

* Meteor has been upgraded to support Mongo 3.2 by default (the bundled version
  used by `meteor run` has been upgraded). Internally it now uses the 2.2.4
  version of the `mongodb` npm driver, and has been tested against at Mongo 3.2
  server. [Issue #6957](https://github.com/meteor/meteor/issues/6957)

  Mongo 3.2 defaults to the new WiredTiger storage engine. You can update your
  database following the instructions here:
  https://docs.mongodb.com/v3.0/release-notes/3.0-upgrade/.
  In development, you can also just use `meteor reset` to remove your old
  database, and Meteor will create a new WiredTiger database for you. The Mongo
  driver will continue to work with the old MMAPv1 storage engine however.

  The new version of the Mongo driver has been tested with MongoDB versions from
  2.6 up. Mongo 2.4 has now reached end-of-life
  (https://www.mongodb.com/support-policy), and is no longer supported.

  If you are setting `MONGO_OPLOG_URL`, especially in production, ensure you are
  passing in the `replicaSet` argument (see [#7450]
    (https://github.com/meteor/meteor/issues/7450))

* Custom Mongo options can now be specified using the
  `Mongo.setConnectionOptions(options)` API.
  [#7277](https://github.com/meteor/meteor/pull/7277)

* On the server, cursor.count() now takes a single argument `applySkipLimit`
  (see the corresponding [Mongo documentation]
    (http://mongodb.github.io/node-mongodb-native/2.1/api/Cursor.html#count))

* Fix for regression caused by #5837 which incorrectly rewrote
  network-path references (e.g. `//domain.com/image.gif`) in CSS URLs.
  [#7416](https://github.com/meteor/meteor/issues/7416)
* Added Angular2 boilerplate example [#7364](https://github.com/meteor/meteor/pull/7363)

## v1.3.5.1, 2016-07-18

* This release fixed a small bug in 1.3.5 that prevented updating apps
  whose `.meteor/release` files refer to releases no longer installed in
  `~/.meteor/packages/meteor-tool`. [576468eae8d8dd7c1fe2fa381ac51dee5cb792cd](https://github.com/meteor/meteor/commit/576468eae8d8dd7c1fe2fa381ac51dee5cb792cd)

## v1.3.5, 2016-07-16

* Failed Meteor package downloads are now automatically resumed from the
  point of failure, up to ten times, with a five-second delay between
  attempts. [#7399](https://github.com/meteor/meteor/pull/7399)

* If an app has no `package.json` file, all packages in `node_modules`
  will be built into the production bundle. In other words, make sure you
  have a `package.json` file if you want to benefit from `devDependencies`
  pruning. [7b2193188fc9e297eefc841ce6035825164f0684](https://github.com/meteor/meteor/commit/7b2193188fc9e297eefc841ce6035825164f0684)

* Binary npm dependencies of compiler plugins are now automatically
  rebuilt when Node/V8 versions change.
  [#7297](https://github.com/meteor/meteor/issues/7297)

* Because `.meteor/local` is where purely local information should be
  stored, the `.meteor/dev_bundle` link has been renamed to
  `.meteor/local/dev_bundle`.

* The `.meteor/local/dev_bundle` link now corresponds exactly to
  `.meteor/release` even when an app is using an older version of
  Meteor. d732c2e649794f350238d515153f7fb71969c526

* When recompiling binary npm packages, the `npm rebuild` command now
  receives the flags `--update-binary` and `--no-bin-links`, in addition
  to respecting the `$METEOR_NPM_REBUILD_FLAGS` environment variable.
  [#7401](https://github.com/meteor/meteor/issues/7401)

* The last solution found by the package version constraint solver is now
  stored in `.meteor/local/resolver-result-cache.json` so that it need not
  be recomputed every time Meteor starts up.

* If the `$GYP_MSVS_VERSION` environment variable is not explicitly
  provided to `meteor {node,npm}`, the `node-gyp` tool will infer the
  appropriate version (though it still defaults to "2015").

## v1.3.4.4, 2016-07-10

* Fixed [#7374](https://github.com/meteor/meteor/issues/7374).

* The default loglevel for internal `npm` commands (e.g., those related to
  `Npm.depends`) has been set to "error" instead of "warn". Note that this
  change does not affect `meteor npm ...` commands, which can be easily
  configured using `.npmrc` files or command-line flags.
  [0689cae25a3e0da3615a402cdd0bec94ce8455c8](https://github.com/meteor/meteor/commit/0689cae25a3e0da3615a402cdd0bec94ce8455c8)

## v1.3.4.3, 2016-07-08

* Node has been upgraded to 0.10.46.

* `npm` has been upgraded to 3.10.5.

* The `node-gyp` npm package has been upgraded to 3.4.0.

* The `node-pre-gyp` npm package has been upgraded to 0.6.29.

* The `~/.meteor/meteor` symlink (or `AppData\Local\.meteor\meteor.bat` on
  Windows) will now be updated properly after `meteor update` succeeds. This was
  promised in [v1.3.4.2](https://github.com/meteor/meteor/blob/devel/History.md#v1342)
  but [not fully delivered](https://github.com/meteor/meteor/pull/7369#issue-164569763).

* The `.meteor/dev_bundle` symbolic link introduced in
  [v1.3.4.2](https://github.com/meteor/meteor/blob/devel/History.md#v1342)
  is now updated whenever `.meteor/release` is read.

* The `.meteor/dev_bundle` symbolic link is now ignored by
  `.meteor/.gitignore`.

## v1.3.4.2, 2016-07-07

* The `meteor node` and `meteor npm` commands now respect
  `.meteor/release` when resolving which versions of `node` and `npm` to
  invoke. Note that you must `meteor update` to 1.3.4.2 before this logic
  will take effect, but it will work in all app directories after
  updating, even those pinned to older versions.
  [#7338](https://github.com/meteor/meteor/issues/7338)

* The Meteor installer now has the ability to resume downloads, so
  installing Meteor on a spotty internet connection should be more
  reliable. [#7348](https://github.com/meteor/meteor/pull/7348)

* When running `meteor test`, shared directories are symlinked (or
  junction-linked on Windows) into the temporary test directory, not
  copied, leading to much faster test start times after the initial build.
  The directories: `.meteor/local/{bundler-cache,isopacks,plugin-cache}`

* `App.appendToConfig` allows adding custom tags to config.xml.
  [#7307](https://github.com/meteor/meteor/pull/7307)

* When using `ROOT_URL` with a path, relative CSS URLs are rewriten
  accordingly. [#5837](https://github.com/meteor/meteor/issues/5837)

* Fixed bugs:
  [#7149](https://github.com/meteor/meteor/issues/7149)
  [#7296](https://github.com/meteor/meteor/issues/7296)
  [#7309](https://github.com/meteor/meteor/issues/7309)
  [#7312](https://github.com/meteor/meteor/issues/7312)

## v1.3.4.1, 2016-06-23

* Increased the default HTTP timeout for requests made by the `meteor`
  command-line tool to 60 seconds (previously 30), and [disabled the
  timeout completely for Galaxy
  deploys](https://forums.meteor.com/t/1-3-4-breaks-galaxy-deployment-etimedout/25383/).

* Minor bug fixes: [#7281](https://github.com/meteor/meteor/pull/7281)
  [#7276](https://github.com/meteor/meteor/pull/7276)

## v1.3.4, 2016-06-22

* The version of `npm` used by `meteor npm` and when installing
  `Npm.depends` dependencies of Meteor packages has been upgraded from
  2.15.1 to **3.9.6**, which should lead to much flatter node_modules
  dependency trees.

* The `meteor-babel` npm package has been upgraded to 0.11.6, and is now
  installed using `npm@3.9.6`, fixing bugs arising from Windows path
  limits, such as [#7247](https://github.com/meteor/meteor/issues/7247).

* The `reify` npm package has been upgraded to 0.3.4, fixing
  [#7250](https://github.com/meteor/meteor/issues/7250).

* Thanks to caching improvements for the
  `files.{stat,lstat,readdir,realpath}` methods and
  `PackageSource#_findSources`, development server restart times are no
  longer proportional to the number of files in `node_modules`
  directories. [#7253](https://github.com/meteor/meteor/issues/7253)
  [#7008](https://github.com/meteor/meteor/issues/7008)

* When installed via `InstallMeteor.exe` on Windows, Meteor can now be
  easily uninstalled through the "Programs and Features" control panel.

* HTTP requests made by the `meteor` command-line tool now have a timeout
  of 30 seconds, which can be adjusted by the `$TIMEOUT_SCALE_FACTOR`
  environment variable. [#7143](https://github.com/meteor/meteor/pull/7143)

* The `request` npm dependency of the `http` package has been upgraded
  from 2.53.0 to 2.72.0.

* The `--headless` option is now supported by `meteor test` and
  `meteor test-packages`, in addition to `meteor self-test`.
  [#7245](https://github.com/meteor/meteor/pull/7245)

* Miscellaneous fixed bugs:
  [#7255](https://github.com/meteor/meteor/pull/7255)
  [#7239](https://github.com/meteor/meteor/pull/7239)

## v1.3.3.1, 2016-06-17

* Fixed bugs:
  [#7226](https://github.com/meteor/meteor/pull/7226)
  [#7181](https://github.com/meteor/meteor/pull/7181)
  [#7221](https://github.com/meteor/meteor/pull/7221)
  [#7215](https://github.com/meteor/meteor/pull/7215)
  [#7217](https://github.com/meteor/meteor/pull/7217)

* The `node-aes-gcm` npm package used by `oauth-encryption` has been
  upgraded to 0.1.5. [#7217](https://github.com/meteor/meteor/issues/7217)

* The `reify` module compiler has been upgraded to 0.3.3.

* The `meteor-babel` package has been upgraded to 0.11.4.

* The `pathwatcher` npm package has been upgraded to 6.7.0.

* In CoffeeScript files with raw JavaScript enclosed by backticks, the
  compiled JS will no longer contain `require` calls inserted by Babel.
  [#7226](https://github.com/meteor/meteor/issues/7226)

* Code related to the Velocity testing system has been removed.
  [#7235](https://github.com/meteor/meteor/pull/7235)

* Allow smtps:// in MAIL_URL [#7043](https://github.com/meteor/meteor/pull/7043)

* Adds `Accounts.onLogout()` a hook directly analogous to `Accounts.onLogin()`. [PR #6889](https://github.com/meteor/meteor/pull/6889)

## v1.3.3, 2016-06-10

* Node has been upgraded from 0.10.43 to 0.10.45.

* `npm` has been upgraded from 2.14.22 to 2.15.1.

* The `fibers` package has been upgraded to 1.0.13.

* The `meteor-babel` package has been upgraded to 0.10.9.

* The `meteor-promise` package has been upgraded to 0.7.1, a breaking
  change for code that uses `Promise.denodeify`, `Promise.nodeify`,
  `Function.prototype.async`, or `Function.prototype.asyncApply`, since
  those APIs have been removed.

* Meteor packages with binary npm dependencies are now automatically
  rebuilt using `npm rebuild` whenever the version of Node or V8 changes,
  making it much simpler to use Meteor with different versions of Node.
  5dc51d39ecc9e8e342884f3b4f8a489f734b4352

* `*.min.js` files are no longer minified during the build process.
  [PR #6986](https://github.com/meteor/meteor/pull/6986) [Issue #5363](https://github.com/meteor/meteor/issues/5363)

* You can now pick where the `.meteor/local` directory is created by setting the `METEOR_LOCAL_DIR` environment variable. This lets you run multiple instances of the same Meteor app.
  [PR #6760](https://github.com/meteor/meteor/pull/6760) [Issue #6532](https://github.com/meteor/meteor/issues/6532)

* Allow using authType in Facebook login [PR #5694](https://github.com/meteor/meteor/pull/5694)

* Adds flush() method to Tracker to force recomputation [PR #4710](https://github.com/meteor/meteor/pull/4710)

* Adds `defineMutationMethods` option (default: true) to `new Mongo.Collection` to override default behavior that sets up mutation methods (/collection/[insert|update...]) [PR #5778](https://github.com/meteor/meteor/pull/5778)

* Allow overridding the default warehouse url by specifying `METEOR_WAREHOUSE_URLBASE` [PR #7054](https://github.com/meteor/meteor/pull/7054)

* Allow `_id` in `$setOnInsert` in Minimongo: https://github.com/meteor/meteor/pull/7066

* Added support for `$eq` to Minimongo: https://github.com/meteor/meteor/pull/4235

* Insert a `Date` header into emails by default: https://github.com/meteor/meteor/pull/6916/files

* `meteor test` now supports setting the bind address using `--port IP:PORT` the same as `meteor run` [PR #6964](https://github.com/meteor/meteor/pull/6964) [Issue #6961](https://github.com/meteor/meteor/issues/6961)

* `Meteor.apply` now takes a `noRetry` option to opt-out of automatically retrying non-idempotent methods on connection blips: [PR #6180](https://github.com/meteor/meteor/pull/6180)

* DDP callbacks are now batched on the client side. This means that after a DDP message arrives, the local DDP client will batch changes for a minimum of 5ms (configurable via `bufferedWritesInterval`) and a maximum of 500ms (configurable via `bufferedWritesMaxAge`) before calling any callbacks (such as cursor observe callbacks).

* PhantomJS is no longer included in the Meteor dev bundle (#6905). If you
  previously relied on PhantomJS for local testing, the `spiderable`
  package, Velocity tests, or testing Meteor from a checkout, you should
  now install PhantomJS yourself, by running the following commmand:
  `meteor npm install -g phantomjs-prebuilt`

* The `babel-compiler` package now looks for `.babelrc` files and
  `package.json` files with a "babel" section. If found, these files may
  contribute additional Babel transforms that run before the usual
  `babel-preset-meteor` set of transforms. In other words, if you don't
  like the way `babel-preset-meteor` handles a particular kind of syntax,
  you can add your preferred transform plugins to the "presets" or
  "plugins" section of your `.babelrc` or `package.json` file. #6351

* When `BabelCompiler` cannot resolve a Babel plugin or preset package in
  `.babelrc` or `package.json`, it now merely warns instead of
  crashing. #7179

* Compiler plugins can now import npm packages that are visible to their
  input files using `inputFile.require(id)`. b16e8d50194b37d3511889b316345f31d689b020

* `import` statements in application modules now declare normal variables
  for the symbols that are imported, making it significantly easier to
  inspect imported variables when debugging in the browser console or in
  `meteor shell`.

* `import` statements in application modules are no longer restricted to
  the top level, and may now appear inside conditional statements
  (e.g. `if (Meteor.isServer) { import ... }`) or in nested scopes.

* `import` statements now work as expected in `meteor shell`. #6271

* Commands installed in `dev_bundle/lib/node_modules/.bin` (such as
  `node-gyp` and `node-pre-gyp`) are now available to scripts run by
  `meteor npm`. e95dfe410e1b43e8131bc2df9d2c29decdd1eaf6

* When building an application using `meteor build`, "devDependencies"
  listed in `package.json` are no longer copied into the bundle. #6750

* Packages tested with `meteor test-packages` now have access to local
  `node_modules` directories installed in the parent application or in the
  package directory itself. #6827

* You no longer need to specify `DEPLOY_HOSTNAME=galaxy.meteor.com` to run
  `meteor deploy` (and similar commands) against Galaxy. The AWS us-east-1
  Galaxy is now the default for `DEPLOY_HOSTNAME`. If your app's DNS points to
  another Galaxy region, `meteor deploy` will detect that automatically as
  well. #7055

* The `coffeescript` plugin now passes raw JavaScript code enclosed by
  back-ticks to `BabelCompiler`, enabling all ECMAScript features
  (including `import` and `export`) within CoffeeScript. #6000 #6691

* The `coffeescript` package now implies the same runtime environment as
  `ecmascript` (`ecmascript-runtime`, `babel-runtime`, and `promise`, but
  not `modules`). #7184

* When Meteor packages install `npm` dependencies, the
  `process.env.NPM_CONFIG_REGISTRY` environment variable is now
  respected. #7162

* `files.rename` now always executes synchronously. 9856d1d418a4d19c0adf22ec9a92f7ce81a23b05

* "Bare" files contained by `client/compatibility/` directories or added
  with `api.addFiles(path, ..., { bare: true })` are no longer compiled by
  Babel. https://github.com/meteor/meteor/pull/7033#issuecomment-225126778

* Miscellaneous fixed bugs: #6877 #6843 #6881

## v1.3.2.4, 2016-04-20

> Meteor 1.3.2.4 was published because publishing 1.3.2.3 failed in an
unrecoverable way. Meteor 1.3.2.4 contains no additional changes beyond
the changes in 1.3.2.3.

## v1.3.2.3, 2016-04-20

* Reverted accidental changes included in 1.3.2.1 and 1.3.2.2 that
  improved DDP performance by batching updates, but broke some packages
  that relied on private methods of the DDP client Connection class. See
  https://github.com/meteor/meteor/pull/5680 for more details. These
  changes will be reinstated in 1.3.3.

## v1.3.2.2, 2016-04-18

* Fixed bugs #6819 and #6831.

## v1.3.2.1, 2016-04-15

* Fixed faulty comparison of `.sourcePath` and `.targetPath` properties of
  files scanned by the `ImportScanner`, which caused problems for apps
  using the `tap:i18n` package. 6e792a7cf25847b8cd5d5664a0ff45c9fffd9e57

## v1.3.2, 2016-04-15

* The `meteor/meteor` repository now includes a `Roadmap.md` file:
  https://github.com/meteor/meteor/blob/devel/Roadmap.md

* Running `npm install` in `bundle/programs/server` when deploying an app
  also rebuilds any binary npm dependencies, fixing #6537. Set
  METEOR_SKIP_NPM_REBUILD=1 to disable this behavior if necessary.

* Non-.js(on) files in `node_modules` (such as `.less` and `.scss`) are
  now processed by compiler plugins and may be imported by JS. #6037

* The `jquery` package can now be completely removed from any app (#6563),
  and uses `<app>/node_modules/jquery` if available (#6626).

* Source maps are once again generated for all bundled JS files, even if
  they are merely identity mappings, so that the files appear distinct in
  the browser, and stack traces make more sense. #6639

* All application files in `imports` directories are now considered lazy,
  regardless of whether the app is using the `modules` package. This could
  be a breaking change for 1.3.2 apps that do not use `modules` or
  `ecmascript` but contain `imports` directories. Workaround: move files
  out of `imports`, or rename `imports` to something else.

* The `npm-bcrypt` package has been upgraded to use the latest version
  (0.8.5) of the `bcrypt` npm package.

* Compiler plugins can call `addJavaScript({ path })` multiple times with
  different paths for the same source file, and `module.id` will reflect
  this `path` instead of the source path, if they are different. #6806

* Fixed bugs: https://github.com/meteor/meteor/milestones/Release%201.3.2

* Fixed unintended change to `Match.Optional` which caused it to behave the same as the new `Match.Maybe` and incorrectly matching `null` where it previously would not have allowed it. #6735

## v1.3.1, 2016-04-03

* Long isopacket node_modules paths have been shortened, fixing upgrade
  problems on Windows. #6609

* Version 1.3.1 of Meteor can now publish packages for earlier versions of
  Meteor, provided those packages do not rely on modules. #6484 #6618

* The meteor-babel npm package used by babel-compiler has been upgraded to
  version 0.8.4. c8d12aed4e725217efbe86fa35de5d5e56d73c83

* The `meteor node` and `meteor npm` commands now return the same exit
  codes as their child processes. #6673 #6675

* Missing module warnings are no longer printed for Meteor packages, or
  for `require` calls when `require` is not a free variable, fixing
  https://github.com/practicalmeteor/meteor-mocha/issues/19.

* Cordova iOS builds are no longer built by Meteor, but merely prepared
  for building. 88d43a0f16a484a5716050cb7de8066b126c7b28

* Compiler plugin errors were formerly silenced for files not explicitly
  added in package.js. Now those errors are reported when/if the files are
  imported by the ImportScanner. be986fd70926c9dd8eff6d8866205f236c8562c4

## v1.3, 2016-03-27

### ES2015/Modules

* Enable ES2015 and CommonJS modules in Meteor apps and packages, on
  both client and server. Also let you install modules in apps and
  package by running `npm install`. See: https://github.com/meteor/meteor/blob/master/packages/modules/README.md

* Enable ES2015 generators and ES2016 async/await in the `ecmascript`
  package.

* Inherit static getters and setters in subclasses, when using the
  `ecmascript` package. #5624

* Report full file paths on compiler errors when using the
  `ecmascript` package. #5551

* Now possible to `import` or `require` files with a `.json` file
  extension. #5810

* `process.env.NODE_ENV` is now defined on both client and server as
  either `development` or `production`, which also determines the boolean
  flags `Meteor.isDevelopment` and `Meteor.isProduction`.

* Absolute identifiers for app modules no longer have the `/app/` prefix,
  and absolute identifiers for Meteor packages now have the prefix
  `/node_modules/meteor/` instead of just `/node_modules/`, meaning you
  should `import {Blaze} from "meteor/blaze"` instead of `from "blaze"`.

* Package variables imported by application code are once again exposed
  globally, allowing them to be accessed from the browser console or from
  `meteor shell`. #5868

* Fixed global variable assignment analysis during linking. #5870 #5819

* Changes to files in node_modules will now trigger a restart of the
  development server, just like any other file changes. #5815

* The meteor package now exports a `global` variable (a la Node) that
  provides a reliable reference to the global object for all Meteor code.

* Packages in local node_modules directories now take precedence over
  Meteor packages of the same name. #5933

* Upgraded `babel-compiler` to Babel 6, with the following set of plugins:
  https://github.com/meteor/babel-preset-meteor/blob/master/index.js

* Lazy CSS modules may now be imported by JS: 12c946ee651a93725f243f790c7919de3d445a19

* Packages in the top-level node_modules directory of an app can now be
  imported by Meteor packages: c631d3ac35f5ca418b93c454f521989855b8ec72

* Added support for wildcard import and export statements. #5872 #5897

* Client-side stubs for built-in Node modules are now provided
  automatically if the `meteor-node-stubs` npm package is installed. #6056

* Imported file extensions are now optional for file types handled by
  compiler plugins. #6151

* Upgraded Babel packages to ~6.5.0: 292824da3f8449afd1cd39fcd71acd415c809c0f
  Note: .babelrc files are now ignored (#6016), but may be reenabled (#6351).

* Polyfills now provided for `process.nextTick` and `process.platform`. #6167 #6198 #6055 efe53de492da6df785f1cbef2799d1d2b492a939

* The `meteor test-app` command is now `meteor test [--full-app]`:
  ab5ab15768136d55c76d51072e746d80b45ec181

* New apps now include a `package.json` file.
  c51b8cf7ffd8e7c9ca93768a2df93e4b552c199c

* `require.resolve` is now supported.
  https://github.com/benjamn/install/commit/ff6b25d6b5511d8a92930da41db73b93eb1d6cf8

* JSX now enabled in `.js` files processed by the `ecmascript` compiler
  plugin. #6151

* On the server, modules contained within `node_modules` directories are
  now loaded using the native Node `require` function. #6398

* All `<script>` tag(s) for application and package code now appear at the
  end of the `<body>` rather than in the `<head>`. #6375

* The client-side version of `process.env.NODE_ENV` (and other environment
  variables) now matches the corresponding server-side values. #6399

### Performance

* Don't reload package catalog from disk on rebuilds unless package
  dependencies changed. #5747

* Improve minimongo performance on updating documents when there are
  many active observes. #5627

### Platform

* Upgrade to Node v0.10.41.

* Allow all types of URLs that npm supports in `Npm.depends`
  declarations.

* Split up `standard-minifiers` in separate CSS
  (`standard-minifiers-css`) and JS minifiers
  (`standard-minifiers-js`). `standard-minifiers` now acts as an
  umbrella package for these 2 minifiers.

* Allow piping commands to `meteor shell` via STDIN. #5575

* Let users set the CAFILE environment variable to override the SSL
  root certificate list. #4757 #5523

* `force-ssl` is now marked production only.

### Cordova

* Cordova dependencies have been upgraded to the latest versions
  (`cordova-lib` 6.0.0, `cordova-ios` 4.0.1, and `cordova-android` 5.1.0).

* iOS apps now require iOS 8 or higher, and building for iOS requires Xcode 7.2
  to be installed.

* Building for Android now requires Android SDK 23 to be installed. You may also
  need to create a new AVD for the emulator.

* Building Cordova Android apps on Windows is now supported. #4155

* The Crosswalk plugin has been updated to 1.4.0.

* Cordova core plugins are now pinned to minimal versions known to be compatible
  with the included platforms. A warning is printed asking people to upgrade
  their dependencies if they specify an older version, but we'll always use
  the pinned version regardless.

* The plugin used for file serving and hot code push has been completely
  rewritten. Among many other improvements, it downloads updates incrementally,
  can recover from downloading faulty JavaScript code, and is much more
  reliable and performant.
  See [`cordova-plugin-meteor-webapp`](https://github.com/meteor/cordova-plugin-meteor-webapp)
  for more a more detailed description of the new design.

* If the callbacks added with `Meteor.startup()` do not complete within a set
  time, we consider a downloaded version faulty and will fallback to the last
  known good version. The default timeout is 20 seconds, but this can be
  configured by setting `App.setPreference("WebAppStartupTimeout", "10000");`
  (in milliseconds) in `mobile-config.js`.

* We now use `WKWebView` on iOS by default, even on iOS 8 (which works because
  we do not use `file://` URLs).

* We now use `localhost` instead of `meteor.local` to serve files from. Since
  `localhost` is considered a secure origin, this means the web view won't
  disable web platform features that it otherwise would.

* The local server port now lies between 12000-13000 and is chosen based on
  the `appId`, to both be consistent and lessen the chance of collisions between
  multiple Meteor Cordova apps installed on the same device.

* The plugin now allows for local file access on both iOS and Android, using a
  special URL prefix (`http://localhost:<port>/local-filesystem/<path>`).

* App icon and launch image sizes have been updated. Low resolution sizes for
  now unsupported devices have been deprecated, and higher resolution versions
  have been added.

* We now support the modern Cordova whitelist mechanism. `App.accessRule` has
  been updated with new options.

* `meteor build` now supports a `--server-only` option to avoid building
  the mobile apps when `ios` or `android` platforms have been added. It still
  builds the `web.cordova` architecture in the server bundle however, so it can
  be served for hot code pushes.

* `meteor run` now always tries to use an autodetected IP address as the
  mobile `ROOT_URL`, even if we're not running on a device. This avoids a situation
  where an app already installed on a device connects to a restarted development
  server and receives a `localhost` `ROOT_URL`. #5973

* Fixed a discrepancy between the way we calculated client hashes during a mobile
  build and on the server, which meant a Cordova app would always download a
  new version the first time it started up.

* In Cordova apps, `Meteor.startup()` now correctly waits for the
  device to be ready before firing the callback.

### Accounts

* Make `Accounts.forgotPassword` treat emails as case insensitive, as
  the rest of the accounts system does.

### Blaze

* Don't throw in certain cases when calling a template helper with an
  empty data context. #5411 #5736

* Improve automatic blocking of URLs in attribute values to also
  include `vbscript:` URLs.

### Check

* Introduced new matcher `Match.Maybe(type)` which will also match (permit) `null` in addition to `undefined`.  This is a suggested replacement (where appropriate) for `Match.Optional` which did not permit `null`.  This prevents the need to use `Match.OneOf(null, undefined, type)`. #6220

### Testing

* Packages can now be marked as `testOnly` to only run as part of app
  testing with `meteor test`. This is achieved by setting
  `testOnly: true` to `Package.describe`.


### Uncategorized

* Remove warning in the `simple-todos-react` example app. #5716

* Fix interaction between `browser-policy` and `oauth` packages. #5628

* Add README.md to the `tinytest` package. #5750

* Don't crash when calling `ReactiveDict.prototype.clear` if a
  property with a value wasn't previously accessed. #5530 #5602

* Move `DDPRateLimiter` to the server only, since it won't work if it
  is called from the client. It will now error if referenced from the
  client at all.

* Don't call function more than once when passing a `Match.Where`
  argument to `check`. #5630 #5651

* Fix empty object argument check in `this.subscribe` in
  templates. #5620

* Make `HTTP.call` not crash on undefined content. #5565 #5601

* Return observe handle from
  `Mongo.Collection.prototype._publishCursor`. #4983 #5615

* Add 'Did you mean?' reminders for some CLI commands to help Rails
  developers. #5593

* Make internal shell scripts compatible with other Unix-like
  systems. #5585

* Add a `_pollingInterval` option to `coll.find()` that can be used in
  conjunction with `_disableOplog: true`. #5586

* Expose Tinytest internals which can be used to extend it. #3541

* Improve error message from `check` when passing in null. #5545

* Split up `standard-minifiers` in separate CSS (`standard-minifier-css`) and JS
  minifiers(`standard-minifier-js`). `standard-minifiers` now acts as an umbrella package for these
  2 minifiers.

* Detect new Facebook user-agent in the `spiderable` package. #5516

* `Match.ObjectIncluding` now really requires plain objects. #6140

* Allow `git+` URL schemes for npm dependencies. #844

* Expose options `disableOplog`, `pollingIntervalMs`, and
  `pollingThrottleMs` to `Cursor.find` for tuning observe parameters
  on the server.

* Expose `dynamicHead` and `dynamicBody` hooks in boilerplate generation allowing code to inject content into the body and head tags from the server. #3860

* Add methods of the form `BrowserPolicy.content.allow<ContentType>BlobUrl()` to BrowserPolicy #5141

* Move `<script>` tags to end of `<body>` to enable 'loading' UI to be inserted into the boilerplate #6375

* Adds WebAppInternals.setBundledJsCssUrlRewriteHook allowing apps to supply a hook function that can create a dynamic bundledJsCssPrefix at runtime. This is useful if you're using a CDN by giving you a way to ensure the CDN won't cache broken js/css resources during an app upgrade.

Patches contributed by GitHub users vereed, mitar, nathan-muir,
robfallows, skishore, okland, Primigenus, zimme, welelay, rgoomar,
bySabi, mbrookes, TomFreudenberg, TechPlexEngineer, zacharydenton,
AlexeyMK, gwendall, dandv, devgrok, brianlukoff.


## v.1.2.1, 2015-10-26

* `coll.insert()` now uses a faster (but cryptographically insecure)
  algorithm to generate document IDs when called outside of a method
  and an `_id` field is not explicitly passed. With this change, there
  are no longer two algorithms used to generate document
  IDs. `Random.id()` can still be used to generate cryptographically
  secure document IDs. [#5161](https://github.com/meteor/meteor/issues/5161)

* The `ecmascript-collections` package has been renamed to
  `ecmascript-runtime` and now includes a more complete selection of
  ES2015 polyfills and shims from [`core-js`](https://www.npmjs.com/package/core-js).
  The complete list can be found
  [here](https://github.com/meteor/ecmascript-runtime/blob/master/server.js).

* Check type of `onException` argument to `bindEnvironment`. [#5271](https://github.com/meteor/meteor/issues/5271)

* WebApp's `PORT` environment variable can now be a named pipe to better support
  deployment on IIS on Windows. [4413](https://github.com/meteor/meteor/issues/4413)

* `Template.dynamic` can be now used as a block helper:
  `{{#Template.dynamic}} ... {{/Template.dynamic}}` [#4756](https://github.com/meteor/meteor/issues/4756)

* `Collection#allow/deny` now throw errors when passed falsy values. [#5442](https://github.com/meteor/meteor/pull/5442)

* `source-map` has been updated to a newer patch version, which fixes major bugs
  in particular around loading bundles generated by Webpack. [#5411](https://github.com/meteor/meteor/pull/5411)

* `check` now returns instead of throwing errors internally, which should make
  it much faster. `check` is used in many core Meteor packages, so this should
  result in small performance improvements across the framework. [#4584](https://github.com/meteor/meteor/pull/4584)

* The `userEmail` option to `Meteor.loginWithMeteorDeveloperAccount` has been
  renamed to `loginHint`, and now supports Google accounts as well. The old
  option still works for backwards compatibility. [#2422](https://github.com/meteor/meteor/issues/2422) [#5313](https://github.com/meteor/meteor/pull/5313)

* The old `addFiles` API for adding package assets no longer throws an error,
  making it easier to share packages between pre- and post-1.2 versions of
  Meteor. [#5458](https://github.com/meteor/meteor/issues/5458)

* Normally, you can't deploy to free meteor.com hosting or Galaxy from a
  non-Linux machine if you have *local* non-published packages with binary
  dependencies, nor can you run `meteor build --architecture SomeOtherArch`. As
  a temporary workaround, if you set the `METEOR_BINARY_DEP_WORKAROUND`
  variable, you will be able to deploy to Galaxy (but not free meteor.com
  hosting), and tarballs built with `meteor build` will contain a
  `programs/server/setup.sh` shell script which should be run on the server to
  install those packages.

## v1.2.0.2, 2015-09-28

* Update Crosswalk plugin for Cordova to 1.3.1. [#5267](https://github.com/meteor/meteor/issues/5267)

* Fix `meteor add` for a Cordova plugin using a Git URL with SHA.

* Upgraded the `promise` package to use `meteor-promise@0.5.0`, which uses
  the global `Promise` constructor in browsers that define it natively.

* Fix error in assigning attributes to `<body>` tag when using Blaze templates
  or `static-html`. [#5232](https://github.com/meteor/meteor/issues/5232)

## v1.2.0.1, 2015-09-22

* Fix incorrect publishing of packages with exports but no source. [#5228](https://github.com/meteor/meteor/issues/5228)

## v1.2, 2015-09-21

There are quite a lot of changes in Meteor 1.2. See the
[Wiki](https://github.com/meteor/meteor/wiki/Breaking-changes-in-Meteor-1.2) for
a shorter list of breaking changes you should be aware of when upgrading.

### Core Packages

* `meteor-platform` has been deprecated in favor of the smaller `meteor-base`,
  with apps listing their other dependencies explicitly.  The v1.2 upgrader
  will rewrite `meteor-platform` in existing apps.  `meteor-base` puts fewer
  symbols in the global namepsace, so it's no longer true that all apps
  have symbols like `Random` and `EJSON` in the global namespace.

* New packages: `ecmascript`, `es5-shim`, `ecmascript-collections`, `promise`,
  `static-html`, `jshint`, `babel-compiler`

* No longer include the `json` package by default, which contains code for
  `JSON.parse` and `JSON.stringify`.  (The last browser to not support JSON
  natively was Internet Explorer 7.)

* `autoupdate` has been renamed `hot-code-push`

### Meteor Accounts

* Login attempts are now rate-limited by default.  This can be turned off
  using `Accounts.removeDefaultRateLimit()`.

* `loginWithPassword` now matches username or email in a case insensitive
  manner. If there are multiple users with a username or email only differing
  in case, a case sensitive match is required. [#550](https://github.com/meteor/meteor/issues/550)

* `loginWithGithub` now requests `user:email` scope by default, and attempts
  to fetch the user's emails. If no public email has been set, we use the
  primary email instead. We also store the complete list of emails. [#4545](https://github.com/meteor/meteor/issues/4545)

* When an account's email address is verified, deactivate other verification
  tokens.  [#4626](https://github.com/meteor/meteor/issues/4626)

* Fix bug where blank page is shown when an expired login token is
  present. [#4825](https://github.com/meteor/meteor/issues/4825)

* Fix `OAuth1Binding.prototype.call` when making requests to Twitter
  with a large parameter set.

* Directions for setting up Google OAuth in accounts-ui have been updated to
  match Google's new requirements.

* Add `Accounts.oauth.unregisterService` method, and ensure that users can only
  log in with currently registered services.  [#4014](https://github.com/meteor/meteor/issues/4014)

* The `accounts-base` now defines reusable `AccountsClient` and
  `AccountsServer` constructors, so that users can create multiple
  independent instances of the `Accounts` namespace.  [#4233](https://github.com/meteor/meteor/issues/4233)

* Create an index for `Meteor.users` on
  `services.email.verificationTokens.token` (instead of
  `emails.validationTokens.token`, which never was used for anything).  [#4482](https://github.com/meteor/meteor/issues/4482)

* Remove an IE7-specific workaround from accounts-ui.  [#4485](https://github.com/meteor/meteor/issues/4485)

### Livequery

* Improved server performance by reducing overhead of processing oplog after
  database writes. Improvements are most noticeable in case when a method is
  doing a lot of writes on collections with plenty of active observers.  [#4694](https://github.com/meteor/meteor/issues/4694)

### Mobile

* The included Cordova tools have been updated to the latest version 5.2.0.
  This includes Cordova Android 4.1 and Cordova iOS 3.9. These updates may
  require you to make changes to your app. For details, see the [Cordova release
  notes] (https://cordova.apache.org/#news) for for the different versions.

* Thanks to Cordova Android's support for pluggable web views, it is now
  possible to install the [Crosswalk plugin]
  (https://crosswalk-project.org/documentation/cordova/cordova_4.html), which
  offers a hugely improved web view on older Android versions.
  You can add the plugin to your app with `meteor add crosswalk`.

* The bundled Android tools have been removed and a system-wide install of the
  Android SDK is now required. This should make it easier to keep the
  development toolchain up to date and helps avoid some difficult to diagnose
  failures. If you don't have your own Android tools installed already, you can
  find more information about installing the Android SDK for [Mac] (https://github.com/meteor/meteor/wiki/Mobile-Dev-Install:-Android-on-Mac)
  or [Linux]
  (https://github.com/meteor/meteor/wiki/Mobile-Dev-Install:-Android-on-Linux).

* As part of moving to npm, many Cordova plugins have been renamed. Meteor
  should perform conversions automatically, but you may want to be aware of this
  to avoid surprises. See [here]
  (https://cordova.apache.org/announcements/2015/04/21/plugins-release-and-move-to-npm.html)
  for more information.

* Installing plugins from the local filesystem is now supported using `file://`
  URLs, which should make developing your own plugins more convenient. It is
  also needed as a temporary workaround for using the Facebook plugin.
  Relative references are interpreted relative to the Meteor project directory.
  (As an example,
  `meteor add cordova:phonegap-facebook-plugin@file://../phonegap-facebook-plugin`
  would attempt to install the plugin from the same directory you Meteor project
  directory is located in.)

* Meteor no longer supports installing Cordova plugins from tarball URLs, but
  does support Git URLs with a SHA reference (like
  `https://github.com/apache/cordova-plugin-file#c452f1a67f41cb1165c92555f0e721fbb07329cc`).
  Existing GitHub tarball URLs are converted automatically.

* Allow specifying a `buildNumber` in `App.info`, which is used to set the
  `android-versionCode` and `ios-CFBundleVersion` in the `config.xml` of the
  Cordova project. The build number is used to differentiate between
  different versions of the app, and should be incremented before distributing
  a built app to stores or testing services. [#4048](https://github.com/meteor/meteor/issues/4048)

* Other changes include performance enhancements when building and running,
  and improved requirements checking and error reporting.

* Known issue: we do not currently show logging output when running on the
  iOS Simulator. As a workaround, you can `meteor run ios-device` to open the
  project in Xcode and watch the output there.

### Templates/Blaze

* New syntax: Handlebars sub-expressions are now supported -- as in,
  `{{helper (anotherHelper arg1 arg2)}}` -- as well as new block helper forms
  `#each .. in ..` and `#let x=y`.  See
  https://github.com/meteor/meteor/tree/devel/packages/spacebars

* Add a special case for the new `react-template-helper` package -- don't let
  templates use {{> React}} with siblings since `React.render` assumes it's
  being rendered into an empty container element. (This lets us throw the error
  when compiling templates rather than when the app runs.)

* Improve parsing of `<script>` and `<style>` tags.  [#3797](https://github.com/meteor/meteor/issues/3797)

* Fix a bug in `observe-sequence`. The bug was causing unnecessary rerenderings
  in an instance of `#each` block helper followed by false "duplicate ids"
  warnings. [#4049](https://github.com/meteor/meteor/issues/4049)

* `TemplateInstance#subscribe` now has a new `connection` option, which
  specifies which connection should be used when making the subscription. The
  default is `Meteor.connection`, which is the connection used when calling
  `Meteor.subscribe`.

* Fix external `<script>` tags in body or templates.  [#4415](https://github.com/meteor/meteor/issues/4415)

* Fix memory leak.  [#4289](https://github.com/meteor/meteor/issues/4289)

* Avoid recursion when materializing DOM elements, to avoid stack overflow
  errors in certain browsers. [#3028](https://github.com/meteor/meteor/issues/3028)

* Blaze and Meteor's built-in templating are now removable using
  `meteor remove blaze-html-templates`. You can add back support for static
  `head` and `body` tags in `.html` files by using the `static-html` package.

### DDP

* Websockets now support the
  [`permessage-deflate`](https://tools.ietf.org/id/draft-ietf-hybi-permessage-compression-19.txt)
  extension, which compresses data on the wire. It is enabled by default on the
  server. To disable it, set `$SERVER_WEBSOCKET_COMPRESSION` to `0`. To configure
  compression options, set `$SERVER_WEBSOCKET_COMPRESSION` to a JSON object that
  will be used as an argument to
  [`deflate.configure`](https://github.com/faye/permessage-deflate-node/blob/master/README.md).
  Compression is supported on the client side by Meteor's Node DDP client and by
  browsers including Chrome, Safari, and Firefox 37.

* The `ddp` package has been split into `ddp-client` and `ddp-server` packages;
  using `ddp` is equivalent to using both. This allows you to use the Node DDP
  client without adding the DDP server to your app.  [#4191](https://github.com/meteor/meteor/issues/4191) [#3452](https://github.com/meteor/meteor/issues/3452)

* On the client, `Meteor.call` now takes a `throwStubExceptions` option; if set,
  exceptions thrown by method stubs will be thrown instead of logged, and the
  method will not be invoked on the server.  [#4202](https://github.com/meteor/meteor/issues/4202)

* `sub.ready()` should return true inside that subscription's `onReady`
  callback.  [#4614](https://github.com/meteor/meteor/issues/4614)

* Fix method calls causing broken state when socket is reconnecting.  [#5104](https://github.com/meteor/meteor/issues/5104)

### Isobuild

* Build plugins will no longer process files whose names match the extension
  exactly (with no extra dot). If your build plugin needs to match filenames
  exactly, you should use the new build plugin API in this release which
  supplies a special `filenames` option. [#3985](https://github.com/meteor/meteor/issues/3985)

* Adding the same file twice in the same package is now an error. Previously,
  this could either lead to the file being included multiple times, or to a
  build time crash.

* You may now specify the `bare` option for JavaScript files on the server.
  Previous versions only allowed this on the client. [#3681](https://github.com/meteor/meteor/issues/3681)

* Ignore `node_modules` directories in apps instead of processing them as Meteor
  source code.  [#4457](https://github.com/meteor/meteor/issues/4457) [#4452](https://github.com/meteor/meteor/issues/4452)

* Backwards-incompatible change for package authors: Static assets in package.js files must now be
  explicitly declared by using `addAssets` instead of `addFiles`. Previously,
  any file that didn't have a source handler was automatically registered as a
  server-side asset. The `isAsset` option to `addFiles` is also deprecated in
  favor of `addAssets`.

* Built files are now always annotated with line number comments, to improve the
  debugging experience in browsers that don't support source maps.

* There is a completely new API for defining build plugins that cache their
  output. There are now special APIs for defining linters and minifiers in
  addition to compilers. The core Meteor packages for `less`, `coffee`, `stylus`
  and `html` files have been updated to use this new API. Read more on the
  [Wiki page](https://github.com/meteor/meteor/wiki/Build-Plugins-API).

### CSS

* LESS and Stylus now support cross-package imports.

* CSS concatenation and minification is delegated to the `standard-minifiers`
  package, which is present by default (and added to existing apps by the v1.2
  upgrader).

* CSS output is now split into multiple stylesheets to avoid hitting limits on
  rules per stylesheet in certain versions of Internet Explorer. [#1876](https://github.com/meteor/meteor/issues/1876)

### Mongo

* The oplog observe driver now properly updates queries when you drop a
  database.  [#3847](https://github.com/meteor/meteor/issues/3847)

* MongoID logic has been moved out of `minimongo` into a new package called
  `mongo-id`.

* Fix Mongo upserts with dotted keys in selector.  [#4522](https://github.com/meteor/meteor/issues/4522)


### `meteor` command-line tool

* You can now create three new example apps with the command line tool. These
  are the apps from the official tutorials at http://meteor.com/tutorials, which
  demonstrate building the same app with Blaze, Angular, and React. Try these
  apps with:

  ```sh
  meteor create --example simple-todos
  meteor create --example simple-todos-react
  meteor create --example simple-todos-angular
  ```

* `meteor shell` no longer crashes when piped from another command.

* Avoid a race condition in `meteor --test` and work with newer versions of the
  Velocity package.  [#3957](https://github.com/meteor/meteor/issues/3957)

* Improve error handling when publishing packages.  [#3977](https://github.com/meteor/meteor/issues/3977)

* Improve messaging around publishing binary packages.  [#3961](https://github.com/meteor/meteor/issues/3961)

* Preserve the value of `_` in `meteor shell`.  [#4010](https://github.com/meteor/meteor/issues/4010)

* `meteor mongo` now works on OS X when certain non-ASCII characters are in the
  pathname, as long as the `pgrep` utility is installed (it ships standard with
  OS X 10.8 and newer).  [#3999](https://github.com/meteor/meteor/issues/3999)

* `meteor run` no longer ignores (and often reverts) external changes to
  `.meteor/versions` which occur while the process is running.  [#3582](https://github.com/meteor/meteor/issues/3582)

* Fix crash when downloading two builds of the same package version
  simultaneously.  [#4163](https://github.com/meteor/meteor/issues/4163)

* Improve messages printed by `meteor update`, displaying list of packages
  that are not at the latest version available.

* When determining file load order, split file paths on path separator
  before comparing path components alphabetically.  [#4300](https://github.com/meteor/meteor/issues/4300)

* Fix inability to run `mongod` due to lack of locale configuration on some
  platforms, and improve error message if the failure still occurs.  [#4019](https://github.com/meteor/meteor/issues/4019)

* New `meteor lint` command.

### Minimongo

* The `$push` query modifier now supports a `$position` argument.  [#4312](https://github.com/meteor/meteor/issues/4312)

* `c.update(selector, replacementDoc)` no longer shares mutable state between
  replacementDoc and Minimongo internals. [#4377](https://github.com/meteor/meteor/issues/4377)

### Email

* `Email.send` now has a new option, `attachments`, in the same style as
  `mailcomposer`.
  [Details here.](https://github.com/andris9/mailcomposer#add-attachments)

### Tracker

* New `Tracker.Computation#onStop` method.  [#3915](https://github.com/meteor/meteor/issues/3915)

* `ReactiveDict` has two new methods, `clear` and `all`. `clear` resets
  the dictionary as if no items had been added, meaning all calls to `get` will
  return `undefined`. `all` converts the dictionary into a regular JavaScript
  object with a snapshot of the keys and values. Inside an autorun, `all`
  registers a dependency on any changes to the dictionary. [#3135](https://github.com/meteor/meteor/issues/3135)

### Utilities

* New `beforeSend` option to `HTTP.call` on the client allows you to directly
  access the `XMLHttpRequest` object and abort the call.  [#4419](https://github.com/meteor/meteor/issues/4419) [#3243](https://github.com/meteor/meteor/issues/3243) [#3266](https://github.com/meteor/meteor/issues/3266)

* Parse `application/javascript` and `application/x-javascript` HTTP replies as
  JSON too.  [#4595](https://github.com/meteor/meteor/issues/4595)

* `Match.test` from the `check` package now properly compares boolean literals,
  just like it does with Numbers and Strings. This applies to the `check`
  function as well.

* Provide direct access to the `mailcomposer` npm module used by the `email`
  package on `EmailInternals.NpmModules`. Allow specifying a `MailComposer`
  object to `Email.send` instead of individual options.  [#4209](https://github.com/meteor/meteor/issues/4209)

* Expose `Spiderable.requestTimeoutMs` from `spiderable` package to
  allow apps to set the timeout for running phantomjs.

* The `spiderable` package now reports the URL it's trying to fetch on failure.


### Other bug fixes and improvements

* Upgraded dependencies:

  - Node: 0.10.40 (from 0.10.36)
  - uglify-js: 2.4.20 (from 2.4.17)
  - http-proxy: 1.11.1 (from 1.6.0)

* `Meteor.loginWithGoogle` now supports `prompt`. Choose a prompt to always be
  displayed on Google login.

* Upgraded `coffeescript` package to depend on NPM packages
  coffeescript@1.9.2 and source-map@0.4.2. [#4302](https://github.com/meteor/meteor/issues/4302)

* Upgraded `fastclick` to 1.0.6 to fix an issue in iOS Safari. [#4393](https://github.com/meteor/meteor/issues/4393)

* Fix `Error: Can't render headers after they are sent to the client`.  [#4253](https://github.com/meteor/meteor/issues/4253) [#4750](https://github.com/meteor/meteor/issues/4750)

* `Meteor.settings.public` is always available on client and server,
  and modifications made on the server (for example, during app initialization)
  affect the value seen by connecting clients. [#4704](https://github.com/meteor/meteor/issues/4704)

### Windows

* Increase the buffer size for `netstat` when looking for running Mongo servers. [#4125](https://github.com/meteor/meteor/issues/4125)

* The Windows installer now always fetches the latest available version of
  Meteor at runtime, so that it doesn't need to be recompiled for every release.

* Fix crash in `meteor mongo` on Windows.  [#4711](https://github.com/meteor/meteor/issues/4711)


## v1.1.0.3, 2015-08-03

### Accounts

* When using Facebook API version 2.4, properly fetch `email` and other fields.
  Facebook recently forced all new apps to use version 2.4 of their API.  [#4743](https://github.com/meteor/meteor/issues/4743)


## v1.1.0.2, 2015-04-06

### `meteor` command-line tool

* Revert a change in 1.1.0.1 that caused `meteor mongo` to fail on some Linux
  systems. [#4115](https://github.com/meteor/meteor/issues/4115), [#4124](https://github.com/meteor/meteor/issues/4124), [#4134](https://github.com/meteor/meteor/issues/4134)


## v1.1.0.1, 2015-04-02

### Blaze

* Fix a regression in 1.1 in Blaze Templates: an error happening when View is
  invalidated immediately, causing a client-side crash (accessing
  `destroyMembers` of `undefined`). [#4097](https://github.com/meteor/meteor/issues/4097)

## v1.1, 2015-03-31

### Windows Support

* The Meteor command line tool now officially supports Windows 7, Windows 8.1,
  Windows Server 2008, and Windows Server 2012. It can run from PowerShell or
  Command Prompt.

* There is a native Windows installer that will be available for download from
  <https://www.meteor.com/install> starting with this release.

* In this release, Meteor on Windows supports all features available on Linux
  and Mac except building mobile apps with PhoneGap/Cordova.

* The `meteor admin get-machine` command now supports an additional
  architecture, `os.windows.x86_32`, which can be used to build binary packages
  for Windows.

### Version Solver

* The code that selects compatible package versions for `meteor update`
  and resolves conflicts on `meteor add` has been rewritten from the ground up.
  The core solver algorithm is now based on MiniSat, an open-source SAT solver,
  improving performance and maintainability.

* Refresh the catalog instead of downgrading packages when the versions in
  `.meteor/versions` aren't in the cache.  [#3653](https://github.com/meteor/meteor/issues/3653)

* Don't downgrade packages listed in `.meteor/packages`, or upgrade to a new
  major version, unless the new flag `--allow-incompatible-update` is passed
  as an override.

* Error messages are more detailed when constraints are unsatisfiable.

* Prefer "patched" versions of new indirect dependencies, and take patches
  to them on `meteor update` (for example, `1.0.1` or `1.0.0_1` over `1.0.0`).

* Version Solver is instrumented for profiling (`METEOR_PROFILE=1` in the
  environment).

* Setting the `METEOR_PRINT_CONSTRAINT_SOLVER_INPUT` environment variable
  prints information useful for diagnosing constraint solver bugs.

### Tracker

* Schedule the flush cycle using a better technique than `setTimeout` when
  available.  [#3889](https://github.com/meteor/meteor/issues/3889)

* Yield to the event loop during the flush cycle, unless we're executing a
  synchronous `Tracker.flush()`.  [#3901](https://github.com/meteor/meteor/issues/3901)

* Fix error reporting not being source-mapped properly. [#3655](https://github.com/meteor/meteor/issues/3655)

* Introduce a new option for `Tracker.autorun` - `onError`. This callback can be
  used to handle errors caught in the reactive computations. [#3822](https://github.com/meteor/meteor/issues/3822)

### Blaze

* Fix stack overflow from nested templates and helpers by avoiding recursion
  during rendering.  [#3028](https://github.com/meteor/meteor/issues/3028)

### `meteor` command-line tool

* Don't fail if `npm` prints more than 200K.  [#3887](https://github.com/meteor/meteor/issues/3887)


### Other bug fixes and improvements

* Upgraded dependencies:

  - uglify-js: 2.4.17 (from 2.4.13)

Patches contributed by GitHub users hwillson, mitar, murillo128, Primigenus,
rjakobsson, and tmeasday.


## v1.0.5, 2015-03-25

* This version of Meteor now uses version 2.2 of the Facebook API for
  authentication, instead of 1.0. If you use additional Facebook API methods
  beyond login, you may need to request new permissions.

  Facebook will automatically switch all apps to API version 2.0 on April
  30th, 2015. Please make sure to update your application's permissions and API
  calls by that date.

  For more details, see
  https://github.com/meteor/meteor/wiki/Facebook-Graph-API-Upgrade


## v1.0.4.2, 2015-03-20

* Fix regression in 1.0.4 where using Cordova for the first time in a project
  with hyphens in its directory name would fail.  [#3950](https://github.com/meteor/meteor/issues/3950)


## v1.0.4.1, 2015-03-18

* Fix regression in 1.0.4 where `meteor publish-for-arch` only worked for
  packages without colons in their name.  [#3951](https://github.com/meteor/meteor/issues/3951)

## v1.0.4, 2015-03-17

### Mongo Driver

* Meteor is now tested against MongoDB 2.6 by default (and the bundled version
  used by `meteor run` has been upgraded). It should still work fine with
  MongoDB 2.4.  Previous versions of Meteor mostly worked with MongoDB 2.6, with
  a few caveats:

    - Some upsert invocations did not work with MongoDB in previous versions of
      Meteor.
    - Previous versions of Meteor required setting up a special "user-defined
      role" with access to the `system.replset` table to use the oplog observe
      driver with MongoDB 2.6.  These extra permissions are not required with
      this version of Meteor.

  The MongoDB command needed to set up user permissions for the oplog observe
  driver is slightly different in MongoDB 2.6; see
  https://github.com/meteor/meteor/wiki/Oplog-Observe-Driver for details.

  We have also tested Meteor against the recently-released MongoDB 3.0.0.
  While we are not shipping MongoDB 3.0 with Meteor in this release (preferring
  to wait until its deployment is more widespread), we believe that Meteor
  1.0.4 apps will work fine when used with MongoDB 3.0.0 servers.

* Fix 0.8.1 regression where failure to connect to Mongo at startup would log a
  message but otherwise be ignored. Now it crashes the process, as it did before
  0.8.1.  [#3038](https://github.com/meteor/meteor/issues/3038)

* Use correct transform for allow/deny rules in `update` when different rules
  have different transforms.  [#3108](https://github.com/meteor/meteor/issues/3108)

* Provide direct access to the collection and database objects from the npm
  Mongo driver via new `rawCollection` and `rawDatabase` methods on
  `Mongo.Collection`.  [#3640](https://github.com/meteor/meteor/issues/3640)

* Observing or publishing an invalid query now throws an error instead of
  effectively hanging the server.  [#2534](https://github.com/meteor/meteor/issues/2534)


### Livequery

* If the oplog observe driver gets too far behind in processing the oplog, skip
  entries and re-poll queries instead of trying to keep up.  [#2668](https://github.com/meteor/meteor/issues/2668)

* Optimize common cases faced by the "crossbar" data structure (used by oplog
  tailing and DDP method write tracking).  [#3697](https://github.com/meteor/meteor/issues/3697)

* The oplog observe driver recovers from failed attempts to apply the modifier
  from the oplog (eg, because of empty field names).


### Minimongo

* When acting as an insert, `c.upsert({_id: 'x'}, {foo: 1})` now uses the `_id`
  of `'x'` rather than a random `_id` in the Minimongo implementation of
  `upsert`, just like it does for `c.upsert({_id: 'x'}, {$set: {foo: 1}})`.
  (The previous behavior matched a bug in the MongoDB 2.4 implementation of
  upsert that is fixed in MongoDB 2.6.)  [#2278](https://github.com/meteor/meteor/issues/2278)

* Avoid unnecessary work while paused in minimongo.

* Fix bugs related to observing queries with field filters: `changed` callbacks
  should not trigger unless a field in the filter has changed, and `changed`
  callbacks need to trigger when a parent of an included field is
  unset.  [#2254](https://github.com/meteor/meteor/issues/2254) [#3571](https://github.com/meteor/meteor/issues/3571)

* Disallow setting fields with empty names in minimongo, to match MongoDB 2.6
  semantics.


### DDP

* Subscription handles returned from `Meteor.subscribe` and
  `TemplateInstance#subscribe` now have a `subscriptionId` property to identify
  which subscription the handle is for.

* The `onError` callback to `Meteor.subscribe` has been replaced with a more
  general `onStop` callback that has an error as an optional first argument.
  The `onStop` callback is called when the subscription is terminated for
  any reason.  `onError` is still supported for backwards compatibility. [#1461](https://github.com/meteor/meteor/issues/1461)

* The return value from a server-side `Meteor.call` or `Meteor.apply` is now a
  clone of what the function returned rather than sharing mutable state.  [#3201](https://github.com/meteor/meteor/issues/3201)

* Make it easier to use the Node DDP client implementation without running a web
  server too.  [#3452](https://github.com/meteor/meteor/issues/3452)


### Blaze

* Template instances now have a `subscribe` method that functions exactly like
  `Meteor.subscribe`, but stops the subscription when the template is destroyed.
  There is a new method on Template instances called `subscriptionsReady()`
  which is a reactive function that returns true when all of the subscriptions
  made with `TemplateInstance#subscribe` are ready. There is also a built-in
  helper that returns the same thing and can be accessed with
  `Template.subscriptionsReady` inside any template.

* Add `onRendered`, `onCreated`, and `onDestroyed` methods to
  `Template`. Assignments to `Template.foo.rendered` and so forth are deprecated
  but are still supported for backwards compatibility.

* Fix bug where, when a helper or event handler was called from inside a custom
  block helper,  `Template.instance()` returned the `Template.contentBlock`
  template instead of the actual user-defined template, making it difficult to
  use `Template.instance()` for local template state.

* `Template.instance()` now works inside `Template.body`.  [#3631](https://github.com/meteor/meteor/issues/3631)

* Allow specifying attributes on `<body>` tags in templates.

* Improve performance of rendering large arrays.  [#3596](https://github.com/meteor/meteor/issues/3596)


### Isobuild

* Support `Npm.require('foo/bar')`.  [#3505](https://github.com/meteor/meteor/issues/3505) [#3526](https://github.com/meteor/meteor/issues/3526)

* In `package.js` files, `Npm.require` can only require built-in Node modules
  (and dev bundle modules, though you shouldn't depend on that), not the modules
  from its own `Npm.depends`. Previously, such code would work but only on the
  second time a `package.js` was executed.

* Ignore vim swap files in the `public` and `private` directories.  [#3322](https://github.com/meteor/meteor/issues/3322)

* Fix regression in 1.0.2 where packages might not be rebuilt when the compiler
  version changes.


### Meteor Accounts

* The `accounts-password` `Accounts.emailTemplates` can now specify arbitrary
  email `headers`.  The `from` address can now be set separately on the
  individual templates, and is a function there rather than a static
  string. [#2858](https://github.com/meteor/meteor/issues/2858) [#2854](https://github.com/meteor/meteor/issues/2854)

* Add login hooks on the client: `Accounts.onLogin` and
  `Accounts.onLoginFailure`. [#3572](https://github.com/meteor/meteor/issues/3572)

* Add a unique index to the collection that stores OAuth login configuration to
  ensure that only one configuration exists per service.  [#3514](https://github.com/meteor/meteor/issues/3514)

* On the server, a new option
  `Accounts.setPassword(user, password, { logout: false })` overrides the
  default behavior of logging out all logged-in connections for the user.  [#3846](https://github.com/meteor/meteor/issues/3846)


### Webapp

* `spiderable` now supports escaped `#!` fragments.  [#2938](https://github.com/meteor/meteor/issues/2938)

* Disable `appcache` on Firefox by default.  [#3248](https://github.com/meteor/meteor/issues/3248)

* Don't overly escape `Meteor.settings.public` and other parts of
  `__meteor_runtime_config__`.  [#3730](https://github.com/meteor/meteor/issues/3730)

* Reload the client program on `SIGHUP` or Node-specific IPC messages, not
  `SIGUSR2`.


### `meteor` command-line tool

* Enable tab-completion of global variables in `meteor shell`.  [#3227](https://github.com/meteor/meteor/issues/3227)

* Improve the stability of `meteor shell`.  [#3437](https://github.com/meteor/meteor/issues/3437) [#3595](https://github.com/meteor/meteor/issues/3595) [#3591](https://github.com/meteor/meteor/issues/3591)

* `meteor login --email` no longer takes an ignored argument.  [#3532](https://github.com/meteor/meteor/issues/3532)

* Fix regression in 1.0.2 where `meteor run --settings s` would ignore errors
  reading or parsing the settings file.  [#3757](https://github.com/meteor/meteor/issues/3757)

* Fix crash in `meteor publish` in some cases when the package is inside an
  app. [#3676](https://github.com/meteor/meteor/issues/3676)

* Fix crashes in `meteor search --show-all` and `meteor search --maintainer`.
  \#3636

* Kill PhantomJS processes after `meteor --test`, and only run the app
  once. [#3205](https://github.com/meteor/meteor/issues/3205) [#3793](https://github.com/meteor/meteor/issues/3793)

* Give a better error when Mongo fails to start up due to a full disk.  [#2378](https://github.com/meteor/meteor/issues/2378)

* After killing existing `mongod` servers, also clear the `mongod.lock` file.

* Stricter validation for package names: they cannot begin with a hyphen, end
  with a dot, contain two consecutive dots, or start or end with a colon.  (No
  packages on Atmosphere fail this validation.)  Additionally, `meteor create
  --package` applies the same validation as `meteor publish` and disallows
  packages with multiple colons.  (Packages with multiple colons like
  `local-test:iron:router` are used internally by `meteor test-packages` so that
  is not a strict validation rule.)

* `meteor create --package` now no longer creates a directory with the full
  name of the package, since Windows file systems cannot have colon characters
  in file paths. Instead, the command now creates a directory named the same
  as the second part of the package name after the colon (without the username
  prefix).


### Meteor Mobile

* Upgrade the Cordova CLI dependency from 3.5.1 to 4.2.0. See the release notes
  for the 4.x series of the Cordova CLI [on Apache
  Cordova](http://cordova.apache.org/announcements/2014/10/16/cordova-4.html).

* Related to the recently discovered [attack
  vectors](http://cordova.apache.org/announcements/2014/08/04/android-351.html)
  in Android Cordova apps, Meteor Cordova apps no longer allow access to all
  domains by default. If your app access external resources over XHR, you need
  to add them to the whitelist of allowed domains with the newly added
  [`App.accessRule`
  method](https://docs.meteor.com/#/full/App-accessRule) in your
  `mobile-config.js` file.

* Upgrade Cordova Plugins dependencies in Meteor Core packages:
  - `org.apache.cordova.file`: from 1.3.0 to 1.3.3
  - `org.apache.cordova.file-transfer`: from 0.4.4 to 0.5.0
  - `org.apache.cordova.splashscreen`: from 0.3.3 to 1.0.0
  - `org.apache.cordova.console`: from 0.2.10 to 0.2.13
  - `org.apache.cordova.device`: from 0.2.11 to 0.3.0
  - `org.apache.cordova.statusbar`: from 0.1.7 to 0.1.10
  - `org.apache.cordova.inappbrowser`: from 0.5.1 to 0.6.0
  - `org.apache.cordova.inappbrowser`: from 0.5.1 to 0.6.0

* Use the newer `ios-sim` binary, compiled with Xcode 6 on OS X Mavericks.


### Tracker

* Use `Session.set({k1: v1, k2: v2})` to set multiple values at once.


### Utilities

* Provide direct access to all options supported by the `request` npm module via
  the new server-only `npmRequestOptions` option to `HTTP.call`.  [#1703](https://github.com/meteor/meteor/issues/1703)


### Other bug fixes and improvements

* Many internal refactorings towards supporting Meteor on Windows are in this
  release.

* Remove some packages used internally to support legacy MDG systems
  (`application-configuration`, `ctl`, `ctl-helper`, `follower-livedata`,
  `dev-bundle-fetcher`, and `star-translate`).

* Provide direct access to some npm modules used by core packages on the
  `NpmModules` field of `WebAppInternals`, `MongoInternals`, and
  `HTTPInternals`.

* Upgraded dependencies:

  - node: 0.10.36 (from 0.10.33)
  - Fibers: 1.0.5 (from 1.0.1)
  - MongoDB: 2.6.7 (from 2.4.12)
  - openssl in mongo: 1.0.2 (from 1.0.1j)
  - MongoDB driver: 1.4.32 (from 1.4.1)
  - bson: 0.2.18 (from 0.2.7)
  - request: 2.53.0 (from 2.47.0)


Patches contributed by GitHub users 0a-, awatson1978, awwx, bwhitty,
christianbundy, d4nyll, dandv, DanielDent, DenisGorbachev, fay-jai, gsuess,
hwillson, jakozaur, meonkeys, mitar, netanelgilad, queso, rbabayoff, RobertLowe,
romanzolotarev, Siilwyn, and tmeasday.


## v.1.0.3.2, 2015-02-25

* Fix regression in 1.0.3 where the `meteor` tool could crash when downloading
  the second build of a given package version; for example, when running `meteor
  deploy` on an OSX or 32-bit Linux system for an app containing a binary
  package.  [#3761](https://github.com/meteor/meteor/issues/3761)


## v.1.0.3.1, 2015-01-20

* Rewrite `meteor show` and `meteor search` to show package information for
  local packages and to show if the package is installed for non-local
  packages. Introduce the `--show-all` flag, and deprecate the
  `--show-unmigrated` and `--show-old flags`.  Introduce the `--ejson` flag to
  output an EJSON object.

* Support README.md files in`meteor publish`. Take in the documentation file in
  `package.js` (set to `README.md` by default) and upload it to the server at
  publication time. Excerpt the first non-header Markdown section for use in
  `meteor show`.

* Support updates of package version metadata after that version has been
  published by running `meteor publish --update` from the package directory.

* Add `meteor test-packages --velocity` (similar to `meteor run --test`).  [#3330](https://github.com/meteor/meteor/issues/3330)

* Fix `meteor update <packageName>` to update `<packageName>` even if it's an
  indirect dependency of your app.  [#3282](https://github.com/meteor/meteor/issues/3282)

* Fix stack trace when a browser tries to use the server like a proxy.  [#1212](https://github.com/meteor/meteor/issues/1212)

* Fix inaccurate session statistics and possible multiple invocation of
  Connection.onClose callbacks.

* Switch CLI tool filesystem calls from synchronous to yielding (pro: more
  concurrency, more responsive to signals; con: could introduce concurrency
  bugs)

* Don't apply CDN prefix on Cordova. [#3278](https://github.com/meteor/meteor/issues/3278) [#3311](https://github.com/meteor/meteor/issues/3311)

* Don't try to refresh client app in the runner unless the app actually has the
  autoupdate package. [#3365](https://github.com/meteor/meteor/issues/3365)

* Fix custom release banner logic. [#3353](https://github.com/meteor/meteor/issues/3353)

* Apply HTTP followRedirects option to non-GET requests.  [#2808](https://github.com/meteor/meteor/issues/2808)

* Clean up temporary directories used by package downloads sooner.  [#3324](https://github.com/meteor/meteor/issues/3324)

* If the tool knows about the requested release but doesn't know about the build
  of its tool for the platform, refresh the catalog rather than failing
  immediately.  [#3317](https://github.com/meteor/meteor/issues/3317)

* Fix `meteor --get-ready` to not add packages to your app.

* Fix some corner cases in cleaning up app processes in the runner. Drop
  undocumented `--keepalive` support. [#3315](https://github.com/meteor/meteor/issues/3315)

* Fix CSS autoupdate when `$ROOT_URL` has a non-trivial path.  [#3111](https://github.com/meteor/meteor/issues/3111)

* Save Google OAuth idToken to the User service info object.

* Add git info to `meteor --version`.

* Correctly catch a case of illegal `Tracker.flush` during `Tracker.autorun`.  [#3037](https://github.com/meteor/meteor/issues/3037)

* Upgraded dependencies:

  - jquery: 1.11.2 (from 1.11.0)

Patches by GitHub users DanielDent, DanielDornhardt, PooMaster, Primigenus,
Tarang, TomFreudenberg, adnissen, dandv, fay-jai, knownasilya, mquandalle,
ogourment, restebanez, rissem, smallhelm and tmeasday.

## v1.0.2.1, 2014-12-22

* Fix crash in file change watcher.  [#3336](https://github.com/meteor/meteor/issues/3336)

* Allow `meteor test-packages packages/*` even if not all package directories
  have tests.  [#3334](https://github.com/meteor/meteor/issues/3334)

* Fix typo in `meteor shell` output. [#3326](https://github.com/meteor/meteor/issues/3326)


## v1.0.2, 2014-12-19

### Improvements to the `meteor` command-line tool

* A new command called `meteor shell` attaches an interactive terminal to
  an already-running server process, enabling inspection and execution of
  server-side data and code, with dynamic tab completion of variable names
  and properties. To see `meteor shell` in action, type `meteor run` in an
  app directory, then (in another terminal) type `meteor shell` in the
  same app directory. You do not have to wait for the app to start before
  typing `meteor shell`, as it will automatically connect when the server
  is ready. Note that `meteor shell` currently works for local development
  only, and is not yet supported for apps running on remote hosts.

* We've done a major internal overhaul of the `meteor` command-line tool with an
  eye to correctness, maintainability, and performance.  Some details include:
  * Refresh the package catalog for build commands only when an error
    occurs that could be fixed by a refresh, not for every build command.
  * Never run the constraint solver to select package versions more than once
    per build.
  * Built packages ("isopacks") are now cached inside individual app directories
    instead of inside their source directories.
  * `meteor run` starts Mongo in parallel with building the application.
  * The constraint solver no longer leaves a `versions.json` file in your
    packages source directories; when publishing a package that is not inside an
    app, it will leave a `.versions` file (with the same format as
    `.meteor/versions`) which you should check into source control.
  * The constraint solver's model has been simplified so that plugins must use
    the same version of packages as their surrounding package when built from
    local source.

* Using `meteor debug` no longer requires manually continuing the debugger when
  your app restarts, and it no longer overwrites the symbol `_` inside your app.

* Output from the command-line tool is now word-wrapped to the width of your
  terminal.

* Remove support for the undocumented earliestCompatibleVersion feature of the
  package system.

* Reduce CPU usage and disk I/O bandwidth by using kernel file-system change
  notification events where possible. On file systems that do not support these
  events (NFS, Vagrant Virtualbox shared folders, etc), file changes will only
  be detected every 5 seconds; to detect changes more often in these cases (but
  use more CPU), set the `METEOR_WATCH_FORCE_POLLING` environment
  variable. [#2135](https://github.com/meteor/meteor/issues/2135)

* Reduce CPU usage by fixing a check for a parent process in `meteor
  run` that was happening constantly instead of every few seconds. [#3252](https://github.com/meteor/meteor/issues/3252)

* Fix crash when two plugins defined source handlers for the same
  extension. [#3015](https://github.com/meteor/meteor/issues/3015) [#3180](https://github.com/meteor/meteor/issues/3180)

* Fix bug (introduced in 0.9.3) where the warning about using experimental
  versions of packages was printed too often.

* Fix bug (introduced in 1.0) where `meteor update --patch` crashed.

* Fix bug (introduced in 0.9.4) where banners about new releases could be
  printed too many times.

* Fix crash when a package version contained a dot-separated pre-release part
  with both digits and non-digits. [#3147](https://github.com/meteor/meteor/issues/3147)

* Corporate HTTP proxy support is now implemented using our websocket library's
  new built-in implementation instead of a custom implementation. [#2515](https://github.com/meteor/meteor/issues/2515)

### Blaze

* Add default behavior for `Template.parentData` with no arguments. This
  selects the first parent. [#2861](https://github.com/meteor/meteor/issues/2861)

* Fix `Blaze.remove` on a template's view to correctly remove the DOM
  elements when the template was inserted using
  `Blaze.renderWithData`. [#3130](https://github.com/meteor/meteor/issues/3130)

* Allow curly braces to be escaped in Spacebars. Use the special
  sequences `{{|` and `{{{|` to insert a literal `{{` or `{{{`.

### Meteor Accounts

* Allow integration with OAuth1 servers that require additional query
  parameters to be passed with the access token. [#2894](https://github.com/meteor/meteor/issues/2894)

* Expire a user's password reset and login tokens in all circumstances when
  their password is changed.

### Other bug fixes and improvements

* Some packages are no longer released as part of the core release process:
  amplify, backbone, bootstrap, d3, jquery-history, and jquery-layout. This
  means that new versions of these packages can be published outside of the full
  Meteor release cycle.

* Require plain objects as the update parameter when doing replacements
  in server-side collections.

* Fix audit-argument-checks spurious failure when an argument is NaN. [#2914](https://github.com/meteor/meteor/issues/2914)

### Upgraded dependencies

  - node: 0.10.33 (from 0.10.29)
  - source-map-support: 0.2.8 (from 0.2.5)
  - semver: 4.1.0 (from 2.2.1)
  - request: 2.47.0 (from 2.33.0)
  - tar: 1.0.2 (from 1.0.1)
  - source-map: 0.1.40 (from 0.1.32)
  - sqlite3: 3.0.2 (from 3.0.0)
  - phantomjs npm module: 1.9.12 (from 1.8.1-1)
  - http-proxy: 1.6.0 (from a fork of 1.0.2)
  - esprima: 1.2.2 (from an unreleased 1.1-era commit)
  - escope: 1.0.1 (from 1.0.0)
  - openssl in mongo: 1.0.1j (from 1.0.1g)
  - faye-websocket: 0.8.1 (from using websocket-driver instead)
  - MongoDB: 2.4.12 (from 2.4.9)


Patches by GitHub users andylash, anstarovoyt, benweissmann, chrisbridgett,
colllin, dandv, ecwyne, graemian, JamesLefrere, kevinchiu, LyuGGang, matteodem,
mitar, mquandalle, musically-ut, ograycode, pcjpcj2, physiocoder, rgoomar,
timhaines, trusktr, Urigo, and zol.


## v1.0.1, 2014-12-09

* Fix a security issue in allow/deny rules that could result in data
  loss. If your app uses allow/deny rules, or uses packages that use
  allow/deny rules, we recommend that you update immediately.


## v1.0, 2014-10-28

### New Features

* Add the `meteor admin get-machine` command to make it easier to
  publish packages with binary dependencies for all
  architectures. `meteor publish` no longer publishes builds
  automatically if your package has binary NPM dependencies.

* New `localmarket` example, highlighting Meteor's support for mobile
  app development.

* Restyle the `leaderboard` example, and optimize it for both desktop
  and mobile.

### Performance

* Reduce unnecessary syncs with the package server, which speeds up
  startup times for many commands.

* Speed up `meteor deploy` by not bundling unnecessary files and
  programs.

* To make Meteor easier to use on slow or unreliable network
  connections, increase timeouts for DDP connections that the Meteor
  tool uses to communicate with the package server. [#2777](https://github.com/meteor/meteor/issues/2777), [#2789](https://github.com/meteor/meteor/issues/2789).

### Mobile App Support

* Implemented reasonable default behavior for launch screens on mobile
  apps.

* Don't build for Android when only the iOS build is required, and
  vice versa.

* Fix bug that could cause mobile apps to stop being able to receive hot
  code push updates.

* Fix bug where Cordova clients connected to http://example.com instead
  of https://example.com when https:// was specified in the
  --mobile-server option. [#2880](https://github.com/meteor/meteor/issues/2880)

* Fix stack traces when attempting to build or run iOS apps on Linux.

* Print a warning when building an app with mobile platforms and
  outputting the build into the source tree. Outputting a build into the
  source tree can cause subsequent builds to fail because they will
  treat the build output as source files.

* Exit from `meteor run` when new Cordova plugins or platforms are
  added, since we don't support hot code push for new plugins or
  platforms.

* Fix quoting of arguments to Cordova plugins.

* The `accounts-twitter` package now works in Cordova apps in local
  development. For workarounds for other login providers in local
  development mode, see
  https://github.com/meteor/meteor/wiki/OAuth-for-mobile-Meteor-clients.

### Packaging

* `meteor publish-for-arch` can publish packages built with different Meteor
  releases.

* Fix default `api.versionsFrom` field in packages created with `meteor
  create --package`.

* Fix bug where changes in an app's .meteor/versions file would not
  cause the app to be rebuilt.

### Other bug fixes and improvements

* Use TLSv1 in the `spiderable` package, for compatibility with servers
  that have disabled SSLv3 in response to the POODLE bug.

* Work around the `meteor run` proxy occasionally running out of sockets.

* Fix bug with regular expressions in minimongo. [#2817](https://github.com/meteor/meteor/issues/2817)

* Add READMEs for several core packages.

* Include protocols in URLs printed by `meteor deploy`.

* Improve error message for limited ordered observe. [#1643](https://github.com/meteor/meteor/issues/1643)

* Fix missing dependency on `random` in the `autoupdate` package. [#2892](https://github.com/meteor/meteor/issues/2892)

* Fix bug where all CSS would be removed from connected clients if a
  CSS-only change is made between local development server restarts or
  when deploying with `meteor deploy`.

* Increase height of the Google OAuth popup to the Google-recommended
  value.

* Fix the layout of the OAuth configuration dialog when used with
  Bootstrap.

* Allow build plugins to override the 'bare' option on added source
  files. [#2834](https://github.com/meteor/meteor/issues/2834)

Patches by GitHub users DenisGorbachev, ecwyne, mitar, mquandalle,
Primigenus, svda, yauh, and zol.


## v0.9.4.1, 2014-12-09 (backport)

* Fix a security issue in allow/deny rules that could result in data
  loss. If your app uses allow/deny rules, or uses packages that use
  allow/deny rules, we recommend that you update immediately.
  Backport from 1.0.1.


## v0.9.4, 2014-10-13

### New Features

* The new `meteor debug` command and `--debug-port` command line option
  to `meteor run` allow you to easily use node-inspector to debug your
  server-side code. Add a `debugger` statement to your code to create a
  breakpoint.

* Add new a `meteor run --test` command that runs
  [Velocity](https://github.com/meteor-velocity/velocity) tests in your
  app .

* Add new callbacks `Accounts.onResetPasswordLink`,
  `Accounts.onEnrollmentLink`, and `Accounts.onEmailVerificationLink`
  that make it easier to build custom user interfaces on top of the
  accounts system. These callbacks should be registered before
  `Meteor.startup` fires, and will be called if the URL matches a link
  in an email sent by `Accounts.resetPassword`, etc. See
  https://docs.meteor.com/#Accounts-onResetPasswordLink.

* A new configuration file for mobile apps,
  `<APP>/mobile-config.js`. This allows you to set app metadata, icons,
  splash screens, preferences, and PhoneGap/Cordova plugin settings
  without needing a `cordova_build_override` directory. See
  https://docs.meteor.com/#mobileconfigjs.


### API Changes

* Rename `{{> UI.dynamic}}` to `{{> Template.dynamic}}`, and likewise
  with `UI.contentBlock` and `UI.elseBlock`. The UI namespace is no
  longer used anywhere except for backwards compatibility.

* Deprecate the `Template.someTemplate.myHelper = ...` syntax in favor
  of `Template.someTemplate.helpers(...)`.  Using the older syntax still
  works, but prints a deprecation warning to the console.

* `Package.registerBuildPlugin` its associated functions have been added
  to the public API, cleaned up, and documented. The new function is
  identical to the earlier _transitional_registerBuildPlugin except for
  minor backwards-compatible API changes. See
  https://docs.meteor.com/#Package-registerBuildPlugin

* Rename the `showdown` package to `markdown`.

* Deprecate the `amplify`, `backbone`, `bootstrap`, and `d3` integration
  packages in favor of community alternatives.  These packages will no
  longer be maintained by MDG.


### Tool Changes

* Improved output from `meteor build` to make it easier to publish
  mobile apps to the App Store and Play Store. See the wiki pages for
  instructions on how to publish your
  [iOS](https://github.com/meteor/meteor/wiki/How-to-submit-your-iOS-app-to-App-Store)
  and
  [Android](https://github.com/meteor/meteor/wiki/How-to-submit-your-Android-app-to-Play-Store)
  apps.

* Packages can now be marked as debug-mode only by adding `debugOnly:
  true` to `Package.describe`. Debug-only packages are not included in
  the app when it is bundled for production (`meteor build` or `meteor
  run --production`). This allows package authors to build packages
  specifically for testing and debugging without increasing the size of
  the resulting app bundle or causing apps to ship with debug
  functionality built in.

* Rework the process for installing mobile development SDKs. There is
  now a `meteor install-sdk` command that automatically install what
  software it can and points to documentation for the parts that
  require manual installation.

* The `.meteor/cordova-platforms` file has been renamed to
  `.meteor/platforms` and now includes the default `server` and
  `browser` platforms. The default platforms can't currently be removed
  from a project, though this will be possible in the future. The old
  file will be automatically migrated to the new one when the app is run
  with Meteor 0.9.4 or above.

* The `unipackage.json` file inside downloaded packages has been renamed
  to `isopack.json` and has an improved forwards-compatible format. To
  maintain backwards compatibility with previous releases, packages will
  be built with both files.

* The local package metadata cache now uses SQLite, which is much faster
  than the previous implementation. This improves `meteor` command line
  tool startup time.

* The constraint solver used by the client to find compatible versions
  of packages is now much faster.

* The `--port` option to `meteor run` now requires a numeric port
  (e.g. `meteor run --port example.com` is no longer valid).

* The `--mobile-port` option `meteor run` has been reworked. The option
  is now `--mobile-server` in `meteor run` and `--server` in `meteor
  build`. `--server` is required for `meteor build` in apps with mobile
  platforms installed. `--mobile-server` defaults to an automatically
  detected IP address on port 3000, and `--server` requires a hostname
  but defaults to port 80 if a port is not specified.

* Operations that take longer than a few seconds (e.g. downloading
  packages, installing the Android SDK, etc) now show a progress bar.

* Complete support for using an HTTP proxy in the `meteor` command line
  tool. Now all DDP connections can work through a proxy.  Use the standard
  `http_proxy` environment variable to specify your proxy endpoint.  [#2515](https://github.com/meteor/meteor/issues/2515)


### Bug Fixes

* Fix behavior of ROOT_URL with path ending in `/`.

* Fix source maps when using a ROOT_URL with a path. [#2627](https://github.com/meteor/meteor/issues/2627)

* Change the mechanism that the Meteor tool uses to clean up app server
  processes. The new mechanism is more resilient to slow app bundles and
  other CPU-intensive tasks. [#2536](https://github.com/meteor/meteor/issues/2536), [#2588](https://github.com/meteor/meteor/issues/2588).


Patches by GitHub users cryptoquick, Gaelan, jperl, meonkeys, mitar,
mquandalle, prapicault, pscanf, richguan, rick-golden-healthagen,
rissem, rosh93, rzymek, and timoabend


## v0.9.3.1, 2014-09-30

* Don't crash when failing to contact the package server. [#2713](https://github.com/meteor/meteor/issues/2713)

* Allow more than one dash in package versions. [#2715](https://github.com/meteor/meteor/issues/2715)


## v0.9.3, 2014-09-25

### More Package Version Number Flexibility

* Packages now support relying on multiple major versions of their
  dependencies (eg `blaze@1.0.0 || 2.0.0`). Additionally, you can now
  call `api.versionsFrom(<release>)` multiple times, or with an array
  (eg `api.versionsFrom([<release1>, <release2>])`. Meteor will
  interpret this to mean that the package will work with packages from
  all the listed releases.

* Support for "wrapped package" version numbers. There is now a `_` field
  in version numbers. The `_` field must be an integer, and versions with
  the `_` are sorted after versions without. This allows using the
  upstream version number as the Meteor package version number and being
  able to publish multiple version of the Meteor package (e.g.
  `jquery@1.11.1_2`).

Note: packages using the `||` operator or the `_` symbol in their
versions or dependencies will be invisible to pre-0.9.3 users. Meteor
versions 0.9.2 and before do not understand the new version formats and
will not be able to use versions of packages that use the new features.


### Other Command-line Tool Improvements

* More detailed constraint solver output. Meteor now tells you which
  constraints prevent upgrading or adding new packages. This will make
  it much easier to update your app to new versions.

* Better handling of pre-release versions (e.g. versions with
  `-`). Pre-release packages will now be included in an app if and only
  if there is no way to meet the app's constraints without using a
  pre-release package.

* Add `meteor admin set-unmigrated` to allow maintainers to hide
  pre-0.9.0 packages in `meteor search` and `meteor show`. This will not
  stop users from continuing to use the package, but it helps prevent
  new users from finding old non-functional packages.

* Progress bars for time-intensive operations, like downloading large
  packages.


### Other Changes

* Offically support `Meteor.wrapAsync` (renamed from
  `Meteor._wrapAsync`). Additionally, `Meteor.wrapAsync` now lets you
  pass an object to bind as `this` in the wrapped call. See
  https://docs.meteor.com/#meteor_wrapasync.

* The `reactive-dict` package now allows an optional name argument to
  enable data persistence during hot code push.


Patches by GitHub users evliu, meonkeys, mitar, mizzao, mquandalle,
prapicault, waitingkuo, wulfmeister.



## v0.9.2.2, 2014-09-17

* Fix regression in 0.9.2 that prevented some users from accessing the
  Meteor development server in their browser. Specifically, 0.9.2
  unintentionally changed the development mode server's default bind
  host to localhost instead of 0.0.0.0. [#2596](https://github.com/meteor/meteor/issues/2596)


## v0.9.2.1, 2014-09-15

* Fix versions of packages that were published with `-cordova` versions
  in 0.9.2 (appcache, fastclick, htmljs, logging, mobile-status-bar,
  routepolicy, webapp-hashing).


## v0.9.2, 2014-09-15

This release contains our first support for building mobile apps in
Meteor, for both iOS and Android. This support comes via an
integration with Apache's Cordova/PhoneGap project.

  * You can use Cordova/PhoneGap packages in your application or inside
    a Meteor package to access a device's native functions directly from
    JavaScript code.
  * The `meteor add-platform` and `meteor run` commands now let you
    launch the app in the iOS or Android simulator or run it on an
    attached hardware device.
  * This release extends hot code push to support live updates into
    installed native apps.
  * The `meteor bundle` command has been renamed to `meteor build` and
    now outputs build projects for the mobile version of the targeted
    app.
  * See
    https://github.com/meteor/meteor/wiki/Meteor-Cordova-Phonegap-integration
    for more information about how to get started building mobile apps
    with Meteor.

* Better mobile support for OAuth login: you can now use a
  redirect-based flow inside UIWebViews, and the existing popup-based
  flow has been adapted to work in Cordova/PhoneGap apps.

#### Bug fixes and minor improvements

* Fix sorting on non-trivial keys in Minimongo. [#2439](https://github.com/meteor/meteor/issues/2439)

* Bug fixes and performance improvements for the package system's
  constraint solver.

* Improved error reporting for misbehaving oplog observe driver. [#2033](https://github.com/meteor/meteor/issues/2033) [#2244](https://github.com/meteor/meteor/issues/2244)

* Drop deprecated source map linking format used for older versions of
  Firefox.  [#2385](https://github.com/meteor/meteor/issues/2385)

* Allow Meteor tool to run from a symlink. [#2462](https://github.com/meteor/meteor/issues/2462)

* Assets added via a plugin are no longer considered source files. [#2488](https://github.com/meteor/meteor/issues/2488)

* Remove support for long deprecated `SERVER_ID` environment
  variable. Use `AUTOUPDATE_VERSION` instead.

* Fix bug in reload-safetybelt package that resulted in reload loops in
  Chrome with cookies disabled.

* Change the paths for static assets served from packages. The `:`
  character is replaced with the `_` character in package names so as to
  allow serving on mobile devices and ease operation on Windows. For
  example, assets from the `abc:bootstrap` package are now served at
  `/packages/abc_bootstrap` instead of `/packages/abc:bootstrap`.

* Also change the paths within a bundled Meteor app to allow for
  different client architectures (eg mobile). For example,
  `bundle/programs/client` is now `bundle/programs/web.browser`.


Patches by GitHub users awwx, mizzao, and mquandalle.



## v0.9.1.1, 2014-09-06

* Fix backwards compatibility for packages that had weak dependencies
  on packages renamed in 0.9.1 (`ui`, `deps`, `livedata`). [#2521](https://github.com/meteor/meteor/issues/2521)

* Fix error when using the `reactive-dict` package without the `mongo`
  package.


## v0.9.1, 2014-09-04

#### Organizations in Meteor developer accounts

Meteor 0.9.1 ships with organizations support in Meteor developer
accounts. Organizations are teams of users that make it easy to
collaborate on apps and packages.

Create an organization at
https://www.meteor.com/account-settings/organizations. Run the `meteor
authorized` command in your terminal to give an organization
permissions to your apps. To add an organization as a maintainer of
your packages, use the `meteor admin maintainers` command. You can
also publish packages with an organization's name in the package name
prefix instead of your own username.


#### One backwards incompatible change for templates

* Templates can no longer be named "body" or "instance".

#### Backwards compatible Blaze API changes

* New public and documented APIs:
  * `Blaze.toHTMLWithData()`
  * `Template.currentData()`
  * `Blaze.getView()`
  * `Template.parentData()` (previously `UI._parentData()`)
  * `Template.instance()` (previously `UI._templateInstance()`)
  * `Template.body` (previously `UI.body`)
  * `new Template` (previously `Template.__create__`)
  * `Blaze.getData()` (previously `UI.getElementData`, or `Blaze.getCurrentData` with no arguments)

* Deprecate the `ui` package. Instead, use the `blaze` package. The
  `UI` and `Blaze` symbols are now the same.

* Deprecate `UI.insert`. `UI.render` and `UI.renderWithData` now
  render a template and place it in the DOM.

* Add an underscore to some undocumented Blaze APIs to make them
  internal. Notably: `Blaze._materializeView`, `Blaze._createView`,
  `Blaze._toText`, `Blaze._destroyView`, `Blaze._destroyNode`,
  `Blaze._withCurrentView`, `Blaze._DOMBackend`,
  `Blaze._TemplateWith`

* Document Views. Views are the machinery powering DOM updates in
  Blaze.

* Expose `view` property on template instances.

#### Backwards compatible renames

* Package renames
  * `livedata` -> `ddp`
  * `mongo-livedata` -> `mongo`
  * `standard-app-packages` -> `meteor-platform`
* Symbol renames
  * `Meteor.Collection` -> `Mongo.Collection`
  * `Meteor.Collection.Cursor` -> `Mongo.Cursor`
  * `Meteor.Collection.ObjectID` -> `Mongo.ObjectID`
  * `Deps` -> `Tracker`

#### Other

* Add `reactive-var` package. Lets you define a single reactive
  variable, like a single key in `Session`.

* Don't throw an exception in Chrome when cookies and local storage
  are blocked.

* Bump DDP version to "1". Clients connecting with version "pre1" or
  "pre2" should still work.

* Allow query parameters in OAuth1 URLs. [#2404](https://github.com/meteor/meteor/issues/2404)

* Fix `meteor list` if not all packages on server. Fixes [#2468](https://github.com/meteor/meteor/issues/2468)

Patch by GitHub user mitar.


## v0.9.0.1, 2014-08-27

* Fix issues preventing hot code reload from automatically reloading webapps in
  two cases: when the old app was a pre-0.9.0 app, and when the app used
  appcache. (In both cases, an explicit reload still worked.)

* Fix publishing packages containing a plugin with platform-specific code but
  no platform-specific code in the main package.

* Fix `meteor add package@version` when the package was already added with a
  different version constraint.

* Improve treatment of pre-release packages (packages with a dash in their
  version). Guarantee that they will not be chosen by the constraint solver
  unless explicitly requested.  `meteor list` won't suggest that you update to
  them.

* Fix slow spiderable executions.

* Fix dev-mode client-only restart when client files changed very soon after
  server restart.

* Fix stack trace on `meteor add` constraint solver failure.

* Fix "access-denied" stack trace when publishing packages.


## v0.9.0, 2014-08-26

Meteor 0.9.0 introduces the Meteor Package Server. Incorporating lessons from
our community's Meteorite tool, Meteor 0.9.0 allows users to develop and publish
Meteor packages to a central repository. The `meteor publish` command is used to
publish packages. Non-core packages can now be added with `meteor add`, and you
can specify version constraints on the packages you use. Binary packages can be
published for additional architectures with `meteor publish-for-arch`, which
allows cross-platform deploys and bundling.  You can search for packages with
`meteor search` and display information on them with `meteor show`, or you can
use the Atmosphere web interface developed by Percolate Studio at
https://atmospherejs.com/

See https://docs.meteor.com/#writingpackages and
https://docs.meteor.com/#packagejs for more details.

Other packaging-related changes:

* `meteor list` now lists the packages your app is using, which was formerly the
  behavior of `meteor list --using`. To search for packages you are not
  currently using, use `meteor search`.  The concept of an "internal" package
  (which did not show up in `meteor list`) no longer exists.

* To prepare a bundle created with `meteor bundle` for execution on a
  server, you now run `npm install` with no arguments instead of having
  to specify a few specific npm modules and their versions
  explicitly. See the README in the generated bundle for more details.

* All `under_score`-style `package.js` APIs (`Package.on_use`, `api.add_files`,
  etc) have been replaced with `camelCase` names (`Package.onUse`,
  `api.addFiles`, etc).  The old names continue to work for now.

* There's a new `archMatching` option to `Plugin.registerSourceHandler`, which
  should be used by any plugin whose output is only for the client or only for
  the server (eg, CSS and HTML templating packages); this allows Meteor to avoid
  restarting the server when files processed by these plugins change.

Other changes:

* When running your app with the local development server, changes that only
  affect the client no longer require restarting the server.  Changes that only
  affect CSS no longer require the browser to refresh the page, both in local
  development and in some production environments.  [#490](https://github.com/meteor/meteor/issues/490)

* When a call to `match` fails in a method or subscription, log the
  failure on the server. (This matches the behavior described in our docs)

* The `appcache` package now defaults to functioning on all browsers
  that support the AppCache API, rather than a whitelist of browsers.
  The main effect of this change is that `appcache` is now enabled by
  default on Firefox, because Firefox no longer makes a confusing
  popup. You can still disable individual browsers with
  `AppCache.config`.  [#2241](https://github.com/meteor/meteor/issues/2241)

* The `forceApprovalPrompt` option can now be specified in `Accounts.ui.config`
  in addition to `Meteor.loginWithGoogle`.  [#2149](https://github.com/meteor/meteor/issues/2149)

* Don't leak websocket clients in server-to-server DDP in some cases (and fix
  "Got open from inactive client"
  error). https://github.com/faye/websocket-driver-node/pull/8

* Updated OAuth url for login with Meetup.

* Allow minimongo `changed` callbacks to mutate their `oldDocument`
  argument. [#2231](https://github.com/meteor/meteor/issues/2231)

* Fix upsert called from client with no callback.  [#2413](https://github.com/meteor/meteor/issues/2413)

* Avoid a few harmless exceptions in OplogObserveDriver.

* Refactor `observe-sequence` package.

* Fix `spiderable` race condition.

* Re-apply our fix of NPM bug https://github.com/npm/npm/issues/3265 which got
  accidentally reverted upstream.

* Workaround for a crash in recent Safari
  versions. https://github.com/meteor/meteor/commit/e897539adb

* Upgraded dependencies:
  - less: 1.7.4 (from 1.7.1)
  - tar: 1.0.1 (from 0.1.19)
  - fstream: 1.0.2 (from 0.1.25)

Patches by GitHub users Cangit, dandv, ImtiazMajeed, MaximDubrovin, mitar,
mquandalle, rcy, RichardLitt, thatneat, and twhy.


## v0.8.3.1, 2014-12-09 (backport)

* Fix a security issue in allow/deny rules that could result in data
  loss. If your app uses allow/deny rules, or uses packages that use
  allow/deny rules, we recommend that you update immediately.
  Backport from 1.0.1.


## v0.8.3, 2014-07-29

#### Blaze

* Refactor Blaze to simplify internals while preserving the public
  API. `UI.Component` has been replaced with `Blaze.View.`

* Fix performance issues and memory leaks concerning event handlers.

* Add `UI.remove`, which removes a template after `UI.render`/`UI.insert`.

* Add `this.autorun` to the template instance, which is like `Deps.autorun`
  but is automatically stopped when the template is destroyed.

* Create `<a>` tags as SVG elements when they have `xlink:href`
  attributes. (Previously, `<a>` tags inside SVGs were never created as
  SVG elements.)  [#2178](https://github.com/meteor/meteor/issues/2178)

* Throw an error in `{{foo bar}}` if `foo` is missing or not a function.

* Cursors returned from template helpers for #each should implement
  the `observeChanges` method and don't have to be Minimongo cursors
  (allowing new custom data stores for Blaze like Miniredis).

* Remove warnings when {{#each}} iterates over a list of strings,
  numbers, or other items that contains duplicates.  [#1980](https://github.com/meteor/meteor/issues/1980)

#### Meteor Accounts

* Fix regression in 0.8.2 where an exception would be thrown if
  `Meteor.loginWithPassword` didn't have a callback. Callbacks to
  `Meteor.loginWithPassword` are now optional again.  [#2255](https://github.com/meteor/meteor/issues/2255)

* Fix OAuth popup flow in mobile apps that don't support
  `window.opener`.  [#2302](https://github.com/meteor/meteor/issues/2302)

* Fix "Email already exists" error with MongoDB 2.6.  [#2238](https://github.com/meteor/meteor/issues/2238)


#### mongo-livedata and minimongo

* Fix performance issue where a large batch of oplog updates could block
  the node event loop for long periods.  [#2299](https://github.com/meteor/meteor/issues/2299).

* Fix oplog bug resulting in error message "Buffer inexplicably empty".  [#2274](https://github.com/meteor/meteor/issues/2274)

* Fix regression from 0.8.2 that caused collections to appear empty in
  reactive `findOne()` or `fetch` queries that run before a mutator
  returns.  [#2275](https://github.com/meteor/meteor/issues/2275)


#### Miscellaneous

* Stop including code by default that automatically refreshes the page
  if JavaScript and CSS don't load correctly. While this code is useful
  in some multi-server deployments, it can cause infinite refresh loops
  if there are errors on the page. Add the `reload-safetybelt` package
  to your app if you want to include this code.

* On the server, `Meteor.startup(c)` now calls `c` immediately if the
  server has already started up, matching the client behavior.  [#2239](https://github.com/meteor/meteor/issues/2239)

* Add support for server-side source maps when debugging with
  `node-inspector`.

* Add `WebAppInternals.addStaticJs()` for adding static JavaScript code
  to be served in the app, inline if allowed by `browser-policy`.

* Make the `tinytest/run` method return immediately, so that `wait`
  method calls from client tests don't block on server tests completing.

* Log errors from method invocations on the client if there is no
  callback provided.

* Upgraded dependencies:
  - node: 0.10.29 (from 0.10.28)
  - less: 1.7.1 (from 1.6.1)

Patches contributed by GitHub users Cangit, cmather, duckspeaker, zol.


## v0.8.2, 2014-06-23

#### Meteor Accounts

* Switch `accounts-password` to use bcrypt to store passwords on the
  server. (Previous versions of Meteor used a protocol called SRP.)
  Users will be transparently transitioned when they log in. This
  transition is one-way, so you cannot downgrade a production app once
  you upgrade to 0.8.2. If you are maintaining an authenticating DDP
  client:
     - Clients that use the plaintext password login handler (i.e. call
       the `login` method with argument `{ password: <plaintext
       password> }`) will continue to work, but users will not be
       transitioned from SRP to bcrypt when logging in with this login
       handler.
     - Clients that use SRP will no longer work. These clients should
       instead directly call the `login` method, as in
       `Meteor.loginWithPassword`. The argument to the `login` method
       can be either:
         - `{ password: <plaintext password> }`, or
         - `{ password: { digest: <password hash>, algorithm: "sha-256" } }`,
           where the password hash is the hex-encoded SHA256 hash of the
           plaintext password.

* Show the display name of the currently logged-in user after following
  an email verification link or a password reset link in `accounts-ui`.

* Add a `userEmail` option to `Meteor.loginWithMeteorDeveloperAccount`
  to pre-fill the user's email address in the OAuth popup.

* Ensure that the user object has updated token information before
  it is passed to email template functions. [#2210](https://github.com/meteor/meteor/issues/2210)

* Export the function that serves the HTTP response at the end of an
  OAuth flow as `OAuth._endOfLoginResponse`. This function can be
  overridden to make the OAuth popup flow work in certain mobile
  environments where `window.opener` is not supported.

* Remove support for OAuth redirect URLs with a `redirect` query
  parameter. This OAuth flow was never documented and never fully
  worked.


#### Blaze

* Blaze now tracks individual CSS rules in `style` attributes and won't
  overwrite changes to them made by other JavaScript libraries.

* Add `{{> UI.dynamic}}` to make it easier to dynamically render a
  template with a data context.

* Add `UI._templateInstance()` for accessing the current template
  instance from within a block helper.

* Add `UI._parentData(n)` for accessing parent data contexts from
  within a block helper.

* Add preliminary API for registering hooks to run when Blaze intends to
  insert, move, or remove DOM elements. For example, you can use these
  hooks to animate nodes as they are inserted, moved, or removed. To use
  them, you can set the `_uihooks` property on a container DOM
  element. `_uihooks` is an object that can have any subset of the
  following three properties:

    - `insertElement: function (node, next)`: called when Blaze intends
      to insert the DOM element `node` before the element `next`
    - `moveElement: function (node, next)`: called when Blaze intends to
      move the DOM element `node` before the element `next`
    - `removeElement: function (node)`: called when Blaze intends to
      remove the DOM element `node`

    Note that when you set one of these functions on a container
    element, Blaze will not do the actual operation; it's your
    responsibility to actually insert, move, or remove the node (by
    calling `$(node).remove()`, for example).

* The `findAll` method on template instances now returns a vanilla
  array, not a jQuery object. The `$` method continues to
  return a jQuery object. [#2039](https://github.com/meteor/meteor/issues/2039)

* Fix a Blaze memory leak by cleaning up event handlers when a template
  instance is destroyed. [#1997](https://github.com/meteor/meteor/issues/1997)

* Fix a bug where helpers used by {{#with}} were still re-running when
  their reactive data sources changed after they had been removed from
  the DOM.

* Stop not updating form controls if they're focused. If a field is
  edited by one user while another user is focused on it, it will just
  lose its value but maintain its focus. [#1965](https://github.com/meteor/meteor/issues/1965)

* Add `_nestInCurrentComputation` option to `UI.render`, fixing a bug in
  {{#each}} when an item is added inside a computation that subsequently
  gets invalidated. [#2156](https://github.com/meteor/meteor/issues/2156)

* Fix bug where "=" was not allowed in helper arguments. [#2157](https://github.com/meteor/meteor/issues/2157)

* Fix bug when a template tag immediately follows a Spacebars block
  comment. [#2175](https://github.com/meteor/meteor/issues/2175)


#### Command-line tool

* Add --directory flag to `meteor bundle`. Setting this flag outputs a
  directory rather than a tarball.

* Speed up updates of NPM modules by upgrading Node to include our fix for
  https://github.com/npm/npm/issues/3265 instead of passing `--force` to
  `npm install`.

* Always rebuild on changes to npm-shrinkwrap.json files.  [#1648](https://github.com/meteor/meteor/issues/1648)

* Fix uninformative error message when deploying to long hostnames. [#1208](https://github.com/meteor/meteor/issues/1208)

* Increase a buffer size to avoid failing when running MongoDB due to a
  large number of processes running on the machine, and fix the error
  message when the failure does occur. [#2158](https://github.com/meteor/meteor/issues/2158)

* Clarify a `meteor mongo` error message when using the MONGO_URL
  environment variable. [#1256](https://github.com/meteor/meteor/issues/1256)


#### Testing

* Run server tests from multiple clients serially instead of in
  parallel. This allows testing features that modify global server
  state.  [#2088](https://github.com/meteor/meteor/issues/2088)


#### Security

* Add Content-Type headers on JavaScript and CSS resources.

* Add `X-Content-Type-Options: nosniff` header to
  `browser-policy-content`'s default policy. If you are using
  `browser-policy-content` and you don't want your app to send this
  header, then call `BrowserPolicy.content.allowContentTypeSniffing()`.

* Use `Meteor.absoluteUrl()` to compute the redirect URL in the `force-ssl`
  package (instead of the host header).


#### Miscellaneous

* Allow `check` to work on the server outside of a Fiber. [#2136](https://github.com/meteor/meteor/issues/2136)

* EJSON custom type conversion functions should not be permitted to yield. [#2136](https://github.com/meteor/meteor/issues/2136)

* The legacy polling observe driver handles errors communicating with MongoDB
  better and no longer gets "stuck" in some circumstances.

* Automatically rewind cursors before calls to `fetch`, `forEach`, or `map`. On
  the client, don't cache the return value of `cursor.count()` (consistently
  with the server behavior). `cursor.rewind()` is now a no-op. [#2114](https://github.com/meteor/meteor/issues/2114)

* Remove an obsolete hack in reporting line numbers for LESS errors. [#2216](https://github.com/meteor/meteor/issues/2216)

* Avoid exceptions when accessing localStorage in certain Internet
  Explorer configurations. [#1291](https://github.com/meteor/meteor/issues/1291), [#1688](https://github.com/meteor/meteor/issues/1688).

* Make `handle.ready()` reactively stop, where `handle` is a
  subscription handle.

* Fix an error message from `audit-argument-checks` after login.

* Make the DDP server send an error if the client sends a connect
  message with a missing or malformed `support` field. [#2125](https://github.com/meteor/meteor/issues/2125)

* Fix missing `jquery` dependency in the `amplify` package. [#2113](https://github.com/meteor/meteor/issues/2113)

* Ban inserting EJSON custom types as documents. [#2095](https://github.com/meteor/meteor/issues/2095)

* Fix incorrect URL rewrites in stylesheets. [#2106](https://github.com/meteor/meteor/issues/2106)

* Upgraded dependencies:
  - node: 0.10.28 (from 0.10.26)
  - uglify-js: 2.4.13 (from 2.4.7)
  - sockjs server: 0.3.9 (from 0.3.8)
  - websocket-driver: 0.3.4 (from 0.3.2)
  - stylus: 0.46.3 (from 0.42.3)

Patches contributed by GitHub users awwx, babenzele, Cangit, dandv,
ducdigital, emgee3, felixrabe, FredericoC, jbruni, kentonv, mizzao,
mquandalle, subhog, tbjers, tmeasday.


## v0.8.1.3, 2014-05-22

* Fix a security issue in the `spiderable` package. `spiderable` now
  uses the ROOT_URL environment variable instead of the Host header to
  determine which page to snapshot.

* Fix hardcoded Twitter URL in `oauth1` package. This fixes a regression
  in 0.8.0.1 that broke Atmosphere packages that do OAuth1
  logins. [#2154](https://github.com/meteor/meteor/issues/2154).

* Add `credentialSecret` argument to `Google.retrieveCredential`, which
  was forgotten in a previous release.

* Remove nonexistent `-a` and `-r` aliases for `--add` and `--remove` in
  `meteor help authorized`. [#2155](https://github.com/meteor/meteor/issues/2155)

* Add missing `underscore` dependency in the `oauth-encryption` package. [#2165](https://github.com/meteor/meteor/issues/2165)

* Work around IE8 bug that caused some apps to fail to render when
  minified. [#2037](https://github.com/meteor/meteor/issues/2037).


## v0.8.1.2, 2014-05-12

* Fix memory leak (introduced in 0.8.1) by making sure to unregister
  sessions at the server when they are closed due to heartbeat timeout.

* Add `credentialSecret` argument to `Google.retrieveCredential`,
  `Facebook.retrieveCredential`, etc., which is needed to use them as of
  0.8.1. [#2118](https://github.com/meteor/meteor/issues/2118)

* Fix 0.8.1 regression that broke apps using a `ROOT_URL` with a path
  prefix. [#2109](https://github.com/meteor/meteor/issues/2109)


## v0.8.1.1, 2014-05-01

* Fix 0.8.1 regression preventing clients from specifying `_id` on insert. [#2097](https://github.com/meteor/meteor/issues/2097)

* Fix handling of malformed URLs when merging CSS files. [#2103](https://github.com/meteor/meteor/issues/2103), [#2093](https://github.com/meteor/meteor/issues/2093)

* Loosen the checks on the `options` argument to `Collection.find` to
  allow undefined values.


## v0.8.1, 2014-04-30

#### Meteor Accounts

* Fix a security flaw in OAuth1 and OAuth2 implementations. If you are
  using any OAuth accounts packages (such as `accounts-google` or
  `accounts-twitter`), we recommend that you update immediately and log
  out your users' current sessions with the following MongoDB command:

    $ db.users.update({}, { $set: { 'services.resume.loginTokens': [] } }, { multi: true });

* OAuth redirect URLs are now required to be on the same origin as your app.

* Log out a user's other sessions when they change their password.

* Store pending OAuth login results in the database instead of
  in-memory, so that an OAuth flow succeeds even if different requests
  go to different server processes.

* When validateLoginAttempt callbacks return false, don't override a more
  specific error message.

* Add `Random.secret()` for generating security-critical secrets like
  login tokens.

* `Meteor.logoutOtherClients` now calls the user callback when other
  login tokens have actually been removed from the database, not when
  they have been marked for eventual removal.  [#1915](https://github.com/meteor/meteor/issues/1915)

* Rename `Oauth` to `OAuth`.  `Oauth` is now an alias for backwards
  compatibility.

* Add `oauth-encryption` package for encrypting sensitive account
  credentials in the database.

* A validate login hook can now override the exception thrown from
  `beginPasswordExchange` like it can for other login methods.

* Remove an expensive observe over all users in the `accounts-base`
  package.


#### Blaze

* Disallow `javascript:` URLs in URL attribute values by default, to
  help prevent cross-site scripting bugs. Call
  `UI._allowJavascriptUrls()` to allow them.

* Fix `UI.toHTML` on templates containing `{{#with}}`.

* Fix `{{#with}}` over a data context that is mutated.  [#2046](https://github.com/meteor/meteor/issues/2046)

* Clean up autoruns when calling `UI.toHTML`.

* Properly clean up event listeners when removing templates.

* Add support for `{{!-- block comments --}}` in Spacebars. Block comments may
  contain `}}`, so they are more useful than `{{! normal comments}}` for
  commenting out sections of Spacebars templates.

* Don't dynamically insert `<tbody>` tags in reactive tables

* When handling a custom jQuery event, additional arguments are
  no longer lost -- they now come after the template instance
  argument.  [#1988](https://github.com/meteor/meteor/issues/1988)


#### DDP and MongoDB

* Extend latency compensation to support an arbitrary sequence of
  inserts in methods.  Previously, documents created inside a method
  stub on the client would eventually be replaced by new documents
  from the server, causing the screen to flicker.  Calling `insert`
  inside a method body now generates the same ID on the client (inside
  the method stub) and on the server.  A sequence of inserts also
  generates the same sequence of IDs.  Code that wants a random stream
  that is consistent between method stub and real method execution can
  get one with `DDP.randomStream`.
  https://trello.com/c/moiiS2rP/57-pattern-for-creating-multiple-database-records-from-a-method

* The document passed to the `insert` callback of `allow` and `deny` now only
  has a `_id` field if the client explicitly specified one; this allows you to
  use `allow`/`deny` rules to prevent clients from specifying their own
  `_id`. As an exception, `allow`/`deny` rules with a `transform` always have an
  `_id`.

* DDP now has an implementation of bidirectional heartbeats which is consistent
  across SockJS and websocket transports. This enables connection keepalive and
  allows servers and clients to more consistently and efficiently detect
  disconnection.

* The DDP protocol version number has been incremented to "pre2" (adding
  randomSeed and heartbeats).

* The oplog observe driver handles errors communicating with MongoDB
  better and knows to re-poll all queries after a MongoDB failover.

* Fix bugs involving mutating DDP method arguments.


#### meteor command-line tool

* Move boilerplate HTML from tools to webapp.  Change internal
  `Webapp.addHtmlAttributeHook` API.

* Add `meteor list-sites` command for listing the sites that you have
  deployed to meteor.com with your Meteor developer account.

* Third-party template languages can request that their generated source loads
  before other JavaScript files, just like *.html files, by passing the
  isTemplate option to Plugin.registerSourceHandler.

* You can specify a particular interface for the dev mode runner to bind to with
  `meteor -p host:port`.

* Don't include proprietary tar tags in bundle tarballs.

* Convert relative URLs to absolute URLs when merging CSS files.


#### Upgraded dependencies

* Node.js from 0.10.25 to 0.10.26.
* MongoDB driver from 1.3.19 to 1.4.1
* stylus: 0.42.3 (from 0.42.2)
* showdown: 0.3.1
* css-parse: an unreleased version (from 1.7.0)
* css-stringify: an unreleased version (from 1.4.1)


Patches contributed by GitHub users aldeed, apendua, arbesfeld, awwx, dandv,
davegonzalez, emgee3, justinsb, mquandalle, Neftedollar, Pent, sdarnell,
and timhaines.


## v0.8.0.1, 2014-04-21

* Fix security flaw in OAuth1 implementation. Clients can no longer
  choose the callback_url for OAuth1 logins.


## v0.8.0, 2014-03-27

Meteor 0.8.0 introduces Blaze, a total rewrite of our live templating engine,
replacing Spark. Advantages of Blaze include:

  * Better interoperability with jQuery plugins and other techniques which
    directly manipulate the DOM
  * More fine-grained updates: only the specific elements or attributes that
    change are touched rather than the entire template
  * A fully documented templating language
  * No need for the confusing `{{#constant}}`, `{{#isolate}}`, and `preserve`
    directives
  * Uses standard jQuery delegation (`.on`) instead of our custom implementation
  * Blaze supports live SVG templates that work just like HTML templates

See
[the Using Blaze wiki page](https://github.com/meteor/meteor/wiki/Using-Blaze)
for full details on upgrading your app to 0.8.0.  This includes:

* The `Template.foo.rendered` callback is now only called once when the template
  is rendered, rather than repeatedly as it is "re-rendered", because templates
  now directly update changed data instead of fully re-rendering.

* The `accounts-ui` login buttons are now invoked as a `{{> loginButtons}}`
  rather than as `{{loginButtons}}`.

* Previous versions of Meteor used a heavily modified version of the Handlebars
  templating language. In 0.8.0, we've given it its own name: Spacebars!
  Spacebars has an
  [explicit specification](https://github.com/meteor/meteor/blob/devel/packages/spacebars/README.md)
  instead of being defined as a series of changes to Handlebars. There are some
  incompatibilities with our previous Handlebars fork, such as a
  [different way of specifying dynamic element attributes](https://github.com/meteor/meteor/blob/devel/packages/spacebars/README.md#in-attribute-values)
  and a
  [new way of defining custom block helpers](https://github.com/meteor/meteor/blob/devel/packages/spacebars/README.md#custom-block-helpers).

* Your template files must consist of
  [well-formed HTML](https://github.com/meteor/meteor/blob/devel/packages/spacebars/README.md#html-dialect). Invalid
  HTML is now a compilation failure.  (There is a current limitation in our HTML
  parser such that it does not support
  [omitting end tags](http://www.w3.org/TR/html5/syntax.html#syntax-tag-omission)
  on elements such as `<P>` and `<LI>`.)

* `Template.foo` is no longer a function. It is instead a
  "component". Components render to an intermediate representation of an HTML
  tree, not a string, so there is no longer an easy way to render a component to
  a static HTML string.

* `Meteor.render` and `Spark.render` have been removed. Use `UI.render` and
  `UI.insert` instead.

* The `<body>` tag now defines a template just like the `<template>` tag, which
  can have helpers and event handlers.  Define them directly on the object
  `UI.body`.

* Previous versions of Meteor shipped with a synthesized `tap` event,
  implementing a zero-delay click event on mobile browsers. Unfortunately, this
  event never worked very well. We're eliminating it. Instead, use one of the
  excellent third party solutions.

* The `madewith` package (which supported adding a badge to your website
  displaying its score from http://madewith.meteor.com/) has been removed, as it
  is not compatible with the new version of that site.

* The internal `spark`, `liverange`, `universal-events`, and `domutils` packages
  have been removed.

* The `Handlebars` namespace has been deprecated.  `Handlebars.SafeString` is
  now `Spacebars.SafeString`, and `Handlebars.registerHelper` is now
  `UI.registerHelper`.

Patches contributed by GitHub users cmather and mart-jansink.


## v0.7.2.3, 2014-12-09 (backport)

* Fix a security issue in allow/deny rules that could result in data
  loss. If your app uses allow/deny rules, or uses packages that use
  allow/deny rules, we recommend that you update immediately.
  Backport from 1.0.1.

## v0.7.2.2, 2014-04-21 (backport)

* Fix a security flaw in OAuth1 and OAuth2 implementations.
  Backport from 0.8.1; see its entry for recommended actions to take.

## v0.7.2.1, 2014-04-30 (backport)

* Fix security flaw in OAuth1 implementation. Clients can no longer
  choose the callback_url for OAuth1 logins.
  Backport from 0.8.0.1.

## v0.7.2, 2014-03-18

* Support oplog tailing on queries with the `limit` option. All queries
  except those containing `$near` or `$where` selectors or the `skip`
  option can now be used with the oplog driver.

* Add hooks to login process: `Accounts.onLogin`,
  `Accounts.onLoginFailure`, and `Accounts.validateLoginAttempt`. These
  functions allow for rate limiting login attempts, logging an audit
  trail, account lockout flags, and more. See:
  http://docs.meteor.com/#accounts_validateloginattempt [#1815](https://github.com/meteor/meteor/issues/1815)

* Change the `Accounts.registerLoginHandler` API for custom login
  methods. Login handlers now require a name and no longer have to deal
  with generating resume tokens. See
  https://github.com/meteor/meteor/blob/devel/packages/accounts-base/accounts_server.js
  for details. OAuth based login handlers using the
  `Oauth.registerService` packages are not affected.

* Add support for HTML email in `Accounts.emailTemplates`.  [#1785](https://github.com/meteor/meteor/issues/1785)

* minimongo: Support `{a: {$elemMatch: {x: 1, $or: [{a: 1}, {b: 1}]}}}`  [#1875](https://github.com/meteor/meteor/issues/1875)

* minimongo: Support `{a: {$regex: '', $options: 'i'}}`  [#1874](https://github.com/meteor/meteor/issues/1874)

* minimongo: Fix sort implementation with multiple sort fields which each look
  inside an array. eg, ensure that with sort key `{'a.x': 1, 'a.y': 1}`, the
  document `{a: [{x: 0, y: 4}]}` sorts before
  `{a: [{x: 0, y: 5}, {x: 1, y: 3}]}`, because the 3 should not be used as a
  tie-breaker because it is not "next to" the tied 0s.

* minimongo: Fix sort implementation when selector and sort key share a field,
  that field matches an array in the document, and only some values of the array
  match the selector. eg, ensure that with sort key `{a: 1}` and selector
  `{a: {$gt: 3}}`, the document `{a: [4, 6]}` sorts before `{a: [1, 5]}`,
  because the 1 should not be used as a sort key because it does not match the
  selector. (We only approximate the MongoDB behavior here by only supporting
  relatively selectors.)

* Use `faye-websocket` (0.7.2) npm module instead of `websocket` (1.0.8) for
  server-to-server DDP.

* Update Google OAuth package to use new `profile` and `email` scopes
  instead of deprecated URL-based scopes.  [#1887](https://github.com/meteor/meteor/issues/1887)

* Add `_throwFirstError` option to `Deps.flush`.

* Make `facts` package data available on the server as
  `Facts._factsByPackage`.

* Fix issue where `LESS` compilation error could crash the `meteor run`
  process.  [#1877](https://github.com/meteor/meteor/issues/1877)

* Fix crash caused by empty HTTP host header in `meteor run` development
  server.  [#1871](https://github.com/meteor/meteor/issues/1871)

* Fix hot code reload in private browsing mode in Safari.

* Fix appcache size calculation to avoid erronious warnings. [#1847](https://github.com/meteor/meteor/issues/1847)

* Remove unused `Deps._makeNonReactive` wrapper function. Call
  `Deps.nonreactive` directly instead.

* Avoid setting the `oplogReplay` on non-oplog collections. Doing so
  caused mongod to crash.

* Add startup message to `test-in-console` to ease automation. [#1884](https://github.com/meteor/meteor/issues/1884)

* Upgraded dependencies
  - amplify: 1.1.2 (from 1.1.0)

Patches contributed by GitHub users awwx, dandv, queso, rgould, timhaines, zol


## v0.7.1.2, 2014-02-27

* Fix bug in tool error handling that caused `meteor` to crash on Mac
  OSX when no computer name is set.

* Work around a bug that caused MongoDB to fail an assertion when using
  tailable cursors on non-oplog collections.


## v0.7.1.1, 2014-02-24

* Integrate with Meteor developer accounts, a new way of managing your
  meteor.com deployed sites. When you use `meteor deploy`, you will be
  prompted to create a developer account.
    - Once you've created a developer account, you can log in and out
      from the command line with `meteor login` and `meteor logout`.
    - You can claim legacy sites with `meteor claim`. This command will
      prompt you for your site password if you are claiming a
      password-protected site; after claiming it, you will not need to
      enter the site password again.
    - You can add or remove authorized users, and view the list of
      authorized users, for a site with `meteor authorized`.
    - You can view your current username with `meteor whoami`.
    - This release also includes the `accounts-meteor-developer` package
      for building Meteor apps that allow users to log in with their own
      developer accounts.

* Improve the oplog tailing implementation for getting real-time database
  updates from MongoDB.
    - Add support for all operators except `$where` and `$near`. Limit and
      skip are not supported yet.
    - Add optimizations to avoid needless data fetches from MongoDB.
    - Fix an error ("Cannot call method 'has' of null") in an oplog
      callback. [#1767](https://github.com/meteor/meteor/issues/1767)

* Add and improve support for minimongo operators.
  - Support `$comment`.
  - Support `obj` name in `$where`.
  - `$regex` matches actual regexps properly.
  - Improve support for `$nin`, `$ne`, `$not`.
  - Support using `{ $in: [/foo/, /bar/] }`. [#1707](https://github.com/meteor/meteor/issues/1707)
  - Support `{$exists: false}`.
  - Improve type-checking for selectors.
  - Support `{x: {$elemMatch: {$gt: 5}}}`.
  - Match Mongo's behavior better when there are arrays in the document.
  - Support `$near` with sort.
  - Implement updates with `{ $set: { 'a.$.b': 5 } }`.
  - Support `{$type: 4}` queries.
  - Optimize `remove({})` when observers are paused.
  - Make update-by-id constant time.
  - Allow `{$set: {'x._id': 1}}`.  [#1794](https://github.com/meteor/meteor/issues/1794)

* Upgraded dependencies
  - node: 0.10.25 (from 0.10.22). The workaround for specific Node
    versions from 0.7.0 is now removed; 0.10.25+ is supported.
  - jquery: 1.11.0 (from 1.8.2). See
    http://jquery.com/upgrade-guide/1.9/ for upgrade instructions.
  - jquery-waypoints: 2.0.4 (from 1.1.7). Contains
    backwards-incompatible changes.
  - source-map: 0.3.2 (from 0.3.30) [#1782](https://github.com/meteor/meteor/issues/1782)
  - websocket-driver: 0.3.2 (from 0.3.1)
  - http-proxy: 1.0.2 (from a pre-release fork of 1.0)
  - semver: 2.2.1 (from 2.1.0)
  - request: 2.33.0 (from 2.27.0)
  - fstream: 0.1.25 (from 0.1.24)
  - tar: 0.1.19 (from 0.1.18)
  - eachline: a fork of 2.4.0 (from 2.3.3)
  - source-map: 0.1.31 (from 0.1.30)
  - source-map-support: 0.2.5 (from 0.2.3)
  - mongo: 2.4.9 (from 2.4.8)
  - openssl in mongo: 1.0.1f (from 1.0.1e)
  - kexec: 0.2.0 (from 0.1.1)
  - less: 1.6.1 (from 1.3.3)
  - stylus: 0.42.2 (from 0.37.0)
  - nib: 1.0.2 (from 1.0.0)
  - coffeescript: 1.7.1 (from 1.6.3)

* CSS preprocessing and sourcemaps:
  - Add sourcemap support for CSS stylesheet preprocessors. Use
    sourcemaps for stylesheets compiled with LESS.
  - Improve CSS minification to deal with `@import` statements correctly.
  - Lint CSS files for invalid `@` directives.
  - Change the recommended suffix for imported LESS files from
    `.lessimport` to `.import.less`. Add `.import.styl` to allow
    `stylus` imports. `.lessimport` continues to work but is deprecated.

* Add `clientAddress` and `httpHeaders` to `this.connection` in method
  calls and publish functions.

* Hash login tokens before storing them in the database. Legacy unhashed
  tokens are upgraded to hashed tokens in the database as they are used
  in login requests.

* Change default accounts-ui styling and add more CSS classes.

* Refactor command-line tool. Add test harness and better tests. Run
  `meteor self-test --help` for info on running the tools test suite.

* Speed up application re-build in development mode by re-using file
  hash computation between file change watching code and application
  build code..

* Fix issues with documents containing a key named `length` with a
  numeric value. Underscore treated these as arrays instead of objects,
  leading to exceptions when . Patch Underscore to not treat plain
  objects (`x.constructor === Object`) with numeric `length` fields as
  arrays. [#594](https://github.com/meteor/meteor/issues/594) [#1737](https://github.com/meteor/meteor/issues/1737)

* Deprecate `Accounts.loginServiceConfiguration` in favor of
  `ServiceConfiguration.configurations`, exported by the
  `service-configuration` package. `Accounts.loginServiceConfiguration`
  is maintained for backwards-compatibility, but it is defined in a
  `Meteor.startup` block and so cannot be used from top-level code.

* Cursors with a field specifier containing `{_id: 0}` can no longer be
  used with `observeChanges` or `observe`. This includes the implicit
  calls to these functions that are done when returning a cursor from a
  publish function or using `{{#each}}`.

* Transform functions must return objects and may not change the `_id`
  field, though they may leave it out.

* Remove broken IE7 support from the `localstorage` package. Meteor
  accounts logins no longer persist in IE7.

* Fix the `localstorage` package when used with Safari in private
  browsing mode. This fixes a problem with login token storage and
  account login. [#1291](https://github.com/meteor/meteor/issues/1291)

* Types added with `EJSON.addType` now have default `clone` and `equals`
  implementations. Users may still specify `clone` or `equals` functions
  to override the default behavior.  [#1745](https://github.com/meteor/meteor/issues/1745)

* Add `frame-src` to `browser-policy-content` and account for
  cross-browser CSP disparities.

* Deprecate `Oauth.initiateLogin` in favor of `Oauth.showPopup`.

* Add `WebApp.rawConnectHandlers` for adding connect handlers that run
  before any other Meteor handlers, except `connect.compress()`. Raw
  connect handlers see the URL's full path (even if ROOT_URL contains a
  non-empty path) and they run before static assets are served.

* Add `Accounts.connection` to allow using Meteor accounts packages with
  a non-default DDP connection.

* Detect and reload if minified CSS files fail to load at startup. This
  prevents the application from running unstyled if the page load occurs
  while the server is switching versions.

* Allow Npm.depends to specify any http or https URL containing a full
  40-hex-digit SHA.  [#1686](https://github.com/meteor/meteor/issues/1686)

* Add `retry` package for connection retry with exponential backoff.

* Pass `update` and `remove` return values correctly when using
  collections validated with `allow` and `deny` rules. [#1759](https://github.com/meteor/meteor/issues/1759)

* If you're using Deps on the server, computations and invalidation
  functions are not allowed to yield. Throw an error instead of behaving
  unpredictably.

* Fix namespacing in coffeescript files added to a package with the
  `bare: true` option. [#1668](https://github.com/meteor/meteor/issues/1668)

* Fix races when calling login and/or logoutOtherClients from multiple
  tabs. [#1616](https://github.com/meteor/meteor/issues/1616)

* Include oauth_verifier as a header rather than a parameter in
  the `oauth1` package. [#1825](https://github.com/meteor/meteor/issues/1825)

* Fix `force-ssl` to allow local development with `meteor run` in IPv6
  environments. [#1751](https://github.com/meteor/meteor/issues/1751)`

* Allow cursors on named local collections to be returned from a publish
  function in an array.  [#1820](https://github.com/meteor/meteor/issues/1820)

* Fix build failure caused by a directory in `programs/` without a
  package.js file.

* Do a better job of handling shrinkwrap files when an npm module
  depends on something that isn't a semver. [#1684](https://github.com/meteor/meteor/issues/1684)

* Fix failures updating npm dependencies when a node_modules directory
  exists above the project directory.  [#1761](https://github.com/meteor/meteor/issues/1761)

* Preserve permissions (eg, executable bit) on npm files.  [#1808](https://github.com/meteor/meteor/issues/1808)

* SockJS tweak to support relative base URLs.

* Don't leak sockets on error in dev-mode proxy.

* Clone arguments to `added` and `changed` methods in publish
  functions. This allows callers to reuse objects and prevents already
  published data from changing after the fact.  [#1750](https://github.com/meteor/meteor/issues/1750)

* Ensure springboarding to a different meteor tools version always uses
  `exec` to run the old version. This simplifies process management for
  wrapper scripts.

Patches contributed by GitHub users DenisGorbachev, EOT, OyoKooN, awwx,
dandv, icellan, jfhamlin, marcandre, michaelbishop, mitar, mizzao,
mquandalle, paulswartz, rdickert, rzymek, timhaines, and yeputons.


## v0.7.0.1, 2013-12-20

* Two fixes to `meteor run` Mongo startup bugs that could lead to hangs with the
  message "Initializing mongo database... this may take a moment.".  [#1696](https://github.com/meteor/meteor/issues/1696)

* Apply the Node patch to 0.10.24 as well (see the 0.7.0 section for details).

* Fix gratuitous IE7 incompatibility.  [#1690](https://github.com/meteor/meteor/issues/1690)


## v0.7.0, 2013-12-17

This version of Meteor contains a patch for a bug in Node 0.10 which
most commonly affects websockets. The patch is against Node version
0.10.22 and 0.10.23. We strongly recommend using one of these precise
versions of Node in production so that the patch will be applied. If you
use a newer version of Node with this version of Meteor, Meteor will not
apply the patch and will instead disable websockets.

* Rework how Meteor gets realtime database updates from MongoDB. Meteor
  now reads the MongoDB "oplog" -- a special collection that records all
  the write operations as they are applied to your database. This means
  changes to the database are instantly noticed and reflected in Meteor,
  whether they originated from Meteor or from an external database
  client. Oplog tailing is automatically enabled in development mode
  with `meteor run`, and can be enabled in production with the
  `MONGO_OPLOG_URL` environment variable. Currently the only supported
  selectors are equality checks; `$`-operators, `limit` and `skip`
  queries fall back to the original poll-and-diff algorithm. See
  https://github.com/meteor/meteor/wiki/Oplog-Observe-Driver
  for details.

* Add `Meteor.onConnection` and add `this.connection` to method
  invocations and publish functions. These can be used to store data
  associated with individual clients between subscriptions and method
  calls. See http://docs.meteor.com/#meteor_onconnection for details. [#1611](https://github.com/meteor/meteor/issues/1611)

* Bundler failures cause non-zero exit code in `meteor run`.  [#1515](https://github.com/meteor/meteor/issues/1515)

* Fix error when publish function callbacks are called during session shutdown.

* Rework hot code push. The new `autoupdate` package drives automatic
  reloads on update using standard DDP messages instead of a hardcoded
  message at DDP startup. Now the hot code push only triggers when
  client code changes; server-only code changes will not cause the page
  to reload.

* New `facts` package publishes internal statistics about Meteor.

* Add an explicit check that publish functions return a cursor, an array
  of cursors, or a falsey value. This is a safety check to to prevent
  users from accidentally returning Collection.findOne() or some other
  value and expecting it to be published.

* Implement `$each`, `$sort`, and `$slice` options for minimongo's `$push`
  modifier.  [#1492](https://github.com/meteor/meteor/issues/1492)

* Introduce `--raw-logs` option to `meteor run` to disable log
  coloring and timestamps.

* Add `WebAppInternals.setBundledJsCssPrefix()` to control where the
  client loads bundled JavaScript and CSS files. This allows serving
  files from a CDN to decrease page load times and reduce server load.

* Attempt to exit cleanly on `SIGHUP`. Stop accepting incoming
  connections, kill DDP connections, and finish all outstanding requests
  for static assets.

* In the HTTP server, only keep sockets with no active HTTP requests alive for 5
  seconds.

* Fix handling of `fields` option in minimongo when only `_id` is present. [#1651](https://github.com/meteor/meteor/issues/1651)

* Fix issue where setting `process.env.MAIL_URL` in app code would not
  alter where mail was sent. This was a regression in 0.6.6 from 0.6.5. [#1649](https://github.com/meteor/meteor/issues/1649)

* Use stderr instead of stdout (for easier automation in shell scripts) when
  prompting for passwords and when downloading the dev bundle. [#1600](https://github.com/meteor/meteor/issues/1600)

* Ensure more downtime during file watching.  [#1506](https://github.com/meteor/meteor/issues/1506)

* Fix `meteor run` with settings files containing non-ASCII characters.  [#1497](https://github.com/meteor/meteor/issues/1497)

* Support `EJSON.clone` for `Meteor.Error`. As a result, they are properly
  stringified in DDP even if thrown through a `Future`.  [#1482](https://github.com/meteor/meteor/issues/1482)

* Fix passing `transform: null` option to `collection.allow()` to disable
  transformation in validators.  [#1659](https://github.com/meteor/meteor/issues/1659)

* Fix livedata error on `this.removed` during session shutdown. [#1540](https://github.com/meteor/meteor/issues/1540) [#1553](https://github.com/meteor/meteor/issues/1553)

* Fix incompatibility with Phusion Passenger by removing an unused line. [#1613](https://github.com/meteor/meteor/issues/1613)

* Ensure install script creates /usr/local on machines where it does not
  exist (eg. fresh install of OSX Mavericks).

* Set x-forwarded-* headers in `meteor run`.

* Clean up package dirs containing only ".build".

* Check for matching hostname before doing end-of-oauth redirect.

* Only count files that actually go in the cache towards the `appcache`
  size check. [#1653](https://github.com/meteor/meteor/issues/1653).

* Increase the maximum size spiderable will return for a page from 200kB
  to 5MB.

* Upgraded dependencies:
  * SockJS server from 0.3.7 to 0.3.8, including new faye-websocket module.
  * Node from 0.10.21 to 0.10.22
  * MongoDB from 2.4.6 to 2.4.8
  * clean-css from 1.1.2 to 2.0.2
  * uglify-js from a fork of 2.4.0 to 2.4.7
  * handlebars npm module no longer available outside of handlebars package

Patches contributed by GitHub users AlexeyMK, awwx, dandv, DenisGorbachev,
emgee3, FooBarWidget, mitar, mcbain, rzymek, and sdarnell.


## v0.6.6.3, 2013-11-04

* Fix error when publish function callbacks are called during session
  shutdown.  [#1540](https://github.com/meteor/meteor/issues/1540) [#1553](https://github.com/meteor/meteor/issues/1553)

* Improve `meteor run` CPU usage in projects with many
  directories.  [#1506](https://github.com/meteor/meteor/issues/1506)


## v0.6.6.2, 2013-10-21

* Upgrade Node from 0.10.20 to 0.10.21 (security update).


## v0.6.6.1, 2013-10-12

* Fix file watching on OSX. Work around Node issue [#6251](https://github.com/meteor/meteor/issues/6251) by not using
  fs.watch. [#1483](https://github.com/meteor/meteor/issues/1483)


## v0.6.6, 2013-10-10


#### Security

* Add `browser-policy` package for configuring and sending
  Content-Security-Policy and X-Frame-Options HTTP headers.
  [See the docs](http://docs.meteor.com/#browserpolicy) for more.

* Use cryptographically strong pseudorandom number generators when available.

#### MongoDB

* Add upsert support. `Collection.update` now supports the `{upsert:
  true}` option. Additionally, add a `Collection.upsert` method which
  returns the newly inserted object id if applicable.

* `update` and `remove` now return the number of documents affected.  [#1046](https://github.com/meteor/meteor/issues/1046)

* `$near` operator for `2d` and `2dsphere` indices.

* The `fields` option to the collection methods `find` and `findOne` now works
  on the client as well.  (Operators such as `$elemMatch` and `$` are not yet
  supported in `fields` projections.) [#1287](https://github.com/meteor/meteor/issues/1287)

* Pass an index and the cursor itself to the callbacks in `cursor.forEach` and
  `cursor.map`, just like the corresponding `Array` methods.  [#63](https://github.com/meteor/meteor/issues/63)

* Support `c.find(query, {limit: N}).count()` on the client.  [#654](https://github.com/meteor/meteor/issues/654)

* Improve behavior of `$ne`, `$nin`, and `$not` selectors with objects containing
  arrays.  [#1451](https://github.com/meteor/meteor/issues/1451)

* Fix various bugs if you had two documents with the same _id field in
  String and ObjectID form.

#### Accounts

* [Behavior Change] Expire login tokens periodically. Defaults to 90
  days. Use `Accounts.config({loginExpirationInDays: null})` to disable
  token expiration.

* [Behavior Change] Write dates generated by Meteor Accounts to Mongo as
  Date instead of number; existing data can be converted by passing it
  through `new Date()`. [#1228](https://github.com/meteor/meteor/issues/1228)

* Log out and close connections for users if they are deleted from the
  database.

* Add Meteor.logoutOtherClients() for logging out other connections
  logged in as the current user.

* `restrictCreationByEmailDomain` option in `Accounts.config` to restrict new
  users to emails of specific domain (eg. only users with @meteor.com emails) or
  a custom validator. [#1332](https://github.com/meteor/meteor/issues/1332)

* Support OAuth1 services that require request token secrets as well as
  authentication token secrets.  [#1253](https://github.com/meteor/meteor/issues/1253)

* Warn if `Accounts.config` is only called on the client.  [#828](https://github.com/meteor/meteor/issues/828)

* Fix bug where callbacks to login functions could be called multiple
  times when the client reconnects.

#### DDP

* Fix infinite loop if a client disconnects while a long yielding method is
  running.

* Unfinished code to support DDP session resumption has been removed. Meteor
  servers now stop processing messages from clients and reclaim memory
  associated with them as soon as they are disconnected instead of a few minutes
  later.

#### Tools

* The pre-0.6.5 `Package.register_extension` API has been removed. Use
  `Package._transitional_registerBuildPlugin` instead, which was introduced in
  0.6.5. (A bug prevented the 0.6.5 reimplementation of `register_extension`
  from working properly anyway.)

* Support using an HTTP proxy in the `meteor` command line tool. This
  allows the `update`, `deploy`, `logs`, and `mongo` commands to work
  behind a proxy. Use the standard `http_proxy` environment variable to
  specify your proxy endpoint.  [#429](https://github.com/meteor/meteor/issues/429), [#689](https://github.com/meteor/meteor/issues/689), [#1338](https://github.com/meteor/meteor/issues/1338)

* Build Linux binaries on an older Linux machine. Meteor now supports
  running on Linux machines with glibc 2.9 or newer (Ubuntu 10.04+, RHEL
  and CentOS 6+, Fedora 10+, Debian 6+). Improve error message when running
  on Linux with unsupported glibc, and include Mongo stderr if it fails
  to start.

* Install NPM modules with `--force` to avoid corrupted local caches.

* Rebuild NPM modules in packages when upgrading to a version of Meteor that
  uses a different version of Node.

* Disable the Mongo http interface. This lets you run meteor on two ports
  differing by 1000 at the same time.

#### Misc

* [Known issue] Breaks support for pre-release OSX 10.9 'Mavericks'.
  Will be addressed shortly. See issues:
  https://github.com/joyent/node/issues/6251
  https://github.com/joyent/node/issues/6296

* `EJSON.stringify` now takes options:
  - `canonical` causes objects keys to be stringified in sorted order
  - `indent` allows formatting control over the EJSON stringification

* EJSON now supports `Infinity`, `-Infinity` and `NaN`.

* Check that the argument to `EJSON.parse` is a string.  [#1401](https://github.com/meteor/meteor/issues/1401)

* Better error from functions that use `Meteor._wrapAsync` (eg collection write
  methods and `HTTP` methods) and in DDP server message processing.  [#1387](https://github.com/meteor/meteor/issues/1387)

* Support `appcache` on Chrome for iOS.

* Support literate CoffeeScript files with the extension `.coffee.md` (in
  addition to the already-supported `.litcoffee` extension). [#1407](https://github.com/meteor/meteor/issues/1407)

* Make `madewith` package work again (broken in 0.6.5).  [#1448](https://github.com/meteor/meteor/issues/1448)

* Better error when passing a string to `{{#each}}`. [#722](https://github.com/meteor/meteor/issues/722)

* Add support for JSESSIONID cookies for sticky sessions. Set the
  `USE_JSESSIONID` environment variable to enable placing a JSESSIONID
  cookie on sockjs requests.

* Simplify the static analysis used to detect package-scope variables.

* Upgraded dependencies:
  * Node from 0.8.24 to 0.10.20
  * MongoDB from 2.4.4 to 2.4.6
  * MongoDB driver from 1.3.17 to 1.3.19
  * http-proxy from 0.10.1 to a pre-release of 1.0.0
  * stylus from 0.30.1 to 0.37.0
  * nib from 0.8.2 to 1.0.0
  * optimist from 0.3.5 to 0.6.0
  * semver from 1.1.0 to 2.1.0
  * request from 2.12.0 to 2.27.0
  * keypress from 0.1.0 to 0.2.1
  * underscore from 1.5.1 to 1.5.2
  * fstream from 0.1.21 to 0.1.24
  * tar from 0.1.14 to 0.1.18
  * source-map from 0.1.26 to 0.1.30
  * source-map-support from a fork of 0.1.8 to 0.2.3
  * escope from a fork of 0.0.15 to 1.0.0
  * estraverse from 1.1.2-1 to 1.3.1
  * simplesmtp from 0.1.25 to 0.3.10
  * stream-buffers from 0.2.3 to 0.2.5
  * websocket from 1.0.7 to 1.0.8
  * cli-color from 0.2.2 to 0.2.3
  * clean-css from 1.0.11 to 1.1.2
  * UglifyJS2 from a fork of 2.3.6 to a different fork of 2.4.0
  * connect from 2.7.10 to 2.9.0
  * send from 0.1.0 to 0.1.4
  * useragent from 2.0.1 to 2.0.7
  * replaced byline with eachline 2.3.3

Patches contributed by GitHub users ansman, awwx, codeinthehole, jacott,
Maxhodges, meawoppl, mitar, mizzao, mquandalle, nathan-muir, RobertLowe, ryw,
sdarnell, and timhaines.


## v0.6.5.3, 2014-12-09 (backport)

* Fix a security issue in allow/deny rules that could result in data
  loss. If your app uses allow/deny rules, or uses packages that use
  allow/deny rules, we recommend that you update immediately.
  Backport from 1.0.1.


## v0.6.5.2, 2013-10-21

* Upgrade Node from 0.8.24 to 0.8.26 (security patch)


## v0.6.5.1, 2013-08-28

* Fix syntax errors on lines that end with a backslash. [#1326](https://github.com/meteor/meteor/issues/1326)

* Fix serving static files with special characters in their name. [#1339](https://github.com/meteor/meteor/issues/1339)

* Upgrade `esprima` JavaScript parser to fix bug parsing complex regexps.

* Export `Spiderable` from `spiderable` package to allow users to set
  `Spiderable.userAgentRegExps` to control what user agents are treated
  as spiders.

* Add EJSON to standard-app-packages. [#1343](https://github.com/meteor/meteor/issues/1343)

* Fix bug in d3 tab character parsing.

* Fix regression when using Mongo ObjectIDs in Spark templates.


## v0.6.5, 2013-08-14

* New package system with package compiler and linker:

  * Each package now has it own namespace for variable
    declarations. Global variables used in a package are limited to
    package scope.

  * Packages must explicitly declare which symbols they export with
    `api.export` in `package.js`.

  * Apps and packages only see the exported symbols from packages they
    explicitly use. For example, if your app uses package A which in
    turn depends on package B, only package A's symbols will be
    available in the app.

  * Package names can only contain alphanumeric characters, dashes, and
    dots. Packages with spaces and underscores must be renamed.

  * Remove hardcoded list of required packages. New default
    `standard-app-packages` package adds dependencies on the core Meteor
    stack. This package can be removed to make an app with only parts of
    the Meteor stack. `standard-app-packages` will be automatically
    added to a project when it is updated to Meteor 0.6.5.

  * Custom app packages in the `packages` directory are no longer
    automatically used. They must be explicitly added to the app with
    `meteor add <packagename>`. To help with the transition, all
    packages in the `packages` directory will be automatically added to
    the project when it is updated to Meteor 0.6.5.

  * New "unipackage" on-disk format for built packages. Compiled packages are
    cached and rebuilt only when their source or dependencies change.

  * Add "unordered" and "weak" package dependency modes to allow
    circular package dependencies and conditional code inclusion.

  * New API (`_transitional_registerBuildPlugin`) for declaring
    compilers, preprocessors, and file extension handlers. These new
    build plugins are full compilation targets in their own right, and
    have their own namespace, source files, NPM requirements, and package
    dependencies. The old `register_extension` API is deprecated. Please
    note that the `package.js` format and especially
    `_transitional_registerBuildPlugin` are not frozen interfaces and
    are subject to change in future releases.

  * Add `api.imply`, which allows one package to "imply" another. If
    package A implies package B, then anything that depends on package
    A automatically depends on package B as well (and receives package
    B's imports). This is useful for creating umbrella packages
    (`standard-app-packages`) or sometimes for factoring common code
    out of related packages (`accounts-base`).

* Move HTTP serving out of the server bootstrap and into the `webapp`
  package. This allows building Meteor apps that are not web servers
  (eg. command line tools, DDP clients, etc.). Connect middlewares can
  now be registered on the new `WebApp.connectHandlers` instead of the
  old `__meteor_bootstrap__.app`.

* The entire Meteor build process now has first-class source map
  support. A source map is maintained for every source file as it
  passes through the build pipeline. Currently, the source maps are
  only served in development mode. Not all web browsers support source
  maps yet and for those that do, you may have to turn on an option to
  enable them. Source maps will always be used when reporting
  exceptions on the server.

* Update the `coffeescript` package to generate source maps.

* Add new `Assets` API and `private` subdirectory for including and
  accessing static assets on the server. http://docs.meteor.com/#assets

* Add `Meteor.disconnect`. Call this to disconnect from the
  server and stop all live data updates. [#1151](https://github.com/meteor/meteor/issues/1151)

* Add `Match.Integer` to `check` for 32-bit signed integers.

* `Meteor.connect` has been renamed to `DDP.connect` and is now fully
  supported on the server. Server-to-server DDP connections use
  websockets, and can be used for both method calls and subscriptions.

* Rename `Meteor.default_connection` to `Meteor.connection` and
  `Meteor.default_server` to `Meteor.server`.

* Rename `Meteor.http` to `HTTP`.

* `ROOT_URL` may now have a path part. This allows serving multiple
  Meteor apps on the same domain.

* Support creating named unmanaged collections with
  `new Meteor.Collection("name", {connection: null})`.

* New `Log` function in the `logging` package which prints with
  timestamps, color, filenames and linenumbers.

* Include http response in errors from oauth providers. [#1246](https://github.com/meteor/meteor/issues/1246)

* The `observe` callback `movedTo` now has a fourth argument `before`.

* Move NPM control files for packages from `.npm` to
  `.npm/package`. This is to allow build plugins such as `coffeescript`
  to depend on NPM packages. Also, when removing the last NPM
  dependency, clean up the `.npm` dir.

* Remove deprecated `Meteor.is_client` and `Meteor.is_server` variables.

* Implement "meteor bundle --debug" [#748](https://github.com/meteor/meteor/issues/748)

* Add `forceApprovalPrompt` option to `Meteor.loginWithGoogle`. [#1226](https://github.com/meteor/meteor/issues/1226)

* Make server-side Mongo `insert`s, `update`s, and `remove`s run
  asynchronously when a callback is passed.

* Improve memory usage when calling `findOne()` on the server.

* Delete login tokens from server when user logs out.

* Rename package compatibility mode option to `add_files` from `raw` to
  `bare`.

* Fix Mongo selectors of the form: {$regex: /foo/}.

* Fix Spark memory leak.  [#1157](https://github.com/meteor/meteor/issues/1157)

* Fix EPIPEs during dev mode hot code reload.

* Fix bug where we would never quiesce if we tried to revive subs that errored
  out (5e7138d)

* Fix bug where `this.fieldname` in handlebars template might refer to a
  helper instead of a property of the current data context. [#1143](https://github.com/meteor/meteor/issues/1143)

* Fix submit events on IE8. [#1191](https://github.com/meteor/meteor/issues/1191)

* Handle `Meteor.loginWithX` being called with a callback but no options. [#1181](https://github.com/meteor/meteor/issues/1181)

* Work around a Chrome bug where hitting reload could cause a tab to
  lose the DDP connection and never recover. [#1244](https://github.com/meteor/meteor/issues/1244)

* Upgraded dependencies:
  * Node from 0.8.18 to 0.8.24
  * MongoDB from 2.4.3 to 2.4.4, now with SSL support
  * CleanCSS from 0.8.3 to 1.0.11
  * Underscore from 1.4.4 to 1.5.1
  * Fibers from 1.0.0 to 1.0.1
  * MongoDB Driver from 1.3.7 to 1.3.17

Patches contributed by GitHub users btipling, mizzao, timhaines and zol.


## v0.6.4.1, 2013-07-19

* Update mongodb driver to use version 0.2.1 of the bson module.


## v0.6.4, 2013-06-10

* Separate OAuth flow logic from Accounts into separate packages. The
  `facebook`, `github`, `google`, `meetup`, `twitter`, and `weibo`
  packages can be used to perform an OAuth exchange without creating an
  account and logging in.  [#1024](https://github.com/meteor/meteor/issues/1024)

* If you set the `DISABLE_WEBSOCKETS` environment variable, browsers will not
  attempt to connect to your app using Websockets. Use this if you know your
  server environment does not properly proxy Websockets to reduce connection
  startup time.

* Make `Meteor.defer` work in an inactive tab in iOS.  [#1023](https://github.com/meteor/meteor/issues/1023)

* Allow new `Random` instances to be constructed with specified seed. This
  can be used to create repeatable test cases for code that picks random
  values.  [#1033](https://github.com/meteor/meteor/issues/1033)

* Fix CoffeeScript error reporting to include source file and line
  number again.  [#1052](https://github.com/meteor/meteor/issues/1052)

* Fix Mongo queries which nested JavaScript RegExp objects inside `$or`.  [#1089](https://github.com/meteor/meteor/issues/1089)

* Upgraded dependencies:
  * Underscore from 1.4.2 to 1.4.4  [#776](https://github.com/meteor/meteor/issues/776)
  * http-proxy from 0.8.5 to 0.10.1  [#513](https://github.com/meteor/meteor/issues/513)
  * connect from 1.9.2 to 2.7.10
  * Node mongodb client from 1.2.13 to 1.3.7  [#1060](https://github.com/meteor/meteor/issues/1060)

Patches contributed by GitHub users awwx, johnston, and timhaines.


## v0.6.3, 2013-05-15

* Add new `check` package for ensuring that a value matches a required
  type and structure. This is used to validate untrusted input from the
  client. See http://docs.meteor.com/#match for details.

* Use Websockets by default on supported browsers. This reduces latency
  and eliminates the constant network spinner on iOS devices.

* With `autopublish` on, publish many useful fields on `Meteor.users`.

* Files in the `client/compatibility/` subdirectory of a Meteor app do
  not get wrapped in a new variable scope. This is useful for
  third-party libraries which expect `var` statements at the outermost
  level to be global.

* Add synthetic `tap` event for use on touch enabled devices. This is a
  replacement for `click` that fires immediately.

* When using the `http` package synchronously on the server, errors
  are thrown rather than passed in `result.error`

* The `manager` option to the `Meteor.Collection` constructor is now called
  `connection`. The old name still works for now.  [#987](https://github.com/meteor/meteor/issues/987)

* The `localstorage-polyfill` smart package has been replaced by a
  `localstorage` package, which defines a `Meteor._localStorage` API instead of
  trying to replace the DOM `window.localStorage` facility. (Now, apps can use
  the existence of `window.localStorage` to detect if the full localStorage API
  is supported.)  [#979](https://github.com/meteor/meteor/issues/979)

* Upgrade MongoDB from 2.2.1 to 2.4.3.

* Upgrade CoffeeScript from 1.5.0 to 1.6.2.  [#972](https://github.com/meteor/meteor/issues/972)

* Faster reconnects when regaining connectivity.  [#696](https://github.com/meteor/meteor/issues/696)

* `Email.send` has a new `headers` option to set arbitrary headers.  [#963](https://github.com/meteor/meteor/issues/963)

* Cursor transform functions on the server no longer are required to return
  objects with correct `_id` fields.  [#974](https://github.com/meteor/meteor/issues/974)

* Rework `observe()` callback ordering in minimongo to improve fiber
  safety on the server. This makes subscriptions on server to server DDP
  more usable.

* Use binary search in minimongo when updating ordered queries.  [#969](https://github.com/meteor/meteor/issues/969)

* Fix EJSON base64 decoding bug.  [#1001](https://github.com/meteor/meteor/issues/1001)

* Support `appcache` on Chromium.  [#958](https://github.com/meteor/meteor/issues/958)

Patches contributed by GitHub users awwx, jagill, spang, and timhaines.


## v0.6.2.1, 2013-04-24

* When authenticating with GitHub, include a user agent string. This
  unbreaks "Sign in with GitHub"

Patch contributed by GitHub user pmark.


## v0.6.2, 2013-04-16

* Better error reporting:
  * Capture real stack traces for `Meteor.Error`.
  * Report better errors with misconfigured OAuth services.

* Add per-package upgrade notices to `meteor update`.

* Experimental server-to-server DDP support: `Meteor.connect` on the
  server will connect to a remote DDP endpoint via WebSockets. Method
  calls should work fine, but subscriptions and minimongo on the server
  are still a work in progress.

* Upgrade d3 from 2.x to 3.1.4. See
  https://github.com/mbostock/d3/wiki/Upgrading-to-3.0 for compatibility notes.

* Allow CoffeeScript to set global variables when using `use strict`. [#933](https://github.com/meteor/meteor/issues/933)

* Return the inserted documented ID from `LocalCollection.insert`. [#908](https://github.com/meteor/meteor/issues/908)

* Add Weibo token expiration time to `services.weibo.expiresAt`.

* `Spiderable.userAgentRegExps` can now be modified to change what user agents
  are treated as spiders by the `spiderable` package.

* Prevent observe callbacks from affecting the arguments to identical
  observes. [#855](https://github.com/meteor/meteor/issues/855)

* Fix meteor command line tool when run from a home directory with
  spaces in its name. If you previously installed meteor release 0.6.0
  or 0.6.1 you'll need to uninstall and reinstall meteor to support
  users with spaces in their usernames (see
  https://github.com/meteor/meteor/blob/master/README.md#uninstalling-meteor)

Patches contributed by GitHub users andreas-karlsson, awwx, jacott,
joshuaconner, and timhaines.


## v0.6.1, 2013-04-08

* Correct NPM behavior in packages in case there is a `node_modules` directory
  somewhere above the app directory. [#927](https://github.com/meteor/meteor/issues/927)

* Small bug fix in the low-level `routepolicy` package.

Patches contributed by GitHub users andreas-karlsson and awwx.


## v0.6.0, 2013-04-04

* Meteor has a brand new distribution system! In this new system, code-named
  Engine, packages are downloaded individually and on demand. All of the
  packages in each official Meteor release are prefetched and cached so you can
  still use Meteor while offline. You can have multiple releases of Meteor
  installed simultaneously; apps are pinned to specific Meteor releases.
  All `meteor` commands accept a `--release` argument to specify which release
  to use; `meteor update` changes what release the app is pinned to.
  Inside an app, the name of the release is available at `Meteor.release`.
  When running Meteor directly from a git checkout, the release is ignored.

* Variables declared with `var` at the outermost level of a JavaScript
  source file are now private to that file. Remove the `var` to share
  a value between files.

* Meteor now supports any x86 (32- or 64-bit) Linux system, not just those which
  use Debian or RedHat package management.

* Apps may contain packages inside a top-level directory named `packages`.

* Packages may depend on [NPM modules](https://npmjs.org), using the new
  `Npm.depends` directive in their `package.js` file. (Note: if the NPM module
  has architecture-specific binary components, bundles built with `meteor
  bundle` or `meteor deploy` will contain the components as built for the
  developer's platform and may not run on other platforms.)

* Meteor's internal package tests (as well as tests you add to your app's
  packages with the unsupported `Tinytest` framework) are now run with the new
  command `meteor test-packages`.

* `{{#each}}` helper can now iterate over falsey values without throwing an
  exception. [#815](https://github.com/meteor/meteor/issues/815), [#801](https://github.com/meteor/meteor/issues/801)

* `{{#with}}` helper now only includes its block if its argument is not falsey,
  and runs an `{{else}}` block if provided if the argument is falsey. [#770](https://github.com/meteor/meteor/issues/770), [#866](https://github.com/meteor/meteor/issues/866)

* Twitter login now stores `profile_image_url` and `profile_image_url_https`
  attributes in the `user.services.twitter` namespace. [#788](https://github.com/meteor/meteor/issues/788)

* Allow packages to register file extensions with dots in the filename.

* When calling `this.changed` in a publish function, it is no longer an error to
  clear a field which was never set. [#850](https://github.com/meteor/meteor/issues/850)

* Deps API
  * Add `dep.depend()`, deprecate `Deps.depend(dep)` and
    `dep.addDependent()`.
  * If first run of `Deps.autorun` throws an exception, stop it and don't
    rerun.  This prevents a Spark exception when template rendering fails
    ("Can't call 'firstNode' of undefined").
  * If an exception is thrown during `Deps.flush` with no stack, the
    message is logged instead. [#822](https://github.com/meteor/meteor/issues/822)

* When connecting to MongoDB, use the JavaScript BSON parser unless specifically
  requested in `MONGO_URL`; the native BSON parser sometimes segfaults. (Meteor
  only started using the native parser in 0.5.8.)

* Calls to the `update` collection function in untrusted code may only use a
  whitelisted list of modifier operators.

Patches contributed by GitHub users awwx, blackcoat, cmather, estark37,
mquandalle, Primigenus, raix, reustle, and timhaines.


## v0.5.9, 2013-03-14

* Fix regression in 0.5.8 that prevented users from editing their own
  profile. [#809](https://github.com/meteor/meteor/issues/809)

* Fix regression in 0.5.8 where `Meteor.loggingIn()` would not update
  reactively. [#811](https://github.com/meteor/meteor/issues/811)


## v0.5.8, 2013-03-13

* Calls to the `update` and `remove` collection functions in untrusted code may
  no longer use arbitrary selectors. You must specify a single document ID when
  invoking these functions from the client (other than in a method stub).

  You may still use other selectors when calling `update` and `remove` on the
  server and from client method stubs, so you can replace calls that are no
  longer supported (eg, in event handlers) with custom method calls.

  The corresponding `update` and `remove` callbacks passed to `allow` and `deny`
  now take a single document instead of an array.

* Add new `appcache` package. Add this package to your project to speed
  up page load and make hot code reload smoother using the HTML5
  AppCache API. See http://docs.meteor.com/#appcache for details.

* Rewrite reactivity library. `Meteor.deps` is now `Deps` and has a new
  API. `Meteor.autorun` and `Meteor.flush` are now called `Deps.autorun` and
  `Deps.flush` (the old names still work for now). The other names under
  `Meteor.deps` such as `Context` no longer exist. The new API is documented at
  http://docs.meteor.com/#deps

* You can now provide a `transform` option to collections, which is a
  function that documents coming out of that collection are passed
  through. `find`, `findOne`, `allow`, and `deny` now take `transform` options,
  which may override the Collection's `transform`.  Specifying a `transform`
  of `null` causes you to receive the documents unmodified.

* Publish functions may now return an array of cursors to publish. Currently,
  the cursors must all be from different collections. [#716](https://github.com/meteor/meteor/issues/716)

* User documents have id's when `onCreateUser` and `validateNewUser` hooks run.

* Encode and store custom EJSON types in MongoDB.

* Support literate CoffeeScript files with the extension `.litcoffee`. [#766](https://github.com/meteor/meteor/issues/766)

* Add new login service provider for Meetup.com in `accounts-meetup` package.

* If you call `observe` or `observeChanges` on a cursor created with the
  `reactive: false` option, it now only calls initial add callbacks and
  does not continue watching the query. [#771](https://github.com/meteor/meteor/issues/771)

* In an event handler, if the data context is falsey, default it to `{}`
  rather than to the global object. [#777](https://github.com/meteor/meteor/issues/777)

* Allow specifying multiple event handlers for the same selector. [#753](https://github.com/meteor/meteor/issues/753)

* Revert caching header change from 0.5.5. This fixes image flicker on redraw.

* Stop making `Session` available on the server; it's not useful there. [#751](https://github.com/meteor/meteor/issues/751)

* Force URLs in stack traces in browser consoles to be hyperlinks. [#725](https://github.com/meteor/meteor/issues/725)

* Suppress spurious `changed` callbacks with empty `fields` from
  `Cursor.observeChanges`.

* Fix logic bug in template branch matching. [#724](https://github.com/meteor/meteor/issues/724)

* Make `spiderable` user-agent test case insensitive. [#721](https://github.com/meteor/meteor/issues/721)

* Fix several bugs in EJSON type support:
  * Fix `{$type: 5}` selectors for binary values on browsers that do
    not support `Uint8Array`.
  * Fix EJSON equality on falsey values.
  * Fix for returning a scalar EJSON type from a method. [#731](https://github.com/meteor/meteor/issues/731)

* Upgraded dependencies:
  * mongodb driver to version 1.2.13 (from 0.1.11)
  * mime module removed (it was unused)


Patches contributed by GitHub users awwx, cmather, graemian, jagill,
jmhredsox, kevinxucs, krizka, mitar, raix, and rasmuserik.


## v0.5.7, 2013-02-21

* The DDP wire protocol has been redesigned.

  * The handshake message is now versioned. This breaks backwards
    compatibility between sites with `Meteor.connect()`. Older meteor
    apps can not talk to new apps and vice versa. This includes the
    `madewith` package, apps using `madewith` must upgrade.

  * New [EJSON](http://docs.meteor.com/#ejson) package allows you to use
    Dates, Mongo ObjectIDs, and binary data in your collections and
    Session variables.  You can also add your own custom datatypes.

  * Meteor now correctly represents empty documents in Collections.

  * There is an informal specification in `packages/livedata/DDP.md`.


* Breaking API changes

  * Changed the API for `observe`.  Observing with `added`, `changed`
    and `removed` callbacks is now unordered; for ordering information
    use `addedAt`, `changedAt`, `removedAt`, and `movedTo`. Full
    documentation is in the [`observe` docs](http://docs.meteor.com/#observe).
    All callers of `observe` need to be updated.

  * Changed the API for publish functions that do not return a cursor
    (ie functions that call `this.set` and `this.unset`). See the
    [`publish` docs](http://docs.meteor.com/#meteor_publish) for the new
    API.


* New Features

  * Added new [`observeChanges`](http://docs.meteor.com/#observe_changes)
    API for keeping track of the contents of a cursor more efficiently.

  * There is a new reactive function on subscription handles: `ready()`
    returns true when the subscription has received all of its initial
    documents.

  * Added `Session.setDefault(key, value)` so you can easily provide
    initial values for session variables that will not be clobbered on
    hot code push.

  * You can specify that a collection should use MongoDB ObjectIDs as
    its `_id` fields for inserts instead of strings. This allows you to
    use Meteor with existing MongoDB databases that have ObjectID
    `_id`s. If you do this, you must use `EJSON.equals()` for comparing
    equality instead of `===`. See http://docs.meteor.com/#meteor_collection.

  * New [`random` package](http://docs.meteor.com/#random) provides
    several functions for generating random values. The new
    `Random.id()` function is used to provide shorter string IDs for
    MongoDB documents. `Meteor.uuid()` is deprecated.

  * `Meteor.status()` can return the status `failed` if DDP version
    negotiation fails.


* Major Performance Enhancements

  * Rewrote subscription duplication detection logic to use a more
    efficient algorithm. This significantly reduces CPU usage on the
    server during initial page load and when dealing with large amounts
    of data.

  * Reduced unnecessary MongoDB re-polling of live queries. Meteor no
    longer polls for changes on queries that specify `_id` when
    updates for a different specific `_id` are processed. This
    drastically improves performance when dealing with many
    subscriptions and updates to individual objects, such as those
    generated by the `accounts-base` package on the `Meteor.users`
    collection.


* Upgraded UglifyJS2 to version 2.2.5


Patches contributed by GitHub users awwx and michaelglenadams.


## v0.5.6, 2013-02-15

* Fix 0.5.5 regression: Minimongo selectors matching subdocuments under arrays
  did not work correctly.

* Some Bootstrap icons should have appeared white.

Patches contributed by GitHub user benjaminchelli.

## v0.5.5, 2013-02-13

* Deprecate `Meteor.autosubscribe`. `Meteor.subscribe` now works within
  `Meteor.autorun`.

* Allow access to `Meteor.settings.public` on the client. If the JSON
  file you gave to `meteor --settings` includes a field called `public`,
  that field will be available on the client as well as the server.

* `@import` works in `less`. Use the `.lessimport` file extension to
  make a less file that is ignored by preprocessor so as to avoid double
  processing. [#203](https://github.com/meteor/meteor/issues/203)

* Upgrade Fibers to version 1.0.0. The `Fiber` and `Future` symbols are
  no longer exposed globally. To use fibers directly you can use:
   `var Fiber = __meteor_bootstrap__.require('fibers');` and
   `var Future = __meteor_bootstrap__.require('fibers/future');`

* Call version 1.1 of the Twitter API when authenticating with
  OAuth. `accounts-twitter` users have until March 5th, 2013 to
  upgrade before Twitter disables the old API. [#527](https://github.com/meteor/meteor/issues/527)

* Treat Twitter ids as strings, not numbers, as recommended by
  Twitter. [#629](https://github.com/meteor/meteor/issues/629)

* You can now specify the `_id` field of a document passed to `insert`.
  Meteor still auto-generates `_id` if it is not present.

* Expose an `invalidated` flag on `Meteor.deps.Context`.

* Populate user record with additional data from Facebook and Google. [#664](https://github.com/meteor/meteor/issues/664)

* Add Facebook token expiration time to `services.facebook.expiresAt`. [#576](https://github.com/meteor/meteor/issues/576)

* Allow piping a password to `meteor deploy` on `stdin`. [#623](https://github.com/meteor/meteor/issues/623)

* Correctly type cast arguments to handlebars helper. [#617](https://github.com/meteor/meteor/issues/617)

* Fix leaked global `userId` symbol.

* Terminate `phantomjs` properly on error when using the `spiderable`
  package. [#571](https://github.com/meteor/meteor/issues/571)

* Stop serving non-cachable files with caching headers. [#631](https://github.com/meteor/meteor/issues/631)

* Fix race condition if server restarted between page load and initial
  DDP connection. [#653](https://github.com/meteor/meteor/issues/653)

* Resolve issue where login methods sometimes blocked future methods. [#555](https://github.com/meteor/meteor/issues/555)

* Fix `Meteor.http` parsing of JSON responses on Firefox. [#553](https://github.com/meteor/meteor/issues/553)

* Minimongo no longer uses `eval`. [#480](https://github.com/meteor/meteor/issues/480)

* Serve 404 for `/app.manifest`. This allows experimenting with the
  upcoming `appcache` smart package. [#628](https://github.com/meteor/meteor/issues/628)

* Upgraded many dependencies, including:
  * node.js to version 0.8.18
  * jquery-layout to version 1.3.0RC
  * Twitter Bootstrap to version 2.3.0
  * Less to version 1.3.3
  * Uglify to version 2.2.3
  * useragent to version 2.0.1

Patches contributed by GitHub users awwx, bminer, bramp, crunchie84,
danawoodman, dbimmler, Ed-von-Schleck, geoffd123, jperl, kevee,
milesmatthias, Primigenus, raix, timhaines, and xenolf.


## v0.5.4, 2013-01-08

* Fix 0.5.3 regression: `meteor run` could fail on OSX 10.8 if environment
  variables such as `DYLD_LIBRARY_PATH` are set.


## v0.5.3, 2013-01-07

* Add `--settings` argument to `meteor deploy` and `meteor run`. This
  allows you to specify deployment-specific information made available
  to server code in the variable `Meteor.settings`.

* Support unlimited open tabs in a single browser. Work around the
  browser per-hostname connection limit by using randomized hostnames
  for deployed apps. [#131](https://github.com/meteor/meteor/issues/131)

* minimongo improvements:
  * Allow observing cursors with `skip` or `limit`.  [#528](https://github.com/meteor/meteor/issues/528)
  * Allow sorting on `dotted.sub.keys`.  [#533](https://github.com/meteor/meteor/issues/533)
  * Allow querying specific array elements (`foo.1.bar`).
  * `$and`, `$or`, and `$nor` no longer accept empty arrays (for consistency
    with Mongo)

* Re-rendering a template with Spark no longer reverts changes made by
  users to a `preserve`d form element. Instead, the newly rendered value
  is only applied if it is different from the previously rendered value.
  Additionally, `<INPUT>` elements with type other than TEXT can now have
  reactive values (eg, the labels on submit buttons can now be
  reactive).  [#510](https://github.com/meteor/meteor/issues/510) [#514](https://github.com/meteor/meteor/issues/514) [#523](https://github.com/meteor/meteor/issues/523) [#537](https://github.com/meteor/meteor/issues/537) [#558](https://github.com/meteor/meteor/issues/558)

* Support JavaScript RegExp objects in selectors in Collection write
  methods on the client, eg `myCollection.remove({foo: /bar/})`.  [#346](https://github.com/meteor/meteor/issues/346)

* `meteor` command-line improvements:
  * Improve error message when mongod fails to start.
  * The `NODE_OPTIONS` environment variable can be used to pass command-line
    flags to node (eg, `--debug` or `--debug-brk` to enable the debugger).
  * Die with error if an app name is mistakenly passed to `meteor reset`.

* Add support for "offline" access tokens with Google login. [#464](https://github.com/meteor/meteor/issues/464) [#525](https://github.com/meteor/meteor/issues/525)

* Don't remove `serviceData` fields from previous logins when logging in
  with an external service.

* Improve `OAuth1Binding` to allow making authenticated API calls to
  OAuth1 providers (eg Twitter).  [#539](https://github.com/meteor/meteor/issues/539)

* New login providers automatically work with `{{loginButtons}}` without
  needing to edit the `accounts-ui-unstyled` package.  [#572](https://github.com/meteor/meteor/issues/572)

* Use `Content-Type: application/json` by default when sending JSON data
  with `Meteor.http`.

* Improvements to `jsparse`: hex literals, keywords as property names, ES5 line
  continuations, trailing commas in object literals, line numbers in error
  messages, decimal literals starting with `.`, regex character classes with
  slashes.

* Spark improvements:
  * Improve rendering of `<SELECT>` elements on IE.  [#496](https://github.com/meteor/meteor/issues/496)
  * Don't lose nested data contexts in IE9/10 after two seconds.  [#458](https://github.com/meteor/meteor/issues/458)
  * Don't print a stack trace if DOM nodes are manually removed
    from the document without calling `Spark.finalize`.  [#392](https://github.com/meteor/meteor/issues/392)

* Always use the `autoReconnect` flag when connecting to Mongo.  [#425](https://github.com/meteor/meteor/issues/425)

* Fix server-side `observe` with no `added` callback.  [#589](https://github.com/meteor/meteor/issues/589)

* Fix re-sending method calls on reconnect.  [#538](https://github.com/meteor/meteor/issues/538)

* Remove deprecated `/sockjs` URL support from `Meteor.connect`.

* Avoid losing a few bits of randomness in UUID v4 creation.  [#519](https://github.com/meteor/meteor/issues/519)

* Update clean-css package from 0.8.2 to 0.8.3, fixing minification of `0%`
  values in `hsl` colors.  [#515](https://github.com/meteor/meteor/issues/515)

Patches contributed by GitHub users Ed-von-Schleck, egtann, jwulf, lvbreda,
martin-naumann, meawoppl, nwmartin, timhaines, and zealoushacker.


## v0.5.2, 2012-11-27

* Fix 0.5.1 regression: Cursor `observe` works during server startup.  [#507](https://github.com/meteor/meteor/issues/507)

## v0.5.1, 2012-11-20

* Speed up server-side subscription handling by avoiding redundant work
  when the same Mongo query is observed multiple times concurrently (eg,
  by multiple users subscribing to the same subscription), and by using
  a simpler "unordered" algorithm.

* Meteor now waits to invoke method callbacks until all the data written by the
  method is available in the local cache. This way, method callbacks can see the
  full effects of their writes. This includes the callbacks passed to
  `Meteor.call` and `Meteor.apply`, as well as to the `Meteor.Collection`
  `insert`/`update`/`remove` methods.

  If you want to process the method's result as soon as it arrives from the
  server, even if the method's writes are not available yet, you can now specify
  an `onResultReceived` callback to `Meteor.apply`.

* Rework latency compensation to show server data changes sooner. Previously, as
  long as any method calls were in progress, Meteor would buffer all data
  changes sent from the server until all methods finished. Meteor now only
  buffers writes to documents written by client stubs, and applies the writes as
  soon as all methods that wrote that document have finished.

* `Meteor.userLoaded()` and `{{currentUserLoaded}}` have been removed.
  Previously, during the login process on the client, `Meteor.userId()` could be
  set but the document at `Meteor.user()` could be incomplete. Meteor provided
  the function `Meteor.userLoaded()` to differentiate between these states. Now,
  this in-between state does not occur: when a user logs in, `Meteor.userId()`
  only is set once `Meteor.user()` is fully loaded.

* New reactive function `Meteor.loggingIn()` and template helper
  `{{loggingIn}}`; they are true whenever some login method is in progress.
  `accounts-ui` now uses this to show an animation during login.

* The `sass` CSS preprocessor package has been removed. It was based on an
  unmaintained NPM module which did not implement recent versions of the Sass
  language and had no error handling.  Consider using the `less` or `stylus`
  packages instead.  [#143](https://github.com/meteor/meteor/issues/143)

* `Meteor.setPassword` is now called `Accounts.setPassword`, matching the
  documentation and original intention.  [#454](https://github.com/meteor/meteor/issues/454)

* Passing the `wait` option to `Meteor.apply` now waits for all in-progress
  method calls to finish before sending the method, instead of only guaranteeing
  that its callback occurs after the callbacks of in-progress methods.

* New function `Accounts.callLoginMethod` which should be used to call custom
  login handlers (such as those registered with
  `Accounts.registerLoginHandler`).

* The callbacks for `Meteor.loginWithToken` and `Accounts.createUser` now match
  the other login callbacks: they are called with error on error or with no
  arguments on success.

* Fix bug where method calls could be dropped during a brief disconnection. [#339](https://github.com/meteor/meteor/issues/339)

* Prevent running the `meteor` command-line tool and server on unsupported Node
  versions.

* Fix Minimongo query bug with nested objects.  [#455](https://github.com/meteor/meteor/issues/455)

* In `accounts-ui`, stop page layout from changing during login.

* Use `path.join` instead of `/` in paths (helpful for the unofficial Windows
  port) [#303](https://github.com/meteor/meteor/issues/303)

* The `spiderable` package serves pages to
  [`facebookexternalhit`](https://www.facebook.com/externalhit_uatext.php) [#411](https://github.com/meteor/meteor/issues/411)

* Fix error on Firefox with DOM Storage disabled.

* Avoid invalidating listeners if setUserId is called with current value.

* Upgrade many dependencies, including:
  * MongoDB 2.2.1 (from 2.2.0)
  * underscore 1.4.2 (from 1.3.3)
  * bootstrap 2.2.1 (from 2.1.1)
  * jQuery 1.8.2 (from 1.7.2)
  * less 1.3.1 (from 1.3.0)
  * stylus 0.30.1 (from 0.29.0)
  * coffee-script 1.4.0 (from 1.3.3)

Patches contributed by GitHub users ayal, dandv, possibilities, TomWij,
tmeasday, and workmad3.

## v0.5.0, 2012-10-17

* This release introduces Meteor Accounts, a full-featured auth system that supports
  - fine-grained user-based control over database reads and writes
  - federated login with any OAuth provider (with built-in support for
    Facebook, GitHub, Google, Twitter, and Weibo)
  - secure password login
  - email validation and password recovery
  - an optional set of UI widgets implementing standard login/signup/password
    change/logout flows

  When you upgrade to Meteor 0.5.0, existing apps will lose the ability to write
  to the database from the client. To restore this, either:
  - configure each of your collections with
    [`collection.allow`](http://docs.meteor.com/#allow) and
    [`collection.deny`](http://docs.meteor.com/#deny) calls to specify which
    users can perform which write operations, or
  - add the `insecure` smart package (which is included in new apps by default)
    to restore the old behavior where anyone can write to any collection which
    has not been configured with `allow` or `deny`

  For more information on Meteor Accounts, see
  http://docs.meteor.com/#dataandsecurity and
  http://docs.meteor.com/#accounts_api

* The new function `Meteor.autorun` allows you run any code in a reactive
  context. See http://docs.meteor.com/#meteor_autorun

* Arrays and objects can now be stored in the `Session`; mutating the value you
  retrieve with `Session.get` does not affect the value in the session.

* On the client, `Meteor.apply` takes a new `wait` option, which ensures that no
  further method calls are sent to the server until this method is finished; it
  is used for login and logout methods in order to keep the user ID
  well-defined. You can also specifiy an `onReconnect` handler which is run when
  re-establishing a connection; Meteor Accounts uses this to log back in on
  reconnect.

* Meteor now provides a compatible replacement for the DOM `localStorage`
  facility that works in IE7, in the `localstorage-polyfill` smart package.

* Meteor now packages the D3 library for manipulating documents based on data in
  a smart package called `d3`.

* `Meteor.Collection` now takes its optional `manager` argument (used to
  associate a collection with a server you've connected to with
  `Meteor.connect`) as a named option. (The old call syntax continues to work
  for now.)

* Fix a bug where trying to immediately resubscribe to a record set after
  unsubscribing could fail silently.

* Better error handling for failed Mongo writes from inside methods; previously,
  errors here could cause clients to stop processing data from the server.


Patches contributed by GitHub users bradens, dandv, dybskiy, possibilities,
zhangcheng, and 75lb.


## v0.4.2, 2012-10-02

* Fix connection failure on iOS6. SockJS 0.3.3 includes this fix.

* The new `preserve-inputs` package, included by default in new Meteor apps,
  restores the pre-v0.4.0 behavior of "preserving" all form input elements by ID
  and name during re-rendering; users who want more precise control over
  preservation can still use the APIs added in v0.4.0.

* A few changes to the `Meteor.absoluteUrl` function:
  - Added a `replaceLocalhost` option.
  - The `ROOT_URL` environment variable is respected by `meteor run`.
  - It is now included in all apps via the `meteor` package. Apps that
    explicitly added the now-deprecated `absolute-url` smart package will log a
    deprecation warning.

* Upgrade Node from 0.8.8 to 0.8.11.

* If a Handlebars helper function `foo` returns null, you can now run do
  `{{foo.bar}}` without error, just like when `foo` is a non-existent property.

* If you pass a non-scalar object to `Session.set`, an error will now be thrown
  (matching the behavior of `Session.equals`). [#215](https://github.com/meteor/meteor/issues/215)

* HTML pages are now served with a `charset=utf-8` Content-Type header. [#264](https://github.com/meteor/meteor/issues/264)

* The contents of `<select>` tags can now be reactive even in IE 7 and 8.

* The `meteor` tool no longer gets confused if a parent directory of your
  project is named `public`. [#352](https://github.com/meteor/meteor/issues/352)

* Fix a race condition in the `spiderable` package which could include garbage
  in the spidered page.

* The REPL run by `admin/node.sh` no longer crashes Emacs M-x shell on exit.

* Refactor internal `reload` API.

* New internal `jsparse` smart package. Not yet exposed publicly.


Patch contributed by GitHub user yanivoliver.


## v0.4.1, 2012-09-24

* New `email` smart package, with [`Email.send`](http://docs.meteor.com/#email)
  API.

* Upgrade Node from 0.6.17 to 0.8.8, as well as many Node modules in the dev
  bundle; those that are user-exposed are:
  * coffee-script: 1.3.3 (from 1.3.1)
  * stylus: 0.29.0 (from 0.28.1)
  * nib: 0.8.2 (from 0.7.0)

* All publicly documented APIs now use `camelCase` rather than
  `under_scores`. The old spellings continue to work for now. New names are:
  - `Meteor.isClient`/`isServer`
  - `this.isSimulation` inside a method invocation
  - `Meteor.deps.Context.onInvalidate`
  - `Meteor.status().retryCount`/`retryTime`

* Spark improvements
  * Optimize selector matching for event maps.
  * Fix `Spark._currentRenderer` behavior in timer callbacks.
  * Fix bug caused by interaction between `Template.foo.preserve` and
    `{{#constant}}`. [#323](https://github.com/meteor/meteor/issues/323)
  * Allow `{{#each}}` over a collection of objects without `_id`. [#281](https://github.com/meteor/meteor/issues/281)
  * Spark now supports Firefox 3.6.
  * Added a script to build a standalone spark.js that does not depend on
    Meteor (it depends on jQuery or Sizzle if you need IE7 support,
    and otherwise is fully standalone).

* Database writes from within `Meteor.setTimeout`/`setInterval`/`defer` will be
  batched with other writes from the current method invocation if they start
  before the method completes.

* Make `Meteor.Cursor.forEach` fully synchronous even if the user's callback
  yields. [#321](https://github.com/meteor/meteor/issues/321).

* Recover from exceptions thrown in `Meteor.publish` handlers.

* Upgrade bootstrap to version 2.1.1. [#336](https://github.com/meteor/meteor/issues/336), [#337](https://github.com/meteor/meteor/issues/337), [#288](https://github.com/meteor/meteor/issues/288), [#293](https://github.com/meteor/meteor/issues/293)

* Change the implementation of the `meteor deploy` password prompt to not crash
  Emacs M-x shell.

* Optimize `LocalCollection.remove(id)` to be O(1) rather than O(n).

* Optimize client-side database performance when receiving updated data from the
  server outside of method calls.

* Better error reporting when a package in `.meteor/packages` does not exist.

* Better error reporting for coffeescript. [#331](https://github.com/meteor/meteor/issues/331)

* Better error handling in `Handlebars.Exception`.


Patches contributed by GitHub users fivethirty, tmeasday, and xenolf.


## v0.4.0, 2012-08-30

* Merge Spark, a new live page update engine
  * Breaking API changes
     * Input elements no longer preserved based on `id` and `name`
       attributes. Use [`preserve`](http://docs.meteor.com/#template_preserve)
       instead.
     * All `Meteor.ui` functions removed. Use `Meteor.render`,
       `Meteor.renderList`, and
       [Spark](https://github.com/meteor/meteor/wiki/Spark) functions instead.
     * New template functions (eg. `created`, `rendered`, etc) may collide with
       existing helpers. Use `Template.foo.helpers()` to avoid conflicts.
     * New syntax for declaring event maps. Use
       `Template.foo.events({...})`. For backwards compatibility, both syntaxes
       are allowed for now.
  * New Template features
     * Allow embedding non-Meteor widgets (eg. Google Maps) using
       [`{{#constant}}`](http://docs.meteor.com/#constant)
     * Callbacks when templates are rendered. See
       http://docs.meteor.com/#template_rendered
     * Explicit control of which nodes are preserved during re-rendering. See
       http://docs.meteor.com/#template_preserve
     * Easily find nodes within a template in event handlers and callbacks. See
       http://docs.meteor.com/#template_find
     * Allow parts of a template to be independently reactive with the
       [`{{#isolate}}`](http://docs.meteor.com/#isolate) block helper.

* Use PACKAGE_DIRS environment variable to override package location. [#227](https://github.com/meteor/meteor/issues/227)

* Add `absolute-url` package to construct URLs pointing to the application.

* Allow modifying documents returned by `observe` callbacks. [#209](https://github.com/meteor/meteor/issues/209)

* Fix periodic crash after client disconnect. [#212](https://github.com/meteor/meteor/issues/212)

* Fix minimingo crash on dotted queries with undefined keys. [#126](https://github.com/meteor/meteor/issues/126)


## v0.3.9, 2012-08-07

* Add `spiderable` package to allow web crawlers to index Meteor apps.

* `meteor deploy` uses SSL to protect application deployment.

* Fix `stopImmediatePropagation()`. [#205](https://github.com/meteor/meteor/issues/205)


## v0.3.8, 2012-07-12

* HTTPS support
  * Add `force-ssl` package to require site to load over HTTPS.
  * Use HTTPS for install script and `meteor update`.
  * Allow runtime configuration of default DDP endpoint.

* Handlebars improvements
  * Implement dotted path traversal for helpers and methods.
  * Allow functions in helper arguments.
  * Change helper nesting rules to allow functions as arguments.
  * Fix `{{this.foo}}` to never invoke helper `foo`.
  * Make event handler `this` reflect the node that matched the selector instead
    of the event target node.
  * Fix keyword arguments to helpers.

* Add `nib` support to stylus package. [#175](https://github.com/meteor/meteor/issues/175)

* Upgrade bootstrap to version 2.0.4. [#173](https://github.com/meteor/meteor/issues/173)

* Print changelog after `meteor update`.

* Fix mouseenter and mouseleave events. [#224](https://github.com/meteor/meteor/issues/224)

* Fix issue with spurious heartbeat failures on busy connections.

* Fix exception in minimongo when matching non-arrays using `$all`. [#183](https://github.com/meteor/meteor/issues/183)

* Fix serving an empty file when no cacheable assets exist. [#179](https://github.com/meteor/meteor/issues/179)


## v0.3.7, 2012-06-06

* Better parsing of `.html` template files
  * Allow HTML comments (`<!-- -->`) at top level
  * Allow whitespace anywhere in open/close tag
  * Provide names and line numbers on error
  * More helpful error messages

* Form control improvements
  * Fix reactive radio buttons in Internet Explorer.
  * Fix reactive textareas to update consistently across browsers, matching text
    field behavior.

* `http` package bug fixes:
  * Send correct Content-Type when POSTing `params` from the server. [#172](https://github.com/meteor/meteor/issues/172)
  * Correctly detect JSON response Content-Type when a charset is present.

* Support `Handlebars.SafeString`. [#160](https://github.com/meteor/meteor/issues/160)

* Fix intermittent "Cursor is closed" mongo error.

* Fix "Cannot read property 'nextSibling' of null" error in certain nested
  templates. [#142](https://github.com/meteor/meteor/issues/142)

* Add heartbeat timer on the client to notice when the server silently goes
  away.


## v0.3.6, 2012-05-16

* Rewrite event handling. `this` in event handlers now refers to the data
  context of the element that generated the event, *not* the top-level data
  context of the template where the event is declared.

* Add /websocket endpoint for raw websockets. Pass websockets through
  development mode proxy.

* Simplified API for Meteor.connect, which now receives a URL to a Meteor app
  rather than to a sockjs endpoint.

* Fix livedata to support subscriptions with overlapping documents.

* Update node.js to 0.6.17 to fix potential security issue.


## v0.3.5, 2012-04-28

* Fix 0.3.4 regression: Call event map handlers on bubbled events. [#107](https://github.com/meteor/meteor/issues/107)


## v0.3.4, 2012-04-27

* Add Twitter `bootstrap` package. [#84](https://github.com/meteor/meteor/issues/84)

* Add packages for `sass` and `stylus` CSS pre-processors. [#40](https://github.com/meteor/meteor/issues/40), [#50](https://github.com/meteor/meteor/issues/50)

* Bind events correctly on top level elements in a template.

* Fix dotted path selectors in minimongo. [#88](https://github.com/meteor/meteor/issues/88)

* Make `backbone` package also run on the server.

* Add `bare` option to coffee-script compilation so variables can be shared
  between multiple coffee-script file. [#85](https://github.com/meteor/meteor/issues/85)

* Upgrade many dependency versions. User visible highlights:
 * node.js 0.6.15
 * coffee-script 1.3.1
 * less 1.3.0
 * sockjs 0.3.1
 * underscore 1.3.3
 * backbone 0.9.2

* Several documentation fixes and test coverage improvements.


## v0.3.3, 2012-04-20

* Add `http` package for making HTTP requests to remote servers.

* Add `madewith` package to put a live-updating Made with Meteor badge on apps.

* Reduce size of mongo database on disk (--smallfiles).

* Prevent unnecessary hot-code pushes on deployed apps during server migration.

* Fix issue with spaces in directory names. [#39](https://github.com/meteor/meteor/issues/39)

* Workaround browser caching issues in development mode by using query
  parameters on all JavaScript and CSS requests.

* Many documentation and test fixups.


## v0.3.2, 2012-04-10

* Initial public launch<|MERGE_RESOLUTION|>--- conflicted
+++ resolved
@@ -3,20 +3,15 @@
 ### Breaking changes
 N/A
 
-<<<<<<< HEAD
 ### Migration Steps
-=======
-### Migration steps
->>>>>>> f4ebac54
 N/A
 
 ### Changes
 
-<<<<<<< HEAD
 * The `static-html` package is now part of the Meteor core, and no longer has
   any dependencies on Blaze templating tools.
   [PR #10267](https://github.com/meteor/meteor/pull/10267)
-=======
+
 ## v1.8.0.1, 2018-11-23
 
 ### Breaking changes
@@ -44,7 +39,6 @@
   modern code). Now the caching is always based on the SHA-1 hash of the
   _generated_ code, rather than trusting the hash provided by compiler
   plugins. [PR #10330](https://github.com/meteor/meteor/pull/10330)
->>>>>>> f4ebac54
 
 ## v1.8, 2018-10-08
 
