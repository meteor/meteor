## v2.5, 2021-10-21

#### Highlights

* New package: `accounts-passwordless`
* Cordova Android v10
* HMR now works on all architectures and legacy browsers
* `Accounts.config()` and third-party login services can now be configured from Meteor settings
<<<<<<< HEAD
* HMR now works on all arch's
* Typescript updated to [v4.4.4](https://www.typescriptlang.org/docs/handbook/release-notes/typescript-4-4.html)
=======

#### Breaking Changes

* Cordova Android v10 now enables AndroidX. If you use any cordova-plugin that depends or uses any old support library, you need to include the cordova-plugin-androidx-adapter cordova-plugin, otherwise you will get build errors.

>>>>>>> 4442d0e0
#### Meteor Version Release

* CircleCI testing image was updated to include Android 30 and Node 14 

* `meteor-tool@2.5`
  - Cordova Android upgraded to v10
  - HMR improvements related to `hot-module-replacement@0.4.0`
  - Fix finding local packages on Windows located on drives other than C
  - Fix infinite loop in import scanner when file is on a different drive than source root
  - Fix Meteor sometimes not detecting changes to a file after the first time it is modified
  - Fixes Meteor sometimes hanging on Windows. Reverts the temporary fix in Meteor 2.4 of disabling native file watchers for some commands
  - Uses recursive file watchers on Windows and macOS. In most situations removes the up to 5 seconds delay before detecting the first change to a file, and is more efficient.
  - Node updated to [v14.18.1](https://nodejs.org/en/blog/release/v14.18.1/), following [October 12th 2021 security release](https://nodejs.org/en/blog/vulnerability/oct-2021-security-releases/)
  - Skeletons had their dependencies updated

* `accounts-passwordless@1.0.0`
  - New accounts package to provide passwordless authentication.
  
* `accounts-password@2.2.0`
  - Changes to reuse code between passwordless and password packages.
   
* `accounts-base@2.2.0`
  - You can now apply all the settings for `Accounts.config` in `Meteor.settings.packages.accounts-base`. They will be applied automatically at the start of your app. Given the limitations of `json` format you can only apply configuration that can be applied via types supported by `json` (ie. booleans, strings, numbers, arrays). If you need a function in any of the config options the current approach will still work. The options should have the same name as in `Accounts.config`, [check them out in docs.](https://docs.meteor.com/api/accounts-multi.html#AccountsCommon-config).
  - Changes to reuse code between passwordless and password packages.

* `accounts-ui-unstyled@1.6.0`
  - Add support for `accounts-passwordless`.

* `service-configuration@1.3.0`
  - You can now define services configuration via `Meteor.settings.packages.service-configuration` by adding keys as service names and their objects being the service settings. You will need to refer to the specific service for the settings that are expected, most commonly those will be `secret` and `appId`.

* `autoupdate@1.8.0`
  - Enable HMR for all web arch's

* `ecmascript@0.16.0`
  - Enable HMR for all web arch's

* `hot-module-replacement@0.4.0`
  - Provides polyfills needed by Meteor.absoluteUrl in legacy browsers
  - Improvements for HMR to work in all architectures and legacy browsers

* `module-runtime@0.14.0`
  - Improvements for legacy browsers

* `react-fast-refrest@0.2.0`
  - Enable HMR for all web arch's

* `typescript@4.4.3`
  - Enable HMR for all web arch's
  - Typescript [4.4.4](https://www.typescriptlang.org/docs/handbook/release-notes/typescript-4-4.html)

* `webapp@1.13.0`
  - Update `cordova-plugin-meteor-webapp` to v2
  - Removed dependency on `cordova-plugin-whitelist` as it is now included in core
  - Cordova Meteor plugin is now using AndroidX
  - Added new settings option `Meteor.settings.packages.webapp.alwaysReturnContent` that will always return content on requests like `POST`, essentially enabling behavior prior to Meteor 2.3.1.


#### Independent Releases

* `modern-browsers@0.1.6`
  - Added `mobileSafariUI` as an alias for Mobile Safari

* `minifier-js@2.7.1`
  - Updated `terser` to [v5.8.0](https://github.com/terser/terser/blob/master/CHANGELOG.md#v580) to fix various bugs

* `standard-minifier-js@2.7.1`
  - Updated `@babel/runtime` to [v7.15.4](https://github.com/babel/babel/releases/tag/v7.15.4)

* `accounts-ui@1.4.1`
  - Update compatibility range with `less` from 3.0.2 to 4.0.0

* `accounts-ui-unstyled@1.5.1`
  - Update compatibility range with `less` from 3.0.2 to 4.0.0

* `google-config-ui@1.0.3`
  - Deliver siteUrl in the same way as other config-ui packages

* `ecmascript-runtime-client@0.12.1`
  - Revert `core-js` to v3.15.2 due to issues in legacy build with arrays, [see issue for more details](https://github.com/meteor/meteor/issues/11662)

<<<<<<< HEAD
=======
* `modern-browsers@0.1.7`
  - Added `firefoxMobile` as an alias for `firefox`

* `dynamic-import@0.7.2`
  - Fixes 404 in dynamic-import/fetch when ROOT_URL is set with a custom path. [see issue](https://github.com/meteor/meteor/issues/11701)

## v2.4.1, 2021-10-12

#### Meteor Version Release

* `meteor-tool@2.4.1`
  - Patch to make 2.4.1 compatible with Push to Deploy feature in Galaxy (Meteor Cloud)

>>>>>>> 4442d0e0
## v2.4, 2021-09-15

#### Highlights

* Typescript updated to [v4.3.5](https://github.com/Microsoft/TypeScript/releases/tag/v4.3.5)
* Email package now allows setting `Email.customTransport` to override sending method.
* Use `createIndex` instead of `_ensureIndex` to align with new MongoDB naming. 
* Apollo skeleton has been upgraded for [Apollo server v3](https://github.com/apollographql/apollo-server/blob/main/CHANGELOG.md#v300)
* `reify` has been updated to v0.22.2 which reduces the overhead of `import` statements and some uses of `export ... from`, especially when a module is imported a large number of times or re-exports a large number of exports from other modules. PRs [1](https://github.com/benjamn/reify/pull/246), [2](https://github.com/benjamn/reify/pull/291)
* Meteor NPM installer is [now available for all platforms](https://github.com/meteor/meteor/pull/11590).
* DDP server now allows you to set publication strategies for your publications to control mergebox behavior
* On Windows Meteor should no longer be hanging on commands

#### Migration steps

1. Replace all usage of `collection._ensureIndex` with `collection.createIndex`. You only need to rename the method as the functionality is the same.
2. If you are using a [well known service](https://nodemailer.com/smtp/well-known/) for the email package switch to using `Meteor.settings.packages.email` settings instead of `MAIL_URL` env variable. Alternatively you can utilize the new `Email.customTransport` function to override the default package behavior and use your own. [Read the email docs](https://docs.meteor.com/api/email.html) for implementation details.

#### Meteor Version Release

* Skeletons dependencies updated

* `meteor-tool@2.4`
  - `meteor show` now reports if a package is deprecated
  - `reify` update to v0.22.2 which bring optimizations for imports. PRs [1](https://github.com/benjamn/reify/pull/246), [2](https://github.com/benjamn/reify/pull/291)
  - Apollo skeleton now uses [Apollo server v3](https://github.com/apollographql/apollo-server/blob/main/CHANGELOG.md#v300) - [migration guide](https://www.apollographql.com/docs/apollo-server/migration/)
  - Upgraded `chalk` to v4.1.1
  - Typescript updated to [v4.3.5](https://github.com/Microsoft/TypeScript/releases/tag/v4.3.5)
  - `METEOR_SETTINGS` is now accepted an all modes
  - Native file watchers are now disabled on Windows for many file-intensive actions (like, `create`, `update`, `build` etc.), this solves an issue with hanging Meteor commands on Windows
    
* `webapp@1.12`
  - npm dependencies have been updated
  - Added hook to change runtime config delivered to the client app, [read more](https://github.com/meteor/meteor/pull/11506)
  - Added hook to get notified when the app is updated, [read more](https://github.com/meteor/meteor/pull/11607)
  - `@vlasky/whomst@0.1.7`
  - Added `addUpdateNotifyHook` that gets called when runtime configuration is updated
  
* `logging@1.3.0`
  - Switch from `cli-color` to `chalk` to have the same dependency as meteor-tool
  - Fix detecting eval
  - Copy over code from `Meteor._debug` to `Log.debug` which will be deprecated in the future
  
* `email@2.2`
  - Modernized package code
  - Add alternative API function that you can hook into to utilize your own sending method: `Email.customTransport`. [Read the docs](https://docs.meteor.com/api/email.html#Email-customTransport)
  - Use `Meteor.settings` for easy setup to sending email via [known providers](https://nodemailer.com/smtp/well-known/). [Read the docs](https://docs.meteor.com/api/email.html)

* `ddp-server@2.5.0`
  - One of three different publication strategies can be selected for any Meteor publication - SERVER_MERGE, NO_MERGE and NO_MERGE_NO_HISTORY. These control the behaviour of the Meteor mergebox, providing a compromise between client-server bandwidth usage and server side memory usage. [See PR](https://github.com/meteor/meteor/pull/11368) or [the documentation](https://docs.meteor.com/api/pubsub.html#Publication-strategies) for more details.

* `mongo@1.13.0`
  - Add `createIndex` as a collection function (in MongoDB since MongoDB v3). This is a new name for `_ensureIndex` which MongoDB has deprecated and removed in MongoDB 5.0. Use of `_ensureIndex` will show a deprecation warning on development.

* `accounts-base@2.1.0`
  - Migrated usage of `_ensureIndex` to `createIndex`

* `accounts-oauth@1.4.0`
  - Migrated usage of `_ensureIndex` to `createIndex`

* `accounts-password@2.1.0`
  - Migrated usage of `_ensureIndex` to `createIndex`

* `oauth@2.1.0`
  - Migrated usage of `_ensureIndex` to `createIndex`

* `oauth1@1.5.0`
  - Migrated usage of `_ensureIndex` to `createIndex`

* `facebook-oauth@1.10.0`
  - Added login handler hook, like in the Google package for easier management in React Native and similar apps. [PR](https://github.com/meteor/meteor/pull/11603)

* `service-configuration@1.5.0`
  - Migrated usage of `_ensureIndex` to `createIndex`

* `ecmascript-runtime-client@0.12.0`
  - `core-js@3.16.0`

* `ecmascript-runtime-server@0.11.0`
  - `core-js@3.16.0`

* `ecmascript-runtime@0.8.0`
  - Version bump to ensure changes from server & client runtime get propagated.

* `tinytest@1.2.0`
  - Add option to temporarily replace `Tinytest.add` or `Tinytest.addAsync` by `Tinytest.only` or `Tinytest.onlyAsync` so only the tests added using `only*` are going to be executed.

* `test-helpers@1.3.0`
  - Support for `Tinytest.only` and `Tinytest.onlyAsync`

* `modules@0.17.0`
  - Update `reify` to `0.22.2`

* `standard-minifier-js@2.7.0`
  - `@babel/runtime@7.15.3`
  - Code modernization
  - Improved error handling

* `minifier-js@2.7.0`
  - Added tests
  - Code modernization

* `standard-minifier-css@1.7.4`
  - `@babel/runtime@7.15.3`

* `minifier-css@1.6.0`
  - Updated dependencies
    - `postcss@8.3.5`
    - `cssnano@4.1.11`

* `callback-hook@1.4.0`
  - Added `forEach` iterator to be more in-line with the ES use for iterations. `each` is now deprecated, but will remain supported.
  
## v2.3.7, 2021-10-12

#### Meteor Version Release

* `meteor-tool@2.3.7`
  - Patch to make 2.3.7 compatible with Push to Deploy feature in Galaxy (Meteor Cloud)

## v2.3.6, 2021-09-02

#### Highlights

* Updated Node.js per [August 31st security release](https://nodejs.org/en/blog/vulnerability/aug-2021-security-releases2/)

#### Meteor Version Release

* `meteor-tool@2.3.6`
  - Node.js updated to [v14.17.6](https://nodejs.org/en/blog/release/v14.17.6/)

#### Independent Releases

* `minifier-js@2.6.1`
  - Terser updated to [4.8.0](https://github.com/terser/terser/blob/master/CHANGELOG.md#v480)

* `routepolicy@1.1.1`
  - Removed `underscore` dependency since it was not used in the package

* `email@2.1.1`
  - Updated `nodemailer` to v6.6.3

* `callback-hook@1.3.1`
  - Modernized the code
  - Fixed a variable assignment bug in `dontBindEnvironment` function

* `less@4.0.0`
  - Updated `less` to v4.1.1
  - Fixed tests

* `npm-mongo@3.9.1`
  - `mongodb@3.6.10`

* `accounts-base@2.0.1`
  - Create index on `services.password.enroll.when`
  - Blaze weak dependency updated to v2.5.0

* `facebook-oauth@1.9.1`
  - Allow usage of `http` package both v1 and v2 for backward compatibility

* `github-oauth@1.3.1`
  - Allow usage of `http` package both v1 and v2 for backward compatibility

* `google-oauth@1.3.1`
  - Allow usage of `http` package both v1 and v2 for backward compatibility

* `meetup-oauth@1.1.1`
  - Allow usage of `http` package both v1 and v2 for backward compatibility

* `meteor-developer-oauth@1.3.1`
  - Allow usage of `http` package both v1 and v2 for backward compatibility

* `weibo-oauth@1.3.1`
  - Allow usage of `http` package both v1 and v2 for backward compatibility

* `oauth1@1.4.1`
  - Allow usage of `http` package both v1 and v2 for backward compatibility
  - Blaze weak dependency updated to v2.5.0

* `ddp-server@2.4.1`
  - Fix a bug where `testMessageOnConnect` has always been sent

* `accounts-password@2.0.1`
  - Fix use of `isEnroll` in reset password

* `mdg:geolocation@1.3.1`
  - Fixed API to work with Meteor 2.3+

* `mdg:reload-on-resume@1.0.5`
  - Fixed API to work with Meteor 2.3+

## v2.3.5, 2021-08-12

#### Highlights

* Updated Node.js per the [August security release](https://nodejs.org/en/blog/vulnerability/aug-2021-security-releases/)
* Includes same improvements as in Meteor v2.2.3
  - Typescript updated to [v4.3.5](https://github.com/Microsoft/TypeScript/releases/tag/v4.3.5)
  - `@meteorjs/babel@7.12.0`

#### Meteor Version Release

* `meteor-tool@2.3.5`
  - Node.js updated to [v14.17.5](https://nodejs.org/en/blog/release/v14.17.5/)
  - Typescript updated to [v4.3.5](https://github.com/Microsoft/TypeScript/releases/tag/v4.3.5)
  - `@meteorjs/babel@7.12.0`
  - Fix broken source maps in VSCode - [PR](https://github.com/meteor/meteor/pull/11584)
  
## v2.3.4, 2021-08-03

* Fix an issue in `bare` and `vue` skeletons

## v2.3.3, 2021-08-02

* Security patch of Node.js to [14.17.4](https://nodejs.org/en/blog/release/v14.17.4/)
* App skeletons had the following dependencies updated:
  - `meteor-node-stubs@1.1.0`
  - `@babel/runtime@7.14.8`
* `babel/parser@7.14.9` for server dev bundle

## v2.3.2, 2021-07-13

#### Meteor Version Release

* `meteor-tool@2.3.2`
  - fixes a bug that makes `meteor run android` run with the new aab package flag

## v2.3.1, 2021-07-08

#### Highlights

* Fix windows issue when running webapp package.
* Node.js updated to 14.17.3, following [security release](https://nodejs.org/en/blog/vulnerability/july-2021-security-releases/)

#### Breaking Changes

* Meteor will now generate ".aab" (bundle files) by default when building for Android. This is the [new default format](https://android-developers.googleblog.com/2021/06/the-future-of-android-app-bundles-is.html) for Android apps. Use the new build flag `--packageType=apk` if you still need to generate APK.

#### Meteor Version Release

* Updated travis CI environment to use Node.js 14.17.3

* `meteor-tool@2.3.1`
  - Node.js updated to [14.17.2](https://nodejs.org/en/blog/release/v14.17.2/) and [14.17.3](https://nodejs.org/en/blog/release/v14.17.3/)
  - `@babel/runtime` dependency updated to v7.14.6 across the tool and testing apps
  - Skeletons dependencies updated
  - Apollo skeleton removed `apollo-boost` dependency which is no longer needed
  - New build flag `--packageType` to choose between apk/bundle for android builds (defaults to bundle).

#### Independent Releases

* `webapp@1.11.1`
  - Remove `posix` from npm shrinkwrap, to fix a bug it causes on Windows.

* `less@3.0.2`
  - Updated `@babel/runtime` to v7.14.6
  - Updated `less` to v3.11.3
  
* `standard-minifiers-css@1.7.3`
  - Updated `@babel/runtime` to v7.14.6

* `standard-minifiers-js@2.6.1`
  - Updated `@babel/runtime` to v7.14.6

* `dynamic-import@0.7.1`
  - Fix [Safari 14 bug](https://bugs.webkit.org/show_bug.cgi?id=226547) with indexedDB

## v2.3, 2021-06-24

#### Highlights

* Node.js update to 14.17.1 from 12.22.1 🎉

* Typescript update to [4.3.2](https://devblogs.microsoft.com/typescript/announcing-typescript-4-3/)

* Packages had their backward compatibility to before Meteor 1.0 removed. See below for more details.

* Improved tracking of which files are used by build plugins to know when it should do a full rebuild, a faster client-only rebuild, or can completely skip rebuilding after a file is modified. This should work with any type of file in any directory, and for both files in the app and files in packages. The most noticeable improvement is when modifying a file only used on the client Meteor will only rebuild the client, even if the file is not inside `imports` or a `client` folder.

### Summary of breaking changes

- As Node.js version was upgraded to a new major version we recommend that you review if your npm dependencies are compatible with Node.js 14.
  - If we receive reports from breaking changes we are going to list them here but so far we are not aware of any.
  - We recommend that you read Node.js [release notes](https://nodejs.org/en/blog/release/v14.0.0/) though.
  
- Accounts have undergone some major changes including major version bump. See below for more details.

- All official packages that have been deprecated have now the deprecated flag and will inform you about that if you install or update them.

- If you are working with enrollments in user accounts, do note that the enrollment token handling is now separate from reset password token. The token is now under `services.password.enroll`, so adjust your code accordingly if you use it.

### Migration steps

- As Node.js version was upgraded we recommend that you remove your `node_modules` folder (`rm -rf node_modules`) and run `meteor npm i` to be sure you compile all the binary dependencies again using the new Node.js version.
  - Maybe you also want to recreate your lock file.
  - If you get an error try `meteor reset` which will clear caches, beware that this will also remove your local DB for your app.
  
- If you are maintaining a package that depends on one of the accounts packages which had a major version bump you will either need to set the new version manually or set `api.versionsFrom('2.3')`.
  You can also have it reference its current version and 2.3 like this: `api.versionsFrom(['1.12', '2.3'])`, for specific package it can be like this: `api.use('accounts-base@1.0.1 || 2.0.0')`.
  
- Old API for packages definitions has been removed. The old underscore method names (e.g. `api.add_files()`) will no longer work, please use the camel case method names (e.g. `api.addFiles()`).

### Breaking changes
* Removed deprecated `mobile-port` flag

* Removed deprecated `raw` name from `isobuild`

* Removed deprecated package API method names `Package.on_use`, `Package.on_test`, `Package._transitional_registerBuildPlugin` and `api.add_files`, if you haven't till now, please use the current camel case versions.

* `accounts-base@2.0.0`
  - Deprecated backward compatibility function `logoutOtherClients` has been removed.

* `accounts-password@2.0.0`
  - Deprecated backward compatibility functionality for `SRP` passwords from pre-Meteor 1.0 days has been removed.
  - Enroll account workflow has been separated from reset password workflow (the enrollment token records are now stored in a separate db field `services.password.enroll`).

* `ddp-client@2.5.0`
  - Removed deprecated backward compatibility method names for Meteor before 1.0

* `ddp-server@2.4.0`
  - Removed deprecated backward compatibility method names for Meteor before 1.0

* `meteor-base@1.5.0`
  - Removed `livedata` dependency which was there for packages build for 0.9.0

* `minimongo@1.7.0`
  - Removed the `rewind` method that was noop for compatibility with Meteor 0.8.1

* `mongo@1.12.0`
  - Removed the `rewind` method that was noop for compatibility with Meteor 0.8.1

* `oauth@2.0.0`
  - Removed deprecated `OAuth.initiateLogin` and other functionality like the addition of `?close` in return URI for deprecated OAuth flow pre Meteor 1.0

* `markdown@2.0.0`
  - Use lazy imports to prevent it from being added to the initial bundle
  - This package is now deprecated

* `http@2.0.0`
  - Internally http has been replaced by [fetch](https://developer.mozilla.org/en-US/docs/Web/API/Fetch_API), should still work as previous version, but edge cases might be different. This is to aid you in transition to fetch. Note that this means that the `npmRequestOptions` parameter to `HTTP.call` has been removed, as `request` is no longer used internally.

* `socket-stream-client@0.4.0`
  - Remove IE8 checks

#### Meteor Version Release

* `meteor-tool@2.3`
  - Node.js update to 14.17.1 from 12.22.1 🎉
    - This is a major upgrade in Node.js. See the [release notes](https://nodejs.org/en/blog/release/v14.0.0/) for more details.
  - `npm` update to 6.14.13.
  - `fibers` has been updated to v5.0.0.
  - `promise` has been updated to v8.1.0.
  - `node-gyp` has been updated to v8.0.0.
  - `node-pre-gyp` has been updated to v0.15.0.
  - `@babel/runtime` has been updated to v7.14.0.
  - `request` has been updated to v2.88.2.
  - `uuid` has been updated to v3.4.0.
  - `graceful-fs` has been updated to v4.2.6.
  - `tar` has been updated to v2.2.2.
  - `sqlite3` has been updated to v5.0.2.
  - `http-proxy` has been updated to v1.18.1.
  - `wordwrap` has been updated to v1.0.0.
  - `moment` has been updated to v2.29.1.
  - `glob` has been updated to v7.1.6.
  - `split2` has been updated to v3.2.2.
  - `lru-cache` has been updated to v4.1.5.
  - `anser` has been updated to v2.0.1.
  - `xmlbuilder2` has been updated to v1.8.1.
  - `ws` has been updated to v7.4.5.
  - `underscore` has been updated to v1.13.1
  - `optimism` has been updated to v0.16.1
  - `@wry/context` has been update to v0.6.0
  - Reduced time spent by server (re)start in development by adding a cache for Reify. This optimization is on by default in development. Set the new `METEOR_TOOL_ENABLE_REIFY_RUNTIME_CACHE` and `METEOR_REIFY_CACHE_DIR` environment variables to adjust it or turn it on for production [read more in the PR](https://github.com/meteor/meteor/pull/11400).
  - New flag `--platforms` has been added to the `build` command to specify the platform you want to build for. `meteor build . --platforms=android`. This is useful for example when you are not using a MacOS and you want to build your app only for Android. Also to save time on CI not building all the platforms all the time. See [PR](https://github.com/meteor/meteor/pull/11437) for details.
  - The undocumented environment variable `DDP_DEFAULT_CONNECTION_URL` behavior has changed. Setting `DDP_DEFAULT_CONNECTION_URL` when running the server (development: `meteor run` or production: `node main.js`) sets the default DDP server value for meteor.  But this did not work for `cordova` apps.  Now you can define the `cordova` app default DDP server value by setting `DDP_DEFAULT_CONNECTION_URL` when building (`meteor build`).
  - Skeletons dependencies updated to latest version
  - Svelte skeleton now has HMR
  - New deploy option: `--build-only`. Helpful if you want to build first and after some validations proceeding with the upload and deploy. [Read more](https://cloud-guide.meteor.com/deploy-guide.html#cache-only)
  - Improved watched system to properly rebuild `client` even when a file is outside of `client` or `imports` folders. See [PR](https://github.com/meteor/meteor/pull/11474) for details.
  - Fix an issue when `App.appendToConfig` crashed Cordova build.
  - Reify compiler now uses cache in runtime. [Read more](https://github.com/meteor/meteor/pull/11400)
  
* `launch-screen@1.3.0`
  - Removes LaunchScreen from web clients.

* `meteor-babel@7.11.0 (@meteorjs/babel)`
  - Fixes for Samsung Internet v6.2+ to be considered modern browser and addition of [logical assignment operators](https://github.com/tc39/proposal-logical-assignment) via `babel-presets-meteor`.
  - This package was renamed to `@meteorjs/babel`.

* `hot-module-replacement@0.3.0` 
  - Fixes various HMR bugs and edge cases see [PR for more](https://github.com/meteor/meteor/pull/11405).

* `email@2.1.0`
  - Updates `nodemailer` to `6.6.0` and it now adds `charset=utf-8` to `text/plain` messages by default.

* `server-render@0.4.0`
  - Updated npm dependencies

* `accounts-base@2.0.0`
  - New hook `setAdditionalFindUserOnExternalLogin` has been added which allows you to customize user selection on external logins if you want to, for example, login a user who has the same e-mail as the external account.

* `ddp-server@2.4.0`
  - Added support for `this.unblock()` in `Meteor.publish()` context. See [PR](https://github.com/meteor/meteor/pull/11392) for more details.
  - Add support in `Meteor.publish()` for async functions
  
* `webapp@1.11.0`
  - Webapp will respond appropriately to unsupported requests instead of sending content, including handling for new HTTP verbs. See [PR](https://github.com/meteor/meteor/pull/11224) for more details.

#### Independent Releases

* `ddp-server@2.3.3`
  - Updates dependencies which removes Node's HTTP deprecation warning.
  
* `socket-stream-client@0.3.2`
  - Updates dependencies which removes Node's HTTP deprecation warning.

* `ddp-client@2.4.1`
  - Re-ordering fields in DDP message for better client readability.

* `mongo@1.11.1`
  - Fixes a `Timestamp.ONE is undefined` bug.

* `mongo-id@1.0.8` 
  - Removes unused dependency `id-map`.

* `accounts-server@1.7.1` 
  - To better test password format & limit password to 256 characters, you can change this limit by setting `Meteor.settings.packages.accounts.passwordMaxLength`.

* `static-html@1.3.1`
  - Removes `underscore` dependency.

* `dev-error-overlay@0.1.1`
  - Fixes sometimes page content being on top of error overlay.

* `id-map@1.1.1`
  - Removes unused dependencies and modernizing the code.

* `http@1.4.4`
  - Used the new deprecation package flag instead of loud console warning.
  
* `logic-solver@2.0.8`
  - Fixed `package.js` to use current `api` method calls.
  
* `socket-stream-client@0.3.3`
  - Update `faye-websocket` dependency to v0.11.4. 
  
* `jshint@1.1.8`
  - The package has been deprecated.
  
* `npm-bcrypt@0.9.4`
  - The package has been deprecated.
  
* `ecmascript-runtime-client@0.11.1`
  - Updated `core-js` to v3.14.0

* `ecmascript-runtime-server@0.11.1`
  - Updated `core-js` to v3.14.0

* `url@1.3.2`
  - Updated `core-js` to v3.14.0
  
* `hot-module-replacement@0.2.1`
  - Add missing dependency.
  
* `observe-sequence@1.0.17`
  - Updated dependencies

* `observe-sequence@1.0.18`
  - When `#each` argument is unsupported it will be shown
  - Moving package under Blaze repository
  
* `react-fast-refresh@0.1.1`
  - Fixed the package to work in IE11
  
## v2.2.4, 2021-10-12

#### Meteor Version Release

* `meteor-tool@2.2.4`
  - Patch to make 2.2.4 compatible with Push to Deploy feature in Galaxy (Meteor Cloud)

## v2.2.3, 2021-08-12

#### Highlights

* Security update to Node.js [12.22.5](https://nodejs.org/en/blog/release/v12.22.5/)
* Typescript updated to [v4.3.5](https://github.com/Microsoft/TypeScript/releases/tag/v4.3.5)

#### Meteor Version Release

* `meteor-tool@2.3.3`
  - Updated Node.js to 12.22.5 per [Node security update](https://nodejs.org/en/blog/vulnerability/aug-2021-security-releases/)
  - Typescript updated to [v4.3.5](https://github.com/Microsoft/TypeScript/releases/tag/v4.3.5)
  - `@meteorjs/babel@7.12.0`

* `@meteorjs/babel@7.12.0` && `@meteorjs/babel@7.13.0`
  - Dependencies updated to their latest versions

* `babel-compile@7.7.0`
  - `@meteorjs/babel@7.12.0`

* `ecmascript@0.15.3`
  - Typescript and Babel version bump

* `typescript@4.3.5`
  - [`typescript@4.3.5`](https://github.com/Microsoft/TypeScript/releases/tag/v4.3.5)

## v2.2.2, 2021-08-02

#### Highlights

- Security update to Node.js [12.22.4](https://nodejs.org/en/blog/release/v12.22.4/)

## v2.2.1, 2021-06-02

#### Highlights

- Node.js updated to [12.22.2](https://nodejs.org/en/blog/release/v12.22.2/)
- npm updated to 6.14.13

#### Meteor Version Release

* `meteor-tool@2.2.1`
  - Updated Node.js to 12.22.2 per [Node security update](https://nodejs.org/en/blog/vulnerability/july-2021-security-releases/)

## v2.2, 2021-04-15

#### Highlights

- MongoDB Update to 4.4.4
- Cordova Update to 10
- Typescript Update to 4.2.2
- New skeleton: `meteor create myapp --svelte`

### Breaking changes

* N/A

### Migration steps

* `meteor-tool` maybe you need to install the new Visual C++ Redistributable for Visual Studio 2019 to run MongoDB 4.4.4 on Windows. [read more](https://docs.meteor.com/windows.html)

* `mongo` package is now using useUnifiedTopology as `true` by default otherwise the new driver was producing a warning (see details below). It's important to test your app with this change.

* `cordova` plugins and main libraries were updated from 9 to 10. It's important to test your app with these changes.

* `typescript` was updated to 4.2.2, make sure your read the [breaking changes](https://devblogs.microsoft.com/typescript/announcing-typescript-4-2/#breaking-changes).

#### Meteor Version Release

* `meteor-tool@2.2`
  - Update embedded MongoDB version to 4.4.4 [#11341](https://github.com/meteor/meteor/pull/11341)
    - Maybe you need to install the new Visual C++ Redistributable for Visual Studio 2019 to run on Windows. [read more](https://docs.meteor.com/windows.html)
  - Fix WindowsLikeFilesystem true when release string includes case insensitive word microsoft. [#11321](https://github.com/meteor/meteor/pull/11321)
  - Fix absoluteFilePath on Windows. [#11346](https://github.com/meteor/meteor/pull/11346)
  - New skeleton: `meteor create myapp --svelte`
  - Update Blaze skeleton to use HMR

* `npm-mongo@3.9.0`
  - Update MongoDB driver version to 3.6.6

* `mongo@1.11.0`
  - Using useUnifiedTopology as `true` by default to avoid the warning: `(node:59240) [MONGODB DRIVER] Warning: Current Server Discovery and Monitoring engine is deprecated, and will be removed in a future version. To use the new Server Discover and Monitoring engine, pass option { useUnifiedTopology: true } to the MongoClient constructor. You can still use it as false with `Mongo._connectionOptions` or `Meteor.settings?.packages?.mongo?.options`.

* `cordova@10`
  - Update Cordova to 10.0.0 [#11208](https://github.com/meteor/meteor/pull/11208)

* `typescript@4.2.2`
  - Update Typescript to 4.2.2, make sure your read the [breaking changes](https://devblogs.microsoft.com/typescript/announcing-typescript-4-2/#breaking-changes) [#11329](https://github.com/meteor/meteor/pull/11329)

* `accounts-base@1.9.0`
  - Allow to set token expiration to be set in milliseconds. [#11366](https://github.com/meteor/meteor/pull/11366)

* `facebook-oauth@1.9.0`
  - Upgrade default Facebook API to v10 & allow overriding this value. [#11362](https://github.com/meteor/meteor/pull/11362)

* `minimongo@1.6.2`
  - Add [$mul](https://docs.mongodb.com/manual/reference/operator/update/mul/#up._S_mul) to minimongo. [#11364](https://github.com/meteor/meteor/pull/11364)

* `webapp@1.10.1`
  - Fix for UNIX sockets with node cluster. [#11369](https://github.com/meteor/meteor/pull/11369)


## v2.1.2, 2021-10-12

#### Meteor Version Release

* `meteor-tool@2.1.2`
  - Patch to make 2.1.2 compatible with Push to Deploy feature in Galaxy (Meteor Cloud)

## v2.1.1, 2021-04-06

### Changes

#### Highlights

- Node.js security [update](https://nodejs.org/en/blog/vulnerability/april-2021-security-releases/) to 12.22.1

#### Meteor Version Release

* `meteor-tool@2.1.1`
  - Node.js security [update](https://nodejs.org/en/blog/vulnerability/april-2021-security-releases/) to 12.22.1
  - npm update to 6.14.12
  
### Breaking changes

* N/A

### Migration steps

* N/A

## v2.1, 2021-02-24

### Changes

#### Highlights

- Node.js security [update](https://nodejs.org/en/blog/vulnerability/february-2021-security-releases/) to 12.21.0

#### Meteor Version Release

* `meteor-tool@2.1`
  - Node.js security [update](https://nodejs.org/en/blog/vulnerability/february-2021-security-releases/) to 12.21.0
  - `meteor create my-app --plan professional` new flag `plan` to enable you to choose a plan from the deploy command.

### Breaking changes

* N/A

### Migration steps

* N/A

## v2.0.1, 2021-10-12

#### Meteor Version Release

* `meteor-tool@2.0.1`
  - Patch to make 2.0.1 compatible with Push to Deploy feature in Galaxy (Meteor Cloud)

## v2.0, 2021-01-20

### Changes

#### Highlights

- Free deploy on [Cloud](https://www.meteor.com/cloud): Deploy for free to Cloud with one command: `meteor deploy myapp.meteorapp.com --free`. ([docs](https://docs.meteor.com/commandline.html#meteordeploy))


- Deploy including MongoDB on [Cloud](https://www.meteor.com/cloud): Deploy including MongoDB in a shared instance for free to Cloud with one command: `meteor deploy myapp.meteorapp.com --free --mongo`. ([docs](https://docs.meteor.com/commandline.html#meteordeploy))


- Hot Module Replacement (HMR): Updates the javascript modules in a running app that were modified during a rebuild. Reduces the feedback cycle while developing so you can view and test changes quicker (it even updates the app before the build has finished). Enabled by adding the `hot-module-replacement` package to an app. React components are automatically updated by default using React Fast Refresh. Integrations with other libraries and view layers can be provided by third party packages. Support for Blaze is coming soon. This first version supports app code in the modern web architecture. ([docs](https://guide.meteor.com/build-tool.html#hot-module-replacement)) [#11117](https://github.com/meteor/meteor/pull/11117)

#### Meteor Version Release

* `meteor-tool@2.0`
  - `meteor create my-app` now creates by default a project using React. If you want to create a new project using Blaze you should use the new option `--blaze`.
    - `meteor create --react my-app` is still going to create a React project.
  - `meteor create --free` deploy for free to Cloud with one command: `meteor deploy myapp.meteorapp.com --free`. ([docs](https://docs.meteor.com/commandline.html#meteordeploy)).
  - `meteor create --free --mongo` deploy including MongoDB in a shared instance for free to Cloud with one command: `meteor deploy myapp.meteorapp.com --free --mongo`. ([docs](https://docs.meteor.com/commandline.html#meteordeploy))
  - `isobuild` fixes a regression on recompiling node modules in different architectures. [#11290](https://github.com/meteor/meteor/pull/11290)
  - `isobuild` converts npm-discards.js to TypeScript. [#10663](https://github.com/meteor/meteor/pull/10663)
  - `cordova` ensures the pathname of the rootUrl is used in the mobile URL. [#11053](hhttps://github.com/meteor/meteor/pull/11053)
  - Add `file.hmrAvailable()` for compiler plugins to check if a file meets the minimum requirements to be updated with HMR [#11117](https://github.com/meteor/meteor/pull/11117)


* `hot-module-replacement@1.0.0`
  - New package that enables Hot Module Replacement for the Meteor app and provides an API to configure how updates are applied. HMR reduces the feedback cycle while developing by updating modified javascript modules within the running application. ([docs](https://docs.meteor.com/packages/hot-module-replacement.html)) [#11117](https://github.com/meteor/meteor/pull/11117)
  - These packages have been updated to support HMR: `autoupdate@1.7.0`, `babel-compiler@7.6.0`, `ddp-client@2.4.0`, `dynamic-import@0.6.0`, `ecmascript@0.15.0`, `modules@0.16.0`, `modules-runtime-hot@0.13.0`, `standard-minifier-css@1.7.2`, `webapp@1.10.0`, `webapp-hashing@1.1.0`


* `react-fast-refresh@0.1.0`
  - New package that updates React components using HMR. This is enabled by default in apps that have HMR enabled and use a supported React version. ([docs](https://atmospherejs.com/meteor/react-fast-refresh)) [#11117](https://github.com/meteor/meteor/pull/11117)


* `dev-error-overlay@0.1.0`
  - New package that allows you to see build errors and server crashes in your browser during development. Requires the app to have HMR enabled. [#11117](https://github.com/meteor/meteor/pull/11117)


* `accounts-base@1.8.0` and `accounts-password@1.7.0`
  - Extra parameters can now be added to reset password, verify e-mail and enroll account links that are generated for account e-mails. By default, these are added as search parameters to the generated url. You can pass them as an object in the appropriate functions. E.g. `Accounts.sendEnrollmentEmail(userId, email, null, extraParams);`. [#11288](https://github.com/meteor/meteor/pull/11288)


* `logging@1.2.0`
  - Updates dependencies and make debug available for use in non production environments. [#11068](https://github.com/meteor/meteor/pull/11068)

#### Independent Releases
* `react-meteor-data@2.2.0`
  - Fix issue with useTracker and Subscriptions when using deps. [#306](https://github.com/meteor/react-packages/pull/306)
  - Remove version constraint on core TypeScript package [#308](https://github.com/meteor/react-packages/pull/308)


* `http`
    - It has been deprecated. [#11068](https://github.com/meteor/meteor/pull/11068)

### Breaking changes

* `http` package has been deprecated. Please start on migrating towards the [fetch](https://atmospherejs.com/meteor/fetch) package instead.

### Migration steps

Simple run `meteor update` in your app.

Great new features and no breaking changes (except one package deprecation). You can always check our [Roadmap](./Roadmap.md) to understand what is next.

## v1.12.2, 2021-10-12

#### Meteor Version Release

* `meteor-tool@1.12.2`
  - Patch to make 1.12.2 compatible with Push to Deploy feature in Galaxy (Meteor Cloud)

## v1.12.1, 2021-01-06

### Breaking changes

N/A

### Migration steps

N/A

### Changes

#### Highlights

- Node.js 12.20.1 [release notes](https://nodejs.org/en/blog/vulnerability/january-2021-security-releases/)
- Fixes problem on IE because of modern syntax on `dynamic-import` package.

#### Meteor Version Release

* `dynamic-import@0.5.5`
  - Fixes problem on IE because of modern syntax (arrow function).

* `meteor-babel@7.10.6`
  - Allows to disable sourceMap generation [#36](https://github.com/meteor/babel/pull/36)

* `babel-compiler@7.5.5`
  - Allows to disable sourceMap generation [#36](https://github.com/meteor/babel/pull/36)

## v1.12, 2020-12-04

### Breaking changes

- When importing types, you might need to use the "type" qualifier, like so:
```js
import { Point } from 'react-easy-crop/types';
```
to
```ts
import type { Point } from 'react-easy-crop/types';
```
Because now emitDecoratorsMetadata is enabled.

- Refer to typescript breaking changes before migrating your existing project, from 3.7.6 to 4.1.2: https://github.com/Microsoft/TypeScript/wiki/Breaking-Changes

### Migration steps

N/A

### Changes

#### Highlights
- TypeScript update from 3.7.6 to 4.1.2.
  - enables decorators and metadata reflection. Important: these are stage 2 features so be aware that breaking changes could be introduced before they reach stage 3.

#### Meteor Version Release
* `meteor-tool@1.12`
  - updates TypeScript to 4.1.2. [#11225](https://github.com/meteor/meteor/pull/11225) and [#11255](https://github.com/meteor/meteor/pull/11255)
  - adds new options for `meteor list` command (TODO pending link to updated doc). [#11165](https://github.com/meteor/meteor/pull/11165)
  - supports Cordova add plugin command working again with plugin id or plugin name in the git URL as it was before Meteor 1.11. [#11202](https://github.com/meteor/meteor/pull/11202)
  - avoids MiTM by downloading through https. [#11188](https://github.com/meteor/meteor/pull/11188)

* `meteor-babel@7.10.5`
  - updates TypeScript to 4.1.2 and enables decorators and metadata reflection. [#11225](https://github.com/meteor/meteor/pull/11225) and [#11255](https://github.com/meteor/meteor/pull/11255)

* `minimongo@1.6.1`
  - fixes a null reference exception, if an array contains null values while compiling a fields projection. [#10499](https://github.com/meteor/meteor/pull/10499).

* `accounts-password@1.6.3`
  - adds a new function `createUserVerifyingEmail` (TODO pending link to updated doc). [#11080](https://github.com/meteor/meteor/pull/11080)
  - fixes a typo. [#11182](https://github.com/meteor/meteor/pull/11182)

* `browser-content-policy@1.1.1`
  - adds support to nonce
  ```js
    BrowserPolicy.content.allowScriptOrigin(`nonce-${nonce}`);
  ```

* `accounts-ui@1.3.2`
  - follow accounts-ui-unstyled release

* `accounts-ui-unstyled@1.4.3`
  - fixes the login form would send the server two login requests
  - fixes the "forgot password" form would not only send the email but also refresh the page

* `dynamic-import@0.5.4`
  - fixes prefetching errors. [#11209](https://github.com/meteor/meteor/pull/11209)
  - adds the option for dynamic-imports to fetch from the current origin instead of the absolute URL. [#11105](https://github.com/meteor/meteor/pull/11105)

* `mongo-decimal@0.1.2`
  - updates npm dependency `decimal.js` to v10.2.1

* `accounts-base@1.7.1`
  - adds the ability to define default user fields published on login. [#11118](https://github.com/meteor/meteor/pull/11118)

* `standard-minifier-css@1.7.0`
  - modernize and update dependencies. [#11196](https://github.com/meteor/meteor/pull/11196)


#### Independent Releases
* `facebook-oauth@1.7.3`
  - is now using Facebook GraphAPI v8. [#11160](https://github.com/meteor/meteor/pull/11160)

## v1.11.1, 2020-09-16

### Breaking changes

N/A

### Migration steps

N/A

### Changes

* `--apollo` skeleton was missing client cache setup [more](https://github.com/meteor/meteor/pull/11146)

* `--vue` skeleton was updated to use proper folder structure [more](https://github.com/meteor/meteor/pull/11174)

* All skeletons got their `npm` dependencies updated. [more](https://github.com/meteor/meteor/pull/11172)

* Node.js has been updated to version [12.18.4](https://nodejs.org/en/blog/release/v12.18.4/), this is a [security release](https://nodejs.org/en/blog/vulnerability/september-2020-security-releases/)

* Updated npm to version 6.14.8 [more](https://blog.npmjs.org/post/626732790304686080/release-6148)

* `npm-mongo` version 3.8.1 was published, updating `mongodb` to [3.6.2](https://github.com/mongodb/node-mongodb-native/releases/tag/v3.6.2) [more](https://github.com/advisories/GHSA-pp7h-53gx-mx7r)

* Updated PostCSS from 7.0.31 to 7.0.32 [more](https://github.com/meteor/meteor/issues/10682)

* Allow android-webview-video-poster [more](https://github.com/meteor/meteor/pull/11159)

## v1.11, 2020-08-18

### Breaking changes

* `email` package dependencies have been update and package version has been bumped to 2.0.0
    There is a potential breaking change as the underlying package started to use `dns.resolve()`
    instead of `dns.lookup()` which might be breaking on some environments.
    See [nodemailer changelog](https://github.com/nodemailer/nodemailer/blob/master/CHANGELOG.md) for more information.

* (Added later) Cordova add plugin is not working with plugin name in the git URL when the plugin id was different than the name in the config.xml. Fixed on [#11202](https://github.com/meteor/meteor/pull/11202)

### Migration steps

N/A

### Changes

* `meteor create --apollo` is now available thanks to [@StorytellerCZ](https://github.com/StorytellerCZ). PR [#11119](https://github.com/meteor/meteor/pull/11119)

* `meteor create --vue` is now available thanks to [@chris-visser](https://github.com/chris-visser). PR [#11086](https://github.com/meteor/meteor/pull/11086)

* `--cache-build` option is now available on `meteor deploy` command and you can use it safely all the time if you are using a Git repository to run your deploy. This is helpful if your upload is failing then you can retry just the upload and also if you deploy the same bundle to multiple environments. [Read more](https://cloud-guide.meteor.com/deploy-guide.html#cache-build).

* Multiple optimizations in build performance, many of them for Windows thanks to [@zodern](https://github.com/zodern). PRs [#10838](https://github.com/meteor/meteor/pull/10838), [#11114](https://github.com/meteor/meteor/pull/11114), [#11115](https://github.com/meteor/meteor/pull/11115), [#11102](https://github.com/meteor/meteor/pull/11102), [#10839](https://github.com/meteor/meteor/pull/10839)

* Fixes error when removing cordova plugin that depends on cli variables. PR [#10976](https://github.com/meteor/meteor/pull/11052)

* `email` package now exposes `hookSend` that runs before emails are send.

* Node.js has been updated to version
    [12.18.3](https://nodejs.org/en/blog/release/v12.18.3/)

* Updated npm to version 6.14.5

* `mongodb` driver npm dependency has been updated to 3.6.0

* The version of MongoDB used by Meteor in development has been updated
    from 4.2.5 to 4.2.8

## v1.10.2, 2020-04-21

### Breaking changes

* The `babel-compiler` package, used by both `ecmascript` and
  `typescript`, no longer supports stripping [Flow](https://flow.org/)
  type annotations by default, which may be a breaking change if your
  application (or Meteor package) relied on Flow syntax.

### Migration steps

* If you still need Babel's Flow plugins, you can install them with npm
  and then enable them with a custom `.babelrc` file in your application's
  (or package's) root directory:
  ```json
  {
    "plugins": [
      "@babel/plugin-syntax-flow",
      "@babel/plugin-transform-flow-strip-types"
    ]
  }
  ```

### Changes

* Adds support to override MongoDB options via Meteor settings. Code PR
[#10976](https://github.com/meteor/meteor/pull/10976), Docs PR
[#662](https://github.com/meteor/docs/pull/662)

* The `meteor-babel` npm package has been updated to version 7.9.0.

* The `typescript` npm package has been updated to version 3.8.3.

* To pass Node command line flags to the server node instance,
  now it is recommended to use `SERVER_NODE_OPTIONS` instead of `NODE_OPTIONS`.
  Since Meteor 0.5.3, Meteor allowed to pass node command line flags via the  `NODE_OPTIONS`
  environment variable.
  However, since Node version 8 / Meteor 1.6 this has become a default node
  envar with the same behavior. The side effect is that this now also affects
  Meteor tool. The command line parameters could already be set separately
  via the `TOOL_NODE_FLAGS` envar. This is now also possible (again) for the server.

* The version of MongoDB used by Meteor in development has been updated from
  4.2.1 to 4.2.5.
  [PR #11020](https://github.com/meteor/meteor/pull/11020)

* The `url` package now provides an isomorphic implementation of the [WHATWG `url()`
  API](https://url.spec.whatwg.org/).
  While remaining backwards compatible, you can now also import `URL` and `URLSearchParams` from `meteor/url`.
  These will work for both modern and legacy browsers as well as node.


## v1.10.1, 2020-03-12

### Breaking changes

* Cordova has been updated from version 7 to 9. We recommend that you test
  your features that are taking advantage of Cordova plugins to be sure
  they are still working as expected.

  * WKWebViewOnly is set by default now as true so if you are relying on
  UIWebView or plugins that are using UIWebView APIs you probably want to
  set it as false, you can do this by calling
  `App.setPreference('WKWebViewOnly', false);` in your mobile-config.js. But we
  don't recommend turning this into false because
  [Apple have said](https://developer.apple.com/news/?id=12232019b) they are
  going to reject apps using UIWebView.

* Because MongoDB since 3.4 no longer supports 32-bit Windows, Meteor 1.10 has
  also dropped support for 32-bit Windows. In other words, Meteor 1.10 supports
  64-bit Mac, Windows 64-bit, and Linux 64-bit.

### Migration Steps
* If you get `Unexpected mongo exit code 62. Restarting.` when starting your local
  MongoDB, you can either reset your project (`meteor reset`)
  (if you don't care about your local data)
  or you will need to update the feature compatibility version of your local MongoDB:

    1. Downgrade your app to earlier version of Meteor `meteor update --release 1.9.2`
    2. Start your application
    3. While your application is running open a new terminal window, navigate to the
       app directory and open `mongo` shell: `meteor mongo`
    4. Use: `db.adminCommand({ getParameter: 1, featureCompatibilityVersion: 1 })` to
       check the current feature compatibility.
    5. If the returned version is less than 4.0 update like this:
       `db.adminCommand({ setFeatureCompatibilityVersion: "4.2" })`
    6. You can now stop your app and update to Meteor 1.10.

    For more information about this, check out [MongoDB documentation](https://docs.mongodb.com/manual/release-notes/4.2-upgrade-standalone/).

### Changes

* The version of MongoDB used by Meteor in development has been updated
  from 4.0.6 to 4.2.1, and the `mongodb` driver package has been updated
  from 3.2.7 to 3.5.4, thanks to [@klaussner](https://github.com/klaussner).
  [Feature #361](https://github.com/meteor/meteor-feature-requests/issues/361)
  [PR #10723](https://github.com/meteor/meteor/pull/10723)

* The `npm` command-line tool used by the `meteor npm` command (and by
  Meteor internally) has been updated to version 6.14.0, and our
  [fork](https://github.com/meteor/pacote/tree/v9.5.12-meteor) of its
  `pacote` dependency has been updated to version 9.5.12.

* Cordova was updated from version 7 to 9
  * cordova-lib from 7.1.0 to 9.0.1 [release notes](https://github.com/apache/cordova-lib/blob/master/RELEASENOTES.md)
  * cordova-common from 2.1.1 to 3.2.1 [release notes](https://github.com/apache/cordova-common/blob/master/RELEASENOTES.md)
  * cordova-android from 7.1.4 to 8.1.0 [release notes](https://github.com/apache/cordova-android/blob/master/RELEASENOTES.md)
  * cordova-ios from 4.5.5 to 5.1.1 [release notes](https://github.com/apache/cordova-ios/blob/master/RELEASENOTES.md)
  * cordova-plugin-wkwebview-engine from 1.1.4 to 1.2.1 [release notes](https://github.com/apache/cordova-plugin-wkwebview-engine/blob/master/RELEASENOTES.md#121-jul-20-2019)
  * cordova-plugin-whitelist from 1.3.3 to 1.3.4 [release notes](https://github.com/apache/cordova-plugin-whitelist/blob/master/RELEASENOTES.md#134-jun-19-2019)
  * cordova-plugin-splashscreen (included by mobile-experience > launch-screen)
  from 4.1.0 to 5.0.3 [release notes](https://github.com/apache/cordova-plugin-splashscreen/blob/master/RELEASENOTES.md#503-may-09-2019)
  * cordova-plugin-statusbar (included by mobile-experience > mobile-status-bar)
  from 2.3.0 to 2.4.3 [release notes](https://github.com/apache/cordova-plugin-statusbar/blob/master/RELEASENOTES.md#243-jun-19-2019)
  * On iOS WKWebViewOnly is set by default now as true.
  * On iOS the Swift version is now set by default to `5` this change can make
  your app to produce some warnings if your plugins are using old Swift code.
  You can override the Swift version using
  `App.setPreference('SwiftVersion', 4.2);` but we don't recommend that.

* New command to ensure that Cordova dependencies are installed. Usage:
  `meteor ensure-cordova-dependencies`. Meteor handles this automatically but in
  some cases, like running in a CI, is useful to install them in advance.

* You can now pass an `--exclude-archs` option to the `meteor run` and
  `meteor test` commands to temporarily disable building certain web
  architectures. For example, `meteor run --exclude-archs web.browser.legacy`.
  Multiple architectures should be separated by commas. This option can be
  used to improve (re)build times if you're not actively testing the
  excluded architectures during development.
  [Feature #333](https://github.com/meteor/meteor-feature-requests/issues/333),
  [PR #10824](https://github.com/meteor/meteor/pull/10824)

* `meteor create --react app` and `--typescript` now use `useTracker` hook instead of
  `withTracker` HOC, it also uses `function` components instead of `classes`.

## v1.9.3, 2020-03-09

### Breaking changes
* The MongoDB `retryWrites` option now defaults to `true` (it previously defaulted to false). Users of database services that don't support retryWrites will experience a fatal error due to this.

### Migration Steps
* If you get the error `MongoError: This MongoDB deployment does not support retryable writes. Please add retryWrites=false to your connection string.`, append `retryWrites=false` to your MongoDB connection string.

### Changes
* `mongodb` driver package has been updated
  from 3.2.7 to 3.5.4 [#10961](https://github.com/meteor/meteor/pull/10961)

## v1.9.2, 2020-02-20

### Breaking changes
N/A

### Migration Steps
N/A

### Changes

* Node.js has been updated to version
  [12.16.1](https://nodejs.org/en/blog/release/v12.16.1/), fixing several unintended
  [regressions](https://github.com/nodejs/node/blob/master/doc/changelogs/CHANGELOG_V12.md#12.16.1)
  introduced in 12.16.0.

* The `meteor-babel` npm package has been updated to version 7.8.2.

* The `typescript` npm package has been updated to version 3.7.5.

## v1.9.1, 2020-02-18

### Breaking changes

N/A

### Migration Steps
N/A

### Changes

* Node.js has been updated to version
  12.16.0 from 12.14.0, which includes
  security updates and small changes:
  * [12.16.0](https://nodejs.org/en/blog/release/v12.16.0/)
    * Updated V8 to [release v7.8](https://v8.dev/blog/v8-release-78) which includes improvements in performance, for example, object destructuring now is as fast as the equivalent variable assignment.
  * [12.15.0](https://nodejs.org/en/blog/release/v12.15.0/)

* `cursor.observeChanges` now accepts a second options argument.
  If your observer functions do not mutate the passed arguments, you can specify
  `{ nonMutatingCallbacks: true }`, which improves performance by reducing
  the amount of data copies.

## v1.9, 2020-01-09

### Breaking changes

* Because Node.js 12 no longer supports 32-bit Linux, Meteor 1.9 has also
  dropped support for 32-bit Linux. In other words, Meteor 1.9 supports
  64-bit Mac, Windows, and Linux, as well as 32-bit Windows.

### Migration Steps
N/A

### Changes

* Node.js has been updated to version
  [12.14.0](https://nodejs.org/en/blog/release/v12.14.0/), which includes
  several major Node.js versions since 8.17.0 (used by Meteor 1.8.3):
  * [12.0.0](https://nodejs.org/en/blog/release/v12.0.0/)
  * [11.0.0](https://nodejs.org/en/blog/release/v10.0.0/)
  * [10.0.0](https://nodejs.org/en/blog/release/v10.0.0/)
  * [9.0.0](https://nodejs.org/en/blog/release/v9.0.0/)

* The `fibers` npm package has been updated to version 4.0.3, which
  includes [changes](https://github.com/laverdet/node-fibers/pull/429)
  that may drastically reduce garbage collection pressure resulting from
  heavy `Fiber` usage.

* The `pathwatcher` npm package has been updated to use a fork of version
  8.0.2, with [PR #128](https://github.com/atom/node-pathwatcher/pull/128)
  applied.

* The `sqlite3` npm package has been updated to version 4.1.0.

* The `node-gyp` npm package has been updated to version 6.0.1, and
  `node-pre-gyp` has been updated to version 0.14.0.

* The feature that restarts the application up to two times if it crashes
  on startup has been removed.
  [Feature #335](https://github.com/meteor/meteor-feature-requests/issues/335)
  [PR #10345](https://github.com/meteor/meteor/pull/10345)

* Facebook OAuth has been updated to call v5 API endpoints. [PR #10738](https://github.com/meteor/meteor/pull/10738)

* `Meteor.user()`, `Meteor.findUserByEmail()` and `Meteor.findUserByUserName()` can take a new
  `options` parameter which can be used to limit the returned fields. Useful for minimizing
  DB bandwidth on the server and avoiding unnecessary reactive UI updates on the client.
  [Issue #10469](https://github.com/meteor/meteor/issues/10469)

* `Accounts.config()` has a new option `defaultFieldSelector` which will apply to all
  `Meteor.user()` and `Meteor.findUserBy...()` functions without explicit field selectors, and
  also to all `onLogin`, `onLogout` and `onLoginFailure` callbacks.  This is useful if you store
  large data on the user document (e.g. a growing list of transactions) which do no need to be
  retrieved from the DB whenever you or a package author call `Meteor.user()` without limiting the
  fields. [Issue #10469](https://github.com/meteor/meteor/issues/10469)

* Lots of internal calls to `Meteor.user()` without field specifiers in `accounts-base` and
  `accounts-password` packages have been optimized with explicit field selectors to only
  the fields needed by the functions they are in.
  [Issue #10469](https://github.com/meteor/meteor/issues/10469)

## v1.8.3, 2019-12-19

### Migration Steps

* If your application uses `blaze-html-templates`, the Meteor `jquery`
  package will be automatically installed in your `.meteor/packages` file
  when you update to Meteor 1.8.3. However, this new version of the Meteor
  `jquery` package no longer bundles its own copy of the `jquery` npm
  implementation, so you may need to install `jquery` from npm by running
  ```sh
  meteor npm i jquery
  ```
  in your application directory. Symptoms of not installing jquery include
  a blank browser window, with helpful error messages in the console.

### Changes

* Node has been updated to version
  [8.17.0](https://nodejs.org/en/blog/release/v8.17.0/).

* The `npm` npm package has been updated to version 6.13.4, and our
  [fork](https://github.com/meteor/pacote/tree/v9.5.11-meteor) of its
  `pacote` dependency has been updated to version 9.5.11, an important
  [security release](https://nodejs.org/en/blog/vulnerability/december-2019-security-releases/).

* Prior to Meteor 1.8.3, installing the `jquery` package from npm along
  with the Meteor `jquery` package could result in bundling jQuery twice.
  Thanks to [PR #10498](https://github.com/meteor/meteor/pull/10498), the
  Meteor `jquery` package will no longer provide its own copy of jQuery,
  but will simply display a warning in the console if the `jquery` npm
  package cannot be found in your `node_modules` directory. If you are
  using `blaze` in your application, updating to Meteor 1.8.3 will
  automatically add this new version of the Meteor `jquery` package to
  your application if you were not already using it (thanks to
  [PR #10801](https://github.com/meteor/meteor/pull/10801)), but you might
  need to run `meteor npm i jquery` manually, so that `blaze` can import
  `jquery` from your `node_modules` directory.

* The `meteor-babel` npm package has been updated to version 7.7.5.

* The `typescript` npm package has been updated to version 3.7.3.

## v1.8.2, 2019-11-14

### Breaking changes

* Module-level variable declarations named `require` or `exports` are no
  longer automatically renamed, so they may collide with module function
  parameters of the same name, leading to errors like
  `Uncaught SyntaxError: Identifier 'exports' has already been declared`.
  See [this comment](https://github.com/meteor/meteor/pull/10522#issuecomment-535535056)
  by [@SimonSimCity](https://github.com/SimonSimCity).

* `Plugin.fs` methods are now always sync and no longer accept a callback.

### Migration Steps

* Be sure to update the `@babel/runtime` npm package to its latest version
  (currently 7.7.2):
  ```sh
  meteor npm install @babel/runtime@latest
  ```

* New Meteor applications now depend on `meteor-node-stubs@1.0.0`, so it
  may be a good idea to update to the same major version:
  ```sh
  meteor npm install meteor-node-stubs@next
  ```

* If you are the author of any Meteor packages, and you encounter errors
  when using those packages in a Meteor 1.8.2 application (for example,
  `module.watch` being undefined), we recommend that you bump the minor
  version of your package and republish it using Meteor 1.8.2, so
  Meteor 1.8.2 applications will automatically use the new version of the
  package, as compiled by Meteor 1.8.2:
  ```sh
  cd path/to/your/package
  # Add api.versionsFrom("1.8.2") to Package.onUse in package.js...
  meteor --release 1.8.2 publish
  ```
  This may not be necessary for all packages, especially those that have
  been recently republished using Meteor 1.8.1, or local packages in the
  `packages/` directory (which are always recompiled from source).
  However, republishing packages is a general solution to a wide variety
  of package versioning and compilation problems, and package authors can
  make their users' lives easier by handling these issues proactively.

### Changes

* Node has been updated to version
  [8.16.2](https://nodejs.org/en/blog/release/v8.16.2/).

* The `npm` npm package has been updated to version 6.13.0, and our
  [fork](https://github.com/meteor/pacote/tree/v9.5.9-meteor) of its
  `pacote` dependency has been updated to version 9.5.9.

* New Meteor applications now include an official `typescript` package,
  supporting TypeScript compilation of `.ts` and `.tsx` modules, which can
  be added to existing apps by running `meteor add typescript`.

* New TypeScript-based Meteor applications can be created by running
  ```sh
  meteor create --typescript new-typescript-app
  ```
  This app skeleton contains a recommended tsconfig.json file, and should
  serve as a reference for how to make TypeScript and Meteor work together
  (to the best of our current knowledge).
  [PR #10695](https://github.com/meteor/meteor/pull/10695)

* When bundling modern client code, the Meteor module system now prefers
  the `"module"` field in `package.json` (if defined) over the `"main"`
  field, which should unlock various `import`/`export`-based optimizations
  such as tree shaking in future versions of Meteor. As before, server
  code uses only the `"main"` field, like Node.js, and legacy client code
  prefers `"browser"`, `"main"`, and then `"module"`.
  [PR #10541](https://github.com/meteor/meteor/pull/10541),
  [PR #10765](https://github.com/meteor/meteor/pull/10765).

* ECMAScript module syntax (`import`, `export`, and dynamic `import()`) is
  now supported by default everywhere, including in modules imported from
  `node_modules`, thanks to the [Reify](https://github.com/benjamn/reify)
  compiler.

* If you need to import code from `node_modules` that uses modern syntax
  beyond module syntax, it is now possible to enable recompilation for
  specific npm packages using the `meteor.nodeModules.recompile` option in
  your application's `package.json` file.
  See [PR #10603](https://github.com/meteor/meteor/pull/10603) for further
  explanation.

* The Meteor build process is now able to detect whether files changed in
  development were actually used by the server bundle, so that a full
  server restart can be avoided when no files used by the server bundle
  have changed. Client-only refreshes are typically much faster than
  server restarts. Run `meteor add autoupdate` to enable client refreshes,
  if you are not already using the `autoupdate` package.
  [Issue #10449](https://github.com/meteor/meteor/issues/10449)
  [PR #10686](https://github.com/meteor/meteor/pull/10686)

* The `mongodb` npm package used by the `npm-mongo` Meteor package has
  been updated to version 3.2.7.

* The `meteor-babel` npm package has been updated to version 7.7.0,
  enabling compilation of the `meteor/tools` codebase with TypeScript
  (specifically, version 3.7.2 of the `typescript` npm package).

* The `reify` npm package has been updated to version 0.20.12.

* The `core-js` npm package used by `ecmascript-runtime-client` and
  `ecmascript-runtime-server` has been updated to version 3.2.1.

* The `terser` npm package used by `minifier-js` (and indirectly by
  `standard-minifier-js`) has been updated to version 4.3.1.

* The `node-gyp` npm package has been updated to version 5.0.1, and
  `node-pre-gyp` has been updated to 0.13.0.

* The `optimism` npm package has been updated to version 0.11.3, which
  enables caching of thrown exceptions as well as ordinary results, in
  addition to performance improvements.

* The `pathwatcher` npm package has been updated to version 8.1.0.

* The `underscore` npm package installed in the Meteor dev bundle (for use
  by the `meteor/tools` codebase) has been updated from version 1.5.2 to
  version 1.9.1, and `@types/underscore` has been installed for better
  TypeScript support.

* In addition to the `.js` and `.jsx` file extensions, the `ecmascript`
  compiler plugin now automatically handles JavaScript modules with the
  `.mjs` file extension.

* Add `--cordova-server-port` option to override local port where Cordova will
  serve static resources, which is useful when multiple Cordova apps are built
  from the same application source code, since by default the port is generated
  using the ID from the application's `.meteor/.id` file.

* The `--test-app-path <directory>` option for `meteor test-packages` and
  `meteor test` now accepts relative paths as well as absolute paths.

## v1.8.1, 2019-04-03

### Breaking changes

* Although we are not aware of any specific backwards incompatibilities,
  the major upgrade of `cordova-android` from 6.4.0 to 7.1.4 likely
  deserves extra attention, if you use Cordova to build Android apps.

### Migration Steps
N/A

### Changes

* Node has been updated from version 8.11.4 to version
  [8.15.1](https://nodejs.org/en/blog/release/v8.15.1/), an important
  [security release](https://nodejs.org/en/blog/vulnerability/february-2019-security-releases/),
  which includes the changes from four other minor releases:
  * [8.15.0](https://nodejs.org/en/blog/release/v8.15.0/)
  * [8.14.0](https://nodejs.org/en/blog/release/v8.14.0/), an important
    [security release](https://nodejs.org/en/blog/vulnerability/november-2018-security-releases/)
  * [8.12.0](https://nodejs.org/en/blog/release/v8.12.0/)
  * [8.13.0](https://nodejs.org/en/blog/release/v8.13.0/)

  > Note: While Node 8.12.0 included changes that may improve the
  performance of Meteor apps, there have been reports of CPU usage spikes
  in production due to excessive garbage collection, so this version of
  Meteor should be considered experimental until those problems have been
  fixed. [Issue #10216](https://github.com/meteor/meteor/issues/10216)

* The `npm` tool has been upgraded to version
  [6.9.0](https://github.com/npm/cli/releases/tag/v6.9.0), and our
  [fork](https://github.com/meteor/pacote/tree/v9.5.0-meteor) of its
  `pacote` dependency has been updated to version 9.5.0.

* Mongo has been upgraded to version 4.0.6 for 64-bit systems (was 4.0.2),
  and 3.2.22 for 32-bit systems (was 3.2.19). The `mongodb` npm package
  used by `npm-mongo` has been updated to version 3.1.13 (was 3.1.6).

* The `fibers` npm package has been updated to version 3.1.1, a major
  update from version 2.0.0. Building this version of `fibers` requires a
  C++11 compiler, unlike previous versions. If you deploy your Meteor app
  manually (without using Galaxy), you may need to update the version of
  `g++` used when running `npm install` in the `bundle/programs/server`
  directory.

* The `meteor-babel` npm package has been updated to version 7.3.4.

* Cordova Hot Code Push mechanism is now switching versions explicitly with
  call to `WebAppLocalServer.switchToPendingVersion` instead of trying to
  switch every time a browser reload is detected. If you use any third
  party package or have your own HCP routines implemented be sure to call
  it before forcing a browser reload. If you use the automatic reload from
  the `Reload` meteor package you do not need to do anything.
  [cordova-plugin-meteor-webapp PR #62](https://github.com/meteor/cordova-plugin-meteor-webapp/pull/62)

* Multiple Cordova-related bugs have been fixed, including Xcode 10 build
  incompatibilities and hot code push errors due to duplicated
  images/assets. [PR #10339](https://github.com/meteor/meteor/pull/10339)

* The `cordova-android` and `cordova-ios` npm dependencies have been
  updated to 7.1.4 (from 6.4.0) and 4.5.5 (from 4.5.4), respectively.

* Build performance has improved (especially on Windows) thanks to
  additional caching implemented by [@zodern](https://github.com/zodern)
  in PRs [#10399](https://github.com/meteor/meteor/pull/10399),
  [#10452](https://github.com/meteor/meteor/pull/10452),
  [#10453](https://github.com/meteor/meteor/pull/10453), and
  [#10454](https://github.com/meteor/meteor/pull/10454).

* The `meteor mongo` command no longer uses the `--quiet` option, so the
  normal startup text will be displayed, albeit without the banner about
  Mongo's free monitoring service. See this
  [MongoDB Jira issue](https://jira.mongodb.org/browse/SERVER-38862)
  for more details.

* In Meteor packages, `client/` and `server/` directories no longer have
  any special meaning. In application code, `client/` directories are
  ignored during the server build, and `server/` directories are ignored
  during the client build, as before. This special behavior previously
  applied to packages as well, but has now been removed.
  [Issue #10393](https://github.com/meteor/meteor/issues/10393)
  [PR #10414](https://github.com/meteor/meteor/pull/10414)

* If your application is using Git for version control, the current Git
  commit hash will now be exposed via the `Meteor.gitCommitHash` property
  while the app is running (in both server and client code), and also via
  the `"gitCommitHash"` property in the `star.json` file located in the
  root directory of builds produced by `meteor build`, for consumption by
  deployment tools. If you are not using Git, neither property will be
  defined. [PR #10442](https://github.com/meteor/meteor/pull/10442)

* The Meteor Tool now uses a more reliable method (the MongoDB
  [`isMaster` command](https://docs.mongodb.com/manual/reference/command/isMaster/))
  to detect when the local development database has started and is ready to
  accept read and write operations.
  [PR #10500](https://github.com/meteor/meteor/pull/10500)

* Setting the `x-no-compression` request header will prevent the `webapp`
  package from compressing responses with `gzip`, which may be useful if
  your Meteor app is behind a proxy that compresses resources with another
  compression algorithm, such as [brotli](https://github.com/google/brotli).
  [PR #10378](https://github.com/meteor/meteor/pull/10378)

## v1.8.0.2, 2019-01-07

### Breaking changes
N/A

### Migration steps
N/A

### Changes

* The [React tutorial](https://www.meteor.com/tutorials/react/creating-an-app)
  has been updated to address a number of inaccuracies due to changes in
  recent Meteor releases that were not fully incorporated back into the
  tutorial. As a reminder, Meteor now supports a `meteor create --react`
  command that can be used to create a new React-based app quickly.

* Fixed a bug where modules named with `*.app-tests.js` (or `*.tests.js`)
  file extensions sometimes could not be imported by the
  `meteor.testModule` entry point when running the `meteor test` command
  (or `meteor test --full-app`).
  [PR #10402](https://github.com/meteor/meteor/pull/10402)

* The `meteor-promise` package has been updated to version 0.8.7, which
  includes a [commit](https://github.com/meteor/promise/commit/bbe4f0d20b70417950381aea112993c4cc8c1168)
  that should prevent memory leaks when excess fibers are discarded from
  the `Fiber` pool.

* The `meteor-babel` npm package has been updated to version 7.2.0,
  improving source maps for applications with custom `.babelrc` files.

## v1.8.0.1, 2018-11-23

### Breaking changes
N/A

### Migration steps
N/A

### Changes

* The `useragent` npm package used by `webapp` and (indirectly) by the
  `modern-browsers` package has been updated from 2.2.1 to 2.3.0. The
  `chromium` browser name has been aliased to use the same minimum modern
  version as `chrome`, and browser names are now processed
  case-insensitively by the `modern-browsers` package.
  [PR #10334](https://github.com/meteor/meteor/pull/10334)

* Fixed a module caching bug that allowed `findImportedModuleIdentifiers`
  to return the same identifiers for the modern and legacy versions of a
  given module, even if the set of imported modules is different (for
  example, because Babel injects fewer `@babel/runtime/...` imports into
  modern code). Now the caching is always based on the SHA-1 hash of the
  _generated_ code, rather than trusting the hash provided by compiler
  plugins. [PR #10330](https://github.com/meteor/meteor/pull/10330)

## v1.8, 2018-10-08

### Breaking changes
N/A

### Migration Steps

* Update the `@babel/runtime` npm package to version 7.0.0 or later:
  ```sh
  meteor npm install @babel/runtime@latest
  ```

### Changes

* Although Node 8.12.0 has been released, Meteor 1.8 still uses Node
  8.11.4, due to concerns about excessive garbage collection and CPU usage
  in production. To enable Galaxy customers to use Node 8.12.0, we are
  planning a quick follow-up Meteor 1.8.1 release, which can be obtained
  by running the command
  ```bash
  meteor update --release 1.8.1-beta.n
  ```
  where `-beta.n` is the latest beta release according to the
  [releases](https://github.com/meteor/meteor/releases) page (currently
  `-beta.6`).
  [Issue #10216](https://github.com/meteor/meteor/issues/10216)
  [PR #10248](https://github.com/meteor/meteor/pull/10248)

* Meteor 1.7 introduced a new client bundle called `web.browser.legacy` in
  addition to the `web.browser` (modern) and `web.cordova` bundles.
  Naturally, this extra bundle increased client (re)build times. Since
  developers spend most of their time testing the modern bundle in
  development, and the legacy bundle mostly provides a safe fallback in
  production, Meteor 1.8 cleverly postpones building the legacy bundle
  until just after the development server restarts, so that development
  can continue as soon as the modern bundle has finished building. Since
  the legacy build happens during a time when the build process would
  otherwise be completely idle, the impact of the legacy build on server
  performance is minimal. Nevertheless, the legacy bundle still gets
  rebuilt regularly, so any legacy build errors will be surfaced in a
  timely fashion, and legacy clients can test the new legacy bundle by
  waiting a bit longer than modern clients. Applications using the
  `autoupdate` or `hot-code-push` packages will reload modern and legacy
  clients independently, once each new bundle becomes available.
  [Issue #9948](https://github.com/meteor/meteor/issues/9948)
  [PR #10055](https://github.com/meteor/meteor/pull/10055)

* Compiler plugins that call `inputFile.addJavaScript` or
  `inputFile.addStylesheet` may now delay expensive compilation work by
  passing partial options (`{ path, hash }`) as the first argument,
  followed by a callback function as the second argument, which will be
  called by the build system once it knows the module will actually be
  included in the bundle. For example, here's the old implementation of
  `BabelCompiler#processFilesForTarget`:
  ```js
  processFilesForTarget(inputFiles) {
    inputFiles.forEach(inputFile => {
      var toBeAdded = this.processOneFileForTarget(inputFile);
      if (toBeAdded) {
        inputFile.addJavaScript(toBeAdded);
      }
    });
  }
  ```
  and here's the new version:
  ```js
  processFilesForTarget(inputFiles) {
    inputFiles.forEach(inputFile => {
      if (inputFile.supportsLazyCompilation) {
        inputFile.addJavaScript({
          path: inputFile.getPathInPackage(),
          hash: inputFile.getSourceHash(),
        }, function () {
          return this.processOneFileForTarget(inputFile);
        });
      } else {
        var toBeAdded = this.processOneFileForTarget(inputFile);
        if (toBeAdded) {
          inputFile.addJavaScript(toBeAdded);
        }
      }
    });
  }
  ```
  If you are an author of a compiler plugin, we strongly recommend using
  this new API, since unnecessary compilation of files that are not
  included in the bundle can be a major source of performance problems for
  compiler plugins. Although this new API is only available in Meteor 1.8,
  you can use `inputFile.supportsLazyCompilation` to determine dynamically
  whether the new API is available, so you can support older versions of
  Meteor without having to publish multiple versions of your package. [PR
  #9983](https://github.com/meteor/meteor/pull/9983)

* New [React](https://reactjs.org/)-based Meteor applications can now be
  created using the command
  ```bash
  meteor create --react new-react-app
  ```
  Though relatively simple, this application template reflects the ideas
  of many contributors, especially [@dmihal](https://github.com/dmihal)
  and [@alexsicart](https://github.com/alexsicart), and it will no doubt
  continue to evolve in future Meteor releases.
  [Feature #182](https://github.com/meteor/meteor-feature-requests/issues/182)
  [PR #10149](https://github.com/meteor/meteor/pull/10149)

* The `.meteor/packages` file supports a new syntax for overriding
  problematic version constraints from packages you do not control.

  If a package version constraint in `.meteor/packages` ends with a `!`
  character, any other (non-`!`) constraints on that package elsewhere in
  the application will be _weakened_ to allow any version greater than or
  equal to the constraint, even if the major/minor versions do not match.

  For example, using both CoffeeScript 2 and `practicalmeteor:mocha` used
  to be impossible (or at least very difficult) because of this
  [`api.versionsFrom("1.3")`](https://github.com/practicalmeteor/meteor-mocha/blob/3a2658070a920f8846df48bb8d8c7b678b8c6870/package.js#L28)
  statement, which unfortunately constrained the `coffeescript` package to
  version 1.x. In Meteor 1.8, if you want to update `coffeescript` to
  2.x, you can relax the `practicalmeteor:mocha` constraint by putting
  ```
  coffeescript@2.2.1_1! # note the !
  ```
  in your `.meteor/packages` file. The `coffeescript` version still needs
  to be at least 1.x, so that `practicalmeteor:mocha` can count on that
  minimum. However, `practicalmeteor:mocha` will no longer constrain the
  major version of `coffeescript`, so `coffeescript@2.2.1_1` will work.

  [Feature #208](https://github.com/meteor/meteor-feature-requests/issues/208)
  [Commit 4a70b12e](https://github.com/meteor/meteor/commit/4a70b12eddef00b6700f129e90018a6076cb1681)
  [Commit 9872a3a7](https://github.com/meteor/meteor/commit/9872a3a71df033e4cf6290b75fea28f44427c0c2)

* The `npm` package has been upgraded to version 6.4.1, and our
  [fork](https://github.com/meteor/pacote/tree/v8.1.6-meteor) of its
  `pacote` dependency has been rebased against version 8.1.6.

* The `node-gyp` npm package has been updated to version 3.7.0, and the
  `node-pre-gyp` npm package has been updated to version 0.10.3.

* Scripts run via `meteor npm ...` can now use the `meteor` command more
  safely, since the `PATH` environment variable will now be set so that
  `meteor` always refers to the same `meteor` used to run `meteor npm`.
  [PR #9941](https://github.com/meteor/meteor/pull/9941)

* Minimongo's behavior for sorting fields containing an array
  is now compatible with the behavior of [Mongo 3.6+](https://docs.mongodb.com/manual/release-notes/3.6-compatibility/#array-sort-behavior).
  Note that this means it is now incompatible with the behavior of earlier MongoDB versions.
  [PR #10214](https://github.com/meteor/meteor/pull/10214)

* Meteor's `self-test` has been updated to use "headless" Chrome rather
  than PhantomJS for browser tests. PhantomJS can still be forced by
  passing the `--phantom` flag to the `meteor self-test` command.
  [PR #9814](https://github.com/meteor/meteor/pull/9814)

* Importing a directory containing an `index.*` file now works for
  non-`.js` file extensions. As before, the list of possible extensions is
  defined by which compiler plugins you have enabled.
  [PR #10027](https://github.com/meteor/meteor/pull/10027)

* Any client (modern or legacy) may now request any static JS or CSS
  `web.browser` or `web.browser.legacy` resource, even if it was built for
  a different architecture, which greatly simplifies CDN setup if your CDN
  does not forward the `User-Agent` header to the origin.
  [Issue #9953](https://github.com/meteor/meteor/issues/9953)
  [PR #9965](https://github.com/meteor/meteor/pull/9965)

* Cross-origin dynamic `import()` requests will now succeed in more cases.
  [PR #9954](https://github.com/meteor/meteor/pull/9954)

* Dynamic CSS modules (which are compiled to JS and handled like any other
  JS module) will now be properly minified in production and source mapped
  in development. [PR #9998](https://github.com/meteor/meteor/pull/9998)

* While CSS is only minified in production, CSS files must be merged
  together into a single stylesheet in both development and production.
  This merging is [cached by `standard-minifier-css`](https://github.com/meteor/meteor/blob/183d5ff9500d908d537f58d35ce6cd6d780ab270/packages/standard-minifier-css/plugin/minify-css.js#L58-L62)
  so that it does not happen on every rebuild in development, but not all
  CSS minifier packages use the same caching techniques. Thanks to
  [1ed095c36d](https://github.com/meteor/meteor/pull/9942/commits/1ed095c36d7b2915872eb0c943dae0c4f870d7e4),
  this caching is now performed within the Meteor build tool, so it works
  the same way for all CSS minifier packages, which may eliminate a few
  seconds of rebuild time for projects with lots of CSS.

* The `meteor-babel` npm package used by `babel-compiler` has been updated
  to version 7.1.0. **Note:** This change _requires_ also updating the
  `@babel/runtime` npm package to version 7.0.0-beta.56 or later:
  ```sh
  meteor npm install @babel/runtime@latest
  ```
  [`meteor-babel` issue #22](https://github.com/meteor/babel/issues/22)

* The `@babel/preset-env` and `@babel/preset-react` presets will be
  ignored by Meteor if included in a `.babelrc` file, since Meteor already
  provides equivalent/superior functionality without them. However, you
  should feel free to leave these plugins in your `.babelrc` file if they
  are needed by external tools.

* The `install` npm package used by `modules-runtime` has been updated to
  version 0.12.0.

* The `reify` npm package has been updated to version 0.17.3, which
  introduces the `module.link(id, {...})` runtime method as a replacement
  for `module.watch(require(id), {...})`. Note: in future versions of
  `reify` and Meteor, the `module.watch` runtime API will be removed, but
  for now it still exists (and is used to implement `module.link`), so
  that existing code will continue to work without recompilation.

* The `uglify-es` npm package used by `minifier-js` has been replaced with
  [`terser@3.9.2`](https://www.npmjs.com/package/terser), a fork of
  `uglify-es` that appears to be (more actively) maintained.
  [Issue #10042](https://github.com/meteor/meteor/issues/10042)

* Mongo has been updated to version 4.0.2 and the `mongodb` npm package
  used by `npm-mongo` has been updated to version 3.1.6.
  [PR #10058](https://github.com/meteor/meteor/pull/10058)
  [Feature Request #269](https://github.com/meteor/meteor-feature-requests/issues/269)

* When a Meteor application uses a compiler plugin to process files with a
  particular file extension (other than `.js` or `.json`), those file
  extensions should be automatically appended to imports that do not
  resolve as written. However, this behavior was not previously enabled
  for modules inside `node_modules`. Thanks to
  [8b04c25390](https://github.com/meteor/meteor/pull/9942/commits/8b04c253900e4ca2a194d2fcaf6fc2ce9a9085e7),
  the same file extensions that are applied to modules outside the
  `node_modules` directory will now be applied to those within it, though
  `.js` and `.json` will always be tried first.

* As foreshadowed in this [talk](https://youtu.be/vpCotlPieIY?t=29m18s)
  about Meteor 1.7's modern/legacy bundling system
  ([slides](https://slides.com/benjamn/meteor-night-may-2018#/46)), Meteor
  now provides an isomorphic implementation of the [WHATWG `fetch()`
  API](https://fetch.spec.whatwg.org/), which can be installed by running
  ```sh
  meteor add fetch
  ```
  This package is a great demonstration of the modern/legacy bundling
  system, since it has very different implementations in modern
  browsers, legacy browsers, and Node.
  [PR #10029](https://github.com/meteor/meteor/pull/10029)

* The [`bundle-visualizer`
  package](https://github.com/meteor/meteor/tree/release-1.7.1/packages/non-core/bundle-visualizer)
  has received a number of UI improvements thanks to work by
  [@jamesmillerburgess](https://github.com/jamesmillerburgess) in
  [PR #10025](https://github.com/meteor/meteor/pull/10025).
  [Feature #310](https://github.com/meteor/meteor-feature-requests/issues/310)

* Sub-resource integrity hashes (sha512) can now be enabled for static CSS
  and JS assets by calling `WebAppInternals.enableSubresourceIntegrity()`.
  [PR #9933](https://github.com/meteor/meteor/pull/9933)
  [PR #10050](https://github.com/meteor/meteor/pull/10050)

* The environment variable `METEOR_PROFILE=milliseconds` now works for the
  build portion of the `meteor build` and `meteor deploy` commands.
  [Feature #239](https://github.com/meteor/meteor-feature-requests/issues/239)

* Babel compiler plugins will now receive a `caller` option of the
  following form:
  ```js
  { name: "meteor", arch }
  ```
  where `arch` is the target architecture, e.g. `os.*`, `web.browser`,
  `web.cordova`, or `web.browser.legacy`.
  [PR #10211](https://github.com/meteor/meteor/pull/10211)

## v1.7.0.5, 2018-08-16

### Breaking changes
N/A

### Migration Steps
N/A

### Changes

* Node has been updated to version
  [8.11.4](https://nodejs.org/en/blog/release/v8.11.4/), an important
  [security release](https://nodejs.org/en/blog/vulnerability/august-2018-security-releases/).

## v1.7.0.4, 2018-08-07

### Breaking changes
N/A

### Migration Steps
N/A

### Changes

* The npm package `@babel/runtime`, which is depended on by most Meteor
  apps, introduced a breaking change in version `7.0.0-beta.56` with the
  removal of the `@babel/runtime/helpers/builtin` directory. While this
  change has clear benefits in the long term, in the short term it has
  been disruptive for Meteor 1.7.0.x applications that accidentally
  updated to the latest version of `@babel/runtime`. Meteor 1.7.0.4 is a
  patch release that provides better warnings about this problem, and
  ensures newly created Meteor applications do not use `7.0.0-beta.56`.
  [PR #10134](https://github.com/meteor/meteor/pull/10134)

* The `npm` package has been upgraded to version 6.3.0, and our
  [fork](https://github.com/meteor/pacote/tree/v8.1.6-meteor) of its
  `pacote` dependency has been rebased against version 8.1.6.
  [Issue #9940](https://github.com/meteor/meteor/issues/9940)

* The `reify` npm package has been updated to version 0.16.4.

## v1.7.0.3, 2018-06-13

### Breaking changes
N/A

### Migration Steps
N/A

### Changes

* Fixed [Issue #9991](https://github.com/meteor/meteor/issues/9991),
  introduced in
  [Meteor 1.7.0.2](https://github.com/meteor/meteor/pull/9990)
  by [PR #9977](https://github.com/meteor/meteor/pull/9977).

## v1.7.0.2, 2018-06-13

### Breaking changes
N/A

### Migration Steps
N/A

### Changes

* Node has been updated to version
  [8.11.3](https://nodejs.org/en/blog/release/v8.11.3/), an important
  [security release](https://nodejs.org/en/blog/vulnerability/june-2018-security-releases/).

* The `meteor-babel` npm package has been updated to version
  [7.0.0-beta.51](https://github.com/babel/babel/releases/tag/v7.0.0-beta.51).

* Meteor apps created with `meteor create` or `meteor create --minimal`
  will now have a directory called `tests/` rather than `test/`, so that
  test code will not be eagerly loaded if you decide to remove the
  `meteor.mainModule` configuration from `package.json`, thanks to
  [PR #9977](https://github.com/meteor/meteor/pull/9977) by
  [@robfallows](https://github.com/robfallows).
  [Issue #9961](https://github.com/meteor/meteor/issues/9961)

## v1.7.0.1, 2018-05-29

### Breaking changes

* The `aggregate` method of raw Mongo collections now returns an
  `AggregationCursor` rather than returning the aggregation result
  directly. To obtain an array of aggregation results, you will need to
  call the `.toArray()` method of the cursor:
  ```js
  // With MongoDB 2.x, callback style:
  rawCollection.aggregate(
    pipeline,
    (error, results) => {...}
  );

  // With MongoDB 2.x, wrapAsync style:
  const results = Meteor.wrapAsync(
    rawCollection.aggregate,
    rawCollection
  )(pipeline);

  // With MongoDB 3.x, callback style:
  rawCollection.aggregate(
    pipeline,
    (error, aggregationCursor) => {
      ...
      const results = aggregationCursor.toArray();
      ...
    }
  );

  // With MongoDB 3.x, wrapAsync style:
  const results = Meteor.wrapAsync(
    rawCollection.aggregate,
    rawCollection
  )(pipeline).toArray();
  ```
  [Issue #9936](https://github.com/meteor/meteor/issues/9936)

### Migration Steps

* Update `@babel/runtime` (as well as other Babel-related packages) and
  `meteor-node-stubs` to their latest versions:
  ```sh
  meteor npm install @babel/runtime@latest meteor-node-stubs@latest
  ```

### Changes

* Reverted an [optimization](https://github.com/meteor/meteor/pull/9825)
  introduced in Meteor 1.7 to stop scanning `node_modules` for files that
  might be of interest to compiler plugins, since the intended workarounds
  (creating symlinks) did not satisfy all existing use cases. We will
  revisit this optimization in Meteor 1.8.
  [mozfet/meteor-autoform-materialize#43](https://github.com/mozfet/meteor-autoform-materialize/issues/43)

* After updating to Meteor 1.7 or 1.7.0.1, you should update the
  `@babel/runtime` npm package (as well as other Babel-related packages)
  to their latest versions, along with the `meteor-node-stubs` package,
  by running the following command:
  ```sh
  meteor npm install @babel/runtime@latest meteor-node-stubs@latest
  ```

## v1.7, 2018-05-28

### Breaking changes
N/A

### Migration Steps
N/A

### Changes

* More than 80% of internet users worldwide have access to a web browser
  that natively supports the latest ECMAScript features and keeps itself
  updated automatically, which means new features become available almost
  as soon as they ship. In other words, the future we envisioned when we
  first began [compiling code with
  Babel](https://blog.meteor.com/how-much-does-ecmascript-2015-cost-2ded41d70914)
  is finally here, yet most web frameworks and applications still compile
  a single client-side JavaScript bundle that must function simultaneously
  in the oldest and the newest browsers the application developer wishes
  to support.

  That choice is understandable, because the alternative is daunting: not
  only must you build multiple JavaScript and CSS bundles for different
  browsers, with different dependency graphs and compilation rules and
  webpack configurations, but your server must also be able to detect the
  capabilities of each visiting client, so that it can deliver the
  appropriate assets at runtime. Testing a matrix of different browsers
  and application versions gets cumbersome quickly, so it's no surprise
  that responsible web developers would rather ship a single, well-tested
  bundle, and forget about taking advantage of modern features until
  legacy browsers have disappeared completely.

  With Meteor 1.7, this awkward balancing act is no longer necessary,
  because Meteor now automatically builds two sets of client-side assets,
  one tailored to the capabilities of modern browsers, and the other
  designed to work in all supported browsers, thus keeping legacy browsers
  working exactly as they did before. Best of all, the entire Meteor
  community relies on the same system, so any bugs or differences in
  behavior can be identified and fixed quickly.

  In this system, a "modern" browser can be loosely defined as one with
  full native support for `async` functions and `await` expressions, which
  includes more than 80% of the world market, and 85% of the US market
  ([source](https://caniuse.com/#feat=async-functions)). This standard may
  seem extremely strict, since `async`/`await` was [just finalized in
  ECMAScript 2017](http://2ality.com/2016/10/async-function-tips.html),
  but the statistics clearly justify it. As another example, any modern
  browser can handle native `class` syntax, though newer syntax like class
  fields may still need to be compiled for now, whereas a legacy browser
  will need compilation for both advanced and basic `class` syntax. And of
  course you can safely assume that any modern browser has a native
  `Promise` implementation, because `async` functions must return
  `Promise`s. The list goes on and on.

  This boundary between modern and legacy browsers is designed to be tuned
  over time, not only by the Meteor framework itself but also by each
  individual Meteor application. For example, here's how the minimum
  versions for native ECMAScript `class` support might be expressed:

  ```js
  import { setMinimumBrowserVersions } from "meteor/modern-browsers";

  setMinimumBrowserVersions({
    chrome: 49,
    firefox: 45,
    edge: 12,
    ie: Infinity, // Sorry, IE11.
    mobile_safari: [9, 2], // 9.2.0+
    opera: 36,
    safari: 9,
    electron: 1,
  }, "classes");
  ```

  The minimum modern version for each browser is simply the maximum of all
  versions passed to `setMinimumBrowserVersions` for that browser. The
  Meteor development server decides which assets to deliver to each client
  based on the `User-Agent` string of the HTTP request. In production,
  different bundles are named with unique hashes, which prevents cache
  collisions, though Meteor also sets the `Vary: User-Agent` HTTP response
  header to let well-behaved clients know they should cache modern and
  legacy resources separately.

  For the most part, the modern/legacy system will transparently determine
  how your code is compiled, bundled, and delivered&mdash;and yes, it
  works with every existing part of Meteor, including dynamic `import()`
  and even [the old `appcache`
  package](https://github.com/meteor/meteor/pull/9776). However, if you're
  writing dynamic code that depends on modern features, you can use the
  boolean `Meteor.isModern` flag to detect the status of the current
  environment (Node 8 is modern, too, of course). If you're writing a
  Meteor package, you can call `api.addFiles(files, "legacy")` in your
  `package.js` configuration file to add extra files to the legacy bundle,
  or `api.addFiles(files, "client")` to add files to all client bundles,
  or `api.addFiles(files, "web.browser")` to add files only to the modern
  bundle, and the same rules apply to `api.mainModule`. Just be sure to
  call `setMinimumBrowserVersions` (in server startup code) to enforce
  your assumptions about ECMAScript feature support.

  We think this modern/legacy system is one of the most powerful features
  we've added since we first introduced the `ecmascript` package in Meteor
  1.2, and we look forward to other frameworks attempting to catch up.

  [PR #9439](https://github.com/meteor/meteor/pull/9439)

* Although Meteor does not recompile packages installed in `node_modules`
  by default, compilation of specific npm packages (for example, to
  support older browsers that the package author neglected) can now be
  enabled in one of two ways:

  * Clone the package repository into your application's `imports`
    directory, make any modifications necessary, then use `npm install` to
    link `the-package` into `node_modules`:
    ```sh
    meteor npm install imports/the-package
    ```
    Meteor will compile the contents of the package exposed via
    `imports/the-package`, and this compiled code will be used when you
    import `the-package` in any of the usual ways:
    ```js
    import stuff from "the-package"
    require("the-package") === require("/imports/the-package")
    import("the-package").then(...)
    ```
    This reuse of compiled code is the critical new feature that was added
    in Meteor 1.7.

  * Install the package normally with `meteor npm install the-package`,
    then create a symbolic link *to* the installed package elsewhere in
    your application, outside of `node_modules`:
    ```sh
    meteor npm install the-package
    cd imports
    ln -s ../node_modules/the-package .
    ```
    Again, Meteor will compile the contents of the package because they
    are exposed outside of `node_modules`, and the compiled code will be
    used whenever `the-package` is imported from `node_modules`.

    > Note: this technique also works if you create symbolic links to
      individual files, rather than linking the entire package directory.

  In both cases, Meteor will compile the exposed code as if it was part of
  your application, using whatever compiler plugins you have installed.
  You can influence this compilation using `.babelrc` files or any other
  techniques you would normally use to configure compilation of
  application code. [PR #9771](https://github.com/meteor/meteor/pull/9771)
  [Feature #6](https://github.com/meteor/meteor-feature-requests/issues/6)

  > ~Note: since compilation of npm packages can now be enabled using the
    techniques described above, Meteor will no longer automatically scan
    `node_modules` directories for modules that can be compiled by
    compiler plugins. If you have been using that functionality to import
    compiled-to-JS modules from `node_modules`, you should start using the
    symlinking strategy instead.~ **Follow-up note: this optimization was
    reverted in Meteor 1.7.0.1 (see [above](#v1701-2018-05-29)).**

* Node has been updated to version
  [8.11.2](https://nodejs.org/en/blog/release/v8.11.2/), officially fixing
  a [cause](https://github.com/nodejs/node/issues/19274) of frequent
  segmentation faults in Meteor applications that was introduced in Node
  8.10.0. Meteor 1.6.1.1 shipped with a custom build of Node that patched
  this problem, but that approach was never intended to be permanent.

* The `npm` package has been upgraded to version 5.10.0, and our
  [fork](https://github.com/meteor/pacote/tree/v7.6.1-meteor) of its
  `pacote` dependency has been rebased against version 7.6.1.

* Applications may now specify client and server entry point modules in a
  newly-supported `"meteor"` section of `package.json`:
  ```js
  "meteor": {
    "mainModule": {
      "client": "client/main.js",
      "server": "server/main.js"
    }
  }
  ```
  When specified, these entry points override Meteor's default module
  loading semantics, rendering `imports` directories unnecessary. If
  `mainModule` is left unspecified for either client or server, the
  default rules will apply for that architecture, as before. To disable
  eager loading of modules on a given architecture, simply provide a
  `mainModule` value of `false`:
  ```js
  "meteor": {
    "mainModule": {
      "client": false,
      "server": "server/main.js"
    }
  }
  ```
  [Feature #135](https://github.com/meteor/meteor-feature-requests/issues/135)
  [PR #9690](https://github.com/meteor/meteor/pull/9690)

* In addition to `meteor.mainModule`, the `"meteor"` section of
  `package.json` may also specify `meteor.testModule` to control which
  test modules are loaded by `meteor test` or `meteor test --full-app`:
  ```js
  "meteor": {
    "mainModule": {...},
    "testModule": "tests.js"
  }
  ```
  If your client and server test files are different, you can expand the
  `testModule` configuration using the same syntax as `mainModule`:
  ```js
  "meteor": {
    "testModule": {
      "client": "client/tests.js",
      "server": "server/tests.js"
    }
  }
  ```
  The same test module will be loaded whether or not you use the
  `--full-app` option. Any tests that need to detect `--full-app` should
  check `Meteor.isAppTest`. The module(s) specified by `meteor.testModule`
  can import other test modules at runtime, so you can still distribute
  test files across your codebase; just make sure you import the ones you
  want to run. [PR #9714](https://github.com/meteor/meteor/pull/9714)

* The `meteor create` command now supports a `--minimal` option, which
  creates an app with as few Meteor packages as possible, in order to
  minimize client bundle size while still demonstrating advanced features
  such as server-side rendering. This starter application is a solid
  foundation for any application that doesn't need Mongo or DDP.

* The `meteor-babel` npm package has been updated to version
  7.0.0-beta.49-1. Note: while Babel has recently implemented support for
  a new kind of `babel.config.js` configuration file (see [this
  PR](https://github.com/babel/babel/pull/7358)), and future versions of
  Meteor will no doubt embrace this functionality, Meteor 1.7 supports
  only `.babelrc` files as a means of customizing the default Babel
  configuration provided by Meteor. In other words, if your project
  contains a `babel.config.js` file, it will be ignored by Meteor 1.7.

* The `reify` npm package has been updated to version 0.16.2.

* The `meteor-node-stubs` package, which provides stub implementations for
  any Node built-in modules used by the client (such as `path` and
  `http`), has a new minor version (0.4.1) that may help with Windows
  installation problems. To install the new version, run
  ```sh
  meteor npm install meteor-node-stubs@latest
  ```

* The `optimism` npm package has been updated to version 0.6.3.

* The `minifier-js` package has been updated to use `uglify-es` 3.3.9.

* Individual Meteor `self-test`'s can now be skipped by adjusting their
  `define` call to be prefixed by `skip`. For example,
  `selftest.skip.define('some test', ...` will skip running "some test".
  [PR #9579](https://github.com/meteor/meteor/pull/9579)

* Mongo has been upgraded to version 3.6.4 for 64-bit systems, and 3.2.19
  for 32-bit systems. [PR #9632](https://github.com/meteor/meteor/pull/9632)

  **NOTE:** After upgrading an application to use Mongo 3.6.4, it has been
  observed ([#9591](https://github.com/meteor/meteor/issues/9591))
  that attempting to run that application with an older version of
  Meteor (via `meteor --release X`), that uses an older version of Mongo, can
  prevent the application from starting. This can be fixed by either
  running `meteor reset`, or by repairing the Mongo database. To repair the
  database, find the `mongod` binary on your system that lines up with the
  Meteor release you're jumping back to, and run
  `mongodb --dbpath your-apps-db --repair`. For example:
  ```sh
  ~/.meteor/packages/meteor-tool/1.6.0_1/mt-os.osx.x86_64/dev_bundle/mongodb/bin/mongod --dbpath /my-app/.meteor/local/db --repair
  ```
  [PR #9632](https://github.com/meteor/meteor/pull/9632)

* The `mongodb` driver package has been updated from version 2.2.34 to
  version 3.0.7. [PR #9790](https://github.com/meteor/meteor/pull/9790)
  [PR #9831](https://github.com/meteor/meteor/pull/9831)
  [Feature #268](https://github.com/meteor/meteor-feature-requests/issues/268)

* The `cordova-plugin-meteor-webapp` package depended on by the Meteor
  `webapp` package has been updated to version 1.6.0.
  [PR #9761](https://github.com/meteor/meteor/pull/9761)

* Any settings read from a JSON file passed with the `--settings` option
  during Cordova run/build/deploy will be exposed in `mobile-config.js`
  via the `App.settings` property, similar to `Meteor.settings`.
  [PR #9873](https://github.com/meteor/meteor/pull/9873)

* The `@babel/plugin-proposal-class-properties` plugin provided by
  `meteor-babel` now runs with the `loose:true` option, as required by
  other (optional) plugins like `@babel/plugin-proposal-decorators`.
  [Issue #9628](https://github.com/meteor/meteor/issues/9628)

* The `underscore` package has been removed as a dependency from `meteor-base`.
  This opens up the possibility of removing 14.4 kb from production bundles.
  Since this would be a breaking change for any apps that may have been
  using `_` without having any packages that depend on `underscore`
  besides `meteor-base`, we have added an upgrader that will automatically
  add `underscore` to the `.meteor/packages` file of any project which
  lists `meteor-base`, but not `underscore`. Apps which do not require this
  package can safely remove it using `meteor remove underscore`.
  [PR #9596](https://github.com/meteor/meteor/pull/9596)

* Meteor's `promise` package has been updated to support
  [`Promise.prototype.finally`](https://github.com/tc39/proposal-promise-finally).
  [Issue 9639](https://github.com/meteor/meteor/issues/9639)
  [PR #9663](https://github.com/meteor/meteor/pull/9663)

* Assets made available via symlinks in the `public` and `private` directories
  of an application are now copied into Meteor application bundles when
  using `meteor build`. This means npm package assets that need to be made
  available publicly can now be symlinked from their `node_modules` location,
  in the `public` directory, and remain available in production bundles.
  [Issue #7013](https://github.com/meteor/meteor/issues/7013)
  [PR #9666](https://github.com/meteor/meteor/pull/9666)

* The `facts` package has been split into `facts-base` and `facts-ui`. The
  original `facts` package has been deprecated.
  [PR #9629](https://github.com/meteor/meteor/pull/9629)

* If the new pseudo tag `<meteor-bundled-css />` is used anywhere in the
  `<head />` of an app, it will be replaced by the `link` to Meteor's bundled
  CSS. If the new tag isn't used, the bundle will be placed at the top of
  the `<head />` section as before (for backwards compatibility).
  [Feature #24](https://github.com/meteor/meteor-feature-requests/issues/24)
  [PR #9657](https://github.com/meteor/meteor/pull/9657)

## v1.6.1.4, 2018-08-16

### Breaking changes
N/A

### Migration Steps
N/A

### Changes

* Node has been updated to version
  [8.11.4](https://nodejs.org/en/blog/release/v8.11.4/), an important
  [security release](https://nodejs.org/en/blog/vulnerability/august-2018-security-releases/).

## v1.6.1.3, 2018-06-16

### Breaking changes
N/A

### Migration Steps
N/A

### Changes

* Node has been updated to version
  [8.11.3](https://nodejs.org/en/blog/release/v8.11.3/), an important
  [security release](https://nodejs.org/en/blog/vulnerability/june-2018-security-releases/).

## v1.6.1.2, 2018-05-28

### Breaking changes
N/A

### Migration Steps
N/A

### Changes

* Meteor 1.6.1.2 is a very small release intended to fix
  [#9863](https://github.com/meteor/meteor/issues/9863) by making
  [#9887](https://github.com/meteor/meteor/pull/9887) available to Windows
  users without forcing them to update to Meteor 1.7 (yet). Thanks very
  much to [@zodern](https://github.com/zodern) for identifying a solution
  to this problem. [PR #9910](https://github.com/meteor/meteor/pull/9910)

## v1.6.1.1, 2018-04-02

### Breaking changes
N/A

### Migration Steps
* Update `@babel/runtime` npm package and any custom Babel plugin enabled in
`.babelrc`
  ```sh
  meteor npm install @babel/runtime@latest
  ```

### Changes

* Node has been updated to version
  [8.11.1](https://nodejs.org/en/blog/release/v8.11.1/), an important
  [security release](https://nodejs.org/en/blog/vulnerability/march-2018-security-releases/),
  with a critical [patch](https://github.com/nodejs/node/pull/19477)
  [applied](https://github.com/meteor/node/commits/v8.11.1-meteor) to
  solve a segmentation fault
  [problem](https://github.com/nodejs/node/issues/19274) that was
  introduced in Node 8.10.0.

* The `meteor-babel` npm package has been updated to version
  7.0.0-beta.42, which may require updating any custom Babel plugins
  you've enabled in a `.babelrc` file, and/or running the following
  command to update `@babel/runtime`:
  ```sh
  meteor npm install @babel/runtime@latest
  ```

## v1.6.1, 2018-01-19

### Breaking changes

* Meteor's Node Mongo driver is now configured with the
  [`ignoreUndefined`](http://mongodb.github.io/node-mongodb-native/2.2/api/MongoClient.html#connect)
  connection option set to `true`, to make sure fields with `undefined`
  values are not first converted to `null`, when inserted/updated. `undefined`
  values are now removed from all Mongo queries and insert/update documents.

  This is a potentially breaking change if you are upgrading an existing app
  from an earlier version of Meteor.

  For example:
  ```js
  // return data pertaining to the current user
  db.privateUserData.find({
      userId: currentUser._id // undefined
  });
  ```
  Assuming there are no documents in the `privateUserData` collection with
  `userId: null`, in Meteor versions prior to 1.6.1 this query will return
  zero documents. From Meteor 1.6.1 onwards, this query will now return
  _every_ document in the collection. It is highly recommend you review all
  your existing queries to ensure that any potential usage of `undefined` in
  query objects won't lead to problems.

### Migration Steps
N/A

### Changes

* Node has been updated to version
  [8.9.4](https://nodejs.org/en/blog/release/v8.9.4/).

* The `meteor-babel` npm package (along with its Babel-related
  dependencies) has been updated to version 7.0.0-beta.38, a major
  update from Babel 6. Thanks to the strong abstraction of the
  `meteor-babel` package, the most noticeable consequence of the Babel 7
  upgrade is that the `babel-runtime` npm package has been replaced by
  `@babel/runtime`, which can be installed by running
  ```js
  meteor npm install @babel/runtime
  ```
  in your application directory. There's a good chance that the old
  `babel-runtime` package can be removed from your `package.json`
  dependencies, though there's no harm in leaving it there. Please see
  [this blog post](https://babeljs.io/blog/2017/09/12/planning-for-7.0)
  for general information about updating to Babel 7 (note especially any
  changes to plugins you've been using in any `.babelrc` files).
  [PR #9440](https://github.com/meteor/meteor/pull/9440)

* Because `babel-compiler@7.0.0` is a major version bump for a core
  package, any package that explicitly depends on `babel-compiler` with
  `api.use` or `api.imply` will need to be updated and republished in
  order to remain compatible with Meteor 1.6.1. One notable example is the
  `practicalmeteor:mocha` package. If you have been using this test-driver
  package, we strongly recommend switching to `meteortesting:mocha`
  instead. If you are the author of a package that depends on
  `babel-compiler`, we recommend publishing your updated version using a
  new major or minor version, so that you can continue releasing patch
  updates compatible with older versions of Meteor, if necessary.

* Meteor's Node Mongo driver is now configured with the
  [`ignoreUndefined`](http://mongodb.github.io/node-mongodb-native/2.2/api/MongoClient.html#connect)
  connection option set to `true`, to make sure fields with `undefined`
  values are not first converted to `null`, when inserted/updated. `undefined`
  values are now removed from all Mongo queries and insert/update documents.
  [Issue #6051](https://github.com/meteor/meteor/issues/6051)
  [PR #9444](https://github.com/meteor/meteor/pull/9444)

* The `server-render` package now supports passing a `Stream` object to
  `ServerSink` methods that previously expected a string, which enables
  [streaming server-side rendering with React
  16](https://hackernoon.com/whats-new-with-server-side-rendering-in-react-16-9b0d78585d67):
  ```js
  import React from "react";
  import { renderToNodeStream } from "react-dom/server";
  import { onPageLoad } from "meteor/server-render";
  import App from "/imports/Server.js";

  onPageLoad(sink => {
    sink.renderIntoElementById("app", renderToNodeStream(
      <App location={sink.request.url} />
    ));
  });
  ```
  [PR #9343](https://github.com/meteor/meteor/pull/9343)

* The [`cordova-lib`](https://github.com/apache/cordova-cli) package has
  been updated to version 7.1.0,
  [`cordova-android`](https://github.com/apache/cordova-android/) has been
  updated to version 6.4.0 (plus one additional
  [commit](https://github.com/meteor/cordova-android/commit/317db7df0f7a054444197bc6d28453cf4ab23280)),
  and [`cordova-ios`](https://github.com/apache/cordova-ios/) has been
  updated to version 4.5.4. The cordova plugins `cordova-plugin-console`,
  `cordova-plugin-device-motion`, and `cordova-plugin-device-orientation`
  have been [deprecated](https://cordova.apache.org/news/2017/09/22/plugins-release.html)
  and will likely be removed in a future Meteor release.
  [Feature Request #196](https://github.com/meteor/meteor-feature-requests/issues/196)
  [PR #9213](https://github.com/meteor/meteor/pull/9213)
  [Issue #9447](https://github.com/meteor/meteor/issues/9447)
  [PR #9448](https://github.com/meteor/meteor/pull/9448)

* The previously-served `/manifest.json` application metadata file is now
  served from `/__browser/manifest.json` for web browsers, to avoid
  confusion with other kinds of `manifest.json` files. Cordova clients
  will continue to load the manifest file from `/__cordova/manifest.json`,
  as before. [Issue #6674](https://github.com/meteor/meteor/issues/6674)
  [PR #9424](https://github.com/meteor/meteor/pull/9424)

* The bundled version of MongoDB used by `meteor run` in development
  on 64-bit architectures has been updated to 3.4.10. 32-bit architectures
  will continue to use MongoDB 3.2.x versions since MongoDB is no longer
  producing 32-bit versions of MongoDB for newer release tracks.
  [PR #9396](https://github.com/meteor/meteor/pull/9396)

* Meteor's internal `minifier-css` package has been updated to use `postcss`
  for CSS parsing and minifying, instead of the abandoned `css-parse` and
  `css-stringify` packages. Changes made to the `CssTools` API exposed by the
  `minifier-css` package are mostly backwards compatible (the
  `standard-minifier-css` package that uses it didn't have to change for
  example), but now that we're using `postcss` the AST accepted and returned
  from certain functions is different. This could impact developers who are
  tying into Meteor's internal `minifier-css` package directly. The AST based
  function changes are:

  * `CssTools.parseCss` now returns a PostCSS
    [`Root`](http://api.postcss.org/Root.html) object.
  * `CssTools.stringifyCss` expects a PostCSS `Root` object as its first
    parameter.
  * `CssTools.mergeCssAsts` expects an array of PostCSS `Root` objects as its
    first parameter.
  * `CssTools.rewriteCssUrls` expects a PostCSS `Root` object as its first
    parameter.

  [PR #9263](https://github.com/meteor/meteor/pull/9263)

* The `_` variable will once again remain bound to `underscore` (if
  installed) in `meteor shell`, fixing a regression introduced by Node 8.
  [PR #9406](https://github.com/meteor/meteor/pull/9406)

* Dynamically `import()`ed modules will now be fetched from the
  application server using an HTTP POST request, rather than a WebSocket
  message. This strategy has all the benefits of the previous strategy,
  except that it does not require establishing a WebSocket connection
  before fetching dynamic modules, in exchange for slightly higher latency
  per request. [PR #9384](https://github.com/meteor/meteor/pull/9384)

* To reduce the total number of HTTP requests for dynamic modules, rapid
  sequences of `import()` calls within the same tick of the event loop
  will now be automatically batched into a single HTTP request. In other
  words, the following code will result in only one HTTP request:
  ```js
  const [
    React,
    ReactDOM
  ] = await Promise.all([
    import("react"),
    import("react-dom")
  ]);
  ```

* Thanks to a feature request and pull request from
  [@CaptainN](https://github.com/CaptainN), all available dynamic modules
  will be automatically prefetched after page load and permanently cached
  in IndexedDB when the `appcache` package is in use, ensuring that
  dynamic `import()` will work for offline apps. Although the HTML5
  Application Cache was deliberately *not* used for this prefetching, the
  new behavior matches the spirit/intention of the `appcache` package.
  [Feature Request #236](https://github.com/meteor/meteor-feature-requests/issues/236)
  [PR #9482](https://github.com/meteor/meteor/pull/9482)
  [PR #9434](https://github.com/meteor/meteor/pull/9434)

* The `es5-shim` library is no longer included in the initial JavaScript
  bundle, but is instead injected using a `<script>` tag in older browsers
  that may be missing full support for ECMAScript 5. For the vast majority
  of modern browsers that do not need `es5-shim`, this change will reduce
  the bundle size by about 10KB (minified, pre-gzip). For testing
  purposes, the `<script>` tag injection can be triggered in any browser
  by appending `?force_es5_shim=1` to the application URL.
  [PR #9360](https://github.com/meteor/meteor/pull/9360)

* The `Tinytest.addAsync` API now accepts test functions that return
  `Promise` objects, making the `onComplete` callback unnecessary:
  ```js
  Tinytest.addAsync("some async stuff", async function (test) {
    test.equal(shouldReturnFoo(), "foo");
    const bar = await shouldReturnBarAsync();
    test.equal(bar, "bar");
  });
  ```
  [PR #9409](https://github.com/meteor/meteor/pull/9409)

* Line number comments are no longer added to bundled JavaScript files on
  the client or the server. Several years ago, before all major browsers
  supported source maps, we felt it was important to provide line number
  information in generated files using end-of-line comments like
  ```js
  some.code(1234); // 123
  more.code(5, 6); // 124
  ```
  Adding all these comments was always slower than leaving the code
  unmodified, but recently the comments have begun interacting badly with
  certain newer ECMAScript syntax, such as multi-line template strings.
  Since source maps are well supported in most browsers that developers
  are likely to be using for development, and the line number comments are
  now causing substantive problems beyond the performance cost, we
  concluded it was time to stop using them.
  [PR #9323](https://github.com/meteor/meteor/pull/9323)
  [Issue #9160](https://github.com/meteor/meteor/issues/9160)

* Since Meteor 1.3, Meteor has supported string-valued `"browser"` fields
  in `package.json` files, to enable alternate entry points for packages
  in client JavaScript bundles. In Meteor 1.6.1, we are expanding support
  to include object-valued `"browser"` fields, according to this
  unofficial and woefully incomplete (but widely-implemented) "[spec
  document](https://github.com/defunctzombie/package-browser-field-spec)."
  We are only supporting the "relative style" of browser replacements,
  however, and not the "package style" (as detailed in this
  [comment](https://github.com/meteor/meteor/issues/6890#issuecomment-339817703)),
  because supporting the package style would have imposed an unacceptable
  runtime cost on all imports (not just those overridden by a `"browser"`
  field).
  [PR #9311](https://github.com/meteor/meteor/pull/9311)
  [Issue #6890](https://github.com/meteor/meteor/issues/6890)

* The `Boilerplate#toHTML` method from the `boilerplate-generator` package
  has been deprecated in favor of `toHTMLAsync` (which returns a `Promise`
  that resolves to a string of HTML) or `toHTMLStream` (which returns a
  `Stream` of HTML). Although direct usage of `toHTML` is unlikely, please
  update any code that calls this method if you see deprecation warnings
  in development. [Issue #9521](https://github.com/meteor/meteor/issues/9521).

* The `npm` package has been upgraded to version 5.6.0, and our fork of
  its `pacote` dependency has been rebased against version 7.0.2.

* The `reify` npm package has been updated to version 0.13.7.

* The `minifier-js` package has been updated to use `uglify-es` 3.2.2.

* The `request` npm package used by both the `http` package and the
  `meteor` command-line tool has been upgraded to version 2.83.0.

* The `kexec` npm package has been updated to version 3.0.0.

* The `moment` npm package has been updated to version 2.20.1.

* The `rimraf` npm package has been updated to version 2.6.2.

* The `glob` npm package has been updated to version 7.1.2.

* The `ignore` npm package has been updated to version 3.3.7.

* The `escope` npm package has been updated to version 3.6.0.

* The `split2` npm package has been updated to version 2.2.0.

* The `multipipe` npm package has been updated to version 2.0.1.

* The `pathwatcher` npm package has been updated to version 7.1.1.

* The `lru-cache` npm package has been updated to version 4.1.1.

* The deprecated `Meteor.http` object has been removed. If your
  application is still using `Meteor.http`, you should now use `HTTP`
  instead:
  ```js
  import { HTTP } from "meteor/http";
  HTTP.call("GET", url, ...);
  ```

* The deprecated `Meteor.uuid` function has been removed. If your
  application is still using `Meteor.uuid`, you should run
  ```sh
  meteor npm install uuid
  ```
  to install the widely used [`uuid`](https://www.npmjs.com/package/uuid)
  package from npm. Example usage:
  ```js
  import uuid from "uuid";
  console.log(uuid());
  ```

* The log-suppressing flags on errors in `ddp-client` and `ddp-server` have been
  changed from `expected` to `_expectedByTest` in order to avoid inadvertently
  silencing errors in production.
  [Issue #6912](https://github.com/meteor/meteor/issues/6912)
  [PR #9515](https://github.com/meteor/meteor/pull/9515)

* Provide basic support for [iPhone X](https://developer.apple.com/ios/update-apps-for-iphone-x/)
  status bar and launch screens, which includes updates to
  [`cordova-plugin-statusbar@2.3.0`](https://github.com/apache/cordova-plugin-statusbar/blob/master/RELEASENOTES.md#230-nov-06-2017)
  and [`cordova-plugin-splashscreen@4.1.0`](https://github.com/apache/cordova-plugin-splashscreen/blob/master/RELEASENOTES.md#410-nov-06-2017).
  [Issue #9041](https://github.com/meteor/meteor/issues/9041)
  [PR #9375](https://github.com/meteor/meteor/pull/9375)

* Fixed an issue preventing the installation of scoped Cordova packages.
  For example,
  ```sh
  meteor add cordova:@somescope/some-cordova-plugin@1.0.0
  ```
  will now work properly.
  [Issue #7336](https://github.com/meteor/meteor/issues/7336)
  [PR #9334](https://github.com/meteor/meteor/pull/9334)

* iOS icons and launch screens have been updated to support iOS 11
  [Issue #9196](https://github.com/meteor/meteor/issues/9196)
  [PR #9198](https://github.com/meteor/meteor/pull/9198)

* Enables passing `false` to `cursor.count()` on the client to prevent skip
  and limit from having an effect on the result.
  [Issue #1201](https://github.com/meteor/meteor/issues/1201)
  [PR #9205](https://github.com/meteor/meteor/pull/9205)

* An `onExternalLogin` hook has been added to the accounts system, to allow
  the customization of OAuth user profile updates.
  [PR #9042](https://github.com/meteor/meteor/pull/9042)

* `Accounts.config` now supports a `bcryptRounds` option that
  overrides the default 10 rounds currently used to secure passwords.
  [PR #9044](https://github.com/meteor/meteor/pull/9044)

* Developers running Meteor from an interactive shell within Emacs should
  notice a substantial performance improvement thanks to automatic
  disabling of the progress spinner, which otherwise reacts slowly.
  [PR #9341](https://github.com/meteor/meteor/pull/9341)

* `Npm.depends` can now specify any `http` or `https` URL.
  [Issue #9236](https://github.com/meteor/meteor/issues/9236)
  [PR #9237](https://github.com/meteor/meteor/pull/9237)

* Byte order marks included in `--settings` files will no longer crash the
  Meteor Tool.
  [Issue #5180](https://github.com/meteor/meteor/issues/5180)
  [PR #9459](https://github.com/meteor/meteor/pull/9459)

* The `accounts-ui-unstyled` package has been updated to use `<form />` and
  `<button />` tags with its login/signup form, instead of `<div />`'s. This
  change helps browser's notice login/signup requests, allowing them to
  trigger their "remember your login/password" functionality.

  > **Note:** If your application is styling the login/signup form using a CSS
    path that includes the replaced `div` elements (e.g.
    `div.login-form { ...` or `div.login-button { ...`), your styles will
    break. You can either update your CSS to use `form.` / `button.` or
    adjust your CSS specificity by styling on `class` / `id` attributes
    only.

  [Issue #1746](https://github.com/meteor/meteor/issues/1746)
  [PR #9442](https://github.com/meteor/meteor/pull/9442)

* The `stylus` package has been deprecated and will no longer be
  supported/maintained.
  [PR #9445](https://github.com/meteor/meteor/pull/9445)

* Support for the `meteor admin get-machine` command has been removed, and
  the build farm has been discontinued. Ever since Meteor 1.4, packages
  with binary dependencies have been automatically (re)compiled when they
  are installed in an application, assuming the target machine has a basic
  compiler toolchain. To see the requirements for this compilation step,
  consult the [platform requirements for
  `node-gyp`](https://github.com/nodejs/node-gyp#installation).

* Client side `Accounts.onLogin` callbacks now receive a login details
  object, with the attempted login type (e.g. `{ type: password }` after a
  successful password based login, `{ type: resume }` after a DDP reconnect,
  etc.).
  [Issue #5127](https://github.com/meteor/meteor/issues/5127)
  [PR #9512](https://github.com/meteor/meteor/pull/9512)

## v1.6.0.1, 2017-12-08

* Node has been upgraded to version
  [8.9.3](https://nodejs.org/en/blog/release/v8.9.3/), an important
  [security release](https://nodejs.org/en/blog/vulnerability/december-2017-security-releases/).

* The `npm` package has been upgraded to version 5.5.1, which supports
  several new features, including two-factor authentication, as described
  in the [release notes](https://github.com/npm/npm/blob/latest/CHANGELOG.md#v551-2017-10-04).

## v1.6, 2017-10-30

* **Important note for package maintainers:**

  With the jump to Node 8, some packages published using Meteor 1.6 may no
  longer be compatible with older Meteor versions. In order to maintain
  compatibility with Meteor 1.5 apps when publishing your package, you can
  specify a release version with the meteor publish command:

  ```
  meteor --release 1.5.3 publish
  ```

  If you're interested in taking advantage of Meteor 1.6 while still
  supporting older Meteor versions, you can consider publishing for Meteor
  1.6 from a new branch, with your package's minor or major version bumped.
  You can then continue to publish for Meteor 1.5 from the original branch.
  Note that the 1.6 branch version bump is important so that you can continue
  publishing patch updates for Meteor 1.5 from the original branch.

  [Issue #9308](https://github.com/meteor/meteor/issues/9308)

* Node.js has been upgraded to version 8.8.1, which will be entering
  long-term support (LTS) coverage on 31 October 2017, lasting through
  December 2019 ([full schedule](https://github.com/nodejs/Release#nodejs-release-working-group)).
  This is a *major* upgrade from the previous version of Node.js used by
  Meteor, 4.8.4.

* The `npm` npm package has been upgraded to version 5.4.2, a major
  upgrade from 4.6.1. While this update should be backwards-compatible for
  existing Meteor apps and packages, if you are the maintainer of any
  Meteor packages, pay close attention to your `npm-shrinkwrap.json` files
  when first using this version of `npm`. For normal Meteor application
  development, this upgrade primarily affects the version of `npm` used by
  `meteor npm ...` commands. A functional installation of `git` may be
  required to support GitHub repository and/or tarball URLs.
  [Troubleshooting](https://docs.npmjs.com/troubleshooting/common-errors).
  [PR #8835](https://github.com/meteor/meteor/pull/8835)

* In addition to `meteor node` and `meteor npm`, which are convenient
  shorthands for `node` and `npm`, `meteor npx <command>` can be used to
  execute commands from a local `node_modules/.bin` directory or from the
  `npm` cache. Any packages necessary to run the command will be
  automatically downloaded. [Read](https://www.npmjs.com/package/npx)
  about it, or just try some commands:
  ```sh
  meteor npx cowsay mooooo
  meteor npx uuid
  meteor npx nyancat
  meteor npx yarn
  ```

* The `meteor debug` command has been superseded by the more flexible
  `--inspect` and `--inspect-brk` command-line flags, which work for any
  `run`, `test`, or `test-packages` command.

  The syntax of these flags is the same as the equivalent Node.js
  [flags](https://nodejs.org/en/docs/inspector/#command-line-options),
  with two notable differences:

  * The flags affect the server process spawned by the build process,
    rather than affecting the build process itself.

  * The `--inspect-brk` flag causes the server process to pause just after
    server code has loaded but before it begins to execute, giving the
    developer a chance to set breakpoints in server code.

  [Feature Request #194](https://github.com/meteor/meteor-feature-requests/issues/194)

* On Windows, Meteor can now be installed or reinstalled from scratch
  using the command `choco install meteor`, using the
  [Chocolatey](https://chocolatey.org/) package manager. This method of
  installation replaces the old `InstallMeteor.exe` installer, which had a
  number of shortcomings, and will no longer be supported.

* Fresh installs of Meteor 1.6 on 64-bit Windows machines will now use
  native 64-bit Node.js binaries, rather than a 32-bit version of Node.js.
  In addition to being faster, native 64-bit support will enable Windows
  developers to debug asynchronous stack traces more easily in the new
  Node.js inspector, which is only fully supported by native 64-bit
  architectures. Note that merely running `meteor update` from a 32-bit
  version of Meteor will still install a 32-bit version of Meteor 1.6, so
  you should use `choco install meteor` to get a fresh 64-bit version.
  [PR #9218](https://github.com/meteor/meteor/pull/9218)

* To support developers running on a 32-bit OS, Meteor now supports both 32-
  and 64-bit versions of Mongo. Mongo 3.2 is the last 32-bit version available
  from Mongo. Meteor running on a 32-bit OS will use a 32-bit version of Mongo
  3.2 and 64-bit platforms will receive newer Mongo versions in future releases.
  [PR #9173](https://github.com/meteor/meteor/pull/9173)

* After several reliability improvements, native file watching has been
  un-disabled on Windows. Though native file change notifications will
  probably never work with network or shared virtual file systems (e.g.,
  NTFS or Vagrant-mounted disks), Meteor uses an efficient prioritized
  polling system as a fallback for those file systems.

* Various optimizations have reduced the on-disk size of the `meteor-tool`
  package from 545MB (1.5.2.2) to 219MB.

* The `meteor-babel` package has been upgraded to version 0.24.6, to take
  better advantage of native language features in Node 8.

* The `reify` npm package has been upgraded to version 0.12.3.

* The `meteor-promise` package has been upgraded to version 0.8.6, to
  enable better handling of `UnhandledPromiseRejectionWarning`s.

* The `node-gyp` npm package has been upgraded to version 3.6.2.

* The `node-pre-gyp` npm package has been updated to version 0.6.36.

* The `fibers` npm package has been upgraded to version 2.0.0.

* The `pathwatcher` npm package has been upgraded to version 7.1.0.

* The `http-proxy` npm package has been upgraded to version 1.16.2.

* The `semver` npm package has been upgraded to version 5.4.1.

* When running Meteor tool tests (i.e. `./meteor self-test`) during the
  course of developing Meteor itself, it is no longer necessary to
  `./meteor npm install -g phantomjs-prebuilt browserstack-webdriver`.
  These will now be installed automatically upon their use.

* You can now run `meteor test --driver-package user:package` without
  first running `meteor add user:package`.

* iOS icons and launch screens have been updated to support iOS 11
  [Issue #9196](https://github.com/meteor/meteor/issues/9196)
  [PR #9198](https://github.com/meteor/meteor/pull/9198)

## v1.5.4.2, 2018-04-02

* Node has been upgraded to version
  [4.9.0](https://nodejs.org/en/blog/release/v4.9.0/), an important
  [security release](https://nodejs.org/en/blog/vulnerability/march-2018-security-releases/).

## v1.5.4.1, 2017-12-08

* Node has been upgraded to version
  [4.8.7](https://nodejs.org/en/blog/release/v4.8.7/), an important
  [security release](https://nodejs.org/en/blog/vulnerability/december-2017-security-releases/).

## v1.5.4, 2017-11-08

* Node has been updated to version 4.8.6. This release officially
  includes our fix of a faulty backport of garbage collection-related
  logic in V8 and ends Meteor's use of a custom Node with that patch.
  In addition, it includes small OpenSSL updates as announced on the
  Node blog: https://nodejs.org/en/blog/release/v4.8.6/.
  [Issue #8648](https://github.com/meteor/meteor/issues/8648)

## v1.5.3, 2017-11-04

* Node has been upgraded to version 4.8.5, a recommended security
  release: https://nodejs.org/en/blog/release/v4.8.5/. While it was
  expected that Node 4.8.5 would also include our fix of a faulty
  backport of garbage collection-related logic in V8, the timing
  of this security release has caused that to be delayed until 4.8.6.
  Therefore, this Node still includes our patch for this issue.
  [Issue #8648](https://github.com/meteor/meteor/issues/8648)

* Various backports from Meteor 1.6, as detailed in the
  [PR for Meteor 1.5.3](https://github.com/meteor/meteor/pull/9266).
  Briefly, these involve fixes for:
  * Child imports of dynamically imported modules within packages.
    [#9182](https://github.com/meteor/meteor/issues/9182)
  * Unresolved circular dependencies.
    [#9176](https://github.com/meteor/meteor/issues/9176)
  * Windows temporary directory handling.

## v1.5.2.2, 2017-10-02

* Fixes a regression in 1.5.2.1 which resulted in the macOS firewall
  repeatedly asking to "accept incoming network connections". While the
  `node` binary in 1.5.2.1 was functionally the same as 1.5.2, it had
  been recompiled on our build farm (which re-compiles all architectures
  at the same time) to ensure compatibility with older (but still
  supported) Linux distributions. Unfortunately, macOS took issue with
  the binary having a different 'signature' (but same 'identifier') as
  one it had already seen, and refused to permanently "allow" it in the
  firewall. Our macOS `node` binaries are now signed with a certificate,
  hopefully preventing this from occurring again.
  [Issue #9139](https://github.com/meteor/meteor/issues/9139)

* Fixes a regression in `accounts-base` caused by changes to the (now
  deprecated) `connection.onReconnect` function which caused users to be
  logged out shortly after logging in.
  [Issue #9140](https://github.com/meteor/meteor/issues/9140)
  [PR #](https://github.com/meteor/meteor/pull/9148)

* [`cordova-ios`](https://github.com/apache/cordova-ios) has been updated to
  version 4.5.1, to add in iOS 11 / Xcode 9 compatibility.
  [Issue #9098](https://github.com/meteor/meteor/issues/9098)
  [Issue #9126](https://github.com/meteor/meteor/issues/9126)
  [PR #9137](https://github.com/meteor/meteor/pull/9137)

* Includes a follow-up change to the (not commonly necessary)
  `Npm.require` which ensures built-in modules are loaded first, which
  was necessary after a change in 1.5.2.1 which reduced its scope.
  This resolves "Cannot find module crypto" and similar errors.
  [Issue #9136](https://github.com/meteor/meteor/issues/9136)

* A bug that prevented building some binary npm packages on Windows has
  been fixed. [Issue #9153](https://github.com/meteor/meteor/issues/9153)

## v1.5.2.1, 2017-09-26

* Updating to Meteor 1.5.2.1 will automatically patch a security
  vulnerability in the `allow-deny` package, since `meteor-tool@1.5.2_1`
  requires `allow-deny@1.0.9` or later. If for any reason you are not
  ready or able to update to Meteor 1.5.2.1 by running `meteor update`,
  please at least run
  ```sh
  meteor update allow-deny
  ```
  instead. More details about the security vulnerability can be found on
  the Meteor forums.

* The command-line `meteor` tool no longer invokes `node` with the
  `--expose-gc` flag. Although this flag allowed the build process to be
  more aggressive about collecting garbage, it was also a source of
  problems in Meteor 1.5.2 and Node 4.8.4, from increased segmentation
  faults during (the more frequent) garbage collections to occasional
  slowness in rebuilding local packages. The flag is likely to return in
  Meteor 1.6, where it has not exhibited any of the same problems.

* Meteor now supports `.meteorignore` files, which cause the build system
  to ignore certain files and directories using the same pattern syntax as
  [`.gitignore` files](https://git-scm.com/docs/gitignore). These files
  may appear in any directory of your app or package, specifying rules for
  the directory tree below them. Of course, `.meteorignore` files are also
  fully integrated with Meteor's file watching system, so they can be
  added, removed, or modified during development.
  [Feature request #5](https://github.com/meteor/meteor-feature-requests/issues/5)

* DDP's `connection.onReconnect = func` feature has been deprecated. This
  functionality was previously supported as a way to set a function to be
  called as the first step of reconnecting. This approach has proven to be
  inflexible as only one function can be defined to be called when
  reconnecting. Meteor's accounts system was already setting an
  `onReconnect` callback to be used internally, which means anyone setting
  their own `onReconnect` callback was inadvertently overwriting code used
  internally. Moving forward the `DDP.onReconnect(callback)` method should be
  used to register callbacks to call when a connection reconnects. The
  connection that is reconnecting is passed as the only argument to
  `callback`. This is used by the accounts system to re-login on reconnects
  without interfering with other code that uses `connection.onReconnect`.
  [Issue #5665](https://github.com/meteor/meteor/issues/5665)
  [PR #9092](https://github.com/meteor/meteor/pull/9092)

* `reactive-dict` now supports `destroy`. `destroy` will clear the `ReactiveDict`s
  data and unregister the `ReactiveDict` from data migration.
  i.e. When a `ReactiveDict` is instantiated with a name on the client and the
  `reload` package is present in the project.
  [Feature Request #76](https://github.com/meteor/meteor-feature-requests/issues/76)
  [PR #9063](https://github.com/meteor/meteor/pull/9063)

* The `webapp` package has been updated to support UNIX domain sockets. If a
  `UNIX_SOCKET_PATH` environment variable is set with a valid
  UNIX socket file path (e.g. `UNIX_SOCKET_PATH=/tmp/socktest.sock`), Meteor's
  HTTP server will use that socket file for inter-process communication,
  instead of TCP. This can be useful in cases like using Nginx to proxy
  requests back to an internal Meteor application. Leveraging UNIX domain
  sockets for inter-process communication reduces the sometimes unnecessary
  overhead required by TCP based communication.
  [Issue #7392](https://github.com/meteor/meteor/issues/7392)
  [PR #8702](https://github.com/meteor/meteor/pull/8702)

* The `fastclick` package (previously included by default in Cordova
  applications through the `mobile-experience` package) has been deprecated.
  This package is no longer maintained and has years of outstanding
  unresolved issues, some of which are impacting Meteor users. Most modern
  mobile web browsers have removed the 300ms tap delay that `fastclick` worked
  around, as long as the following `<head />` `meta` element is set (which
  is generally considered a mobile best practice regardless, and which the
  Meteor boilerplate generator already sets by default for Cordova apps):
  `<meta name="viewport" content="width=device-width">`
  If anyone is still interested in using `fastclick` with their application,
  it can be installed from npm directly (`meteor npm install --save fastclick`).
  Reference:
  [Mobile Chrome](https://developers.google.com/web/updates/2013/12/300ms-tap-delay-gone-away)
  [Mobile Safari](https://bugs.webkit.org/show_bug.cgi?id=150604)
  [PR #9039](https://github.com/meteor/meteor/pull/9039)

* Minimongo cursors are now JavaScript iterable objects and can now be iterated over
  using `for...of` loops, spread operator, `yield*`, and destructuring assignments.
  [PR #8888](https://github.com/meteor/meteor/pull/8888)

## v1.5.2, 2017-09-05

* Node 4.8.4 has been patched to include
  https://github.com/nodejs/node/pull/14829, an important PR implemented
  by our own @abernix (:tada:), which fixes a faulty backport of garbage
  collection-related logic in V8 that was causing occasional segmentation
  faults during Meteor development and testing, ever since Node 4.6.2
  (Meteor 1.4.2.3). When Node 4.8.5 is officially released with these
  changes, we will immediately publish a small follow-up release.
  [Issue #8648](https://github.com/meteor/meteor/issues/8648)

* When Meteor writes to watched files during the build process, it no
  longer relies on file watchers to detect the change and invalidate the
  optimistic file system cache, which should fix a number of problems
  related by the symptom of endless rebuilding.
  [Issue #8988](https://github.com/meteor/meteor/issues/8988)
  [Issue #8942](https://github.com/meteor/meteor/issues/8942)
  [PR #9007](https://github.com/meteor/meteor/pull/9007)

* The `cordova-lib` npm package has been updated to 7.0.1, along with
  cordova-android (6.2.3) and cordova-ios (4.4.0), and various plugins.
  [PR #8919](https://github.com/meteor/meteor/pull/8919) resolves the
  umbrella [issue #8686](https://github.com/meteor/meteor/issues/8686), as
  well as several Android build issues:
  [#8408](https://github.com/meteor/meteor/issues/8408),
  [#8424](https://github.com/meteor/meteor/issues/8424), and
  [#8464](https://github.com/meteor/meteor/issues/8464).

* The [`boilerplate-generator`](https://github.com/meteor/meteor/tree/release-1.5.2/packages/boilerplate-generator)
  package responsible for generating initial HTML documents for Meteor
  apps has been refactored by @stevenhao to avoid using the
  `spacebars`-related packages, which means it is now possible to remove
  Blaze as a dependency from the server as well as the client.
  [PR #8820](https://github.com/meteor/meteor/pull/8820)

* The `meteor-babel` package has been upgraded to version 0.23.1.

* The `reify` npm package has been upgraded to version 0.12.0, which
  includes a minor breaking
  [change](https://github.com/benjamn/reify/commit/8defc645e556429283e0b522fd3afababf6525ea)
  that correctly skips exports named `default` in `export * from "module"`
  declarations. If you have any wrapper modules that re-export another
  module's exports using `export * from "./wrapped/module"`, and the
  wrapped module has a `default` export that you want to be included, you
  should now explicitly re-export `default` using a second declaration:
  ```js
  export * from "./wrapped/module";
  export { default } "./wrapped/module";
  ```

* The `meteor-promise` package has been upgraded to version 0.8.5,
  and the `promise` polyfill package has been upgraded to 8.0.1.

* The `semver` npm package has been upgraded to version 5.3.0.
  [PR #8859](https://github.com/meteor/meteor/pull/8859)

* The `faye-websocket` npm package has been upgraded to version 0.11.1,
  and its dependency `websocket-driver` has been upgraded to a version
  containing [this fix](https://github.com/faye/websocket-driver-node/issues/21),
  thanks to [@sdarnell](https://github.com/sdarnell).
  [meteor-feature-requests#160](https://github.com/meteor/meteor-feature-requests/issues/160)

* The `uglify-js` npm package has been upgraded to version 3.0.28.

* Thanks to PRs [#8960](https://github.com/meteor/meteor/pull/8960) and
  [#9018](https://github.com/meteor/meteor/pull/9018) by @GeoffreyBooth, a
  [`coffeescript-compiler`](https://github.com/meteor/meteor/tree/release-1.5.2/packages/non-core/coffeescript-compiler)
  package has been extracted from the `coffeescript` package, similar to
  how the `babel-compiler` package is separate from the `ecmascript`
  package, so that other packages (such as
  [`vue-coffee`](https://github.com/meteor-vue/vue-meteor/tree/master/packages/vue-coffee))
  can make use of `coffeescript-compiler`. All `coffeescript`-related
  packages have been moved to
  [`packages/non-core`](https://github.com/meteor/meteor/tree/release-1.5.2/packages/non-core),
  so that they can be published independently from Meteor releases.

* `meteor list --tree` can now be used to list all transitive package
  dependencies (and versions) in an application. Weakly referenced dependencies
  can also be listed by using the `--weak` option. For more information, run
  `meteor help list`.
  [PR #8936](https://github.com/meteor/meteor/pull/8936)

* The `star.json` manifest created within the root of a `meteor build` bundle
  will now contain `nodeVersion` and `npmVersion` which will specify the exact
  versions of Node.js and npm (respectively) which the Meteor release was
  bundled with.  The `.node_version.txt` file will still be written into the
  root of the bundle, but it may be deprecated in a future version of Meteor.
  [PR #8956](https://github.com/meteor/meteor/pull/8956)

* A new package called `mongo-dev-server` has been created and wired into
  `mongo` as a dependency. As long as this package is included in a Meteor
  application (which it is by default since all new Meteor apps have `mongo`
  as a dependency), a local development MongoDB server is started alongside
  the application. This package was created to provide a way to disable the
  local development Mongo server, when `mongo` isn't needed (e.g. when using
  Meteor as a build system only). If an application has no dependency on
  `mongo`, the `mongo-dev-server` package is not added, which means no local
  development Mongo server is started.
  [Feature Request #31](https://github.com/meteor/meteor-feature-requests/issues/31)
  [PR #8853](https://github.com/meteor/meteor/pull/8853)

* `Accounts.config` no longer mistakenly allows tokens to expire when
  the `loginExpirationInDays` option is set to `null`.
  [Issue #5121](https://github.com/meteor/meteor/issues/5121)
  [PR #8917](https://github.com/meteor/meteor/pull/8917)

* The `"env"` field is now supported in `.babelrc` files.
  [PR #8963](https://github.com/meteor/meteor/pull/8963)

* Files contained by `client/compatibility/` directories or added with
  `api.addFiles(files, ..., { bare: true })` are now evaluated before
  importing modules with `require`, which may be a breaking change if you
  depend on the interleaving of `bare` files with eager module evaluation.
  [PR #8972](https://github.com/meteor/meteor/pull/8972)

* When `meteor test-packages` runs in a browser, uncaught exceptions will
  now be displayed above the test results, along with the usual summary of
  test failures, in case those uncaught errors have something to do with
  later test failures.
  [Issue #4979](https://github.com/meteor/meteor/issues/4979)
  [PR #9034](https://github.com/meteor/meteor/pull/9034)

## v1.5.1, 2017-07-12

* Node has been upgraded to version 4.8.4.

* A new core Meteor package called `server-render` provides generic
  support for server-side rendering of HTML, as described in the package's
  [`README.md`](https://github.com/meteor/meteor/blob/release-1.5.1/packages/server-render/README.md).
  [PR #8841](https://github.com/meteor/meteor/pull/8841)

* To reduce the total number of file descriptors held open by the Meteor
  build system, native file watchers will now be started only for files
  that have changed at least once. This new policy means you may have to
  [wait up to 5000ms](https://github.com/meteor/meteor/blob/6bde360b9c075f1c78c3850eadbdfa7fe271f396/tools/fs/safe-watcher.js#L20-L21)
  for changes to be detected when you first edit a file, but thereafter
  changes will be detected instantaneously. In return for that small
  initial waiting time, the number of open file descriptors will now be
  bounded roughly by the number of files you are actively editing, rather
  than the number of files involved in the build (often thousands), which
  should help with issues like
  [#8648](https://github.com/meteor/meteor/issues/8648). If you need to
  disable the new behavior for any reason, simply set the
  `METEOR_WATCH_PRIORITIZE_CHANGED` environment variable to `"false"`, as
  explained in [PR #8866](https://github.com/meteor/meteor/pull/8866).

* All `observe` and `observeChanges` callbacks are now bound using
  `Meteor.bindEnvironment`.  The same `EnvironmentVariable`s that were
  present when `observe` or `observeChanges` was called are now available
  inside the callbacks. [PR #8734](https://github.com/meteor/meteor/pull/8734)

* A subscription's `onReady` is now fired again during a re-subscription, even
  if the subscription has the same arguments.  Previously, when subscribing
  to a publication the `onReady` would have only been called if the arguments
  were different, creating a confusing difference in functionality.  This may be
  breaking behavior if an app uses the firing of `onReady` as an assumption
  that the data was just received from the server.  If such functionality is
  still necessary, consider using
  [`observe`](https://docs.meteor.com/api/collections.html#Mongo-Cursor-observe)
  or
  [`observeChanges`](https://docs.meteor.com/api/collections.html#Mongo-Cursor-observeChanges)
  [PR #8754](https://github.com/meteor/meteor/pull/8754)
  [Issue #1173](https://github.com/meteor/meteor/issues/1173)

* The `minimongo` and `mongo` packages are now compliant with the upsert behavior
  of MongoDB 2.6 and higher. **As a result support for MongoDB 2.4 has been dropped.**
  This mainly changes the effect of the selector on newly inserted documents.
  [PR #8815](https://github.com/meteor/meteor/pull/8815)

* `reactive-dict` now supports setting initial data when defining a named
  `ReactiveDict`. No longer run migration logic when used on the server,
  this is to prevent duplicate name error on reloads. Initial data is now
  properly serialized.

* `accounts-password` now uses `example.com` as a default "from" address instead
  of `meteor.com`. This change could break account-related e-mail notifications
  (forgot password, activation, etc.) for applications which do not properly
  configure a "from" domain since e-mail providers will often reject mail sent
  from `example.com`. Ensure that `Accounts.emailTemplates.from` is set to a
  proper domain in all applications.
  [PR #8760](https://github.com/meteor/meteor/issues/8760)

* The `accounts-facebook` and `facebook-oauth` packages have been updated to
  use the v2.9 of the Facebook Graph API for the Login Dialog since the v2.2
  version will be deprecated by Facebook in July.  There shouldn't be a problem
  regardless since Facebook simply rolls over to the next active version
  (v2.3, in this case) however this should assist in avoiding deprecation
  warnings and should enable any new functionality which has become available.
  [PR #8858](https://github.com/meteor/meteor/pull/8858)

* Add `DDP._CurrentPublicationInvocation` and `DDP._CurrentMethodInvocation`.
  `DDP._CurrentInvocation` remains for backwards-compatibility. This change
  allows method calls from publications to inherit the `connection` from the
  the publication which called the method.
  [PR #8629](https://github.com/meteor/meteor/pull/8629)

  > Note: If you're calling methods from publications that are using `this.connection`
  > to see if the method was called from server code or not. These checks will now
  > be more restrictive because `this.connection` will now be available when a
  > method is called from a publication.

* Fix issue with publications temporarily having `DDP._CurrentInvocation` set on
  re-run after a user logged in.  This is now provided through
  `DDP._CurrentPublicationInvocation` at all times inside a publication,
  as described above.
  [PR #8031](https://github.com/meteor/meteor/pull/8031)
  [PR #8629](https://github.com/meteor/meteor/pull/8629)

* `Meteor.userId()` and `Meteor.user()` can now be used in both method calls and
  publications.
  [PR #8629](https://github.com/meteor/meteor/pull/8629)

* `this.onStop` callbacks in publications are now run with the publication's
  context and with its `EnvironmentVariable`s bound.
  [PR #8629](https://github.com/meteor/meteor/pull/8629)

* The `minifier-js` package will now replace `process.env.NODE_ENV` with
  its string value (or `"development"` if unspecified).

* The `meteor-babel` npm package has been upgraded to version 0.22.0.

* The `reify` npm package has been upgraded to version 0.11.24.

* The `uglify-js` npm package has been upgraded to version 3.0.18.

* Illegal characters in paths written in build output directories will now
  be replaced with `_`s rather than removed, so that file and directory
  names consisting of only illegal characters do not become empty
  strings. [PR #8765](https://github.com/meteor/meteor/pull/8765).

* Additional "extra" packages (packages that aren't saved in `.meteor/packages`)
  can be included temporarily using the `--extra-packages`
  option.  For example: `meteor run --extra-packages bundle-visualizer`.
  Both `meteor test` and `meteor test-packages` also support the
  `--extra-packages` option and commas separate multiple package names.
  [PR #8769](https://github.com/meteor/meteor/pull/8769)

  > Note: Packages specified using the `--extra-packages` option override
  > version constraints from `.meteor/packages`.

* The `coffeescript` package has been updated to use CoffeeScript version
  1.12.6. [PR #8777](https://github.com/meteor/meteor/pull/8777)

* It's now possible to pipe a series of statements to `meteor shell`,
  whereas previously the input had to be an expression; for example:
  ```sh
  > echo 'import pkg from "babel-runtime/package.json";
  quote> pkg.version' |
  pipe> meteor shell
  "6.23.0"
  ```
  [Issue #8823](https://github.com/meteor/meteor/issues/8823)
  [PR #8833](https://github.com/meteor/meteor/pull/8833)

* Any `Error` thrown by a DDP method with the `error.isClientSafe`
  property set to `true` will now be serialized and displayed to the
  client, whereas previously only `Meteor.Error` objects were considered
  client-safe. [PR #8756](https://github.com/meteor/meteor/pull/8756)

## v1.5, 2017-05-30

* The `meteor-base` package implies a new `dynamic-import` package, which
  provides runtime support for [the proposed ECMAScript dynamic
  `import(...)` syntax](https://github.com/tc39/proposal-dynamic-import),
  enabling asynchronous module fetching or "code splitting." If your app
  does not use the `meteor-base` package, you can use the package by
  simply running `meteor add dynamic-import`. See this [blog
  post](https://blog.meteor.com/meteor-1-5-react-loadable-f029a320e59c)
  and [PR #8327](https://github.com/meteor/meteor/pull/8327) for more
  information about how dynamic `import(...)` works in Meteor, and how to
  use it in your applications.

* The `ecmascript-runtime` package, which provides polyfills for various
  new ECMAScript runtime APIs and language features, has been split into
  `ecmascript-runtime-client` and `ecmascript-runtime-server`, to reflect
  the different needs of browsers versus Node 4. The client runtime now
  relies on the `core-js` library found in the `node_modules` directory of
  the application, rather than a private duplicate installed via
  `Npm.depends`. This is unlikely to be a disruptive change for most
  developers, since the `babel-runtime` npm package is expected to be
  installed, and `core-js` is a dependency of `babel-runtime`, so
  `node_modules/core-js` should already be present. If that's not the
  case, just run `meteor npm install --save core-js` to install it.

* The `npm` npm package has been upgraded to version 4.6.1.

* The `meteor-babel` npm package has been upgraded to version 0.21.4,
  enabling the latest Reify compiler and the transform-class-properties
  plugin, among other improvements.

* The `reify` npm package has been upgraded to version 0.11.21, fixing
  [issue #8595](https://github.com/meteor/meteor/issues/8595) and
  improving compilation and runtime performance.

> Note: With this version of Reify, `import` declarations are compiled to
  `module.watch(require(id), ...)` instead of `module.importSync(id, ...)`
  or the older `module.import(id, ...)`. The behavior of the compiled code
  should be the same as before, but the details seemed different enough to
  warrant a note.

* The `install` npm package has been upgraded to version 0.10.1.

* The `meteor-promise` npm package has been upgraded to version 0.8.4.

* The `uglify-js` npm package has been upgraded to version 3.0.13, fixing
  [#8704](https://github.com/meteor/meteor/issues/8704).

* If you're using the `standard-minifier-js` Meteor package, as most
  Meteor developers do, it will now produce a detailed analysis of package
  and module sizes within your production `.js` bundle whenever you run
  `meteor build` or `meteor run --production`. These data are served by
  the application web server at the same URL as the minified `.js` bundle,
  except with a `.stats.json` file extension instead of `.js`. If you're
  using a different minifier plugin, and would like to support similar
  functionality, refer to
  [these](https://github.com/meteor/meteor/pull/8327/commits/084801237a8c288d99ec82b0fbc1c76bdf1aab16)
  [commits](https://github.com/meteor/meteor/pull/8327/commits/1c8bc7353e9a8d526880634a58c506b423c4a55e)
  for inspiration.

* To visualize the bundle size data produced by `standard-minifier-js`,
  run `meteor add bundle-visualizer` and then start your development
  server in production mode with `meteor run --production`. Be sure to
  remove the `bundle-visualizer` package before actually deploying your
  app, or the visualization will be displayed to your users.

* If you've been developing an app with multiple versions of Meteor, or
  testing with beta versions, and you haven't recently run `meteor reset`,
  your `.meteor/local/bundler-cache` directory may have become quite
  large. This is just a friendly reminder that this directory is perfectly
  safe to delete, and Meteor will repopulate it with only the most recent
  cached bundles.

* Apps created with `meteor create --bare` now use the `static-html`
  package for processing `.html` files instead of `blaze-html-templates`,
  to avoid large unnecessary dependencies like the `jquery` package.

* Babel plugins now receive file paths without leading `/` characters,
  which should prevent confusion about whether the path should be treated
  as absolute. [PR #8610](https://github.com/meteor/meteor/pull/8610)

* It is now possible to override the Cordova iOS and/or Android
  compatibility version by setting the `METEOR_CORDOVA_COMPAT_VERSION_IOS`
  and/or `METEOR_CORDOVA_COMPAT_VERSION_ANDROID` environment variables.
  [PR #8581](https://github.com/meteor/meteor/pull/8581)

* Modules in `node_modules` directories will no longer automatically have
  access to the `Buffer` polyfill on the client, since that polyfill
  contributed more than 22KB of minified JavaScript to the client bundle,
  and was rarely used. If you really need the Buffer API on the client,
  you should now obtain it explicitly with `require("buffer").Buffer`.
  [Issue #8645](https://github.com/meteor/meteor/issues/8645).

* Packages in `node_modules` directories are now considered non-portable
  (and thus may be automatically rebuilt for the current architecture), if
  their `package.json` files contain any of the following install hooks:
  `install`, `preinstall`, or `postinstall`. Previously, a package was
  considered non-portable only if it contained any `.node` binary modules.
  [Issue #8225](https://github.com/meteor/meteor/issues/8225)

## v1.4.4.6, 2018-04-02

* Node has been upgraded to version
  [4.9.0](https://nodejs.org/en/blog/release/v4.9.0/), an important
  [security release](https://nodejs.org/en/blog/vulnerability/march-2018-security-releases/).
  The Node v4.x release line will exit the Node.js Foundation's
  [long-term support (LTS) status](https://github.com/nodejs/LTS) on April 30,
  2018. We strongly advise updating to a version of Meteor using a newer
  version of Node which is still under LTS status, such as Meteor 1.6.x
  which uses Node 8.x.

* The `npm` package has been upgraded to version
  [4.6.1](https://github.com/npm/npm/releases/tag/v4.6.1).

## v1.4.4.5, 2017-12-08

* Node has been upgraded to version
  [4.8.7](https://nodejs.org/en/blog/release/v4.8.7/), an important
  [security release](https://nodejs.org/en/blog/vulnerability/december-2017-security-releases/).

## v1.4.4.4, 2017-09-26

* Updating to Meteor 1.4.4.4 will automatically patch a security
  vulnerability in the `allow-deny` package, since `meteor-tool@1.4.4_4`
  requires `allow-deny@1.0.9` or later. If for any reason you are not
  ready or able to update to Meteor 1.4.4.4 by running `meteor update`,
  please at least run
  ```sh
  meteor update allow-deny
  ```
  instead. More details about the security vulnerability can be found on
  the Meteor forums.

## v1.4.4.3, 2017-05-22

* Node has been upgraded to version 4.8.3.

* A bug in checking body lengths of HTTP responses that was affecting
  Galaxy deploys has been fixed.
  [PR #8709](https://github.com/meteor/meteor/pull/8709).

## v1.4.4.2, 2017-05-02

* Node has been upgraded to version 4.8.2.

* The `npm` npm package has been upgraded to version 4.5.0.
  Note that when using npm `scripts` there has been a change regarding
  what happens when `SIGINT` (Ctrl-C) is received.  Read more
  [here](https://github.com/npm/npm/releases/tag/v4.5.0).

* Fix a regression which prevented us from displaying a helpful banner when
  running `meteor debug` because of a change in Node.js.

* Update `node-inspector` npm to 1.1.1, fixing a problem encountered when trying
  to press "Enter" in the inspector console.
  [Issue #8469](https://github.com/meteor/meteor/issues/8469)

* The `email` package has had its `mailcomposer` npm package swapped with
  a Node 4 fork of `nodemailer` due to its ability to support connection pooling
  in a similar fashion as the original `mailcomposer`.
  [Issue #8591](https://github.com/meteor/meteor/issues/8591)
  [PR #8605](https://github.com/meteor/meteor/pull/8605)

    > Note: The `MAIL_URL` should be configured with a scheme which matches the
    > protocol desired by your e-mail vendor/mail-transport agent.  For
    > encrypted connections (typically listening on port 465), this means
    > using `smtps://`.  Unencrypted connections or those secured through
    > a `STARTTLS` connection upgrade (typically using port 587 and sometimes
    > port 25) should continue to use `smtp://`.  TLS/SSL will be automatically
    > enabled if the mail provider supports it.

* A new `Tracker.inFlush()` has been added to provide a global Tracker
  "flushing" state.
  [PR #8565](https://github.com/meteor/meteor/pull/8565).

* The `meteor-babel` npm package has been upgraded to version 0.20.1, and
  the `reify` npm package has been upgraded to version 0.7.4, fixing
  [issue #8595](https://github.com/meteor/meteor/issues/8595).
  (This was fixed between full Meteor releases, but is being mentioned here.)

## v1.4.4.1, 2017-04-07

* A change in Meteor 1.4.4 to remove "garbage" directories asynchronously
  in `files.renameDirAlmostAtomically` had unintended consequences for
  rebuilding some npm packages, so that change was reverted, and those
  directories are now removed before `files.renameDirAlmostAtomically`
  returns. [PR #8574](https://github.com/meteor/meteor/pull/8574)

## v1.4.4, 2017-04-07

* Node has been upgraded to version 4.8.1.

* The `npm` npm package has been upgraded to version 4.4.4.
  It should be noted that this version reduces extra noise
  previously included in some npm errors.

* The `node-gyp` npm package has been upgraded to 3.6.0 which
  adds support for VS2017 on Windows.

* The `node-pre-gyp` npm package has been updated to 0.6.34.

* Thanks to the outstanding efforts of @sethmurphy18, the `minifier-js`
  package now uses [Babili](https://github.com/babel/babili) instead of
  [UglifyJS](https://github.com/mishoo/UglifyJS2), resolving numerous
  long-standing bugs due to UglifyJS's poor support for ES2015+ syntax.
  [Issue #8378](https://github.com/meteor/meteor/issues/8378)
  [PR #8397](https://github.com/meteor/meteor/pull/8397)

* The `meteor-babel` npm package has been upgraded to version 0.19.1, and
  `reify` has been upgraded to version 0.6.6, fixing several subtle bugs
  introduced by Meteor 1.4.3 (see below), including
  [issue #8461](https://github.com/meteor/meteor/issues/8461).

* The Reify module compiler is now a Babel plugin, making it possible for
  other custom Babel plugins configured in `.babelrc` or `package.json`
  files to run before Reify, fixing bugs that resulted from running Reify
  before other plugins in Meteor 1.4.3.
  [Issue #8399](https://github.com/meteor/meteor/issues/8399)
  [Issue #8422](https://github.com/meteor/meteor/issues/8422)
  [`meteor-babel` issue #13](https://github.com/meteor/babel/issues/13)

* Two new `export ... from ...` syntax extensions are now supported:
  ```js
  export * as namespace from "./module"
  export def from "./module"
  ```
  Read the ECMA262 proposals here:
  * https://github.com/leebyron/ecmascript-export-ns-from
  * https://github.com/leebyron/ecmascript-export-default-from

* When `Meteor.call` is used on the server to invoke a method that
  returns a `Promise` object, the result will no longer be the `Promise`
  object, but the resolved value of the `Promise`.
  [Issue #8367](https://github.com/meteor/meteor/issues/8367)

> Note: if you actually want a `Promise` when calling `Meteor.call` or
  `Meteor.apply` on the server, use `Meteor.callAsync` and/or
  `Meteor.applyAsync` instead.
  [Issue #8367](https://github.com/meteor/meteor/issues/8367),
  https://github.com/meteor/meteor/commit/0cbd25111d1249a61ca7adce23fad5215408c821

* The `mailcomposer` and `smtp-connection` npms have been updated to resolve an
  issue with the encoding of long header lines.
  [Issue #8425](https://github.com/meteor/meteor/issues/8425)
  [PR #8495](https://github.com/meteor/meteor/pull/8495)

* `Accounts.config` now supports an `ambiguousErrorMessages` option which
  enabled generalization of messages produced by the `accounts-*` packages.
  [PR #8520](https://github.com/meteor/meteor/pull/8520)

* A bug which caused account enrollment tokens to be deleted too soon was fixed.
  [Issue #8218](https://github.com/meteor/meteor/issues/8218)
  [PR #8474](https://github.com/meteor/meteor/pull/8474)

* On Windows, bundles built during `meteor build` or `meteor deploy` will
  maintain the executable bit for commands installed in the
  `node_modules\.bin` directory.
  [PR #8503](https://github.com/meteor/meteor/pull/8503)

* On Windows, the upgrades to Node.js, `npm` and `mongodb` are now in-sync with
  other archs again after being mistakenly overlooked in 1.4.3.2.  An admin
  script enhancement has been applied to prevent this from happening again.
  [PR #8505](https://github.com/meteor/meteor/pull/8505)

## v1.4.3.2, 2017-03-14

* Node has been upgraded to version 4.8.0.

* The `npm` npm package has been upgraded to version 4.3.0.

* The `node-gyp` npm package has been upgraded to 3.5.0.

* The `node-pre-gyp` npm package has been updated to 0.6.33.

* The bundled version of MongoDB used by `meteor run` in development
  has been upgraded to 3.2.12.

* The `mongodb` npm package used by the `npm-mongo` Meteor package has
  been updated to version 2.2.24.
  [PR #8453](https://github.com/meteor/meteor/pull/8453)
  [Issue #8449](https://github.com/meteor/meteor/issues/8449)

* The `check` package has had its copy of `jQuery.isPlainObject`
  updated to a newer implementation to resolve an issue where the
  `nodeType` property of an object couldn't be checked, fixing
  [#7354](https://github.com/meteor/meteor/issues/7354).

* The `standard-minifier-js` and `minifier-js` packages now have improved
  error capturing to provide more information on otherwise unhelpful errors
  thrown when UglifyJS encounters ECMAScript grammar it is not familiar with.
  [#8414](https://github.com/meteor/meteor/pull/8414)

* Similar in behavior to `Meteor.loggingIn()`, `accounts-base` now offers a
  reactive `Meteor.loggingOut()` method (and related Blaze helpers,
  `loggingOut` and `loggingInOrOut`).
  [PR #8271](https://github.com/meteor/meteor/pull/8271)
  [Issue #1331](https://github.com/meteor/meteor/issues/1331)
  [Issue #769](https://github.com/meteor/meteor/issues/769)

* Using `length` as a selector field name and with a `Number` as a value
  in a `Mongo.Collection` transformation will no longer cause odd results.
  [#8329](https://github.com/meteor/meteor/issues/8329).

* `observe-sequence` (and thus Blaze) now properly supports `Array`s which were
  created in a vm or across frame boundaries, even if they were sub-classed.
  [Issue #8160](https://github.com/meteor/meteor/issues/8160)
  [PR #8401](https://github.com/meteor/meteor/pull/8401)

* Minimongo now supports `$bitsAllClear`, `$bitsAllSet`, `$bitsAnySet` and
  `$bitsAnyClear`.
  [#8350](https://github.com/meteor/meteor/pull/8350)

* A new [Development.md](DEVELOPMENT.md) document has been created to provide
  an easier path for developers looking to make contributions to Meteor Core
  (that is, the `meteor` tool itself) along with plenty of helpful reminders
  for those that have already done so!
  [#8267](https://github.com/meteor/meteor/pull/8267)

* The suggestion to add a `{oauth-service}-config-ui` package will no longer be
  made on the console if `service-configuration` package is already installed.
  [Issue #8366](https://github.com/meteor/meteor/issues/8366)
  [PR #8429](https://github.com/meteor/meteor/pull/8429)

* `Meteor.apply`'s `throwStubExceptions` option is now properly documented in
  the documentation whereas it was previously only mentioned in the Guide.
  [Issue #8435](https://github.com/meteor/meteor/issues/8435)
  [PR #8443](https://github.com/meteor/meteor/pull/8443)

* `DDPRateLimiter.addRule` now accepts a callback which will be executed after
  a rule is executed, allowing additional actions to be taken if necessary.
  [Issue #5541](https://github.com/meteor/meteor/issues/5541)
  [PR #8237](https://github.com/meteor/meteor/pull/8237)

* `jquery` is no longer a dependency of the `http` package.
  [#8389](https://github.com/meteor/meteor/pull/8389)

* `jquery` is no longer in the default package list after running
  `meteor create`, however is still available thanks to `blaze-html-templates`.
  If you still require jQuery, the recommended approach is to install it from
  npm with `meteor npm install --save jquery` and then `import`-ing it into your
  application.
  [#8388](https://github.com/meteor/meteor/pull/8388)

* The `shell-server` package (i.e. `meteor shell`) has been updated to more
  gracefully handle recoverable errors (such as `SyntaxError`s) in the same
  fashion as the Node REPL.
  [Issue #8290](https://github.com/meteor/meteor/issues/8290)
  [PR #8446](https://github.com/meteor/meteor/pull/8446)

* The `webapp` package now reveals a `WebApp.connectApp` to make it easier to
  provide custom error middleware.
  [#8403](https://github.com/meteor/meteor/pull/8403)

* The `meteor update --all-packages` command has been properly documented in
  command-line help (i.e. `meteor update --help`).
  [PR #8431](https://github.com/meteor/meteor/pull/8431)
  [Issue #8154](https://github.com/meteor/meteor/issues/8154)

* Syntax errors encountered while scanning `package.json` files for binary
  dependencies are now safely and silently ignored.
  [Issue #8427](https://github.com/meteor/meteor/issues/8427)
  [PR #8468](https://github.com/meteor/meteor/pull/8468)

## v1.4.3.1, 2017-02-14

* The `meteor-babel` npm package has been upgraded to version 0.14.4,
  fixing [#8349](https://github.com/meteor/meteor/issues/8349).

* The `reify` npm package has been upgraded to version 0.4.9.

* Partial `npm-shrinkwrap.json` files are now disregarded when
  (re)installing npm dependencies of Meteor packages, fixing
  [#8349](https://github.com/meteor/meteor/issues/8349). Further
  discussion of the new `npm` behavior can be found
  [here](https://github.com/npm/npm/blob/latest/CHANGELOG.md#no-more-partial-shrinkwraps-breaking).

## v1.4.3, 2017-02-13

* Versions of Meteor [core
  packages](https://github.com/meteor/meteor/tree/release-1.4.3/packages)
  are once again constrained by the current Meteor release.

> Before Meteor 1.4, the current release dictated the exact version of
  every installed core package, which meant newer core packages could not
  be installed without publishing a new Meteor release. In order to
  support incremental development of core packages, Meteor 1.4 removed all
  release-based constraints on core package versions
  ([#7084](https://github.com/meteor/meteor/pull/7084)). Now, in Meteor
  1.4.3, core package versions must remain patch-compatible with the
  versions they had when the Meteor release was published. This middle
  ground restores meaning to Meteor releases, yet still permits patch
  updates to core packages.

* The `cordova-lib` npm package has been updated to 6.4.0, along with
  cordova-android (6.1.1) and cordova-ios (4.3.0), and various plugins.
  [#8239](https://github.com/meteor/meteor/pull/8239)

* The `coffeescript` Meteor package has been moved from
  `packages/coffeescript` to `packages/non-core/coffeescript`, so that it
  will not be subject to the constraints described above.

* CoffeeScript source maps should be now be working properly in development.
  [#8298](https://github.com/meteor/meteor/pull/8298)

* The individual account "service" packages (`facebook`, `google`, `twitter`,
  `github`, `meteor-developer`, `meetup` and `weibo`) have been split into:
  - `<service>-oauth` (which interfaces with the `<service>` directly) and
  - `<service>-config-ui` (the Blaze configuration templates for `accounts-ui`)

  This means you can now use `accounts-<service>` without needing Blaze.

  If you are using `accounts-ui` and `accounts-<service>`, you will probably
  need to install the `<service>-config-ui` package if you want to configure it
  using the Accounts UI.

  - [Issue #7715](https://github.com/meteor/meteor/issues/7715)
  - [PR(`facebook`) #7728](https://github.com/meteor/meteor/pull/7728)
  - [PR(`google`) #8275](https://github.com/meteor/meteor/pull/8275)
  - [PR(`twitter`) #8283](https://github.com/meteor/meteor/pull/8283)
  - [PR(`github`) #8303](https://github.com/meteor/meteor/pull/8303)
  - [PR(`meteor-developer`) #8305](https://github.com/meteor/meteor/pull/8305)
  - [PR(`meetup`) #8321](https://github.com/meteor/meteor/pull/8321)
  - [PR(`weibo`) #8302](https://github.com/meteor/meteor/pull/8302)

* The `url` and `http` packages now encode to a less error-prone
  format which more closely resembles that used by PHP, Ruby, `jQuery.param`
  and others. `Object`s and `Array`s can now be encoded, however, if you have
  previously relied on `Array`s passed as `params` being simply `join`-ed with
  commas, you may need to adjust your `HTTP.call` implementations.
  [#8261](https://github.com/meteor/meteor/pull/8261) and
  [#8342](https://github.com/meteor/meteor/pull/8342).

* The `npm` npm package is still at version 4.1.2 (as it was when Meteor
  1.4.3 was originally published), even though `npm` was downgraded to
  3.10.9 in Meteor 1.4.2.7.

* The `meteor-babel` npm package has been upgraded to version 0.14.3,
  fixing [#8021](https://github.com/meteor/meteor/issues/8021) and
  [#7662](https://github.com/meteor/meteor/issues/7662).

* The `reify` npm package has been upgraded to 0.4.7.

* Added support for frame-ancestors CSP option in browser-policy.
  [#7970](https://github.com/meteor/meteor/pull/7970)

* You can now use autoprefixer with stylus files added via packages.
  [#7727](https://github.com/meteor/meteor/pull/7727)

* Restored [#8213](https://github.com/meteor/meteor/pull/8213)
  after those changes were reverted in
  [v1.4.2.5](https://github.com/meteor/meteor/blob/devel/History.md#v1425).

* npm dependencies of Meteor packages will now be automatically rebuilt if
  the npm package's `package.json` file has "scripts" section containing a
  `preinstall`, `install`, or `postinstall` command, as well as when the
  npm package contains any `.node` files. Discussion
  [here](https://github.com/meteor/meteor/issues/8225#issuecomment-275044900).

* The `meteor create` command now runs `meteor npm install` automatically
  to install dependencies specified in the default `package.json` file.
  [#8108](https://github.com/meteor/meteor/pull/8108)

## v1.4.2.7, 2017-02-13

* The `npm` npm package has been *downgraded* from version 4.1.2 back to
  version 3.10.9, reverting the upgrade in Meteor 1.4.2.4.

## v1.4.2.6, 2017-02-08

* Fixed a critical [bug](https://github.com/meteor/meteor/issues/8325)
  that was introduced by the fix for
  [Issue #8136](https://github.com/meteor/meteor/issues/8136), which
  caused some npm packages in nested `node_modules` directories to be
  omitted from bundles produced by `meteor build` and `meteor deploy`.

## v1.4.2.5, 2017-02-03

* Reverted [#8213](https://github.com/meteor/meteor/pull/8213) as the
  change was deemed too significant for this release.

> Note: The decision to revert the above change was made late in the
  Meteor 1.4.2.4 release process, before it was ever recommended but too
  late in the process to avoid the additional increment of the version number.
  See [#8311](https://github.com/meteor/meteor/pull/8311) for additional
  information. This change will still be released in an upcoming version
  of Meteor with a more seamless upgrade.

## v1.4.2.4, 2017-02-02

* Node has been upgraded to version 4.7.3.

* The `npm` npm package has been upgraded from version 3.10.9 to 4.1.2.

> Note: This change was later deemed too substantial for a point release
  and was reverted in Meteor 1.4.2.7.

* Fix for [Issue #8136](https://github.com/meteor/meteor/issues/8136).

* Fix for [Issue #8222](https://github.com/meteor/meteor/issues/8222).

* Fix for [Issue #7849](https://github.com/meteor/meteor/issues/7849).

* The version of 7-zip included in the Windows dev bundle has been
  upgraded from 1602 to 1604 in an attempt to mitigate
  [Issue #7688](https://github.com/meteor/meteor/issues/7688).

* The `"main"` field of `package.json` modules will no longer be
  overwritten with the value of the optional `"browser"` field, now that
  the `install` npm package can make sense of the `"browser"` field at
  runtime. If you experience module resolution failures on the client
  after updating Meteor, make sure you've updated the `modules-runtime`
  Meteor package to at least version 0.7.8.
  [#8213](https://github.com/meteor/meteor/pull/8213)

## v1.4.2.3, 2016-11-17

* Style improvements for `meteor create --full`.
  [#8045](https://github.com/meteor/meteor/pull/8045)

> Note: Meteor 1.4.2.2 was finalized before
  [#8045](https://github.com/meteor/meteor/pull/8045) was merged, but
  those changes were [deemed important
  enough](https://github.com/meteor/meteor/pull/8044#issuecomment-260913739)
  to skip recommending 1.4.2.2 and instead immediately release 1.4.2.3.

## v1.4.2.2, 2016-11-15

* Node has been upgraded to version 4.6.2.

* `meteor create` now has a new `--full` option, which generates an larger app,
  demonstrating development techniques highlighted in the
  [Meteor Guide](http://guide.meteor.com)

  [Issue #6974](https://github.com/meteor/meteor/issues/6974)
  [PR #7807](https://github.com/meteor/meteor/pull/7807)

* Minimongo now supports `$min`, `$max` and partially supports `$currentDate`.

  [Issue #7857](https://github.com/meteor/meteor/issues/7857)
  [PR #7858](https://github.com/meteor/meteor/pull/7858)

* Fix for [Issue #5676](https://github.com/meteor/meteor/issues/5676)
  [PR #7968](https://github.com/meteor/meteor/pull/7968)

* It is now possible for packages to specify a *lazy* main module:
  ```js
  Package.onUse(function (api) {
    api.mainModule("client.js", "client", { lazy: true });
  });
  ```
  This means the `client.js` module will not be evaluated during app
  startup unless/until another module imports it, and will not even be
  included in the client bundle if no importing code is found. **Note 1:**
  packages with lazy main modules cannot use `api.export` to export global
  symbols to other packages/apps. **Note 2:** packages with lazy main
  modules should be restricted to Meteor 1.4.2.2 or later via
  `api.versionsFrom("1.4.2.2")`, since older versions of Meteor cannot
  import lazy main modules using `import "meteor/<package name>"` but must
  explicitly name the module: `import "meteor/<package name>/client.js"`.

## v1.4.2.1, 2016-11-08

* Installing the `babel-runtime` npm package in your application
  `node_modules` directory is now required for most Babel-transformed code
  to work, as the Meteor `babel-runtime` package no longer attempts to
  provide custom implementations of Babel helper functions. To install
  the `babel-runtime` package, simply run the command
  ```sh
  meteor npm install --save babel-runtime
  ```
  in any Meteor application directory. The Meteor `babel-runtime` package
  version has been bumped to 1.0.0 to reflect this major change.
  [#7995](https://github.com/meteor/meteor/pull/7995)

* File system operations performed by the command-line tool no longer use
  fibers unless the `METEOR_DISABLE_FS_FIBERS` environment variable is
  explicitly set to a falsy value. For larger apps, this change results in
  significant build performance improvements due to the creation of fewer
  fibers and the avoidance of unnecessary asynchronous delays.
  https://github.com/meteor/meteor/pull/7975/commits/ca4baed90ae0675e55c93976411d4ed91f12dd63

* Running Meteor as `root` is still discouraged, and results in a fatal
  error by default, but the `--allow-superuser` flag now works as claimed.
  [#7959](https://github.com/meteor/meteor/issues/7959)

* The `dev_bundle\python\python.exe` executable has been restored to the
  Windows dev bundle, which may help with `meteor npm rebuild` commands.
  [#7960](https://github.com/meteor/meteor/issues/7960)

* Changes within linked npm packages now trigger a partial rebuild,
  whereas previously (in 1.4.2) they were ignored.
  [#7978](https://github.com/meteor/meteor/issues/7978)

* Miscellaneous fixed bugs:
  [#2876](https://github.com/meteor/meteor/issues/2876)
  [#7154](https://github.com/meteor/meteor/issues/7154)
  [#7956](https://github.com/meteor/meteor/issues/7956)
  [#7974](https://github.com/meteor/meteor/issues/7974)
  [#7999](https://github.com/meteor/meteor/issues/7999)
  [#8005](https://github.com/meteor/meteor/issues/8005)
  [#8007](https://github.com/meteor/meteor/issues/8007)

## v1.4.2, 2016-10-25

* This release implements a number of rebuild performance optimizations.
  As you edit files in development, the server should restart and rebuild
  much more quickly, especially if you have many `node_modules` files.
  See https://github.com/meteor/meteor/pull/7668 for more details.

> Note: the `METEOR_PROFILE` environment variable now provides data for
  server startup time as well as build time, which should make it easier
  to tell which of your packages are responsible for slow startup times.
  Please include the output of `METEOR_PROFILE=10 meteor run` with any
  GitHub issue about rebuild performance.

* `npm` has been upgraded to version 3.10.9.

* The `cordova-lib` npm package has been updated to 6.3.1, along with
  cordova-android (5.2.2) and cordova-ios (4.2.1), and various plugins.

* The `node-pre-gyp` npm package has been updated to 0.6.30.

* The `lru-cache` npm package has been updated to 4.0.1.

* The `meteor-promise` npm package has been updated to 0.8.0 for better
  asynchronous stack traces.

* The `meteor` tool is now prevented from running as `root` as this is
  not recommended and can cause issues with permissions.  In some environments,
  (e.g. Docker), it may still be desired to run as `root` and this can be
  permitted by passing `--unsafe-perm` to the `meteor` command.
  [#7821](https://github.com/meteor/meteor/pull/7821)

* Blaze-related packages have been extracted to
  [`meteor/blaze`](https://github.com/meteor/blaze), and the main
  [`meteor/meteor`](https://github.com/meteor/meteor) repository now
  refers to them via git submodules (see
  [#7633](https://github.com/meteor/meteor/pull/7633)).
  When running `meteor` from a checkout, you must now update these
  submodules by running
  ```sh
  git submodule update --init --recursive
  ```
  in the root directory of your `meteor` checkout.

* Accounts.forgotPassword and .verifyEmail no longer throw errors if callback is provided. [Issue #5664](https://github.com/meteor/meteor/issues/5664) [Origin PR #5681](https://github.com/meteor/meteor/pull/5681) [Merged PR](https://github.com/meteor/meteor/pull/7117)

* The default content security policy (CSP) for Cordova now includes `ws:`
  and `wss:` WebSocket protocols.
  [#7774](https://github.com/meteor/meteor/pull/7774)

* `meteor npm` commands are now configured to use `dev_bundle/.npm` as the
  npm cache directory by default, which should make npm commands less
  sensitive to non-reproducible factors in the external environment.
  https://github.com/meteor/meteor/pull/7668/commits/3313180a6ff33ee63602f7592a9506012029e919

* The `meteor test` command now supports the `--no-release-check` flag.
  https://github.com/meteor/meteor/pull/7668/commits/7097f78926f331fb9e70a06300ce1711adae2850

* JavaScript module bundles on the server no longer include transitive
  `node_modules` dependencies, since those dependencies can be evaluated
  directly by Node. This optimization should improve server rebuild times
  for apps and packages with large `node_modules` directories.
  https://github.com/meteor/meteor/pull/7668/commits/03c5346873849151cecc3e00606c6e5aa13b3bbc

* The `standard-minifier-css` package now does basic caching for the
  expensive `mergeCss` function.
  https://github.com/meteor/meteor/pull/7668/commits/bfa67337dda1e90610830611fd99dcb1bd44846a

* The `coffeescript` package now natively supports `import` and `export`
  declarations. [#7818](https://github.com/meteor/meteor/pull/7818)

* Due to changes in how Cordova generates version numbers for iOS and Android
  apps, you may experience issues with apps updating on user devices.  To avoid
  this, consider managing the `buildNumber` manually using
  `App.info('buildNumber', 'XXX');` in `mobile-config.js`. There are additional
  considerations if you have been setting `android:versionCode` or
  `ios-CFBundleVersion`.  See
  [#7205](https://github.com/meteor/meteor/issues/7205) and
  [#6978](https://github.com/meteor/meteor/issues/6978) for more information.

## v1.4.1.3, 2016-10-21

* Node has been updated to version 4.6.1:
  https://nodejs.org/en/blog/release/v4.6.1/

* The `mongodb` npm package used by the `npm-mongo` Meteor package has
  been updated to version 2.2.11.
  [#7780](https://github.com/meteor/meteor/pull/7780)

* The `fibers` npm package has been upgraded to version 1.0.15.

* Running Meteor with a different `--port` will now automatically
  reconfigure the Mongo replica set when using the WiredTiger storage
  engine, instead of failing to start Mongo.
  [#7840](https://github.com/meteor/meteor/pull/7840).

* When the Meteor development server shuts down, it now attempts to kill
  the `mongod` process it spawned, in addition to killing any running
  `mongod` processes when the server first starts up.
  https://github.com/meteor/meteor/pull/7668/commits/295d3d5678228f06ee0ab6c0d60139849a0ea192

* The `meteor <command> ...` syntax will now work for any command
  installed in `dev_bundle/bin`, except for Meteor's own commands.

* Incomplete package downloads will now fail (and be retried several
  times) instead of silently succeeding, which was the cause of the
  dreaded `Error: ENOENT: no such file or directory, open... os.json`
  error. [#7806](https://github.com/meteor/meteor/issues/7806)

## v1.4.1.2, 2016-10-04

* Node has been upgraded to version 4.6.0, a recommended security release:
  https://nodejs.org/en/blog/release/v4.6.0/

* `npm` has been upgraded to version 3.10.8.

## v1.4.1.1, 2016-08-24

* Update the version of our Node MongoDB driver to 2.2.8 to fix a bug in
  reconnection logic, leading to some `update` and `remove` commands being
  treated as `insert`s. [#7594](https://github.com/meteor/meteor/issues/7594)

## v1.4.1, 2016-08-18

* Node has been upgraded to 4.5.0.

* `npm` has been upgraded to 3.10.6.

* The `meteor publish-for-arch` command is no longer necessary when
  publishing Meteor packages with binary npm dependencies. Instead, binary
  dependencies will be rebuilt automatically on the installation side.
  Meteor package authors are not responsible for failures due to compiler
  toolchain misconfiguration, and any compilation problems with the
  underlying npm packages should be taken up with the authors of those
  packages. That said, if a Meteor package author really needs or wants to
  continue using `meteor publish-for-arch`, she should publish her package
  using an older release: e.g. `meteor --release 1.4 publish`.
  [#7608](https://github.com/meteor/meteor/pull/7608)

* The `.meteor-last-rebuild-version.json` files that determine if a binary
  npm package needs to be rebuilt now include more information from the
  `process` object, namely `process.{platform,arch,versions}` instead of
  just `process.versions`. Note also that the comparison of versions now
  ignores differences in patch versions, to avoid needless rebuilds.

* The `npm-bcrypt` package now uses a pure-JavaScript implementation by
  default, but will prefer the native `bcrypt` implementation if it is
  installed in the application's `node_modules` directory. In other words,
  run `meteor install --save bcrypt` in your application if you need or
  want to use the native implementation of `bcrypt`.
  [#7595](https://github.com/meteor/meteor/pull/7595)

* After Meteor packages are downloaded from Atmosphere, they will now be
  extracted using native `tar` or `7z.exe` on Windows, instead of the
  https://www.npmjs.com/package/tar library, for a significant performance
  improvement. [#7457](https://github.com/meteor/meteor/pull/7457)

* The npm `tar` package has been upgraded to 2.2.1, though it is now only
  used as a fallback after native `tar` and/or `7z.exe`.

* The progress indicator now distinguishes between downloading,
  extracting, and loading newly-installed Meteor packages, instead of
  lumping all of that work into a "downloading" status message.

* Background Meteor updates will no longer modify the `~/.meteor/meteor`
  symbolic link (or `AppData\Local\.meteor\meteor.bat` on Windows).
  Instead, developers must explicitly type `meteor update` to begin using
  a new version of the `meteor` script.

* Password Reset tokens now expire (after 3 days by default -- can be modified via `Accounts.config({ passwordResetTokenExpirationInDays: ...}`). [PR #7534](https://github.com/meteor/meteor/pull/7534)

* The `google` package now uses the `email` scope as a mandatory field instead
  of the `profile` scope. The `profile` scope is still added by default if the
  `requestPermissions` option is not specified to maintain backward
  compatibility, but it is now possible to pass an empty array to
  `requestPermissions` in order to only request the `email` scope, which
  reduces the amount of permissions requested from the user in the Google
  popup. [PR #6975](https://github.com/meteor/meteor/pull/6975)

* Added `Facebook.handleAuthFromAccessToken` in the case where you get the FB
  accessToken in some out-of-band way. [PR #7550](https://github.com/meteor/meteor/pull/7550)

* `Accounts.onLogout` gets `{ user, connection }` context in a similar fashion
  to `Accounts.onLogin`. [Issue #7397](https://github.com/meteor/meteor/issues/7397) [PR #7433](https://github.com/meteor/meteor/pull/7433)

* The `node-gyp` and `node-pre-gyp` tools will now be installed in
  `bundle/programs/server/node_modules`, to assist with rebuilding binary
  npm packages when deploying an app to Galaxy or elsewhere.
  [#7571](https://github.com/meteor/meteor/pull/7571)

* The `standard-minifier-{js,css}` packages no longer minify .js or .css
  files on the server. [#7572](https://github.com/meteor/meteor/pull/7572)

* Multi-line input to `meteor shell`, which was broken by changes to the
  `repl` module in Node 4, works again.
  [#7562](https://github.com/meteor/meteor/pull/7562)

* The implementation of the command-line `meteor` tool now forbids
  misbehaving polyfill libraries from overwriting `global.Promise`.
  [#7569](https://github.com/meteor/meteor/pull/7569)

* The `oauth-encryption` package no longer depends on the
  `npm-node-aes-gcm` package (or any special npm packages), because the
  Node 4 `crypto` library natively supports the `aes-128-gcm` algorithm.
  [#7548](https://github.com/meteor/meteor/pull/7548)

* The server-side component of the `meteor shell` command has been moved
  into a Meteor package, so that it can be developed independently from
  the Meteor release process, thanks to version unpinning.
  [#7624](https://github.com/meteor/meteor/pull/7624)

* The `meteor shell` command now works when running `meteor test`.

* The `meteor debug` command no longer pauses at the first statement
  in the Node process, yet still reliably stops at custom breakpoints
  it encounters later.

* The `meteor-babel` package has been upgraded to 0.12.0.

* The `meteor-ecmascript-runtime` package has been upgraded to 0.2.9, to
  support several additional [stage 4
  proposals](https://github.com/meteor/ecmascript-runtime/pull/4).

* A bug that prevented @-scoped npm packages from getting bundled for
  deployed apps has been fixed.
  [#7609](https://github.com/meteor/meteor/pull/7609).

* The `meteor update` command now supports an `--all-packages` flag to
  update all packages (including indirect dependencies) to their latest
  compatible versions, similar to passing the names of all your packages
  to the `meteor update` command.
  [#7653](https://github.com/meteor/meteor/pull/7653)

* Background release updates can now be disabled by invoking either
  `meteor --no-release-check` or `METEOR_NO_RELEASE_CHECK=1 meteor`.
  [#7445](https://github.com/meteor/meteor/pull/7445)

## v1.4.0.1, 2016-07-29

* Fix issue with the 1.4 tool springboarding to older releases (see [Issue #7491](https://github.com/meteor/meteor/issues/7491))

* Fix issue with running in development on Linux 32bit [Issue #7511](https://github.com/meteor/meteor/issues/7511)

## v1.4, 2016-07-25

* Node has been upgraded to 4.4.7.

* The `meteor-babel` npm package has been upgraded to 0.11.7.

* The `reify` npm package has been upgraded to 0.3.6.

* The `bcrypt` npm package has been upgraded to 0.8.7.

* Nested `import` declarations are now enabled for package code as well as
  application code. 699cf1f38e9b2a074169515d23983f74148c7223

* Meteor has been upgraded to support Mongo 3.2 by default (the bundled version
  used by `meteor run` has been upgraded). Internally it now uses the 2.2.4
  version of the `mongodb` npm driver, and has been tested against at Mongo 3.2
  server. [Issue #6957](https://github.com/meteor/meteor/issues/6957)

  Mongo 3.2 defaults to the new WiredTiger storage engine. You can update your
  database following the instructions here:
  https://docs.mongodb.com/v3.0/release-notes/3.0-upgrade/.
  In development, you can also just use `meteor reset` to remove your old
  database, and Meteor will create a new WiredTiger database for you. The Mongo
  driver will continue to work with the old MMAPv1 storage engine however.

  The new version of the Mongo driver has been tested with MongoDB versions from
  2.6 up. Mongo 2.4 has now reached end-of-life
  (https://www.mongodb.com/support-policy), and is no longer supported.

  If you are setting `MONGO_OPLOG_URL`, especially in production, ensure you are
  passing in the `replicaSet` argument (see [#7450]
    (https://github.com/meteor/meteor/issues/7450))

* Custom Mongo options can now be specified using the
  `Mongo.setConnectionOptions(options)` API.
  [#7277](https://github.com/meteor/meteor/pull/7277)

* On the server, cursor.count() now takes a single argument `applySkipLimit`
  (see the corresponding [Mongo documentation]
    (http://mongodb.github.io/node-mongodb-native/2.1/api/Cursor.html#count))

* Fix for regression caused by #5837 which incorrectly rewrote
  network-path references (e.g. `//domain.com/image.gif`) in CSS URLs.
  [#7416](https://github.com/meteor/meteor/issues/7416)
* Added Angular2 boilerplate example [#7364](https://github.com/meteor/meteor/pull/7363)

## v1.3.5.1, 2016-07-18

* This release fixed a small bug in 1.3.5 that prevented updating apps
  whose `.meteor/release` files refer to releases no longer installed in
  `~/.meteor/packages/meteor-tool`. [576468eae8d8dd7c1fe2fa381ac51dee5cb792cd](https://github.com/meteor/meteor/commit/576468eae8d8dd7c1fe2fa381ac51dee5cb792cd)

## v1.3.5, 2016-07-16

* Failed Meteor package downloads are now automatically resumed from the
  point of failure, up to ten times, with a five-second delay between
  attempts. [#7399](https://github.com/meteor/meteor/pull/7399)

* If an app has no `package.json` file, all packages in `node_modules`
  will be built into the production bundle. In other words, make sure you
  have a `package.json` file if you want to benefit from `devDependencies`
  pruning. [7b2193188fc9e297eefc841ce6035825164f0684](https://github.com/meteor/meteor/commit/7b2193188fc9e297eefc841ce6035825164f0684)

* Binary npm dependencies of compiler plugins are now automatically
  rebuilt when Node/V8 versions change.
  [#7297](https://github.com/meteor/meteor/issues/7297)

* Because `.meteor/local` is where purely local information should be
  stored, the `.meteor/dev_bundle` link has been renamed to
  `.meteor/local/dev_bundle`.

* The `.meteor/local/dev_bundle` link now corresponds exactly to
  `.meteor/release` even when an app is using an older version of
  Meteor. d732c2e649794f350238d515153f7fb71969c526

* When recompiling binary npm packages, the `npm rebuild` command now
  receives the flags `--update-binary` and `--no-bin-links`, in addition
  to respecting the `$METEOR_NPM_REBUILD_FLAGS` environment variable.
  [#7401](https://github.com/meteor/meteor/issues/7401)

* The last solution found by the package version constraint solver is now
  stored in `.meteor/local/resolver-result-cache.json` so that it need not
  be recomputed every time Meteor starts up.

* If the `$GYP_MSVS_VERSION` environment variable is not explicitly
  provided to `meteor {node,npm}`, the `node-gyp` tool will infer the
  appropriate version (though it still defaults to "2015").

## v1.3.4.4, 2016-07-10

* Fixed [#7374](https://github.com/meteor/meteor/issues/7374).

* The default loglevel for internal `npm` commands (e.g., those related to
  `Npm.depends`) has been set to "error" instead of "warn". Note that this
  change does not affect `meteor npm ...` commands, which can be easily
  configured using `.npmrc` files or command-line flags.
  [0689cae25a3e0da3615a402cdd0bec94ce8455c8](https://github.com/meteor/meteor/commit/0689cae25a3e0da3615a402cdd0bec94ce8455c8)

## v1.3.4.3, 2016-07-08

* Node has been upgraded to 0.10.46.

* `npm` has been upgraded to 3.10.5.

* The `node-gyp` npm package has been upgraded to 3.4.0.

* The `node-pre-gyp` npm package has been upgraded to 0.6.29.

* The `~/.meteor/meteor` symlink (or `AppData\Local\.meteor\meteor.bat` on
  Windows) will now be updated properly after `meteor update` succeeds. This was
  promised in [v1.3.4.2](https://github.com/meteor/meteor/blob/devel/History.md#v1342)
  but [not fully delivered](https://github.com/meteor/meteor/pull/7369#issue-164569763).

* The `.meteor/dev_bundle` symbolic link introduced in
  [v1.3.4.2](https://github.com/meteor/meteor/blob/devel/History.md#v1342)
  is now updated whenever `.meteor/release` is read.

* The `.meteor/dev_bundle` symbolic link is now ignored by
  `.meteor/.gitignore`.

## v1.3.4.2, 2016-07-07

* The `meteor node` and `meteor npm` commands now respect
  `.meteor/release` when resolving which versions of `node` and `npm` to
  invoke. Note that you must `meteor update` to 1.3.4.2 before this logic
  will take effect, but it will work in all app directories after
  updating, even those pinned to older versions.
  [#7338](https://github.com/meteor/meteor/issues/7338)

* The Meteor installer now has the ability to resume downloads, so
  installing Meteor on a spotty internet connection should be more
  reliable. [#7348](https://github.com/meteor/meteor/pull/7348)

* When running `meteor test`, shared directories are symlinked (or
  junction-linked on Windows) into the temporary test directory, not
  copied, leading to much faster test start times after the initial build.
  The directories: `.meteor/local/{bundler-cache,isopacks,plugin-cache}`

* `App.appendToConfig` allows adding custom tags to config.xml.
  [#7307](https://github.com/meteor/meteor/pull/7307)

* When using `ROOT_URL` with a path, relative CSS URLs are rewritten
  accordingly. [#5837](https://github.com/meteor/meteor/issues/5837)

* Fixed bugs:
  [#7149](https://github.com/meteor/meteor/issues/7149)
  [#7296](https://github.com/meteor/meteor/issues/7296)
  [#7309](https://github.com/meteor/meteor/issues/7309)
  [#7312](https://github.com/meteor/meteor/issues/7312)

## v1.3.4.1, 2016-06-23

* Increased the default HTTP timeout for requests made by the `meteor`
  command-line tool to 60 seconds (previously 30), and [disabled the
  timeout completely for Galaxy
  deploys](https://forums.meteor.com/t/1-3-4-breaks-galaxy-deployment-etimedout/25383/).

* Minor bug fixes: [#7281](https://github.com/meteor/meteor/pull/7281)
  [#7276](https://github.com/meteor/meteor/pull/7276)

## v1.3.4, 2016-06-22

* The version of `npm` used by `meteor npm` and when installing
  `Npm.depends` dependencies of Meteor packages has been upgraded from
  2.15.1 to **3.9.6**, which should lead to much flatter node_modules
  dependency trees.

* The `meteor-babel` npm package has been upgraded to 0.11.6, and is now
  installed using `npm@3.9.6`, fixing bugs arising from Windows path
  limits, such as [#7247](https://github.com/meteor/meteor/issues/7247).

* The `reify` npm package has been upgraded to 0.3.4, fixing
  [#7250](https://github.com/meteor/meteor/issues/7250).

* Thanks to caching improvements for the
  `files.{stat,lstat,readdir,realpath}` methods and
  `PackageSource#_findSources`, development server restart times are no
  longer proportional to the number of files in `node_modules`
  directories. [#7253](https://github.com/meteor/meteor/issues/7253)
  [#7008](https://github.com/meteor/meteor/issues/7008)

* When installed via `InstallMeteor.exe` on Windows, Meteor can now be
  easily uninstalled through the "Programs and Features" control panel.

* HTTP requests made by the `meteor` command-line tool now have a timeout
  of 30 seconds, which can be adjusted by the `$TIMEOUT_SCALE_FACTOR`
  environment variable. [#7143](https://github.com/meteor/meteor/pull/7143)

* The `request` npm dependency of the `http` package has been upgraded
  from 2.53.0 to 2.72.0.

* The `--headless` option is now supported by `meteor test` and
  `meteor test-packages`, in addition to `meteor self-test`.
  [#7245](https://github.com/meteor/meteor/pull/7245)

* Miscellaneous fixed bugs:
  [#7255](https://github.com/meteor/meteor/pull/7255)
  [#7239](https://github.com/meteor/meteor/pull/7239)

## v1.3.3.1, 2016-06-17

* Fixed bugs:
  [#7226](https://github.com/meteor/meteor/pull/7226)
  [#7181](https://github.com/meteor/meteor/pull/7181)
  [#7221](https://github.com/meteor/meteor/pull/7221)
  [#7215](https://github.com/meteor/meteor/pull/7215)
  [#7217](https://github.com/meteor/meteor/pull/7217)

* The `node-aes-gcm` npm package used by `oauth-encryption` has been
  upgraded to 0.1.5. [#7217](https://github.com/meteor/meteor/issues/7217)

* The `reify` module compiler has been upgraded to 0.3.3.

* The `meteor-babel` package has been upgraded to 0.11.4.

* The `pathwatcher` npm package has been upgraded to 6.7.0.

* In CoffeeScript files with raw JavaScript enclosed by backticks, the
  compiled JS will no longer contain `require` calls inserted by Babel.
  [#7226](https://github.com/meteor/meteor/issues/7226)

* Code related to the Velocity testing system has been removed.
  [#7235](https://github.com/meteor/meteor/pull/7235)

* Allow smtps:// in MAIL_URL [#7043](https://github.com/meteor/meteor/pull/7043)

* Adds `Accounts.onLogout()` a hook directly analogous to `Accounts.onLogin()`. [PR #6889](https://github.com/meteor/meteor/pull/6889)

## v1.3.3, 2016-06-10

* Node has been upgraded from 0.10.43 to 0.10.45.

* `npm` has been upgraded from 2.14.22 to 2.15.1.

* The `fibers` package has been upgraded to 1.0.13.

* The `meteor-babel` package has been upgraded to 0.10.9.

* The `meteor-promise` package has been upgraded to 0.7.1, a breaking
  change for code that uses `Promise.denodeify`, `Promise.nodeify`,
  `Function.prototype.async`, or `Function.prototype.asyncApply`, since
  those APIs have been removed.

* Meteor packages with binary npm dependencies are now automatically
  rebuilt using `npm rebuild` whenever the version of Node or V8 changes,
  making it much simpler to use Meteor with different versions of Node.
  5dc51d39ecc9e8e342884f3b4f8a489f734b4352

* `*.min.js` files are no longer minified during the build process.
  [PR #6986](https://github.com/meteor/meteor/pull/6986) [Issue #5363](https://github.com/meteor/meteor/issues/5363)

* You can now pick where the `.meteor/local` directory is created by setting the `METEOR_LOCAL_DIR` environment variable. This lets you run multiple instances of the same Meteor app.
  [PR #6760](https://github.com/meteor/meteor/pull/6760) [Issue #6532](https://github.com/meteor/meteor/issues/6532)

* Allow using authType in Facebook login [PR #5694](https://github.com/meteor/meteor/pull/5694)

* Adds flush() method to Tracker to force recomputation [PR #4710](https://github.com/meteor/meteor/pull/4710)

* Adds `defineMutationMethods` option (default: true) to `new Mongo.Collection` to override default behavior that sets up mutation methods (/collection/[insert|update...]) [PR #5778](https://github.com/meteor/meteor/pull/5778)

* Allow overriding the default warehouse url by specifying `METEOR_WAREHOUSE_URLBASE` [PR #7054](https://github.com/meteor/meteor/pull/7054)

* Allow `_id` in `$setOnInsert` in Minimongo: https://github.com/meteor/meteor/pull/7066

* Added support for `$eq` to Minimongo: https://github.com/meteor/meteor/pull/4235

* Insert a `Date` header into emails by default: https://github.com/meteor/meteor/pull/6916/files

* `meteor test` now supports setting the bind address using `--port IP:PORT` the same as `meteor run` [PR #6964](https://github.com/meteor/meteor/pull/6964) [Issue #6961](https://github.com/meteor/meteor/issues/6961)

* `Meteor.apply` now takes a `noRetry` option to opt-out of automatically retrying non-idempotent methods on connection blips: [PR #6180](https://github.com/meteor/meteor/pull/6180)

* DDP callbacks are now batched on the client side. This means that after a DDP message arrives, the local DDP client will batch changes for a minimum of 5ms (configurable via `bufferedWritesInterval`) and a maximum of 500ms (configurable via `bufferedWritesMaxAge`) before calling any callbacks (such as cursor observe callbacks).

* PhantomJS is no longer included in the Meteor dev bundle (#6905). If you
  previously relied on PhantomJS for local testing, the `spiderable`
  package, Velocity tests, or testing Meteor from a checkout, you should
  now install PhantomJS yourself, by running the following command:
  `meteor npm install -g phantomjs-prebuilt`

* The `babel-compiler` package now looks for `.babelrc` files and
  `package.json` files with a "babel" section. If found, these files may
  contribute additional Babel transforms that run before the usual
  `babel-preset-meteor` set of transforms. In other words, if you don't
  like the way `babel-preset-meteor` handles a particular kind of syntax,
  you can add your preferred transform plugins to the "presets" or
  "plugins" section of your `.babelrc` or `package.json` file. #6351

* When `BabelCompiler` cannot resolve a Babel plugin or preset package in
  `.babelrc` or `package.json`, it now merely warns instead of
  crashing. #7179

* Compiler plugins can now import npm packages that are visible to their
  input files using `inputFile.require(id)`. b16e8d50194b37d3511889b316345f31d689b020

* `import` statements in application modules now declare normal variables
  for the symbols that are imported, making it significantly easier to
  inspect imported variables when debugging in the browser console or in
  `meteor shell`.

* `import` statements in application modules are no longer restricted to
  the top level, and may now appear inside conditional statements
  (e.g. `if (Meteor.isServer) { import ... }`) or in nested scopes.

* `import` statements now work as expected in `meteor shell`. #6271

* Commands installed in `dev_bundle/lib/node_modules/.bin` (such as
  `node-gyp` and `node-pre-gyp`) are now available to scripts run by
  `meteor npm`. e95dfe410e1b43e8131bc2df9d2c29decdd1eaf6

* When building an application using `meteor build`, "devDependencies"
  listed in `package.json` are no longer copied into the bundle. #6750

* Packages tested with `meteor test-packages` now have access to local
  `node_modules` directories installed in the parent application or in the
  package directory itself. #6827

* You no longer need to specify `DEPLOY_HOSTNAME=galaxy.meteor.com` to run
  `meteor deploy` (and similar commands) against Galaxy. The AWS us-east-1
  Galaxy is now the default for `DEPLOY_HOSTNAME`. If your app's DNS points to
  another Galaxy region, `meteor deploy` will detect that automatically as
  well. #7055

* The `coffeescript` plugin now passes raw JavaScript code enclosed by
  back-ticks to `BabelCompiler`, enabling all ECMAScript features
  (including `import` and `export`) within CoffeeScript. #6000 #6691

* The `coffeescript` package now implies the same runtime environment as
  `ecmascript` (`ecmascript-runtime`, `babel-runtime`, and `promise`, but
  not `modules`). #7184

* When Meteor packages install `npm` dependencies, the
  `process.env.NPM_CONFIG_REGISTRY` environment variable is now
  respected. #7162

* `files.rename` now always executes synchronously. 9856d1d418a4d19c0adf22ec9a92f7ce81a23b05

* "Bare" files contained by `client/compatibility/` directories or added
  with `api.addFiles(path, ..., { bare: true })` are no longer compiled by
  Babel. https://github.com/meteor/meteor/pull/7033#issuecomment-225126778

* Miscellaneous fixed bugs: #6877 #6843 #6881

## v1.3.2.4, 2016-04-20

> Meteor 1.3.2.4 was published because publishing 1.3.2.3 failed in an
unrecoverable way. Meteor 1.3.2.4 contains no additional changes beyond
the changes in 1.3.2.3.

## v1.3.2.3, 2016-04-20

* Reverted accidental changes included in 1.3.2.1 and 1.3.2.2 that
  improved DDP performance by batching updates, but broke some packages
  that relied on private methods of the DDP client Connection class. See
  https://github.com/meteor/meteor/pull/5680 for more details. These
  changes will be reinstated in 1.3.3.

## v1.3.2.2, 2016-04-18

* Fixed bugs #6819 and #6831.

## v1.3.2.1, 2016-04-15

* Fixed faulty comparison of `.sourcePath` and `.targetPath` properties of
  files scanned by the `ImportScanner`, which caused problems for apps
  using the `tap:i18n` package. 6e792a7cf25847b8cd5d5664a0ff45c9fffd9e57

## v1.3.2, 2016-04-15

* The `meteor/meteor` repository now includes a `Roadmap.md` file:
  https://github.com/meteor/meteor/blob/devel/Roadmap.md

* Running `npm install` in `bundle/programs/server` when deploying an app
  also rebuilds any binary npm dependencies, fixing #6537. Set
  METEOR_SKIP_NPM_REBUILD=1 to disable this behavior if necessary.

* Non-.js(on) files in `node_modules` (such as `.less` and `.scss`) are
  now processed by compiler plugins and may be imported by JS. #6037

* The `jquery` package can now be completely removed from any app (#6563),
  and uses `<app>/node_modules/jquery` if available (#6626).

* Source maps are once again generated for all bundled JS files, even if
  they are merely identity mappings, so that the files appear distinct in
  the browser, and stack traces make more sense. #6639

* All application files in `imports` directories are now considered lazy,
  regardless of whether the app is using the `modules` package. This could
  be a breaking change for 1.3.2 apps that do not use `modules` or
  `ecmascript` but contain `imports` directories. Workaround: move files
  out of `imports`, or rename `imports` to something else.

* The `npm-bcrypt` package has been upgraded to use the latest version
  (0.8.5) of the `bcrypt` npm package.

* Compiler plugins can call `addJavaScript({ path })` multiple times with
  different paths for the same source file, and `module.id` will reflect
  this `path` instead of the source path, if they are different. #6806

* Fixed bugs: https://github.com/meteor/meteor/milestones/Release%201.3.2

* Fixed unintended change to `Match.Optional` which caused it to behave the same as the new `Match.Maybe` and incorrectly matching `null` where it previously would not have allowed it. #6735

## v1.3.1, 2016-04-03

* Long isopacket node_modules paths have been shortened, fixing upgrade
  problems on Windows. #6609

* Version 1.3.1 of Meteor can now publish packages for earlier versions of
  Meteor, provided those packages do not rely on modules. #6484 #6618

* The meteor-babel npm package used by babel-compiler has been upgraded to
  version 0.8.4. c8d12aed4e725217efbe86fa35de5d5e56d73c83

* The `meteor node` and `meteor npm` commands now return the same exit
  codes as their child processes. #6673 #6675

* Missing module warnings are no longer printed for Meteor packages, or
  for `require` calls when `require` is not a free variable, fixing
  https://github.com/practicalmeteor/meteor-mocha/issues/19.

* Cordova iOS builds are no longer built by Meteor, but merely prepared
  for building. 88d43a0f16a484a5716050cb7de8066b126c7b28

* Compiler plugin errors were formerly silenced for files not explicitly
  added in package.js. Now those errors are reported when/if the files are
  imported by the ImportScanner. be986fd70926c9dd8eff6d8866205f236c8562c4

## v1.3, 2016-03-27

### ES2015/Modules

* Enable ES2015 and CommonJS modules in Meteor apps and packages, on
  both client and server. Also let you install modules in apps and
  package by running `npm install`. See: https://github.com/meteor/meteor/blob/master/packages/modules/README.md

* Enable ES2015 generators and ES2016 async/await in the `ecmascript`
  package.

* Inherit static getters and setters in subclasses, when using the
  `ecmascript` package. #5624

* Report full file paths on compiler errors when using the
  `ecmascript` package. #5551

* Now possible to `import` or `require` files with a `.json` file
  extension. #5810

* `process.env.NODE_ENV` is now defined on both client and server as
  either `development` or `production`, which also determines the boolean
  flags `Meteor.isDevelopment` and `Meteor.isProduction`.

* Absolute identifiers for app modules no longer have the `/app/` prefix,
  and absolute identifiers for Meteor packages now have the prefix
  `/node_modules/meteor/` instead of just `/node_modules/`, meaning you
  should `import {Blaze} from "meteor/blaze"` instead of `from "blaze"`.

* Package variables imported by application code are once again exposed
  globally, allowing them to be accessed from the browser console or from
  `meteor shell`. #5868

* Fixed global variable assignment analysis during linking. #5870 #5819

* Changes to files in node_modules will now trigger a restart of the
  development server, just like any other file changes. #5815

* The meteor package now exports a `global` variable (a la Node) that
  provides a reliable reference to the global object for all Meteor code.

* Packages in local node_modules directories now take precedence over
  Meteor packages of the same name. #5933

* Upgraded `babel-compiler` to Babel 6, with the following set of plugins:
  https://github.com/meteor/babel-preset-meteor/blob/master/index.js

* Lazy CSS modules may now be imported by JS: 12c946ee651a93725f243f790c7919de3d445a19

* Packages in the top-level node_modules directory of an app can now be
  imported by Meteor packages: c631d3ac35f5ca418b93c454f521989855b8ec72

* Added support for wildcard import and export statements. #5872 #5897

* Client-side stubs for built-in Node modules are now provided
  automatically if the `meteor-node-stubs` npm package is installed. #6056

* Imported file extensions are now optional for file types handled by
  compiler plugins. #6151

* Upgraded Babel packages to ~6.5.0: 292824da3f8449afd1cd39fcd71acd415c809c0f
  Note: .babelrc files are now ignored (#6016), but may be reenabled (#6351).

* Polyfills now provided for `process.nextTick` and `process.platform`. #6167 #6198 #6055 efe53de492da6df785f1cbef2799d1d2b492a939

* The `meteor test-app` command is now `meteor test [--full-app]`:
  ab5ab15768136d55c76d51072e746d80b45ec181

* New apps now include a `package.json` file.
  c51b8cf7ffd8e7c9ca93768a2df93e4b552c199c

* `require.resolve` is now supported.
  https://github.com/benjamn/install/commit/ff6b25d6b5511d8a92930da41db73b93eb1d6cf8

* JSX now enabled in `.js` files processed by the `ecmascript` compiler
  plugin. #6151

* On the server, modules contained within `node_modules` directories are
  now loaded using the native Node `require` function. #6398

* All `<script>` tag(s) for application and package code now appear at the
  end of the `<body>` rather than in the `<head>`. #6375

* The client-side version of `process.env.NODE_ENV` (and other environment
  variables) now matches the corresponding server-side values. #6399

### Performance

* Don't reload package catalog from disk on rebuilds unless package
  dependencies changed. #5747

* Improve minimongo performance on updating documents when there are
  many active observes. #5627

### Platform

* Upgrade to Node v0.10.41.

* Allow all types of URLs that npm supports in `Npm.depends`
  declarations.

* Split up `standard-minifiers` in separate CSS
  (`standard-minifiers-css`) and JS minifiers
  (`standard-minifiers-js`). `standard-minifiers` now acts as an
  umbrella package for these 2 minifiers.

* Allow piping commands to `meteor shell` via STDIN. #5575

* Let users set the CAFILE environment variable to override the SSL
  root certificate list. #4757 #5523

* `force-ssl` is now marked production only.

### Cordova

* Cordova dependencies have been upgraded to the latest versions
  (`cordova-lib` 6.0.0, `cordova-ios` 4.0.1, and `cordova-android` 5.1.0).

* iOS apps now require iOS 8 or higher, and building for iOS requires Xcode 7.2
  to be installed.

* Building for Android now requires Android SDK 23 to be installed. You may also
  need to create a new AVD for the emulator.

* Building Cordova Android apps on Windows is now supported. #4155

* The Crosswalk plugin has been updated to 1.4.0.

* Cordova core plugins are now pinned to minimal versions known to be compatible
  with the included platforms. A warning is printed asking people to upgrade
  their dependencies if they specify an older version, but we'll always use
  the pinned version regardless.

* The plugin used for file serving and hot code push has been completely
  rewritten. Among many other improvements, it downloads updates incrementally,
  can recover from downloading faulty JavaScript code, and is much more
  reliable and performant.
  See [`cordova-plugin-meteor-webapp`](https://github.com/meteor/cordova-plugin-meteor-webapp)
  for more a more detailed description of the new design.

* If the callbacks added with `Meteor.startup()` do not complete within a set
  time, we consider a downloaded version faulty and will fallback to the last
  known good version. The default timeout is 20 seconds, but this can be
  configured by setting `App.setPreference("WebAppStartupTimeout", "10000");`
  (in milliseconds) in `mobile-config.js`.

* We now use `WKWebView` on iOS by default, even on iOS 8 (which works because
  we do not use `file://` URLs).

* We now use `localhost` instead of `meteor.local` to serve files from. Since
  `localhost` is considered a secure origin, this means the web view won't
  disable web platform features that it otherwise would.

* The local server port now lies between 12000-13000 and is chosen based on
  the `appId`, to both be consistent and lessen the chance of collisions between
  multiple Meteor Cordova apps installed on the same device.

* The plugin now allows for local file access on both iOS and Android, using a
  special URL prefix (`http://localhost:<port>/local-filesystem/<path>`).

* App icon and launch image sizes have been updated. Low resolution sizes for
  now unsupported devices have been deprecated, and higher resolution versions
  have been added.

* We now support the modern Cordova whitelist mechanism. `App.accessRule` has
  been updated with new options.

* `meteor build` now supports a `--server-only` option to avoid building
  the mobile apps when `ios` or `android` platforms have been added. It still
  builds the `web.cordova` architecture in the server bundle however, so it can
  be served for hot code pushes.

* `meteor run` now always tries to use an autodetected IP address as the
  mobile `ROOT_URL`, even if we're not running on a device. This avoids a situation
  where an app already installed on a device connects to a restarted development
  server and receives a `localhost` `ROOT_URL`. #5973

* Fixed a discrepancy between the way we calculated client hashes during a mobile
  build and on the server, which meant a Cordova app would always download a
  new version the first time it started up.

* In Cordova apps, `Meteor.startup()` now correctly waits for the
  device to be ready before firing the callback.

### Accounts

* Make `Accounts.forgotPassword` treat emails as case insensitive, as
  the rest of the accounts system does.

### Blaze

* Don't throw in certain cases when calling a template helper with an
  empty data context. #5411 #5736

* Improve automatic blocking of URLs in attribute values to also
  include `vbscript:` URLs.

### Check

* Introduced new matcher `Match.Maybe(type)` which will also match (permit) `null` in addition to `undefined`.  This is a suggested replacement (where appropriate) for `Match.Optional` which did not permit `null`.  This prevents the need to use `Match.OneOf(null, undefined, type)`. #6220

### Testing

* Packages can now be marked as `testOnly` to only run as part of app
  testing with `meteor test`. This is achieved by setting
  `testOnly: true` to `Package.describe`.


### Uncategorized

* Remove warning in the `simple-todos-react` example app. #5716

* Fix interaction between `browser-policy` and `oauth` packages. #5628

* Add README.md to the `tinytest` package. #5750

* Don't crash when calling `ReactiveDict.prototype.clear` if a
  property with a value wasn't previously accessed. #5530 #5602

* Move `DDPRateLimiter` to the server only, since it won't work if it
  is called from the client. It will now error if referenced from the
  client at all.

* Don't call function more than once when passing a `Match.Where`
  argument to `check`. #5630 #5651

* Fix empty object argument check in `this.subscribe` in
  templates. #5620

* Make `HTTP.call` not crash on undefined content. #5565 #5601

* Return observe handle from
  `Mongo.Collection.prototype._publishCursor`. #4983 #5615

* Add 'Did you mean?' reminders for some CLI commands to help Rails
  developers. #5593

* Make internal shell scripts compatible with other Unix-like
  systems. #5585

* Add a `_pollingInterval` option to `coll.find()` that can be used in
  conjunction with `_disableOplog: true`. #5586

* Expose Tinytest internals which can be used to extend it. #3541

* Improve error message from `check` when passing in null. #5545

* Split up `standard-minifiers` in separate CSS (`standard-minifier-css`) and JS
  minifiers(`standard-minifier-js`). `standard-minifiers` now acts as an umbrella package for these
  2 minifiers.

* Detect new Facebook user-agent in the `spiderable` package. #5516

* `Match.ObjectIncluding` now really requires plain objects. #6140

* Allow `git+` URL schemes for npm dependencies. #844

* Expose options `disableOplog`, `pollingIntervalMs`, and
  `pollingThrottleMs` to `Cursor.find` for tuning observe parameters
  on the server.

* Expose `dynamicHead` and `dynamicBody` hooks in boilerplate generation allowing code to inject content into the body and head tags from the server. #3860

* Add methods of the form `BrowserPolicy.content.allow<ContentType>BlobUrl()` to BrowserPolicy #5141

* Move `<script>` tags to end of `<body>` to enable 'loading' UI to be inserted into the boilerplate #6375

* Adds WebAppInternals.setBundledJsCssUrlRewriteHook allowing apps to supply a hook function that can create a dynamic bundledJsCssPrefix at runtime. This is useful if you're using a CDN by giving you a way to ensure the CDN won't cache broken js/css resources during an app upgrade.

Patches contributed by GitHub users vereed, mitar, nathan-muir,
robfallows, skishore, okland, Primigenus, zimme, welelay, rgoomar,
bySabi, mbrookes, TomFreudenberg, TechPlexEngineer, zacharydenton,
AlexeyMK, gwendall, dandv, devgrok, brianlukoff.


## v.1.2.1, 2015-10-26

* `coll.insert()` now uses a faster (but cryptographically insecure)
  algorithm to generate document IDs when called outside of a method
  and an `_id` field is not explicitly passed. With this change, there
  are no longer two algorithms used to generate document
  IDs. `Random.id()` can still be used to generate cryptographically
  secure document IDs. [#5161](https://github.com/meteor/meteor/issues/5161)

* The `ecmascript-collections` package has been renamed to
  `ecmascript-runtime` and now includes a more complete selection of
  ES2015 polyfills and shims from [`core-js`](https://www.npmjs.com/package/core-js).
  The complete list can be found
  [here](https://github.com/meteor/ecmascript-runtime/blob/master/server.js).

* Check type of `onException` argument to `bindEnvironment`. [#5271](https://github.com/meteor/meteor/issues/5271)

* WebApp's `PORT` environment variable can now be a named pipe to better support
  deployment on IIS on Windows. [4413](https://github.com/meteor/meteor/issues/4413)

* `Template.dynamic` can be now used as a block helper:
  `{{#Template.dynamic}} ... {{/Template.dynamic}}` [#4756](https://github.com/meteor/meteor/issues/4756)

* `Collection#allow/deny` now throw errors when passed falsy values. [#5442](https://github.com/meteor/meteor/pull/5442)

* `source-map` has been updated to a newer patch version, which fixes major bugs
  in particular around loading bundles generated by Webpack. [#5411](https://github.com/meteor/meteor/pull/5411)

* `check` now returns instead of throwing errors internally, which should make
  it much faster. `check` is used in many core Meteor packages, so this should
  result in small performance improvements across the framework. [#4584](https://github.com/meteor/meteor/pull/4584)

* The `userEmail` option to `Meteor.loginWithMeteorDeveloperAccount` has been
  renamed to `loginHint`, and now supports Google accounts as well. The old
  option still works for backwards compatibility. [#2422](https://github.com/meteor/meteor/issues/2422) [#5313](https://github.com/meteor/meteor/pull/5313)

* The old `addFiles` API for adding package assets no longer throws an error,
  making it easier to share packages between pre- and post-1.2 versions of
  Meteor. [#5458](https://github.com/meteor/meteor/issues/5458)

* Normally, you can't deploy to free meteor.com hosting or Galaxy from a
  non-Linux machine if you have *local* non-published packages with binary
  dependencies, nor can you run `meteor build --architecture SomeOtherArch`. As
  a temporary workaround, if you set the `METEOR_BINARY_DEP_WORKAROUND`
  variable, you will be able to deploy to Galaxy (but not free meteor.com
  hosting), and tarballs built with `meteor build` will contain a
  `programs/server/setup.sh` shell script which should be run on the server to
  install those packages.

## v1.2.0.2, 2015-09-28

* Update Crosswalk plugin for Cordova to 1.3.1. [#5267](https://github.com/meteor/meteor/issues/5267)

* Fix `meteor add` for a Cordova plugin using a Git URL with SHA.

* Upgraded the `promise` package to use `meteor-promise@0.5.0`, which uses
  the global `Promise` constructor in browsers that define it natively.

* Fix error in assigning attributes to `<body>` tag when using Blaze templates
  or `static-html`. [#5232](https://github.com/meteor/meteor/issues/5232)

## v1.2.0.1, 2015-09-22

* Fix incorrect publishing of packages with exports but no source. [#5228](https://github.com/meteor/meteor/issues/5228)

## v1.2, 2015-09-21

There are quite a lot of changes in Meteor 1.2. See the
[Wiki](https://github.com/meteor/meteor/wiki/Breaking-changes-in-Meteor-1.2) for
a shorter list of breaking changes you should be aware of when upgrading.

### Core Packages

* `meteor-platform` has been deprecated in favor of the smaller `meteor-base`,
  with apps listing their other dependencies explicitly.  The v1.2 upgrader
  will rewrite `meteor-platform` in existing apps.  `meteor-base` puts fewer
  symbols in the global namespace, so it's no longer true that all apps
  have symbols like `Random` and `EJSON` in the global namespace.

* New packages: `ecmascript`, `es5-shim`, `ecmascript-collections`, `promise`,
  `static-html`, `jshint`, `babel-compiler`

* No longer include the `json` package by default, which contains code for
  `JSON.parse` and `JSON.stringify`.  (The last browser to not support JSON
  natively was Internet Explorer 7.)

* `autoupdate` has been renamed `hot-code-push`

### Meteor Accounts

* Login attempts are now rate-limited by default.  This can be turned off
  using `Accounts.removeDefaultRateLimit()`.

* `loginWithPassword` now matches username or email in a case insensitive
  manner. If there are multiple users with a username or email only differing
  in case, a case sensitive match is required. [#550](https://github.com/meteor/meteor/issues/550)

* `loginWithGithub` now requests `user:email` scope by default, and attempts
  to fetch the user's emails. If no public email has been set, we use the
  primary email instead. We also store the complete list of emails. [#4545](https://github.com/meteor/meteor/issues/4545)

* When an account's email address is verified, deactivate other verification
  tokens.  [#4626](https://github.com/meteor/meteor/issues/4626)

* Fix bug where blank page is shown when an expired login token is
  present. [#4825](https://github.com/meteor/meteor/issues/4825)

* Fix `OAuth1Binding.prototype.call` when making requests to Twitter
  with a large parameter set.

* Directions for setting up Google OAuth in accounts-ui have been updated to
  match Google's new requirements.

* Add `Accounts.oauth.unregisterService` method, and ensure that users can only
  log in with currently registered services.  [#4014](https://github.com/meteor/meteor/issues/4014)

* The `accounts-base` now defines reusable `AccountsClient` and
  `AccountsServer` constructors, so that users can create multiple
  independent instances of the `Accounts` namespace.  [#4233](https://github.com/meteor/meteor/issues/4233)

* Create an index for `Meteor.users` on
  `services.email.verificationTokens.token` (instead of
  `emails.validationTokens.token`, which never was used for anything).  [#4482](https://github.com/meteor/meteor/issues/4482)

* Remove an IE7-specific workaround from accounts-ui.  [#4485](https://github.com/meteor/meteor/issues/4485)

### Livequery

* Improved server performance by reducing overhead of processing oplog after
  database writes. Improvements are most noticeable in case when a method is
  doing a lot of writes on collections with plenty of active observers.  [#4694](https://github.com/meteor/meteor/issues/4694)

### Mobile

* The included Cordova tools have been updated to the latest version 5.2.0.
  This includes Cordova Android 4.1 and Cordova iOS 3.9. These updates may
  require you to make changes to your app. For details, see the [Cordova release
  notes] (https://cordova.apache.org/#news) for for the different versions.

* Thanks to Cordova Android's support for pluggable web views, it is now
  possible to install the [Crosswalk plugin]
  (https://crosswalk-project.org/documentation/cordova/cordova_4.html), which
  offers a hugely improved web view on older Android versions.
  You can add the plugin to your app with `meteor add crosswalk`.

* The bundled Android tools have been removed and a system-wide install of the
  Android SDK is now required. This should make it easier to keep the
  development toolchain up to date and helps avoid some difficult to diagnose
  failures. If you don't have your own Android tools installed already, you can
  find more information about installing the Android SDK for [Mac] (https://github.com/meteor/meteor/wiki/Mobile-Dev-Install:-Android-on-Mac)
  or [Linux]
  (https://github.com/meteor/meteor/wiki/Mobile-Dev-Install:-Android-on-Linux).

* As part of moving to npm, many Cordova plugins have been renamed. Meteor
  should perform conversions automatically, but you may want to be aware of this
  to avoid surprises. See [here]
  (https://cordova.apache.org/announcements/2015/04/21/plugins-release-and-move-to-npm.html)
  for more information.

* Installing plugins from the local filesystem is now supported using `file://`
  URLs, which should make developing your own plugins more convenient. It is
  also needed as a temporary workaround for using the Facebook plugin.
  Relative references are interpreted relative to the Meteor project directory.
  (As an example,
  `meteor add cordova:phonegap-facebook-plugin@file://../phonegap-facebook-plugin`
  would attempt to install the plugin from the same directory you Meteor project
  directory is located in.)

* Meteor no longer supports installing Cordova plugins from tarball URLs, but
  does support Git URLs with a SHA reference (like
  `https://github.com/apache/cordova-plugin-file#c452f1a67f41cb1165c92555f0e721fbb07329cc`).
  Existing GitHub tarball URLs are converted automatically.

* Allow specifying a `buildNumber` in `App.info`, which is used to set the
  `android-versionCode` and `ios-CFBundleVersion` in the `config.xml` of the
  Cordova project. The build number is used to differentiate between
  different versions of the app, and should be incremented before distributing
  a built app to stores or testing services. [#4048](https://github.com/meteor/meteor/issues/4048)

* Other changes include performance enhancements when building and running,
  and improved requirements checking and error reporting.

* Known issue: we do not currently show logging output when running on the
  iOS Simulator. As a workaround, you can `meteor run ios-device` to open the
  project in Xcode and watch the output there.

### Templates/Blaze

* New syntax: Handlebars sub-expressions are now supported -- as in,
  `{{helper (anotherHelper arg1 arg2)}}` -- as well as new block helper forms
  `#each .. in ..` and `#let x=y`.  See
  https://github.com/meteor/meteor/tree/devel/packages/spacebars

* Add a special case for the new `react-template-helper` package -- don't let
  templates use {{> React}} with siblings since `React.render` assumes it's
  being rendered into an empty container element. (This lets us throw the error
  when compiling templates rather than when the app runs.)

* Improve parsing of `<script>` and `<style>` tags.  [#3797](https://github.com/meteor/meteor/issues/3797)

* Fix a bug in `observe-sequence`. The bug was causing unnecessary rerenderings
  in an instance of `#each` block helper followed by false "duplicate ids"
  warnings. [#4049](https://github.com/meteor/meteor/issues/4049)

* `TemplateInstance#subscribe` now has a new `connection` option, which
  specifies which connection should be used when making the subscription. The
  default is `Meteor.connection`, which is the connection used when calling
  `Meteor.subscribe`.

* Fix external `<script>` tags in body or templates.  [#4415](https://github.com/meteor/meteor/issues/4415)

* Fix memory leak.  [#4289](https://github.com/meteor/meteor/issues/4289)

* Avoid recursion when materializing DOM elements, to avoid stack overflow
  errors in certain browsers. [#3028](https://github.com/meteor/meteor/issues/3028)

* Blaze and Meteor's built-in templating are now removable using
  `meteor remove blaze-html-templates`. You can add back support for static
  `head` and `body` tags in `.html` files by using the `static-html` package.

### DDP

* Websockets now support the
  [`permessage-deflate`](https://tools.ietf.org/id/draft-ietf-hybi-permessage-compression-19.txt)
  extension, which compresses data on the wire. It is enabled by default on the
  server. To disable it, set `$SERVER_WEBSOCKET_COMPRESSION` to `0`. To configure
  compression options, set `$SERVER_WEBSOCKET_COMPRESSION` to a JSON object that
  will be used as an argument to
  [`deflate.configure`](https://github.com/faye/permessage-deflate-node/blob/master/README.md).
  Compression is supported on the client side by Meteor's Node DDP client and by
  browsers including Chrome, Safari, and Firefox 37.

* The `ddp` package has been split into `ddp-client` and `ddp-server` packages;
  using `ddp` is equivalent to using both. This allows you to use the Node DDP
  client without adding the DDP server to your app.  [#4191](https://github.com/meteor/meteor/issues/4191) [#3452](https://github.com/meteor/meteor/issues/3452)

* On the client, `Meteor.call` now takes a `throwStubExceptions` option; if set,
  exceptions thrown by method stubs will be thrown instead of logged, and the
  method will not be invoked on the server.  [#4202](https://github.com/meteor/meteor/issues/4202)

* `sub.ready()` should return true inside that subscription's `onReady`
  callback.  [#4614](https://github.com/meteor/meteor/issues/4614)

* Fix method calls causing broken state when socket is reconnecting.  [#5104](https://github.com/meteor/meteor/issues/5104)

### Isobuild

* Build plugins will no longer process files whose names match the extension
  exactly (with no extra dot). If your build plugin needs to match filenames
  exactly, you should use the new build plugin API in this release which
  supplies a special `filenames` option. [#3985](https://github.com/meteor/meteor/issues/3985)

* Adding the same file twice in the same package is now an error. Previously,
  this could either lead to the file being included multiple times, or to a
  build time crash.

* You may now specify the `bare` option for JavaScript files on the server.
  Previous versions only allowed this on the client. [#3681](https://github.com/meteor/meteor/issues/3681)

* Ignore `node_modules` directories in apps instead of processing them as Meteor
  source code.  [#4457](https://github.com/meteor/meteor/issues/4457) [#4452](https://github.com/meteor/meteor/issues/4452)

* Backwards-incompatible change for package authors: Static assets in package.js files must now be
  explicitly declared by using `addAssets` instead of `addFiles`. Previously,
  any file that didn't have a source handler was automatically registered as a
  server-side asset. The `isAsset` option to `addFiles` is also deprecated in
  favor of `addAssets`.

* Built files are now always annotated with line number comments, to improve the
  debugging experience in browsers that don't support source maps.

* There is a completely new API for defining build plugins that cache their
  output. There are now special APIs for defining linters and minifiers in
  addition to compilers. The core Meteor packages for `less`, `coffee`, `stylus`
  and `html` files have been updated to use this new API. Read more on the
  [Wiki page](https://github.com/meteor/meteor/wiki/Build-Plugins-API).

### CSS

* LESS and Stylus now support cross-package imports.

* CSS concatenation and minification is delegated to the `standard-minifiers`
  package, which is present by default (and added to existing apps by the v1.2
  upgrader).

* CSS output is now split into multiple stylesheets to avoid hitting limits on
  rules per stylesheet in certain versions of Internet Explorer. [#1876](https://github.com/meteor/meteor/issues/1876)

### Mongo

* The oplog observe driver now properly updates queries when you drop a
  database.  [#3847](https://github.com/meteor/meteor/issues/3847)

* MongoID logic has been moved out of `minimongo` into a new package called
  `mongo-id`.

* Fix Mongo upserts with dotted keys in selector.  [#4522](https://github.com/meteor/meteor/issues/4522)


### `meteor` command-line tool

* You can now create three new example apps with the command line tool. These
  are the apps from the official tutorials at http://meteor.com/tutorials, which
  demonstrate building the same app with Blaze, Angular, and React. Try these
  apps with:

  ```sh
  meteor create --example simple-todos
  meteor create --example simple-todos-react
  meteor create --example simple-todos-angular
  ```

* `meteor shell` no longer crashes when piped from another command.

* Avoid a race condition in `meteor --test` and work with newer versions of the
  Velocity package.  [#3957](https://github.com/meteor/meteor/issues/3957)

* Improve error handling when publishing packages.  [#3977](https://github.com/meteor/meteor/issues/3977)

* Improve messaging around publishing binary packages.  [#3961](https://github.com/meteor/meteor/issues/3961)

* Preserve the value of `_` in `meteor shell`.  [#4010](https://github.com/meteor/meteor/issues/4010)

* `meteor mongo` now works on OS X when certain non-ASCII characters are in the
  pathname, as long as the `pgrep` utility is installed (it ships standard with
  OS X 10.8 and newer).  [#3999](https://github.com/meteor/meteor/issues/3999)

* `meteor run` no longer ignores (and often reverts) external changes to
  `.meteor/versions` which occur while the process is running.  [#3582](https://github.com/meteor/meteor/issues/3582)

* Fix crash when downloading two builds of the same package version
  simultaneously.  [#4163](https://github.com/meteor/meteor/issues/4163)

* Improve messages printed by `meteor update`, displaying list of packages
  that are not at the latest version available.

* When determining file load order, split file paths on path separator
  before comparing path components alphabetically.  [#4300](https://github.com/meteor/meteor/issues/4300)

* Fix inability to run `mongod` due to lack of locale configuration on some
  platforms, and improve error message if the failure still occurs.  [#4019](https://github.com/meteor/meteor/issues/4019)

* New `meteor lint` command.

### Minimongo

* The `$push` query modifier now supports a `$position` argument.  [#4312](https://github.com/meteor/meteor/issues/4312)

* `c.update(selector, replacementDoc)` no longer shares mutable state between
  replacementDoc and Minimongo internals. [#4377](https://github.com/meteor/meteor/issues/4377)

### Email

* `Email.send` now has a new option, `attachments`, in the same style as
  `mailcomposer`.
  [Details here.](https://github.com/andris9/mailcomposer#add-attachments)

### Tracker

* New `Tracker.Computation#onStop` method.  [#3915](https://github.com/meteor/meteor/issues/3915)

* `ReactiveDict` has two new methods, `clear` and `all`. `clear` resets
  the dictionary as if no items had been added, meaning all calls to `get` will
  return `undefined`. `all` converts the dictionary into a regular JavaScript
  object with a snapshot of the keys and values. Inside an autorun, `all`
  registers a dependency on any changes to the dictionary. [#3135](https://github.com/meteor/meteor/issues/3135)

### Utilities

* New `beforeSend` option to `HTTP.call` on the client allows you to directly
  access the `XMLHttpRequest` object and abort the call.  [#4419](https://github.com/meteor/meteor/issues/4419) [#3243](https://github.com/meteor/meteor/issues/3243) [#3266](https://github.com/meteor/meteor/issues/3266)

* Parse `application/javascript` and `application/x-javascript` HTTP replies as
  JSON too.  [#4595](https://github.com/meteor/meteor/issues/4595)

* `Match.test` from the `check` package now properly compares boolean literals,
  just like it does with Numbers and Strings. This applies to the `check`
  function as well.

* Provide direct access to the `mailcomposer` npm module used by the `email`
  package on `EmailInternals.NpmModules`. Allow specifying a `MailComposer`
  object to `Email.send` instead of individual options.  [#4209](https://github.com/meteor/meteor/issues/4209)

* Expose `Spiderable.requestTimeoutMs` from `spiderable` package to
  allow apps to set the timeout for running phantomjs.

* The `spiderable` package now reports the URL it's trying to fetch on failure.


### Other bug fixes and improvements

* Upgraded dependencies:

  - Node: 0.10.40 (from 0.10.36)
  - uglify-js: 2.4.20 (from 2.4.17)
  - http-proxy: 1.11.1 (from 1.6.0)

* `Meteor.loginWithGoogle` now supports `prompt`. Choose a prompt to always be
  displayed on Google login.

* Upgraded `coffeescript` package to depend on NPM packages
  coffeescript@1.9.2 and source-map@0.4.2. [#4302](https://github.com/meteor/meteor/issues/4302)

* Upgraded `fastclick` to 1.0.6 to fix an issue in iOS Safari. [#4393](https://github.com/meteor/meteor/issues/4393)

* Fix `Error: Can't render headers after they are sent to the client`.  [#4253](https://github.com/meteor/meteor/issues/4253) [#4750](https://github.com/meteor/meteor/issues/4750)

* `Meteor.settings.public` is always available on client and server,
  and modifications made on the server (for example, during app initialization)
  affect the value seen by connecting clients. [#4704](https://github.com/meteor/meteor/issues/4704)

### Windows

* Increase the buffer size for `netstat` when looking for running Mongo servers. [#4125](https://github.com/meteor/meteor/issues/4125)

* The Windows installer now always fetches the latest available version of
  Meteor at runtime, so that it doesn't need to be recompiled for every release.

* Fix crash in `meteor mongo` on Windows.  [#4711](https://github.com/meteor/meteor/issues/4711)


## v1.1.0.3, 2015-08-03

### Accounts

* When using Facebook API version 2.4, properly fetch `email` and other fields.
  Facebook recently forced all new apps to use version 2.4 of their API.  [#4743](https://github.com/meteor/meteor/issues/4743)


## v1.1.0.2, 2015-04-06

### `meteor` command-line tool

* Revert a change in 1.1.0.1 that caused `meteor mongo` to fail on some Linux
  systems. [#4115](https://github.com/meteor/meteor/issues/4115), [#4124](https://github.com/meteor/meteor/issues/4124), [#4134](https://github.com/meteor/meteor/issues/4134)


## v1.1.0.1, 2015-04-02

### Blaze

* Fix a regression in 1.1 in Blaze Templates: an error happening when View is
  invalidated immediately, causing a client-side crash (accessing
  `destroyMembers` of `undefined`). [#4097](https://github.com/meteor/meteor/issues/4097)

## v1.1, 2015-03-31

### Windows Support

* The Meteor command line tool now officially supports Windows 7, Windows 8.1,
  Windows Server 2008, and Windows Server 2012. It can run from PowerShell or
  Command Prompt.

* There is a native Windows installer that will be available for download from
  <https://www.meteor.com/install> starting with this release.

* In this release, Meteor on Windows supports all features available on Linux
  and Mac except building mobile apps with PhoneGap/Cordova.

* The `meteor admin get-machine` command now supports an additional
  architecture, `os.windows.x86_32`, which can be used to build binary packages
  for Windows.

### Version Solver

* The code that selects compatible package versions for `meteor update`
  and resolves conflicts on `meteor add` has been rewritten from the ground up.
  The core solver algorithm is now based on MiniSat, an open-source SAT solver,
  improving performance and maintainability.

* Refresh the catalog instead of downgrading packages when the versions in
  `.meteor/versions` aren't in the cache.  [#3653](https://github.com/meteor/meteor/issues/3653)

* Don't downgrade packages listed in `.meteor/packages`, or upgrade to a new
  major version, unless the new flag `--allow-incompatible-update` is passed
  as an override.

* Error messages are more detailed when constraints are unsatisfiable.

* Prefer "patched" versions of new indirect dependencies, and take patches
  to them on `meteor update` (for example, `1.0.1` or `1.0.0_1` over `1.0.0`).

* Version Solver is instrumented for profiling (`METEOR_PROFILE=1` in the
  environment).

* Setting the `METEOR_PRINT_CONSTRAINT_SOLVER_INPUT` environment variable
  prints information useful for diagnosing constraint solver bugs.

### Tracker

* Schedule the flush cycle using a better technique than `setTimeout` when
  available.  [#3889](https://github.com/meteor/meteor/issues/3889)

* Yield to the event loop during the flush cycle, unless we're executing a
  synchronous `Tracker.flush()`.  [#3901](https://github.com/meteor/meteor/issues/3901)

* Fix error reporting not being source-mapped properly. [#3655](https://github.com/meteor/meteor/issues/3655)

* Introduce a new option for `Tracker.autorun` - `onError`. This callback can be
  used to handle errors caught in the reactive computations. [#3822](https://github.com/meteor/meteor/issues/3822)

### Blaze

* Fix stack overflow from nested templates and helpers by avoiding recursion
  during rendering.  [#3028](https://github.com/meteor/meteor/issues/3028)

### `meteor` command-line tool

* Don't fail if `npm` prints more than 200K.  [#3887](https://github.com/meteor/meteor/issues/3887)


### Other bug fixes and improvements

* Upgraded dependencies:

  - uglify-js: 2.4.17 (from 2.4.13)

Patches contributed by GitHub users hwillson, mitar, murillo128, Primigenus,
rjakobsson, and tmeasday.


## v1.0.5, 2015-03-25

* This version of Meteor now uses version 2.2 of the Facebook API for
  authentication, instead of 1.0. If you use additional Facebook API methods
  beyond login, you may need to request new permissions.

  Facebook will automatically switch all apps to API version 2.0 on April
  30th, 2015. Please make sure to update your application's permissions and API
  calls by that date.

  For more details, see
  https://github.com/meteor/meteor/wiki/Facebook-Graph-API-Upgrade


## v1.0.4.2, 2015-03-20

* Fix regression in 1.0.4 where using Cordova for the first time in a project
  with hyphens in its directory name would fail.  [#3950](https://github.com/meteor/meteor/issues/3950)


## v1.0.4.1, 2015-03-18

* Fix regression in 1.0.4 where `meteor publish-for-arch` only worked for
  packages without colons in their name.  [#3951](https://github.com/meteor/meteor/issues/3951)

## v1.0.4, 2015-03-17

### Mongo Driver

* Meteor is now tested against MongoDB 2.6 by default (and the bundled version
  used by `meteor run` has been upgraded). It should still work fine with
  MongoDB 2.4.  Previous versions of Meteor mostly worked with MongoDB 2.6, with
  a few caveats:

    - Some upsert invocations did not work with MongoDB in previous versions of
      Meteor.
    - Previous versions of Meteor required setting up a special "user-defined
      role" with access to the `system.replset` table to use the oplog observe
      driver with MongoDB 2.6.  These extra permissions are not required with
      this version of Meteor.

  The MongoDB command needed to set up user permissions for the oplog observe
  driver is slightly different in MongoDB 2.6; see
  https://github.com/meteor/meteor/wiki/Oplog-Observe-Driver for details.

  We have also tested Meteor against the recently-released MongoDB 3.0.0.
  While we are not shipping MongoDB 3.0 with Meteor in this release (preferring
  to wait until its deployment is more widespread), we believe that Meteor
  1.0.4 apps will work fine when used with MongoDB 3.0.0 servers.

* Fix 0.8.1 regression where failure to connect to Mongo at startup would log a
  message but otherwise be ignored. Now it crashes the process, as it did before
  0.8.1.  [#3038](https://github.com/meteor/meteor/issues/3038)

* Use correct transform for allow/deny rules in `update` when different rules
  have different transforms.  [#3108](https://github.com/meteor/meteor/issues/3108)

* Provide direct access to the collection and database objects from the npm
  Mongo driver via new `rawCollection` and `rawDatabase` methods on
  `Mongo.Collection`.  [#3640](https://github.com/meteor/meteor/issues/3640)

* Observing or publishing an invalid query now throws an error instead of
  effectively hanging the server.  [#2534](https://github.com/meteor/meteor/issues/2534)


### Livequery

* If the oplog observe driver gets too far behind in processing the oplog, skip
  entries and re-poll queries instead of trying to keep up.  [#2668](https://github.com/meteor/meteor/issues/2668)

* Optimize common cases faced by the "crossbar" data structure (used by oplog
  tailing and DDP method write tracking).  [#3697](https://github.com/meteor/meteor/issues/3697)

* The oplog observe driver recovers from failed attempts to apply the modifier
  from the oplog (eg, because of empty field names).


### Minimongo

* When acting as an insert, `c.upsert({_id: 'x'}, {foo: 1})` now uses the `_id`
  of `'x'` rather than a random `_id` in the Minimongo implementation of
  `upsert`, just like it does for `c.upsert({_id: 'x'}, {$set: {foo: 1}})`.
  (The previous behavior matched a bug in the MongoDB 2.4 implementation of
  upsert that is fixed in MongoDB 2.6.)  [#2278](https://github.com/meteor/meteor/issues/2278)

* Avoid unnecessary work while paused in minimongo.

* Fix bugs related to observing queries with field filters: `changed` callbacks
  should not trigger unless a field in the filter has changed, and `changed`
  callbacks need to trigger when a parent of an included field is
  unset.  [#2254](https://github.com/meteor/meteor/issues/2254) [#3571](https://github.com/meteor/meteor/issues/3571)

* Disallow setting fields with empty names in minimongo, to match MongoDB 2.6
  semantics.


### DDP

* Subscription handles returned from `Meteor.subscribe` and
  `TemplateInstance#subscribe` now have a `subscriptionId` property to identify
  which subscription the handle is for.

* The `onError` callback to `Meteor.subscribe` has been replaced with a more
  general `onStop` callback that has an error as an optional first argument.
  The `onStop` callback is called when the subscription is terminated for
  any reason.  `onError` is still supported for backwards compatibility. [#1461](https://github.com/meteor/meteor/issues/1461)

* The return value from a server-side `Meteor.call` or `Meteor.apply` is now a
  clone of what the function returned rather than sharing mutable state.  [#3201](https://github.com/meteor/meteor/issues/3201)

* Make it easier to use the Node DDP client implementation without running a web
  server too.  [#3452](https://github.com/meteor/meteor/issues/3452)


### Blaze

* Template instances now have a `subscribe` method that functions exactly like
  `Meteor.subscribe`, but stops the subscription when the template is destroyed.
  There is a new method on Template instances called `subscriptionsReady()`
  which is a reactive function that returns true when all of the subscriptions
  made with `TemplateInstance#subscribe` are ready. There is also a built-in
  helper that returns the same thing and can be accessed with
  `Template.subscriptionsReady` inside any template.

* Add `onRendered`, `onCreated`, and `onDestroyed` methods to
  `Template`. Assignments to `Template.foo.rendered` and so forth are deprecated
  but are still supported for backwards compatibility.

* Fix bug where, when a helper or event handler was called from inside a custom
  block helper,  `Template.instance()` returned the `Template.contentBlock`
  template instead of the actual user-defined template, making it difficult to
  use `Template.instance()` for local template state.

* `Template.instance()` now works inside `Template.body`.  [#3631](https://github.com/meteor/meteor/issues/3631)

* Allow specifying attributes on `<body>` tags in templates.

* Improve performance of rendering large arrays.  [#3596](https://github.com/meteor/meteor/issues/3596)


### Isobuild

* Support `Npm.require('foo/bar')`.  [#3505](https://github.com/meteor/meteor/issues/3505) [#3526](https://github.com/meteor/meteor/issues/3526)

* In `package.js` files, `Npm.require` can only require built-in Node modules
  (and dev bundle modules, though you shouldn't depend on that), not the modules
  from its own `Npm.depends`. Previously, such code would work but only on the
  second time a `package.js` was executed.

* Ignore vim swap files in the `public` and `private` directories.  [#3322](https://github.com/meteor/meteor/issues/3322)

* Fix regression in 1.0.2 where packages might not be rebuilt when the compiler
  version changes.


### Meteor Accounts

* The `accounts-password` `Accounts.emailTemplates` can now specify arbitrary
  email `headers`.  The `from` address can now be set separately on the
  individual templates, and is a function there rather than a static
  string. [#2858](https://github.com/meteor/meteor/issues/2858) [#2854](https://github.com/meteor/meteor/issues/2854)

* Add login hooks on the client: `Accounts.onLogin` and
  `Accounts.onLoginFailure`. [#3572](https://github.com/meteor/meteor/issues/3572)

* Add a unique index to the collection that stores OAuth login configuration to
  ensure that only one configuration exists per service.  [#3514](https://github.com/meteor/meteor/issues/3514)

* On the server, a new option
  `Accounts.setPassword(user, password, { logout: false })` overrides the
  default behavior of logging out all logged-in connections for the user.  [#3846](https://github.com/meteor/meteor/issues/3846)


### Webapp

* `spiderable` now supports escaped `#!` fragments.  [#2938](https://github.com/meteor/meteor/issues/2938)

* Disable `appcache` on Firefox by default.  [#3248](https://github.com/meteor/meteor/issues/3248)

* Don't overly escape `Meteor.settings.public` and other parts of
  `__meteor_runtime_config__`.  [#3730](https://github.com/meteor/meteor/issues/3730)

* Reload the client program on `SIGHUP` or Node-specific IPC messages, not
  `SIGUSR2`.


### `meteor` command-line tool

* Enable tab-completion of global variables in `meteor shell`.  [#3227](https://github.com/meteor/meteor/issues/3227)

* Improve the stability of `meteor shell`.  [#3437](https://github.com/meteor/meteor/issues/3437) [#3595](https://github.com/meteor/meteor/issues/3595) [#3591](https://github.com/meteor/meteor/issues/3591)

* `meteor login --email` no longer takes an ignored argument.  [#3532](https://github.com/meteor/meteor/issues/3532)

* Fix regression in 1.0.2 where `meteor run --settings s` would ignore errors
  reading or parsing the settings file.  [#3757](https://github.com/meteor/meteor/issues/3757)

* Fix crash in `meteor publish` in some cases when the package is inside an
  app. [#3676](https://github.com/meteor/meteor/issues/3676)

* Fix crashes in `meteor search --show-all` and `meteor search --maintainer`.
  \#3636

* Kill PhantomJS processes after `meteor --test`, and only run the app
  once. [#3205](https://github.com/meteor/meteor/issues/3205) [#3793](https://github.com/meteor/meteor/issues/3793)

* Give a better error when Mongo fails to start up due to a full disk.  [#2378](https://github.com/meteor/meteor/issues/2378)

* After killing existing `mongod` servers, also clear the `mongod.lock` file.

* Stricter validation for package names: they cannot begin with a hyphen, end
  with a dot, contain two consecutive dots, or start or end with a colon.  (No
  packages on Atmosphere fail this validation.)  Additionally, `meteor create
  --package` applies the same validation as `meteor publish` and disallows
  packages with multiple colons.  (Packages with multiple colons like
  `local-test:iron:router` are used internally by `meteor test-packages` so that
  is not a strict validation rule.)

* `meteor create --package` now no longer creates a directory with the full
  name of the package, since Windows file systems cannot have colon characters
  in file paths. Instead, the command now creates a directory named the same
  as the second part of the package name after the colon (without the username
  prefix).


### Meteor Mobile

* Upgrade the Cordova CLI dependency from 3.5.1 to 4.2.0. See the release notes
  for the 4.x series of the Cordova CLI [on Apache
  Cordova](http://cordova.apache.org/announcements/2014/10/16/cordova-4.html).

* Related to the recently discovered [attack
  vectors](http://cordova.apache.org/announcements/2014/08/04/android-351.html)
  in Android Cordova apps, Meteor Cordova apps no longer allow access to all
  domains by default. If your app access external resources over XHR, you need
  to add them to the whitelist of allowed domains with the newly added
  [`App.accessRule`
  method](https://docs.meteor.com/#/full/App-accessRule) in your
  `mobile-config.js` file.

* Upgrade Cordova Plugins dependencies in Meteor Core packages:
  - `org.apache.cordova.file`: from 1.3.0 to 1.3.3
  - `org.apache.cordova.file-transfer`: from 0.4.4 to 0.5.0
  - `org.apache.cordova.splashscreen`: from 0.3.3 to 1.0.0
  - `org.apache.cordova.console`: from 0.2.10 to 0.2.13
  - `org.apache.cordova.device`: from 0.2.11 to 0.3.0
  - `org.apache.cordova.statusbar`: from 0.1.7 to 0.1.10
  - `org.apache.cordova.inappbrowser`: from 0.5.1 to 0.6.0
  - `org.apache.cordova.inappbrowser`: from 0.5.1 to 0.6.0

* Use the newer `ios-sim` binary, compiled with Xcode 6 on OS X Mavericks.


### Tracker

* Use `Session.set({k1: v1, k2: v2})` to set multiple values at once.


### Utilities

* Provide direct access to all options supported by the `request` npm module via
  the new server-only `npmRequestOptions` option to `HTTP.call`.  [#1703](https://github.com/meteor/meteor/issues/1703)


### Other bug fixes and improvements

* Many internal refactorings towards supporting Meteor on Windows are in this
  release.

* Remove some packages used internally to support legacy MDG systems
  (`application-configuration`, `ctl`, `ctl-helper`, `follower-livedata`,
  `dev-bundle-fetcher`, and `star-translate`).

* Provide direct access to some npm modules used by core packages on the
  `NpmModules` field of `WebAppInternals`, `MongoInternals`, and
  `HTTPInternals`.

* Upgraded dependencies:

  - node: 0.10.36 (from 0.10.33)
  - Fibers: 1.0.5 (from 1.0.1)
  - MongoDB: 2.6.7 (from 2.4.12)
  - openssl in mongo: 1.0.2 (from 1.0.1j)
  - MongoDB driver: 1.4.32 (from 1.4.1)
  - bson: 0.2.18 (from 0.2.7)
  - request: 2.53.0 (from 2.47.0)


Patches contributed by GitHub users 0a-, awatson1978, awwx, bwhitty,
christianbundy, d4nyll, dandv, DanielDent, DenisGorbachev, fay-jai, gsuess,
hwillson, jakozaur, meonkeys, mitar, netanelgilad, queso, rbabayoff, RobertLowe,
romanzolotarev, Siilwyn, and tmeasday.


## v.1.0.3.2, 2015-02-25

* Fix regression in 1.0.3 where the `meteor` tool could crash when downloading
  the second build of a given package version; for example, when running `meteor
  deploy` on an OSX or 32-bit Linux system for an app containing a binary
  package.  [#3761](https://github.com/meteor/meteor/issues/3761)


## v.1.0.3.1, 2015-01-20

* Rewrite `meteor show` and `meteor search` to show package information for
  local packages and to show if the package is installed for non-local
  packages. Introduce the `--show-all` flag, and deprecate the
  `--show-unmigrated` and `--show-old flags`.  Introduce the `--ejson` flag to
  output an EJSON object.

* Support README.md files in`meteor publish`. Take in the documentation file in
  `package.js` (set to `README.md` by default) and upload it to the server at
  publication time. Excerpt the first non-header Markdown section for use in
  `meteor show`.

* Support updates of package version metadata after that version has been
  published by running `meteor publish --update` from the package directory.

* Add `meteor test-packages --velocity` (similar to `meteor run --test`).  [#3330](https://github.com/meteor/meteor/issues/3330)

* Fix `meteor update <packageName>` to update `<packageName>` even if it's an
  indirect dependency of your app.  [#3282](https://github.com/meteor/meteor/issues/3282)

* Fix stack trace when a browser tries to use the server like a proxy.  [#1212](https://github.com/meteor/meteor/issues/1212)

* Fix inaccurate session statistics and possible multiple invocation of
  Connection.onClose callbacks.

* Switch CLI tool filesystem calls from synchronous to yielding (pro: more
  concurrency, more responsive to signals; con: could introduce concurrency
  bugs)

* Don't apply CDN prefix on Cordova. [#3278](https://github.com/meteor/meteor/issues/3278) [#3311](https://github.com/meteor/meteor/issues/3311)

* Don't try to refresh client app in the runner unless the app actually has the
  autoupdate package. [#3365](https://github.com/meteor/meteor/issues/3365)

* Fix custom release banner logic. [#3353](https://github.com/meteor/meteor/issues/3353)

* Apply HTTP followRedirects option to non-GET requests.  [#2808](https://github.com/meteor/meteor/issues/2808)

* Clean up temporary directories used by package downloads sooner.  [#3324](https://github.com/meteor/meteor/issues/3324)

* If the tool knows about the requested release but doesn't know about the build
  of its tool for the platform, refresh the catalog rather than failing
  immediately.  [#3317](https://github.com/meteor/meteor/issues/3317)

* Fix `meteor --get-ready` to not add packages to your app.

* Fix some corner cases in cleaning up app processes in the runner. Drop
  undocumented `--keepalive` support. [#3315](https://github.com/meteor/meteor/issues/3315)

* Fix CSS autoupdate when `$ROOT_URL` has a non-trivial path.  [#3111](https://github.com/meteor/meteor/issues/3111)

* Save Google OAuth idToken to the User service info object.

* Add git info to `meteor --version`.

* Correctly catch a case of illegal `Tracker.flush` during `Tracker.autorun`.  [#3037](https://github.com/meteor/meteor/issues/3037)

* Upgraded dependencies:

  - jquery: 1.11.2 (from 1.11.0)

Patches by GitHub users DanielDent, DanielDornhardt, PooMaster, Primigenus,
Tarang, TomFreudenberg, adnissen, dandv, fay-jai, knownasilya, mquandalle,
ogourment, restebanez, rissem, smallhelm and tmeasday.

## v1.0.2.1, 2014-12-22

* Fix crash in file change watcher.  [#3336](https://github.com/meteor/meteor/issues/3336)

* Allow `meteor test-packages packages/*` even if not all package directories
  have tests.  [#3334](https://github.com/meteor/meteor/issues/3334)

* Fix typo in `meteor shell` output. [#3326](https://github.com/meteor/meteor/issues/3326)


## v1.0.2, 2014-12-19

### Improvements to the `meteor` command-line tool

* A new command called `meteor shell` attaches an interactive terminal to
  an already-running server process, enabling inspection and execution of
  server-side data and code, with dynamic tab completion of variable names
  and properties. To see `meteor shell` in action, type `meteor run` in an
  app directory, then (in another terminal) type `meteor shell` in the
  same app directory. You do not have to wait for the app to start before
  typing `meteor shell`, as it will automatically connect when the server
  is ready. Note that `meteor shell` currently works for local development
  only, and is not yet supported for apps running on remote hosts.

* We've done a major internal overhaul of the `meteor` command-line tool with an
  eye to correctness, maintainability, and performance.  Some details include:
  * Refresh the package catalog for build commands only when an error
    occurs that could be fixed by a refresh, not for every build command.
  * Never run the constraint solver to select package versions more than once
    per build.
  * Built packages ("isopacks") are now cached inside individual app directories
    instead of inside their source directories.
  * `meteor run` starts Mongo in parallel with building the application.
  * The constraint solver no longer leaves a `versions.json` file in your
    packages source directories; when publishing a package that is not inside an
    app, it will leave a `.versions` file (with the same format as
    `.meteor/versions`) which you should check into source control.
  * The constraint solver's model has been simplified so that plugins must use
    the same version of packages as their surrounding package when built from
    local source.

* Using `meteor debug` no longer requires manually continuing the debugger when
  your app restarts, and it no longer overwrites the symbol `_` inside your app.

* Output from the command-line tool is now word-wrapped to the width of your
  terminal.

* Remove support for the undocumented earliestCompatibleVersion feature of the
  package system.

* Reduce CPU usage and disk I/O bandwidth by using kernel file-system change
  notification events where possible. On file systems that do not support these
  events (NFS, Vagrant Virtualbox shared folders, etc), file changes will only
  be detected every 5 seconds; to detect changes more often in these cases (but
  use more CPU), set the `METEOR_WATCH_FORCE_POLLING` environment
  variable. [#2135](https://github.com/meteor/meteor/issues/2135)

* Reduce CPU usage by fixing a check for a parent process in `meteor
  run` that was happening constantly instead of every few seconds. [#3252](https://github.com/meteor/meteor/issues/3252)

* Fix crash when two plugins defined source handlers for the same
  extension. [#3015](https://github.com/meteor/meteor/issues/3015) [#3180](https://github.com/meteor/meteor/issues/3180)

* Fix bug (introduced in 0.9.3) where the warning about using experimental
  versions of packages was printed too often.

* Fix bug (introduced in 1.0) where `meteor update --patch` crashed.

* Fix bug (introduced in 0.9.4) where banners about new releases could be
  printed too many times.

* Fix crash when a package version contained a dot-separated pre-release part
  with both digits and non-digits. [#3147](https://github.com/meteor/meteor/issues/3147)

* Corporate HTTP proxy support is now implemented using our websocket library's
  new built-in implementation instead of a custom implementation. [#2515](https://github.com/meteor/meteor/issues/2515)

### Blaze

* Add default behavior for `Template.parentData` with no arguments. This
  selects the first parent. [#2861](https://github.com/meteor/meteor/issues/2861)

* Fix `Blaze.remove` on a template's view to correctly remove the DOM
  elements when the template was inserted using
  `Blaze.renderWithData`. [#3130](https://github.com/meteor/meteor/issues/3130)

* Allow curly braces to be escaped in Spacebars. Use the special
  sequences `{{|` and `{{{|` to insert a literal `{{` or `{{{`.

### Meteor Accounts

* Allow integration with OAuth1 servers that require additional query
  parameters to be passed with the access token. [#2894](https://github.com/meteor/meteor/issues/2894)

* Expire a user's password reset and login tokens in all circumstances when
  their password is changed.

### Other bug fixes and improvements

* Some packages are no longer released as part of the core release process:
  amplify, backbone, bootstrap, d3, jquery-history, and jquery-layout. This
  means that new versions of these packages can be published outside of the full
  Meteor release cycle.

* Require plain objects as the update parameter when doing replacements
  in server-side collections.

* Fix audit-argument-checks spurious failure when an argument is NaN. [#2914](https://github.com/meteor/meteor/issues/2914)

### Upgraded dependencies

  - node: 0.10.33 (from 0.10.29)
  - source-map-support: 0.2.8 (from 0.2.5)
  - semver: 4.1.0 (from 2.2.1)
  - request: 2.47.0 (from 2.33.0)
  - tar: 1.0.2 (from 1.0.1)
  - source-map: 0.1.40 (from 0.1.32)
  - sqlite3: 3.0.2 (from 3.0.0)
  - phantomjs npm module: 1.9.12 (from 1.8.1-1)
  - http-proxy: 1.6.0 (from a fork of 1.0.2)
  - esprima: 1.2.2 (from an unreleased 1.1-era commit)
  - escope: 1.0.1 (from 1.0.0)
  - openssl in mongo: 1.0.1j (from 1.0.1g)
  - faye-websocket: 0.8.1 (from using websocket-driver instead)
  - MongoDB: 2.4.12 (from 2.4.9)


Patches by GitHub users andylash, anstarovoyt, benweissmann, chrisbridgett,
colllin, dandv, ecwyne, graemian, JamesLefrere, kevinchiu, LyuGGang, matteodem,
mitar, mquandalle, musically-ut, ograycode, pcjpcj2, physiocoder, rgoomar,
timhaines, trusktr, Urigo, and zol.


## v1.0.1, 2014-12-09

* Fix a security issue in allow/deny rules that could result in data
  loss. If your app uses allow/deny rules, or uses packages that use
  allow/deny rules, we recommend that you update immediately.


## v1.0, 2014-10-28

### New Features

* Add the `meteor admin get-machine` command to make it easier to
  publish packages with binary dependencies for all
  architectures. `meteor publish` no longer publishes builds
  automatically if your package has binary NPM dependencies.

* New `localmarket` example, highlighting Meteor's support for mobile
  app development.

* Restyle the `leaderboard` example, and optimize it for both desktop
  and mobile.

### Performance

* Reduce unnecessary syncs with the package server, which speeds up
  startup times for many commands.

* Speed up `meteor deploy` by not bundling unnecessary files and
  programs.

* To make Meteor easier to use on slow or unreliable network
  connections, increase timeouts for DDP connections that the Meteor
  tool uses to communicate with the package server. [#2777](https://github.com/meteor/meteor/issues/2777), [#2789](https://github.com/meteor/meteor/issues/2789).

### Mobile App Support

* Implemented reasonable default behavior for launch screens on mobile
  apps.

* Don't build for Android when only the iOS build is required, and
  vice versa.

* Fix bug that could cause mobile apps to stop being able to receive hot
  code push updates.

* Fix bug where Cordova clients connected to http://example.com instead
  of https://example.com when https:// was specified in the
  --mobile-server option. [#2880](https://github.com/meteor/meteor/issues/2880)

* Fix stack traces when attempting to build or run iOS apps on Linux.

* Print a warning when building an app with mobile platforms and
  outputting the build into the source tree. Outputting a build into the
  source tree can cause subsequent builds to fail because they will
  treat the build output as source files.

* Exit from `meteor run` when new Cordova plugins or platforms are
  added, since we don't support hot code push for new plugins or
  platforms.

* Fix quoting of arguments to Cordova plugins.

* The `accounts-twitter` package now works in Cordova apps in local
  development. For workarounds for other login providers in local
  development mode, see
  https://github.com/meteor/meteor/wiki/OAuth-for-mobile-Meteor-clients.

### Packaging

* `meteor publish-for-arch` can publish packages built with different Meteor
  releases.

* Fix default `api.versionsFrom` field in packages created with `meteor
  create --package`.

* Fix bug where changes in an app's .meteor/versions file would not
  cause the app to be rebuilt.

### Other bug fixes and improvements

* Use TLSv1 in the `spiderable` package, for compatibility with servers
  that have disabled SSLv3 in response to the POODLE bug.

* Work around the `meteor run` proxy occasionally running out of sockets.

* Fix bug with regular expressions in minimongo. [#2817](https://github.com/meteor/meteor/issues/2817)

* Add READMEs for several core packages.

* Include protocols in URLs printed by `meteor deploy`.

* Improve error message for limited ordered observe. [#1643](https://github.com/meteor/meteor/issues/1643)

* Fix missing dependency on `random` in the `autoupdate` package. [#2892](https://github.com/meteor/meteor/issues/2892)

* Fix bug where all CSS would be removed from connected clients if a
  CSS-only change is made between local development server restarts or
  when deploying with `meteor deploy`.

* Increase height of the Google OAuth popup to the Google-recommended
  value.

* Fix the layout of the OAuth configuration dialog when used with
  Bootstrap.

* Allow build plugins to override the 'bare' option on added source
  files. [#2834](https://github.com/meteor/meteor/issues/2834)

Patches by GitHub users DenisGorbachev, ecwyne, mitar, mquandalle,
Primigenus, svda, yauh, and zol.


## v0.9.4.1, 2014-12-09 (backport)

* Fix a security issue in allow/deny rules that could result in data
  loss. If your app uses allow/deny rules, or uses packages that use
  allow/deny rules, we recommend that you update immediately.
  Backport from 1.0.1.


## v0.9.4, 2014-10-13

### New Features

* The new `meteor debug` command and `--debug-port` command line option
  to `meteor run` allow you to easily use node-inspector to debug your
  server-side code. Add a `debugger` statement to your code to create a
  breakpoint.

* Add new a `meteor run --test` command that runs
  [Velocity](https://github.com/meteor-velocity/velocity) tests in your
  app .

* Add new callbacks `Accounts.onResetPasswordLink`,
  `Accounts.onEnrollmentLink`, and `Accounts.onEmailVerificationLink`
  that make it easier to build custom user interfaces on top of the
  accounts system. These callbacks should be registered before
  `Meteor.startup` fires, and will be called if the URL matches a link
  in an email sent by `Accounts.resetPassword`, etc. See
  https://docs.meteor.com/#Accounts-onResetPasswordLink.

* A new configuration file for mobile apps,
  `<APP>/mobile-config.js`. This allows you to set app metadata, icons,
  splash screens, preferences, and PhoneGap/Cordova plugin settings
  without needing a `cordova_build_override` directory. See
  https://docs.meteor.com/#mobileconfigjs.


### API Changes

* Rename `{{> UI.dynamic}}` to `{{> Template.dynamic}}`, and likewise
  with `UI.contentBlock` and `UI.elseBlock`. The UI namespace is no
  longer used anywhere except for backwards compatibility.

* Deprecate the `Template.someTemplate.myHelper = ...` syntax in favor
  of `Template.someTemplate.helpers(...)`.  Using the older syntax still
  works, but prints a deprecation warning to the console.

* `Package.registerBuildPlugin` its associated functions have been added
  to the public API, cleaned up, and documented. The new function is
  identical to the earlier _transitional_registerBuildPlugin except for
  minor backwards-compatible API changes. See
  https://docs.meteor.com/#Package-registerBuildPlugin

* Rename the `showdown` package to `markdown`.

* Deprecate the `amplify`, `backbone`, `bootstrap`, and `d3` integration
  packages in favor of community alternatives.  These packages will no
  longer be maintained by MDG.


### Tool Changes

* Improved output from `meteor build` to make it easier to publish
  mobile apps to the App Store and Play Store. See the wiki pages for
  instructions on how to publish your
  [iOS](https://github.com/meteor/meteor/wiki/How-to-submit-your-iOS-app-to-App-Store)
  and
  [Android](https://github.com/meteor/meteor/wiki/How-to-submit-your-Android-app-to-Play-Store)
  apps.

* Packages can now be marked as debug-mode only by adding `debugOnly:
  true` to `Package.describe`. Debug-only packages are not included in
  the app when it is bundled for production (`meteor build` or `meteor
  run --production`). This allows package authors to build packages
  specifically for testing and debugging without increasing the size of
  the resulting app bundle or causing apps to ship with debug
  functionality built in.

* Rework the process for installing mobile development SDKs. There is
  now a `meteor install-sdk` command that automatically install what
  software it can and points to documentation for the parts that
  require manual installation.

* The `.meteor/cordova-platforms` file has been renamed to
  `.meteor/platforms` and now includes the default `server` and
  `browser` platforms. The default platforms can't currently be removed
  from a project, though this will be possible in the future. The old
  file will be automatically migrated to the new one when the app is run
  with Meteor 0.9.4 or above.

* The `unipackage.json` file inside downloaded packages has been renamed
  to `isopack.json` and has an improved forwards-compatible format. To
  maintain backwards compatibility with previous releases, packages will
  be built with both files.

* The local package metadata cache now uses SQLite, which is much faster
  than the previous implementation. This improves `meteor` command line
  tool startup time.

* The constraint solver used by the client to find compatible versions
  of packages is now much faster.

* The `--port` option to `meteor run` now requires a numeric port
  (e.g. `meteor run --port example.com` is no longer valid).

* The `--mobile-port` option `meteor run` has been reworked. The option
  is now `--mobile-server` in `meteor run` and `--server` in `meteor
  build`. `--server` is required for `meteor build` in apps with mobile
  platforms installed. `--mobile-server` defaults to an automatically
  detected IP address on port 3000, and `--server` requires a hostname
  but defaults to port 80 if a port is not specified.

* Operations that take longer than a few seconds (e.g. downloading
  packages, installing the Android SDK, etc) now show a progress bar.

* Complete support for using an HTTP proxy in the `meteor` command line
  tool. Now all DDP connections can work through a proxy.  Use the standard
  `http_proxy` environment variable to specify your proxy endpoint.  [#2515](https://github.com/meteor/meteor/issues/2515)


### Bug Fixes

* Fix behavior of ROOT_URL with path ending in `/`.

* Fix source maps when using a ROOT_URL with a path. [#2627](https://github.com/meteor/meteor/issues/2627)

* Change the mechanism that the Meteor tool uses to clean up app server
  processes. The new mechanism is more resilient to slow app bundles and
  other CPU-intensive tasks. [#2536](https://github.com/meteor/meteor/issues/2536), [#2588](https://github.com/meteor/meteor/issues/2588).


Patches by GitHub users cryptoquick, Gaelan, jperl, meonkeys, mitar,
mquandalle, prapicault, pscanf, richguan, rick-golden-healthagen,
rissem, rosh93, rzymek, and timoabend


## v0.9.3.1, 2014-09-30

* Don't crash when failing to contact the package server. [#2713](https://github.com/meteor/meteor/issues/2713)

* Allow more than one dash in package versions. [#2715](https://github.com/meteor/meteor/issues/2715)


## v0.9.3, 2014-09-25

### More Package Version Number Flexibility

* Packages now support relying on multiple major versions of their
  dependencies (eg `blaze@1.0.0 || 2.0.0`). Additionally, you can now
  call `api.versionsFrom(<release>)` multiple times, or with an array
  (eg `api.versionsFrom([<release1>, <release2>])`. Meteor will
  interpret this to mean that the package will work with packages from
  all the listed releases.

* Support for "wrapped package" version numbers. There is now a `_` field
  in version numbers. The `_` field must be an integer, and versions with
  the `_` are sorted after versions without. This allows using the
  upstream version number as the Meteor package version number and being
  able to publish multiple version of the Meteor package (e.g.
  `jquery@1.11.1_2`).

Note: packages using the `||` operator or the `_` symbol in their
versions or dependencies will be invisible to pre-0.9.3 users. Meteor
versions 0.9.2 and before do not understand the new version formats and
will not be able to use versions of packages that use the new features.


### Other Command-line Tool Improvements

* More detailed constraint solver output. Meteor now tells you which
  constraints prevent upgrading or adding new packages. This will make
  it much easier to update your app to new versions.

* Better handling of pre-release versions (e.g. versions with
  `-`). Pre-release packages will now be included in an app if and only
  if there is no way to meet the app's constraints without using a
  pre-release package.

* Add `meteor admin set-unmigrated` to allow maintainers to hide
  pre-0.9.0 packages in `meteor search` and `meteor show`. This will not
  stop users from continuing to use the package, but it helps prevent
  new users from finding old non-functional packages.

* Progress bars for time-intensive operations, like downloading large
  packages.


### Other Changes

* Officially support `Meteor.wrapAsync` (renamed from
  `Meteor._wrapAsync`). Additionally, `Meteor.wrapAsync` now lets you
  pass an object to bind as `this` in the wrapped call. See
  https://docs.meteor.com/#meteor_wrapasync.

* The `reactive-dict` package now allows an optional name argument to
  enable data persistence during hot code push.


Patches by GitHub users evliu, meonkeys, mitar, mizzao, mquandalle,
prapicault, waitingkuo, wulfmeister.



## v0.9.2.2, 2014-09-17

* Fix regression in 0.9.2 that prevented some users from accessing the
  Meteor development server in their browser. Specifically, 0.9.2
  unintentionally changed the development mode server's default bind
  host to localhost instead of 0.0.0.0. [#2596](https://github.com/meteor/meteor/issues/2596)


## v0.9.2.1, 2014-09-15

* Fix versions of packages that were published with `-cordova` versions
  in 0.9.2 (appcache, fastclick, htmljs, logging, mobile-status-bar,
  routepolicy, webapp-hashing).


## v0.9.2, 2014-09-15

This release contains our first support for building mobile apps in
Meteor, for both iOS and Android. This support comes via an
integration with Apache's Cordova/PhoneGap project.

  * You can use Cordova/PhoneGap packages in your application or inside
    a Meteor package to access a device's native functions directly from
    JavaScript code.
  * The `meteor add-platform` and `meteor run` commands now let you
    launch the app in the iOS or Android simulator or run it on an
    attached hardware device.
  * This release extends hot code push to support live updates into
    installed native apps.
  * The `meteor bundle` command has been renamed to `meteor build` and
    now outputs build projects for the mobile version of the targeted
    app.
  * See
    https://github.com/meteor/meteor/wiki/Meteor-Cordova-Phonegap-integration
    for more information about how to get started building mobile apps
    with Meteor.

* Better mobile support for OAuth login: you can now use a
  redirect-based flow inside UIWebViews, and the existing popup-based
  flow has been adapted to work in Cordova/PhoneGap apps.

#### Bug fixes and minor improvements

* Fix sorting on non-trivial keys in Minimongo. [#2439](https://github.com/meteor/meteor/issues/2439)

* Bug fixes and performance improvements for the package system's
  constraint solver.

* Improved error reporting for misbehaving oplog observe driver. [#2033](https://github.com/meteor/meteor/issues/2033) [#2244](https://github.com/meteor/meteor/issues/2244)

* Drop deprecated source map linking format used for older versions of
  Firefox.  [#2385](https://github.com/meteor/meteor/issues/2385)

* Allow Meteor tool to run from a symlink. [#2462](https://github.com/meteor/meteor/issues/2462)

* Assets added via a plugin are no longer considered source files. [#2488](https://github.com/meteor/meteor/issues/2488)

* Remove support for long deprecated `SERVER_ID` environment
  variable. Use `AUTOUPDATE_VERSION` instead.

* Fix bug in reload-safetybelt package that resulted in reload loops in
  Chrome with cookies disabled.

* Change the paths for static assets served from packages. The `:`
  character is replaced with the `_` character in package names so as to
  allow serving on mobile devices and ease operation on Windows. For
  example, assets from the `abc:bootstrap` package are now served at
  `/packages/abc_bootstrap` instead of `/packages/abc:bootstrap`.

* Also change the paths within a bundled Meteor app to allow for
  different client architectures (eg mobile). For example,
  `bundle/programs/client` is now `bundle/programs/web.browser`.


Patches by GitHub users awwx, mizzao, and mquandalle.



## v0.9.1.1, 2014-09-06

* Fix backwards compatibility for packages that had weak dependencies
  on packages renamed in 0.9.1 (`ui`, `deps`, `livedata`). [#2521](https://github.com/meteor/meteor/issues/2521)

* Fix error when using the `reactive-dict` package without the `mongo`
  package.


## v0.9.1, 2014-09-04

#### Organizations in Meteor developer accounts

Meteor 0.9.1 ships with organizations support in Meteor developer
accounts. Organizations are teams of users that make it easy to
collaborate on apps and packages.

Create an organization at
https://www.meteor.com/account-settings/organizations. Run the `meteor
authorized` command in your terminal to give an organization
permissions to your apps. To add an organization as a maintainer of
your packages, use the `meteor admin maintainers` command. You can
also publish packages with an organization's name in the package name
prefix instead of your own username.


#### One backwards incompatible change for templates

* Templates can no longer be named "body" or "instance".

#### Backwards compatible Blaze API changes

* New public and documented APIs:
  * `Blaze.toHTMLWithData()`
  * `Template.currentData()`
  * `Blaze.getView()`
  * `Template.parentData()` (previously `UI._parentData()`)
  * `Template.instance()` (previously `UI._templateInstance()`)
  * `Template.body` (previously `UI.body`)
  * `new Template` (previously `Template.__create__`)
  * `Blaze.getData()` (previously `UI.getElementData`, or `Blaze.getCurrentData` with no arguments)

* Deprecate the `ui` package. Instead, use the `blaze` package. The
  `UI` and `Blaze` symbols are now the same.

* Deprecate `UI.insert`. `UI.render` and `UI.renderWithData` now
  render a template and place it in the DOM.

* Add an underscore to some undocumented Blaze APIs to make them
  internal. Notably: `Blaze._materializeView`, `Blaze._createView`,
  `Blaze._toText`, `Blaze._destroyView`, `Blaze._destroyNode`,
  `Blaze._withCurrentView`, `Blaze._DOMBackend`,
  `Blaze._TemplateWith`

* Document Views. Views are the machinery powering DOM updates in
  Blaze.

* Expose `view` property on template instances.

#### Backwards compatible renames

* Package renames
  * `livedata` -> `ddp`
  * `mongo-livedata` -> `mongo`
  * `standard-app-packages` -> `meteor-platform`
* Symbol renames
  * `Meteor.Collection` -> `Mongo.Collection`
  * `Meteor.Collection.Cursor` -> `Mongo.Cursor`
  * `Meteor.Collection.ObjectID` -> `Mongo.ObjectID`
  * `Deps` -> `Tracker`

#### Other

* Add `reactive-var` package. Lets you define a single reactive
  variable, like a single key in `Session`.

* Don't throw an exception in Chrome when cookies and local storage
  are blocked.

* Bump DDP version to "1". Clients connecting with version "pre1" or
  "pre2" should still work.

* Allow query parameters in OAuth1 URLs. [#2404](https://github.com/meteor/meteor/issues/2404)

* Fix `meteor list` if not all packages on server. Fixes [#2468](https://github.com/meteor/meteor/issues/2468)

Patch by GitHub user mitar.


## v0.9.0.1, 2014-08-27

* Fix issues preventing hot code reload from automatically reloading webapps in
  two cases: when the old app was a pre-0.9.0 app, and when the app used
  appcache. (In both cases, an explicit reload still worked.)

* Fix publishing packages containing a plugin with platform-specific code but
  no platform-specific code in the main package.

* Fix `meteor add package@version` when the package was already added with a
  different version constraint.

* Improve treatment of pre-release packages (packages with a dash in their
  version). Guarantee that they will not be chosen by the constraint solver
  unless explicitly requested.  `meteor list` won't suggest that you update to
  them.

* Fix slow spiderable executions.

* Fix dev-mode client-only restart when client files changed very soon after
  server restart.

* Fix stack trace on `meteor add` constraint solver failure.

* Fix "access-denied" stack trace when publishing packages.


## v0.9.0, 2014-08-26

Meteor 0.9.0 introduces the Meteor Package Server. Incorporating lessons from
our community's Meteorite tool, Meteor 0.9.0 allows users to develop and publish
Meteor packages to a central repository. The `meteor publish` command is used to
publish packages. Non-core packages can now be added with `meteor add`, and you
can specify version constraints on the packages you use. Binary packages can be
published for additional architectures with `meteor publish-for-arch`, which
allows cross-platform deploys and bundling.  You can search for packages with
`meteor search` and display information on them with `meteor show`, or you can
use the Atmosphere web interface developed by Percolate Studio at
https://atmospherejs.com/

See https://docs.meteor.com/#writingpackages and
https://docs.meteor.com/#packagejs for more details.

Other packaging-related changes:

* `meteor list` now lists the packages your app is using, which was formerly the
  behavior of `meteor list --using`. To search for packages you are not
  currently using, use `meteor search`.  The concept of an "internal" package
  (which did not show up in `meteor list`) no longer exists.

* To prepare a bundle created with `meteor bundle` for execution on a
  server, you now run `npm install` with no arguments instead of having
  to specify a few specific npm modules and their versions
  explicitly. See the README in the generated bundle for more details.

* All `under_score`-style `package.js` APIs (`Package.on_use`, `api.add_files`,
  etc) have been replaced with `camelCase` names (`Package.onUse`,
  `api.addFiles`, etc).  The old names continue to work for now.

* There's a new `archMatching` option to `Plugin.registerSourceHandler`, which
  should be used by any plugin whose output is only for the client or only for
  the server (eg, CSS and HTML templating packages); this allows Meteor to avoid
  restarting the server when files processed by these plugins change.

Other changes:

* When running your app with the local development server, changes that only
  affect the client no longer require restarting the server.  Changes that only
  affect CSS no longer require the browser to refresh the page, both in local
  development and in some production environments.  [#490](https://github.com/meteor/meteor/issues/490)

* When a call to `match` fails in a method or subscription, log the
  failure on the server. (This matches the behavior described in our docs)

* The `appcache` package now defaults to functioning on all browsers
  that support the AppCache API, rather than a whitelist of browsers.
  The main effect of this change is that `appcache` is now enabled by
  default on Firefox, because Firefox no longer makes a confusing
  popup. You can still disable individual browsers with
  `AppCache.config`.  [#2241](https://github.com/meteor/meteor/issues/2241)

* The `forceApprovalPrompt` option can now be specified in `Accounts.ui.config`
  in addition to `Meteor.loginWithGoogle`.  [#2149](https://github.com/meteor/meteor/issues/2149)

* Don't leak websocket clients in server-to-server DDP in some cases (and fix
  "Got open from inactive client"
  error). https://github.com/faye/websocket-driver-node/pull/8

* Updated OAuth url for login with Meetup.

* Allow minimongo `changed` callbacks to mutate their `oldDocument`
  argument. [#2231](https://github.com/meteor/meteor/issues/2231)

* Fix upsert called from client with no callback.  [#2413](https://github.com/meteor/meteor/issues/2413)

* Avoid a few harmless exceptions in OplogObserveDriver.

* Refactor `observe-sequence` package.

* Fix `spiderable` race condition.

* Re-apply our fix of NPM bug https://github.com/npm/npm/issues/3265 which got
  accidentally reverted upstream.

* Workaround for a crash in recent Safari
  versions. https://github.com/meteor/meteor/commit/e897539adb

* Upgraded dependencies:
  - less: 1.7.4 (from 1.7.1)
  - tar: 1.0.1 (from 0.1.19)
  - fstream: 1.0.2 (from 0.1.25)

Patches by GitHub users Cangit, dandv, ImtiazMajeed, MaximDubrovin, mitar,
mquandalle, rcy, RichardLitt, thatneat, and twhy.


## v0.8.3.1, 2014-12-09 (backport)

* Fix a security issue in allow/deny rules that could result in data
  loss. If your app uses allow/deny rules, or uses packages that use
  allow/deny rules, we recommend that you update immediately.
  Backport from 1.0.1.


## v0.8.3, 2014-07-29

#### Blaze

* Refactor Blaze to simplify internals while preserving the public
  API. `UI.Component` has been replaced with `Blaze.View.`

* Fix performance issues and memory leaks concerning event handlers.

* Add `UI.remove`, which removes a template after `UI.render`/`UI.insert`.

* Add `this.autorun` to the template instance, which is like `Deps.autorun`
  but is automatically stopped when the template is destroyed.

* Create `<a>` tags as SVG elements when they have `xlink:href`
  attributes. (Previously, `<a>` tags inside SVGs were never created as
  SVG elements.)  [#2178](https://github.com/meteor/meteor/issues/2178)

* Throw an error in `{{foo bar}}` if `foo` is missing or not a function.

* Cursors returned from template helpers for #each should implement
  the `observeChanges` method and don't have to be Minimongo cursors
  (allowing new custom data stores for Blaze like Miniredis).

* Remove warnings when {{#each}} iterates over a list of strings,
  numbers, or other items that contains duplicates.  [#1980](https://github.com/meteor/meteor/issues/1980)

#### Meteor Accounts

* Fix regression in 0.8.2 where an exception would be thrown if
  `Meteor.loginWithPassword` didn't have a callback. Callbacks to
  `Meteor.loginWithPassword` are now optional again.  [#2255](https://github.com/meteor/meteor/issues/2255)

* Fix OAuth popup flow in mobile apps that don't support
  `window.opener`.  [#2302](https://github.com/meteor/meteor/issues/2302)

* Fix "Email already exists" error with MongoDB 2.6.  [#2238](https://github.com/meteor/meteor/issues/2238)


#### mongo-livedata and minimongo

* Fix performance issue where a large batch of oplog updates could block
  the node event loop for long periods.  [#2299](https://github.com/meteor/meteor/issues/2299).

* Fix oplog bug resulting in error message "Buffer inexplicably empty".  [#2274](https://github.com/meteor/meteor/issues/2274)

* Fix regression from 0.8.2 that caused collections to appear empty in
  reactive `findOne()` or `fetch` queries that run before a mutator
  returns.  [#2275](https://github.com/meteor/meteor/issues/2275)


#### Miscellaneous

* Stop including code by default that automatically refreshes the page
  if JavaScript and CSS don't load correctly. While this code is useful
  in some multi-server deployments, it can cause infinite refresh loops
  if there are errors on the page. Add the `reload-safetybelt` package
  to your app if you want to include this code.

* On the server, `Meteor.startup(c)` now calls `c` immediately if the
  server has already started up, matching the client behavior.  [#2239](https://github.com/meteor/meteor/issues/2239)

* Add support for server-side source maps when debugging with
  `node-inspector`.

* Add `WebAppInternals.addStaticJs()` for adding static JavaScript code
  to be served in the app, inline if allowed by `browser-policy`.

* Make the `tinytest/run` method return immediately, so that `wait`
  method calls from client tests don't block on server tests completing.

* Log errors from method invocations on the client if there is no
  callback provided.

* Upgraded dependencies:
  - node: 0.10.29 (from 0.10.28)
  - less: 1.7.1 (from 1.6.1)

Patches contributed by GitHub users Cangit, cmather, duckspeaker, zol.


## v0.8.2, 2014-06-23

#### Meteor Accounts

* Switch `accounts-password` to use bcrypt to store passwords on the
  server. (Previous versions of Meteor used a protocol called SRP.)
  Users will be transparently transitioned when they log in. This
  transition is one-way, so you cannot downgrade a production app once
  you upgrade to 0.8.2. If you are maintaining an authenticating DDP
  client:
     - Clients that use the plaintext password login handler (i.e. call
       the `login` method with argument `{ password: <plaintext
       password> }`) will continue to work, but users will not be
       transitioned from SRP to bcrypt when logging in with this login
       handler.
     - Clients that use SRP will no longer work. These clients should
       instead directly call the `login` method, as in
       `Meteor.loginWithPassword`. The argument to the `login` method
       can be either:
         - `{ password: <plaintext password> }`, or
         - `{ password: { digest: <password hash>, algorithm: "sha-256" } }`,
           where the password hash is the hex-encoded SHA256 hash of the
           plaintext password.

* Show the display name of the currently logged-in user after following
  an email verification link or a password reset link in `accounts-ui`.

* Add a `userEmail` option to `Meteor.loginWithMeteorDeveloperAccount`
  to pre-fill the user's email address in the OAuth popup.

* Ensure that the user object has updated token information before
  it is passed to email template functions. [#2210](https://github.com/meteor/meteor/issues/2210)

* Export the function that serves the HTTP response at the end of an
  OAuth flow as `OAuth._endOfLoginResponse`. This function can be
  overridden to make the OAuth popup flow work in certain mobile
  environments where `window.opener` is not supported.

* Remove support for OAuth redirect URLs with a `redirect` query
  parameter. This OAuth flow was never documented and never fully
  worked.


#### Blaze

* Blaze now tracks individual CSS rules in `style` attributes and won't
  overwrite changes to them made by other JavaScript libraries.

* Add `{{> UI.dynamic}}` to make it easier to dynamically render a
  template with a data context.

* Add `UI._templateInstance()` for accessing the current template
  instance from within a block helper.

* Add `UI._parentData(n)` for accessing parent data contexts from
  within a block helper.

* Add preliminary API for registering hooks to run when Blaze intends to
  insert, move, or remove DOM elements. For example, you can use these
  hooks to animate nodes as they are inserted, moved, or removed. To use
  them, you can set the `_uihooks` property on a container DOM
  element. `_uihooks` is an object that can have any subset of the
  following three properties:

    - `insertElement: function (node, next)`: called when Blaze intends
      to insert the DOM element `node` before the element `next`
    - `moveElement: function (node, next)`: called when Blaze intends to
      move the DOM element `node` before the element `next`
    - `removeElement: function (node)`: called when Blaze intends to
      remove the DOM element `node`

    Note that when you set one of these functions on a container
    element, Blaze will not do the actual operation; it's your
    responsibility to actually insert, move, or remove the node (by
    calling `$(node).remove()`, for example).

* The `findAll` method on template instances now returns a vanilla
  array, not a jQuery object. The `$` method continues to
  return a jQuery object. [#2039](https://github.com/meteor/meteor/issues/2039)

* Fix a Blaze memory leak by cleaning up event handlers when a template
  instance is destroyed. [#1997](https://github.com/meteor/meteor/issues/1997)

* Fix a bug where helpers used by {{#with}} were still re-running when
  their reactive data sources changed after they had been removed from
  the DOM.

* Stop not updating form controls if they're focused. If a field is
  edited by one user while another user is focused on it, it will just
  lose its value but maintain its focus. [#1965](https://github.com/meteor/meteor/issues/1965)

* Add `_nestInCurrentComputation` option to `UI.render`, fixing a bug in
  {{#each}} when an item is added inside a computation that subsequently
  gets invalidated. [#2156](https://github.com/meteor/meteor/issues/2156)

* Fix bug where "=" was not allowed in helper arguments. [#2157](https://github.com/meteor/meteor/issues/2157)

* Fix bug when a template tag immediately follows a Spacebars block
  comment. [#2175](https://github.com/meteor/meteor/issues/2175)


#### Command-line tool

* Add --directory flag to `meteor bundle`. Setting this flag outputs a
  directory rather than a tarball.

* Speed up updates of NPM modules by upgrading Node to include our fix for
  https://github.com/npm/npm/issues/3265 instead of passing `--force` to
  `npm install`.

* Always rebuild on changes to npm-shrinkwrap.json files.  [#1648](https://github.com/meteor/meteor/issues/1648)

* Fix uninformative error message when deploying to long hostnames. [#1208](https://github.com/meteor/meteor/issues/1208)

* Increase a buffer size to avoid failing when running MongoDB due to a
  large number of processes running on the machine, and fix the error
  message when the failure does occur. [#2158](https://github.com/meteor/meteor/issues/2158)

* Clarify a `meteor mongo` error message when using the MONGO_URL
  environment variable. [#1256](https://github.com/meteor/meteor/issues/1256)


#### Testing

* Run server tests from multiple clients serially instead of in
  parallel. This allows testing features that modify global server
  state.  [#2088](https://github.com/meteor/meteor/issues/2088)


#### Security

* Add Content-Type headers on JavaScript and CSS resources.

* Add `X-Content-Type-Options: nosniff` header to
  `browser-policy-content`'s default policy. If you are using
  `browser-policy-content` and you don't want your app to send this
  header, then call `BrowserPolicy.content.allowContentTypeSniffing()`.

* Use `Meteor.absoluteUrl()` to compute the redirect URL in the `force-ssl`
  package (instead of the host header).


#### Miscellaneous

* Allow `check` to work on the server outside of a Fiber. [#2136](https://github.com/meteor/meteor/issues/2136)

* EJSON custom type conversion functions should not be permitted to yield. [#2136](https://github.com/meteor/meteor/issues/2136)

* The legacy polling observe driver handles errors communicating with MongoDB
  better and no longer gets "stuck" in some circumstances.

* Automatically rewind cursors before calls to `fetch`, `forEach`, or `map`. On
  the client, don't cache the return value of `cursor.count()` (consistently
  with the server behavior). `cursor.rewind()` is now a no-op. [#2114](https://github.com/meteor/meteor/issues/2114)

* Remove an obsolete hack in reporting line numbers for LESS errors. [#2216](https://github.com/meteor/meteor/issues/2216)

* Avoid exceptions when accessing localStorage in certain Internet
  Explorer configurations. [#1291](https://github.com/meteor/meteor/issues/1291), [#1688](https://github.com/meteor/meteor/issues/1688).

* Make `handle.ready()` reactively stop, where `handle` is a
  subscription handle.

* Fix an error message from `audit-argument-checks` after login.

* Make the DDP server send an error if the client sends a connect
  message with a missing or malformed `support` field. [#2125](https://github.com/meteor/meteor/issues/2125)

* Fix missing `jquery` dependency in the `amplify` package. [#2113](https://github.com/meteor/meteor/issues/2113)

* Ban inserting EJSON custom types as documents. [#2095](https://github.com/meteor/meteor/issues/2095)

* Fix incorrect URL rewrites in stylesheets. [#2106](https://github.com/meteor/meteor/issues/2106)

* Upgraded dependencies:
  - node: 0.10.28 (from 0.10.26)
  - uglify-js: 2.4.13 (from 2.4.7)
  - sockjs server: 0.3.9 (from 0.3.8)
  - websocket-driver: 0.3.4 (from 0.3.2)
  - stylus: 0.46.3 (from 0.42.3)

Patches contributed by GitHub users awwx, babenzele, Cangit, dandv,
ducdigital, emgee3, felixrabe, FredericoC, jbruni, kentonv, mizzao,
mquandalle, subhog, tbjers, tmeasday.


## v0.8.1.3, 2014-05-22

* Fix a security issue in the `spiderable` package. `spiderable` now
  uses the ROOT_URL environment variable instead of the Host header to
  determine which page to snapshot.

* Fix hardcoded Twitter URL in `oauth1` package. This fixes a regression
  in 0.8.0.1 that broke Atmosphere packages that do OAuth1
  logins. [#2154](https://github.com/meteor/meteor/issues/2154).

* Add `credentialSecret` argument to `Google.retrieveCredential`, which
  was forgotten in a previous release.

* Remove nonexistent `-a` and `-r` aliases for `--add` and `--remove` in
  `meteor help authorized`. [#2155](https://github.com/meteor/meteor/issues/2155)

* Add missing `underscore` dependency in the `oauth-encryption` package. [#2165](https://github.com/meteor/meteor/issues/2165)

* Work around IE8 bug that caused some apps to fail to render when
  minified. [#2037](https://github.com/meteor/meteor/issues/2037).


## v0.8.1.2, 2014-05-12

* Fix memory leak (introduced in 0.8.1) by making sure to unregister
  sessions at the server when they are closed due to heartbeat timeout.

* Add `credentialSecret` argument to `Google.retrieveCredential`,
  `Facebook.retrieveCredential`, etc., which is needed to use them as of
  0.8.1. [#2118](https://github.com/meteor/meteor/issues/2118)

* Fix 0.8.1 regression that broke apps using a `ROOT_URL` with a path
  prefix. [#2109](https://github.com/meteor/meteor/issues/2109)


## v0.8.1.1, 2014-05-01

* Fix 0.8.1 regression preventing clients from specifying `_id` on insert. [#2097](https://github.com/meteor/meteor/issues/2097)

* Fix handling of malformed URLs when merging CSS files. [#2103](https://github.com/meteor/meteor/issues/2103), [#2093](https://github.com/meteor/meteor/issues/2093)

* Loosen the checks on the `options` argument to `Collection.find` to
  allow undefined values.


## v0.8.1, 2014-04-30

#### Meteor Accounts

* Fix a security flaw in OAuth1 and OAuth2 implementations. If you are
  using any OAuth accounts packages (such as `accounts-google` or
  `accounts-twitter`), we recommend that you update immediately and log
  out your users' current sessions with the following MongoDB command:

    $ db.users.update({}, { $set: { 'services.resume.loginTokens': [] } }, { multi: true });

* OAuth redirect URLs are now required to be on the same origin as your app.

* Log out a user's other sessions when they change their password.

* Store pending OAuth login results in the database instead of
  in-memory, so that an OAuth flow succeeds even if different requests
  go to different server processes.

* When validateLoginAttempt callbacks return false, don't override a more
  specific error message.

* Add `Random.secret()` for generating security-critical secrets like
  login tokens.

* `Meteor.logoutOtherClients` now calls the user callback when other
  login tokens have actually been removed from the database, not when
  they have been marked for eventual removal.  [#1915](https://github.com/meteor/meteor/issues/1915)

* Rename `Oauth` to `OAuth`.  `Oauth` is now an alias for backwards
  compatibility.

* Add `oauth-encryption` package for encrypting sensitive account
  credentials in the database.

* A validate login hook can now override the exception thrown from
  `beginPasswordExchange` like it can for other login methods.

* Remove an expensive observe over all users in the `accounts-base`
  package.


#### Blaze

* Disallow `javascript:` URLs in URL attribute values by default, to
  help prevent cross-site scripting bugs. Call
  `UI._allowJavascriptUrls()` to allow them.

* Fix `UI.toHTML` on templates containing `{{#with}}`.

* Fix `{{#with}}` over a data context that is mutated.  [#2046](https://github.com/meteor/meteor/issues/2046)

* Clean up autoruns when calling `UI.toHTML`.

* Properly clean up event listeners when removing templates.

* Add support for `{{!-- block comments --}}` in Spacebars. Block comments may
  contain `}}`, so they are more useful than `{{! normal comments}}` for
  commenting out sections of Spacebars templates.

* Don't dynamically insert `<tbody>` tags in reactive tables

* When handling a custom jQuery event, additional arguments are
  no longer lost -- they now come after the template instance
  argument.  [#1988](https://github.com/meteor/meteor/issues/1988)


#### DDP and MongoDB

* Extend latency compensation to support an arbitrary sequence of
  inserts in methods.  Previously, documents created inside a method
  stub on the client would eventually be replaced by new documents
  from the server, causing the screen to flicker.  Calling `insert`
  inside a method body now generates the same ID on the client (inside
  the method stub) and on the server.  A sequence of inserts also
  generates the same sequence of IDs.  Code that wants a random stream
  that is consistent between method stub and real method execution can
  get one with `DDP.randomStream`.
  https://trello.com/c/moiiS2rP/57-pattern-for-creating-multiple-database-records-from-a-method

* The document passed to the `insert` callback of `allow` and `deny` now only
  has a `_id` field if the client explicitly specified one; this allows you to
  use `allow`/`deny` rules to prevent clients from specifying their own
  `_id`. As an exception, `allow`/`deny` rules with a `transform` always have an
  `_id`.

* DDP now has an implementation of bidirectional heartbeats which is consistent
  across SockJS and websocket transports. This enables connection keepalive and
  allows servers and clients to more consistently and efficiently detect
  disconnection.

* The DDP protocol version number has been incremented to "pre2" (adding
  randomSeed and heartbeats).

* The oplog observe driver handles errors communicating with MongoDB
  better and knows to re-poll all queries after a MongoDB failover.

* Fix bugs involving mutating DDP method arguments.


#### meteor command-line tool

* Move boilerplate HTML from tools to webapp.  Change internal
  `Webapp.addHtmlAttributeHook` API.

* Add `meteor list-sites` command for listing the sites that you have
  deployed to meteor.com with your Meteor developer account.

* Third-party template languages can request that their generated source loads
  before other JavaScript files, just like *.html files, by passing the
  isTemplate option to Plugin.registerSourceHandler.

* You can specify a particular interface for the dev mode runner to bind to with
  `meteor -p host:port`.

* Don't include proprietary tar tags in bundle tarballs.

* Convert relative URLs to absolute URLs when merging CSS files.


#### Upgraded dependencies

* Node.js from 0.10.25 to 0.10.26.
* MongoDB driver from 1.3.19 to 1.4.1
* stylus: 0.42.3 (from 0.42.2)
* showdown: 0.3.1
* css-parse: an unreleased version (from 1.7.0)
* css-stringify: an unreleased version (from 1.4.1)


Patches contributed by GitHub users aldeed, apendua, arbesfeld, awwx, dandv,
davegonzalez, emgee3, justinsb, mquandalle, Neftedollar, Pent, sdarnell,
and timhaines.


## v0.8.0.1, 2014-04-21

* Fix security flaw in OAuth1 implementation. Clients can no longer
  choose the callback_url for OAuth1 logins.


## v0.8.0, 2014-03-27

Meteor 0.8.0 introduces Blaze, a total rewrite of our live templating engine,
replacing Spark. Advantages of Blaze include:

  * Better interoperability with jQuery plugins and other techniques which
    directly manipulate the DOM
  * More fine-grained updates: only the specific elements or attributes that
    change are touched rather than the entire template
  * A fully documented templating language
  * No need for the confusing `{{#constant}}`, `{{#isolate}}`, and `preserve`
    directives
  * Uses standard jQuery delegation (`.on`) instead of our custom implementation
  * Blaze supports live SVG templates that work just like HTML templates

See
[the Using Blaze wiki page](https://github.com/meteor/meteor/wiki/Using-Blaze)
for full details on upgrading your app to 0.8.0.  This includes:

* The `Template.foo.rendered` callback is now only called once when the template
  is rendered, rather than repeatedly as it is "re-rendered", because templates
  now directly update changed data instead of fully re-rendering.

* The `accounts-ui` login buttons are now invoked as a `{{> loginButtons}}`
  rather than as `{{loginButtons}}`.

* Previous versions of Meteor used a heavily modified version of the Handlebars
  templating language. In 0.8.0, we've given it its own name: Spacebars!
  Spacebars has an
  [explicit specification](https://github.com/meteor/meteor/blob/devel/packages/spacebars/README.md)
  instead of being defined as a series of changes to Handlebars. There are some
  incompatibilities with our previous Handlebars fork, such as a
  [different way of specifying dynamic element attributes](https://github.com/meteor/meteor/blob/devel/packages/spacebars/README.md#in-attribute-values)
  and a
  [new way of defining custom block helpers](https://github.com/meteor/meteor/blob/devel/packages/spacebars/README.md#custom-block-helpers).

* Your template files must consist of
  [well-formed HTML](https://github.com/meteor/meteor/blob/devel/packages/spacebars/README.md#html-dialect). Invalid
  HTML is now a compilation failure.  (There is a current limitation in our HTML
  parser such that it does not support
  [omitting end tags](http://www.w3.org/TR/html5/syntax.html#syntax-tag-omission)
  on elements such as `<P>` and `<LI>`.)

* `Template.foo` is no longer a function. It is instead a
  "component". Components render to an intermediate representation of an HTML
  tree, not a string, so there is no longer an easy way to render a component to
  a static HTML string.

* `Meteor.render` and `Spark.render` have been removed. Use `UI.render` and
  `UI.insert` instead.

* The `<body>` tag now defines a template just like the `<template>` tag, which
  can have helpers and event handlers.  Define them directly on the object
  `UI.body`.

* Previous versions of Meteor shipped with a synthesized `tap` event,
  implementing a zero-delay click event on mobile browsers. Unfortunately, this
  event never worked very well. We're eliminating it. Instead, use one of the
  excellent third party solutions.

* The `madewith` package (which supported adding a badge to your website
  displaying its score from http://madewith.meteor.com/) has been removed, as it
  is not compatible with the new version of that site.

* The internal `spark`, `liverange`, `universal-events`, and `domutils` packages
  have been removed.

* The `Handlebars` namespace has been deprecated.  `Handlebars.SafeString` is
  now `Spacebars.SafeString`, and `Handlebars.registerHelper` is now
  `UI.registerHelper`.

Patches contributed by GitHub users cmather and mart-jansink.


## v0.7.2.3, 2014-12-09 (backport)

* Fix a security issue in allow/deny rules that could result in data
  loss. If your app uses allow/deny rules, or uses packages that use
  allow/deny rules, we recommend that you update immediately.
  Backport from 1.0.1.

## v0.7.2.2, 2014-04-21 (backport)

* Fix a security flaw in OAuth1 and OAuth2 implementations.
  Backport from 0.8.1; see its entry for recommended actions to take.

## v0.7.2.1, 2014-04-30 (backport)

* Fix security flaw in OAuth1 implementation. Clients can no longer
  choose the callback_url for OAuth1 logins.
  Backport from 0.8.0.1.

## v0.7.2, 2014-03-18

* Support oplog tailing on queries with the `limit` option. All queries
  except those containing `$near` or `$where` selectors or the `skip`
  option can now be used with the oplog driver.

* Add hooks to login process: `Accounts.onLogin`,
  `Accounts.onLoginFailure`, and `Accounts.validateLoginAttempt`. These
  functions allow for rate limiting login attempts, logging an audit
  trail, account lockout flags, and more. See:
  http://docs.meteor.com/#accounts_validateloginattempt [#1815](https://github.com/meteor/meteor/issues/1815)

* Change the `Accounts.registerLoginHandler` API for custom login
  methods. Login handlers now require a name and no longer have to deal
  with generating resume tokens. See
  https://github.com/meteor/meteor/blob/devel/packages/accounts-base/accounts_server.js
  for details. OAuth based login handlers using the
  `Oauth.registerService` packages are not affected.

* Add support for HTML email in `Accounts.emailTemplates`.  [#1785](https://github.com/meteor/meteor/issues/1785)

* minimongo: Support `{a: {$elemMatch: {x: 1, $or: [{a: 1}, {b: 1}]}}}`  [#1875](https://github.com/meteor/meteor/issues/1875)

* minimongo: Support `{a: {$regex: '', $options: 'i'}}`  [#1874](https://github.com/meteor/meteor/issues/1874)

* minimongo: Fix sort implementation with multiple sort fields which each look
  inside an array. eg, ensure that with sort key `{'a.x': 1, 'a.y': 1}`, the
  document `{a: [{x: 0, y: 4}]}` sorts before
  `{a: [{x: 0, y: 5}, {x: 1, y: 3}]}`, because the 3 should not be used as a
  tie-breaker because it is not "next to" the tied 0s.

* minimongo: Fix sort implementation when selector and sort key share a field,
  that field matches an array in the document, and only some values of the array
  match the selector. eg, ensure that with sort key `{a: 1}` and selector
  `{a: {$gt: 3}}`, the document `{a: [4, 6]}` sorts before `{a: [1, 5]}`,
  because the 1 should not be used as a sort key because it does not match the
  selector. (We only approximate the MongoDB behavior here by only supporting
  relatively selectors.)

* Use `faye-websocket` (0.7.2) npm module instead of `websocket` (1.0.8) for
  server-to-server DDP.

* Update Google OAuth package to use new `profile` and `email` scopes
  instead of deprecated URL-based scopes.  [#1887](https://github.com/meteor/meteor/issues/1887)

* Add `_throwFirstError` option to `Deps.flush`.

* Make `facts` package data available on the server as
  `Facts._factsByPackage`.

* Fix issue where `LESS` compilation error could crash the `meteor run`
  process.  [#1877](https://github.com/meteor/meteor/issues/1877)

* Fix crash caused by empty HTTP host header in `meteor run` development
  server.  [#1871](https://github.com/meteor/meteor/issues/1871)

* Fix hot code reload in private browsing mode in Safari.

* Fix appcache size calculation to avoid erronious warnings. [#1847](https://github.com/meteor/meteor/issues/1847)

* Remove unused `Deps._makeNonReactive` wrapper function. Call
  `Deps.nonreactive` directly instead.

* Avoid setting the `oplogReplay` on non-oplog collections. Doing so
  caused mongod to crash.

* Add startup message to `test-in-console` to ease automation. [#1884](https://github.com/meteor/meteor/issues/1884)

* Upgraded dependencies
  - amplify: 1.1.2 (from 1.1.0)

Patches contributed by GitHub users awwx, dandv, queso, rgould, timhaines, zol


## v0.7.1.2, 2014-02-27

* Fix bug in tool error handling that caused `meteor` to crash on Mac
  OSX when no computer name is set.

* Work around a bug that caused MongoDB to fail an assertion when using
  tailable cursors on non-oplog collections.


## v0.7.1.1, 2014-02-24

* Integrate with Meteor developer accounts, a new way of managing your
  meteor.com deployed sites. When you use `meteor deploy`, you will be
  prompted to create a developer account.
    - Once you've created a developer account, you can log in and out
      from the command line with `meteor login` and `meteor logout`.
    - You can claim legacy sites with `meteor claim`. This command will
      prompt you for your site password if you are claiming a
      password-protected site; after claiming it, you will not need to
      enter the site password again.
    - You can add or remove authorized users, and view the list of
      authorized users, for a site with `meteor authorized`.
    - You can view your current username with `meteor whoami`.
    - This release also includes the `accounts-meteor-developer` package
      for building Meteor apps that allow users to log in with their own
      developer accounts.

* Improve the oplog tailing implementation for getting real-time database
  updates from MongoDB.
    - Add support for all operators except `$where` and `$near`. Limit and
      skip are not supported yet.
    - Add optimizations to avoid needless data fetches from MongoDB.
    - Fix an error ("Cannot call method 'has' of null") in an oplog
      callback. [#1767](https://github.com/meteor/meteor/issues/1767)

* Add and improve support for minimongo operators.
  - Support `$comment`.
  - Support `obj` name in `$where`.
  - `$regex` matches actual regexps properly.
  - Improve support for `$nin`, `$ne`, `$not`.
  - Support using `{ $in: [/foo/, /bar/] }`. [#1707](https://github.com/meteor/meteor/issues/1707)
  - Support `{$exists: false}`.
  - Improve type-checking for selectors.
  - Support `{x: {$elemMatch: {$gt: 5}}}`.
  - Match Mongo's behavior better when there are arrays in the document.
  - Support `$near` with sort.
  - Implement updates with `{ $set: { 'a.$.b': 5 } }`.
  - Support `{$type: 4}` queries.
  - Optimize `remove({})` when observers are paused.
  - Make update-by-id constant time.
  - Allow `{$set: {'x._id': 1}}`.  [#1794](https://github.com/meteor/meteor/issues/1794)

* Upgraded dependencies
  - node: 0.10.25 (from 0.10.22). The workaround for specific Node
    versions from 0.7.0 is now removed; 0.10.25+ is supported.
  - jquery: 1.11.0 (from 1.8.2). See
    http://jquery.com/upgrade-guide/1.9/ for upgrade instructions.
  - jquery-waypoints: 2.0.4 (from 1.1.7). Contains
    backwards-incompatible changes.
  - source-map: 0.3.2 (from 0.3.30) [#1782](https://github.com/meteor/meteor/issues/1782)
  - websocket-driver: 0.3.2 (from 0.3.1)
  - http-proxy: 1.0.2 (from a pre-release fork of 1.0)
  - semver: 2.2.1 (from 2.1.0)
  - request: 2.33.0 (from 2.27.0)
  - fstream: 0.1.25 (from 0.1.24)
  - tar: 0.1.19 (from 0.1.18)
  - eachline: a fork of 2.4.0 (from 2.3.3)
  - source-map: 0.1.31 (from 0.1.30)
  - source-map-support: 0.2.5 (from 0.2.3)
  - mongo: 2.4.9 (from 2.4.8)
  - openssl in mongo: 1.0.1f (from 1.0.1e)
  - kexec: 0.2.0 (from 0.1.1)
  - less: 1.6.1 (from 1.3.3)
  - stylus: 0.42.2 (from 0.37.0)
  - nib: 1.0.2 (from 1.0.0)
  - coffeescript: 1.7.1 (from 1.6.3)

* CSS preprocessing and sourcemaps:
  - Add sourcemap support for CSS stylesheet preprocessors. Use
    sourcemaps for stylesheets compiled with LESS.
  - Improve CSS minification to deal with `@import` statements correctly.
  - Lint CSS files for invalid `@` directives.
  - Change the recommended suffix for imported LESS files from
    `.lessimport` to `.import.less`. Add `.import.styl` to allow
    `stylus` imports. `.lessimport` continues to work but is deprecated.

* Add `clientAddress` and `httpHeaders` to `this.connection` in method
  calls and publish functions.

* Hash login tokens before storing them in the database. Legacy unhashed
  tokens are upgraded to hashed tokens in the database as they are used
  in login requests.

* Change default accounts-ui styling and add more CSS classes.

* Refactor command-line tool. Add test harness and better tests. Run
  `meteor self-test --help` for info on running the tools test suite.

* Speed up application re-build in development mode by re-using file
  hash computation between file change watching code and application
  build code..

* Fix issues with documents containing a key named `length` with a
  numeric value. Underscore treated these as arrays instead of objects,
  leading to exceptions when . Patch Underscore to not treat plain
  objects (`x.constructor === Object`) with numeric `length` fields as
  arrays. [#594](https://github.com/meteor/meteor/issues/594) [#1737](https://github.com/meteor/meteor/issues/1737)

* Deprecate `Accounts.loginServiceConfiguration` in favor of
  `ServiceConfiguration.configurations`, exported by the
  `service-configuration` package. `Accounts.loginServiceConfiguration`
  is maintained for backwards-compatibility, but it is defined in a
  `Meteor.startup` block and so cannot be used from top-level code.

* Cursors with a field specifier containing `{_id: 0}` can no longer be
  used with `observeChanges` or `observe`. This includes the implicit
  calls to these functions that are done when returning a cursor from a
  publish function or using `{{#each}}`.

* Transform functions must return objects and may not change the `_id`
  field, though they may leave it out.

* Remove broken IE7 support from the `localstorage` package. Meteor
  accounts logins no longer persist in IE7.

* Fix the `localstorage` package when used with Safari in private
  browsing mode. This fixes a problem with login token storage and
  account login. [#1291](https://github.com/meteor/meteor/issues/1291)

* Types added with `EJSON.addType` now have default `clone` and `equals`
  implementations. Users may still specify `clone` or `equals` functions
  to override the default behavior.  [#1745](https://github.com/meteor/meteor/issues/1745)

* Add `frame-src` to `browser-policy-content` and account for
  cross-browser CSP disparities.

* Deprecate `Oauth.initiateLogin` in favor of `Oauth.showPopup`.

* Add `WebApp.rawConnectHandlers` for adding connect handlers that run
  before any other Meteor handlers, except `connect.compress()`. Raw
  connect handlers see the URL's full path (even if ROOT_URL contains a
  non-empty path) and they run before static assets are served.

* Add `Accounts.connection` to allow using Meteor accounts packages with
  a non-default DDP connection.

* Detect and reload if minified CSS files fail to load at startup. This
  prevents the application from running unstyled if the page load occurs
  while the server is switching versions.

* Allow Npm.depends to specify any http or https URL containing a full
  40-hex-digit SHA.  [#1686](https://github.com/meteor/meteor/issues/1686)

* Add `retry` package for connection retry with exponential backoff.

* Pass `update` and `remove` return values correctly when using
  collections validated with `allow` and `deny` rules. [#1759](https://github.com/meteor/meteor/issues/1759)

* If you're using Deps on the server, computations and invalidation
  functions are not allowed to yield. Throw an error instead of behaving
  unpredictably.

* Fix namespacing in coffeescript files added to a package with the
  `bare: true` option. [#1668](https://github.com/meteor/meteor/issues/1668)

* Fix races when calling login and/or logoutOtherClients from multiple
  tabs. [#1616](https://github.com/meteor/meteor/issues/1616)

* Include oauth_verifier as a header rather than a parameter in
  the `oauth1` package. [#1825](https://github.com/meteor/meteor/issues/1825)

* Fix `force-ssl` to allow local development with `meteor run` in IPv6
  environments. [#1751](https://github.com/meteor/meteor/issues/1751)`

* Allow cursors on named local collections to be returned from a publish
  function in an array.  [#1820](https://github.com/meteor/meteor/issues/1820)

* Fix build failure caused by a directory in `programs/` without a
  package.js file.

* Do a better job of handling shrinkwrap files when an npm module
  depends on something that isn't a semver. [#1684](https://github.com/meteor/meteor/issues/1684)

* Fix failures updating npm dependencies when a node_modules directory
  exists above the project directory.  [#1761](https://github.com/meteor/meteor/issues/1761)

* Preserve permissions (eg, executable bit) on npm files.  [#1808](https://github.com/meteor/meteor/issues/1808)

* SockJS tweak to support relative base URLs.

* Don't leak sockets on error in dev-mode proxy.

* Clone arguments to `added` and `changed` methods in publish
  functions. This allows callers to reuse objects and prevents already
  published data from changing after the fact.  [#1750](https://github.com/meteor/meteor/issues/1750)

* Ensure springboarding to a different meteor tools version always uses
  `exec` to run the old version. This simplifies process management for
  wrapper scripts.

Patches contributed by GitHub users DenisGorbachev, EOT, OyoKooN, awwx,
dandv, icellan, jfhamlin, marcandre, michaelbishop, mitar, mizzao,
mquandalle, paulswartz, rdickert, rzymek, timhaines, and yeputons.


## v0.7.0.1, 2013-12-20

* Two fixes to `meteor run` Mongo startup bugs that could lead to hangs with the
  message "Initializing mongo database... this may take a moment.".  [#1696](https://github.com/meteor/meteor/issues/1696)

* Apply the Node patch to 0.10.24 as well (see the 0.7.0 section for details).

* Fix gratuitous IE7 incompatibility.  [#1690](https://github.com/meteor/meteor/issues/1690)


## v0.7.0, 2013-12-17

This version of Meteor contains a patch for a bug in Node 0.10 which
most commonly affects websockets. The patch is against Node version
0.10.22 and 0.10.23. We strongly recommend using one of these precise
versions of Node in production so that the patch will be applied. If you
use a newer version of Node with this version of Meteor, Meteor will not
apply the patch and will instead disable websockets.

* Rework how Meteor gets realtime database updates from MongoDB. Meteor
  now reads the MongoDB "oplog" -- a special collection that records all
  the write operations as they are applied to your database. This means
  changes to the database are instantly noticed and reflected in Meteor,
  whether they originated from Meteor or from an external database
  client. Oplog tailing is automatically enabled in development mode
  with `meteor run`, and can be enabled in production with the
  `MONGO_OPLOG_URL` environment variable. Currently the only supported
  selectors are equality checks; `$`-operators, `limit` and `skip`
  queries fall back to the original poll-and-diff algorithm. See
  https://github.com/meteor/meteor/wiki/Oplog-Observe-Driver
  for details.

* Add `Meteor.onConnection` and add `this.connection` to method
  invocations and publish functions. These can be used to store data
  associated with individual clients between subscriptions and method
  calls. See http://docs.meteor.com/#meteor_onconnection for details. [#1611](https://github.com/meteor/meteor/issues/1611)

* Bundler failures cause non-zero exit code in `meteor run`.  [#1515](https://github.com/meteor/meteor/issues/1515)

* Fix error when publish function callbacks are called during session shutdown.

* Rework hot code push. The new `autoupdate` package drives automatic
  reloads on update using standard DDP messages instead of a hardcoded
  message at DDP startup. Now the hot code push only triggers when
  client code changes; server-only code changes will not cause the page
  to reload.

* New `facts` package publishes internal statistics about Meteor.

* Add an explicit check that publish functions return a cursor, an array
  of cursors, or a falsey value. This is a safety check to to prevent
  users from accidentally returning Collection.findOne() or some other
  value and expecting it to be published.

* Implement `$each`, `$sort`, and `$slice` options for minimongo's `$push`
  modifier.  [#1492](https://github.com/meteor/meteor/issues/1492)

* Introduce `--raw-logs` option to `meteor run` to disable log
  coloring and timestamps.

* Add `WebAppInternals.setBundledJsCssPrefix()` to control where the
  client loads bundled JavaScript and CSS files. This allows serving
  files from a CDN to decrease page load times and reduce server load.

* Attempt to exit cleanly on `SIGHUP`. Stop accepting incoming
  connections, kill DDP connections, and finish all outstanding requests
  for static assets.

* In the HTTP server, only keep sockets with no active HTTP requests alive for 5
  seconds.

* Fix handling of `fields` option in minimongo when only `_id` is present. [#1651](https://github.com/meteor/meteor/issues/1651)

* Fix issue where setting `process.env.MAIL_URL` in app code would not
  alter where mail was sent. This was a regression in 0.6.6 from 0.6.5. [#1649](https://github.com/meteor/meteor/issues/1649)

* Use stderr instead of stdout (for easier automation in shell scripts) when
  prompting for passwords and when downloading the dev bundle. [#1600](https://github.com/meteor/meteor/issues/1600)

* Ensure more downtime during file watching.  [#1506](https://github.com/meteor/meteor/issues/1506)

* Fix `meteor run` with settings files containing non-ASCII characters.  [#1497](https://github.com/meteor/meteor/issues/1497)

* Support `EJSON.clone` for `Meteor.Error`. As a result, they are properly
  stringified in DDP even if thrown through a `Future`.  [#1482](https://github.com/meteor/meteor/issues/1482)

* Fix passing `transform: null` option to `collection.allow()` to disable
  transformation in validators.  [#1659](https://github.com/meteor/meteor/issues/1659)

* Fix livedata error on `this.removed` during session shutdown. [#1540](https://github.com/meteor/meteor/issues/1540) [#1553](https://github.com/meteor/meteor/issues/1553)

* Fix incompatibility with Phusion Passenger by removing an unused line. [#1613](https://github.com/meteor/meteor/issues/1613)

* Ensure install script creates /usr/local on machines where it does not
  exist (eg. fresh install of OSX Mavericks).

* Set x-forwarded-* headers in `meteor run`.

* Clean up package dirs containing only ".build".

* Check for matching hostname before doing end-of-oauth redirect.

* Only count files that actually go in the cache towards the `appcache`
  size check. [#1653](https://github.com/meteor/meteor/issues/1653).

* Increase the maximum size spiderable will return for a page from 200kB
  to 5MB.

* Upgraded dependencies:
  * SockJS server from 0.3.7 to 0.3.8, including new faye-websocket module.
  * Node from 0.10.21 to 0.10.22
  * MongoDB from 2.4.6 to 2.4.8
  * clean-css from 1.1.2 to 2.0.2
  * uglify-js from a fork of 2.4.0 to 2.4.7
  * handlebars npm module no longer available outside of handlebars package

Patches contributed by GitHub users AlexeyMK, awwx, dandv, DenisGorbachev,
emgee3, FooBarWidget, mitar, mcbain, rzymek, and sdarnell.


## v0.6.6.3, 2013-11-04

* Fix error when publish function callbacks are called during session
  shutdown.  [#1540](https://github.com/meteor/meteor/issues/1540) [#1553](https://github.com/meteor/meteor/issues/1553)

* Improve `meteor run` CPU usage in projects with many
  directories.  [#1506](https://github.com/meteor/meteor/issues/1506)


## v0.6.6.2, 2013-10-21

* Upgrade Node from 0.10.20 to 0.10.21 (security update).


## v0.6.6.1, 2013-10-12

* Fix file watching on OSX. Work around Node issue [#6251](https://github.com/meteor/meteor/issues/6251) by not using
  fs.watch. [#1483](https://github.com/meteor/meteor/issues/1483)


## v0.6.6, 2013-10-10


#### Security

* Add `browser-policy` package for configuring and sending
  Content-Security-Policy and X-Frame-Options HTTP headers.
  [See the docs](http://docs.meteor.com/#browserpolicy) for more.

* Use cryptographically strong pseudorandom number generators when available.

#### MongoDB

* Add upsert support. `Collection.update` now supports the `{upsert:
  true}` option. Additionally, add a `Collection.upsert` method which
  returns the newly inserted object id if applicable.

* `update` and `remove` now return the number of documents affected.  [#1046](https://github.com/meteor/meteor/issues/1046)

* `$near` operator for `2d` and `2dsphere` indices.

* The `fields` option to the collection methods `find` and `findOne` now works
  on the client as well.  (Operators such as `$elemMatch` and `$` are not yet
  supported in `fields` projections.) [#1287](https://github.com/meteor/meteor/issues/1287)

* Pass an index and the cursor itself to the callbacks in `cursor.forEach` and
  `cursor.map`, just like the corresponding `Array` methods.  [#63](https://github.com/meteor/meteor/issues/63)

* Support `c.find(query, {limit: N}).count()` on the client.  [#654](https://github.com/meteor/meteor/issues/654)

* Improve behavior of `$ne`, `$nin`, and `$not` selectors with objects containing
  arrays.  [#1451](https://github.com/meteor/meteor/issues/1451)

* Fix various bugs if you had two documents with the same _id field in
  String and ObjectID form.

#### Accounts

* [Behavior Change] Expire login tokens periodically. Defaults to 90
  days. Use `Accounts.config({loginExpirationInDays: null})` to disable
  token expiration.

* [Behavior Change] Write dates generated by Meteor Accounts to Mongo as
  Date instead of number; existing data can be converted by passing it
  through `new Date()`. [#1228](https://github.com/meteor/meteor/issues/1228)

* Log out and close connections for users if they are deleted from the
  database.

* Add Meteor.logoutOtherClients() for logging out other connections
  logged in as the current user.

* `restrictCreationByEmailDomain` option in `Accounts.config` to restrict new
  users to emails of specific domain (eg. only users with @meteor.com emails) or
  a custom validator. [#1332](https://github.com/meteor/meteor/issues/1332)

* Support OAuth1 services that require request token secrets as well as
  authentication token secrets.  [#1253](https://github.com/meteor/meteor/issues/1253)

* Warn if `Accounts.config` is only called on the client.  [#828](https://github.com/meteor/meteor/issues/828)

* Fix bug where callbacks to login functions could be called multiple
  times when the client reconnects.

#### DDP

* Fix infinite loop if a client disconnects while a long yielding method is
  running.

* Unfinished code to support DDP session resumption has been removed. Meteor
  servers now stop processing messages from clients and reclaim memory
  associated with them as soon as they are disconnected instead of a few minutes
  later.

#### Tools

* The pre-0.6.5 `Package.register_extension` API has been removed. Use
  `Package._transitional_registerBuildPlugin` instead, which was introduced in
  0.6.5. (A bug prevented the 0.6.5 reimplementation of `register_extension`
  from working properly anyway.)

* Support using an HTTP proxy in the `meteor` command line tool. This
  allows the `update`, `deploy`, `logs`, and `mongo` commands to work
  behind a proxy. Use the standard `http_proxy` environment variable to
  specify your proxy endpoint.  [#429](https://github.com/meteor/meteor/issues/429), [#689](https://github.com/meteor/meteor/issues/689), [#1338](https://github.com/meteor/meteor/issues/1338)

* Build Linux binaries on an older Linux machine. Meteor now supports
  running on Linux machines with glibc 2.9 or newer (Ubuntu 10.04+, RHEL
  and CentOS 6+, Fedora 10+, Debian 6+). Improve error message when running
  on Linux with unsupported glibc, and include Mongo stderr if it fails
  to start.

* Install NPM modules with `--force` to avoid corrupted local caches.

* Rebuild NPM modules in packages when upgrading to a version of Meteor that
  uses a different version of Node.

* Disable the Mongo http interface. This lets you run meteor on two ports
  differing by 1000 at the same time.

#### Misc

* [Known issue] Breaks support for pre-release OSX 10.9 'Mavericks'.
  Will be addressed shortly. See issues:
  https://github.com/joyent/node/issues/6251
  https://github.com/joyent/node/issues/6296

* `EJSON.stringify` now takes options:
  - `canonical` causes objects keys to be stringified in sorted order
  - `indent` allows formatting control over the EJSON stringification

* EJSON now supports `Infinity`, `-Infinity` and `NaN`.

* Check that the argument to `EJSON.parse` is a string.  [#1401](https://github.com/meteor/meteor/issues/1401)

* Better error from functions that use `Meteor._wrapAsync` (eg collection write
  methods and `HTTP` methods) and in DDP server message processing.  [#1387](https://github.com/meteor/meteor/issues/1387)

* Support `appcache` on Chrome for iOS.

* Support literate CoffeeScript files with the extension `.coffee.md` (in
  addition to the already-supported `.litcoffee` extension). [#1407](https://github.com/meteor/meteor/issues/1407)

* Make `madewith` package work again (broken in 0.6.5).  [#1448](https://github.com/meteor/meteor/issues/1448)

* Better error when passing a string to `{{#each}}`. [#722](https://github.com/meteor/meteor/issues/722)

* Add support for JSESSIONID cookies for sticky sessions. Set the
  `USE_JSESSIONID` environment variable to enable placing a JSESSIONID
  cookie on sockjs requests.

* Simplify the static analysis used to detect package-scope variables.

* Upgraded dependencies:
  * Node from 0.8.24 to 0.10.20
  * MongoDB from 2.4.4 to 2.4.6
  * MongoDB driver from 1.3.17 to 1.3.19
  * http-proxy from 0.10.1 to a pre-release of 1.0.0
  * stylus from 0.30.1 to 0.37.0
  * nib from 0.8.2 to 1.0.0
  * optimist from 0.3.5 to 0.6.0
  * semver from 1.1.0 to 2.1.0
  * request from 2.12.0 to 2.27.0
  * keypress from 0.1.0 to 0.2.1
  * underscore from 1.5.1 to 1.5.2
  * fstream from 0.1.21 to 0.1.24
  * tar from 0.1.14 to 0.1.18
  * source-map from 0.1.26 to 0.1.30
  * source-map-support from a fork of 0.1.8 to 0.2.3
  * escope from a fork of 0.0.15 to 1.0.0
  * estraverse from 1.1.2-1 to 1.3.1
  * simplesmtp from 0.1.25 to 0.3.10
  * stream-buffers from 0.2.3 to 0.2.5
  * websocket from 1.0.7 to 1.0.8
  * cli-color from 0.2.2 to 0.2.3
  * clean-css from 1.0.11 to 1.1.2
  * UglifyJS2 from a fork of 2.3.6 to a different fork of 2.4.0
  * connect from 2.7.10 to 2.9.0
  * send from 0.1.0 to 0.1.4
  * useragent from 2.0.1 to 2.0.7
  * replaced byline with eachline 2.3.3

Patches contributed by GitHub users ansman, awwx, codeinthehole, jacott,
Maxhodges, meawoppl, mitar, mizzao, mquandalle, nathan-muir, RobertLowe, ryw,
sdarnell, and timhaines.


## v0.6.5.3, 2014-12-09 (backport)

* Fix a security issue in allow/deny rules that could result in data
  loss. If your app uses allow/deny rules, or uses packages that use
  allow/deny rules, we recommend that you update immediately.
  Backport from 1.0.1.


## v0.6.5.2, 2013-10-21

* Upgrade Node from 0.8.24 to 0.8.26 (security patch)


## v0.6.5.1, 2013-08-28

* Fix syntax errors on lines that end with a backslash. [#1326](https://github.com/meteor/meteor/issues/1326)

* Fix serving static files with special characters in their name. [#1339](https://github.com/meteor/meteor/issues/1339)

* Upgrade `esprima` JavaScript parser to fix bug parsing complex regexps.

* Export `Spiderable` from `spiderable` package to allow users to set
  `Spiderable.userAgentRegExps` to control what user agents are treated
  as spiders.

* Add EJSON to standard-app-packages. [#1343](https://github.com/meteor/meteor/issues/1343)

* Fix bug in d3 tab character parsing.

* Fix regression when using Mongo ObjectIDs in Spark templates.


## v0.6.5, 2013-08-14

* New package system with package compiler and linker:

  * Each package now has it own namespace for variable
    declarations. Global variables used in a package are limited to
    package scope.

  * Packages must explicitly declare which symbols they export with
    `api.export` in `package.js`.

  * Apps and packages only see the exported symbols from packages they
    explicitly use. For example, if your app uses package A which in
    turn depends on package B, only package A's symbols will be
    available in the app.

  * Package names can only contain alphanumeric characters, dashes, and
    dots. Packages with spaces and underscores must be renamed.

  * Remove hardcoded list of required packages. New default
    `standard-app-packages` package adds dependencies on the core Meteor
    stack. This package can be removed to make an app with only parts of
    the Meteor stack. `standard-app-packages` will be automatically
    added to a project when it is updated to Meteor 0.6.5.

  * Custom app packages in the `packages` directory are no longer
    automatically used. They must be explicitly added to the app with
    `meteor add <packagename>`. To help with the transition, all
    packages in the `packages` directory will be automatically added to
    the project when it is updated to Meteor 0.6.5.

  * New "unipackage" on-disk format for built packages. Compiled packages are
    cached and rebuilt only when their source or dependencies change.

  * Add "unordered" and "weak" package dependency modes to allow
    circular package dependencies and conditional code inclusion.

  * New API (`_transitional_registerBuildPlugin`) for declaring
    compilers, preprocessors, and file extension handlers. These new
    build plugins are full compilation targets in their own right, and
    have their own namespace, source files, NPM requirements, and package
    dependencies. The old `register_extension` API is deprecated. Please
    note that the `package.js` format and especially
    `_transitional_registerBuildPlugin` are not frozen interfaces and
    are subject to change in future releases.

  * Add `api.imply`, which allows one package to "imply" another. If
    package A implies package B, then anything that depends on package
    A automatically depends on package B as well (and receives package
    B's imports). This is useful for creating umbrella packages
    (`standard-app-packages`) or sometimes for factoring common code
    out of related packages (`accounts-base`).

* Move HTTP serving out of the server bootstrap and into the `webapp`
  package. This allows building Meteor apps that are not web servers
  (eg. command line tools, DDP clients, etc.). Connect middlewares can
  now be registered on the new `WebApp.connectHandlers` instead of the
  old `__meteor_bootstrap__.app`.

* The entire Meteor build process now has first-class source map
  support. A source map is maintained for every source file as it
  passes through the build pipeline. Currently, the source maps are
  only served in development mode. Not all web browsers support source
  maps yet and for those that do, you may have to turn on an option to
  enable them. Source maps will always be used when reporting
  exceptions on the server.

* Update the `coffeescript` package to generate source maps.

* Add new `Assets` API and `private` subdirectory for including and
  accessing static assets on the server. http://docs.meteor.com/#assets

* Add `Meteor.disconnect`. Call this to disconnect from the
  server and stop all live data updates. [#1151](https://github.com/meteor/meteor/issues/1151)

* Add `Match.Integer` to `check` for 32-bit signed integers.

* `Meteor.connect` has been renamed to `DDP.connect` and is now fully
  supported on the server. Server-to-server DDP connections use
  websockets, and can be used for both method calls and subscriptions.

* Rename `Meteor.default_connection` to `Meteor.connection` and
  `Meteor.default_server` to `Meteor.server`.

* Rename `Meteor.http` to `HTTP`.

* `ROOT_URL` may now have a path part. This allows serving multiple
  Meteor apps on the same domain.

* Support creating named unmanaged collections with
  `new Meteor.Collection("name", {connection: null})`.

* New `Log` function in the `logging` package which prints with
  timestamps, color, filenames and linenumbers.

* Include http response in errors from oauth providers. [#1246](https://github.com/meteor/meteor/issues/1246)

* The `observe` callback `movedTo` now has a fourth argument `before`.

* Move NPM control files for packages from `.npm` to
  `.npm/package`. This is to allow build plugins such as `coffeescript`
  to depend on NPM packages. Also, when removing the last NPM
  dependency, clean up the `.npm` dir.

* Remove deprecated `Meteor.is_client` and `Meteor.is_server` variables.

* Implement "meteor bundle --debug" [#748](https://github.com/meteor/meteor/issues/748)

* Add `forceApprovalPrompt` option to `Meteor.loginWithGoogle`. [#1226](https://github.com/meteor/meteor/issues/1226)

* Make server-side Mongo `insert`s, `update`s, and `remove`s run
  asynchronously when a callback is passed.

* Improve memory usage when calling `findOne()` on the server.

* Delete login tokens from server when user logs out.

* Rename package compatibility mode option to `add_files` from `raw` to
  `bare`.

* Fix Mongo selectors of the form: {$regex: /foo/}.

* Fix Spark memory leak.  [#1157](https://github.com/meteor/meteor/issues/1157)

* Fix EPIPEs during dev mode hot code reload.

* Fix bug where we would never quiesce if we tried to revive subs that errored
  out (5e7138d)

* Fix bug where `this.fieldname` in handlebars template might refer to a
  helper instead of a property of the current data context. [#1143](https://github.com/meteor/meteor/issues/1143)

* Fix submit events on IE8. [#1191](https://github.com/meteor/meteor/issues/1191)

* Handle `Meteor.loginWithX` being called with a callback but no options. [#1181](https://github.com/meteor/meteor/issues/1181)

* Work around a Chrome bug where hitting reload could cause a tab to
  lose the DDP connection and never recover. [#1244](https://github.com/meteor/meteor/issues/1244)

* Upgraded dependencies:
  * Node from 0.8.18 to 0.8.24
  * MongoDB from 2.4.3 to 2.4.4, now with SSL support
  * CleanCSS from 0.8.3 to 1.0.11
  * Underscore from 1.4.4 to 1.5.1
  * Fibers from 1.0.0 to 1.0.1
  * MongoDB Driver from 1.3.7 to 1.3.17

Patches contributed by GitHub users btipling, mizzao, timhaines and zol.


## v0.6.4.1, 2013-07-19

* Update mongodb driver to use version 0.2.1 of the bson module.


## v0.6.4, 2013-06-10

* Separate OAuth flow logic from Accounts into separate packages. The
  `facebook`, `github`, `google`, `meetup`, `twitter`, and `weibo`
  packages can be used to perform an OAuth exchange without creating an
  account and logging in.  [#1024](https://github.com/meteor/meteor/issues/1024)

* If you set the `DISABLE_WEBSOCKETS` environment variable, browsers will not
  attempt to connect to your app using Websockets. Use this if you know your
  server environment does not properly proxy Websockets to reduce connection
  startup time.

* Make `Meteor.defer` work in an inactive tab in iOS.  [#1023](https://github.com/meteor/meteor/issues/1023)

* Allow new `Random` instances to be constructed with specified seed. This
  can be used to create repeatable test cases for code that picks random
  values.  [#1033](https://github.com/meteor/meteor/issues/1033)

* Fix CoffeeScript error reporting to include source file and line
  number again.  [#1052](https://github.com/meteor/meteor/issues/1052)

* Fix Mongo queries which nested JavaScript RegExp objects inside `$or`.  [#1089](https://github.com/meteor/meteor/issues/1089)

* Upgraded dependencies:
  * Underscore from 1.4.2 to 1.4.4  [#776](https://github.com/meteor/meteor/issues/776)
  * http-proxy from 0.8.5 to 0.10.1  [#513](https://github.com/meteor/meteor/issues/513)
  * connect from 1.9.2 to 2.7.10
  * Node mongodb client from 1.2.13 to 1.3.7  [#1060](https://github.com/meteor/meteor/issues/1060)

Patches contributed by GitHub users awwx, johnston, and timhaines.


## v0.6.3, 2013-05-15

* Add new `check` package for ensuring that a value matches a required
  type and structure. This is used to validate untrusted input from the
  client. See http://docs.meteor.com/#match for details.

* Use Websockets by default on supported browsers. This reduces latency
  and eliminates the constant network spinner on iOS devices.

* With `autopublish` on, publish many useful fields on `Meteor.users`.

* Files in the `client/compatibility/` subdirectory of a Meteor app do
  not get wrapped in a new variable scope. This is useful for
  third-party libraries which expect `var` statements at the outermost
  level to be global.

* Add synthetic `tap` event for use on touch enabled devices. This is a
  replacement for `click` that fires immediately.

* When using the `http` package synchronously on the server, errors
  are thrown rather than passed in `result.error`

* The `manager` option to the `Meteor.Collection` constructor is now called
  `connection`. The old name still works for now.  [#987](https://github.com/meteor/meteor/issues/987)

* The `localstorage-polyfill` smart package has been replaced by a
  `localstorage` package, which defines a `Meteor._localStorage` API instead of
  trying to replace the DOM `window.localStorage` facility. (Now, apps can use
  the existence of `window.localStorage` to detect if the full localStorage API
  is supported.)  [#979](https://github.com/meteor/meteor/issues/979)

* Upgrade MongoDB from 2.2.1 to 2.4.3.

* Upgrade CoffeeScript from 1.5.0 to 1.6.2.  [#972](https://github.com/meteor/meteor/issues/972)

* Faster reconnects when regaining connectivity.  [#696](https://github.com/meteor/meteor/issues/696)

* `Email.send` has a new `headers` option to set arbitrary headers.  [#963](https://github.com/meteor/meteor/issues/963)

* Cursor transform functions on the server no longer are required to return
  objects with correct `_id` fields.  [#974](https://github.com/meteor/meteor/issues/974)

* Rework `observe()` callback ordering in minimongo to improve fiber
  safety on the server. This makes subscriptions on server to server DDP
  more usable.

* Use binary search in minimongo when updating ordered queries.  [#969](https://github.com/meteor/meteor/issues/969)

* Fix EJSON base64 decoding bug.  [#1001](https://github.com/meteor/meteor/issues/1001)

* Support `appcache` on Chromium.  [#958](https://github.com/meteor/meteor/issues/958)

Patches contributed by GitHub users awwx, jagill, spang, and timhaines.


## v0.6.2.1, 2013-04-24

* When authenticating with GitHub, include a user agent string. This
  unbreaks "Sign in with GitHub"

Patch contributed by GitHub user pmark.


## v0.6.2, 2013-04-16

* Better error reporting:
  * Capture real stack traces for `Meteor.Error`.
  * Report better errors with misconfigured OAuth services.

* Add per-package upgrade notices to `meteor update`.

* Experimental server-to-server DDP support: `Meteor.connect` on the
  server will connect to a remote DDP endpoint via WebSockets. Method
  calls should work fine, but subscriptions and minimongo on the server
  are still a work in progress.

* Upgrade d3 from 2.x to 3.1.4. See
  https://github.com/mbostock/d3/wiki/Upgrading-to-3.0 for compatibility notes.

* Allow CoffeeScript to set global variables when using `use strict`. [#933](https://github.com/meteor/meteor/issues/933)

* Return the inserted documented ID from `LocalCollection.insert`. [#908](https://github.com/meteor/meteor/issues/908)

* Add Weibo token expiration time to `services.weibo.expiresAt`.

* `Spiderable.userAgentRegExps` can now be modified to change what user agents
  are treated as spiders by the `spiderable` package.

* Prevent observe callbacks from affecting the arguments to identical
  observes. [#855](https://github.com/meteor/meteor/issues/855)

* Fix meteor command line tool when run from a home directory with
  spaces in its name. If you previously installed meteor release 0.6.0
  or 0.6.1 you'll need to uninstall and reinstall meteor to support
  users with spaces in their usernames (see
  https://github.com/meteor/meteor/blob/master/README.md#uninstalling-meteor)

Patches contributed by GitHub users andreas-karlsson, awwx, jacott,
joshuaconner, and timhaines.


## v0.6.1, 2013-04-08

* Correct NPM behavior in packages in case there is a `node_modules` directory
  somewhere above the app directory. [#927](https://github.com/meteor/meteor/issues/927)

* Small bug fix in the low-level `routepolicy` package.

Patches contributed by GitHub users andreas-karlsson and awwx.


## v0.6.0, 2013-04-04

* Meteor has a brand new distribution system! In this new system, code-named
  Engine, packages are downloaded individually and on demand. All of the
  packages in each official Meteor release are prefetched and cached so you can
  still use Meteor while offline. You can have multiple releases of Meteor
  installed simultaneously; apps are pinned to specific Meteor releases.
  All `meteor` commands accept a `--release` argument to specify which release
  to use; `meteor update` changes what release the app is pinned to.
  Inside an app, the name of the release is available at `Meteor.release`.
  When running Meteor directly from a git checkout, the release is ignored.

* Variables declared with `var` at the outermost level of a JavaScript
  source file are now private to that file. Remove the `var` to share
  a value between files.

* Meteor now supports any x86 (32- or 64-bit) Linux system, not just those which
  use Debian or RedHat package management.

* Apps may contain packages inside a top-level directory named `packages`.

* Packages may depend on [NPM modules](https://npmjs.org), using the new
  `Npm.depends` directive in their `package.js` file. (Note: if the NPM module
  has architecture-specific binary components, bundles built with `meteor
  bundle` or `meteor deploy` will contain the components as built for the
  developer's platform and may not run on other platforms.)

* Meteor's internal package tests (as well as tests you add to your app's
  packages with the unsupported `Tinytest` framework) are now run with the new
  command `meteor test-packages`.

* `{{#each}}` helper can now iterate over falsey values without throwing an
  exception. [#815](https://github.com/meteor/meteor/issues/815), [#801](https://github.com/meteor/meteor/issues/801)

* `{{#with}}` helper now only includes its block if its argument is not falsey,
  and runs an `{{else}}` block if provided if the argument is falsey. [#770](https://github.com/meteor/meteor/issues/770), [#866](https://github.com/meteor/meteor/issues/866)

* Twitter login now stores `profile_image_url` and `profile_image_url_https`
  attributes in the `user.services.twitter` namespace. [#788](https://github.com/meteor/meteor/issues/788)

* Allow packages to register file extensions with dots in the filename.

* When calling `this.changed` in a publish function, it is no longer an error to
  clear a field which was never set. [#850](https://github.com/meteor/meteor/issues/850)

* Deps API
  * Add `dep.depend()`, deprecate `Deps.depend(dep)` and
    `dep.addDependent()`.
  * If first run of `Deps.autorun` throws an exception, stop it and don't
    rerun.  This prevents a Spark exception when template rendering fails
    ("Can't call 'firstNode' of undefined").
  * If an exception is thrown during `Deps.flush` with no stack, the
    message is logged instead. [#822](https://github.com/meteor/meteor/issues/822)

* When connecting to MongoDB, use the JavaScript BSON parser unless specifically
  requested in `MONGO_URL`; the native BSON parser sometimes segfaults. (Meteor
  only started using the native parser in 0.5.8.)

* Calls to the `update` collection function in untrusted code may only use a
  whitelisted list of modifier operators.

Patches contributed by GitHub users awwx, blackcoat, cmather, estark37,
mquandalle, Primigenus, raix, reustle, and timhaines.


## v0.5.9, 2013-03-14

* Fix regression in 0.5.8 that prevented users from editing their own
  profile. [#809](https://github.com/meteor/meteor/issues/809)

* Fix regression in 0.5.8 where `Meteor.loggingIn()` would not update
  reactively. [#811](https://github.com/meteor/meteor/issues/811)


## v0.5.8, 2013-03-13

* Calls to the `update` and `remove` collection functions in untrusted code may
  no longer use arbitrary selectors. You must specify a single document ID when
  invoking these functions from the client (other than in a method stub).

  You may still use other selectors when calling `update` and `remove` on the
  server and from client method stubs, so you can replace calls that are no
  longer supported (eg, in event handlers) with custom method calls.

  The corresponding `update` and `remove` callbacks passed to `allow` and `deny`
  now take a single document instead of an array.

* Add new `appcache` package. Add this package to your project to speed
  up page load and make hot code reload smoother using the HTML5
  AppCache API. See http://docs.meteor.com/#appcache for details.

* Rewrite reactivity library. `Meteor.deps` is now `Deps` and has a new
  API. `Meteor.autorun` and `Meteor.flush` are now called `Deps.autorun` and
  `Deps.flush` (the old names still work for now). The other names under
  `Meteor.deps` such as `Context` no longer exist. The new API is documented at
  http://docs.meteor.com/#deps

* You can now provide a `transform` option to collections, which is a
  function that documents coming out of that collection are passed
  through. `find`, `findOne`, `allow`, and `deny` now take `transform` options,
  which may override the Collection's `transform`.  Specifying a `transform`
  of `null` causes you to receive the documents unmodified.

* Publish functions may now return an array of cursors to publish. Currently,
  the cursors must all be from different collections. [#716](https://github.com/meteor/meteor/issues/716)

* User documents have id's when `onCreateUser` and `validateNewUser` hooks run.

* Encode and store custom EJSON types in MongoDB.

* Support literate CoffeeScript files with the extension `.litcoffee`. [#766](https://github.com/meteor/meteor/issues/766)

* Add new login service provider for Meetup.com in `accounts-meetup` package.

* If you call `observe` or `observeChanges` on a cursor created with the
  `reactive: false` option, it now only calls initial add callbacks and
  does not continue watching the query. [#771](https://github.com/meteor/meteor/issues/771)

* In an event handler, if the data context is falsey, default it to `{}`
  rather than to the global object. [#777](https://github.com/meteor/meteor/issues/777)

* Allow specifying multiple event handlers for the same selector. [#753](https://github.com/meteor/meteor/issues/753)

* Revert caching header change from 0.5.5. This fixes image flicker on redraw.

* Stop making `Session` available on the server; it's not useful there. [#751](https://github.com/meteor/meteor/issues/751)

* Force URLs in stack traces in browser consoles to be hyperlinks. [#725](https://github.com/meteor/meteor/issues/725)

* Suppress spurious `changed` callbacks with empty `fields` from
  `Cursor.observeChanges`.

* Fix logic bug in template branch matching. [#724](https://github.com/meteor/meteor/issues/724)

* Make `spiderable` user-agent test case insensitive. [#721](https://github.com/meteor/meteor/issues/721)

* Fix several bugs in EJSON type support:
  * Fix `{$type: 5}` selectors for binary values on browsers that do
    not support `Uint8Array`.
  * Fix EJSON equality on falsey values.
  * Fix for returning a scalar EJSON type from a method. [#731](https://github.com/meteor/meteor/issues/731)

* Upgraded dependencies:
  * mongodb driver to version 1.2.13 (from 0.1.11)
  * mime module removed (it was unused)


Patches contributed by GitHub users awwx, cmather, graemian, jagill,
jmhredsox, kevinxucs, krizka, mitar, raix, and rasmuserik.


## v0.5.7, 2013-02-21

* The DDP wire protocol has been redesigned.

  * The handshake message is now versioned. This breaks backwards
    compatibility between sites with `Meteor.connect()`. Older meteor
    apps can not talk to new apps and vice versa. This includes the
    `madewith` package, apps using `madewith` must upgrade.

  * New [EJSON](http://docs.meteor.com/#ejson) package allows you to use
    Dates, Mongo ObjectIDs, and binary data in your collections and
    Session variables.  You can also add your own custom datatypes.

  * Meteor now correctly represents empty documents in Collections.

  * There is an informal specification in `packages/livedata/DDP.md`.


* Breaking API changes

  * Changed the API for `observe`.  Observing with `added`, `changed`
    and `removed` callbacks is now unordered; for ordering information
    use `addedAt`, `changedAt`, `removedAt`, and `movedTo`. Full
    documentation is in the [`observe` docs](http://docs.meteor.com/#observe).
    All callers of `observe` need to be updated.

  * Changed the API for publish functions that do not return a cursor
    (ie functions that call `this.set` and `this.unset`). See the
    [`publish` docs](http://docs.meteor.com/#meteor_publish) for the new
    API.


* New Features

  * Added new [`observeChanges`](http://docs.meteor.com/#observe_changes)
    API for keeping track of the contents of a cursor more efficiently.

  * There is a new reactive function on subscription handles: `ready()`
    returns true when the subscription has received all of its initial
    documents.

  * Added `Session.setDefault(key, value)` so you can easily provide
    initial values for session variables that will not be clobbered on
    hot code push.

  * You can specify that a collection should use MongoDB ObjectIDs as
    its `_id` fields for inserts instead of strings. This allows you to
    use Meteor with existing MongoDB databases that have ObjectID
    `_id`s. If you do this, you must use `EJSON.equals()` for comparing
    equality instead of `===`. See http://docs.meteor.com/#meteor_collection.

  * New [`random` package](http://docs.meteor.com/#random) provides
    several functions for generating random values. The new
    `Random.id()` function is used to provide shorter string IDs for
    MongoDB documents. `Meteor.uuid()` is deprecated.

  * `Meteor.status()` can return the status `failed` if DDP version
    negotiation fails.


* Major Performance Enhancements

  * Rewrote subscription duplication detection logic to use a more
    efficient algorithm. This significantly reduces CPU usage on the
    server during initial page load and when dealing with large amounts
    of data.

  * Reduced unnecessary MongoDB re-polling of live queries. Meteor no
    longer polls for changes on queries that specify `_id` when
    updates for a different specific `_id` are processed. This
    drastically improves performance when dealing with many
    subscriptions and updates to individual objects, such as those
    generated by the `accounts-base` package on the `Meteor.users`
    collection.


* Upgraded UglifyJS2 to version 2.2.5


Patches contributed by GitHub users awwx and michaelglenadams.


## v0.5.6, 2013-02-15

* Fix 0.5.5 regression: Minimongo selectors matching subdocuments under arrays
  did not work correctly.

* Some Bootstrap icons should have appeared white.

Patches contributed by GitHub user benjaminchelli.

## v0.5.5, 2013-02-13

* Deprecate `Meteor.autosubscribe`. `Meteor.subscribe` now works within
  `Meteor.autorun`.

* Allow access to `Meteor.settings.public` on the client. If the JSON
  file you gave to `meteor --settings` includes a field called `public`,
  that field will be available on the client as well as the server.

* `@import` works in `less`. Use the `.lessimport` file extension to
  make a less file that is ignored by preprocessor so as to avoid double
  processing. [#203](https://github.com/meteor/meteor/issues/203)

* Upgrade Fibers to version 1.0.0. The `Fiber` and `Future` symbols are
  no longer exposed globally. To use fibers directly you can use:
   `var Fiber = __meteor_bootstrap__.require('fibers');` and
   `var Future = __meteor_bootstrap__.require('fibers/future');`

* Call version 1.1 of the Twitter API when authenticating with
  OAuth. `accounts-twitter` users have until March 5th, 2013 to
  upgrade before Twitter disables the old API. [#527](https://github.com/meteor/meteor/issues/527)

* Treat Twitter ids as strings, not numbers, as recommended by
  Twitter. [#629](https://github.com/meteor/meteor/issues/629)

* You can now specify the `_id` field of a document passed to `insert`.
  Meteor still auto-generates `_id` if it is not present.

* Expose an `invalidated` flag on `Meteor.deps.Context`.

* Populate user record with additional data from Facebook and Google. [#664](https://github.com/meteor/meteor/issues/664)

* Add Facebook token expiration time to `services.facebook.expiresAt`. [#576](https://github.com/meteor/meteor/issues/576)

* Allow piping a password to `meteor deploy` on `stdin`. [#623](https://github.com/meteor/meteor/issues/623)

* Correctly type cast arguments to handlebars helper. [#617](https://github.com/meteor/meteor/issues/617)

* Fix leaked global `userId` symbol.

* Terminate `phantomjs` properly on error when using the `spiderable`
  package. [#571](https://github.com/meteor/meteor/issues/571)

* Stop serving non-cachable files with caching headers. [#631](https://github.com/meteor/meteor/issues/631)

* Fix race condition if server restarted between page load and initial
  DDP connection. [#653](https://github.com/meteor/meteor/issues/653)

* Resolve issue where login methods sometimes blocked future methods. [#555](https://github.com/meteor/meteor/issues/555)

* Fix `Meteor.http` parsing of JSON responses on Firefox. [#553](https://github.com/meteor/meteor/issues/553)

* Minimongo no longer uses `eval`. [#480](https://github.com/meteor/meteor/issues/480)

* Serve 404 for `/app.manifest`. This allows experimenting with the
  upcoming `appcache` smart package. [#628](https://github.com/meteor/meteor/issues/628)

* Upgraded many dependencies, including:
  * node.js to version 0.8.18
  * jquery-layout to version 1.3.0RC
  * Twitter Bootstrap to version 2.3.0
  * Less to version 1.3.3
  * Uglify to version 2.2.3
  * useragent to version 2.0.1

Patches contributed by GitHub users awwx, bminer, bramp, crunchie84,
danawoodman, dbimmler, Ed-von-Schleck, geoffd123, jperl, kevee,
milesmatthias, Primigenus, raix, timhaines, and xenolf.


## v0.5.4, 2013-01-08

* Fix 0.5.3 regression: `meteor run` could fail on OSX 10.8 if environment
  variables such as `DYLD_LIBRARY_PATH` are set.


## v0.5.3, 2013-01-07

* Add `--settings` argument to `meteor deploy` and `meteor run`. This
  allows you to specify deployment-specific information made available
  to server code in the variable `Meteor.settings`.

* Support unlimited open tabs in a single browser. Work around the
  browser per-hostname connection limit by using randomized hostnames
  for deployed apps. [#131](https://github.com/meteor/meteor/issues/131)

* minimongo improvements:
  * Allow observing cursors with `skip` or `limit`.  [#528](https://github.com/meteor/meteor/issues/528)
  * Allow sorting on `dotted.sub.keys`.  [#533](https://github.com/meteor/meteor/issues/533)
  * Allow querying specific array elements (`foo.1.bar`).
  * `$and`, `$or`, and `$nor` no longer accept empty arrays (for consistency
    with Mongo)

* Re-rendering a template with Spark no longer reverts changes made by
  users to a `preserve`d form element. Instead, the newly rendered value
  is only applied if it is different from the previously rendered value.
  Additionally, `<INPUT>` elements with type other than TEXT can now have
  reactive values (eg, the labels on submit buttons can now be
  reactive).  [#510](https://github.com/meteor/meteor/issues/510) [#514](https://github.com/meteor/meteor/issues/514) [#523](https://github.com/meteor/meteor/issues/523) [#537](https://github.com/meteor/meteor/issues/537) [#558](https://github.com/meteor/meteor/issues/558)

* Support JavaScript RegExp objects in selectors in Collection write
  methods on the client, eg `myCollection.remove({foo: /bar/})`.  [#346](https://github.com/meteor/meteor/issues/346)

* `meteor` command-line improvements:
  * Improve error message when mongod fails to start.
  * The `NODE_OPTIONS` environment variable can be used to pass command-line
    flags to node (eg, `--debug` or `--debug-brk` to enable the debugger).
  * Die with error if an app name is mistakenly passed to `meteor reset`.

* Add support for "offline" access tokens with Google login. [#464](https://github.com/meteor/meteor/issues/464) [#525](https://github.com/meteor/meteor/issues/525)

* Don't remove `serviceData` fields from previous logins when logging in
  with an external service.

* Improve `OAuth1Binding` to allow making authenticated API calls to
  OAuth1 providers (eg Twitter).  [#539](https://github.com/meteor/meteor/issues/539)

* New login providers automatically work with `{{loginButtons}}` without
  needing to edit the `accounts-ui-unstyled` package.  [#572](https://github.com/meteor/meteor/issues/572)

* Use `Content-Type: application/json` by default when sending JSON data
  with `Meteor.http`.

* Improvements to `jsparse`: hex literals, keywords as property names, ES5 line
  continuations, trailing commas in object literals, line numbers in error
  messages, decimal literals starting with `.`, regex character classes with
  slashes.

* Spark improvements:
  * Improve rendering of `<SELECT>` elements on IE.  [#496](https://github.com/meteor/meteor/issues/496)
  * Don't lose nested data contexts in IE9/10 after two seconds.  [#458](https://github.com/meteor/meteor/issues/458)
  * Don't print a stack trace if DOM nodes are manually removed
    from the document without calling `Spark.finalize`.  [#392](https://github.com/meteor/meteor/issues/392)

* Always use the `autoReconnect` flag when connecting to Mongo.  [#425](https://github.com/meteor/meteor/issues/425)

* Fix server-side `observe` with no `added` callback.  [#589](https://github.com/meteor/meteor/issues/589)

* Fix re-sending method calls on reconnect.  [#538](https://github.com/meteor/meteor/issues/538)

* Remove deprecated `/sockjs` URL support from `Meteor.connect`.

* Avoid losing a few bits of randomness in UUID v4 creation.  [#519](https://github.com/meteor/meteor/issues/519)

* Update clean-css package from 0.8.2 to 0.8.3, fixing minification of `0%`
  values in `hsl` colors.  [#515](https://github.com/meteor/meteor/issues/515)

Patches contributed by GitHub users Ed-von-Schleck, egtann, jwulf, lvbreda,
martin-naumann, meawoppl, nwmartin, timhaines, and zealoushacker.


## v0.5.2, 2012-11-27

* Fix 0.5.1 regression: Cursor `observe` works during server startup.  [#507](https://github.com/meteor/meteor/issues/507)

## v0.5.1, 2012-11-20

* Speed up server-side subscription handling by avoiding redundant work
  when the same Mongo query is observed multiple times concurrently (eg,
  by multiple users subscribing to the same subscription), and by using
  a simpler "unordered" algorithm.

* Meteor now waits to invoke method callbacks until all the data written by the
  method is available in the local cache. This way, method callbacks can see the
  full effects of their writes. This includes the callbacks passed to
  `Meteor.call` and `Meteor.apply`, as well as to the `Meteor.Collection`
  `insert`/`update`/`remove` methods.

  If you want to process the method's result as soon as it arrives from the
  server, even if the method's writes are not available yet, you can now specify
  an `onResultReceived` callback to `Meteor.apply`.

* Rework latency compensation to show server data changes sooner. Previously, as
  long as any method calls were in progress, Meteor would buffer all data
  changes sent from the server until all methods finished. Meteor now only
  buffers writes to documents written by client stubs, and applies the writes as
  soon as all methods that wrote that document have finished.

* `Meteor.userLoaded()` and `{{currentUserLoaded}}` have been removed.
  Previously, during the login process on the client, `Meteor.userId()` could be
  set but the document at `Meteor.user()` could be incomplete. Meteor provided
  the function `Meteor.userLoaded()` to differentiate between these states. Now,
  this in-between state does not occur: when a user logs in, `Meteor.userId()`
  only is set once `Meteor.user()` is fully loaded.

* New reactive function `Meteor.loggingIn()` and template helper
  `{{loggingIn}}`; they are true whenever some login method is in progress.
  `accounts-ui` now uses this to show an animation during login.

* The `sass` CSS preprocessor package has been removed. It was based on an
  unmaintained NPM module which did not implement recent versions of the Sass
  language and had no error handling.  Consider using the `less` or `stylus`
  packages instead.  [#143](https://github.com/meteor/meteor/issues/143)

* `Meteor.setPassword` is now called `Accounts.setPassword`, matching the
  documentation and original intention.  [#454](https://github.com/meteor/meteor/issues/454)

* Passing the `wait` option to `Meteor.apply` now waits for all in-progress
  method calls to finish before sending the method, instead of only guaranteeing
  that its callback occurs after the callbacks of in-progress methods.

* New function `Accounts.callLoginMethod` which should be used to call custom
  login handlers (such as those registered with
  `Accounts.registerLoginHandler`).

* The callbacks for `Meteor.loginWithToken` and `Accounts.createUser` now match
  the other login callbacks: they are called with error on error or with no
  arguments on success.

* Fix bug where method calls could be dropped during a brief disconnection. [#339](https://github.com/meteor/meteor/issues/339)

* Prevent running the `meteor` command-line tool and server on unsupported Node
  versions.

* Fix Minimongo query bug with nested objects.  [#455](https://github.com/meteor/meteor/issues/455)

* In `accounts-ui`, stop page layout from changing during login.

* Use `path.join` instead of `/` in paths (helpful for the unofficial Windows
  port) [#303](https://github.com/meteor/meteor/issues/303)

* The `spiderable` package serves pages to
  [`facebookexternalhit`](https://www.facebook.com/externalhit_uatext.php) [#411](https://github.com/meteor/meteor/issues/411)

* Fix error on Firefox with DOM Storage disabled.

* Avoid invalidating listeners if setUserId is called with current value.

* Upgrade many dependencies, including:
  * MongoDB 2.2.1 (from 2.2.0)
  * underscore 1.4.2 (from 1.3.3)
  * bootstrap 2.2.1 (from 2.1.1)
  * jQuery 1.8.2 (from 1.7.2)
  * less 1.3.1 (from 1.3.0)
  * stylus 0.30.1 (from 0.29.0)
  * coffee-script 1.4.0 (from 1.3.3)

Patches contributed by GitHub users ayal, dandv, possibilities, TomWij,
tmeasday, and workmad3.

## v0.5.0, 2012-10-17

* This release introduces Meteor Accounts, a full-featured auth system that supports
  - fine-grained user-based control over database reads and writes
  - federated login with any OAuth provider (with built-in support for
    Facebook, GitHub, Google, Twitter, and Weibo)
  - secure password login
  - email validation and password recovery
  - an optional set of UI widgets implementing standard login/signup/password
    change/logout flows

  When you upgrade to Meteor 0.5.0, existing apps will lose the ability to write
  to the database from the client. To restore this, either:
  - configure each of your collections with
    [`collection.allow`](http://docs.meteor.com/#allow) and
    [`collection.deny`](http://docs.meteor.com/#deny) calls to specify which
    users can perform which write operations, or
  - add the `insecure` smart package (which is included in new apps by default)
    to restore the old behavior where anyone can write to any collection which
    has not been configured with `allow` or `deny`

  For more information on Meteor Accounts, see
  http://docs.meteor.com/#dataandsecurity and
  http://docs.meteor.com/#accounts_api

* The new function `Meteor.autorun` allows you run any code in a reactive
  context. See http://docs.meteor.com/#meteor_autorun

* Arrays and objects can now be stored in the `Session`; mutating the value you
  retrieve with `Session.get` does not affect the value in the session.

* On the client, `Meteor.apply` takes a new `wait` option, which ensures that no
  further method calls are sent to the server until this method is finished; it
  is used for login and logout methods in order to keep the user ID
  well-defined. You can also specify an `onReconnect` handler which is run when
  re-establishing a connection; Meteor Accounts uses this to log back in on
  reconnect.

* Meteor now provides a compatible replacement for the DOM `localStorage`
  facility that works in IE7, in the `localstorage-polyfill` smart package.

* Meteor now packages the D3 library for manipulating documents based on data in
  a smart package called `d3`.

* `Meteor.Collection` now takes its optional `manager` argument (used to
  associate a collection with a server you've connected to with
  `Meteor.connect`) as a named option. (The old call syntax continues to work
  for now.)

* Fix a bug where trying to immediately resubscribe to a record set after
  unsubscribing could fail silently.

* Better error handling for failed Mongo writes from inside methods; previously,
  errors here could cause clients to stop processing data from the server.


Patches contributed by GitHub users bradens, dandv, dybskiy, possibilities,
zhangcheng, and 75lb.


## v0.4.2, 2012-10-02

* Fix connection failure on iOS6. SockJS 0.3.3 includes this fix.

* The new `preserve-inputs` package, included by default in new Meteor apps,
  restores the pre-v0.4.0 behavior of "preserving" all form input elements by ID
  and name during re-rendering; users who want more precise control over
  preservation can still use the APIs added in v0.4.0.

* A few changes to the `Meteor.absoluteUrl` function:
  - Added a `replaceLocalhost` option.
  - The `ROOT_URL` environment variable is respected by `meteor run`.
  - It is now included in all apps via the `meteor` package. Apps that
    explicitly added the now-deprecated `absolute-url` smart package will log a
    deprecation warning.

* Upgrade Node from 0.8.8 to 0.8.11.

* If a Handlebars helper function `foo` returns null, you can now run do
  `{{foo.bar}}` without error, just like when `foo` is a non-existent property.

* If you pass a non-scalar object to `Session.set`, an error will now be thrown
  (matching the behavior of `Session.equals`). [#215](https://github.com/meteor/meteor/issues/215)

* HTML pages are now served with a `charset=utf-8` Content-Type header. [#264](https://github.com/meteor/meteor/issues/264)

* The contents of `<select>` tags can now be reactive even in IE 7 and 8.

* The `meteor` tool no longer gets confused if a parent directory of your
  project is named `public`. [#352](https://github.com/meteor/meteor/issues/352)

* Fix a race condition in the `spiderable` package which could include garbage
  in the spidered page.

* The REPL run by `admin/node.sh` no longer crashes Emacs M-x shell on exit.

* Refactor internal `reload` API.

* New internal `jsparse` smart package. Not yet exposed publicly.


Patch contributed by GitHub user yanivoliver.


## v0.4.1, 2012-09-24

* New `email` smart package, with [`Email.send`](http://docs.meteor.com/#email)
  API.

* Upgrade Node from 0.6.17 to 0.8.8, as well as many Node modules in the dev
  bundle; those that are user-exposed are:
  * coffee-script: 1.3.3 (from 1.3.1)
  * stylus: 0.29.0 (from 0.28.1)
  * nib: 0.8.2 (from 0.7.0)

* All publicly documented APIs now use `camelCase` rather than
  `under_scores`. The old spellings continue to work for now. New names are:
  - `Meteor.isClient`/`isServer`
  - `this.isSimulation` inside a method invocation
  - `Meteor.deps.Context.onInvalidate`
  - `Meteor.status().retryCount`/`retryTime`

* Spark improvements
  * Optimize selector matching for event maps.
  * Fix `Spark._currentRenderer` behavior in timer callbacks.
  * Fix bug caused by interaction between `Template.foo.preserve` and
    `{{#constant}}`. [#323](https://github.com/meteor/meteor/issues/323)
  * Allow `{{#each}}` over a collection of objects without `_id`. [#281](https://github.com/meteor/meteor/issues/281)
  * Spark now supports Firefox 3.6.
  * Added a script to build a standalone spark.js that does not depend on
    Meteor (it depends on jQuery or Sizzle if you need IE7 support,
    and otherwise is fully standalone).

* Database writes from within `Meteor.setTimeout`/`setInterval`/`defer` will be
  batched with other writes from the current method invocation if they start
  before the method completes.

* Make `Meteor.Cursor.forEach` fully synchronous even if the user's callback
  yields. [#321](https://github.com/meteor/meteor/issues/321).

* Recover from exceptions thrown in `Meteor.publish` handlers.

* Upgrade bootstrap to version 2.1.1. [#336](https://github.com/meteor/meteor/issues/336), [#337](https://github.com/meteor/meteor/issues/337), [#288](https://github.com/meteor/meteor/issues/288), [#293](https://github.com/meteor/meteor/issues/293)

* Change the implementation of the `meteor deploy` password prompt to not crash
  Emacs M-x shell.

* Optimize `LocalCollection.remove(id)` to be O(1) rather than O(n).

* Optimize client-side database performance when receiving updated data from the
  server outside of method calls.

* Better error reporting when a package in `.meteor/packages` does not exist.

* Better error reporting for coffeescript. [#331](https://github.com/meteor/meteor/issues/331)

* Better error handling in `Handlebars.Exception`.


Patches contributed by GitHub users fivethirty, tmeasday, and xenolf.


## v0.4.0, 2012-08-30

* Merge Spark, a new live page update engine
  * Breaking API changes
     * Input elements no longer preserved based on `id` and `name`
       attributes. Use [`preserve`](http://docs.meteor.com/#template_preserve)
       instead.
     * All `Meteor.ui` functions removed. Use `Meteor.render`,
       `Meteor.renderList`, and
       [Spark](https://github.com/meteor/meteor/wiki/Spark) functions instead.
     * New template functions (eg. `created`, `rendered`, etc) may collide with
       existing helpers. Use `Template.foo.helpers()` to avoid conflicts.
     * New syntax for declaring event maps. Use
       `Template.foo.events({...})`. For backwards compatibility, both syntaxes
       are allowed for now.
  * New Template features
     * Allow embedding non-Meteor widgets (eg. Google Maps) using
       [`{{#constant}}`](http://docs.meteor.com/#constant)
     * Callbacks when templates are rendered. See
       http://docs.meteor.com/#template_rendered
     * Explicit control of which nodes are preserved during re-rendering. See
       http://docs.meteor.com/#template_preserve
     * Easily find nodes within a template in event handlers and callbacks. See
       http://docs.meteor.com/#template_find
     * Allow parts of a template to be independently reactive with the
       [`{{#isolate}}`](http://docs.meteor.com/#isolate) block helper.

* Use PACKAGE_DIRS environment variable to override package location. [#227](https://github.com/meteor/meteor/issues/227)

* Add `absolute-url` package to construct URLs pointing to the application.

* Allow modifying documents returned by `observe` callbacks. [#209](https://github.com/meteor/meteor/issues/209)

* Fix periodic crash after client disconnect. [#212](https://github.com/meteor/meteor/issues/212)

* Fix minimingo crash on dotted queries with undefined keys. [#126](https://github.com/meteor/meteor/issues/126)


## v0.3.9, 2012-08-07

* Add `spiderable` package to allow web crawlers to index Meteor apps.

* `meteor deploy` uses SSL to protect application deployment.

* Fix `stopImmediatePropagation()`. [#205](https://github.com/meteor/meteor/issues/205)


## v0.3.8, 2012-07-12

* HTTPS support
  * Add `force-ssl` package to require site to load over HTTPS.
  * Use HTTPS for install script and `meteor update`.
  * Allow runtime configuration of default DDP endpoint.

* Handlebars improvements
  * Implement dotted path traversal for helpers and methods.
  * Allow functions in helper arguments.
  * Change helper nesting rules to allow functions as arguments.
  * Fix `{{this.foo}}` to never invoke helper `foo`.
  * Make event handler `this` reflect the node that matched the selector instead
    of the event target node.
  * Fix keyword arguments to helpers.

* Add `nib` support to stylus package. [#175](https://github.com/meteor/meteor/issues/175)

* Upgrade bootstrap to version 2.0.4. [#173](https://github.com/meteor/meteor/issues/173)

* Print changelog after `meteor update`.

* Fix mouseenter and mouseleave events. [#224](https://github.com/meteor/meteor/issues/224)

* Fix issue with spurious heartbeat failures on busy connections.

* Fix exception in minimongo when matching non-arrays using `$all`. [#183](https://github.com/meteor/meteor/issues/183)

* Fix serving an empty file when no cacheable assets exist. [#179](https://github.com/meteor/meteor/issues/179)


## v0.3.7, 2012-06-06

* Better parsing of `.html` template files
  * Allow HTML comments (`<!-- -->`) at top level
  * Allow whitespace anywhere in open/close tag
  * Provide names and line numbers on error
  * More helpful error messages

* Form control improvements
  * Fix reactive radio buttons in Internet Explorer.
  * Fix reactive textareas to update consistently across browsers, matching text
    field behavior.

* `http` package bug fixes:
  * Send correct Content-Type when POSTing `params` from the server. [#172](https://github.com/meteor/meteor/issues/172)
  * Correctly detect JSON response Content-Type when a charset is present.

* Support `Handlebars.SafeString`. [#160](https://github.com/meteor/meteor/issues/160)

* Fix intermittent "Cursor is closed" mongo error.

* Fix "Cannot read property 'nextSibling' of null" error in certain nested
  templates. [#142](https://github.com/meteor/meteor/issues/142)

* Add heartbeat timer on the client to notice when the server silently goes
  away.


## v0.3.6, 2012-05-16

* Rewrite event handling. `this` in event handlers now refers to the data
  context of the element that generated the event, *not* the top-level data
  context of the template where the event is declared.

* Add /websocket endpoint for raw websockets. Pass websockets through
  development mode proxy.

* Simplified API for Meteor.connect, which now receives a URL to a Meteor app
  rather than to a sockjs endpoint.

* Fix livedata to support subscriptions with overlapping documents.

* Update node.js to 0.6.17 to fix potential security issue.


## v0.3.5, 2012-04-28

* Fix 0.3.4 regression: Call event map handlers on bubbled events. [#107](https://github.com/meteor/meteor/issues/107)


## v0.3.4, 2012-04-27

* Add Twitter `bootstrap` package. [#84](https://github.com/meteor/meteor/issues/84)

* Add packages for `sass` and `stylus` CSS pre-processors. [#40](https://github.com/meteor/meteor/issues/40), [#50](https://github.com/meteor/meteor/issues/50)

* Bind events correctly on top level elements in a template.

* Fix dotted path selectors in minimongo. [#88](https://github.com/meteor/meteor/issues/88)

* Make `backbone` package also run on the server.

* Add `bare` option to coffee-script compilation so variables can be shared
  between multiple coffee-script file. [#85](https://github.com/meteor/meteor/issues/85)

* Upgrade many dependency versions. User visible highlights:
 * node.js 0.6.15
 * coffee-script 1.3.1
 * less 1.3.0
 * sockjs 0.3.1
 * underscore 1.3.3
 * backbone 0.9.2

* Several documentation fixes and test coverage improvements.


## v0.3.3, 2012-04-20

* Add `http` package for making HTTP requests to remote servers.

* Add `madewith` package to put a live-updating Made with Meteor badge on apps.

* Reduce size of mongo database on disk (--smallfiles).

* Prevent unnecessary hot-code pushes on deployed apps during server migration.

* Fix issue with spaces in directory names. [#39](https://github.com/meteor/meteor/issues/39)

* Workaround browser caching issues in development mode by using query
  parameters on all JavaScript and CSS requests.

* Many documentation and test fixups.


## v0.3.2, 2012-04-10

* Initial public launch<|MERGE_RESOLUTION|>--- conflicted
+++ resolved
@@ -6,16 +6,11 @@
 * Cordova Android v10
 * HMR now works on all architectures and legacy browsers
 * `Accounts.config()` and third-party login services can now be configured from Meteor settings
-<<<<<<< HEAD
-* HMR now works on all arch's
-* Typescript updated to [v4.4.4](https://www.typescriptlang.org/docs/handbook/release-notes/typescript-4-4.html)
-=======
 
 #### Breaking Changes
 
 * Cordova Android v10 now enables AndroidX. If you use any cordova-plugin that depends or uses any old support library, you need to include the cordova-plugin-androidx-adapter cordova-plugin, otherwise you will get build errors.
 
->>>>>>> 4442d0e0
 #### Meteor Version Release
 
 * CircleCI testing image was updated to include Android 30 and Node 14 
@@ -97,8 +92,6 @@
 * `ecmascript-runtime-client@0.12.1`
   - Revert `core-js` to v3.15.2 due to issues in legacy build with arrays, [see issue for more details](https://github.com/meteor/meteor/issues/11662)
 
-<<<<<<< HEAD
-=======
 * `modern-browsers@0.1.7`
   - Added `firefoxMobile` as an alias for `firefox`
 
@@ -112,7 +105,6 @@
 * `meteor-tool@2.4.1`
   - Patch to make 2.4.1 compatible with Push to Deploy feature in Galaxy (Meteor Cloud)
 
->>>>>>> 4442d0e0
 ## v2.4, 2021-09-15
 
 #### Highlights
