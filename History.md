## v.NEXT

<<<<<<< HEAD
* Meteor's internal `minifier-css` package has been updated to use `postcss`
  for CSS parsing and minifying, instead of the abandoned `css-parse` and
  `css-stringify` packages. Changes made to the `CssTools` API exposed by the
  `minifier-css` package are mostly backwards compatible (the
  `standard-minifier-css` package that uses it didn't have to change for
  example), but now that we're using `postcss` the AST accepted and returned
  from certain functions is different. This could impact developers who are
  tying into Meteor's internal `minifier-css` package directly. The AST based 
  function changes are:
  
  * `CssTools.parseCss` now returns a PostCSS
    [`Root`](http://api.postcss.org/Root.html) object.    
  * `CssTools.stringifyCss` expects a PostCSS `Root` object as its first
    parameter.    
  * `CssTools.mergeCssAsts` expects an array of PostCSS `Root` objects as its
    first parameter.    
  * `CssTools.rewriteCssUrls` expects a PostCSS `Root` object as its first
    parameter.
    
  [PR #9263](https://github.com/meteor/meteor/pull/9263)
=======
* Dynamically `import()`ed modules will now be fetched from the
  application server using an HTTP POST request, rather than a WebSocket
  message. This strategy has all the benefits of the previous strategy,
  except that it does not require establishing a WebSocket connection
  before fetching dynamic modules, in exchange for slightly higher latency
  per request. [PR #9384](https://github.com/meteor/meteor/pull/9384)

* To reduce the total number of HTTP requests for dynamic modules, rapid
  sequences of `import()` calls within the same tick of the event loop
  will now be automatically batched into a single HTTP request. In other
  words, the following code will result in only one HTTP request:
  ```js
  const [
    React,
    ReactDOM
  ] = await Promise.all([
    import("react"),
    import("react-dom")
  ]);
  ```
>>>>>>> d746f5f4

* The `minifier-js` package has been updated to use `uglify-es` 3.1.9.

* The `request` npm package used by the `http` package has been upgraded
  to version 2.83.0.

* The deprecated `Meteor.http` object has been removed. If your
  application is still using `Meteor.http`, you should now use `HTTP`
  instead:
  ```js
  import { HTTP } from "meteor/http";
  HTTP.call("GET", url, ...);
  ```

* [`cordova-lib`](https://github.com/apache/cordova-cli) has been updated to
  version 7.1.0, [`cordova-android`](https://github.com/apache/cordova-android/)
  has been updated to version 6.3.0, and [`cordova-ios`](https://github.com/apache/cordova-ios/)
  has been updated to version 4.5.3. The cordova-plugins `cordova-plugin-console`,
  `cordova-plugin-device-motion`, and `cordova-plugin-device-orientation` have been
  [deprecated](https://cordova.apache.org/news/2017/09/22/plugins-release.html)
  and will likely be removed in a future Meteor release.
  [Feature Request #196](https://github.com/meteor/meteor-feature-requests/issues/196)
  [PR #9213](https://github.com/meteor/meteor/pull/9213)

* Fixed an issue preventing the installation of scoped Cordova packages.
  E.g. meteor add cordova:@somescope/some-cordova-plugin@1.0.0 will now
  work properly.
  [Issue #7336](https://github.com/meteor/meteor/issues/7336)
  [PR #9334](https://github.com/meteor/meteor/pull/9334)

* iOS icons and launch screens have been updated to support iOS 11
  [Issue #9196](https://github.com/meteor/meteor/issues/9196)
  [PR #9198](https://github.com/meteor/meteor/pull/9198)

* Enables passing `false` to `cursor.count()` on the client to prevent skip
  and limit from having an effect on the result.
  [Issue #1201](https://github.com/meteor/meteor/issues/1201)
  [PR #9205](https://github.com/meteor/meteor/pull/9205)

* An `onExternalLogin` hook has been added to the accounts system, to allow
  the customization of OAuth user profile updates.
  [PR #9042](https://github.com/meteor/meteor/pull/9042)

* `Accounts.config` now supports a `bcryptRounds` option that
  overrides the default 10 rounds currently used to secure passwords.
  [PR #9044](https://github.com/meteor/meteor/pull/9044)

## v1.6, 2017-10-30

* **Important note for package maintainers:**

  With the jump to Node 8, some packages published using Meteor 1.6 may no
  longer be compatible with older Meteor versions. In order to maintain
  compatibility with Meteor 1.5 apps when publishing your package, you can
  specify a release version with the meteor publish command:

  ```
  meteor --release 1.5.3 publish
  ```

  If you're interested in taking advantage of Meteor 1.6 while still
  supporting older Meteor versions, you can consider publishing for Meteor
  1.6 from a new branch, with your package's minor or major version bumped.
  You can then continue to publish for Meteor 1.5 from the original branch.
  Note that the 1.6 branch version bump is important so that you can continue
  publishing patch updates for Meteor 1.5 from the original branch.

  [Issue #9308](https://github.com/meteor/meteor/issues/9308)

* Node.js has been upgraded to version 8.8.1, which will be entering
  long-term support (LTS) coverage on 31 October 2017, lasting through
  December 2019 ([full schedule](https://github.com/nodejs/Release#nodejs-release-working-group)).
  This is a *major* upgrade from the previous version of Node.js used by
  Meteor, 4.8.4.

* The `npm` npm package has been upgraded to version 5.4.2, a major
  upgrade from 4.6.1. While this update should be backwards-compatible for
  existing Meteor apps and packages, if you are the maintainer of any
  Meteor packages, pay close attention to your `npm-shrinkwrap.json` files
  when first using this version of `npm`. For normal Meteor application
  development, this upgrade primarily affects the version of `npm` used by
  `meteor npm ...` commands. A functional installation of `git` may be
  required to support GitHub repository and/or tarball URLs.
  [Troubleshooting](https://docs.npmjs.com/troubleshooting/common-errors).
  [PR #8835](https://github.com/meteor/meteor/pull/8835)

* In addition to `meteor node` and `meteor npm`, which are convenient
  shorthands for `node` and `npm`, `meteor npx <command>` can be used to
  execute commands from a local `node_modules/.bin` directory or from the
  `npm` cache. Any packages necessary to run the command will be
  automatically downloaded. [Read](https://www.npmjs.com/package/npx)
  about it, or just try some commands:
  ```sh
  meteor npx cowsay mooooo
  meteor npx uuid
  meteor npx nyancat
  meteor npx yarn
  ```

* The `meteor debug` command has been superseded by the more flexible
  `--inspect` and `--inspect-brk` command-line flags, which work for any
  `run`, `test`, or `test-packages` command.

  The syntax of these flags is the same as the equivalent Node.js
  [flags](https://nodejs.org/en/docs/inspector/#command-line-options),
  with two notable differences:

  * The flags affect the server process spawned by the build process,
    rather than affecting the build process itself.

  * The `--inspect-brk` flag causes the server process to pause just after
    server code has loaded but before it begins to execute, giving the
    developer a chance to set breakpoints in server code.

  [Feature Request #194](https://github.com/meteor/meteor-feature-requests/issues/194)

* On Windows, Meteor can now be installed or reinstalled from scratch
  using the command `choco install meteor`, using the
  [Chocolatey](https://chocolatey.org/) package manager. This method of
  installation replaces the old `InstallMeteor.exe` installer, which had a
  number of shortcomings, and will no longer be supported.

* Fresh installs of Meteor 1.6 on 64-bit Windows machines will now use
  native 64-bit Node.js binaries, rather than a 32-bit version of Node.js.
  In addition to being faster, native 64-bit support will enable Windows
  developers to debug asynchronous stack traces more easily in the new
  Node.js inspector, which is only fully supported by native 64-bit
  architectures. Note that merely running `meteor update` from a 32-bit
  version of Meteor will still install a 32-bit version of Meteor 1.6, so
  you should use `choco install meteor` to get a fresh 64-bit version.
  [PR #9218](https://github.com/meteor/meteor/pull/9218)

* To support developers running on a 32-bit OS, Meteor now supports both 32-
  and 64-bit versions of Mongo. Mongo 3.2 is the last 32-bit version available
  from Mongo. Meteor running on a 32-bit OS will use a 32-bit version of Mongo
  3.2 and 64-bit platforms will receive newer Mongo versions in future releases.
  [PR #9173](https://github.com/meteor/meteor/pull/9173)

* After several reliability improvements, native file watching has been
  un-disabled on Windows. Though native file change notifications will
  probably never work with network or shared virtual file systems (e.g.,
  NTFS or Vagrant-mounted disks), Meteor uses an efficient prioritized
  polling system as a fallback for those file systems.

* Various optimizations have reduced the on-disk size of the `meteor-tool`
  package from 545MB (1.5.2.2) to 219MB.

* The `meteor-babel` package has been upgraded to version 0.24.6, to take
  better advantage of native language features in Node 8.

* The `reify` npm package has been upgraded to version 0.12.3.

* The `meteor-promise` package has been upgraded to version 0.8.6, to
  enable better handling of `UnhandledPromiseRejectionWarning`s.

* The `node-gyp` npm package has been upgraded to version 3.6.2.

* The `node-pre-gyp` npm package has been updated to version 0.6.36.

* The `fibers` npm package has been upgraded to version 2.0.0.

* The `pathwatcher` npm package has been upgraded to version 7.1.0.

* The `http-proxy` npm package has been upgraded to version 1.16.2.

* The `semver` npm package has been upgraded to version 5.4.1.

* When running Meteor tool tests (i.e. `./meteor self-test`) during the
  course of developing Meteor itself, it is no longer necessary to
  `./meteor npm install -g phantomjs-prebuilt browserstack-webdriver`.
  These will now be installed automatically upon their use.

* You can now run `meteor test --driver-package user:package` without
  first running `meteor add user:package`.

* iOS icons and launch screens have been updated to support iOS 11
  [Issue #9196](https://github.com/meteor/meteor/issues/9196)
  [PR #9198](https://github.com/meteor/meteor/pull/9198)

## v1.5.4, 2017-11-08

* Node has been updated to version 4.8.6. This release officially
  includes our fix of a faulty backport of garbage collection-related
  logic in V8 and ends Meteor's use of a custom Node with that patch.
  In addition, it includes small OpenSSL updates as announced on the
  Node blog: https://nodejs.org/en/blog/release/v4.8.6/.
  [Issue #8648](https://github.com/meteor/meteor/issues/8648)

## v1.5.3, 2017-11-04

* Node has been upgraded to version 4.8.5, a recommended security
  release: https://nodejs.org/en/blog/release/v4.8.5/. While it was
  expected that Node 4.8.5 would also include our fix of a faulty
  backport of garbage collection-related logic in V8, the timing
  of this security release has caused that to be delayed until 4.8.6.
  Therefore, this Node still includes our patch for this issue.
  [Issue #8648](https://github.com/meteor/meteor/issues/8648)

* Various backports from Meteor 1.6, as detailed in the
  [PR for Meteor 1.5.3](https://github.com/meteor/meteor/pull/9266).
  Briefly, these involve fixes for:
  * Child imports of dynamically imported modules within packages.
    [#9182](https://github.com/meteor/meteor/issues/9182)
  * Unresolved circular dependencies.
    [#9176](https://github.com/meteor/meteor/issues/9176)
  * Windows temporary directory handling.

## v1.5.2.2, 2017-10-02

* Fixes a regression in 1.5.2.1 which resulted in the macOS firewall
  repeatedly asking to "accept incoming network connections". While the
  `node` binary in 1.5.2.1 was functionally the same as 1.5.2, it had
  been recompiled on our build farm (which re-compiles all architectures
  at the same time) to ensure compatibility with older (but still
  supported) Linux distributions. Unfortunately, macOS took issue with
  the binary having a different 'signature' (but same 'identifier') as
  one it had already seen, and refused to permanently "allow" it in the
  firewall. Our macOS `node` binaries are now signed with a certificate,
  hopefully preventing this from occurring again.
  [Issue #9139](https://github.com/meteor/meteor/issues/9139)

* Fixes a regression in `accounts-base` caused by changes to the (now
  deprecated) `connection.onReconnect` function which caused users to be
  logged out shortly after logging in.
  [Issue #9140](https://github.com/meteor/meteor/issues/9140)
  [PR #](https://github.com/meteor/meteor/pull/9148)

* [`cordova-ios`](https://github.com/apache/cordova-ios) has been updated to
  version 4.5.1, to add in iOS 11 / Xcode 9 compatibility.
  [Issue #9098](https://github.com/meteor/meteor/issues/9098)
  [Issue #9126](https://github.com/meteor/meteor/issues/9126)
  [PR #9137](https://github.com/meteor/meteor/pull/9137)

* Includes a follow-up change to the (not commonly necessary)
  `Npm.require` which ensures built-in modules are loaded first, which
  was necessary after a change in 1.5.2.1 which reduced its scope.
  This resolves "Cannot find module crypto" and similar errors.
  [Issue #9136](https://github.com/meteor/meteor/issues/9136)

* A bug that prevented building some binary npm packages on Windows has
  been fixed. [Issue #9153](https://github.com/meteor/meteor/issues/9153)

## v1.5.2.1, 2017-09-26

* Updating to Meteor 1.5.2.1 will automatically patch a security
  vulnerability in the `allow-deny` package, since `meteor-tool@1.5.2_1`
  requires `allow-deny@1.0.9` or later. If for any reason you are not
  ready or able to update to Meteor 1.5.2.1 by running `meteor update`,
  please at least run
  ```sh
  meteor update allow-deny
  ```
  instead. More details about the security vulnerability can be found on
  the Meteor forums.

* The command-line `meteor` tool no longer invokes `node` with the
  `--expose-gc` flag. Although this flag allowed the build process to be
  more aggressive about collecting garbage, it was also a source of
  problems in Meteor 1.5.2 and Node 4.8.4, from increased segmentation
  faults during (the more frequent) garbage collections to occasional
  slowness in rebuilding local packages. The flag is likely to return in
  Meteor 1.6, where it has not exhibited any of the same problems.

* Meteor now supports `.meteorignore` files, which cause the build system
  to ignore certain files and directories using the same pattern syntax as
  [`.gitignore` files](https://git-scm.com/docs/gitignore). These files
  may appear in any directory of your app or package, specifying rules for
  the directory tree below them. Of course, `.meteorignore` files are also
  fully integrated with Meteor's file watching system, so they can be
  added, removed, or modified during development.
  [Feature request #5](https://github.com/meteor/meteor-feature-requests/issues/5)

* DDP's `connection.onReconnect = func` feature has been deprecated. This
  functionality was previously supported as a way to set a function to be
  called as the first step of reconnecting. This approach has proven to be
  inflexible as only one function can be defined to be called when
  reconnecting. Meteor's accounts system was already setting an
  `onReconnect` callback to be used internally, which means anyone setting
  their own `onReconnect` callback was inadvertently overwriting code used
  internally. Moving forward the `DDP.onReconnect(callback)` method should be
  used to register callbacks to call when a connection reconnects. The
  connection that is reconnecting is passed as the only argument to
  `callback`. This is used by the accounts system to re-login on reconnects
  without interfering with other code that uses `connection.onReconnect`.
  [Issue #5665](https://github.com/meteor/meteor/issues/5665)
  [PR #9092](https://github.com/meteor/meteor/pull/9092)

* `reactive-dict` now supports `destroy`. `destroy` will clear the `ReactiveDict`s
  data and unregister the `ReactiveDict` from data migration.  
  i.e. When a `ReactiveDict` is instantiated with a name on the client and the
  `reload` package is present in the project.
  [Feature Request #76](https://github.com/meteor/meteor-feature-requests/issues/76)
  [PR #9063](https://github.com/meteor/meteor/pull/9063)

* The `webapp` package has been updated to support UNIX domain sockets. If a
  `UNIX_SOCKET_PATH` environment variable is set with a valid
  UNIX socket file path (e.g. `UNIX_SOCKET_PATH=/tmp/socktest.sock`), Meteor's
  HTTP server will use that socket file for inter-process communication,
  instead of TCP. This can be useful in cases like using Nginx to proxy
  requests back to an internal Meteor application. Leveraging UNIX domain
  sockets for inter-process communication reduces the sometimes unnecessary
  overhead required by TCP based communication.
  [Issue #7392](https://github.com/meteor/meteor/issues/7392)
  [PR #8702](https://github.com/meteor/meteor/pull/8702)

* The `fastclick` package (previously included by default in Cordova
  applications through the `mobile-experience` package) has been deprecated.
  This package is no longer maintained and has years of outstanding
  unresolved issues, some of which are impacting Meteor users. Most modern
  mobile web browsers have removed the 300ms tap delay that `fastclick` worked
  around, as long as the following `<head />` `meta` element is set (which
  is generally considered a mobile best practice regardless, and which the
  Meteor boilerplate generator already sets by default for Cordova apps):
  `<meta name="viewport" content="width=device-width">`
  If anyone is still interested in using `fastclick` with their application,
  it can be installed from npm directly (`meteor npm install --save fastclick`).
  Reference:
  [Mobile Chrome](https://developers.google.com/web/updates/2013/12/300ms-tap-delay-gone-away)
  [Mobile Safari](https://bugs.webkit.org/show_bug.cgi?id=150604)
  [PR #9039](https://github.com/meteor/meteor/pull/9039)

* Minimongo cursors are now JavaScript iterable objects and can now be iterated over
  using `for...of` loops, spread operator, `yield*`, and destructuring assignments.
  [PR #8888](https://github.com/meteor/meteor/pull/8888)

## v1.5.2, 2017-09-05

* Node 4.8.4 has been patched to include
  https://github.com/nodejs/node/pull/14829, an important PR implemented
  by our own @abernix (:tada:), which fixes a faulty backport of garbage
  collection-related logic in V8 that was causing occasional segmentation
  faults during Meteor development and testing, ever since Node 4.6.2
  (Meteor 1.4.2.3). When Node 4.8.5 is officially released with these
  changes, we will immediately publish a small follow-up release.
  [Issue #8648](https://github.com/meteor/meteor/issues/8648)

* When Meteor writes to watched files during the build process, it no
  longer relies on file watchers to detect the change and invalidate the
  optimistic file system cache, which should fix a number of problems
  related by the symptom of endless rebuilding.
  [Issue #8988](https://github.com/meteor/meteor/issues/8988)
  [Issue #8942](https://github.com/meteor/meteor/issues/8942)
  [PR #9007](https://github.com/meteor/meteor/pull/9007)

* The `cordova-lib` npm package has been updated to 7.0.1, along with
  cordova-android (6.2.3) and cordova-ios (4.4.0), and various plugins.
  [PR #8919](https://github.com/meteor/meteor/pull/8919) resolves the
  umbrella [issue #8686](https://github.com/meteor/meteor/issues/8686), as
  well as several Android build issues:
  [#8408](https://github.com/meteor/meteor/issues/8408),
  [#8424](https://github.com/meteor/meteor/issues/8424), and
  [#8464](https://github.com/meteor/meteor/issues/8464).

* The [`boilerplate-generator`](https://github.com/meteor/meteor/tree/release-1.5.2/packages/boilerplate-generator)
  package responsible for generating initial HTML documents for Meteor
  apps has been refactored by @stevenhao to avoid using the
  `spacebars`-related packages, which means it is now possible to remove
  Blaze as a dependency from the server as well as the client.
  [PR #8820](https://github.com/meteor/meteor/pull/8820)

* The `meteor-babel` package has been upgraded to version 0.23.1.

* The `reify` npm package has been upgraded to version 0.12.0, which
  includes a minor breaking
  [change](https://github.com/benjamn/reify/commit/8defc645e556429283e0b522fd3afababf6525ea)
  that correctly skips exports named `default` in `export * from "module"`
  declarations. If you have any wrapper modules that re-export another
  module's exports using `export * from "./wrapped/module"`, and the
  wrapped module has a `default` export that you want to be included, you
  should now explicitly re-export `default` using a second declaration:
  ```js
  export * from "./wrapped/module";
  export { default } "./wrapped/module";
  ```

* The `meteor-promise` package has been upgraded to version 0.8.5,
  and the `promise` polyfill package has been upgraded to 8.0.1.

* The `semver` npm package has been upgraded to version 5.3.0.
  [PR #8859](https://github.com/meteor/meteor/pull/8859)

* The `faye-websocket` npm package has been upgraded to version 0.11.1,
  and its dependency `websocket-driver` has been upgraded to a version
  containing [this fix](https://github.com/faye/websocket-driver-node/issues/21),
  thanks to [@sdarnell](https://github.com/sdarnell).
  [meteor-feature-requests#160](https://github.com/meteor/meteor-feature-requests/issues/160)

* The `uglify-js` npm package has been upgraded to version 3.0.28.

* Thanks to PRs [#8960](https://github.com/meteor/meteor/pull/8960) and
  [#9018](https://github.com/meteor/meteor/pull/9018) by @GeoffreyBooth, a
  [`coffeescript-compiler`](https://github.com/meteor/meteor/tree/release-1.5.2/packages/non-core/coffeescript-compiler)
  package has been extracted from the `coffeescript` package, similar to
  how the `babel-compiler` package is separate from the `ecmascript`
  package, so that other packages (such as
  [`vue-coffee`](https://github.com/meteor-vue/vue-meteor/tree/master/packages/vue-coffee))
  can make use of `coffeescript-compiler`. All `coffeescript`-related
  packages have been moved to
  [`packages/non-core`](https://github.com/meteor/meteor/tree/release-1.5.2/packages/non-core),
  so that they can be published independently from Meteor releases.

* `meteor list --tree` can now be used to list all transitive package
  dependencies (and versions) in an application. Weakly referenced dependencies
  can also be listed by using the `--weak` option. For more information, run
  `meteor help list`.
  [PR #8936](https://github.com/meteor/meteor/pull/8936)

* The `star.json` manifest created within the root of a `meteor build` bundle
  will now contain `nodeVersion` and `npmVersion` which will specify the exact
  versions of Node.js and npm (respectively) which the Meteor release was
  bundled with.  The `.node_version.txt` file will still be written into the
  root of the bundle, but it may be deprecated in a future version of Meteor.
  [PR #8956](https://github.com/meteor/meteor/pull/8956)

* A new package called `mongo-dev-server` has been created and wired into
  `mongo` as a dependency. As long as this package is included in a Meteor
  application (which it is by default since all new Meteor apps have `mongo`
  as a dependency), a local development MongoDB server is started alongside
  the application. This package was created to provide a way to disable the
  local development Mongo server, when `mongo` isn't needed (e.g. when using
  Meteor as a build system only). If an application has no dependency on
  `mongo`, the `mongo-dev-server` package is not added, which means no local
  development Mongo server is started.
  [Feature Request #31](https://github.com/meteor/meteor-feature-requests/issues/31)
  [PR #8853](https://github.com/meteor/meteor/pull/8853)

* `Accounts.config` no longer mistakenly allows tokens to expire when
  the `loginExpirationInDays` option is set to `null`.
  [Issue #5121](https://github.com/meteor/meteor/issues/5121)
  [PR #8917](https://github.com/meteor/meteor/pull/8917)

* The `"env"` field is now supported in `.babelrc` files.
  [PR #8963](https://github.com/meteor/meteor/pull/8963)

* Files contained by `client/compatibility/` directories or added with
  `api.addFiles(files, ..., { bare: true })` are now evaluated before
  importing modules with `require`, which may be a breaking change if you
  depend on the interleaving of `bare` files with eager module evaluation.
  [PR #8972](https://github.com/meteor/meteor/pull/8972)

* When `meteor test-packages` runs in a browser, uncaught exceptions will
  now be displayed above the test results, along with the usual summary of
  test failures, in case those uncaught errors have something to do with
  later test failures.
  [Issue #4979](https://github.com/meteor/meteor/issues/4979)
  [PR #9034](https://github.com/meteor/meteor/pull/9034)

## v1.5.1, 2017-07-12

* Node has been upgraded to version 4.8.4.

* A new core Meteor package called `server-render` provides generic
  support for server-side rendering of HTML, as described in the package's
  [`README.md`](https://github.com/meteor/meteor/blob/release-1.5.1/packages/server-render/README.md).
  [PR #8841](https://github.com/meteor/meteor/pull/8841)

* To reduce the total number of file descriptors held open by the Meteor
  build system, native file watchers will now be started only for files
  that have changed at least once. This new policy means you may have to
  [wait up to 5000ms](https://github.com/meteor/meteor/blob/6bde360b9c075f1c78c3850eadbdfa7fe271f396/tools/fs/safe-watcher.js#L20-L21)
  for changes to be detected when you first edit a file, but thereafter
  changes will be detected instantaneously. In return for that small
  initial waiting time, the number of open file descriptors will now be
  bounded roughly by the number of files you are actively editing, rather
  than the number of files involved in the build (often thousands), which
  should help with issues like
  [#8648](https://github.com/meteor/meteor/issues/8648). If you need to
  disable the new behavior for any reason, simply set the
  `METEOR_WATCH_PRIORITIZE_CHANGED` environment variable to `"false"`, as
  explained in [PR #8866](https://github.com/meteor/meteor/pull/8866).

* All `observe` and `observeChanges` callbacks are now bound using
  `Meteor.bindEnvironment`.  The same `EnvironmentVariable`s that were
  present when `observe` or `observeChanges` was called are now available
  inside the callbacks. [PR #8734](https://github.com/meteor/meteor/pull/8734)

* A subscription's `onReady` is now fired again during a re-subscription, even
  if the subscription has the same arguments.  Previously, when subscribing
  to a publication the `onReady` would have only been called if the arguments
  were different, creating a confusing difference in functionality.  This may be
  breaking behavior if an app uses the firing of `onReady` as an assumption
  that the data was just received from the server.  If such functionality is
  still necessary, consider using
  [`observe`](https://docs.meteor.com/api/collections.html#Mongo-Cursor-observe)
  or
  [`observeChanges`](https://docs.meteor.com/api/collections.html#Mongo-Cursor-observeChanges)
  [PR #8754](https://github.com/meteor/meteor/pull/8754)
  [Issue #1173](https://github.com/meteor/meteor/issues/1173)

* The `minimongo` and `mongo` packages are now compliant with the upsert behavior
  of MongoDB 2.6 and higher. **As a result support for MongoDB 2.4 has been dropped.**
  This mainly changes the effect of the selector on newly inserted documents.
  [PR #8815](https://github.com/meteor/meteor/pull/8815)

* `reactive-dict` now supports setting initial data when defining a named
  `ReactiveDict`. No longer run migration logic when used on the server,
  this is to prevent duplicate name error on reloads. Initial data is now
  properly serialized.

* `accounts-password` now uses `example.com` as a default "from" address instead
  of `meteor.com`. This change could break account-related e-mail notifications
  (forgot password, activation, etc.) for applications which do not properly
  configure a "from" domain since e-mail providers will often reject mail sent
  from `example.com`. Ensure that `Accounts.emailTemplates.from` is set to a
  proper domain in all applications.
  [PR #8760](https://github.com/meteor/meteor/issues/8760)

* The `accounts-facebook` and `facebook-oauth` packages have been updated to
  use the v2.9 of the Facebook Graph API for the Login Dialog since the v2.2
  version will be deprecated by Facebook in July.  There shouldn't be a problem
  regardless since Facebook simply rolls over to the next active version
  (v2.3, in this case) however this should assist in avoiding deprecation
  warnings and should enable any new functionality which has become available.
  [PR #8858](https://github.com/meteor/meteor/pull/8858)

* Add `DDP._CurrentPublicationInvocation` and `DDP._CurrentMethodInvocation`.
  `DDP._CurrentInvocation` remains for backwards-compatibility. This change
  allows method calls from publications to inherit the `connection` from the
  the publication which called the method.
  [PR #8629](https://github.com/meteor/meteor/pull/8629)

  > Note: If you're calling methods from publications that are using `this.connection`
  > to see if the method was called from server code or not. These checks will now
  > be more restrictive because `this.connection` will now be available when a
  > method is called from a publication.

* Fix issue with publications temporarily having `DDP._CurrentInvocation` set on
  re-run after a user logged in.  This is now provided through
  `DDP._CurrentPublicationInvocation` at all times inside a publication,
  as described above.
  [PR #8031](https://github.com/meteor/meteor/pull/8031)
  [PR #8629](https://github.com/meteor/meteor/pull/8629)

* `Meteor.userId()` and `Meteor.user()` can now be used in both method calls and
  publications.
  [PR #8629](https://github.com/meteor/meteor/pull/8629)

* `this.onStop` callbacks in publications are now run with the publication's
  context and with its `EnvironmentVariable`s bound.
  [PR #8629](https://github.com/meteor/meteor/pull/8629)

* The `minifier-js` package will now replace `process.env.NODE_ENV` with
  its string value (or `"development"` if unspecified).

* The `meteor-babel` npm package has been upgraded to version 0.22.0.

* The `reify` npm package has been upgraded to version 0.11.24.

* The `uglify-js` npm package has been upgraded to version 3.0.18.

* Illegal characters in paths written in build output directories will now
  be replaced with `_`s rather than removed, so that file and directory
  names consisting of only illegal characters do not become empty
  strings. [PR #8765](https://github.com/meteor/meteor/pull/8765).

* Additional "extra" packages (packages that aren't saved in `.meteor/packages`)
  can be included temporarily using the `--extra-packages`
  option.  For example: `meteor run --extra-packages bundle-visualizer`.
  Both `meteor test` and `meteor test-packages` also support the
  `--extra-packages` option and commas separate multiple package names.
  [PR #8769](https://github.com/meteor/meteor/pull/8769)

  > Note: Packages specified using the `--extra-packages` option override
  > version constraints from `.meteor/packages`.

* The `coffeescript` package has been updated to use CoffeeScript version
  1.12.6. [PR #8777](https://github.com/meteor/meteor/pull/8777)

* It's now possible to pipe a series of statements to `meteor shell`,
  whereas previously the input had to be an expression; for example:
  ```sh
  > echo 'import pkg from "babel-runtime/package.json";
  quote> pkg.version' |
  pipe> meteor shell
  "6.23.0"
  ```
  [Issue #8823](https://github.com/meteor/meteor/issues/8823)
  [PR #8833](https://github.com/meteor/meteor/pull/8833)

* Any `Error` thrown by a DDP method with the `error.isClientSafe`
  property set to `true` will now be serialized and displayed to the
  client, whereas previously only `Meteor.Error` objects were considered
  client-safe. [PR #8756](https://github.com/meteor/meteor/pull/8756)

## v1.5, 2017-05-30

* The `meteor-base` package implies a new `dynamic-import` package, which
  provides runtime support for [the proposed ECMAScript dynamic
  `import(...)` syntax](https://github.com/tc39/proposal-dynamic-import),
  enabling asynchronous module fetching or "code splitting." If your app
  does not use the `meteor-base` package, you can use the package by
  simply running `meteor add dynamic-import`. See this [blog
  post](https://blog.meteor.com/meteor-1-5-react-loadable-f029a320e59c)
  and [PR #8327](https://github.com/meteor/meteor/pull/8327) for more
  information about how dynamic `import(...)` works in Meteor, and how to
  use it in your applications.

* The `ecmascript-runtime` package, which provides polyfills for various
  new ECMAScript runtime APIs and language features, has been split into
  `ecmascript-runtime-client` and `ecmascript-runtime-server`, to reflect
  the different needs of browsers versus Node 4. The client runtime now
  relies on the `core-js` library found in the `node_modules` directory of
  the application, rather than a private duplicate installed via
  `Npm.depends`. This is unlikely to be a disruptive change for most
  developers, since the `babel-runtime` npm package is expected to be
  installed, and `core-js` is a dependency of `babel-runtime`, so
  `node_modules/core-js` should already be present. If that's not the
  case, just run `meteor npm install --save core-js` to install it.

* The `npm` npm package has been upgraded to version 4.6.1.

* The `meteor-babel` npm package has been upgraded to version 0.21.4,
  enabling the latest Reify compiler and the transform-class-properties
  plugin, among other improvements.

* The `reify` npm package has been upgraded to version 0.11.21, fixing
  [issue #8595](https://github.com/meteor/meteor/issues/8595) and
  improving compilation and runtime performance.

> Note: With this version of Reify, `import` declarations are compiled to
  `module.watch(require(id), ...)` instead of `module.importSync(id, ...)`
  or the older `module.import(id, ...)`. The behavior of the compiled code
  should be the same as before, but the details seemed different enough to
  warrant a note.

* The `install` npm package has been upgraded to version 0.10.1.

* The `meteor-promise` npm package has been upgraded to version 0.8.4.

* The `uglify-js` npm package has been upgraded to version 3.0.13, fixing
  [#8704](https://github.com/meteor/meteor/issues/8704).

* If you're using the `standard-minifier-js` Meteor package, as most
  Meteor developers do, it will now produce a detailed analysis of package
  and module sizes within your production `.js` bundle whenever you run
  `meteor build` or `meteor run --production`. These data are served by
  the application web server at the same URL as the minified `.js` bundle,
  except with a `.stats.json` file extension instead of `.js`. If you're
  using a different minifier plugin, and would like to support similar
  functionality, refer to
  [these](https://github.com/meteor/meteor/pull/8327/commits/084801237a8c288d99ec82b0fbc1c76bdf1aab16)
  [commits](https://github.com/meteor/meteor/pull/8327/commits/1c8bc7353e9a8d526880634a58c506b423c4a55e)
  for inspiration.

* To visualize the bundle size data produced by `standard-minifier-js`,
  run `meteor add bundle-visualizer` and then start your development
  server in production mode with `meteor run --production`. Be sure to
  remove the `bundle-visualizer` package before actually deploying your
  app, or the visualization will be displayed to your users.

* If you've been developing an app with multiple versions of Meteor, or
  testing with beta versions, and you haven't recently run `meteor reset`,
  your `.meteor/local/bundler-cache` directory may have become quite
  large. This is just a friendly reminder that this directory is perfectly
  safe to delete, and Meteor will repopulate it with only the most recent
  cached bundles.

* Apps created with `meteor create --bare` now use the `static-html`
  package for processing `.html` files instead of `blaze-html-templates`,
  to avoid large unnecessary dependencies like the `jquery` package.

* Babel plugins now receive file paths without leading `/` characters,
  which should prevent confusion about whether the path should be treated
  as absolute. [PR #8610](https://github.com/meteor/meteor/pull/8610)

* It is now possible to override the Cordova iOS and/or Android
  compatibility version by setting the `METEOR_CORDOVA_COMPAT_VERSION_IOS`
  and/or `METEOR_CORDOVA_COMPAT_VERSION_ANDROID` environment variables.
  [PR #8581](https://github.com/meteor/meteor/pull/8581)

* Modules in `node_modules` directories will no longer automatically have
  access to the `Buffer` polyfill on the client, since that polyfill
  contributed more than 22KB of minified JavaScript to the client bundle,
  and was rarely used. If you really need the Buffer API on the client,
  you should now obtain it explicitly with `require("buffer").Buffer`.
  [Issue #8645](https://github.com/meteor/meteor/issues/8645).

* Packages in `node_modules` directories are now considered non-portable
  (and thus may be automatically rebuilt for the current architecture), if
  their `package.json` files contain any of the following install hooks:
  `install`, `preinstall`, or `postinstall`. Previously, a package was
  considered non-portable only if it contained any `.node` binary modules.
  [Issue #8225](https://github.com/meteor/meteor/issues/8225)

## v1.4.4.4, 2017-09-26

* Updating to Meteor 1.4.4.4 will automatically patch a security
  vulnerability in the `allow-deny` package, since `meteor-tool@1.4.4_4`
  requires `allow-deny@1.0.9` or later. If for any reason you are not
  ready or able to update to Meteor 1.4.4.4 by running `meteor update`,
  please at least run
  ```sh
  meteor update allow-deny
  ```
  instead. More details about the security vulnerability can be found on
  the Meteor forums.

## v1.4.4.3, 2017-05-22

* Node has been upgraded to version 4.8.3.

* A bug in checking body lengths of HTTP responses that was affecting
  Galaxy deploys has been fixed.
  [PR #8709](https://github.com/meteor/meteor/pull/8709).

## v1.4.4.2, 2017-05-02

* Node has been upgraded to version 4.8.2.

* The `npm` npm package has been upgraded to version 4.5.0.
  Note that when using npm `scripts` there has been a change regarding
  what happens when `SIGINT` (Ctrl-C) is received.  Read more
  [here](https://github.com/npm/npm/releases/tag/v4.5.0).

* Fix a regression which prevented us from displaying a helpful banner when
  running `meteor debug` because of a change in Node.js.

* Update `node-inspector` npm to 1.1.1, fixing a problem encountered when trying
  to press "Enter" in the inspector console.
  [Issue #8469](https://github.com/meteor/meteor/issues/8469)

* The `email` package has had its `mailcomposer` npm package swapped with
  a Node 4 fork of `nodemailer` due to its ability to support connection pooling
  in a similar fashion as the original `mailcomposer`.
  [Issue #8591](https://github.com/meteor/meteor/issues/8591)
  [PR #8605](https://github.com/meteor/meteor/pull/8605)

    > Note: The `MAIL_URL` should be configured with a scheme which matches the
    > protocol desired by your e-mail vendor/mail-transport agent.  For
    > encrypted connections (typically listening on port 465), this means
    > using `smtps://`.  Unencrypted connections or those secured through
    > a `STARTTLS` connection upgrade (typically using port 587 and sometimes
    > port 25) should continue to use `smtp://`.  TLS/SSL will be automatically
    > enabled if the mail provider supports it.

* A new `Tracker.inFlush()` has been added to provide a global Tracker
  "flushing" state.
  [PR #8565](https://github.com/meteor/meteor/pull/8565).

* The `meteor-babel` npm package has been upgraded to version 0.20.1, and
  the `reify` npm package has been upgraded to version 0.7.4, fixing
  [issue #8595](https://github.com/meteor/meteor/issues/8595).
  (This was fixed between full Meteor releases, but is being mentioned here.)

## v1.4.4.1, 2017-04-07

* A change in Meteor 1.4.4 to remove "garbage" directories asynchronously
  in `files.renameDirAlmostAtomically` had unintended consequences for
  rebuilding some npm packages, so that change was reverted, and those
  directories are now removed before `files.renameDirAlmostAtomically`
  returns. [PR #8574](https://github.com/meteor/meteor/pull/8574)

## v1.4.4, 2017-04-07

* Node has been upgraded to version 4.8.1.

* The `npm` npm package has been upgraded to version 4.4.4.
  It should be noted that this version reduces extra noise
  previously included in some npm errors.

* The `node-gyp` npm package has been upgraded to 3.6.0 which
  adds support for VS2017 on Windows.

* The `node-pre-gyp` npm package has been updated to 0.6.34.

* Thanks to the outstanding efforts of @sethmurphy18, the `minifier-js`
  package now uses [Babili](https://github.com/babel/babili) instead of
  [UglifyJS](https://github.com/mishoo/UglifyJS2), resolving numerous
  long-standing bugs due to UglifyJS's poor support for ES2015+ syntax.
  [Issue #8378](https://github.com/meteor/meteor/issues/8378)
  [PR #8397](https://github.com/meteor/meteor/pull/8397)

* The `meteor-babel` npm package has been upgraded to version 0.19.1, and
  `reify` has been upgraded to version 0.6.6, fixing several subtle bugs
  introduced by Meteor 1.4.3 (see below), including
  [issue #8461](https://github.com/meteor/meteor/issues/8461).

* The Reify module compiler is now a Babel plugin, making it possible for
  other custom Babel plugins configured in `.babelrc` or `package.json`
  files to run before Reify, fixing bugs that resulted from running Reify
  before other plugins in Meteor 1.4.3.
  [Issue #8399](https://github.com/meteor/meteor/issues/8399)
  [Issue #8422](https://github.com/meteor/meteor/issues/8422)
  [`meteor-babel` issue #13](https://github.com/meteor/babel/issues/13)

* Two new `export ... from ...` syntax extensions are now supported:
  ```js
  export * as namespace from "./module"
  export def from "./module"
  ```
  Read the ECMA262 proposals here:
  * https://github.com/leebyron/ecmascript-export-ns-from
  * https://github.com/leebyron/ecmascript-export-default-from

* When `Meteor.call` is used on the server to invoke a method that
  returns a `Promise` object, the result will no longer be the `Promise`
  object, but the resolved value of the `Promise`.
  [Issue #8367](https://github.com/meteor/meteor/issues/8367)

> Note: if you actually want a `Promise` when calling `Meteor.call` or
  `Meteor.apply` on the server, use `Meteor.callAsync` and/or
  `Meteor.applyAsync` instead.
  [Issue #8367](https://github.com/meteor/meteor/issues/8367),
  https://github.com/meteor/meteor/commit/0cbd25111d1249a61ca7adce23fad5215408c821

* The `mailcomposer` and `smtp-connection` npms have been updated to resolve an
  issue with the encoding of long header lines.
  [Issue #8425](https://github.com/meteor/meteor/issues/8425)
  [PR #8495](https://github.com/meteor/meteor/pull/8495)

* `Accounts.config` now supports an `ambiguousErrorMessages` option which
  enabled generalization of messages produced by the `accounts-*` packages.
  [PR #8520](https://github.com/meteor/meteor/pull/8520)

* A bug which caused account enrollment tokens to be deleted too soon was fixed.
  [Issue #8218](https://github.com/meteor/meteor/issues/8218)
  [PR #8474](https://github.com/meteor/meteor/pull/8474)

* On Windows, bundles built during `meteor build` or `meteor deploy` will
  maintain the executable bit for commands installed in the
  `node_modules\.bin` directory.
  [PR #8503](https://github.com/meteor/meteor/pull/8503)

* On Windows, the upgrades to Node.js, `npm` and `mongodb` are now in-sync with
  other archs again after being mistakenly overlooked in 1.4.3.2.  An admin
  script enhancement has been applied to prevent this from happening again.
  [PR #8505](https://github.com/meteor/meteor/pull/8505)

## v1.4.3.2, 2017-03-14

* Node has been upgraded to version 4.8.0.

* The `npm` npm package has been upgraded to version 4.3.0.

* The `node-gyp` npm package has been upgraded to 3.5.0.

* The `node-pre-gyp` npm package has been updated to 0.6.33.

* The bundled version of MongoDB used by `meteor run` in development
  has been upgraded to 3.2.12.

* The `mongodb` npm package used by the `npm-mongo` Meteor package has
  been updated to version 2.2.24.
  [PR #8453](https://github.com/meteor/meteor/pull/8453)
  [Issue #8449](https://github.com/meteor/meteor/issues/8449)

* The `check` package has had its copy of `jQuery.isPlainObject`
  updated to a newer implementation to resolve an issue where the
  `nodeType` property of an object couldn't be checked, fixing
  [#7354](https://github.com/meteor/meteor/issues/7354).

* The `standard-minifier-js` and `minifier-js` packages now have improved
  error capturing to provide more information on otherwise unhelpful errors
  thrown when UglifyJS encounters ECMAScript grammar it is not familiar with.
  [#8414](https://github.com/meteor/meteor/pull/8414)

* Similar in behavior to `Meteor.loggingIn()`, `accounts-base` now offers a
  reactive `Meteor.loggingOut()` method (and related Blaze helpers,
  `loggingOut` and `loggingInOrOut`).
  [PR #8271](https://github.com/meteor/meteor/pull/8271)
  [Issue #1331](https://github.com/meteor/meteor/issues/1331)
  [Issue #769](https://github.com/meteor/meteor/issues/769)

* Using `length` as a selector field name and with a `Number` as a value
  in a `Mongo.Collection` transformation will no longer cause odd results.
  [#8329](https://github.com/meteor/meteor/issues/8329).

* `observe-sequence` (and thus Blaze) now properly supports `Array`s which were
  created in a vm or across frame boundaries, even if they were sub-classed.
  [Issue #8160](https://github.com/meteor/meteor/issues/8160)
  [PR #8401](https://github.com/meteor/meteor/pull/8401)

* Minimongo now supports `$bitsAllClear`, `$bitsAllSet`, `$bitsAnySet` and
  `$bitsAnyClear`.
  [#8350](https://github.com/meteor/meteor/pull/8350)

* A new [Development.md](DEVELOPMENT.md) document has been created to provide
  an easier path for developers looking to make contributions to Meteor Core
  (that is, the `meteor` tool itself) along with plenty of helpful reminders
  for those that have already done so!
  [#8267](https://github.com/meteor/meteor/pull/8267)

* The suggestion to add a `{oauth-service}-config-ui` package will no longer be
  made on the console if `service-configuration` package is already installed.
  [Issue #8366](https://github.com/meteor/meteor/issues/8366)
  [PR #8429](https://github.com/meteor/meteor/pull/8429)

* `Meteor.apply`'s `throwStubExceptions` option is now properly documented in
  the documentation whereas it was previously only mentioned in the Guide.
  [Issue #8435](https://github.com/meteor/meteor/issues/8435)
  [PR #8443](https://github.com/meteor/meteor/pull/8443)

* `DDPRateLimiter.addRule` now accepts a callback which will be executed after
  a rule is executed, allowing additional actions to be taken if necessary.
  [Issue #5541](https://github.com/meteor/meteor/issues/5541)
  [PR #8237](https://github.com/meteor/meteor/pull/8237)

* `jquery` is no longer a dependency of the `http` package.
  [#8389](https://github.com/meteor/meteor/pull/8389)

* `jquery` is no longer in the default package list after running
  `meteor create`, however is still available thanks to `blaze-html-templates`.
  If you still require jQuery, the recommended approach is to install it from
  npm with `meteor npm install --save jquery` and then `import`-ing it into your
  application.
  [#8388](https://github.com/meteor/meteor/pull/8388)

* The `shell-server` package (i.e. `meteor shell`) has been updated to more
  gracefully handle recoverable errors (such as `SyntaxError`s) in the same
  fashion as the Node REPL.
  [Issue #8290](https://github.com/meteor/meteor/issues/8290)
  [PR #8446](https://github.com/meteor/meteor/pull/8446)

* The `webapp` package now reveals a `WebApp.connectApp` to make it easier to
  provide custom error middleware.
  [#8403](https://github.com/meteor/meteor/pull/8403)

* The `meteor update --all-packages` command has been properly documented in
  command-line help (i.e. `meteor update --help`).
  [PR #8431](https://github.com/meteor/meteor/pull/8431)
  [Issue #8154](https://github.com/meteor/meteor/issues/8154)

* Syntax errors encountered while scanning `package.json` files for binary
  dependencies are now safely and silently ignored.
  [Issue #8427](https://github.com/meteor/meteor/issues/8427)
  [PR #8468](https://github.com/meteor/meteor/pull/8468)

## v1.4.3.1, 2017-02-14

* The `meteor-babel` npm package has been upgraded to version 0.14.4,
  fixing [#8349](https://github.com/meteor/meteor/issues/8349).

* The `reify` npm package has been upgraded to version 0.4.9.

* Partial `npm-shrinkwrap.json` files are now disregarded when
  (re)installing npm dependencies of Meteor packages, fixing
  [#8349](https://github.com/meteor/meteor/issues/8349). Further
  discussion of the new `npm` behavior can be found
  [here](https://github.com/npm/npm/blob/latest/CHANGELOG.md#no-more-partial-shrinkwraps-breaking).

## v1.4.3, 2017-02-13

* Versions of Meteor [core
  packages](https://github.com/meteor/meteor/tree/release-1.4.3/packages)
  are once again constrained by the current Meteor release.

> Before Meteor 1.4, the current release dictated the exact version of
  every installed core package, which meant newer core packages could not
  be installed without publishing a new Meteor release. In order to
  support incremental development of core packages, Meteor 1.4 removed all
  release-based constraints on core package versions
  ([#7084](https://github.com/meteor/meteor/pull/7084)). Now, in Meteor
  1.4.3, core package versions must remain patch-compatible with the
  versions they had when the Meteor release was published. This middle
  ground restores meaning to Meteor releases, yet still permits patch
  updates to core packages.

* The `cordova-lib` npm package has been updated to 6.4.0, along with
  cordova-android (6.1.1) and cordova-ios (4.3.0), and various plugins.
  [#8239](https://github.com/meteor/meteor/pull/8239)

* The `coffeescript` Meteor package has been moved from
  `packages/coffeescript` to `packages/non-core/coffeescript`, so that it
  will not be subject to the constraints described above.

* CoffeeScript source maps should be now be working properly in development.
  [#8298](https://github.com/meteor/meteor/pull/8298)

* The individual account "service" packages (`facebook`, `google`, `twitter`,
  `github`, `meteor-developer`, `meetup` and `weibo`) have been split into:
  - `<service>-oauth` (which interfaces with the `<service>` directly) and
  - `<service>-config-ui` (the Blaze configuration templates for `accounts-ui`)

  This means you can now use `accounts-<service>` without needing Blaze.

  If you are using `accounts-ui` and `accounts-<service>`, you will probably
  need to install the `<service>-config-ui` package if you want to configure it
  using the Accounts UI.

  - [Issue #7715](https://github.com/meteor/meteor/issues/7715)
  - [PR(`facebook`) #7728](https://github.com/meteor/meteor/pull/7728)
  - [PR(`google`) #8275](https://github.com/meteor/meteor/pull/8275)
  - [PR(`twitter`) #8283](https://github.com/meteor/meteor/pull/8283)
  - [PR(`github`) #8303](https://github.com/meteor/meteor/pull/8303)
  - [PR(`meteor-developer`) #8305](https://github.com/meteor/meteor/pull/8305)
  - [PR(`meetup`) #8321](https://github.com/meteor/meteor/pull/8321)
  - [PR(`weibo`) #8302](https://github.com/meteor/meteor/pull/8302)

* The `url` and `http` packages now encode to a less error-prone
  format which more closely resembles that used by PHP, Ruby, `jQuery.param`
  and others. `Object`s and `Array`s can now be encoded, however, if you have
  previously relied on `Array`s passed as `params` being simply `join`-ed with
  commas, you may need to adjust your `HTTP.call` implementations.
  [#8261](https://github.com/meteor/meteor/pull/8261) and
  [#8342](https://github.com/meteor/meteor/pull/8342).

* The `npm` npm package is still at version 4.1.2 (as it was when Meteor
  1.4.3 was originally published), even though `npm` was downgraded to
  3.10.9 in Meteor 1.4.2.7.

* The `meteor-babel` npm package has been upgraded to version 0.14.3,
  fixing [#8021](https://github.com/meteor/meteor/issues/8021) and
  [#7662](https://github.com/meteor/meteor/issues/7662).

* The `reify` npm package has been upgraded to 0.4.7.

* Added support for frame-ancestors CSP option in browser-policy.
  [#7970](https://github.com/meteor/meteor/pull/7970)

* You can now use autoprefixer with stylus files added via packages.
  [#7727](https://github.com/meteor/meteor/pull/7727)

* Restored [#8213](https://github.com/meteor/meteor/pull/8213)
  after those changes were reverted in
  [v1.4.2.5](https://github.com/meteor/meteor/blob/devel/History.md#v1425).

* npm dependencies of Meteor packages will now be automatically rebuilt if
  the npm package's `package.json` file has "scripts" section containing a
  `preinstall`, `install`, or `postinstall` command, as well as when the
  npm package contains any `.node` files. Discussion
  [here](https://github.com/meteor/meteor/issues/8225#issuecomment-275044900).

* The `meteor create` command now runs `meteor npm install` automatically
  to install dependencies specified in the default `package.json` file.
  [#8108](https://github.com/meteor/meteor/pull/8108)

## v1.4.2.7, 2017-02-13

* The `npm` npm package has been *downgraded* from version 4.1.2 back to
  version 3.10.9, reverting the upgrade in Meteor 1.4.2.4.

## v1.4.2.6, 2017-02-08

* Fixed a critical [bug](https://github.com/meteor/meteor/issues/8325)
  that was introduced by the fix for
  [Issue #8136](https://github.com/meteor/meteor/issues/8136), which
  caused some npm packages in nested `node_modules` directories to be
  omitted from bundles produced by `meteor build` and `meteor deploy`.

## v1.4.2.5, 2017-02-03

* Reverted [#8213](https://github.com/meteor/meteor/pull/8213) as the
  change was deemed too significant for this release.

> Note: The decision to revert the above change was made late in the
  Meteor 1.4.2.4 release process, before it was ever recommended but too
  late in the process to avoid the additional increment of the version number.
  See [#8311](https://github.com/meteor/meteor/pull/8311) for additional
  information. This change will still be released in an upcoming version
  of Meteor with a more seamless upgrade.

## v1.4.2.4, 2017-02-02

* Node has been upgraded to version 4.7.3.

* The `npm` npm package has been upgraded from version 3.10.9 to 4.1.2.

> Note: This change was later deemed too substantial for a point release
  and was reverted in Meteor 1.4.2.7.

* Fix for [Issue #8136](https://github.com/meteor/meteor/issues/8136).

* Fix for [Issue #8222](https://github.com/meteor/meteor/issues/8222).

* Fix for [Issue #7849](https://github.com/meteor/meteor/issues/7849).

* The version of 7-zip included in the Windows dev bundle has been
  upgraded from 1602 to 1604 in an attempt to mitigate
  [Issue #7688](https://github.com/meteor/meteor/issues/7688).

* The `"main"` field of `package.json` modules will no longer be
  overwritten with the value of the optional `"browser"` field, now that
  the `install` npm package can make sense of the `"browser"` field at
  runtime. If you experience module resolution failures on the client
  after updating Meteor, make sure you've updated the `modules-runtime`
  Meteor package to at least version 0.7.8.
  [#8213](https://github.com/meteor/meteor/pull/8213)

## v1.4.2.3, 2016-11-17

* Style improvements for `meteor create --full`.
  [#8045](https://github.com/meteor/meteor/pull/8045)

> Note: Meteor 1.4.2.2 was finalized before
  [#8045](https://github.com/meteor/meteor/pull/8045) was merged, but
  those changes were [deemed important
  enough](https://github.com/meteor/meteor/pull/8044#issuecomment-260913739)
  to skip recommending 1.4.2.2 and instead immediately release 1.4.2.3.

## v1.4.2.2, 2016-11-15

* Node has been upgraded to version 4.6.2.

* `meteor create` now has a new `--full` option, which generates an larger app,
  demonstrating development techniques highlighted in the
  [Meteor Guide](http://guide.meteor.com)

  [Issue #6974](https://github.com/meteor/meteor/issues/6974)
  [PR #7807](https://github.com/meteor/meteor/pull/7807)

* Minimongo now supports `$min`, `$max` and partially supports `$currentDate`.

  [Issue #7857](https://github.com/meteor/meteor/issues/7857)
  [PR #7858](https://github.com/meteor/meteor/pull/7858)

* Fix for [Issue #5676](https://github.com/meteor/meteor/issues/5676)
  [PR #7968](https://github.com/meteor/meteor/pull/7968)

* It is now possible for packages to specify a *lazy* main module:
  ```js
  Package.onUse(function (api) {
    api.mainModule("client.js", "client", { lazy: true });
  });
  ```
  This means the `client.js` module will not be evaluated during app
  startup unless/until another module imports it, and will not even be
  included in the client bundle if no importing code is found. **Note 1:**
  packages with lazy main modules cannot use `api.export` to export global
  symbols to other packages/apps. **Note 2:** packages with lazy main
  modules should be restricted to Meteor 1.4.2.2 or later via
  `api.versionsFrom("1.4.2.2")`, since older versions of Meteor cannot
  import lazy main modules using `import "meteor/<package name>"` but must
  explicitly name the module: `import "meteor/<package name>/client.js"`.

## v1.4.2.1, 2016-11-08

* Installing the `babel-runtime` npm package in your application
  `node_modules` directory is now required for most Babel-transformed code
  to work, as the Meteor `babel-runtime` package no longer attempts to
  provide custom implementations of Babel helper functions. To install
  the `babel-runtime` package, simply run the command
  ```sh
  meteor npm install --save babel-runtime
  ```
  in any Meteor application directory. The Meteor `babel-runtime` package
  version has been bumped to 1.0.0 to reflect this major change.
  [#7995](https://github.com/meteor/meteor/pull/7995)

* File system operations performed by the command-line tool no longer use
  fibers unless the `METEOR_DISABLE_FS_FIBERS` environment variable is
  explicitly set to a falsy value. For larger apps, this change results in
  significant build performance improvements due to the creation of fewer
  fibers and the avoidance of unnecessary asyncronous delays.
  https://github.com/meteor/meteor/pull/7975/commits/ca4baed90ae0675e55c93976411d4ed91f12dd63

* Running Meteor as `root` is still discouraged, and results in a fatal
  error by default, but the `--allow-superuser` flag now works as claimed.
  [#7959](https://github.com/meteor/meteor/issues/7959)

* The `dev_bundle\python\python.exe` executable has been restored to the
  Windows dev bundle, which may help with `meteor npm rebuild` commands.
  [#7960](https://github.com/meteor/meteor/issues/7960)

* Changes within linked npm packages now trigger a partial rebuild,
  whereas previously (in 1.4.2) they were ignored.
  [#7978](https://github.com/meteor/meteor/issues/7978)

* Miscellaneous fixed bugs:
  [#2876](https://github.com/meteor/meteor/issues/2876)
  [#7154](https://github.com/meteor/meteor/issues/7154)
  [#7956](https://github.com/meteor/meteor/issues/7956)
  [#7974](https://github.com/meteor/meteor/issues/7974)
  [#7999](https://github.com/meteor/meteor/issues/7999)
  [#8005](https://github.com/meteor/meteor/issues/8005)
  [#8007](https://github.com/meteor/meteor/issues/8007)

## v1.4.2, 2016-10-25

* This release implements a number of rebuild performance optimizations.
  As you edit files in development, the server should restart and rebuild
  much more quickly, especially if you have many `node_modules` files.
  See https://github.com/meteor/meteor/pull/7668 for more details.

> Note: the `METEOR_PROFILE` environment variable now provides data for
  server startup time as well as build time, which should make it easier
  to tell which of your packages are responsible for slow startup times.
  Please include the output of `METEOR_PROFILE=10 meteor run` with any
  GitHub issue about rebuild performance.

* `npm` has been upgraded to version 3.10.9.

* The `cordova-lib` npm package has been updated to 6.3.1, along with
  cordova-android (5.2.2) and cordova-ios (4.2.1), and various plugins.

* The `node-pre-gyp` npm package has been updated to 0.6.30.

* The `lru-cache` npm package has been updated to 4.0.1.

* The `meteor-promise` npm package has been updated to 0.8.0 for better
  asynchronous stack traces.

* The `meteor` tool is now prevented from running as `root` as this is
  not recommended and can cause issues with permissions.  In some environments,
  (e.g. Docker), it may still be desired to run as `root` and this can be
  permitted by passing `--unsafe-perm` to the `meteor` command.
  [#7821](https://github.com/meteor/meteor/pull/7821)

* Blaze-related packages have been extracted to
  [`meteor/blaze`](https://github.com/meteor/blaze), and the main
  [`meteor/meteor`](https://github.com/meteor/meteor) repository now
  refers to them via git submodules (see
  [#7633](https://github.com/meteor/meteor/pull/7633)).
  When running `meteor` from a checkout, you must now update these
  submodules by running
  ```sh
  git submodule update --init --recursive
  ```
  in the root directory of your `meteor` checkout.

* Accounts.forgotPassword and .verifyEmail no longer throw errors if callback is provided. [Issue #5664](https://github.com/meteor/meteor/issues/5664) [Origin PR #5681](https://github.com/meteor/meteor/pull/5681) [Merged PR](https://github.com/meteor/meteor/pull/7117)

* The default content security policy (CSP) for Cordova now includes `ws:`
  and `wss:` WebSocket protocols.
  [#7774](https://github.com/meteor/meteor/pull/7774)

* `meteor npm` commands are now configured to use `dev_bundle/.npm` as the
  npm cache directory by default, which should make npm commands less
  sensitive to non-reproducible factors in the external environment.
  https://github.com/meteor/meteor/pull/7668/commits/3313180a6ff33ee63602f7592a9506012029e919

* The `meteor test` command now supports the `--no-release-check` flag.
  https://github.com/meteor/meteor/pull/7668/commits/7097f78926f331fb9e70a06300ce1711adae2850

* JavaScript module bundles on the server no longer include transitive
  `node_modules` dependencies, since those dependencies can be evaluated
  directly by Node. This optimization should improve server rebuild times
  for apps and packages with large `node_modules` directories.
  https://github.com/meteor/meteor/pull/7668/commits/03c5346873849151cecc3e00606c6e5aa13b3bbc

* The `standard-minifier-css` package now does basic caching for the
  expensive `mergeCss` function.
  https://github.com/meteor/meteor/pull/7668/commits/bfa67337dda1e90610830611fd99dcb1bd44846a

* The `coffeescript` package now natively supports `import` and `export`
  declarations. [#7818](https://github.com/meteor/meteor/pull/7818)

* Due to changes in how Cordova generates version numbers for iOS and Android
  apps, you may experience issues with apps updating on user devices.  To avoid
  this, consider managing the `buildNumber` manually using
  `App.info('buildNumber', 'XXX');` in `mobile-config.js`. There are additional
  considerations if you have been setting `android:versionCode` or
  `ios-CFBundleVersion`.  See
  [#7205](https://github.com/meteor/meteor/issues/7205) and
  [#6978](https://github.com/meteor/meteor/issues/6978) for more information.

## v1.4.1.3, 2016-10-21

* Node has been updated to version 4.6.1:
  https://nodejs.org/en/blog/release/v4.6.1/

* The `mongodb` npm package used by the `npm-mongo` Meteor package has
  been updated to version 2.2.11.
  [#7780](https://github.com/meteor/meteor/pull/7780)

* The `fibers` npm package has been upgraded to version 1.0.15.

* Running Meteor with a different `--port` will now automatically
  reconfigure the Mongo replica set when using the WiredTiger storage
  engine, instead of failing to start Mongo.
  [#7840](https://github.com/meteor/meteor/pull/7840).

* When the Meteor development server shuts down, it now attempts to kill
  the `mongod` process it spawned, in addition to killing any running
  `mongod` processes when the server first starts up.
  https://github.com/meteor/meteor/pull/7668/commits/295d3d5678228f06ee0ab6c0d60139849a0ea192

* The `meteor <command> ...` syntax will now work for any command
  installed in `dev_bundle/bin`, except for Meteor's own commands.

* Incomplete package downloads will now fail (and be retried several
  times) instead of silently succeeding, which was the cause of the
  dreaded `Error: ENOENT: no such file or directory, open... os.json`
  error. [#7806](https://github.com/meteor/meteor/issues/7806)

## v1.4.1.2, 2016-10-04

* Node has been upgraded to version 4.6.0, a recommended security release:
  https://nodejs.org/en/blog/release/v4.6.0/

* `npm` has been upgraded to version 3.10.8.

## v1.4.1.1, 2016-08-24

* Update the version of our Node MongoDB driver to 2.2.8 to fix a bug in
  reconnection logic, leading to some `update` and `remove` commands being
  treated as `insert`s. [#7594](https://github.com/meteor/meteor/issues/7594)

## v1.4.1, 2016-08-18

* Node has been upgraded to 4.5.0.

* `npm` has been upgraded to 3.10.6.

* The `meteor publish-for-arch` command is no longer necessary when
  publishing Meteor packages with binary npm dependencies. Instead, binary
  dependencies will be rebuilt automatically on the installation side.
  Meteor package authors are not responsible for failures due to compiler
  toolchain misconfiguration, and any compilation problems with the
  underlying npm packages should be taken up with the authors of those
  packages. That said, if a Meteor package author really needs or wants to
  continue using `meteor publish-for-arch`, she should publish her package
  using an older release: e.g. `meteor --release 1.4 publish`.
  [#7608](https://github.com/meteor/meteor/pull/7608)

* The `.meteor-last-rebuild-version.json` files that determine if a binary
  npm package needs to be rebuilt now include more information from the
  `process` object, namely `process.{platform,arch,versions}` instead of
  just `process.versions`. Note also that the comparison of versions now
  ignores differences in patch versions, to avoid needless rebuilds.

* The `npm-bcrypt` package now uses a pure-JavaScript implementation by
  default, but will prefer the native `bcrypt` implementation if it is
  installed in the application's `node_modules` directory. In other words,
  run `meteor install --save bcrypt` in your application if you need or
  want to use the native implementation of `bcrypt`.
  [#7595](https://github.com/meteor/meteor/pull/7595)

* After Meteor packages are downloaded from Atmosphere, they will now be
  extracted using native `tar` or `7z.exe` on Windows, instead of the
  https://www.npmjs.com/package/tar library, for a significant performance
  improvement. [#7457](https://github.com/meteor/meteor/pull/7457)

* The npm `tar` package has been upgraded to 2.2.1, though it is now only
  used as a fallback after native `tar` and/or `7z.exe`.

* The progress indicator now distinguishes between downloading,
  extracting, and loading newly-installed Meteor packages, instead of
  lumping all of that work into a "downloading" status message.

* Background Meteor updates will no longer modify the `~/.meteor/meteor`
  symbolic link (or `AppData\Local\.meteor\meteor.bat` on Windows).
  Instead, developers must explicitly type `meteor update` to begin using
  a new version of the `meteor` script.

* Password Reset tokens now expire (after 3 days by default -- can be modified via `Accounts.config({ passwordResetTokenExpirationInDays: ...}`). [PR #7534](https://github.com/meteor/meteor/pull/7534)

* The `google` package now uses the `email` scope as a mandatory field instead
  of the `profile` scope. The `profile` scope is still added by default if the
  `requestPermissions` option is not specified to maintain backward
  compatibility, but it is now possible to pass an empty array to
  `requestPermissions` in order to only request the `email` scope, which
  reduces the amount of permissions requested from the user in the Google
  popup. [PR #6975](https://github.com/meteor/meteor/pull/6975)

* Added `Facebook.handleAuthFromAccessToken` in the case where you get the FB
  accessToken in some out-of-band way. [PR #7550](https://github.com/meteor/meteor/pull/7550)

* `Accounts.onLogout` gets `{ user, connection }` context in a similar fashion
  to `Accounts.onLogin`. [Issue #7397](https://github.com/meteor/meteor/issues/7397) [PR #7433](https://github.com/meteor/meteor/pull/7433)

* The `node-gyp` and `node-pre-gyp` tools will now be installed in
  `bundle/programs/server/node_modules`, to assist with rebuilding binary
  npm packages when deploying an app to Galaxy or elsewhere.
  [#7571](https://github.com/meteor/meteor/pull/7571)

* The `standard-minifier-{js,css}` packages no longer minify .js or .css
  files on the server. [#7572](https://github.com/meteor/meteor/pull/7572)

* Multi-line input to `meteor shell`, which was broken by changes to the
  `repl` module in Node 4, works again.
  [#7562](https://github.com/meteor/meteor/pull/7562)

* The implementation of the command-line `meteor` tool now forbids
  misbehaving polyfill libraries from overwriting `global.Promise`.
  [#7569](https://github.com/meteor/meteor/pull/7569)

* The `oauth-encryption` package no longer depends on the
  `npm-node-aes-gcm` package (or any special npm packages), because the
  Node 4 `crypto` library natively supports the `aes-128-gcm` algorithm.
  [#7548](https://github.com/meteor/meteor/pull/7548)

* The server-side component of the `meteor shell` command has been moved
  into a Meteor package, so that it can be developed independently from
  the Meteor release process, thanks to version unpinning.
  [#7624](https://github.com/meteor/meteor/pull/7624)

* The `meteor shell` command now works when running `meteor test`.

* The `meteor debug` command no longer pauses at the first statement
  in the Node process, yet still reliably stops at custom breakpoints
  it encounters later.

* The `meteor-babel` package has been upgraded to 0.12.0.

* The `meteor-ecmascript-runtime` package has been upgraded to 0.2.9, to
  support several additional [stage 4
  proposals](https://github.com/meteor/ecmascript-runtime/pull/4).

* A bug that prevented @-scoped npm packages from getting bundled for
  deployed apps has been fixed.
  [#7609](https://github.com/meteor/meteor/pull/7609).

* The `meteor update` command now supports an `--all-packages` flag to
  update all packages (including indirect dependencies) to their latest
  compatible versions, similar to passing the names of all your packages
  to the `meteor update` command.
  [#7653](https://github.com/meteor/meteor/pull/7653)

* Background release updates can now be disabled by invoking either
  `meteor --no-release-check` or `METEOR_NO_RELEASE_CHECK=1 meteor`.
  [#7445](https://github.com/meteor/meteor/pull/7445)

## v1.4.0.1, 2016-07-29

* Fix issue with the 1.4 tool springboarding to older releases (see [Issue #7491](https://github.com/meteor/meteor/issues/7491))

* Fix issue with running in development on Linux 32bit [Issue #7511](https://github.com/meteor/meteor/issues/7511)

## v1.4, 2016-07-25

* Node has been upgraded to 4.4.7.

* The `meteor-babel` npm package has been upgraded to 0.11.7.

* The `reify` npm package has been upgraded to 0.3.6.

* The `bcrypt` npm package has been upgraded to 0.8.7.

* Nested `import` declarations are now enabled for package code as well as
  application code. 699cf1f38e9b2a074169515d23983f74148c7223

* Meteor has been upgraded to support Mongo 3.2 by default (the bundled version
  used by `meteor run` has been upgraded). Internally it now uses the 2.2.4
  version of the `mongodb` npm driver, and has been tested against at Mongo 3.2
  server. [Issue #6957](https://github.com/meteor/meteor/issues/6957)

  Mongo 3.2 defaults to the new WiredTiger storage engine. You can update your
  database following the instructions here:
  https://docs.mongodb.com/v3.0/release-notes/3.0-upgrade/.
  In development, you can also just use `meteor reset` to remove your old
  database, and Meteor will create a new WiredTiger database for you. The Mongo
  driver will continue to work with the old MMAPv1 storage engine however.

  The new version of the Mongo driver has been tested with MongoDB versions from
  2.6 up. Mongo 2.4 has now reached end-of-life
  (https://www.mongodb.com/support-policy), and is no longer supported.

  If you are setting `MONGO_OPLOG_URL`, especially in production, ensure you are
  passing in the `replicaSet` argument (see [#7450]
    (https://github.com/meteor/meteor/issues/7450))

* Custom Mongo options can now be specified using the
  `Mongo.setConnectionOptions(options)` API.
  [#7277](https://github.com/meteor/meteor/pull/7277)

* On the server, cursor.count() now takes a single argument `applySkipLimit`
  (see the corresponding [Mongo documentation]
    (http://mongodb.github.io/node-mongodb-native/2.1/api/Cursor.html#count))

* Fix for regression caused by #5837 which incorrectly rewrote
  network-path references (e.g. `//domain.com/image.gif`) in CSS URLs.
  [#7416](https://github.com/meteor/meteor/issues/7416)
* Added Angular2 boilerplate example [#7364](https://github.com/meteor/meteor/pull/7363)

## v1.3.5.1, 2016-07-18

* This release fixed a small bug in 1.3.5 that prevented updating apps
  whose `.meteor/release` files refer to releases no longer installed in
  `~/.meteor/packages/meteor-tool`. [576468eae8d8dd7c1fe2fa381ac51dee5cb792cd](https://github.com/meteor/meteor/commit/576468eae8d8dd7c1fe2fa381ac51dee5cb792cd)

## v1.3.5, 2016-07-16

* Failed Meteor package downloads are now automatically resumed from the
  point of failure, up to ten times, with a five-second delay between
  attempts. [#7399](https://github.com/meteor/meteor/pull/7399)

* If an app has no `package.json` file, all packages in `node_modules`
  will be built into the production bundle. In other words, make sure you
  have a `package.json` file if you want to benefit from `devDependencies`
  pruning. [7b2193188fc9e297eefc841ce6035825164f0684](https://github.com/meteor/meteor/commit/7b2193188fc9e297eefc841ce6035825164f0684)

* Binary npm dependencies of compiler plugins are now automatically
  rebuilt when Node/V8 versions change.
  [#7297](https://github.com/meteor/meteor/issues/7297)

* Because `.meteor/local` is where purely local information should be
  stored, the `.meteor/dev_bundle` link has been renamed to
  `.meteor/local/dev_bundle`.

* The `.meteor/local/dev_bundle` link now corresponds exactly to
  `.meteor/release` even when an app is using an older version of
  Meteor. d732c2e649794f350238d515153f7fb71969c526

* When recompiling binary npm packages, the `npm rebuild` command now
  receives the flags `--update-binary` and `--no-bin-links`, in addition
  to respecting the `$METEOR_NPM_REBUILD_FLAGS` environment variable.
  [#7401](https://github.com/meteor/meteor/issues/7401)

* The last solution found by the package version constraint solver is now
  stored in `.meteor/local/resolver-result-cache.json` so that it need not
  be recomputed every time Meteor starts up.

* If the `$GYP_MSVS_VERSION` environment variable is not explicitly
  provided to `meteor {node,npm}`, the `node-gyp` tool will infer the
  appropriate version (though it still defaults to "2015").

## v1.3.4.4, 2016-07-10

* Fixed [#7374](https://github.com/meteor/meteor/issues/7374).

* The default loglevel for internal `npm` commands (e.g., those related to
  `Npm.depends`) has been set to "error" instead of "warn". Note that this
  change does not affect `meteor npm ...` commands, which can be easily
  configured using `.npmrc` files or command-line flags.
  [0689cae25a3e0da3615a402cdd0bec94ce8455c8](https://github.com/meteor/meteor/commit/0689cae25a3e0da3615a402cdd0bec94ce8455c8)

## v1.3.4.3, 2016-07-08

* Node has been upgraded to 0.10.46.

* `npm` has been upgraded to 3.10.5.

* The `node-gyp` npm package has been upgraded to 3.4.0.

* The `node-pre-gyp` npm package has been upgraded to 0.6.29.

* The `~/.meteor/meteor` symlink (or `AppData\Local\.meteor\meteor.bat` on
  Windows) will now be updated properly after `meteor update` succeeds. This was
  promised in [v1.3.4.2](https://github.com/meteor/meteor/blob/devel/History.md#v1342)
  but [not fully delivered](https://github.com/meteor/meteor/pull/7369#issue-164569763).

* The `.meteor/dev_bundle` symbolic link introduced in
  [v1.3.4.2](https://github.com/meteor/meteor/blob/devel/History.md#v1342)
  is now updated whenever `.meteor/release` is read.

* The `.meteor/dev_bundle` symbolic link is now ignored by
  `.meteor/.gitignore`.

## v1.3.4.2, 2016-07-07

* The `meteor node` and `meteor npm` commands now respect
  `.meteor/release` when resolving which versions of `node` and `npm` to
  invoke. Note that you must `meteor update` to 1.3.4.2 before this logic
  will take effect, but it will work in all app directories after
  updating, even those pinned to older versions.
  [#7338](https://github.com/meteor/meteor/issues/7338)

* The Meteor installer now has the ability to resume downloads, so
  installing Meteor on a spotty internet connection should be more
  reliable. [#7348](https://github.com/meteor/meteor/pull/7348)

* When running `meteor test`, shared directories are symlinked (or
  junction-linked on Windows) into the temporary test directory, not
  copied, leading to much faster test start times after the initial build.
  The directories: `.meteor/local/{bundler-cache,isopacks,plugin-cache}`

* `App.appendToConfig` allows adding custom tags to config.xml.
  [#7307](https://github.com/meteor/meteor/pull/7307)

* When using `ROOT_URL` with a path, relative CSS URLs are rewriten
  accordingly. [#5837](https://github.com/meteor/meteor/issues/5837)

* Fixed bugs:
  [#7149](https://github.com/meteor/meteor/issues/7149)
  [#7296](https://github.com/meteor/meteor/issues/7296)
  [#7309](https://github.com/meteor/meteor/issues/7309)
  [#7312](https://github.com/meteor/meteor/issues/7312)

## v1.3.4.1, 2016-06-23

* Increased the default HTTP timeout for requests made by the `meteor`
  command-line tool to 60 seconds (previously 30), and [disabled the
  timeout completely for Galaxy
  deploys](https://forums.meteor.com/t/1-3-4-breaks-galaxy-deployment-etimedout/25383/).

* Minor bug fixes: [#7281](https://github.com/meteor/meteor/pull/7281)
  [#7276](https://github.com/meteor/meteor/pull/7276)

## v1.3.4, 2016-06-22

* The version of `npm` used by `meteor npm` and when installing
  `Npm.depends` dependencies of Meteor packages has been upgraded from
  2.15.1 to **3.9.6**, which should lead to much flatter node_modules
  dependency trees.

* The `meteor-babel` npm package has been upgraded to 0.11.6, and is now
  installed using `npm@3.9.6`, fixing bugs arising from Windows path
  limits, such as [#7247](https://github.com/meteor/meteor/issues/7247).

* The `reify` npm package has been upgraded to 0.3.4, fixing
  [#7250](https://github.com/meteor/meteor/issues/7250).

* Thanks to caching improvements for the
  `files.{stat,lstat,readdir,realpath}` methods and
  `PackageSource#_findSources`, development server restart times are no
  longer proportional to the number of files in `node_modules`
  directories. [#7253](https://github.com/meteor/meteor/issues/7253)
  [#7008](https://github.com/meteor/meteor/issues/7008)

* When installed via `InstallMeteor.exe` on Windows, Meteor can now be
  easily uninstalled through the "Programs and Features" control panel.

* HTTP requests made by the `meteor` command-line tool now have a timeout
  of 30 seconds, which can be adjusted by the `$TIMEOUT_SCALE_FACTOR`
  environment variable. [#7143](https://github.com/meteor/meteor/pull/7143)

* The `request` npm dependency of the `http` package has been upgraded
  from 2.53.0 to 2.72.0.

* The `--headless` option is now supported by `meteor test` and
  `meteor test-packages`, in addition to `meteor self-test`.
  [#7245](https://github.com/meteor/meteor/pull/7245)

* Miscellaneous fixed bugs:
  [#7255](https://github.com/meteor/meteor/pull/7255)
  [#7239](https://github.com/meteor/meteor/pull/7239)

## v1.3.3.1, 2016-06-17

* Fixed bugs:
  [#7226](https://github.com/meteor/meteor/pull/7226)
  [#7181](https://github.com/meteor/meteor/pull/7181)
  [#7221](https://github.com/meteor/meteor/pull/7221)
  [#7215](https://github.com/meteor/meteor/pull/7215)
  [#7217](https://github.com/meteor/meteor/pull/7217)

* The `node-aes-gcm` npm package used by `oauth-encryption` has been
  upgraded to 0.1.5. [#7217](https://github.com/meteor/meteor/issues/7217)

* The `reify` module compiler has been upgraded to 0.3.3.

* The `meteor-babel` package has been upgraded to 0.11.4.

* The `pathwatcher` npm package has been upgraded to 6.7.0.

* In CoffeeScript files with raw JavaScript enclosed by backticks, the
  compiled JS will no longer contain `require` calls inserted by Babel.
  [#7226](https://github.com/meteor/meteor/issues/7226)

* Code related to the Velocity testing system has been removed.
  [#7235](https://github.com/meteor/meteor/pull/7235)

* Allow smtps:// in MAIL_URL [#7043](https://github.com/meteor/meteor/pull/7043)

* Adds `Accounts.onLogout()` a hook directly analogous to `Accounts.onLogin()`. [PR #6889](https://github.com/meteor/meteor/pull/6889)

## v1.3.3, 2016-06-10

* Node has been upgraded from 0.10.43 to 0.10.45.

* `npm` has been upgraded from 2.14.22 to 2.15.1.

* The `fibers` package has been upgraded to 1.0.13.

* The `meteor-babel` package has been upgraded to 0.10.9.

* The `meteor-promise` package has been upgraded to 0.7.1, a breaking
  change for code that uses `Promise.denodeify`, `Promise.nodeify`,
  `Function.prototype.async`, or `Function.prototype.asyncApply`, since
  those APIs have been removed.

* Meteor packages with binary npm dependencies are now automatically
  rebuilt using `npm rebuild` whenever the version of Node or V8 changes,
  making it much simpler to use Meteor with different versions of Node.
  5dc51d39ecc9e8e342884f3b4f8a489f734b4352

* `*.min.js` files are no longer minified during the build process.
  [PR #6986](https://github.com/meteor/meteor/pull/6986) [Issue #5363](https://github.com/meteor/meteor/issues/5363)

* You can now pick where the `.meteor/local` directory is created by setting the `METEOR_LOCAL_DIR` environment variable. This lets you run multiple instances of the same Meteor app.
  [PR #6760](https://github.com/meteor/meteor/pull/6760) [Issue #6532](https://github.com/meteor/meteor/issues/6532)

* Allow using authType in Facebook login [PR #5694](https://github.com/meteor/meteor/pull/5694)

* Adds flush() method to Tracker to force recomputation [PR #4710](https://github.com/meteor/meteor/pull/4710)

* Adds `defineMutationMethods` option (default: true) to `new Mongo.Collection` to override default behavior that sets up mutation methods (/collection/[insert|update...]) [PR #5778](https://github.com/meteor/meteor/pull/5778)

* Allow overridding the default warehouse url by specifying `METEOR_WAREHOUSE_URLBASE` [PR #7054](https://github.com/meteor/meteor/pull/7054)

* Allow `_id` in `$setOnInsert` in Minimongo: https://github.com/meteor/meteor/pull/7066

* Added support for `$eq` to Minimongo: https://github.com/meteor/meteor/pull/4235

* Insert a `Date` header into emails by default: https://github.com/meteor/meteor/pull/6916/files

* `meteor test` now supports setting the bind address using `--port IP:PORT` the same as `meteor run` [PR #6964](https://github.com/meteor/meteor/pull/6964) [Issue #6961](https://github.com/meteor/meteor/issues/6961)

* `Meteor.apply` now takes a `noRetry` option to opt-out of automatically retrying non-idempotent methods on connection blips: [PR #6180](https://github.com/meteor/meteor/pull/6180)

* DDP callbacks are now batched on the client side. This means that after a DDP message arrives, the local DDP client will batch changes for a minimum of 5ms (configurable via `bufferedWritesInterval`) and a maximum of 500ms (configurable via `bufferedWritesMaxAge`) before calling any callbacks (such as cursor observe callbacks).

* PhantomJS is no longer included in the Meteor dev bundle (#6905). If you
  previously relied on PhantomJS for local testing, the `spiderable`
  package, Velocity tests, or testing Meteor from a checkout, you should
  now install PhantomJS yourself, by running the following commmand:
  `meteor npm install -g phantomjs-prebuilt`

* The `babel-compiler` package now looks for `.babelrc` files and
  `package.json` files with a "babel" section. If found, these files may
  contribute additional Babel transforms that run before the usual
  `babel-preset-meteor` set of transforms. In other words, if you don't
  like the way `babel-preset-meteor` handles a particular kind of syntax,
  you can add your preferred transform plugins to the "presets" or
  "plugins" section of your `.babelrc` or `package.json` file. #6351

* When `BabelCompiler` cannot resolve a Babel plugin or preset package in
  `.babelrc` or `package.json`, it now merely warns instead of
  crashing. #7179

* Compiler plugins can now import npm packages that are visible to their
  input files using `inputFile.require(id)`. b16e8d50194b37d3511889b316345f31d689b020

* `import` statements in application modules now declare normal variables
  for the symbols that are imported, making it significantly easier to
  inspect imported variables when debugging in the browser console or in
  `meteor shell`.

* `import` statements in application modules are no longer restricted to
  the top level, and may now appear inside conditional statements
  (e.g. `if (Meteor.isServer) { import ... }`) or in nested scopes.

* `import` statements now work as expected in `meteor shell`. #6271

* Commands installed in `dev_bundle/lib/node_modules/.bin` (such as
  `node-gyp` and `node-pre-gyp`) are now available to scripts run by
  `meteor npm`. e95dfe410e1b43e8131bc2df9d2c29decdd1eaf6

* When building an application using `meteor build`, "devDependencies"
  listed in `package.json` are no longer copied into the bundle. #6750

* Packages tested with `meteor test-packages` now have access to local
  `node_modules` directories installed in the parent application or in the
  package directory itself. #6827

* You no longer need to specify `DEPLOY_HOSTNAME=galaxy.meteor.com` to run
  `meteor deploy` (and similar commands) against Galaxy. The AWS us-east-1
  Galaxy is now the default for `DEPLOY_HOSTNAME`. If your app's DNS points to
  another Galaxy region, `meteor deploy` will detect that automatically as
  well. #7055

* The `coffeescript` plugin now passes raw JavaScript code enclosed by
  back-ticks to `BabelCompiler`, enabling all ECMAScript features
  (including `import` and `export`) within CoffeeScript. #6000 #6691

* The `coffeescript` package now implies the same runtime environment as
  `ecmascript` (`ecmascript-runtime`, `babel-runtime`, and `promise`, but
  not `modules`). #7184

* When Meteor packages install `npm` dependencies, the
  `process.env.NPM_CONFIG_REGISTRY` environment variable is now
  respected. #7162

* `files.rename` now always executes synchronously. 9856d1d418a4d19c0adf22ec9a92f7ce81a23b05

* "Bare" files contained by `client/compatibility/` directories or added
  with `api.addFiles(path, ..., { bare: true })` are no longer compiled by
  Babel. https://github.com/meteor/meteor/pull/7033#issuecomment-225126778

* Miscellaneous fixed bugs: #6877 #6843 #6881

## v1.3.2.4, 2016-04-20

> Meteor 1.3.2.4 was published because publishing 1.3.2.3 failed in an
unrecoverable way. Meteor 1.3.2.4 contains no additional changes beyond
the changes in 1.3.2.3.

## v1.3.2.3, 2016-04-20

* Reverted accidental changes included in 1.3.2.1 and 1.3.2.2 that
  improved DDP performance by batching updates, but broke some packages
  that relied on private methods of the DDP client Connection class. See
  https://github.com/meteor/meteor/pull/5680 for more details. These
  changes will be reinstated in 1.3.3.

## v1.3.2.2, 2016-04-18

* Fixed bugs #6819 and #6831.

## v1.3.2.1, 2016-04-15

* Fixed faulty comparison of `.sourcePath` and `.targetPath` properties of
  files scanned by the `ImportScanner`, which caused problems for apps
  using the `tap:i18n` package. 6e792a7cf25847b8cd5d5664a0ff45c9fffd9e57

## v1.3.2, 2016-04-15

* The `meteor/meteor` repository now includes a `Roadmap.md` file:
  https://github.com/meteor/meteor/blob/devel/Roadmap.md

* Running `npm install` in `bundle/programs/server` when deploying an app
  also rebuilds any binary npm dependencies, fixing #6537. Set
  METEOR_SKIP_NPM_REBUILD=1 to disable this behavior if necessary.

* Non-.js(on) files in `node_modules` (such as `.less` and `.scss`) are
  now processed by compiler plugins and may be imported by JS. #6037

* The `jquery` package can now be completely removed from any app (#6563),
  and uses `<app>/node_modules/jquery` if available (#6626).

* Source maps are once again generated for all bundled JS files, even if
  they are merely identity mappings, so that the files appear distinct in
  the browser, and stack traces make more sense. #6639

* All application files in `imports` directories are now considered lazy,
  regardless of whether the app is using the `modules` package. This could
  be a breaking change for 1.3.2 apps that do not use `modules` or
  `ecmascript` but contain `imports` directories. Workaround: move files
  out of `imports`, or rename `imports` to something else.

* The `npm-bcrypt` package has been upgraded to use the latest version
  (0.8.5) of the `bcrypt` npm package.

* Compiler plugins can call `addJavaScript({ path })` multiple times with
  different paths for the same source file, and `module.id` will reflect
  this `path` instead of the source path, if they are different. #6806

* Fixed bugs: https://github.com/meteor/meteor/milestones/Release%201.3.2

* Fixed unintended change to `Match.Optional` which caused it to behave the same as the new `Match.Maybe` and incorrectly matching `null` where it previously would not have allowed it. #6735

## v1.3.1, 2016-04-03

* Long isopacket node_modules paths have been shortened, fixing upgrade
  problems on Windows. #6609

* Version 1.3.1 of Meteor can now publish packages for earlier versions of
  Meteor, provided those packages do not rely on modules. #6484 #6618

* The meteor-babel npm package used by babel-compiler has been upgraded to
  version 0.8.4. c8d12aed4e725217efbe86fa35de5d5e56d73c83

* The `meteor node` and `meteor npm` commands now return the same exit
  codes as their child processes. #6673 #6675

* Missing module warnings are no longer printed for Meteor packages, or
  for `require` calls when `require` is not a free variable, fixing
  https://github.com/practicalmeteor/meteor-mocha/issues/19.

* Cordova iOS builds are no longer built by Meteor, but merely prepared
  for building. 88d43a0f16a484a5716050cb7de8066b126c7b28

* Compiler plugin errors were formerly silenced for files not explicitly
  added in package.js. Now those errors are reported when/if the files are
  imported by the ImportScanner. be986fd70926c9dd8eff6d8866205f236c8562c4

## v1.3, 2016-03-27

### ES2015/Modules

* Enable ES2015 and CommonJS modules in Meteor apps and packages, on
  both client and server. Also let you install modules in apps and
  package by running `npm install`. See: https://github.com/meteor/meteor/blob/master/packages/modules/README.md

* Enable ES2015 generators and ES2016 async/await in the `ecmascript`
  package.

* Inherit static getters and setters in subclasses, when using the
  `ecmascript` package. #5624

* Report full file paths on compiler errors when using the
  `ecmascript` package. #5551

* Now possible to `import` or `require` files with a `.json` file
  extension. #5810

* `process.env.NODE_ENV` is now defined on both client and server as
  either `development` or `production`, which also determines the boolean
  flags `Meteor.isDevelopment` and `Meteor.isProduction`.

* Absolute identifiers for app modules no longer have the `/app/` prefix,
  and absolute identifiers for Meteor packages now have the prefix
  `/node_modules/meteor/` instead of just `/node_modules/`, meaning you
  should `import {Blaze} from "meteor/blaze"` instead of `from "blaze"`.

* Package variables imported by application code are once again exposed
  globally, allowing them to be accessed from the browser console or from
  `meteor shell`. #5868

* Fixed global variable assignment analysis during linking. #5870 #5819

* Changes to files in node_modules will now trigger a restart of the
  development server, just like any other file changes. #5815

* The meteor package now exports a `global` variable (a la Node) that
  provides a reliable reference to the global object for all Meteor code.

* Packages in local node_modules directories now take precedence over
  Meteor packages of the same name. #5933

* Upgraded `babel-compiler` to Babel 6, with the following set of plugins:
  https://github.com/meteor/babel-preset-meteor/blob/master/index.js

* Lazy CSS modules may now be imported by JS: 12c946ee651a93725f243f790c7919de3d445a19

* Packages in the top-level node_modules directory of an app can now be
  imported by Meteor packages: c631d3ac35f5ca418b93c454f521989855b8ec72

* Added support for wildcard import and export statements. #5872 #5897

* Client-side stubs for built-in Node modules are now provided
  automatically if the `meteor-node-stubs` npm package is installed. #6056

* Imported file extensions are now optional for file types handled by
  compiler plugins. #6151

* Upgraded Babel packages to ~6.5.0: 292824da3f8449afd1cd39fcd71acd415c809c0f
  Note: .babelrc files are now ignored (#6016), but may be reenabled (#6351).

* Polyfills now provided for `process.nextTick` and `process.platform`. #6167 #6198 #6055 efe53de492da6df785f1cbef2799d1d2b492a939

* The `meteor test-app` command is now `meteor test [--full-app]`:
  ab5ab15768136d55c76d51072e746d80b45ec181

* New apps now include a `package.json` file.
  c51b8cf7ffd8e7c9ca93768a2df93e4b552c199c

* `require.resolve` is now supported.
  https://github.com/benjamn/install/commit/ff6b25d6b5511d8a92930da41db73b93eb1d6cf8

* JSX now enabled in `.js` files processed by the `ecmascript` compiler
  plugin. #6151

* On the server, modules contained within `node_modules` directories are
  now loaded using the native Node `require` function. #6398

* All `<script>` tag(s) for application and package code now appear at the
  end of the `<body>` rather than in the `<head>`. #6375

* The client-side version of `process.env.NODE_ENV` (and other environment
  variables) now matches the corresponding server-side values. #6399

### Performance

* Don't reload package catalog from disk on rebuilds unless package
  dependencies changed. #5747

* Improve minimongo performance on updating documents when there are
  many active observes. #5627

### Platform

* Upgrade to Node v0.10.41.

* Allow all types of URLs that npm supports in `Npm.depends`
  declarations.

* Split up `standard-minifiers` in separate CSS
  (`standard-minifiers-css`) and JS minifiers
  (`standard-minifiers-js`). `standard-minifiers` now acts as an
  umbrella package for these 2 minifiers.

* Allow piping commands to `meteor shell` via STDIN. #5575

* Let users set the CAFILE environment variable to override the SSL
  root certificate list. #4757 #5523

* `force-ssl` is now marked production only.

### Cordova

* Cordova dependencies have been upgraded to the latest versions
  (`cordova-lib` 6.0.0, `cordova-ios` 4.0.1, and `cordova-android` 5.1.0).

* iOS apps now require iOS 8 or higher, and building for iOS requires Xcode 7.2
  to be installed.

* Building for Android now requires Android SDK 23 to be installed. You may also
  need to create a new AVD for the emulator.

* Building Cordova Android apps on Windows is now supported. #4155

* The Crosswalk plugin has been updated to 1.4.0.

* Cordova core plugins are now pinned to minimal versions known to be compatible
  with the included platforms. A warning is printed asking people to upgrade
  their dependencies if they specify an older version, but we'll always use
  the pinned version regardless.

* The plugin used for file serving and hot code push has been completely
  rewritten. Among many other improvements, it downloads updates incrementally,
  can recover from downloading faulty JavaScript code, and is much more
  reliable and performant.
  See [`cordova-plugin-meteor-webapp`](https://github.com/meteor/cordova-plugin-meteor-webapp)
  for more a more detailed description of the new design.

* If the callbacks added with `Meteor.startup()` do not complete within a set
  time, we consider a downloaded version faulty and will fallback to the last
  known good version. The default timeout is 20 seconds, but this can be
  configured by setting `App.setPreference("WebAppStartupTimeout", "10000");`
  (in milliseconds) in `mobile-config.js`.

* We now use `WKWebView` on iOS by default, even on iOS 8 (which works because
  we do not use `file://` URLs).

* We now use `localhost` instead of `meteor.local` to serve files from. Since
  `localhost` is considered a secure origin, this means the web view won't
  disable web platform features that it otherwise would.

* The local server port now lies between 12000-13000 and is chosen based on
  the `appId`, to both be consistent and lessen the chance of collisions between
  multiple Meteor Cordova apps installed on the same device.

* The plugin now allows for local file access on both iOS and Android, using a
  special URL prefix (`http://localhost:<port>/local-filesystem/<path>`).

* App icon and launch image sizes have been updated. Low resolution sizes for
  now unsupported devices have been deprecated, and higher resolution versions
  have been added.

* We now support the modern Cordova whitelist mechanism. `App.accessRule` has
  been updated with new options.

* `meteor build` now supports a `--server-only` option to avoid building
  the mobile apps when `ios` or `android` platforms have been added. It still
  builds the `web.cordova` architecture in the server bundle however, so it can
  be served for hot code pushes.

* `meteor run` now always tries to use an autodetected IP address as the
  mobile `ROOT_URL`, even if we're not running on a device. This avoids a situation
  where an app already installed on a device connects to a restarted development
  server and receives a `localhost` `ROOT_URL`. #5973

* Fixed a discrepancy between the way we calculated client hashes during a mobile
  build and on the server, which meant a Cordova app would always download a
  new version the first time it started up.

* In Cordova apps, `Meteor.startup()` now correctly waits for the
  device to be ready before firing the callback.

### Accounts

* Make `Accounts.forgotPassword` treat emails as case insensitive, as
  the rest of the accounts system does.

### Blaze

* Don't throw in certain cases when calling a template helper with an
  empty data context. #5411 #5736

* Improve automatic blocking of URLs in attribute values to also
  include `vbscript:` URLs.

### Check

* Introduced new matcher `Match.Maybe(type)` which will also match (permit) `null` in addition to `undefined`.  This is a suggested replacement (where appropriate) for `Match.Optional` which did not permit `null`.  This prevents the need to use `Match.OneOf(null, undefined, type)`. #6220

### Testing

* Packages can now be marked as `testOnly` to only run as part of app
  testing with `meteor test`. This is achieved by setting
  `testOnly: true` to `Package.describe`.


### Uncategorized

* Remove warning in the `simple-todos-react` example app. #5716

* Fix interaction between `browser-policy` and `oauth` packages. #5628

* Add README.md to the `tinytest` package. #5750

* Don't crash when calling `ReactiveDict.prototype.clear` if a
  property with a value wasn't previously accessed. #5530 #5602

* Move `DDPRateLimiter` to the server only, since it won't work if it
  is called from the client. It will now error if referenced from the
  client at all.

* Don't call function more than once when passing a `Match.Where`
  argument to `check`. #5630 #5651

* Fix empty object argument check in `this.subscribe` in
  templates. #5620

* Make `HTTP.call` not crash on undefined content. #5565 #5601

* Return observe handle from
  `Mongo.Collection.prototype._publishCursor`. #4983 #5615

* Add 'Did you mean?' reminders for some CLI commands to help Rails
  developers. #5593

* Make internal shell scripts compatible with other Unix-like
  systems. #5585

* Add a `_pollingInterval` option to `coll.find()` that can be used in
  conjunction with `_disableOplog: true`. #5586

* Expose Tinytest internals which can be used to extend it. #3541

* Improve error message from `check` when passing in null. #5545

* Split up `standard-minifiers` in separate CSS (`standard-minifier-css`) and JS
  minifiers(`standard-minifier-js`). `standard-minifiers` now acts as an umbrella package for these
  2 minifiers.

* Detect new Facebook user-agent in the `spiderable` package. #5516

* `Match.ObjectIncluding` now really requires plain objects. #6140

* Allow `git+` URL schemes for npm dependencies. #844

* Expose options `disableOplog`, `pollingIntervalMs`, and
  `pollingThrottleMs` to `Cursor.find` for tuning observe parameters
  on the server.

* Expose `dynamicHead` and `dynamicBody` hooks in boilerplate generation allowing code to inject content into the body and head tags from the server. #3860

* Add methods of the form `BrowserPolicy.content.allow<ContentType>BlobUrl()` to BrowserPolicy #5141

* Move `<script>` tags to end of `<body>` to enable 'loading' UI to be inserted into the boilerplate #6375

* Adds WebAppInternals.setBundledJsCssUrlRewriteHook allowing apps to supply a hook function that can create a dynamic bundledJsCssPrefix at runtime. This is useful if you're using a CDN by giving you a way to ensure the CDN won't cache broken js/css resources during an app upgrade.

Patches contributed by GitHub users vereed, mitar, nathan-muir,
robfallows, skishore, okland, Primigenus, zimme, welelay, rgoomar,
bySabi, mbrookes, TomFreudenberg, TechPlexEngineer, zacharydenton,
AlexeyMK, gwendall, dandv, devgrok, brianlukoff.


## v.1.2.1, 2015-10-26

* `coll.insert()` now uses a faster (but cryptographically insecure)
  algorithm to generate document IDs when called outside of a method
  and an `_id` field is not explicitly passed. With this change, there
  are no longer two algorithms used to generate document
  IDs. `Random.id()` can still be used to generate cryptographically
  secure document IDs. [#5161](https://github.com/meteor/meteor/issues/5161)

* The `ecmascript-collections` package has been renamed to
  `ecmascript-runtime` and now includes a more complete selection of
  ES2015 polyfills and shims from [`core-js`](https://www.npmjs.com/package/core-js).
  The complete list can be found
  [here](https://github.com/meteor/ecmascript-runtime/blob/master/server.js).

* Check type of `onException` argument to `bindEnvironment`. [#5271](https://github.com/meteor/meteor/issues/5271)

* WebApp's `PORT` environment variable can now be a named pipe to better support
  deployment on IIS on Windows. [4413](https://github.com/meteor/meteor/issues/4413)

* `Template.dynamic` can be now used as a block helper:
  `{{#Template.dynamic}} ... {{/Template.dynamic}}` [#4756](https://github.com/meteor/meteor/issues/4756)

* `Collection#allow/deny` now throw errors when passed falsy values. [#5442](https://github.com/meteor/meteor/pull/5442)

* `source-map` has been updated to a newer patch version, which fixes major bugs
  in particular around loading bundles generated by Webpack. [#5411](https://github.com/meteor/meteor/pull/5411)

* `check` now returns instead of throwing errors internally, which should make
  it much faster. `check` is used in many core Meteor packages, so this should
  result in small performance improvements across the framework. [#4584](https://github.com/meteor/meteor/pull/4584)

* The `userEmail` option to `Meteor.loginWithMeteorDeveloperAccount` has been
  renamed to `loginHint`, and now supports Google accounts as well. The old
  option still works for backwards compatibility. [#2422](https://github.com/meteor/meteor/issues/2422) [#5313](https://github.com/meteor/meteor/pull/5313)

* The old `addFiles` API for adding package assets no longer throws an error,
  making it easier to share packages between pre- and post-1.2 versions of
  Meteor. [#5458](https://github.com/meteor/meteor/issues/5458)

* Normally, you can't deploy to free meteor.com hosting or Galaxy from a
  non-Linux machine if you have *local* non-published packages with binary
  dependencies, nor can you run `meteor build --architecture SomeOtherArch`. As
  a temporary workaround, if you set the `METEOR_BINARY_DEP_WORKAROUND`
  variable, you will be able to deploy to Galaxy (but not free meteor.com
  hosting), and tarballs built with `meteor build` will contain a
  `programs/server/setup.sh` shell script which should be run on the server to
  install those packages.

## v1.2.0.2, 2015-09-28

* Update Crosswalk plugin for Cordova to 1.3.1. [#5267](https://github.com/meteor/meteor/issues/5267)

* Fix `meteor add` for a Cordova plugin using a Git URL with SHA.

* Upgraded the `promise` package to use `meteor-promise@0.5.0`, which uses
  the global `Promise` constructor in browsers that define it natively.

* Fix error in assigning attributes to `<body>` tag when using Blaze templates
  or `static-html`. [#5232](https://github.com/meteor/meteor/issues/5232)

## v1.2.0.1, 2015-09-22

* Fix incorrect publishing of packages with exports but no source. [#5228](https://github.com/meteor/meteor/issues/5228)

## v1.2, 2015-09-21

There are quite a lot of changes in Meteor 1.2. See the
[Wiki](https://github.com/meteor/meteor/wiki/Breaking-changes-in-Meteor-1.2) for
a shorter list of breaking changes you should be aware of when upgrading.

### Core Packages

* `meteor-platform` has been deprecated in favor of the smaller `meteor-base`,
  with apps listing their other dependencies explicitly.  The v1.2 upgrader
  will rewrite `meteor-platform` in existing apps.  `meteor-base` puts fewer
  symbols in the global namepsace, so it's no longer true that all apps
  have symbols like `Random` and `EJSON` in the global namespace.

* New packages: `ecmascript`, `es5-shim`, `ecmascript-collections`, `promise`,
  `static-html`, `jshint`, `babel-compiler`

* No longer include the `json` package by default, which contains code for
  `JSON.parse` and `JSON.stringify`.  (The last browser to not support JSON
  natively was Internet Explorer 7.)

* `autoupdate` has been renamed `hot-code-push`

### Meteor Accounts

* Login attempts are now rate-limited by default.  This can be turned off
  using `Accounts.removeDefaultRateLimit()`.

* `loginWithPassword` now matches username or email in a case insensitive
  manner. If there are multiple users with a username or email only differing
  in case, a case sensitive match is required. [#550](https://github.com/meteor/meteor/issues/550)

* `loginWithGithub` now requests `user:email` scope by default, and attempts
  to fetch the user's emails. If no public email has been set, we use the
  primary email instead. We also store the complete list of emails. [#4545](https://github.com/meteor/meteor/issues/4545)

* When an account's email address is verified, deactivate other verification
  tokens.  [#4626](https://github.com/meteor/meteor/issues/4626)

* Fix bug where blank page is shown when an expired login token is
  present. [#4825](https://github.com/meteor/meteor/issues/4825)

* Fix `OAuth1Binding.prototype.call` when making requests to Twitter
  with a large parameter set.

* Directions for setting up Google OAuth in accounts-ui have been updated to
  match Google's new requirements.

* Add `Accounts.oauth.unregisterService` method, and ensure that users can only
  log in with currently registered services.  [#4014](https://github.com/meteor/meteor/issues/4014)

* The `accounts-base` now defines reusable `AccountsClient` and
  `AccountsServer` constructors, so that users can create multiple
  independent instances of the `Accounts` namespace.  [#4233](https://github.com/meteor/meteor/issues/4233)

* Create an index for `Meteor.users` on
  `services.email.verificationTokens.token` (instead of
  `emails.validationTokens.token`, which never was used for anything).  [#4482](https://github.com/meteor/meteor/issues/4482)

* Remove an IE7-specific workaround from accounts-ui.  [#4485](https://github.com/meteor/meteor/issues/4485)

### Livequery

* Improved server performance by reducing overhead of processing oplog after
  database writes. Improvements are most noticeable in case when a method is
  doing a lot of writes on collections with plenty of active observers.  [#4694](https://github.com/meteor/meteor/issues/4694)

### Mobile

* The included Cordova tools have been updated to the latest version 5.2.0.
  This includes Cordova Android 4.1 and Cordova iOS 3.9. These updates may
  require you to make changes to your app. For details, see the [Cordova release
  notes] (https://cordova.apache.org/#news) for for the different versions.

* Thanks to Cordova Android's support for pluggable web views, it is now
  possible to install the [Crosswalk plugin]
  (https://crosswalk-project.org/documentation/cordova/cordova_4.html), which
  offers a hugely improved web view on older Android versions.
  You can add the plugin to your app with `meteor add crosswalk`.

* The bundled Android tools have been removed and a system-wide install of the
  Android SDK is now required. This should make it easier to keep the
  development toolchain up to date and helps avoid some difficult to diagnose
  failures. If you don't have your own Android tools installed already, you can
  find more information about installing the Android SDK for [Mac] (https://github.com/meteor/meteor/wiki/Mobile-Dev-Install:-Android-on-Mac)
  or [Linux]
  (https://github.com/meteor/meteor/wiki/Mobile-Dev-Install:-Android-on-Linux).

* As part of moving to npm, many Cordova plugins have been renamed. Meteor
  should perform conversions automatically, but you may want to be aware of this
  to avoid surprises. See [here]
  (https://cordova.apache.org/announcements/2015/04/21/plugins-release-and-move-to-npm.html)
  for more information.

* Installing plugins from the local filesystem is now supported using `file://`
  URLs, which should make developing your own plugins more convenient. It is
  also needed as a temporary workaround for using the Facebook plugin.
  Relative references are interpreted relative to the Meteor project directory.
  (As an example,
  `meteor add cordova:phonegap-facebook-plugin@file://../phonegap-facebook-plugin`
  would attempt to install the plugin from the same directory you Meteor project
  directory is located in.)

* Meteor no longer supports installing Cordova plugins from tarball URLs, but
  does support Git URLs with a SHA reference (like
  `https://github.com/apache/cordova-plugin-file#c452f1a67f41cb1165c92555f0e721fbb07329cc`).
  Existing GitHub tarball URLs are converted automatically.

* Allow specifying a `buildNumber` in `App.info`, which is used to set the
  `android-versionCode` and `ios-CFBundleVersion` in the `config.xml` of the
  Cordova project. The build number is used to differentiate between
  different versions of the app, and should be incremented before distributing
  a built app to stores or testing services. [#4048](https://github.com/meteor/meteor/issues/4048)

* Other changes include performance enhancements when building and running,
  and improved requirements checking and error reporting.

* Known issue: we do not currently show logging output when running on the
  iOS Simulator. As a workaround, you can `meteor run ios-device` to open the
  project in Xcode and watch the output there.

### Templates/Blaze

* New syntax: Handlebars sub-expressions are now supported -- as in,
  `{{helper (anotherHelper arg1 arg2)}}` -- as well as new block helper forms
  `#each .. in ..` and `#let x=y`.  See
  https://github.com/meteor/meteor/tree/devel/packages/spacebars

* Add a special case for the new `react-template-helper` package -- don't let
  templates use {{> React}} with siblings since `React.render` assumes it's
  being rendered into an empty container element. (This lets us throw the error
  when compiling templates rather than when the app runs.)

* Improve parsing of `<script>` and `<style>` tags.  [#3797](https://github.com/meteor/meteor/issues/3797)

* Fix a bug in `observe-sequence`. The bug was causing unnecessary rerenderings
  in an instance of `#each` block helper followed by false "duplicate ids"
  warnings. [#4049](https://github.com/meteor/meteor/issues/4049)

* `TemplateInstance#subscribe` now has a new `connection` option, which
  specifies which connection should be used when making the subscription. The
  default is `Meteor.connection`, which is the connection used when calling
  `Meteor.subscribe`.

* Fix external `<script>` tags in body or templates.  [#4415](https://github.com/meteor/meteor/issues/4415)

* Fix memory leak.  [#4289](https://github.com/meteor/meteor/issues/4289)

* Avoid recursion when materializing DOM elements, to avoid stack overflow
  errors in certain browsers. [#3028](https://github.com/meteor/meteor/issues/3028)

* Blaze and Meteor's built-in templating are now removable using
  `meteor remove blaze-html-templates`. You can add back support for static
  `head` and `body` tags in `.html` files by using the `static-html` package.

### DDP

* Websockets now support the
  [`permessage-deflate`](https://tools.ietf.org/id/draft-ietf-hybi-permessage-compression-19.txt)
  extension, which compresses data on the wire. It is enabled by default on the
  server. To disable it, set `$SERVER_WEBSOCKET_COMPRESSION` to `0`. To configure
  compression options, set `$SERVER_WEBSOCKET_COMPRESSION` to a JSON object that
  will be used as an argument to
  [`deflate.configure`](https://github.com/faye/permessage-deflate-node/blob/master/README.md).
  Compression is supported on the client side by Meteor's Node DDP client and by
  browsers including Chrome, Safari, and Firefox 37.

* The `ddp` package has been split into `ddp-client` and `ddp-server` packages;
  using `ddp` is equivalent to using both. This allows you to use the Node DDP
  client without adding the DDP server to your app.  [#4191](https://github.com/meteor/meteor/issues/4191) [#3452](https://github.com/meteor/meteor/issues/3452)

* On the client, `Meteor.call` now takes a `throwStubExceptions` option; if set,
  exceptions thrown by method stubs will be thrown instead of logged, and the
  method will not be invoked on the server.  [#4202](https://github.com/meteor/meteor/issues/4202)

* `sub.ready()` should return true inside that subscription's `onReady`
  callback.  [#4614](https://github.com/meteor/meteor/issues/4614)

* Fix method calls causing broken state when socket is reconnecting.  [#5104](https://github.com/meteor/meteor/issues/5104)

### Isobuild

* Build plugins will no longer process files whose names match the extension
  exactly (with no extra dot). If your build plugin needs to match filenames
  exactly, you should use the new build plugin API in this release which
  supplies a special `filenames` option. [#3985](https://github.com/meteor/meteor/issues/3985)

* Adding the same file twice in the same package is now an error. Previously,
  this could either lead to the file being included multiple times, or to a
  build time crash.

* You may now specify the `bare` option for JavaScript files on the server.
  Previous versions only allowed this on the client. [#3681](https://github.com/meteor/meteor/issues/3681)

* Ignore `node_modules` directories in apps instead of processing them as Meteor
  source code.  [#4457](https://github.com/meteor/meteor/issues/4457) [#4452](https://github.com/meteor/meteor/issues/4452)

* Backwards-incompatible change for package authors: Static assets in package.js files must now be
  explicitly declared by using `addAssets` instead of `addFiles`. Previously,
  any file that didn't have a source handler was automatically registered as a
  server-side asset. The `isAsset` option to `addFiles` is also deprecated in
  favor of `addAssets`.

* Built files are now always annotated with line number comments, to improve the
  debugging experience in browsers that don't support source maps.

* There is a completely new API for defining build plugins that cache their
  output. There are now special APIs for defining linters and minifiers in
  addition to compilers. The core Meteor packages for `less`, `coffee`, `stylus`
  and `html` files have been updated to use this new API. Read more on the
  [Wiki page](https://github.com/meteor/meteor/wiki/Build-Plugins-API).

### CSS

* LESS and Stylus now support cross-package imports.

* CSS concatenation and minification is delegated to the `standard-minifiers`
  package, which is present by default (and added to existing apps by the v1.2
  upgrader).

* CSS output is now split into multiple stylesheets to avoid hitting limits on
  rules per stylesheet in certain versions of Internet Explorer. [#1876](https://github.com/meteor/meteor/issues/1876)

### Mongo

* The oplog observe driver now properly updates queries when you drop a
  database.  [#3847](https://github.com/meteor/meteor/issues/3847)

* MongoID logic has been moved out of `minimongo` into a new package called
  `mongo-id`.

* Fix Mongo upserts with dotted keys in selector.  [#4522](https://github.com/meteor/meteor/issues/4522)


### `meteor` command-line tool

* You can now create three new example apps with the command line tool. These
  are the apps from the official tutorials at http://meteor.com/tutorials, which
  demonstrate building the same app with Blaze, Angular, and React. Try these
  apps with:

  ```sh
  meteor create --example simple-todos
  meteor create --example simple-todos-react
  meteor create --example simple-todos-angular
  ```

* `meteor shell` no longer crashes when piped from another command.

* Avoid a race condition in `meteor --test` and work with newer versions of the
  Velocity package.  [#3957](https://github.com/meteor/meteor/issues/3957)

* Improve error handling when publishing packages.  [#3977](https://github.com/meteor/meteor/issues/3977)

* Improve messaging around publishing binary packages.  [#3961](https://github.com/meteor/meteor/issues/3961)

* Preserve the value of `_` in `meteor shell`.  [#4010](https://github.com/meteor/meteor/issues/4010)

* `meteor mongo` now works on OS X when certain non-ASCII characters are in the
  pathname, as long as the `pgrep` utility is installed (it ships standard with
  OS X 10.8 and newer).  [#3999](https://github.com/meteor/meteor/issues/3999)

* `meteor run` no longer ignores (and often reverts) external changes to
  `.meteor/versions` which occur while the process is running.  [#3582](https://github.com/meteor/meteor/issues/3582)

* Fix crash when downloading two builds of the same package version
  simultaneously.  [#4163](https://github.com/meteor/meteor/issues/4163)

* Improve messages printed by `meteor update`, displaying list of packages
  that are not at the latest version available.

* When determining file load order, split file paths on path separator
  before comparing path components alphabetically.  [#4300](https://github.com/meteor/meteor/issues/4300)

* Fix inability to run `mongod` due to lack of locale configuration on some
  platforms, and improve error message if the failure still occurs.  [#4019](https://github.com/meteor/meteor/issues/4019)

* New `meteor lint` command.

### Minimongo

* The `$push` query modifier now supports a `$position` argument.  [#4312](https://github.com/meteor/meteor/issues/4312)

* `c.update(selector, replacementDoc)` no longer shares mutable state between
  replacementDoc and Minimongo internals. [#4377](https://github.com/meteor/meteor/issues/4377)

### Email

* `Email.send` now has a new option, `attachments`, in the same style as
  `mailcomposer`.
  [Details here.](https://github.com/andris9/mailcomposer#add-attachments)

### Tracker

* New `Tracker.Computation#onStop` method.  [#3915](https://github.com/meteor/meteor/issues/3915)

* `ReactiveDict` has two new methods, `clear` and `all`. `clear` resets
  the dictionary as if no items had been added, meaning all calls to `get` will
  return `undefined`. `all` converts the dictionary into a regular JavaScript
  object with a snapshot of the keys and values. Inside an autorun, `all`
  registers a dependency on any changes to the dictionary. [#3135](https://github.com/meteor/meteor/issues/3135)

### Utilities

* New `beforeSend` option to `HTTP.call` on the client allows you to directly
  access the `XMLHttpRequest` object and abort the call.  [#4419](https://github.com/meteor/meteor/issues/4419) [#3243](https://github.com/meteor/meteor/issues/3243) [#3266](https://github.com/meteor/meteor/issues/3266)

* Parse `application/javascript` and `application/x-javascript` HTTP replies as
  JSON too.  [#4595](https://github.com/meteor/meteor/issues/4595)

* `Match.test` from the `check` package now properly compares boolean literals,
  just like it does with Numbers and Strings. This applies to the `check`
  function as well.

* Provide direct access to the `mailcomposer` npm module used by the `email`
  package on `EmailInternals.NpmModules`. Allow specifying a `MailComposer`
  object to `Email.send` instead of individual options.  [#4209](https://github.com/meteor/meteor/issues/4209)

* Expose `Spiderable.requestTimeoutMs` from `spiderable` package to
  allow apps to set the timeout for running phantomjs.

* The `spiderable` package now reports the URL it's trying to fetch on failure.


### Other bug fixes and improvements

* Upgraded dependencies:

  - Node: 0.10.40 (from 0.10.36)
  - uglify-js: 2.4.20 (from 2.4.17)
  - http-proxy: 1.11.1 (from 1.6.0)

* `Meteor.loginWithGoogle` now supports `prompt`. Choose a prompt to always be
  displayed on Google login.

* Upgraded `coffeescript` package to depend on NPM packages
  coffeescript@1.9.2 and source-map@0.4.2. [#4302](https://github.com/meteor/meteor/issues/4302)

* Upgraded `fastclick` to 1.0.6 to fix an issue in iOS Safari. [#4393](https://github.com/meteor/meteor/issues/4393)

* Fix `Error: Can't render headers after they are sent to the client`.  [#4253](https://github.com/meteor/meteor/issues/4253) [#4750](https://github.com/meteor/meteor/issues/4750)

* `Meteor.settings.public` is always available on client and server,
  and modifications made on the server (for example, during app initialization)
  affect the value seen by connecting clients. [#4704](https://github.com/meteor/meteor/issues/4704)

### Windows

* Increase the buffer size for `netstat` when looking for running Mongo servers. [#4125](https://github.com/meteor/meteor/issues/4125)

* The Windows installer now always fetches the latest available version of
  Meteor at runtime, so that it doesn't need to be recompiled for every release.

* Fix crash in `meteor mongo` on Windows.  [#4711](https://github.com/meteor/meteor/issues/4711)


## v1.1.0.3, 2015-08-03

### Accounts

* When using Facebook API version 2.4, properly fetch `email` and other fields.
  Facebook recently forced all new apps to use version 2.4 of their API.  [#4743](https://github.com/meteor/meteor/issues/4743)


## v1.1.0.2, 2015-04-06

### `meteor` command-line tool

* Revert a change in 1.1.0.1 that caused `meteor mongo` to fail on some Linux
  systems. [#4115](https://github.com/meteor/meteor/issues/4115), [#4124](https://github.com/meteor/meteor/issues/4124), [#4134](https://github.com/meteor/meteor/issues/4134)


## v1.1.0.1, 2015-04-02

### Blaze

* Fix a regression in 1.1 in Blaze Templates: an error happening when View is
  invalidated immediately, causing a client-side crash (accessing
  `destroyMembers` of `undefined`). [#4097](https://github.com/meteor/meteor/issues/4097)

## v1.1, 2015-03-31

### Windows Support

* The Meteor command line tool now officially supports Windows 7, Windows 8.1,
  Windows Server 2008, and Windows Server 2012. It can run from PowerShell or
  Command Prompt.

* There is a native Windows installer that will be available for download from
  <https://www.meteor.com/install> starting with this release.

* In this release, Meteor on Windows supports all features available on Linux
  and Mac except building mobile apps with PhoneGap/Cordova.

* The `meteor admin get-machine` command now supports an additional
  architecture, `os.windows.x86_32`, which can be used to build binary packages
  for Windows.

### Version Solver

* The code that selects compatible package versions for `meteor update`
  and resolves conflicts on `meteor add` has been rewritten from the ground up.
  The core solver algorithm is now based on MiniSat, an open-source SAT solver,
  improving performance and maintainability.

* Refresh the catalog instead of downgrading packages when the versions in
  `.meteor/versions` aren't in the cache.  [#3653](https://github.com/meteor/meteor/issues/3653)

* Don't downgrade packages listed in `.meteor/packages`, or upgrade to a new
  major version, unless the new flag `--allow-incompatible-update` is passed
  as an override.

* Error messages are more detailed when constraints are unsatisfiable.

* Prefer "patched" versions of new indirect dependencies, and take patches
  to them on `meteor update` (for example, `1.0.1` or `1.0.0_1` over `1.0.0`).

* Version Solver is instrumented for profiling (`METEOR_PROFILE=1` in the
  environment).

* Setting the `METEOR_PRINT_CONSTRAINT_SOLVER_INPUT` environment variable
  prints information useful for diagnosing constraint solver bugs.

### Tracker

* Schedule the flush cycle using a better technique than `setTimeout` when
  available.  [#3889](https://github.com/meteor/meteor/issues/3889)

* Yield to the event loop during the flush cycle, unless we're executing a
  synchronous `Tracker.flush()`.  [#3901](https://github.com/meteor/meteor/issues/3901)

* Fix error reporting not being source-mapped properly. [#3655](https://github.com/meteor/meteor/issues/3655)

* Introduce a new option for `Tracker.autorun` - `onError`. This callback can be
  used to handle errors caught in the reactive computations. [#3822](https://github.com/meteor/meteor/issues/3822)

### Blaze

* Fix stack overflow from nested templates and helpers by avoiding recursion
  during rendering.  [#3028](https://github.com/meteor/meteor/issues/3028)

### `meteor` command-line tool

* Don't fail if `npm` prints more than 200K.  [#3887](https://github.com/meteor/meteor/issues/3887)


### Other bug fixes and improvements

* Upgraded dependencies:

  - uglify-js: 2.4.17 (from 2.4.13)

Patches contributed by GitHub users hwillson, mitar, murillo128, Primigenus,
rjakobsson, and tmeasday.


## v1.0.5, 2015-03-25

* This version of Meteor now uses version 2.2 of the Facebook API for
  authentication, instead of 1.0. If you use additional Facebook API methods
  beyond login, you may need to request new permissions.

  Facebook will automatically switch all apps to API version 2.0 on April
  30th, 2015. Please make sure to update your application's permissions and API
  calls by that date.

  For more details, see
  https://github.com/meteor/meteor/wiki/Facebook-Graph-API-Upgrade


## v1.0.4.2, 2015-03-20

* Fix regression in 1.0.4 where using Cordova for the first time in a project
  with hyphens in its directory name would fail.  [#3950](https://github.com/meteor/meteor/issues/3950)


## v1.0.4.1, 2015-03-18

* Fix regression in 1.0.4 where `meteor publish-for-arch` only worked for
  packages without colons in their name.  [#3951](https://github.com/meteor/meteor/issues/3951)

## v1.0.4, 2015-03-17

### Mongo Driver

* Meteor is now tested against MongoDB 2.6 by default (and the bundled version
  used by `meteor run` has been upgraded). It should still work fine with
  MongoDB 2.4.  Previous versions of Meteor mostly worked with MongoDB 2.6, with
  a few caveats:

    - Some upsert invocations did not work with MongoDB in previous versions of
      Meteor.
    - Previous versions of Meteor required setting up a special "user-defined
      role" with access to the `system.replset` table to use the oplog observe
      driver with MongoDB 2.6.  These extra permissions are not required with
      this version of Meteor.

  The MongoDB command needed to set up user permissions for the oplog observe
  driver is slightly different in MongoDB 2.6; see
  https://github.com/meteor/meteor/wiki/Oplog-Observe-Driver for details.

  We have also tested Meteor against the recently-released MongoDB 3.0.0.
  While we are not shipping MongoDB 3.0 with Meteor in this release (preferring
  to wait until its deployment is more widespread), we believe that Meteor
  1.0.4 apps will work fine when used with MongoDB 3.0.0 servers.

* Fix 0.8.1 regression where failure to connect to Mongo at startup would log a
  message but otherwise be ignored. Now it crashes the process, as it did before
  0.8.1.  [#3038](https://github.com/meteor/meteor/issues/3038)

* Use correct transform for allow/deny rules in `update` when different rules
  have different transforms.  [#3108](https://github.com/meteor/meteor/issues/3108)

* Provide direct access to the collection and database objects from the npm
  Mongo driver via new `rawCollection` and `rawDatabase` methods on
  `Mongo.Collection`.  [#3640](https://github.com/meteor/meteor/issues/3640)

* Observing or publishing an invalid query now throws an error instead of
  effectively hanging the server.  [#2534](https://github.com/meteor/meteor/issues/2534)


### Livequery

* If the oplog observe driver gets too far behind in processing the oplog, skip
  entries and re-poll queries instead of trying to keep up.  [#2668](https://github.com/meteor/meteor/issues/2668)

* Optimize common cases faced by the "crossbar" data structure (used by oplog
  tailing and DDP method write tracking).  [#3697](https://github.com/meteor/meteor/issues/3697)

* The oplog observe driver recovers from failed attempts to apply the modifier
  from the oplog (eg, because of empty field names).


### Minimongo

* When acting as an insert, `c.upsert({_id: 'x'}, {foo: 1})` now uses the `_id`
  of `'x'` rather than a random `_id` in the Minimongo implementation of
  `upsert`, just like it does for `c.upsert({_id: 'x'}, {$set: {foo: 1}})`.
  (The previous behavior matched a bug in the MongoDB 2.4 implementation of
  upsert that is fixed in MongoDB 2.6.)  [#2278](https://github.com/meteor/meteor/issues/2278)

* Avoid unnecessary work while paused in minimongo.

* Fix bugs related to observing queries with field filters: `changed` callbacks
  should not trigger unless a field in the filter has changed, and `changed`
  callbacks need to trigger when a parent of an included field is
  unset.  [#2254](https://github.com/meteor/meteor/issues/2254) [#3571](https://github.com/meteor/meteor/issues/3571)

* Disallow setting fields with empty names in minimongo, to match MongoDB 2.6
  semantics.


### DDP

* Subscription handles returned from `Meteor.subscribe` and
  `TemplateInstance#subscribe` now have a `subscriptionId` property to identify
  which subscription the handle is for.

* The `onError` callback to `Meteor.subscribe` has been replaced with a more
  general `onStop` callback that has an error as an optional first argument.
  The `onStop` callback is called when the subscription is terminated for
  any reason.  `onError` is still supported for backwards compatibility. [#1461](https://github.com/meteor/meteor/issues/1461)

* The return value from a server-side `Meteor.call` or `Meteor.apply` is now a
  clone of what the function returned rather than sharing mutable state.  [#3201](https://github.com/meteor/meteor/issues/3201)

* Make it easier to use the Node DDP client implementation without running a web
  server too.  [#3452](https://github.com/meteor/meteor/issues/3452)


### Blaze

* Template instances now have a `subscribe` method that functions exactly like
  `Meteor.subscribe`, but stops the subscription when the template is destroyed.
  There is a new method on Template instances called `subscriptionsReady()`
  which is a reactive function that returns true when all of the subscriptions
  made with `TemplateInstance#subscribe` are ready. There is also a built-in
  helper that returns the same thing and can be accessed with
  `Template.subscriptionsReady` inside any template.

* Add `onRendered`, `onCreated`, and `onDestroyed` methods to
  `Template`. Assignments to `Template.foo.rendered` and so forth are deprecated
  but are still supported for backwards compatibility.

* Fix bug where, when a helper or event handler was called from inside a custom
  block helper,  `Template.instance()` returned the `Template.contentBlock`
  template instead of the actual user-defined template, making it difficult to
  use `Template.instance()` for local template state.

* `Template.instance()` now works inside `Template.body`.  [#3631](https://github.com/meteor/meteor/issues/3631)

* Allow specifying attributes on `<body>` tags in templates.

* Improve performance of rendering large arrays.  [#3596](https://github.com/meteor/meteor/issues/3596)


### Isobuild

* Support `Npm.require('foo/bar')`.  [#3505](https://github.com/meteor/meteor/issues/3505) [#3526](https://github.com/meteor/meteor/issues/3526)

* In `package.js` files, `Npm.require` can only require built-in Node modules
  (and dev bundle modules, though you shouldn't depend on that), not the modules
  from its own `Npm.depends`. Previously, such code would work but only on the
  second time a `package.js` was executed.

* Ignore vim swap files in the `public` and `private` directories.  [#3322](https://github.com/meteor/meteor/issues/3322)

* Fix regression in 1.0.2 where packages might not be rebuilt when the compiler
  version changes.


### Meteor Accounts

* The `accounts-password` `Accounts.emailTemplates` can now specify arbitrary
  email `headers`.  The `from` address can now be set separately on the
  individual templates, and is a function there rather than a static
  string. [#2858](https://github.com/meteor/meteor/issues/2858) [#2854](https://github.com/meteor/meteor/issues/2854)

* Add login hooks on the client: `Accounts.onLogin` and
  `Accounts.onLoginFailure`. [#3572](https://github.com/meteor/meteor/issues/3572)

* Add a unique index to the collection that stores OAuth login configuration to
  ensure that only one configuration exists per service.  [#3514](https://github.com/meteor/meteor/issues/3514)

* On the server, a new option
  `Accounts.setPassword(user, password, { logout: false })` overrides the
  default behavior of logging out all logged-in connections for the user.  [#3846](https://github.com/meteor/meteor/issues/3846)


### Webapp

* `spiderable` now supports escaped `#!` fragments.  [#2938](https://github.com/meteor/meteor/issues/2938)

* Disable `appcache` on Firefox by default.  [#3248](https://github.com/meteor/meteor/issues/3248)

* Don't overly escape `Meteor.settings.public` and other parts of
  `__meteor_runtime_config__`.  [#3730](https://github.com/meteor/meteor/issues/3730)

* Reload the client program on `SIGHUP` or Node-specific IPC messages, not
  `SIGUSR2`.


### `meteor` command-line tool

* Enable tab-completion of global variables in `meteor shell`.  [#3227](https://github.com/meteor/meteor/issues/3227)

* Improve the stability of `meteor shell`.  [#3437](https://github.com/meteor/meteor/issues/3437) [#3595](https://github.com/meteor/meteor/issues/3595) [#3591](https://github.com/meteor/meteor/issues/3591)

* `meteor login --email` no longer takes an ignored argument.  [#3532](https://github.com/meteor/meteor/issues/3532)

* Fix regression in 1.0.2 where `meteor run --settings s` would ignore errors
  reading or parsing the settings file.  [#3757](https://github.com/meteor/meteor/issues/3757)

* Fix crash in `meteor publish` in some cases when the package is inside an
  app. [#3676](https://github.com/meteor/meteor/issues/3676)

* Fix crashes in `meteor search --show-all` and `meteor search --maintainer`.
  \#3636

* Kill PhantomJS processes after `meteor --test`, and only run the app
  once. [#3205](https://github.com/meteor/meteor/issues/3205) [#3793](https://github.com/meteor/meteor/issues/3793)

* Give a better error when Mongo fails to start up due to a full disk.  [#2378](https://github.com/meteor/meteor/issues/2378)

* After killing existing `mongod` servers, also clear the `mongod.lock` file.

* Stricter validation for package names: they cannot begin with a hyphen, end
  with a dot, contain two consecutive dots, or start or end with a colon.  (No
  packages on Atmosphere fail this validation.)  Additionally, `meteor create
  --package` applies the same validation as `meteor publish` and disallows
  packages with multiple colons.  (Packages with multiple colons like
  `local-test:iron:router` are used internally by `meteor test-packages` so that
  is not a strict validation rule.)

* `meteor create --package` now no longer creates a directory with the full
  name of the package, since Windows file systems cannot have colon characters
  in file paths. Instead, the command now creates a directory named the same
  as the second part of the package name after the colon (without the username
  prefix).


### Meteor Mobile

* Upgrade the Cordova CLI dependency from 3.5.1 to 4.2.0. See the release notes
  for the 4.x series of the Cordova CLI [on Apache
  Cordova](http://cordova.apache.org/announcements/2014/10/16/cordova-4.html).

* Related to the recently discovered [attack
  vectors](http://cordova.apache.org/announcements/2014/08/04/android-351.html)
  in Android Cordova apps, Meteor Cordova apps no longer allow access to all
  domains by default. If your app access external resources over XHR, you need
  to add them to the whitelist of allowed domains with the newly added
  [`App.accessRule`
  method](https://docs.meteor.com/#/full/App-accessRule) in your
  `mobile-config.js` file.

* Upgrade Cordova Plugins dependencies in Meteor Core packages:
  - `org.apache.cordova.file`: from 1.3.0 to 1.3.3
  - `org.apache.cordova.file-transfer`: from 0.4.4 to 0.5.0
  - `org.apache.cordova.splashscreen`: from 0.3.3 to 1.0.0
  - `org.apache.cordova.console`: from 0.2.10 to 0.2.13
  - `org.apache.cordova.device`: from 0.2.11 to 0.3.0
  - `org.apache.cordova.statusbar`: from 0.1.7 to 0.1.10
  - `org.apache.cordova.inappbrowser`: from 0.5.1 to 0.6.0
  - `org.apache.cordova.inappbrowser`: from 0.5.1 to 0.6.0

* Use the newer `ios-sim` binary, compiled with Xcode 6 on OS X Mavericks.


### Tracker

* Use `Session.set({k1: v1, k2: v2})` to set multiple values at once.


### Utilities

* Provide direct access to all options supported by the `request` npm module via
  the new server-only `npmRequestOptions` option to `HTTP.call`.  [#1703](https://github.com/meteor/meteor/issues/1703)


### Other bug fixes and improvements

* Many internal refactorings towards supporting Meteor on Windows are in this
  release.

* Remove some packages used internally to support legacy MDG systems
  (`application-configuration`, `ctl`, `ctl-helper`, `follower-livedata`,
  `dev-bundle-fetcher`, and `star-translate`).

* Provide direct access to some npm modules used by core packages on the
  `NpmModules` field of `WebAppInternals`, `MongoInternals`, and
  `HTTPInternals`.

* Upgraded dependencies:

  - node: 0.10.36 (from 0.10.33)
  - Fibers: 1.0.5 (from 1.0.1)
  - MongoDB: 2.6.7 (from 2.4.12)
  - openssl in mongo: 1.0.2 (from 1.0.1j)
  - MongoDB driver: 1.4.32 (from 1.4.1)
  - bson: 0.2.18 (from 0.2.7)
  - request: 2.53.0 (from 2.47.0)


Patches contributed by GitHub users 0a-, awatson1978, awwx, bwhitty,
christianbundy, d4nyll, dandv, DanielDent, DenisGorbachev, fay-jai, gsuess,
hwillson, jakozaur, meonkeys, mitar, netanelgilad, queso, rbabayoff, RobertLowe,
romanzolotarev, Siilwyn, and tmeasday.


## v.1.0.3.2, 2015-02-25

* Fix regression in 1.0.3 where the `meteor` tool could crash when downloading
  the second build of a given package version; for example, when running `meteor
  deploy` on an OSX or 32-bit Linux system for an app containing a binary
  package.  [#3761](https://github.com/meteor/meteor/issues/3761)


## v.1.0.3.1, 2015-01-20

* Rewrite `meteor show` and `meteor search` to show package information for
  local packages and to show if the package is installed for non-local
  packages. Introduce the `--show-all` flag, and deprecate the
  `--show-unmigrated` and `--show-old flags`.  Introduce the `--ejson` flag to
  output an EJSON object.

* Support README.md files in`meteor publish`. Take in the documentation file in
  `package.js` (set to `README.md` by default) and upload it to the server at
  publication time. Excerpt the first non-header Markdown section for use in
  `meteor show`.

* Support updates of package version metadata after that version has been
  published by running `meteor publish --update` from the package directory.

* Add `meteor test-packages --velocity` (similar to `meteor run --test`).  [#3330](https://github.com/meteor/meteor/issues/3330)

* Fix `meteor update <packageName>` to update `<packageName>` even if it's an
  indirect dependency of your app.  [#3282](https://github.com/meteor/meteor/issues/3282)

* Fix stack trace when a browser tries to use the server like a proxy.  [#1212](https://github.com/meteor/meteor/issues/1212)

* Fix inaccurate session statistics and possible multiple invocation of
  Connection.onClose callbacks.

* Switch CLI tool filesystem calls from synchronous to yielding (pro: more
  concurrency, more responsive to signals; con: could introduce concurrency
  bugs)

* Don't apply CDN prefix on Cordova. [#3278](https://github.com/meteor/meteor/issues/3278) [#3311](https://github.com/meteor/meteor/issues/3311)

* Don't try to refresh client app in the runner unless the app actually has the
  autoupdate package. [#3365](https://github.com/meteor/meteor/issues/3365)

* Fix custom release banner logic. [#3353](https://github.com/meteor/meteor/issues/3353)

* Apply HTTP followRedirects option to non-GET requests.  [#2808](https://github.com/meteor/meteor/issues/2808)

* Clean up temporary directories used by package downloads sooner.  [#3324](https://github.com/meteor/meteor/issues/3324)

* If the tool knows about the requested release but doesn't know about the build
  of its tool for the platform, refresh the catalog rather than failing
  immediately.  [#3317](https://github.com/meteor/meteor/issues/3317)

* Fix `meteor --get-ready` to not add packages to your app.

* Fix some corner cases in cleaning up app processes in the runner. Drop
  undocumented `--keepalive` support. [#3315](https://github.com/meteor/meteor/issues/3315)

* Fix CSS autoupdate when `$ROOT_URL` has a non-trivial path.  [#3111](https://github.com/meteor/meteor/issues/3111)

* Save Google OAuth idToken to the User service info object.

* Add git info to `meteor --version`.

* Correctly catch a case of illegal `Tracker.flush` during `Tracker.autorun`.  [#3037](https://github.com/meteor/meteor/issues/3037)

* Upgraded dependencies:

  - jquery: 1.11.2 (from 1.11.0)

Patches by GitHub users DanielDent, DanielDornhardt, PooMaster, Primigenus,
Tarang, TomFreudenberg, adnissen, dandv, fay-jai, knownasilya, mquandalle,
ogourment, restebanez, rissem, smallhelm and tmeasday.

## v1.0.2.1, 2014-12-22

* Fix crash in file change watcher.  [#3336](https://github.com/meteor/meteor/issues/3336)

* Allow `meteor test-packages packages/*` even if not all package directories
  have tests.  [#3334](https://github.com/meteor/meteor/issues/3334)

* Fix typo in `meteor shell` output. [#3326](https://github.com/meteor/meteor/issues/3326)


## v1.0.2, 2014-12-19

### Improvements to the `meteor` command-line tool

* A new command called `meteor shell` attaches an interactive terminal to
  an already-running server process, enabling inspection and execution of
  server-side data and code, with dynamic tab completion of variable names
  and properties. To see `meteor shell` in action, type `meteor run` in an
  app directory, then (in another terminal) type `meteor shell` in the
  same app directory. You do not have to wait for the app to start before
  typing `meteor shell`, as it will automatically connect when the server
  is ready. Note that `meteor shell` currently works for local development
  only, and is not yet supported for apps running on remote hosts.

* We've done a major internal overhaul of the `meteor` command-line tool with an
  eye to correctness, maintainability, and performance.  Some details include:
  * Refresh the package catalog for build commands only when an error
    occurs that could be fixed by a refresh, not for every build command.
  * Never run the constraint solver to select package versions more than once
    per build.
  * Built packages ("isopacks") are now cached inside individual app directories
    instead of inside their source directories.
  * `meteor run` starts Mongo in parallel with building the application.
  * The constraint solver no longer leaves a `versions.json` file in your
    packages source directories; when publishing a package that is not inside an
    app, it will leave a `.versions` file (with the same format as
    `.meteor/versions`) which you should check into source control.
  * The constraint solver's model has been simplified so that plugins must use
    the same version of packages as their surrounding package when built from
    local source.

* Using `meteor debug` no longer requires manually continuing the debugger when
  your app restarts, and it no longer overwrites the symbol `_` inside your app.

* Output from the command-line tool is now word-wrapped to the width of your
  terminal.

* Remove support for the undocumented earliestCompatibleVersion feature of the
  package system.

* Reduce CPU usage and disk I/O bandwidth by using kernel file-system change
  notification events where possible. On file systems that do not support these
  events (NFS, Vagrant Virtualbox shared folders, etc), file changes will only
  be detected every 5 seconds; to detect changes more often in these cases (but
  use more CPU), set the `METEOR_WATCH_FORCE_POLLING` environment
  variable. [#2135](https://github.com/meteor/meteor/issues/2135)

* Reduce CPU usage by fixing a check for a parent process in `meteor
  run` that was happening constantly instead of every few seconds. [#3252](https://github.com/meteor/meteor/issues/3252)

* Fix crash when two plugins defined source handlers for the same
  extension. [#3015](https://github.com/meteor/meteor/issues/3015) [#3180](https://github.com/meteor/meteor/issues/3180)

* Fix bug (introduced in 0.9.3) where the warning about using experimental
  versions of packages was printed too often.

* Fix bug (introduced in 1.0) where `meteor update --patch` crashed.

* Fix bug (introduced in 0.9.4) where banners about new releases could be
  printed too many times.

* Fix crash when a package version contained a dot-separated pre-release part
  with both digits and non-digits. [#3147](https://github.com/meteor/meteor/issues/3147)

* Corporate HTTP proxy support is now implemented using our websocket library's
  new built-in implementation instead of a custom implementation. [#2515](https://github.com/meteor/meteor/issues/2515)

### Blaze

* Add default behavior for `Template.parentData` with no arguments. This
  selects the first parent. [#2861](https://github.com/meteor/meteor/issues/2861)

* Fix `Blaze.remove` on a template's view to correctly remove the DOM
  elements when the template was inserted using
  `Blaze.renderWithData`. [#3130](https://github.com/meteor/meteor/issues/3130)

* Allow curly braces to be escaped in Spacebars. Use the special
  sequences `{{|` and `{{{|` to insert a literal `{{` or `{{{`.

### Meteor Accounts

* Allow integration with OAuth1 servers that require additional query
  parameters to be passed with the access token. [#2894](https://github.com/meteor/meteor/issues/2894)

* Expire a user's password reset and login tokens in all circumstances when
  their password is changed.

### Other bug fixes and improvements

* Some packages are no longer released as part of the core release process:
  amplify, backbone, bootstrap, d3, jquery-history, and jquery-layout. This
  means that new versions of these packages can be published outside of the full
  Meteor release cycle.

* Require plain objects as the update parameter when doing replacements
  in server-side collections.

* Fix audit-argument-checks spurious failure when an argument is NaN. [#2914](https://github.com/meteor/meteor/issues/2914)

### Upgraded dependencies

  - node: 0.10.33 (from 0.10.29)
  - source-map-support: 0.2.8 (from 0.2.5)
  - semver: 4.1.0 (from 2.2.1)
  - request: 2.47.0 (from 2.33.0)
  - tar: 1.0.2 (from 1.0.1)
  - source-map: 0.1.40 (from 0.1.32)
  - sqlite3: 3.0.2 (from 3.0.0)
  - phantomjs npm module: 1.9.12 (from 1.8.1-1)
  - http-proxy: 1.6.0 (from a fork of 1.0.2)
  - esprima: 1.2.2 (from an unreleased 1.1-era commit)
  - escope: 1.0.1 (from 1.0.0)
  - openssl in mongo: 1.0.1j (from 1.0.1g)
  - faye-websocket: 0.8.1 (from using websocket-driver instead)
  - MongoDB: 2.4.12 (from 2.4.9)


Patches by GitHub users andylash, anstarovoyt, benweissmann, chrisbridgett,
colllin, dandv, ecwyne, graemian, JamesLefrere, kevinchiu, LyuGGang, matteodem,
mitar, mquandalle, musically-ut, ograycode, pcjpcj2, physiocoder, rgoomar,
timhaines, trusktr, Urigo, and zol.


## v1.0.1, 2014-12-09

* Fix a security issue in allow/deny rules that could result in data
  loss. If your app uses allow/deny rules, or uses packages that use
  allow/deny rules, we recommend that you update immediately.


## v1.0, 2014-10-28

### New Features

* Add the `meteor admin get-machine` command to make it easier to
  publish packages with binary dependencies for all
  architectures. `meteor publish` no longer publishes builds
  automatically if your package has binary NPM dependencies.

* New `localmarket` example, highlighting Meteor's support for mobile
  app development.

* Restyle the `leaderboard` example, and optimize it for both desktop
  and mobile.

### Performance

* Reduce unnecessary syncs with the package server, which speeds up
  startup times for many commands.

* Speed up `meteor deploy` by not bundling unnecessary files and
  programs.

* To make Meteor easier to use on slow or unreliable network
  connections, increase timeouts for DDP connections that the Meteor
  tool uses to communicate with the package server. [#2777](https://github.com/meteor/meteor/issues/2777), [#2789](https://github.com/meteor/meteor/issues/2789).

### Mobile App Support

* Implemented reasonable default behavior for launch screens on mobile
  apps.

* Don't build for Android when only the iOS build is required, and
  vice versa.

* Fix bug that could cause mobile apps to stop being able to receive hot
  code push updates.

* Fix bug where Cordova clients connected to http://example.com instead
  of https://example.com when https:// was specified in the
  --mobile-server option. [#2880](https://github.com/meteor/meteor/issues/2880)

* Fix stack traces when attempting to build or run iOS apps on Linux.

* Print a warning when building an app with mobile platforms and
  outputting the build into the source tree. Outputting a build into the
  source tree can cause subsequent builds to fail because they will
  treat the build output as source files.

* Exit from `meteor run` when new Cordova plugins or platforms are
  added, since we don't support hot code push for new plugins or
  platforms.

* Fix quoting of arguments to Cordova plugins.

* The `accounts-twitter` package now works in Cordova apps in local
  development. For workarounds for other login providers in local
  development mode, see
  https://github.com/meteor/meteor/wiki/OAuth-for-mobile-Meteor-clients.

### Packaging

* `meteor publish-for-arch` can publish packages built with different Meteor
  releases.

* Fix default `api.versionsFrom` field in packages created with `meteor
  create --package`.

* Fix bug where changes in an app's .meteor/versions file would not
  cause the app to be rebuilt.

### Other bug fixes and improvements

* Use TLSv1 in the `spiderable` package, for compatibility with servers
  that have disabled SSLv3 in response to the POODLE bug.

* Work around the `meteor run` proxy occasionally running out of sockets.

* Fix bug with regular expressions in minimongo. [#2817](https://github.com/meteor/meteor/issues/2817)

* Add READMEs for several core packages.

* Include protocols in URLs printed by `meteor deploy`.

* Improve error message for limited ordered observe. [#1643](https://github.com/meteor/meteor/issues/1643)

* Fix missing dependency on `random` in the `autoupdate` package. [#2892](https://github.com/meteor/meteor/issues/2892)

* Fix bug where all CSS would be removed from connected clients if a
  CSS-only change is made between local development server restarts or
  when deploying with `meteor deploy`.

* Increase height of the Google OAuth popup to the Google-recommended
  value.

* Fix the layout of the OAuth configuration dialog when used with
  Bootstrap.

* Allow build plugins to override the 'bare' option on added source
  files. [#2834](https://github.com/meteor/meteor/issues/2834)

Patches by GitHub users DenisGorbachev, ecwyne, mitar, mquandalle,
Primigenus, svda, yauh, and zol.


## v0.9.4.1, 2014-12-09 (backport)

* Fix a security issue in allow/deny rules that could result in data
  loss. If your app uses allow/deny rules, or uses packages that use
  allow/deny rules, we recommend that you update immediately.
  Backport from 1.0.1.


## v0.9.4, 2014-10-13

### New Features

* The new `meteor debug` command and `--debug-port` command line option
  to `meteor run` allow you to easily use node-inspector to debug your
  server-side code. Add a `debugger` statement to your code to create a
  breakpoint.

* Add new a `meteor run --test` command that runs
  [Velocity](https://github.com/meteor-velocity/velocity) tests in your
  app .

* Add new callbacks `Accounts.onResetPasswordLink`,
  `Accounts.onEnrollmentLink`, and `Accounts.onEmailVerificationLink`
  that make it easier to build custom user interfaces on top of the
  accounts system. These callbacks should be registered before
  `Meteor.startup` fires, and will be called if the URL matches a link
  in an email sent by `Accounts.resetPassword`, etc. See
  https://docs.meteor.com/#Accounts-onResetPasswordLink.

* A new configuration file for mobile apps,
  `<APP>/mobile-config.js`. This allows you to set app metadata, icons,
  splash screens, preferences, and PhoneGap/Cordova plugin settings
  without needing a `cordova_build_override` directory. See
  https://docs.meteor.com/#mobileconfigjs.


### API Changes

* Rename `{{> UI.dynamic}}` to `{{> Template.dynamic}}`, and likewise
  with `UI.contentBlock` and `UI.elseBlock`. The UI namespace is no
  longer used anywhere except for backwards compatibility.

* Deprecate the `Template.someTemplate.myHelper = ...` syntax in favor
  of `Template.someTemplate.helpers(...)`.  Using the older syntax still
  works, but prints a deprecation warning to the console.

* `Package.registerBuildPlugin` its associated functions have been added
  to the public API, cleaned up, and documented. The new function is
  identical to the earlier _transitional_registerBuildPlugin except for
  minor backwards-compatible API changes. See
  https://docs.meteor.com/#Package-registerBuildPlugin

* Rename the `showdown` package to `markdown`.

* Deprecate the `amplify`, `backbone`, `bootstrap`, and `d3` integration
  packages in favor of community alternatives.  These packages will no
  longer be maintained by MDG.


### Tool Changes

* Improved output from `meteor build` to make it easier to publish
  mobile apps to the App Store and Play Store. See the wiki pages for
  instructions on how to publish your
  [iOS](https://github.com/meteor/meteor/wiki/How-to-submit-your-iOS-app-to-App-Store)
  and
  [Android](https://github.com/meteor/meteor/wiki/How-to-submit-your-Android-app-to-Play-Store)
  apps.

* Packages can now be marked as debug-mode only by adding `debugOnly:
  true` to `Package.describe`. Debug-only packages are not included in
  the app when it is bundled for production (`meteor build` or `meteor
  run --production`). This allows package authors to build packages
  specifically for testing and debugging without increasing the size of
  the resulting app bundle or causing apps to ship with debug
  functionality built in.

* Rework the process for installing mobile development SDKs. There is
  now a `meteor install-sdk` command that automatically install what
  software it can and points to documentation for the parts that
  require manual installation.

* The `.meteor/cordova-platforms` file has been renamed to
  `.meteor/platforms` and now includes the default `server` and
  `browser` platforms. The default platforms can't currently be removed
  from a project, though this will be possible in the future. The old
  file will be automatically migrated to the new one when the app is run
  with Meteor 0.9.4 or above.

* The `unipackage.json` file inside downloaded packages has been renamed
  to `isopack.json` and has an improved forwards-compatible format. To
  maintain backwards compatibility with previous releases, packages will
  be built with both files.

* The local package metadata cache now uses SQLite, which is much faster
  than the previous implementation. This improves `meteor` command line
  tool startup time.

* The constraint solver used by the client to find compatible versions
  of packages is now much faster.

* The `--port` option to `meteor run` now requires a numeric port
  (e.g. `meteor run --port example.com` is no longer valid).

* The `--mobile-port` option `meteor run` has been reworked. The option
  is now `--mobile-server` in `meteor run` and `--server` in `meteor
  build`. `--server` is required for `meteor build` in apps with mobile
  platforms installed. `--mobile-server` defaults to an automatically
  detected IP address on port 3000, and `--server` requires a hostname
  but defaults to port 80 if a port is not specified.

* Operations that take longer than a few seconds (e.g. downloading
  packages, installing the Android SDK, etc) now show a progress bar.

* Complete support for using an HTTP proxy in the `meteor` command line
  tool. Now all DDP connections can work through a proxy.  Use the standard
  `http_proxy` environment variable to specify your proxy endpoint.  [#2515](https://github.com/meteor/meteor/issues/2515)


### Bug Fixes

* Fix behavior of ROOT_URL with path ending in `/`.

* Fix source maps when using a ROOT_URL with a path. [#2627](https://github.com/meteor/meteor/issues/2627)

* Change the mechanism that the Meteor tool uses to clean up app server
  processes. The new mechanism is more resilient to slow app bundles and
  other CPU-intensive tasks. [#2536](https://github.com/meteor/meteor/issues/2536), [#2588](https://github.com/meteor/meteor/issues/2588).


Patches by GitHub users cryptoquick, Gaelan, jperl, meonkeys, mitar,
mquandalle, prapicault, pscanf, richguan, rick-golden-healthagen,
rissem, rosh93, rzymek, and timoabend


## v0.9.3.1, 2014-09-30

* Don't crash when failing to contact the package server. [#2713](https://github.com/meteor/meteor/issues/2713)

* Allow more than one dash in package versions. [#2715](https://github.com/meteor/meteor/issues/2715)


## v0.9.3, 2014-09-25

### More Package Version Number Flexibility

* Packages now support relying on multiple major versions of their
  dependencies (eg `blaze@1.0.0 || 2.0.0`). Additionally, you can now
  call `api.versionsFrom(<release>)` multiple times, or with an array
  (eg `api.versionsFrom([<release1>, <release2>])`. Meteor will
  interpret this to mean that the package will work with packages from
  all the listed releases.

* Support for "wrapped package" version numbers. There is now a `_` field
  in version numbers. The `_` field must be an integer, and versions with
  the `_` are sorted after versions without. This allows using the
  upstream version number as the Meteor package version number and being
  able to publish multiple version of the Meteor package (e.g.
  `jquery@1.11.1_2`).

Note: packages using the `||` operator or the `_` symbol in their
versions or dependencies will be invisible to pre-0.9.3 users. Meteor
versions 0.9.2 and before do not understand the new version formats and
will not be able to use versions of packages that use the new features.


### Other Command-line Tool Improvements

* More detailed constraint solver output. Meteor now tells you which
  constraints prevent upgrading or adding new packages. This will make
  it much easier to update your app to new versions.

* Better handling of pre-release versions (e.g. versions with
  `-`). Pre-release packages will now be included in an app if and only
  if there is no way to meet the app's constraints without using a
  pre-release package.

* Add `meteor admin set-unmigrated` to allow maintainers to hide
  pre-0.9.0 packages in `meteor search` and `meteor show`. This will not
  stop users from continuing to use the package, but it helps prevent
  new users from finding old non-functional packages.

* Progress bars for time-intensive operations, like downloading large
  packages.


### Other Changes

* Offically support `Meteor.wrapAsync` (renamed from
  `Meteor._wrapAsync`). Additionally, `Meteor.wrapAsync` now lets you
  pass an object to bind as `this` in the wrapped call. See
  https://docs.meteor.com/#meteor_wrapasync.

* The `reactive-dict` package now allows an optional name argument to
  enable data persistence during hot code push.


Patches by GitHub users evliu, meonkeys, mitar, mizzao, mquandalle,
prapicault, waitingkuo, wulfmeister.



## v0.9.2.2, 2014-09-17

* Fix regression in 0.9.2 that prevented some users from accessing the
  Meteor development server in their browser. Specifically, 0.9.2
  unintentionally changed the development mode server's default bind
  host to localhost instead of 0.0.0.0. [#2596](https://github.com/meteor/meteor/issues/2596)


## v0.9.2.1, 2014-09-15

* Fix versions of packages that were published with `-cordova` versions
  in 0.9.2 (appcache, fastclick, htmljs, logging, mobile-status-bar,
  routepolicy, webapp-hashing).


## v0.9.2, 2014-09-15

This release contains our first support for building mobile apps in
Meteor, for both iOS and Android. This support comes via an
integration with Apache's Cordova/PhoneGap project.

  * You can use Cordova/PhoneGap packages in your application or inside
    a Meteor package to access a device's native functions directly from
    JavaScript code.
  * The `meteor add-platform` and `meteor run` commands now let you
    launch the app in the iOS or Android simulator or run it on an
    attached hardware device.
  * This release extends hot code push to support live updates into
    installed native apps.
  * The `meteor bundle` command has been renamed to `meteor build` and
    now outputs build projects for the mobile version of the targeted
    app.
  * See
    https://github.com/meteor/meteor/wiki/Meteor-Cordova-Phonegap-integration
    for more information about how to get started building mobile apps
    with Meteor.

* Better mobile support for OAuth login: you can now use a
  redirect-based flow inside UIWebViews, and the existing popup-based
  flow has been adapted to work in Cordova/PhoneGap apps.

#### Bug fixes and minor improvements

* Fix sorting on non-trivial keys in Minimongo. [#2439](https://github.com/meteor/meteor/issues/2439)

* Bug fixes and performance improvements for the package system's
  constraint solver.

* Improved error reporting for misbehaving oplog observe driver. [#2033](https://github.com/meteor/meteor/issues/2033) [#2244](https://github.com/meteor/meteor/issues/2244)

* Drop deprecated source map linking format used for older versions of
  Firefox.  [#2385](https://github.com/meteor/meteor/issues/2385)

* Allow Meteor tool to run from a symlink. [#2462](https://github.com/meteor/meteor/issues/2462)

* Assets added via a plugin are no longer considered source files. [#2488](https://github.com/meteor/meteor/issues/2488)

* Remove support for long deprecated `SERVER_ID` environment
  variable. Use `AUTOUPDATE_VERSION` instead.

* Fix bug in reload-safetybelt package that resulted in reload loops in
  Chrome with cookies disabled.

* Change the paths for static assets served from packages. The `:`
  character is replaced with the `_` character in package names so as to
  allow serving on mobile devices and ease operation on Windows. For
  example, assets from the `abc:bootstrap` package are now served at
  `/packages/abc_bootstrap` instead of `/packages/abc:bootstrap`.

* Also change the paths within a bundled Meteor app to allow for
  different client architectures (eg mobile). For example,
  `bundle/programs/client` is now `bundle/programs/web.browser`.


Patches by GitHub users awwx, mizzao, and mquandalle.



## v0.9.1.1, 2014-09-06

* Fix backwards compatibility for packages that had weak dependencies
  on packages renamed in 0.9.1 (`ui`, `deps`, `livedata`). [#2521](https://github.com/meteor/meteor/issues/2521)

* Fix error when using the `reactive-dict` package without the `mongo`
  package.


## v0.9.1, 2014-09-04

#### Organizations in Meteor developer accounts

Meteor 0.9.1 ships with organizations support in Meteor developer
accounts. Organizations are teams of users that make it easy to
collaborate on apps and packages.

Create an organization at
https://www.meteor.com/account-settings/organizations. Run the `meteor
authorized` command in your terminal to give an organization
permissions to your apps. To add an organization as a maintainer of
your packages, use the `meteor admin maintainers` command. You can
also publish packages with an organization's name in the package name
prefix instead of your own username.


#### One backwards incompatible change for templates

* Templates can no longer be named "body" or "instance".

#### Backwards compatible Blaze API changes

* New public and documented APIs:
  * `Blaze.toHTMLWithData()`
  * `Template.currentData()`
  * `Blaze.getView()`
  * `Template.parentData()` (previously `UI._parentData()`)
  * `Template.instance()` (previously `UI._templateInstance()`)
  * `Template.body` (previously `UI.body`)
  * `new Template` (previously `Template.__create__`)
  * `Blaze.getData()` (previously `UI.getElementData`, or `Blaze.getCurrentData` with no arguments)

* Deprecate the `ui` package. Instead, use the `blaze` package. The
  `UI` and `Blaze` symbols are now the same.

* Deprecate `UI.insert`. `UI.render` and `UI.renderWithData` now
  render a template and place it in the DOM.

* Add an underscore to some undocumented Blaze APIs to make them
  internal. Notably: `Blaze._materializeView`, `Blaze._createView`,
  `Blaze._toText`, `Blaze._destroyView`, `Blaze._destroyNode`,
  `Blaze._withCurrentView`, `Blaze._DOMBackend`,
  `Blaze._TemplateWith`

* Document Views. Views are the machinery powering DOM updates in
  Blaze.

* Expose `view` property on template instances.

#### Backwards compatible renames

* Package renames
  * `livedata` -> `ddp`
  * `mongo-livedata` -> `mongo`
  * `standard-app-packages` -> `meteor-platform`
* Symbol renames
  * `Meteor.Collection` -> `Mongo.Collection`
  * `Meteor.Collection.Cursor` -> `Mongo.Cursor`
  * `Meteor.Collection.ObjectID` -> `Mongo.ObjectID`
  * `Deps` -> `Tracker`

#### Other

* Add `reactive-var` package. Lets you define a single reactive
  variable, like a single key in `Session`.

* Don't throw an exception in Chrome when cookies and local storage
  are blocked.

* Bump DDP version to "1". Clients connecting with version "pre1" or
  "pre2" should still work.

* Allow query parameters in OAuth1 URLs. [#2404](https://github.com/meteor/meteor/issues/2404)

* Fix `meteor list` if not all packages on server. Fixes [#2468](https://github.com/meteor/meteor/issues/2468)

Patch by GitHub user mitar.


## v0.9.0.1, 2014-08-27

* Fix issues preventing hot code reload from automatically reloading webapps in
  two cases: when the old app was a pre-0.9.0 app, and when the app used
  appcache. (In both cases, an explicit reload still worked.)

* Fix publishing packages containing a plugin with platform-specific code but
  no platform-specific code in the main package.

* Fix `meteor add package@version` when the package was already added with a
  different version constraint.

* Improve treatment of pre-release packages (packages with a dash in their
  version). Guarantee that they will not be chosen by the constraint solver
  unless explicitly requested.  `meteor list` won't suggest that you update to
  them.

* Fix slow spiderable executions.

* Fix dev-mode client-only restart when client files changed very soon after
  server restart.

* Fix stack trace on `meteor add` constraint solver failure.

* Fix "access-denied" stack trace when publishing packages.


## v0.9.0, 2014-08-26

Meteor 0.9.0 introduces the Meteor Package Server. Incorporating lessons from
our community's Meteorite tool, Meteor 0.9.0 allows users to develop and publish
Meteor packages to a central repository. The `meteor publish` command is used to
publish packages. Non-core packages can now be added with `meteor add`, and you
can specify version constraints on the packages you use. Binary packages can be
published for additional architectures with `meteor publish-for-arch`, which
allows cross-platform deploys and bundling.  You can search for packages with
`meteor search` and display information on them with `meteor show`, or you can
use the Atmosphere web interface developed by Percolate Studio at
https://atmospherejs.com/

See https://docs.meteor.com/#writingpackages and
https://docs.meteor.com/#packagejs for more details.

Other packaging-related changes:

* `meteor list` now lists the packages your app is using, which was formerly the
  behavior of `meteor list --using`. To search for packages you are not
  currently using, use `meteor search`.  The concept of an "internal" package
  (which did not show up in `meteor list`) no longer exists.

* To prepare a bundle created with `meteor bundle` for execution on a
  server, you now run `npm install` with no arguments instead of having
  to specify a few specific npm modules and their versions
  explicitly. See the README in the generated bundle for more details.

* All `under_score`-style `package.js` APIs (`Package.on_use`, `api.add_files`,
  etc) have been replaced with `camelCase` names (`Package.onUse`,
  `api.addFiles`, etc).  The old names continue to work for now.

* There's a new `archMatching` option to `Plugin.registerSourceHandler`, which
  should be used by any plugin whose output is only for the client or only for
  the server (eg, CSS and HTML templating packages); this allows Meteor to avoid
  restarting the server when files processed by these plugins change.

Other changes:

* When running your app with the local development server, changes that only
  affect the client no longer require restarting the server.  Changes that only
  affect CSS no longer require the browser to refresh the page, both in local
  development and in some production environments.  [#490](https://github.com/meteor/meteor/issues/490)

* When a call to `match` fails in a method or subscription, log the
  failure on the server. (This matches the behavior described in our docs)

* The `appcache` package now defaults to functioning on all browsers
  that support the AppCache API, rather than a whitelist of browsers.
  The main effect of this change is that `appcache` is now enabled by
  default on Firefox, because Firefox no longer makes a confusing
  popup. You can still disable individual browsers with
  `AppCache.config`.  [#2241](https://github.com/meteor/meteor/issues/2241)

* The `forceApprovalPrompt` option can now be specified in `Accounts.ui.config`
  in addition to `Meteor.loginWithGoogle`.  [#2149](https://github.com/meteor/meteor/issues/2149)

* Don't leak websocket clients in server-to-server DDP in some cases (and fix
  "Got open from inactive client"
  error). https://github.com/faye/websocket-driver-node/pull/8

* Updated OAuth url for login with Meetup.

* Allow minimongo `changed` callbacks to mutate their `oldDocument`
  argument. [#2231](https://github.com/meteor/meteor/issues/2231)

* Fix upsert called from client with no callback.  [#2413](https://github.com/meteor/meteor/issues/2413)

* Avoid a few harmless exceptions in OplogObserveDriver.

* Refactor `observe-sequence` package.

* Fix `spiderable` race condition.

* Re-apply our fix of NPM bug https://github.com/npm/npm/issues/3265 which got
  accidentally reverted upstream.

* Workaround for a crash in recent Safari
  versions. https://github.com/meteor/meteor/commit/e897539adb

* Upgraded dependencies:
  - less: 1.7.4 (from 1.7.1)
  - tar: 1.0.1 (from 0.1.19)
  - fstream: 1.0.2 (from 0.1.25)

Patches by GitHub users Cangit, dandv, ImtiazMajeed, MaximDubrovin, mitar,
mquandalle, rcy, RichardLitt, thatneat, and twhy.


## v0.8.3.1, 2014-12-09 (backport)

* Fix a security issue in allow/deny rules that could result in data
  loss. If your app uses allow/deny rules, or uses packages that use
  allow/deny rules, we recommend that you update immediately.
  Backport from 1.0.1.


## v0.8.3, 2014-07-29

#### Blaze

* Refactor Blaze to simplify internals while preserving the public
  API. `UI.Component` has been replaced with `Blaze.View.`

* Fix performance issues and memory leaks concerning event handlers.

* Add `UI.remove`, which removes a template after `UI.render`/`UI.insert`.

* Add `this.autorun` to the template instance, which is like `Deps.autorun`
  but is automatically stopped when the template is destroyed.

* Create `<a>` tags as SVG elements when they have `xlink:href`
  attributes. (Previously, `<a>` tags inside SVGs were never created as
  SVG elements.)  [#2178](https://github.com/meteor/meteor/issues/2178)

* Throw an error in `{{foo bar}}` if `foo` is missing or not a function.

* Cursors returned from template helpers for #each should implement
  the `observeChanges` method and don't have to be Minimongo cursors
  (allowing new custom data stores for Blaze like Miniredis).

* Remove warnings when {{#each}} iterates over a list of strings,
  numbers, or other items that contains duplicates.  [#1980](https://github.com/meteor/meteor/issues/1980)

#### Meteor Accounts

* Fix regression in 0.8.2 where an exception would be thrown if
  `Meteor.loginWithPassword` didn't have a callback. Callbacks to
  `Meteor.loginWithPassword` are now optional again.  [#2255](https://github.com/meteor/meteor/issues/2255)

* Fix OAuth popup flow in mobile apps that don't support
  `window.opener`.  [#2302](https://github.com/meteor/meteor/issues/2302)

* Fix "Email already exists" error with MongoDB 2.6.  [#2238](https://github.com/meteor/meteor/issues/2238)


#### mongo-livedata and minimongo

* Fix performance issue where a large batch of oplog updates could block
  the node event loop for long periods.  [#2299](https://github.com/meteor/meteor/issues/2299).

* Fix oplog bug resulting in error message "Buffer inexplicably empty".  [#2274](https://github.com/meteor/meteor/issues/2274)

* Fix regression from 0.8.2 that caused collections to appear empty in
  reactive `findOne()` or `fetch` queries that run before a mutator
  returns.  [#2275](https://github.com/meteor/meteor/issues/2275)


#### Miscellaneous

* Stop including code by default that automatically refreshes the page
  if JavaScript and CSS don't load correctly. While this code is useful
  in some multi-server deployments, it can cause infinite refresh loops
  if there are errors on the page. Add the `reload-safetybelt` package
  to your app if you want to include this code.

* On the server, `Meteor.startup(c)` now calls `c` immediately if the
  server has already started up, matching the client behavior.  [#2239](https://github.com/meteor/meteor/issues/2239)

* Add support for server-side source maps when debugging with
  `node-inspector`.

* Add `WebAppInternals.addStaticJs()` for adding static JavaScript code
  to be served in the app, inline if allowed by `browser-policy`.

* Make the `tinytest/run` method return immediately, so that `wait`
  method calls from client tests don't block on server tests completing.

* Log errors from method invocations on the client if there is no
  callback provided.

* Upgraded dependencies:
  - node: 0.10.29 (from 0.10.28)
  - less: 1.7.1 (from 1.6.1)

Patches contributed by GitHub users Cangit, cmather, duckspeaker, zol.


## v0.8.2, 2014-06-23

#### Meteor Accounts

* Switch `accounts-password` to use bcrypt to store passwords on the
  server. (Previous versions of Meteor used a protocol called SRP.)
  Users will be transparently transitioned when they log in. This
  transition is one-way, so you cannot downgrade a production app once
  you upgrade to 0.8.2. If you are maintaining an authenticating DDP
  client:
     - Clients that use the plaintext password login handler (i.e. call
       the `login` method with argument `{ password: <plaintext
       password> }`) will continue to work, but users will not be
       transitioned from SRP to bcrypt when logging in with this login
       handler.
     - Clients that use SRP will no longer work. These clients should
       instead directly call the `login` method, as in
       `Meteor.loginWithPassword`. The argument to the `login` method
       can be either:
         - `{ password: <plaintext password> }`, or
         - `{ password: { digest: <password hash>, algorithm: "sha-256" } }`,
           where the password hash is the hex-encoded SHA256 hash of the
           plaintext password.

* Show the display name of the currently logged-in user after following
  an email verification link or a password reset link in `accounts-ui`.

* Add a `userEmail` option to `Meteor.loginWithMeteorDeveloperAccount`
  to pre-fill the user's email address in the OAuth popup.

* Ensure that the user object has updated token information before
  it is passed to email template functions. [#2210](https://github.com/meteor/meteor/issues/2210)

* Export the function that serves the HTTP response at the end of an
  OAuth flow as `OAuth._endOfLoginResponse`. This function can be
  overridden to make the OAuth popup flow work in certain mobile
  environments where `window.opener` is not supported.

* Remove support for OAuth redirect URLs with a `redirect` query
  parameter. This OAuth flow was never documented and never fully
  worked.


#### Blaze

* Blaze now tracks individual CSS rules in `style` attributes and won't
  overwrite changes to them made by other JavaScript libraries.

* Add `{{> UI.dynamic}}` to make it easier to dynamically render a
  template with a data context.

* Add `UI._templateInstance()` for accessing the current template
  instance from within a block helper.

* Add `UI._parentData(n)` for accessing parent data contexts from
  within a block helper.

* Add preliminary API for registering hooks to run when Blaze intends to
  insert, move, or remove DOM elements. For example, you can use these
  hooks to animate nodes as they are inserted, moved, or removed. To use
  them, you can set the `_uihooks` property on a container DOM
  element. `_uihooks` is an object that can have any subset of the
  following three properties:

    - `insertElement: function (node, next)`: called when Blaze intends
      to insert the DOM element `node` before the element `next`
    - `moveElement: function (node, next)`: called when Blaze intends to
      move the DOM element `node` before the element `next`
    - `removeElement: function (node)`: called when Blaze intends to
      remove the DOM element `node`

    Note that when you set one of these functions on a container
    element, Blaze will not do the actual operation; it's your
    responsibility to actually insert, move, or remove the node (by
    calling `$(node).remove()`, for example).

* The `findAll` method on template instances now returns a vanilla
  array, not a jQuery object. The `$` method continues to
  return a jQuery object. [#2039](https://github.com/meteor/meteor/issues/2039)

* Fix a Blaze memory leak by cleaning up event handlers when a template
  instance is destroyed. [#1997](https://github.com/meteor/meteor/issues/1997)

* Fix a bug where helpers used by {{#with}} were still re-running when
  their reactive data sources changed after they had been removed from
  the DOM.

* Stop not updating form controls if they're focused. If a field is
  edited by one user while another user is focused on it, it will just
  lose its value but maintain its focus. [#1965](https://github.com/meteor/meteor/issues/1965)

* Add `_nestInCurrentComputation` option to `UI.render`, fixing a bug in
  {{#each}} when an item is added inside a computation that subsequently
  gets invalidated. [#2156](https://github.com/meteor/meteor/issues/2156)

* Fix bug where "=" was not allowed in helper arguments. [#2157](https://github.com/meteor/meteor/issues/2157)

* Fix bug when a template tag immediately follows a Spacebars block
  comment. [#2175](https://github.com/meteor/meteor/issues/2175)


#### Command-line tool

* Add --directory flag to `meteor bundle`. Setting this flag outputs a
  directory rather than a tarball.

* Speed up updates of NPM modules by upgrading Node to include our fix for
  https://github.com/npm/npm/issues/3265 instead of passing `--force` to
  `npm install`.

* Always rebuild on changes to npm-shrinkwrap.json files.  [#1648](https://github.com/meteor/meteor/issues/1648)

* Fix uninformative error message when deploying to long hostnames. [#1208](https://github.com/meteor/meteor/issues/1208)

* Increase a buffer size to avoid failing when running MongoDB due to a
  large number of processes running on the machine, and fix the error
  message when the failure does occur. [#2158](https://github.com/meteor/meteor/issues/2158)

* Clarify a `meteor mongo` error message when using the MONGO_URL
  environment variable. [#1256](https://github.com/meteor/meteor/issues/1256)


#### Testing

* Run server tests from multiple clients serially instead of in
  parallel. This allows testing features that modify global server
  state.  [#2088](https://github.com/meteor/meteor/issues/2088)


#### Security

* Add Content-Type headers on JavaScript and CSS resources.

* Add `X-Content-Type-Options: nosniff` header to
  `browser-policy-content`'s default policy. If you are using
  `browser-policy-content` and you don't want your app to send this
  header, then call `BrowserPolicy.content.allowContentTypeSniffing()`.

* Use `Meteor.absoluteUrl()` to compute the redirect URL in the `force-ssl`
  package (instead of the host header).


#### Miscellaneous

* Allow `check` to work on the server outside of a Fiber. [#2136](https://github.com/meteor/meteor/issues/2136)

* EJSON custom type conversion functions should not be permitted to yield. [#2136](https://github.com/meteor/meteor/issues/2136)

* The legacy polling observe driver handles errors communicating with MongoDB
  better and no longer gets "stuck" in some circumstances.

* Automatically rewind cursors before calls to `fetch`, `forEach`, or `map`. On
  the client, don't cache the return value of `cursor.count()` (consistently
  with the server behavior). `cursor.rewind()` is now a no-op. [#2114](https://github.com/meteor/meteor/issues/2114)

* Remove an obsolete hack in reporting line numbers for LESS errors. [#2216](https://github.com/meteor/meteor/issues/2216)

* Avoid exceptions when accessing localStorage in certain Internet
  Explorer configurations. [#1291](https://github.com/meteor/meteor/issues/1291), [#1688](https://github.com/meteor/meteor/issues/1688).

* Make `handle.ready()` reactively stop, where `handle` is a
  subscription handle.

* Fix an error message from `audit-argument-checks` after login.

* Make the DDP server send an error if the client sends a connect
  message with a missing or malformed `support` field. [#2125](https://github.com/meteor/meteor/issues/2125)

* Fix missing `jquery` dependency in the `amplify` package. [#2113](https://github.com/meteor/meteor/issues/2113)

* Ban inserting EJSON custom types as documents. [#2095](https://github.com/meteor/meteor/issues/2095)

* Fix incorrect URL rewrites in stylesheets. [#2106](https://github.com/meteor/meteor/issues/2106)

* Upgraded dependencies:
  - node: 0.10.28 (from 0.10.26)
  - uglify-js: 2.4.13 (from 2.4.7)
  - sockjs server: 0.3.9 (from 0.3.8)
  - websocket-driver: 0.3.4 (from 0.3.2)
  - stylus: 0.46.3 (from 0.42.3)

Patches contributed by GitHub users awwx, babenzele, Cangit, dandv,
ducdigital, emgee3, felixrabe, FredericoC, jbruni, kentonv, mizzao,
mquandalle, subhog, tbjers, tmeasday.


## v0.8.1.3, 2014-05-22

* Fix a security issue in the `spiderable` package. `spiderable` now
  uses the ROOT_URL environment variable instead of the Host header to
  determine which page to snapshot.

* Fix hardcoded Twitter URL in `oauth1` package. This fixes a regression
  in 0.8.0.1 that broke Atmosphere packages that do OAuth1
  logins. [#2154](https://github.com/meteor/meteor/issues/2154).

* Add `credentialSecret` argument to `Google.retrieveCredential`, which
  was forgotten in a previous release.

* Remove nonexistent `-a` and `-r` aliases for `--add` and `--remove` in
  `meteor help authorized`. [#2155](https://github.com/meteor/meteor/issues/2155)

* Add missing `underscore` dependency in the `oauth-encryption` package. [#2165](https://github.com/meteor/meteor/issues/2165)

* Work around IE8 bug that caused some apps to fail to render when
  minified. [#2037](https://github.com/meteor/meteor/issues/2037).


## v0.8.1.2, 2014-05-12

* Fix memory leak (introduced in 0.8.1) by making sure to unregister
  sessions at the server when they are closed due to heartbeat timeout.

* Add `credentialSecret` argument to `Google.retrieveCredential`,
  `Facebook.retrieveCredential`, etc., which is needed to use them as of
  0.8.1. [#2118](https://github.com/meteor/meteor/issues/2118)

* Fix 0.8.1 regression that broke apps using a `ROOT_URL` with a path
  prefix. [#2109](https://github.com/meteor/meteor/issues/2109)


## v0.8.1.1, 2014-05-01

* Fix 0.8.1 regression preventing clients from specifying `_id` on insert. [#2097](https://github.com/meteor/meteor/issues/2097)

* Fix handling of malformed URLs when merging CSS files. [#2103](https://github.com/meteor/meteor/issues/2103), [#2093](https://github.com/meteor/meteor/issues/2093)

* Loosen the checks on the `options` argument to `Collection.find` to
  allow undefined values.


## v0.8.1, 2014-04-30

#### Meteor Accounts

* Fix a security flaw in OAuth1 and OAuth2 implementations. If you are
  using any OAuth accounts packages (such as `accounts-google` or
  `accounts-twitter`), we recommend that you update immediately and log
  out your users' current sessions with the following MongoDB command:

    $ db.users.update({}, { $set: { 'services.resume.loginTokens': [] } }, { multi: true });

* OAuth redirect URLs are now required to be on the same origin as your app.

* Log out a user's other sessions when they change their password.

* Store pending OAuth login results in the database instead of
  in-memory, so that an OAuth flow succeeds even if different requests
  go to different server processes.

* When validateLoginAttempt callbacks return false, don't override a more
  specific error message.

* Add `Random.secret()` for generating security-critical secrets like
  login tokens.

* `Meteor.logoutOtherClients` now calls the user callback when other
  login tokens have actually been removed from the database, not when
  they have been marked for eventual removal.  [#1915](https://github.com/meteor/meteor/issues/1915)

* Rename `Oauth` to `OAuth`.  `Oauth` is now an alias for backwards
  compatibility.

* Add `oauth-encryption` package for encrypting sensitive account
  credentials in the database.

* A validate login hook can now override the exception thrown from
  `beginPasswordExchange` like it can for other login methods.

* Remove an expensive observe over all users in the `accounts-base`
  package.


#### Blaze

* Disallow `javascript:` URLs in URL attribute values by default, to
  help prevent cross-site scripting bugs. Call
  `UI._allowJavascriptUrls()` to allow them.

* Fix `UI.toHTML` on templates containing `{{#with}}`.

* Fix `{{#with}}` over a data context that is mutated.  [#2046](https://github.com/meteor/meteor/issues/2046)

* Clean up autoruns when calling `UI.toHTML`.

* Properly clean up event listeners when removing templates.

* Add support for `{{!-- block comments --}}` in Spacebars. Block comments may
  contain `}}`, so they are more useful than `{{! normal comments}}` for
  commenting out sections of Spacebars templates.

* Don't dynamically insert `<tbody>` tags in reactive tables

* When handling a custom jQuery event, additional arguments are
  no longer lost -- they now come after the template instance
  argument.  [#1988](https://github.com/meteor/meteor/issues/1988)


#### DDP and MongoDB

* Extend latency compensation to support an arbitrary sequence of
  inserts in methods.  Previously, documents created inside a method
  stub on the client would eventually be replaced by new documents
  from the server, causing the screen to flicker.  Calling `insert`
  inside a method body now generates the same ID on the client (inside
  the method stub) and on the server.  A sequence of inserts also
  generates the same sequence of IDs.  Code that wants a random stream
  that is consistent between method stub and real method execution can
  get one with `DDP.randomStream`.
  https://trello.com/c/moiiS2rP/57-pattern-for-creating-multiple-database-records-from-a-method

* The document passed to the `insert` callback of `allow` and `deny` now only
  has a `_id` field if the client explicitly specified one; this allows you to
  use `allow`/`deny` rules to prevent clients from specifying their own
  `_id`. As an exception, `allow`/`deny` rules with a `transform` always have an
  `_id`.

* DDP now has an implementation of bidirectional heartbeats which is consistent
  across SockJS and websocket transports. This enables connection keepalive and
  allows servers and clients to more consistently and efficiently detect
  disconnection.

* The DDP protocol version number has been incremented to "pre2" (adding
  randomSeed and heartbeats).

* The oplog observe driver handles errors communicating with MongoDB
  better and knows to re-poll all queries after a MongoDB failover.

* Fix bugs involving mutating DDP method arguments.


#### meteor command-line tool

* Move boilerplate HTML from tools to webapp.  Change internal
  `Webapp.addHtmlAttributeHook` API.

* Add `meteor list-sites` command for listing the sites that you have
  deployed to meteor.com with your Meteor developer account.

* Third-party template languages can request that their generated source loads
  before other JavaScript files, just like *.html files, by passing the
  isTemplate option to Plugin.registerSourceHandler.

* You can specify a particular interface for the dev mode runner to bind to with
  `meteor -p host:port`.

* Don't include proprietary tar tags in bundle tarballs.

* Convert relative URLs to absolute URLs when merging CSS files.


#### Upgraded dependencies

* Node.js from 0.10.25 to 0.10.26.
* MongoDB driver from 1.3.19 to 1.4.1
* stylus: 0.42.3 (from 0.42.2)
* showdown: 0.3.1
* css-parse: an unreleased version (from 1.7.0)
* css-stringify: an unreleased version (from 1.4.1)


Patches contributed by GitHub users aldeed, apendua, arbesfeld, awwx, dandv,
davegonzalez, emgee3, justinsb, mquandalle, Neftedollar, Pent, sdarnell,
and timhaines.


## v0.8.0.1, 2014-04-21

* Fix security flaw in OAuth1 implementation. Clients can no longer
  choose the callback_url for OAuth1 logins.


## v0.8.0, 2014-03-27

Meteor 0.8.0 introduces Blaze, a total rewrite of our live templating engine,
replacing Spark. Advantages of Blaze include:

  * Better interoperability with jQuery plugins and other techniques which
    directly manipulate the DOM
  * More fine-grained updates: only the specific elements or attributes that
    change are touched rather than the entire template
  * A fully documented templating language
  * No need for the confusing `{{#constant}}`, `{{#isolate}}`, and `preserve`
    directives
  * Uses standard jQuery delegation (`.on`) instead of our custom implementation
  * Blaze supports live SVG templates that work just like HTML templates

See
[the Using Blaze wiki page](https://github.com/meteor/meteor/wiki/Using-Blaze)
for full details on upgrading your app to 0.8.0.  This includes:

* The `Template.foo.rendered` callback is now only called once when the template
  is rendered, rather than repeatedly as it is "re-rendered", because templates
  now directly update changed data instead of fully re-rendering.

* The `accounts-ui` login buttons are now invoked as a `{{> loginButtons}}`
  rather than as `{{loginButtons}}`.

* Previous versions of Meteor used a heavily modified version of the Handlebars
  templating language. In 0.8.0, we've given it its own name: Spacebars!
  Spacebars has an
  [explicit specification](https://github.com/meteor/meteor/blob/devel/packages/spacebars/README.md)
  instead of being defined as a series of changes to Handlebars. There are some
  incompatibilities with our previous Handlebars fork, such as a
  [different way of specifying dynamic element attributes](https://github.com/meteor/meteor/blob/devel/packages/spacebars/README.md#in-attribute-values)
  and a
  [new way of defining custom block helpers](https://github.com/meteor/meteor/blob/devel/packages/spacebars/README.md#custom-block-helpers).

* Your template files must consist of
  [well-formed HTML](https://github.com/meteor/meteor/blob/devel/packages/spacebars/README.md#html-dialect). Invalid
  HTML is now a compilation failure.  (There is a current limitation in our HTML
  parser such that it does not support
  [omitting end tags](http://www.w3.org/TR/html5/syntax.html#syntax-tag-omission)
  on elements such as `<P>` and `<LI>`.)

* `Template.foo` is no longer a function. It is instead a
  "component". Components render to an intermediate representation of an HTML
  tree, not a string, so there is no longer an easy way to render a component to
  a static HTML string.

* `Meteor.render` and `Spark.render` have been removed. Use `UI.render` and
  `UI.insert` instead.

* The `<body>` tag now defines a template just like the `<template>` tag, which
  can have helpers and event handlers.  Define them directly on the object
  `UI.body`.

* Previous versions of Meteor shipped with a synthesized `tap` event,
  implementing a zero-delay click event on mobile browsers. Unfortunately, this
  event never worked very well. We're eliminating it. Instead, use one of the
  excellent third party solutions.

* The `madewith` package (which supported adding a badge to your website
  displaying its score from http://madewith.meteor.com/) has been removed, as it
  is not compatible with the new version of that site.

* The internal `spark`, `liverange`, `universal-events`, and `domutils` packages
  have been removed.

* The `Handlebars` namespace has been deprecated.  `Handlebars.SafeString` is
  now `Spacebars.SafeString`, and `Handlebars.registerHelper` is now
  `UI.registerHelper`.

Patches contributed by GitHub users cmather and mart-jansink.


## v0.7.2.3, 2014-12-09 (backport)

* Fix a security issue in allow/deny rules that could result in data
  loss. If your app uses allow/deny rules, or uses packages that use
  allow/deny rules, we recommend that you update immediately.
  Backport from 1.0.1.

## v0.7.2.2, 2014-04-21 (backport)

* Fix a security flaw in OAuth1 and OAuth2 implementations.
  Backport from 0.8.1; see its entry for recommended actions to take.

## v0.7.2.1, 2014-04-30 (backport)

* Fix security flaw in OAuth1 implementation. Clients can no longer
  choose the callback_url for OAuth1 logins.
  Backport from 0.8.0.1.

## v0.7.2, 2014-03-18

* Support oplog tailing on queries with the `limit` option. All queries
  except those containing `$near` or `$where` selectors or the `skip`
  option can now be used with the oplog driver.

* Add hooks to login process: `Accounts.onLogin`,
  `Accounts.onLoginFailure`, and `Accounts.validateLoginAttempt`. These
  functions allow for rate limiting login attempts, logging an audit
  trail, account lockout flags, and more. See:
  http://docs.meteor.com/#accounts_validateloginattempt [#1815](https://github.com/meteor/meteor/issues/1815)

* Change the `Accounts.registerLoginHandler` API for custom login
  methods. Login handlers now require a name and no longer have to deal
  with generating resume tokens. See
  https://github.com/meteor/meteor/blob/devel/packages/accounts-base/accounts_server.js
  for details. OAuth based login handlers using the
  `Oauth.registerService` packages are not affected.

* Add support for HTML email in `Accounts.emailTemplates`.  [#1785](https://github.com/meteor/meteor/issues/1785)

* minimongo: Support `{a: {$elemMatch: {x: 1, $or: [{a: 1}, {b: 1}]}}}`  [#1875](https://github.com/meteor/meteor/issues/1875)

* minimongo: Support `{a: {$regex: '', $options: 'i'}}`  [#1874](https://github.com/meteor/meteor/issues/1874)

* minimongo: Fix sort implementation with multiple sort fields which each look
  inside an array. eg, ensure that with sort key `{'a.x': 1, 'a.y': 1}`, the
  document `{a: [{x: 0, y: 4}]}` sorts before
  `{a: [{x: 0, y: 5}, {x: 1, y: 3}]}`, because the 3 should not be used as a
  tie-breaker because it is not "next to" the tied 0s.

* minimongo: Fix sort implementation when selector and sort key share a field,
  that field matches an array in the document, and only some values of the array
  match the selector. eg, ensure that with sort key `{a: 1}` and selector
  `{a: {$gt: 3}}`, the document `{a: [4, 6]}` sorts before `{a: [1, 5]}`,
  because the 1 should not be used as a sort key because it does not match the
  selector. (We only approximate the MongoDB behavior here by only supporting
  relatively selectors.)

* Use `faye-websocket` (0.7.2) npm module instead of `websocket` (1.0.8) for
  server-to-server DDP.

* Update Google OAuth package to use new `profile` and `email` scopes
  instead of deprecated URL-based scopes.  [#1887](https://github.com/meteor/meteor/issues/1887)

* Add `_throwFirstError` option to `Deps.flush`.

* Make `facts` package data available on the server as
  `Facts._factsByPackage`.

* Fix issue where `LESS` compilation error could crash the `meteor run`
  process.  [#1877](https://github.com/meteor/meteor/issues/1877)

* Fix crash caused by empty HTTP host header in `meteor run` development
  server.  [#1871](https://github.com/meteor/meteor/issues/1871)

* Fix hot code reload in private browsing mode in Safari.

* Fix appcache size calculation to avoid erronious warnings. [#1847](https://github.com/meteor/meteor/issues/1847)

* Remove unused `Deps._makeNonReactive` wrapper function. Call
  `Deps.nonreactive` directly instead.

* Avoid setting the `oplogReplay` on non-oplog collections. Doing so
  caused mongod to crash.

* Add startup message to `test-in-console` to ease automation. [#1884](https://github.com/meteor/meteor/issues/1884)

* Upgraded dependencies
  - amplify: 1.1.2 (from 1.1.0)

Patches contributed by GitHub users awwx, dandv, queso, rgould, timhaines, zol


## v0.7.1.2, 2014-02-27

* Fix bug in tool error handling that caused `meteor` to crash on Mac
  OSX when no computer name is set.

* Work around a bug that caused MongoDB to fail an assertion when using
  tailable cursors on non-oplog collections.


## v0.7.1.1, 2014-02-24

* Integrate with Meteor developer accounts, a new way of managing your
  meteor.com deployed sites. When you use `meteor deploy`, you will be
  prompted to create a developer account.
    - Once you've created a developer account, you can log in and out
      from the command line with `meteor login` and `meteor logout`.
    - You can claim legacy sites with `meteor claim`. This command will
      prompt you for your site password if you are claiming a
      password-protected site; after claiming it, you will not need to
      enter the site password again.
    - You can add or remove authorized users, and view the list of
      authorized users, for a site with `meteor authorized`.
    - You can view your current username with `meteor whoami`.
    - This release also includes the `accounts-meteor-developer` package
      for building Meteor apps that allow users to log in with their own
      developer accounts.

* Improve the oplog tailing implementation for getting real-time database
  updates from MongoDB.
    - Add support for all operators except `$where` and `$near`. Limit and
      skip are not supported yet.
    - Add optimizations to avoid needless data fetches from MongoDB.
    - Fix an error ("Cannot call method 'has' of null") in an oplog
      callback. [#1767](https://github.com/meteor/meteor/issues/1767)

* Add and improve support for minimongo operators.
  - Support `$comment`.
  - Support `obj` name in `$where`.
  - `$regex` matches actual regexps properly.
  - Improve support for `$nin`, `$ne`, `$not`.
  - Support using `{ $in: [/foo/, /bar/] }`. [#1707](https://github.com/meteor/meteor/issues/1707)
  - Support `{$exists: false}`.
  - Improve type-checking for selectors.
  - Support `{x: {$elemMatch: {$gt: 5}}}`.
  - Match Mongo's behavior better when there are arrays in the document.
  - Support `$near` with sort.
  - Implement updates with `{ $set: { 'a.$.b': 5 } }`.
  - Support `{$type: 4}` queries.
  - Optimize `remove({})` when observers are paused.
  - Make update-by-id constant time.
  - Allow `{$set: {'x._id': 1}}`.  [#1794](https://github.com/meteor/meteor/issues/1794)

* Upgraded dependencies
  - node: 0.10.25 (from 0.10.22). The workaround for specific Node
    versions from 0.7.0 is now removed; 0.10.25+ is supported.
  - jquery: 1.11.0 (from 1.8.2). See
    http://jquery.com/upgrade-guide/1.9/ for upgrade instructions.
  - jquery-waypoints: 2.0.4 (from 1.1.7). Contains
    backwards-incompatible changes.
  - source-map: 0.3.2 (from 0.3.30) [#1782](https://github.com/meteor/meteor/issues/1782)
  - websocket-driver: 0.3.2 (from 0.3.1)
  - http-proxy: 1.0.2 (from a pre-release fork of 1.0)
  - semver: 2.2.1 (from 2.1.0)
  - request: 2.33.0 (from 2.27.0)
  - fstream: 0.1.25 (from 0.1.24)
  - tar: 0.1.19 (from 0.1.18)
  - eachline: a fork of 2.4.0 (from 2.3.3)
  - source-map: 0.1.31 (from 0.1.30)
  - source-map-support: 0.2.5 (from 0.2.3)
  - mongo: 2.4.9 (from 2.4.8)
  - openssl in mongo: 1.0.1f (from 1.0.1e)
  - kexec: 0.2.0 (from 0.1.1)
  - less: 1.6.1 (from 1.3.3)
  - stylus: 0.42.2 (from 0.37.0)
  - nib: 1.0.2 (from 1.0.0)
  - coffeescript: 1.7.1 (from 1.6.3)

* CSS preprocessing and sourcemaps:
  - Add sourcemap support for CSS stylesheet preprocessors. Use
    sourcemaps for stylesheets compiled with LESS.
  - Improve CSS minification to deal with `@import` statements correctly.
  - Lint CSS files for invalid `@` directives.
  - Change the recommended suffix for imported LESS files from
    `.lessimport` to `.import.less`. Add `.import.styl` to allow
    `stylus` imports. `.lessimport` continues to work but is deprecated.

* Add `clientAddress` and `httpHeaders` to `this.connection` in method
  calls and publish functions.

* Hash login tokens before storing them in the database. Legacy unhashed
  tokens are upgraded to hashed tokens in the database as they are used
  in login requests.

* Change default accounts-ui styling and add more CSS classes.

* Refactor command-line tool. Add test harness and better tests. Run
  `meteor self-test --help` for info on running the tools test suite.

* Speed up application re-build in development mode by re-using file
  hash computation between file change watching code and application
  build code..

* Fix issues with documents containing a key named `length` with a
  numeric value. Underscore treated these as arrays instead of objects,
  leading to exceptions when . Patch Underscore to not treat plain
  objects (`x.constructor === Object`) with numeric `length` fields as
  arrays. [#594](https://github.com/meteor/meteor/issues/594) [#1737](https://github.com/meteor/meteor/issues/1737)

* Deprecate `Accounts.loginServiceConfiguration` in favor of
  `ServiceConfiguration.configurations`, exported by the
  `service-configuration` package. `Accounts.loginServiceConfiguration`
  is maintained for backwards-compatibility, but it is defined in a
  `Meteor.startup` block and so cannot be used from top-level code.

* Cursors with a field specifier containing `{_id: 0}` can no longer be
  used with `observeChanges` or `observe`. This includes the implicit
  calls to these functions that are done when returning a cursor from a
  publish function or using `{{#each}}`.

* Transform functions must return objects and may not change the `_id`
  field, though they may leave it out.

* Remove broken IE7 support from the `localstorage` package. Meteor
  accounts logins no longer persist in IE7.

* Fix the `localstorage` package when used with Safari in private
  browsing mode. This fixes a problem with login token storage and
  account login. [#1291](https://github.com/meteor/meteor/issues/1291)

* Types added with `EJSON.addType` now have default `clone` and `equals`
  implementations. Users may still specify `clone` or `equals` functions
  to override the default behavior.  [#1745](https://github.com/meteor/meteor/issues/1745)

* Add `frame-src` to `browser-policy-content` and account for
  cross-browser CSP disparities.

* Deprecate `Oauth.initiateLogin` in favor of `Oauth.showPopup`.

* Add `WebApp.rawConnectHandlers` for adding connect handlers that run
  before any other Meteor handlers, except `connect.compress()`. Raw
  connect handlers see the URL's full path (even if ROOT_URL contains a
  non-empty path) and they run before static assets are served.

* Add `Accounts.connection` to allow using Meteor accounts packages with
  a non-default DDP connection.

* Detect and reload if minified CSS files fail to load at startup. This
  prevents the application from running unstyled if the page load occurs
  while the server is switching versions.

* Allow Npm.depends to specify any http or https URL containing a full
  40-hex-digit SHA.  [#1686](https://github.com/meteor/meteor/issues/1686)

* Add `retry` package for connection retry with exponential backoff.

* Pass `update` and `remove` return values correctly when using
  collections validated with `allow` and `deny` rules. [#1759](https://github.com/meteor/meteor/issues/1759)

* If you're using Deps on the server, computations and invalidation
  functions are not allowed to yield. Throw an error instead of behaving
  unpredictably.

* Fix namespacing in coffeescript files added to a package with the
  `bare: true` option. [#1668](https://github.com/meteor/meteor/issues/1668)

* Fix races when calling login and/or logoutOtherClients from multiple
  tabs. [#1616](https://github.com/meteor/meteor/issues/1616)

* Include oauth_verifier as a header rather than a parameter in
  the `oauth1` package. [#1825](https://github.com/meteor/meteor/issues/1825)

* Fix `force-ssl` to allow local development with `meteor run` in IPv6
  environments. [#1751](https://github.com/meteor/meteor/issues/1751)`

* Allow cursors on named local collections to be returned from a publish
  function in an array.  [#1820](https://github.com/meteor/meteor/issues/1820)

* Fix build failure caused by a directory in `programs/` without a
  package.js file.

* Do a better job of handling shrinkwrap files when an npm module
  depends on something that isn't a semver. [#1684](https://github.com/meteor/meteor/issues/1684)

* Fix failures updating npm dependencies when a node_modules directory
  exists above the project directory.  [#1761](https://github.com/meteor/meteor/issues/1761)

* Preserve permissions (eg, executable bit) on npm files.  [#1808](https://github.com/meteor/meteor/issues/1808)

* SockJS tweak to support relative base URLs.

* Don't leak sockets on error in dev-mode proxy.

* Clone arguments to `added` and `changed` methods in publish
  functions. This allows callers to reuse objects and prevents already
  published data from changing after the fact.  [#1750](https://github.com/meteor/meteor/issues/1750)

* Ensure springboarding to a different meteor tools version always uses
  `exec` to run the old version. This simplifies process management for
  wrapper scripts.

Patches contributed by GitHub users DenisGorbachev, EOT, OyoKooN, awwx,
dandv, icellan, jfhamlin, marcandre, michaelbishop, mitar, mizzao,
mquandalle, paulswartz, rdickert, rzymek, timhaines, and yeputons.


## v0.7.0.1, 2013-12-20

* Two fixes to `meteor run` Mongo startup bugs that could lead to hangs with the
  message "Initializing mongo database... this may take a moment.".  [#1696](https://github.com/meteor/meteor/issues/1696)

* Apply the Node patch to 0.10.24 as well (see the 0.7.0 section for details).

* Fix gratuitous IE7 incompatibility.  [#1690](https://github.com/meteor/meteor/issues/1690)


## v0.7.0, 2013-12-17

This version of Meteor contains a patch for a bug in Node 0.10 which
most commonly affects websockets. The patch is against Node version
0.10.22 and 0.10.23. We strongly recommend using one of these precise
versions of Node in production so that the patch will be applied. If you
use a newer version of Node with this version of Meteor, Meteor will not
apply the patch and will instead disable websockets.

* Rework how Meteor gets realtime database updates from MongoDB. Meteor
  now reads the MongoDB "oplog" -- a special collection that records all
  the write operations as they are applied to your database. This means
  changes to the database are instantly noticed and reflected in Meteor,
  whether they originated from Meteor or from an external database
  client. Oplog tailing is automatically enabled in development mode
  with `meteor run`, and can be enabled in production with the
  `MONGO_OPLOG_URL` environment variable. Currently the only supported
  selectors are equality checks; `$`-operators, `limit` and `skip`
  queries fall back to the original poll-and-diff algorithm. See
  https://github.com/meteor/meteor/wiki/Oplog-Observe-Driver
  for details.

* Add `Meteor.onConnection` and add `this.connection` to method
  invocations and publish functions. These can be used to store data
  associated with individual clients between subscriptions and method
  calls. See http://docs.meteor.com/#meteor_onconnection for details. [#1611](https://github.com/meteor/meteor/issues/1611)

* Bundler failures cause non-zero exit code in `meteor run`.  [#1515](https://github.com/meteor/meteor/issues/1515)

* Fix error when publish function callbacks are called during session shutdown.

* Rework hot code push. The new `autoupdate` package drives automatic
  reloads on update using standard DDP messages instead of a hardcoded
  message at DDP startup. Now the hot code push only triggers when
  client code changes; server-only code changes will not cause the page
  to reload.

* New `facts` package publishes internal statistics about Meteor.

* Add an explicit check that publish functions return a cursor, an array
  of cursors, or a falsey value. This is a safety check to to prevent
  users from accidentally returning Collection.findOne() or some other
  value and expecting it to be published.

* Implement `$each`, `$sort`, and `$slice` options for minimongo's `$push`
  modifier.  [#1492](https://github.com/meteor/meteor/issues/1492)

* Introduce `--raw-logs` option to `meteor run` to disable log
  coloring and timestamps.

* Add `WebAppInternals.setBundledJsCssPrefix()` to control where the
  client loads bundled JavaScript and CSS files. This allows serving
  files from a CDN to decrease page load times and reduce server load.

* Attempt to exit cleanly on `SIGHUP`. Stop accepting incoming
  connections, kill DDP connections, and finish all outstanding requests
  for static assets.

* In the HTTP server, only keep sockets with no active HTTP requests alive for 5
  seconds.

* Fix handling of `fields` option in minimongo when only `_id` is present. [#1651](https://github.com/meteor/meteor/issues/1651)

* Fix issue where setting `process.env.MAIL_URL` in app code would not
  alter where mail was sent. This was a regression in 0.6.6 from 0.6.5. [#1649](https://github.com/meteor/meteor/issues/1649)

* Use stderr instead of stdout (for easier automation in shell scripts) when
  prompting for passwords and when downloading the dev bundle. [#1600](https://github.com/meteor/meteor/issues/1600)

* Ensure more downtime during file watching.  [#1506](https://github.com/meteor/meteor/issues/1506)

* Fix `meteor run` with settings files containing non-ASCII characters.  [#1497](https://github.com/meteor/meteor/issues/1497)

* Support `EJSON.clone` for `Meteor.Error`. As a result, they are properly
  stringified in DDP even if thrown through a `Future`.  [#1482](https://github.com/meteor/meteor/issues/1482)

* Fix passing `transform: null` option to `collection.allow()` to disable
  transformation in validators.  [#1659](https://github.com/meteor/meteor/issues/1659)

* Fix livedata error on `this.removed` during session shutdown. [#1540](https://github.com/meteor/meteor/issues/1540) [#1553](https://github.com/meteor/meteor/issues/1553)

* Fix incompatibility with Phusion Passenger by removing an unused line. [#1613](https://github.com/meteor/meteor/issues/1613)

* Ensure install script creates /usr/local on machines where it does not
  exist (eg. fresh install of OSX Mavericks).

* Set x-forwarded-* headers in `meteor run`.

* Clean up package dirs containing only ".build".

* Check for matching hostname before doing end-of-oauth redirect.

* Only count files that actually go in the cache towards the `appcache`
  size check. [#1653](https://github.com/meteor/meteor/issues/1653).

* Increase the maximum size spiderable will return for a page from 200kB
  to 5MB.

* Upgraded dependencies:
  * SockJS server from 0.3.7 to 0.3.8, including new faye-websocket module.
  * Node from 0.10.21 to 0.10.22
  * MongoDB from 2.4.6 to 2.4.8
  * clean-css from 1.1.2 to 2.0.2
  * uglify-js from a fork of 2.4.0 to 2.4.7
  * handlebars npm module no longer available outside of handlebars package

Patches contributed by GitHub users AlexeyMK, awwx, dandv, DenisGorbachev,
emgee3, FooBarWidget, mitar, mcbain, rzymek, and sdarnell.


## v0.6.6.3, 2013-11-04

* Fix error when publish function callbacks are called during session
  shutdown.  [#1540](https://github.com/meteor/meteor/issues/1540) [#1553](https://github.com/meteor/meteor/issues/1553)

* Improve `meteor run` CPU usage in projects with many
  directories.  [#1506](https://github.com/meteor/meteor/issues/1506)


## v0.6.6.2, 2013-10-21

* Upgrade Node from 0.10.20 to 0.10.21 (security update).


## v0.6.6.1, 2013-10-12

* Fix file watching on OSX. Work around Node issue [#6251](https://github.com/meteor/meteor/issues/6251) by not using
  fs.watch. [#1483](https://github.com/meteor/meteor/issues/1483)


## v0.6.6, 2013-10-10


#### Security

* Add `browser-policy` package for configuring and sending
  Content-Security-Policy and X-Frame-Options HTTP headers.
  [See the docs](http://docs.meteor.com/#browserpolicy) for more.

* Use cryptographically strong pseudorandom number generators when available.

#### MongoDB

* Add upsert support. `Collection.update` now supports the `{upsert:
  true}` option. Additionally, add a `Collection.upsert` method which
  returns the newly inserted object id if applicable.

* `update` and `remove` now return the number of documents affected.  [#1046](https://github.com/meteor/meteor/issues/1046)

* `$near` operator for `2d` and `2dsphere` indices.

* The `fields` option to the collection methods `find` and `findOne` now works
  on the client as well.  (Operators such as `$elemMatch` and `$` are not yet
  supported in `fields` projections.) [#1287](https://github.com/meteor/meteor/issues/1287)

* Pass an index and the cursor itself to the callbacks in `cursor.forEach` and
  `cursor.map`, just like the corresponding `Array` methods.  [#63](https://github.com/meteor/meteor/issues/63)

* Support `c.find(query, {limit: N}).count()` on the client.  [#654](https://github.com/meteor/meteor/issues/654)

* Improve behavior of `$ne`, `$nin`, and `$not` selectors with objects containing
  arrays.  [#1451](https://github.com/meteor/meteor/issues/1451)

* Fix various bugs if you had two documents with the same _id field in
  String and ObjectID form.

#### Accounts

* [Behavior Change] Expire login tokens periodically. Defaults to 90
  days. Use `Accounts.config({loginExpirationInDays: null})` to disable
  token expiration.

* [Behavior Change] Write dates generated by Meteor Accounts to Mongo as
  Date instead of number; existing data can be converted by passing it
  through `new Date()`. [#1228](https://github.com/meteor/meteor/issues/1228)

* Log out and close connections for users if they are deleted from the
  database.

* Add Meteor.logoutOtherClients() for logging out other connections
  logged in as the current user.

* `restrictCreationByEmailDomain` option in `Accounts.config` to restrict new
  users to emails of specific domain (eg. only users with @meteor.com emails) or
  a custom validator. [#1332](https://github.com/meteor/meteor/issues/1332)

* Support OAuth1 services that require request token secrets as well as
  authentication token secrets.  [#1253](https://github.com/meteor/meteor/issues/1253)

* Warn if `Accounts.config` is only called on the client.  [#828](https://github.com/meteor/meteor/issues/828)

* Fix bug where callbacks to login functions could be called multiple
  times when the client reconnects.

#### DDP

* Fix infinite loop if a client disconnects while a long yielding method is
  running.

* Unfinished code to support DDP session resumption has been removed. Meteor
  servers now stop processing messages from clients and reclaim memory
  associated with them as soon as they are disconnected instead of a few minutes
  later.

#### Tools

* The pre-0.6.5 `Package.register_extension` API has been removed. Use
  `Package._transitional_registerBuildPlugin` instead, which was introduced in
  0.6.5. (A bug prevented the 0.6.5 reimplementation of `register_extension`
  from working properly anyway.)

* Support using an HTTP proxy in the `meteor` command line tool. This
  allows the `update`, `deploy`, `logs`, and `mongo` commands to work
  behind a proxy. Use the standard `http_proxy` environment variable to
  specify your proxy endpoint.  [#429](https://github.com/meteor/meteor/issues/429), [#689](https://github.com/meteor/meteor/issues/689), [#1338](https://github.com/meteor/meteor/issues/1338)

* Build Linux binaries on an older Linux machine. Meteor now supports
  running on Linux machines with glibc 2.9 or newer (Ubuntu 10.04+, RHEL
  and CentOS 6+, Fedora 10+, Debian 6+). Improve error message when running
  on Linux with unsupported glibc, and include Mongo stderr if it fails
  to start.

* Install NPM modules with `--force` to avoid corrupted local caches.

* Rebuild NPM modules in packages when upgrading to a version of Meteor that
  uses a different version of Node.

* Disable the Mongo http interface. This lets you run meteor on two ports
  differing by 1000 at the same time.

#### Misc

* [Known issue] Breaks support for pre-release OSX 10.9 'Mavericks'.
  Will be addressed shortly. See issues:
  https://github.com/joyent/node/issues/6251
  https://github.com/joyent/node/issues/6296

* `EJSON.stringify` now takes options:
  - `canonical` causes objects keys to be stringified in sorted order
  - `indent` allows formatting control over the EJSON stringification

* EJSON now supports `Infinity`, `-Infinity` and `NaN`.

* Check that the argument to `EJSON.parse` is a string.  [#1401](https://github.com/meteor/meteor/issues/1401)

* Better error from functions that use `Meteor._wrapAsync` (eg collection write
  methods and `HTTP` methods) and in DDP server message processing.  [#1387](https://github.com/meteor/meteor/issues/1387)

* Support `appcache` on Chrome for iOS.

* Support literate CoffeeScript files with the extension `.coffee.md` (in
  addition to the already-supported `.litcoffee` extension). [#1407](https://github.com/meteor/meteor/issues/1407)

* Make `madewith` package work again (broken in 0.6.5).  [#1448](https://github.com/meteor/meteor/issues/1448)

* Better error when passing a string to `{{#each}}`. [#722](https://github.com/meteor/meteor/issues/722)

* Add support for JSESSIONID cookies for sticky sessions. Set the
  `USE_JSESSIONID` environment variable to enable placing a JSESSIONID
  cookie on sockjs requests.

* Simplify the static analysis used to detect package-scope variables.

* Upgraded dependencies:
  * Node from 0.8.24 to 0.10.20
  * MongoDB from 2.4.4 to 2.4.6
  * MongoDB driver from 1.3.17 to 1.3.19
  * http-proxy from 0.10.1 to a pre-release of 1.0.0
  * stylus from 0.30.1 to 0.37.0
  * nib from 0.8.2 to 1.0.0
  * optimist from 0.3.5 to 0.6.0
  * semver from 1.1.0 to 2.1.0
  * request from 2.12.0 to 2.27.0
  * keypress from 0.1.0 to 0.2.1
  * underscore from 1.5.1 to 1.5.2
  * fstream from 0.1.21 to 0.1.24
  * tar from 0.1.14 to 0.1.18
  * source-map from 0.1.26 to 0.1.30
  * source-map-support from a fork of 0.1.8 to 0.2.3
  * escope from a fork of 0.0.15 to 1.0.0
  * estraverse from 1.1.2-1 to 1.3.1
  * simplesmtp from 0.1.25 to 0.3.10
  * stream-buffers from 0.2.3 to 0.2.5
  * websocket from 1.0.7 to 1.0.8
  * cli-color from 0.2.2 to 0.2.3
  * clean-css from 1.0.11 to 1.1.2
  * UglifyJS2 from a fork of 2.3.6 to a different fork of 2.4.0
  * connect from 2.7.10 to 2.9.0
  * send from 0.1.0 to 0.1.4
  * useragent from 2.0.1 to 2.0.7
  * replaced byline with eachline 2.3.3

Patches contributed by GitHub users ansman, awwx, codeinthehole, jacott,
Maxhodges, meawoppl, mitar, mizzao, mquandalle, nathan-muir, RobertLowe, ryw,
sdarnell, and timhaines.


## v0.6.5.3, 2014-12-09 (backport)

* Fix a security issue in allow/deny rules that could result in data
  loss. If your app uses allow/deny rules, or uses packages that use
  allow/deny rules, we recommend that you update immediately.
  Backport from 1.0.1.


## v0.6.5.2, 2013-10-21

* Upgrade Node from 0.8.24 to 0.8.26 (security patch)


## v0.6.5.1, 2013-08-28

* Fix syntax errors on lines that end with a backslash. [#1326](https://github.com/meteor/meteor/issues/1326)

* Fix serving static files with special characters in their name. [#1339](https://github.com/meteor/meteor/issues/1339)

* Upgrade `esprima` JavaScript parser to fix bug parsing complex regexps.

* Export `Spiderable` from `spiderable` package to allow users to set
  `Spiderable.userAgentRegExps` to control what user agents are treated
  as spiders.

* Add EJSON to standard-app-packages. [#1343](https://github.com/meteor/meteor/issues/1343)

* Fix bug in d3 tab character parsing.

* Fix regression when using Mongo ObjectIDs in Spark templates.


## v0.6.5, 2013-08-14

* New package system with package compiler and linker:

  * Each package now has it own namespace for variable
    declarations. Global variables used in a package are limited to
    package scope.

  * Packages must explicitly declare which symbols they export with
    `api.export` in `package.js`.

  * Apps and packages only see the exported symbols from packages they
    explicitly use. For example, if your app uses package A which in
    turn depends on package B, only package A's symbols will be
    available in the app.

  * Package names can only contain alphanumeric characters, dashes, and
    dots. Packages with spaces and underscores must be renamed.

  * Remove hardcoded list of required packages. New default
    `standard-app-packages` package adds dependencies on the core Meteor
    stack. This package can be removed to make an app with only parts of
    the Meteor stack. `standard-app-packages` will be automatically
    added to a project when it is updated to Meteor 0.6.5.

  * Custom app packages in the `packages` directory are no longer
    automatically used. They must be explicitly added to the app with
    `meteor add <packagename>`. To help with the transition, all
    packages in the `packages` directory will be automatically added to
    the project when it is updated to Meteor 0.6.5.

  * New "unipackage" on-disk format for built packages. Compiled packages are
    cached and rebuilt only when their source or dependencies change.

  * Add "unordered" and "weak" package dependency modes to allow
    circular package dependencies and conditional code inclusion.

  * New API (`_transitional_registerBuildPlugin`) for declaring
    compilers, preprocessors, and file extension handlers. These new
    build plugins are full compilation targets in their own right, and
    have their own namespace, source files, NPM requirements, and package
    dependencies. The old `register_extension` API is deprecated. Please
    note that the `package.js` format and especially
    `_transitional_registerBuildPlugin` are not frozen interfaces and
    are subject to change in future releases.

  * Add `api.imply`, which allows one package to "imply" another. If
    package A implies package B, then anything that depends on package
    A automatically depends on package B as well (and receives package
    B's imports). This is useful for creating umbrella packages
    (`standard-app-packages`) or sometimes for factoring common code
    out of related packages (`accounts-base`).

* Move HTTP serving out of the server bootstrap and into the `webapp`
  package. This allows building Meteor apps that are not web servers
  (eg. command line tools, DDP clients, etc.). Connect middlewares can
  now be registered on the new `WebApp.connectHandlers` instead of the
  old `__meteor_bootstrap__.app`.

* The entire Meteor build process now has first-class source map
  support. A source map is maintained for every source file as it
  passes through the build pipeline. Currently, the source maps are
  only served in development mode. Not all web browsers support source
  maps yet and for those that do, you may have to turn on an option to
  enable them. Source maps will always be used when reporting
  exceptions on the server.

* Update the `coffeescript` package to generate source maps.

* Add new `Assets` API and `private` subdirectory for including and
  accessing static assets on the server. http://docs.meteor.com/#assets

* Add `Meteor.disconnect`. Call this to disconnect from the
  server and stop all live data updates. [#1151](https://github.com/meteor/meteor/issues/1151)

* Add `Match.Integer` to `check` for 32-bit signed integers.

* `Meteor.connect` has been renamed to `DDP.connect` and is now fully
  supported on the server. Server-to-server DDP connections use
  websockets, and can be used for both method calls and subscriptions.

* Rename `Meteor.default_connection` to `Meteor.connection` and
  `Meteor.default_server` to `Meteor.server`.

* Rename `Meteor.http` to `HTTP`.

* `ROOT_URL` may now have a path part. This allows serving multiple
  Meteor apps on the same domain.

* Support creating named unmanaged collections with
  `new Meteor.Collection("name", {connection: null})`.

* New `Log` function in the `logging` package which prints with
  timestamps, color, filenames and linenumbers.

* Include http response in errors from oauth providers. [#1246](https://github.com/meteor/meteor/issues/1246)

* The `observe` callback `movedTo` now has a fourth argument `before`.

* Move NPM control files for packages from `.npm` to
  `.npm/package`. This is to allow build plugins such as `coffeescript`
  to depend on NPM packages. Also, when removing the last NPM
  dependency, clean up the `.npm` dir.

* Remove deprecated `Meteor.is_client` and `Meteor.is_server` variables.

* Implement "meteor bundle --debug" [#748](https://github.com/meteor/meteor/issues/748)

* Add `forceApprovalPrompt` option to `Meteor.loginWithGoogle`. [#1226](https://github.com/meteor/meteor/issues/1226)

* Make server-side Mongo `insert`s, `update`s, and `remove`s run
  asynchronously when a callback is passed.

* Improve memory usage when calling `findOne()` on the server.

* Delete login tokens from server when user logs out.

* Rename package compatibility mode option to `add_files` from `raw` to
  `bare`.

* Fix Mongo selectors of the form: {$regex: /foo/}.

* Fix Spark memory leak.  [#1157](https://github.com/meteor/meteor/issues/1157)

* Fix EPIPEs during dev mode hot code reload.

* Fix bug where we would never quiesce if we tried to revive subs that errored
  out (5e7138d)

* Fix bug where `this.fieldname` in handlebars template might refer to a
  helper instead of a property of the current data context. [#1143](https://github.com/meteor/meteor/issues/1143)

* Fix submit events on IE8. [#1191](https://github.com/meteor/meteor/issues/1191)

* Handle `Meteor.loginWithX` being called with a callback but no options. [#1181](https://github.com/meteor/meteor/issues/1181)

* Work around a Chrome bug where hitting reload could cause a tab to
  lose the DDP connection and never recover. [#1244](https://github.com/meteor/meteor/issues/1244)

* Upgraded dependencies:
  * Node from 0.8.18 to 0.8.24
  * MongoDB from 2.4.3 to 2.4.4, now with SSL support
  * CleanCSS from 0.8.3 to 1.0.11
  * Underscore from 1.4.4 to 1.5.1
  * Fibers from 1.0.0 to 1.0.1
  * MongoDB Driver from 1.3.7 to 1.3.17

Patches contributed by GitHub users btipling, mizzao, timhaines and zol.


## v0.6.4.1, 2013-07-19

* Update mongodb driver to use version 0.2.1 of the bson module.


## v0.6.4, 2013-06-10

* Separate OAuth flow logic from Accounts into separate packages. The
  `facebook`, `github`, `google`, `meetup`, `twitter`, and `weibo`
  packages can be used to perform an OAuth exchange without creating an
  account and logging in.  [#1024](https://github.com/meteor/meteor/issues/1024)

* If you set the `DISABLE_WEBSOCKETS` environment variable, browsers will not
  attempt to connect to your app using Websockets. Use this if you know your
  server environment does not properly proxy Websockets to reduce connection
  startup time.

* Make `Meteor.defer` work in an inactive tab in iOS.  [#1023](https://github.com/meteor/meteor/issues/1023)

* Allow new `Random` instances to be constructed with specified seed. This
  can be used to create repeatable test cases for code that picks random
  values.  [#1033](https://github.com/meteor/meteor/issues/1033)

* Fix CoffeeScript error reporting to include source file and line
  number again.  [#1052](https://github.com/meteor/meteor/issues/1052)

* Fix Mongo queries which nested JavaScript RegExp objects inside `$or`.  [#1089](https://github.com/meteor/meteor/issues/1089)

* Upgraded dependencies:
  * Underscore from 1.4.2 to 1.4.4  [#776](https://github.com/meteor/meteor/issues/776)
  * http-proxy from 0.8.5 to 0.10.1  [#513](https://github.com/meteor/meteor/issues/513)
  * connect from 1.9.2 to 2.7.10
  * Node mongodb client from 1.2.13 to 1.3.7  [#1060](https://github.com/meteor/meteor/issues/1060)

Patches contributed by GitHub users awwx, johnston, and timhaines.


## v0.6.3, 2013-05-15

* Add new `check` package for ensuring that a value matches a required
  type and structure. This is used to validate untrusted input from the
  client. See http://docs.meteor.com/#match for details.

* Use Websockets by default on supported browsers. This reduces latency
  and eliminates the constant network spinner on iOS devices.

* With `autopublish` on, publish many useful fields on `Meteor.users`.

* Files in the `client/compatibility/` subdirectory of a Meteor app do
  not get wrapped in a new variable scope. This is useful for
  third-party libraries which expect `var` statements at the outermost
  level to be global.

* Add synthetic `tap` event for use on touch enabled devices. This is a
  replacement for `click` that fires immediately.

* When using the `http` package synchronously on the server, errors
  are thrown rather than passed in `result.error`

* The `manager` option to the `Meteor.Collection` constructor is now called
  `connection`. The old name still works for now.  [#987](https://github.com/meteor/meteor/issues/987)

* The `localstorage-polyfill` smart package has been replaced by a
  `localstorage` package, which defines a `Meteor._localStorage` API instead of
  trying to replace the DOM `window.localStorage` facility. (Now, apps can use
  the existence of `window.localStorage` to detect if the full localStorage API
  is supported.)  [#979](https://github.com/meteor/meteor/issues/979)

* Upgrade MongoDB from 2.2.1 to 2.4.3.

* Upgrade CoffeeScript from 1.5.0 to 1.6.2.  [#972](https://github.com/meteor/meteor/issues/972)

* Faster reconnects when regaining connectivity.  [#696](https://github.com/meteor/meteor/issues/696)

* `Email.send` has a new `headers` option to set arbitrary headers.  [#963](https://github.com/meteor/meteor/issues/963)

* Cursor transform functions on the server no longer are required to return
  objects with correct `_id` fields.  [#974](https://github.com/meteor/meteor/issues/974)

* Rework `observe()` callback ordering in minimongo to improve fiber
  safety on the server. This makes subscriptions on server to server DDP
  more usable.

* Use binary search in minimongo when updating ordered queries.  [#969](https://github.com/meteor/meteor/issues/969)

* Fix EJSON base64 decoding bug.  [#1001](https://github.com/meteor/meteor/issues/1001)

* Support `appcache` on Chromium.  [#958](https://github.com/meteor/meteor/issues/958)

Patches contributed by GitHub users awwx, jagill, spang, and timhaines.


## v0.6.2.1, 2013-04-24

* When authenticating with GitHub, include a user agent string. This
  unbreaks "Sign in with GitHub"

Patch contributed by GitHub user pmark.


## v0.6.2, 2013-04-16

* Better error reporting:
  * Capture real stack traces for `Meteor.Error`.
  * Report better errors with misconfigured OAuth services.

* Add per-package upgrade notices to `meteor update`.

* Experimental server-to-server DDP support: `Meteor.connect` on the
  server will connect to a remote DDP endpoint via WebSockets. Method
  calls should work fine, but subscriptions and minimongo on the server
  are still a work in progress.

* Upgrade d3 from 2.x to 3.1.4. See
  https://github.com/mbostock/d3/wiki/Upgrading-to-3.0 for compatibility notes.

* Allow CoffeeScript to set global variables when using `use strict`. [#933](https://github.com/meteor/meteor/issues/933)

* Return the inserted documented ID from `LocalCollection.insert`. [#908](https://github.com/meteor/meteor/issues/908)

* Add Weibo token expiration time to `services.weibo.expiresAt`.

* `Spiderable.userAgentRegExps` can now be modified to change what user agents
  are treated as spiders by the `spiderable` package.

* Prevent observe callbacks from affecting the arguments to identical
  observes. [#855](https://github.com/meteor/meteor/issues/855)

* Fix meteor command line tool when run from a home directory with
  spaces in its name. If you previously installed meteor release 0.6.0
  or 0.6.1 you'll need to uninstall and reinstall meteor to support
  users with spaces in their usernames (see
  https://github.com/meteor/meteor/blob/master/README.md#uninstalling-meteor)

Patches contributed by GitHub users andreas-karlsson, awwx, jacott,
joshuaconner, and timhaines.


## v0.6.1, 2013-04-08

* Correct NPM behavior in packages in case there is a `node_modules` directory
  somewhere above the app directory. [#927](https://github.com/meteor/meteor/issues/927)

* Small bug fix in the low-level `routepolicy` package.

Patches contributed by GitHub users andreas-karlsson and awwx.


## v0.6.0, 2013-04-04

* Meteor has a brand new distribution system! In this new system, code-named
  Engine, packages are downloaded individually and on demand. All of the
  packages in each official Meteor release are prefetched and cached so you can
  still use Meteor while offline. You can have multiple releases of Meteor
  installed simultaneously; apps are pinned to specific Meteor releases.
  All `meteor` commands accept a `--release` argument to specify which release
  to use; `meteor update` changes what release the app is pinned to.
  Inside an app, the name of the release is available at `Meteor.release`.
  When running Meteor directly from a git checkout, the release is ignored.

* Variables declared with `var` at the outermost level of a JavaScript
  source file are now private to that file. Remove the `var` to share
  a value between files.

* Meteor now supports any x86 (32- or 64-bit) Linux system, not just those which
  use Debian or RedHat package management.

* Apps may contain packages inside a top-level directory named `packages`.

* Packages may depend on [NPM modules](https://npmjs.org), using the new
  `Npm.depends` directive in their `package.js` file. (Note: if the NPM module
  has architecture-specific binary components, bundles built with `meteor
  bundle` or `meteor deploy` will contain the components as built for the
  developer's platform and may not run on other platforms.)

* Meteor's internal package tests (as well as tests you add to your app's
  packages with the unsupported `Tinytest` framework) are now run with the new
  command `meteor test-packages`.

* `{{#each}}` helper can now iterate over falsey values without throwing an
  exception. [#815](https://github.com/meteor/meteor/issues/815), [#801](https://github.com/meteor/meteor/issues/801)

* `{{#with}}` helper now only includes its block if its argument is not falsey,
  and runs an `{{else}}` block if provided if the argument is falsey. [#770](https://github.com/meteor/meteor/issues/770), [#866](https://github.com/meteor/meteor/issues/866)

* Twitter login now stores `profile_image_url` and `profile_image_url_https`
  attributes in the `user.services.twitter` namespace. [#788](https://github.com/meteor/meteor/issues/788)

* Allow packages to register file extensions with dots in the filename.

* When calling `this.changed` in a publish function, it is no longer an error to
  clear a field which was never set. [#850](https://github.com/meteor/meteor/issues/850)

* Deps API
  * Add `dep.depend()`, deprecate `Deps.depend(dep)` and
    `dep.addDependent()`.
  * If first run of `Deps.autorun` throws an exception, stop it and don't
    rerun.  This prevents a Spark exception when template rendering fails
    ("Can't call 'firstNode' of undefined").
  * If an exception is thrown during `Deps.flush` with no stack, the
    message is logged instead. [#822](https://github.com/meteor/meteor/issues/822)

* When connecting to MongoDB, use the JavaScript BSON parser unless specifically
  requested in `MONGO_URL`; the native BSON parser sometimes segfaults. (Meteor
  only started using the native parser in 0.5.8.)

* Calls to the `update` collection function in untrusted code may only use a
  whitelisted list of modifier operators.

Patches contributed by GitHub users awwx, blackcoat, cmather, estark37,
mquandalle, Primigenus, raix, reustle, and timhaines.


## v0.5.9, 2013-03-14

* Fix regression in 0.5.8 that prevented users from editing their own
  profile. [#809](https://github.com/meteor/meteor/issues/809)

* Fix regression in 0.5.8 where `Meteor.loggingIn()` would not update
  reactively. [#811](https://github.com/meteor/meteor/issues/811)


## v0.5.8, 2013-03-13

* Calls to the `update` and `remove` collection functions in untrusted code may
  no longer use arbitrary selectors. You must specify a single document ID when
  invoking these functions from the client (other than in a method stub).

  You may still use other selectors when calling `update` and `remove` on the
  server and from client method stubs, so you can replace calls that are no
  longer supported (eg, in event handlers) with custom method calls.

  The corresponding `update` and `remove` callbacks passed to `allow` and `deny`
  now take a single document instead of an array.

* Add new `appcache` package. Add this package to your project to speed
  up page load and make hot code reload smoother using the HTML5
  AppCache API. See http://docs.meteor.com/#appcache for details.

* Rewrite reactivity library. `Meteor.deps` is now `Deps` and has a new
  API. `Meteor.autorun` and `Meteor.flush` are now called `Deps.autorun` and
  `Deps.flush` (the old names still work for now). The other names under
  `Meteor.deps` such as `Context` no longer exist. The new API is documented at
  http://docs.meteor.com/#deps

* You can now provide a `transform` option to collections, which is a
  function that documents coming out of that collection are passed
  through. `find`, `findOne`, `allow`, and `deny` now take `transform` options,
  which may override the Collection's `transform`.  Specifying a `transform`
  of `null` causes you to receive the documents unmodified.

* Publish functions may now return an array of cursors to publish. Currently,
  the cursors must all be from different collections. [#716](https://github.com/meteor/meteor/issues/716)

* User documents have id's when `onCreateUser` and `validateNewUser` hooks run.

* Encode and store custom EJSON types in MongoDB.

* Support literate CoffeeScript files with the extension `.litcoffee`. [#766](https://github.com/meteor/meteor/issues/766)

* Add new login service provider for Meetup.com in `accounts-meetup` package.

* If you call `observe` or `observeChanges` on a cursor created with the
  `reactive: false` option, it now only calls initial add callbacks and
  does not continue watching the query. [#771](https://github.com/meteor/meteor/issues/771)

* In an event handler, if the data context is falsey, default it to `{}`
  rather than to the global object. [#777](https://github.com/meteor/meteor/issues/777)

* Allow specifying multiple event handlers for the same selector. [#753](https://github.com/meteor/meteor/issues/753)

* Revert caching header change from 0.5.5. This fixes image flicker on redraw.

* Stop making `Session` available on the server; it's not useful there. [#751](https://github.com/meteor/meteor/issues/751)

* Force URLs in stack traces in browser consoles to be hyperlinks. [#725](https://github.com/meteor/meteor/issues/725)

* Suppress spurious `changed` callbacks with empty `fields` from
  `Cursor.observeChanges`.

* Fix logic bug in template branch matching. [#724](https://github.com/meteor/meteor/issues/724)

* Make `spiderable` user-agent test case insensitive. [#721](https://github.com/meteor/meteor/issues/721)

* Fix several bugs in EJSON type support:
  * Fix `{$type: 5}` selectors for binary values on browsers that do
    not support `Uint8Array`.
  * Fix EJSON equality on falsey values.
  * Fix for returning a scalar EJSON type from a method. [#731](https://github.com/meteor/meteor/issues/731)

* Upgraded dependencies:
  * mongodb driver to version 1.2.13 (from 0.1.11)
  * mime module removed (it was unused)


Patches contributed by GitHub users awwx, cmather, graemian, jagill,
jmhredsox, kevinxucs, krizka, mitar, raix, and rasmuserik.


## v0.5.7, 2013-02-21

* The DDP wire protocol has been redesigned.

  * The handshake message is now versioned. This breaks backwards
    compatibility between sites with `Meteor.connect()`. Older meteor
    apps can not talk to new apps and vice versa. This includes the
    `madewith` package, apps using `madewith` must upgrade.

  * New [EJSON](http://docs.meteor.com/#ejson) package allows you to use
    Dates, Mongo ObjectIDs, and binary data in your collections and
    Session variables.  You can also add your own custom datatypes.

  * Meteor now correctly represents empty documents in Collections.

  * There is an informal specification in `packages/livedata/DDP.md`.


* Breaking API changes

  * Changed the API for `observe`.  Observing with `added`, `changed`
    and `removed` callbacks is now unordered; for ordering information
    use `addedAt`, `changedAt`, `removedAt`, and `movedTo`. Full
    documentation is in the [`observe` docs](http://docs.meteor.com/#observe).
    All callers of `observe` need to be updated.

  * Changed the API for publish functions that do not return a cursor
    (ie functions that call `this.set` and `this.unset`). See the
    [`publish` docs](http://docs.meteor.com/#meteor_publish) for the new
    API.


* New Features

  * Added new [`observeChanges`](http://docs.meteor.com/#observe_changes)
    API for keeping track of the contents of a cursor more efficiently.

  * There is a new reactive function on subscription handles: `ready()`
    returns true when the subscription has received all of its initial
    documents.

  * Added `Session.setDefault(key, value)` so you can easily provide
    initial values for session variables that will not be clobbered on
    hot code push.

  * You can specify that a collection should use MongoDB ObjectIDs as
    its `_id` fields for inserts instead of strings. This allows you to
    use Meteor with existing MongoDB databases that have ObjectID
    `_id`s. If you do this, you must use `EJSON.equals()` for comparing
    equality instead of `===`. See http://docs.meteor.com/#meteor_collection.

  * New [`random` package](http://docs.meteor.com/#random) provides
    several functions for generating random values. The new
    `Random.id()` function is used to provide shorter string IDs for
    MongoDB documents. `Meteor.uuid()` is deprecated.

  * `Meteor.status()` can return the status `failed` if DDP version
    negotiation fails.


* Major Performance Enhancements

  * Rewrote subscription duplication detection logic to use a more
    efficient algorithm. This significantly reduces CPU usage on the
    server during initial page load and when dealing with large amounts
    of data.

  * Reduced unnecessary MongoDB re-polling of live queries. Meteor no
    longer polls for changes on queries that specify `_id` when
    updates for a different specific `_id` are processed. This
    drastically improves performance when dealing with many
    subscriptions and updates to individual objects, such as those
    generated by the `accounts-base` package on the `Meteor.users`
    collection.


* Upgraded UglifyJS2 to version 2.2.5


Patches contributed by GitHub users awwx and michaelglenadams.


## v0.5.6, 2013-02-15

* Fix 0.5.5 regression: Minimongo selectors matching subdocuments under arrays
  did not work correctly.

* Some Bootstrap icons should have appeared white.

Patches contributed by GitHub user benjaminchelli.

## v0.5.5, 2013-02-13

* Deprecate `Meteor.autosubscribe`. `Meteor.subscribe` now works within
  `Meteor.autorun`.

* Allow access to `Meteor.settings.public` on the client. If the JSON
  file you gave to `meteor --settings` includes a field called `public`,
  that field will be available on the client as well as the server.

* `@import` works in `less`. Use the `.lessimport` file extension to
  make a less file that is ignored by preprocessor so as to avoid double
  processing. [#203](https://github.com/meteor/meteor/issues/203)

* Upgrade Fibers to version 1.0.0. The `Fiber` and `Future` symbols are
  no longer exposed globally. To use fibers directly you can use:
   `var Fiber = __meteor_bootstrap__.require('fibers');` and
   `var Future = __meteor_bootstrap__.require('fibers/future');`

* Call version 1.1 of the Twitter API when authenticating with
  OAuth. `accounts-twitter` users have until March 5th, 2013 to
  upgrade before Twitter disables the old API. [#527](https://github.com/meteor/meteor/issues/527)

* Treat Twitter ids as strings, not numbers, as recommended by
  Twitter. [#629](https://github.com/meteor/meteor/issues/629)

* You can now specify the `_id` field of a document passed to `insert`.
  Meteor still auto-generates `_id` if it is not present.

* Expose an `invalidated` flag on `Meteor.deps.Context`.

* Populate user record with additional data from Facebook and Google. [#664](https://github.com/meteor/meteor/issues/664)

* Add Facebook token expiration time to `services.facebook.expiresAt`. [#576](https://github.com/meteor/meteor/issues/576)

* Allow piping a password to `meteor deploy` on `stdin`. [#623](https://github.com/meteor/meteor/issues/623)

* Correctly type cast arguments to handlebars helper. [#617](https://github.com/meteor/meteor/issues/617)

* Fix leaked global `userId` symbol.

* Terminate `phantomjs` properly on error when using the `spiderable`
  package. [#571](https://github.com/meteor/meteor/issues/571)

* Stop serving non-cachable files with caching headers. [#631](https://github.com/meteor/meteor/issues/631)

* Fix race condition if server restarted between page load and initial
  DDP connection. [#653](https://github.com/meteor/meteor/issues/653)

* Resolve issue where login methods sometimes blocked future methods. [#555](https://github.com/meteor/meteor/issues/555)

* Fix `Meteor.http` parsing of JSON responses on Firefox. [#553](https://github.com/meteor/meteor/issues/553)

* Minimongo no longer uses `eval`. [#480](https://github.com/meteor/meteor/issues/480)

* Serve 404 for `/app.manifest`. This allows experimenting with the
  upcoming `appcache` smart package. [#628](https://github.com/meteor/meteor/issues/628)

* Upgraded many dependencies, including:
  * node.js to version 0.8.18
  * jquery-layout to version 1.3.0RC
  * Twitter Bootstrap to version 2.3.0
  * Less to version 1.3.3
  * Uglify to version 2.2.3
  * useragent to version 2.0.1

Patches contributed by GitHub users awwx, bminer, bramp, crunchie84,
danawoodman, dbimmler, Ed-von-Schleck, geoffd123, jperl, kevee,
milesmatthias, Primigenus, raix, timhaines, and xenolf.


## v0.5.4, 2013-01-08

* Fix 0.5.3 regression: `meteor run` could fail on OSX 10.8 if environment
  variables such as `DYLD_LIBRARY_PATH` are set.


## v0.5.3, 2013-01-07

* Add `--settings` argument to `meteor deploy` and `meteor run`. This
  allows you to specify deployment-specific information made available
  to server code in the variable `Meteor.settings`.

* Support unlimited open tabs in a single browser. Work around the
  browser per-hostname connection limit by using randomized hostnames
  for deployed apps. [#131](https://github.com/meteor/meteor/issues/131)

* minimongo improvements:
  * Allow observing cursors with `skip` or `limit`.  [#528](https://github.com/meteor/meteor/issues/528)
  * Allow sorting on `dotted.sub.keys`.  [#533](https://github.com/meteor/meteor/issues/533)
  * Allow querying specific array elements (`foo.1.bar`).
  * `$and`, `$or`, and `$nor` no longer accept empty arrays (for consistency
    with Mongo)

* Re-rendering a template with Spark no longer reverts changes made by
  users to a `preserve`d form element. Instead, the newly rendered value
  is only applied if it is different from the previously rendered value.
  Additionally, `<INPUT>` elements with type other than TEXT can now have
  reactive values (eg, the labels on submit buttons can now be
  reactive).  [#510](https://github.com/meteor/meteor/issues/510) [#514](https://github.com/meteor/meteor/issues/514) [#523](https://github.com/meteor/meteor/issues/523) [#537](https://github.com/meteor/meteor/issues/537) [#558](https://github.com/meteor/meteor/issues/558)

* Support JavaScript RegExp objects in selectors in Collection write
  methods on the client, eg `myCollection.remove({foo: /bar/})`.  [#346](https://github.com/meteor/meteor/issues/346)

* `meteor` command-line improvements:
  * Improve error message when mongod fails to start.
  * The `NODE_OPTIONS` environment variable can be used to pass command-line
    flags to node (eg, `--debug` or `--debug-brk` to enable the debugger).
  * Die with error if an app name is mistakenly passed to `meteor reset`.

* Add support for "offline" access tokens with Google login. [#464](https://github.com/meteor/meteor/issues/464) [#525](https://github.com/meteor/meteor/issues/525)

* Don't remove `serviceData` fields from previous logins when logging in
  with an external service.

* Improve `OAuth1Binding` to allow making authenticated API calls to
  OAuth1 providers (eg Twitter).  [#539](https://github.com/meteor/meteor/issues/539)

* New login providers automatically work with `{{loginButtons}}` without
  needing to edit the `accounts-ui-unstyled` package.  [#572](https://github.com/meteor/meteor/issues/572)

* Use `Content-Type: application/json` by default when sending JSON data
  with `Meteor.http`.

* Improvements to `jsparse`: hex literals, keywords as property names, ES5 line
  continuations, trailing commas in object literals, line numbers in error
  messages, decimal literals starting with `.`, regex character classes with
  slashes.

* Spark improvements:
  * Improve rendering of `<SELECT>` elements on IE.  [#496](https://github.com/meteor/meteor/issues/496)
  * Don't lose nested data contexts in IE9/10 after two seconds.  [#458](https://github.com/meteor/meteor/issues/458)
  * Don't print a stack trace if DOM nodes are manually removed
    from the document without calling `Spark.finalize`.  [#392](https://github.com/meteor/meteor/issues/392)

* Always use the `autoReconnect` flag when connecting to Mongo.  [#425](https://github.com/meteor/meteor/issues/425)

* Fix server-side `observe` with no `added` callback.  [#589](https://github.com/meteor/meteor/issues/589)

* Fix re-sending method calls on reconnect.  [#538](https://github.com/meteor/meteor/issues/538)

* Remove deprecated `/sockjs` URL support from `Meteor.connect`.

* Avoid losing a few bits of randomness in UUID v4 creation.  [#519](https://github.com/meteor/meteor/issues/519)

* Update clean-css package from 0.8.2 to 0.8.3, fixing minification of `0%`
  values in `hsl` colors.  [#515](https://github.com/meteor/meteor/issues/515)

Patches contributed by GitHub users Ed-von-Schleck, egtann, jwulf, lvbreda,
martin-naumann, meawoppl, nwmartin, timhaines, and zealoushacker.


## v0.5.2, 2012-11-27

* Fix 0.5.1 regression: Cursor `observe` works during server startup.  [#507](https://github.com/meteor/meteor/issues/507)

## v0.5.1, 2012-11-20

* Speed up server-side subscription handling by avoiding redundant work
  when the same Mongo query is observed multiple times concurrently (eg,
  by multiple users subscribing to the same subscription), and by using
  a simpler "unordered" algorithm.

* Meteor now waits to invoke method callbacks until all the data written by the
  method is available in the local cache. This way, method callbacks can see the
  full effects of their writes. This includes the callbacks passed to
  `Meteor.call` and `Meteor.apply`, as well as to the `Meteor.Collection`
  `insert`/`update`/`remove` methods.

  If you want to process the method's result as soon as it arrives from the
  server, even if the method's writes are not available yet, you can now specify
  an `onResultReceived` callback to `Meteor.apply`.

* Rework latency compensation to show server data changes sooner. Previously, as
  long as any method calls were in progress, Meteor would buffer all data
  changes sent from the server until all methods finished. Meteor now only
  buffers writes to documents written by client stubs, and applies the writes as
  soon as all methods that wrote that document have finished.

* `Meteor.userLoaded()` and `{{currentUserLoaded}}` have been removed.
  Previously, during the login process on the client, `Meteor.userId()` could be
  set but the document at `Meteor.user()` could be incomplete. Meteor provided
  the function `Meteor.userLoaded()` to differentiate between these states. Now,
  this in-between state does not occur: when a user logs in, `Meteor.userId()`
  only is set once `Meteor.user()` is fully loaded.

* New reactive function `Meteor.loggingIn()` and template helper
  `{{loggingIn}}`; they are true whenever some login method is in progress.
  `accounts-ui` now uses this to show an animation during login.

* The `sass` CSS preprocessor package has been removed. It was based on an
  unmaintained NPM module which did not implement recent versions of the Sass
  language and had no error handling.  Consider using the `less` or `stylus`
  packages instead.  [#143](https://github.com/meteor/meteor/issues/143)

* `Meteor.setPassword` is now called `Accounts.setPassword`, matching the
  documentation and original intention.  [#454](https://github.com/meteor/meteor/issues/454)

* Passing the `wait` option to `Meteor.apply` now waits for all in-progress
  method calls to finish before sending the method, instead of only guaranteeing
  that its callback occurs after the callbacks of in-progress methods.

* New function `Accounts.callLoginMethod` which should be used to call custom
  login handlers (such as those registered with
  `Accounts.registerLoginHandler`).

* The callbacks for `Meteor.loginWithToken` and `Accounts.createUser` now match
  the other login callbacks: they are called with error on error or with no
  arguments on success.

* Fix bug where method calls could be dropped during a brief disconnection. [#339](https://github.com/meteor/meteor/issues/339)

* Prevent running the `meteor` command-line tool and server on unsupported Node
  versions.

* Fix Minimongo query bug with nested objects.  [#455](https://github.com/meteor/meteor/issues/455)

* In `accounts-ui`, stop page layout from changing during login.

* Use `path.join` instead of `/` in paths (helpful for the unofficial Windows
  port) [#303](https://github.com/meteor/meteor/issues/303)

* The `spiderable` package serves pages to
  [`facebookexternalhit`](https://www.facebook.com/externalhit_uatext.php) [#411](https://github.com/meteor/meteor/issues/411)

* Fix error on Firefox with DOM Storage disabled.

* Avoid invalidating listeners if setUserId is called with current value.

* Upgrade many dependencies, including:
  * MongoDB 2.2.1 (from 2.2.0)
  * underscore 1.4.2 (from 1.3.3)
  * bootstrap 2.2.1 (from 2.1.1)
  * jQuery 1.8.2 (from 1.7.2)
  * less 1.3.1 (from 1.3.0)
  * stylus 0.30.1 (from 0.29.0)
  * coffee-script 1.4.0 (from 1.3.3)

Patches contributed by GitHub users ayal, dandv, possibilities, TomWij,
tmeasday, and workmad3.

## v0.5.0, 2012-10-17

* This release introduces Meteor Accounts, a full-featured auth system that supports
  - fine-grained user-based control over database reads and writes
  - federated login with any OAuth provider (with built-in support for
    Facebook, GitHub, Google, Twitter, and Weibo)
  - secure password login
  - email validation and password recovery
  - an optional set of UI widgets implementing standard login/signup/password
    change/logout flows

  When you upgrade to Meteor 0.5.0, existing apps will lose the ability to write
  to the database from the client. To restore this, either:
  - configure each of your collections with
    [`collection.allow`](http://docs.meteor.com/#allow) and
    [`collection.deny`](http://docs.meteor.com/#deny) calls to specify which
    users can perform which write operations, or
  - add the `insecure` smart package (which is included in new apps by default)
    to restore the old behavior where anyone can write to any collection which
    has not been configured with `allow` or `deny`

  For more information on Meteor Accounts, see
  http://docs.meteor.com/#dataandsecurity and
  http://docs.meteor.com/#accounts_api

* The new function `Meteor.autorun` allows you run any code in a reactive
  context. See http://docs.meteor.com/#meteor_autorun

* Arrays and objects can now be stored in the `Session`; mutating the value you
  retrieve with `Session.get` does not affect the value in the session.

* On the client, `Meteor.apply` takes a new `wait` option, which ensures that no
  further method calls are sent to the server until this method is finished; it
  is used for login and logout methods in order to keep the user ID
  well-defined. You can also specifiy an `onReconnect` handler which is run when
  re-establishing a connection; Meteor Accounts uses this to log back in on
  reconnect.

* Meteor now provides a compatible replacement for the DOM `localStorage`
  facility that works in IE7, in the `localstorage-polyfill` smart package.

* Meteor now packages the D3 library for manipulating documents based on data in
  a smart package called `d3`.

* `Meteor.Collection` now takes its optional `manager` argument (used to
  associate a collection with a server you've connected to with
  `Meteor.connect`) as a named option. (The old call syntax continues to work
  for now.)

* Fix a bug where trying to immediately resubscribe to a record set after
  unsubscribing could fail silently.

* Better error handling for failed Mongo writes from inside methods; previously,
  errors here could cause clients to stop processing data from the server.


Patches contributed by GitHub users bradens, dandv, dybskiy, possibilities,
zhangcheng, and 75lb.


## v0.4.2, 2012-10-02

* Fix connection failure on iOS6. SockJS 0.3.3 includes this fix.

* The new `preserve-inputs` package, included by default in new Meteor apps,
  restores the pre-v0.4.0 behavior of "preserving" all form input elements by ID
  and name during re-rendering; users who want more precise control over
  preservation can still use the APIs added in v0.4.0.

* A few changes to the `Meteor.absoluteUrl` function:
  - Added a `replaceLocalhost` option.
  - The `ROOT_URL` environment variable is respected by `meteor run`.
  - It is now included in all apps via the `meteor` package. Apps that
    explicitly added the now-deprecated `absolute-url` smart package will log a
    deprecation warning.

* Upgrade Node from 0.8.8 to 0.8.11.

* If a Handlebars helper function `foo` returns null, you can now run do
  `{{foo.bar}}` without error, just like when `foo` is a non-existent property.

* If you pass a non-scalar object to `Session.set`, an error will now be thrown
  (matching the behavior of `Session.equals`). [#215](https://github.com/meteor/meteor/issues/215)

* HTML pages are now served with a `charset=utf-8` Content-Type header. [#264](https://github.com/meteor/meteor/issues/264)

* The contents of `<select>` tags can now be reactive even in IE 7 and 8.

* The `meteor` tool no longer gets confused if a parent directory of your
  project is named `public`. [#352](https://github.com/meteor/meteor/issues/352)

* Fix a race condition in the `spiderable` package which could include garbage
  in the spidered page.

* The REPL run by `admin/node.sh` no longer crashes Emacs M-x shell on exit.

* Refactor internal `reload` API.

* New internal `jsparse` smart package. Not yet exposed publicly.


Patch contributed by GitHub user yanivoliver.


## v0.4.1, 2012-09-24

* New `email` smart package, with [`Email.send`](http://docs.meteor.com/#email)
  API.

* Upgrade Node from 0.6.17 to 0.8.8, as well as many Node modules in the dev
  bundle; those that are user-exposed are:
  * coffee-script: 1.3.3 (from 1.3.1)
  * stylus: 0.29.0 (from 0.28.1)
  * nib: 0.8.2 (from 0.7.0)

* All publicly documented APIs now use `camelCase` rather than
  `under_scores`. The old spellings continue to work for now. New names are:
  - `Meteor.isClient`/`isServer`
  - `this.isSimulation` inside a method invocation
  - `Meteor.deps.Context.onInvalidate`
  - `Meteor.status().retryCount`/`retryTime`

* Spark improvements
  * Optimize selector matching for event maps.
  * Fix `Spark._currentRenderer` behavior in timer callbacks.
  * Fix bug caused by interaction between `Template.foo.preserve` and
    `{{#constant}}`. [#323](https://github.com/meteor/meteor/issues/323)
  * Allow `{{#each}}` over a collection of objects without `_id`. [#281](https://github.com/meteor/meteor/issues/281)
  * Spark now supports Firefox 3.6.
  * Added a script to build a standalone spark.js that does not depend on
    Meteor (it depends on jQuery or Sizzle if you need IE7 support,
    and otherwise is fully standalone).

* Database writes from within `Meteor.setTimeout`/`setInterval`/`defer` will be
  batched with other writes from the current method invocation if they start
  before the method completes.

* Make `Meteor.Cursor.forEach` fully synchronous even if the user's callback
  yields. [#321](https://github.com/meteor/meteor/issues/321).

* Recover from exceptions thrown in `Meteor.publish` handlers.

* Upgrade bootstrap to version 2.1.1. [#336](https://github.com/meteor/meteor/issues/336), [#337](https://github.com/meteor/meteor/issues/337), [#288](https://github.com/meteor/meteor/issues/288), [#293](https://github.com/meteor/meteor/issues/293)

* Change the implementation of the `meteor deploy` password prompt to not crash
  Emacs M-x shell.

* Optimize `LocalCollection.remove(id)` to be O(1) rather than O(n).

* Optimize client-side database performance when receiving updated data from the
  server outside of method calls.

* Better error reporting when a package in `.meteor/packages` does not exist.

* Better error reporting for coffeescript. [#331](https://github.com/meteor/meteor/issues/331)

* Better error handling in `Handlebars.Exception`.


Patches contributed by GitHub users fivethirty, tmeasday, and xenolf.


## v0.4.0, 2012-08-30

* Merge Spark, a new live page update engine
  * Breaking API changes
     * Input elements no longer preserved based on `id` and `name`
       attributes. Use [`preserve`](http://docs.meteor.com/#template_preserve)
       instead.
     * All `Meteor.ui` functions removed. Use `Meteor.render`,
       `Meteor.renderList`, and
       [Spark](https://github.com/meteor/meteor/wiki/Spark) functions instead.
     * New template functions (eg. `created`, `rendered`, etc) may collide with
       existing helpers. Use `Template.foo.helpers()` to avoid conflicts.
     * New syntax for declaring event maps. Use
       `Template.foo.events({...})`. For backwards compatibility, both syntaxes
       are allowed for now.
  * New Template features
     * Allow embedding non-Meteor widgets (eg. Google Maps) using
       [`{{#constant}}`](http://docs.meteor.com/#constant)
     * Callbacks when templates are rendered. See
       http://docs.meteor.com/#template_rendered
     * Explicit control of which nodes are preserved during re-rendering. See
       http://docs.meteor.com/#template_preserve
     * Easily find nodes within a template in event handlers and callbacks. See
       http://docs.meteor.com/#template_find
     * Allow parts of a template to be independently reactive with the
       [`{{#isolate}}`](http://docs.meteor.com/#isolate) block helper.

* Use PACKAGE_DIRS environment variable to override package location. [#227](https://github.com/meteor/meteor/issues/227)

* Add `absolute-url` package to construct URLs pointing to the application.

* Allow modifying documents returned by `observe` callbacks. [#209](https://github.com/meteor/meteor/issues/209)

* Fix periodic crash after client disconnect. [#212](https://github.com/meteor/meteor/issues/212)

* Fix minimingo crash on dotted queries with undefined keys. [#126](https://github.com/meteor/meteor/issues/126)


## v0.3.9, 2012-08-07

* Add `spiderable` package to allow web crawlers to index Meteor apps.

* `meteor deploy` uses SSL to protect application deployment.

* Fix `stopImmediatePropagation()`. [#205](https://github.com/meteor/meteor/issues/205)


## v0.3.8, 2012-07-12

* HTTPS support
  * Add `force-ssl` package to require site to load over HTTPS.
  * Use HTTPS for install script and `meteor update`.
  * Allow runtime configuration of default DDP endpoint.

* Handlebars improvements
  * Implement dotted path traversal for helpers and methods.
  * Allow functions in helper arguments.
  * Change helper nesting rules to allow functions as arguments.
  * Fix `{{this.foo}}` to never invoke helper `foo`.
  * Make event handler `this` reflect the node that matched the selector instead
    of the event target node.
  * Fix keyword arguments to helpers.

* Add `nib` support to stylus package. [#175](https://github.com/meteor/meteor/issues/175)

* Upgrade bootstrap to version 2.0.4. [#173](https://github.com/meteor/meteor/issues/173)

* Print changelog after `meteor update`.

* Fix mouseenter and mouseleave events. [#224](https://github.com/meteor/meteor/issues/224)

* Fix issue with spurious heartbeat failures on busy connections.

* Fix exception in minimongo when matching non-arrays using `$all`. [#183](https://github.com/meteor/meteor/issues/183)

* Fix serving an empty file when no cacheable assets exist. [#179](https://github.com/meteor/meteor/issues/179)


## v0.3.7, 2012-06-06

* Better parsing of `.html` template files
  * Allow HTML comments (`<!-- -->`) at top level
  * Allow whitespace anywhere in open/close tag
  * Provide names and line numbers on error
  * More helpful error messages

* Form control improvements
  * Fix reactive radio buttons in Internet Explorer.
  * Fix reactive textareas to update consistently across browsers, matching text
    field behavior.

* `http` package bug fixes:
  * Send correct Content-Type when POSTing `params` from the server. [#172](https://github.com/meteor/meteor/issues/172)
  * Correctly detect JSON response Content-Type when a charset is present.

* Support `Handlebars.SafeString`. [#160](https://github.com/meteor/meteor/issues/160)

* Fix intermittent "Cursor is closed" mongo error.

* Fix "Cannot read property 'nextSibling' of null" error in certain nested
  templates. [#142](https://github.com/meteor/meteor/issues/142)

* Add heartbeat timer on the client to notice when the server silently goes
  away.


## v0.3.6, 2012-05-16

* Rewrite event handling. `this` in event handlers now refers to the data
  context of the element that generated the event, *not* the top-level data
  context of the template where the event is declared.

* Add /websocket endpoint for raw websockets. Pass websockets through
  development mode proxy.

* Simplified API for Meteor.connect, which now receives a URL to a Meteor app
  rather than to a sockjs endpoint.

* Fix livedata to support subscriptions with overlapping documents.

* Update node.js to 0.6.17 to fix potential security issue.


## v0.3.5, 2012-04-28

* Fix 0.3.4 regression: Call event map handlers on bubbled events. [#107](https://github.com/meteor/meteor/issues/107)


## v0.3.4, 2012-04-27

* Add Twitter `bootstrap` package. [#84](https://github.com/meteor/meteor/issues/84)

* Add packages for `sass` and `stylus` CSS pre-processors. [#40](https://github.com/meteor/meteor/issues/40), [#50](https://github.com/meteor/meteor/issues/50)

* Bind events correctly on top level elements in a template.

* Fix dotted path selectors in minimongo. [#88](https://github.com/meteor/meteor/issues/88)

* Make `backbone` package also run on the server.

* Add `bare` option to coffee-script compilation so variables can be shared
  between multiple coffee-script file. [#85](https://github.com/meteor/meteor/issues/85)

* Upgrade many dependency versions. User visible highlights:
 * node.js 0.6.15
 * coffee-script 1.3.1
 * less 1.3.0
 * sockjs 0.3.1
 * underscore 1.3.3
 * backbone 0.9.2

* Several documentation fixes and test coverage improvements.


## v0.3.3, 2012-04-20

* Add `http` package for making HTTP requests to remote servers.

* Add `madewith` package to put a live-updating Made with Meteor badge on apps.

* Reduce size of mongo database on disk (--smallfiles).

* Prevent unnecessary hot-code pushes on deployed apps during server migration.

* Fix issue with spaces in directory names. [#39](https://github.com/meteor/meteor/issues/39)

* Workaround browser caching issues in development mode by using query
  parameters on all JavaScript and CSS requests.

* Many documentation and test fixups.


## v0.3.2, 2012-04-10

* Initial public launch<|MERGE_RESOLUTION|>--- conflicted
+++ resolved
@@ -1,6 +1,5 @@
 ## v.NEXT
 
-<<<<<<< HEAD
 * Meteor's internal `minifier-css` package has been updated to use `postcss`
   for CSS parsing and minifying, instead of the abandoned `css-parse` and
   `css-stringify` packages. Changes made to the `CssTools` API exposed by the
@@ -21,7 +20,7 @@
     parameter.
     
   [PR #9263](https://github.com/meteor/meteor/pull/9263)
-=======
+
 * Dynamically `import()`ed modules will now be fetched from the
   application server using an HTTP POST request, rather than a WebSocket
   message. This strategy has all the benefits of the previous strategy,
@@ -42,7 +41,6 @@
     import("react-dom")
   ]);
   ```
->>>>>>> d746f5f4
 
 * The `minifier-js` package has been updated to use `uglify-es` 3.1.9.
 
