## v.NEXT

<<<<<<< HEAD
## v1.4.0.1

* Fix issue with the 1.4 tool springboarding to older releases (see [Issue #7491](https://github.com/meteor/meteor/issues/7491))

* Fix issue with running in development on Linux 32bit [Issue #7511](https://github.com/meteor/meteor/issues/7511)
=======
* The `google` package now uses the `email` scope as a mandatory field instead
  of the `profile` scope. The `profile` scope is still added by default if the
  `requestPermissions` option is not specified to maintain backward
  compatibility, but it is now possible to pass an empty array to
  `requestPermissions` in order to only request the `email` scope, which
  reduces the amount of permissions requested from the user in the Google
  popup. [PR #6975](https://github.com/meteor/meteor/pull/6975)
>>>>>>> ca09e9d1

## v1.4

* Node has been upgraded to 4.4.7.

* The `meteor-babel` npm package has been upgraded to 0.11.7.

* The `reify` npm package has been upgraded to 0.3.6.

* The `bcrypt` npm package has been upgraded to 0.8.7.

* Nested `import` declarations are now enabled for package code as well as
  application code. 699cf1f38e9b2a074169515d23983f74148c7223

* Meteor has been upgraded to support Mongo 3.2 by default (the bundled version
  used by `meteor run` has been upgraded). Internally it now uses the 2.2.4
  version of the `mongodb` npm driver, and has been tested against at Mongo 3.2
  server. [Issue #6957](https://github.com/meteor/meteor/issues/6957)

  Mongo 3.2 defaults to the new WiredTiger storage engine. You can update your
  database following the instructions here:
  https://docs.mongodb.com/v3.0/release-notes/3.0-upgrade/.
  In development, you can also just use `meteor reset` to remove your old
  database, and Meteor will create a new WiredTiger database for you. The Mongo
  driver will continue to work with the old MMAPv1 storage engine however.

  The new version of the Mongo driver has been tested with MongoDB versions from
  2.6 up. Mongo 2.4 has now reached end-of-life
  (https://www.mongodb.com/support-policy), and is no longer supported.

  If you are setting `MONGO_OPLOG_URL`, especially in production, ensure you are
  passing in the `replicaSet` argument (see [#7450]
    (https://github.com/meteor/meteor/issues/7450))

* Custom Mongo options can now be specified using the
  `Mongo.setConnectionOptions(options)` API.
  [#7277](https://github.com/meteor/meteor/pull/7277)

* On the server, cursor.count() now takes a single argument `applySkipLimit`
  (see the corresponding [Mongo documentation]
    (http://mongodb.github.io/node-mongodb-native/2.1/api/Cursor.html#count))

* Fix for regression caused by #5837 which incorrectly rewrote
  network-path references (e.g. `//domain.com/image.gif`) in CSS URLs.
  [#7416](https://github.com/meteor/meteor/issues/7416)
* Added Angular2 boilerplate example [#7364](https://github.com/meteor/meteor/pull/7363)

## v1.3.5.1

* This release fixed a small bug in 1.3.5 that prevented updating apps
  whose `.meteor/release` files refer to releases no longer installed in
  `~/.meteor/packages/meteor-tool`. 576468eae8d8dd7c1fe2fa381ac51dee5cb792cd

## v1.3.5

* Failed Meteor package downloads are now automatically resumed from the
  point of failure, up to ten times, with a five-second delay between
  attempts. [#7399](https://github.com/meteor/meteor/pull/7399)

* If an app has no `package.json` file, all packages in `node_modules`
  will be built into the production bundle. In other words, make sure you
  have a `package.json` file if you want to benefit from `devDependencies`
  pruning. 7b2193188fc9e297eefc841ce6035825164f0684

* Binary npm dependencies of compiler plugins are now automatically
  rebuilt when Node/V8 versions change.
  [#7297](https://github.com/meteor/meteor/issues/7297)

* Because `.meteor/local` is where purely local information should be
  stored, the `.meteor/dev_bundle` link has been renamed to
  `.meteor/local/dev_bundle`.

* The `.meteor/local/dev_bundle` link now corresponds exactly to
  `.meteor/release` even when an app is using an older version of
  Meteor. d732c2e649794f350238d515153f7fb71969c526

* When recompiling binary npm packages, the `npm rebuild` command now
  receives the flags `--update-binary` and `--no-bin-links`, in addition
  to respecting the `$METEOR_NPM_REBUILD_FLAGS` environment variable.
  [#7401](https://github.com/meteor/meteor/issues/7401)

* The last solution found by the package version constraint solver is now
  stored in `.meteor/local/resolver-result-cache.json` so that it need not
  be recomputed every time Meteor starts up.

* If the `$GYP_MSVS_VERSION` environment variable is not explicitly
  provided to `meteor {node,npm}`, the `node-gyp` tool will infer the
  appropriate version (though it still defaults to "2015").

## v1.3.4.4

* Fixed [#7374](https://github.com/meteor/meteor/issues/7374).

* The default loglevel for internal `npm` commands (e.g., those related to
  `Npm.depends`) has been set to "error" instead of "warn". Note that this
  change does not affect `meteor npm ...` commands, which can be easily
  configured using `.npmrc` files or command-line flags.
  https://github.com/meteor/meteor/commit/0689cae25a3e0da3615a402cdd0bec94ce8455c8

## v1.3.4.3

* Node has been upgraded to 0.10.46.

* `npm` has been upgraded to 3.10.5.

* The `node-gyp` npm package has been upgraded to 3.4.0.

* The `node-pre-gyp` npm package has been upgraded to 0.6.29.

* The `~/.meteor/meteor` symlink (or `AppData\Local\.meteor\meteor.bat` on
  Windows) will now be updated properly after `meteor update` succeeds. This was
  promised in [v1.3.4.2](https://github.com/meteor/meteor/blob/devel/History.md#v1342)
  but [not fully delivered](https://github.com/meteor/meteor/pull/7369#issue-164569763).

* The `.meteor/dev_bundle` symbolic link introduced in
  [v1.3.4.2](https://github.com/meteor/meteor/blob/devel/History.md#v1342)
  is now updated whenever `.meteor/release` is read.

* The `.meteor/dev_bundle` symbolic link is now ignored by
  `.meteor/.gitignore`.

## v1.3.4.2

* The `meteor node` and `meteor npm` commands now respect
  `.meteor/release` when resolving which versions of `node` and `npm` to
  invoke. Note that you must `meteor update` to 1.3.4.2 before this logic
  will take effect, but it will work in all app directories after
  updating, even those pinned to older versions.
  [#7338](https://github.com/meteor/meteor/issue/7338)

* The Meteor installer now has the ability to resume downloads, so
  installing Meteor on a spotty internet connection should be more
  reliable. [#7348](https://github.com/meteor/meteor/pull/7348)

* When running `meteor test`, shared directories are symlinked (or
  junction-linked on Windows) into the temporary test directory, not
  copied, leading to much faster test start times after the initial build.
  The directories: `.meteor/local/{bundler-cache,isopacks,plugin-cache}`

* `App.appendToConfig` allows adding custom tags to config.xml.
  [#7307](https://github.com/meteor/meteor/pull/7307)

* When using `ROOT_URL` with a path, relative CSS URLs are rewriten
  accordingly. [#5837](https://github.com/meteor/meteor/issues/5837)

* Fixed bugs:
  [#7149](https://github.com/meteor/meteor/issues/7149)
  [#7296](https://github.com/meteor/meteor/issues/7296)
  [#7309](https://github.com/meteor/meteor/issues/7309)
  [#7312](https://github.com/meteor/meteor/issues/7312)

## v1.3.4.1

* Increased the default HTTP timeout for requests made by the `meteor`
  command-line tool to 60 seconds (previously 30), and [disabled the
  timeout completely for Galaxy
  deploys](https://forums.meteor.com/t/1-3-4-breaks-galaxy-deployment-etimedout/25383/).

* Minor bug fixes: [#7281](https://github.com/meteor/meteor/pull/7281)
  [#7276](https://github.com/meteor/meteor/pull/7276)

## v1.3.4

* The version of `npm` used by `meteor npm` and when installing
  `Npm.depends` dependencies of Meteor packages has been upgraded from
  2.15.1 to **3.9.6**, which should lead to much flatter node_modules
  dependency trees.

* The `meteor-babel` npm package has been upgraded to 0.11.6, and is now
  installed using `npm@3.9.6`, fixing bugs arising from Windows path
  limits, such as [#7247](https://github.com/meteor/meteor/issues/7247).

* The `reify` npm package has been upgraded to 0.3.4, fixing
  [#7250](https://github.com/meteor/meteor/issues/7250).

* Thanks to caching improvements for the
  `files.{stat,lstat,readdir,realpath}` methods and
  `PackageSource#_findSources`, development server restart times are no
  longer proportional to the number of files in `node_modules`
  directories. [#7253](https://github.com/meteor/meteor/issues/7253)
  [#7008](https://github.com/meteor/meteor/issues/7008)

* When installed via `InstallMeteor.exe` on Windows, Meteor can now be
  easily uninstalled through the "Programs and Features" control panel.

* HTTP requests made by the `meteor` command-line tool now have a timeout
  of 30 seconds, which can be adjusted by the `$TIMEOUT_SCALE_FACTOR`
  environment variable. [#7143](https://github.com/meteor/meteor/pull/7143)

* The `request` npm dependency of the `http` package has been upgraded
  from 2.53.0 to 2.72.0.

* The `--headless` option is now supported by `meteor test` and
  `meteor test-packages`, in addition to `meteor self-test`.
  [#7245](https://github.com/meteor/meteor/pull/7245)

* Miscellaneous fixed bugs:
  [#7255](https://github.com/meteor/meteor/pull/7255)
  [#7239](https://github.com/meteor/meteor/pull/7239)

## v1.3.3.1

* Fixed bugs:
  [#7226](https://github.com/meteor/meteor/pull/7226)
  [#7181](https://github.com/meteor/meteor/pull/7181)
  [#7221](https://github.com/meteor/meteor/pull/7221)
  [#7215](https://github.com/meteor/meteor/pull/7215)
  [#7217](https://github.com/meteor/meteor/pull/7217)

* The `node-aes-gcm` npm package used by `oauth-encryption` has been
  upgraded to 0.1.5. [#7217](https://github.com/meteor/meteor/issues/7217)

* The `reify` module compiler has been upgraded to 0.3.3.

* The `meteor-babel` package has been upgraded to 0.11.4.

* The `pathwatcher` npm package has been upgraded to 6.7.0.

* In CoffeeScript files with raw JavaScript enclosed by backticks, the
  compiled JS will no longer contain `require` calls inserted by Babel.
  [#7226](https://github.com/meteor/meteor/issues/7226)

* Code related to the Velocity testing system has been removed.
  [#7235](https://github.com/meteor/meteor/pull/7235)

* Allow smtps:// in MAIL_URL [#7043](https://github.com/meteor/meteor/pull/7043)

* Adds `Accounts.onLogout()` a hook directly analogous to `Accounts.onLogin()`. [PR #6889](https://github.com/meteor/meteor/pull/6889)

## v1.3.3

* Node has been upgraded from 0.10.43 to 0.10.45.

* `npm` has been upgraded from 2.14.22 to 2.15.1.

* The `fibers` package has been upgraded to 1.0.13.

* The `meteor-babel` package has been upgraded to 0.10.9.

* The `meteor-promise` package has been upgraded to 0.7.1, a breaking
  change for code that uses `Promise.denodeify`, `Promise.nodeify`,
  `Function.prototype.async`, or `Function.prototype.asyncApply`, since
  those APIs have been removed.

* Meteor packages with binary npm dependencies are now automatically
  rebuilt using `npm rebuild` whenever the version of Node or V8 changes,
  making it much simpler to use Meteor with different versions of Node.
  5dc51d39ecc9e8e342884f3b4f8a489f734b4352

* `*.min.js` files are no longer minified during the build process.
  [PR #6986](https://github.com/meteor/meteor/pull/6986) [Issue #5363](https://github.com/meteor/meteor/issues/5363)

* You can now pick where the `.meteor/local` directory is created by setting the `METEOR_LOCAL_DIR` environment variable. This lets you run multiple instances of the same Meteor app.
  [PR #6760](https://github.com/meteor/meteor/pull/6760) [Issue #6532](https://github.com/meteor/meteor/issues/6532)

* Allow using authType in Facebook login [PR #5694](https://github.com/meteor/meteor/pull/5694)

* Adds flush() method to Tracker to force recomputation [PR #4710](https://github.com/meteor/meteor/pull/4710)

* Adds `defineMutationMethods` option (default: true) to `new Mongo.Collection` to override default behavior that sets up mutation methods (/collection/[insert|update...]) [PR #5778](https://github.com/meteor/meteor/pull/5778)

* Allow overridding the default warehouse url by specifying `METEOR_WAREHOUSE_URLBASE` [PR #7054](https://github.com/meteor/meteor/pull/7054)

* Allow `_id` in `$setOnInsert` in Minimongo: https://github.com/meteor/meteor/pull/7066

* Added support for `$eq` to Minimongo: https://github.com/meteor/meteor/pull/4235

* Insert a `Date` header into emails by default: https://github.com/meteor/meteor/pull/6916/files

* `meteor test` now supports setting the bind address using `--port IP:PORT` the same as `meteor run` [PR #6964](https://github.com/meteor/meteor/pull/6964) [Issue #6961](https://github.com/meteor/meteor/issues/6961)

* `Meteor.apply` now takes a `noRetry` option to opt-out of automatically retrying non-idempotent methods on connection blips: [PR #6180](https://github.com/meteor/meteor/pull/6180)

* DDP callbacks are now batched on the client side. This means that after a DDP message arrives, the local DDP client will batch changes for a minimum of 5ms (configurable via `bufferedWritesInterval`) and a maximum of 500ms (configurable via `bufferedWritesMaxAge`) before calling any callbacks (such as cursor observe callbacks).

* PhantomJS is no longer included in the Meteor dev bundle (#6905). If you
  previously relied on PhantomJS for local testing, the `spiderable`
  package, Velocity tests, or testing Meteor from a checkout, you should
  now install PhantomJS yourself, by running the following commmand:
  `meteor npm install -g phantomjs-prebuilt`

* The `babel-compiler` package now looks for `.babelrc` files and
  `package.json` files with a "babel" section. If found, these files may
  contribute additional Babel transforms that run before the usual
  `babel-preset-meteor` set of transforms. In other words, if you don't
  like the way `babel-preset-meteor` handles a particular kind of syntax,
  you can add your preferred transform plugins to the "presets" or
  "plugins" section of your `.babelrc` or `package.json` file. #6351

* When `BabelCompiler` cannot resolve a Babel plugin or preset package in
  `.babelrc` or `package.json`, it now merely warns instead of
  crashing. #7179

* Compiler plugins can now import npm packages that are visible to their
  input files using `inputFile.require(id)`. b16e8d50194b37d3511889b316345f31d689b020

* `import` statements in application modules now declare normal variables
  for the symbols that are imported, making it significantly easier to
  inspect imported variables when debugging in the browser console or in
  `meteor shell`.

* `import` statements in application modules are no longer restricted to
  the top level, and may now appear inside conditional statements
  (e.g. `if (Meteor.isServer) { import ... }`) or in nested scopes.

* `import` statements now work as expected in `meteor shell`. #6271

* Commands installed in `dev_bundle/lib/node_modules/.bin` (such as
  `node-gyp` and `node-pre-gyp`) are now available to scripts run by
  `meteor npm`. e95dfe410e1b43e8131bc2df9d2c29decdd1eaf6

* When building an application using `meteor build`, "devDependencies"
  listed in `package.json` are no longer copied into the bundle. #6750

* Packages tested with `meteor test-packages` now have access to local
  `node_modules` directories installed in the parent application or in the
  package directory itself. #6827

* You no longer need to specify `DEPLOY_HOSTNAME=galaxy.meteor.com` to run
  `meteor deploy` (and similar commands) against Galaxy. The AWS us-east-1
  Galaxy is now the default for `DEPLOY_HOSTNAME`. If your app's DNS points to
  another Galaxy region, `meteor deploy` will detect that automatically as
  well. #7055

* The `coffeescript` plugin now passes raw JavaScript code enclosed by
  back-ticks to `BabelCompiler`, enabling all ECMAScript features
  (including `import` and `export`) within CoffeeScript. #6000 #6691

* The `coffeescript` package now implies the same runtime environment as
  `ecmascript` (`ecmascript-runtime`, `babel-runtime`, and `promise`, but
  not `modules`). #7184

* When Meteor packages install `npm` dependencies, the
  `process.env.NPM_CONFIG_REGISTRY` environment variable is now
  respected. #7162

* `files.rename` now always executes synchronously. 9856d1d418a4d19c0adf22ec9a92f7ce81a23b05

* "Bare" files contained by `client/compatibility/` directories or added
  with `api.addFiles(path, ..., { bare: true })` are no longer compiled by
  Babel. https://github.com/meteor/meteor/pull/7033#issuecomment-225126778

* Miscellaneous fixed bugs: #6877 #6843 #6881

## v1.3.2.4

> Meteor 1.3.2.4 was published because publishing 1.3.2.3 failed in an
unrecoverable way. Meteor 1.3.2.4 contains no additional changes beyond
the changes in 1.3.2.3.

## v1.3.2.3

* Reverted accidental changes included in 1.3.2.1 and 1.3.2.2 that
  improved DDP performance by batching updates, but broke some packages
  that relied on private methods of the DDP client Connection class. See
  https://github.com/meteor/meteor/pull/5680 for more details. These
  changes will be reinstated in 1.3.3.

## v1.3.2.2

* Fixed bugs #6819 and #6831.

## v1.3.2.1

* Fixed faulty comparison of `.sourcePath` and `.targetPath` properties of
  files scanned by the `ImportScanner`, which caused problems for apps
  using the `tap:i18n` package. 6e792a7cf25847b8cd5d5664a0ff45c9fffd9e57

## v1.3.2

* The `meteor/meteor` repository now includes a `Roadmap.md` file:
  https://github.com/meteor/meteor/blob/devel/Roadmap.md

* Running `npm install` in `bundle/programs/server` when deploying an app
  also rebuilds any binary npm dependencies, fixing #6537. Set
  METEOR_SKIP_NPM_REBUILD=1 to disable this behavior if necessary.

* Non-.js(on) files in `node_modules` (such as `.less` and `.scss`) are
  now processed by compiler plugins and may be imported by JS. #6037

* The `jquery` package can now be completely removed from any app (#6563),
  and uses `<app>/node_modules/jquery` if available (#6626).

* Source maps are once again generated for all bundled JS files, even if
  they are merely identity mappings, so that the files appear distinct in
  the browser, and stack traces make more sense. #6639

* All application files in `imports` directories are now considered lazy,
  regardless of whether the app is using the `modules` package. This could
  be a breaking change for 1.3.2 apps that do not use `modules` or
  `ecmascript` but contain `imports` directories. Workaround: move files
  out of `imports`, or rename `imports` to something else.

* The `npm-bcrypt` package has been upgraded to use the latest version
  (0.8.5) of the `bcrypt` npm package.

* Compiler plugins can call `addJavaScript({ path })` multiple times with
  different paths for the same source file, and `module.id` will reflect
  this `path` instead of the source path, if they are different. #6806

* Fixed bugs: https://github.com/meteor/meteor/milestones/Release%201.3.2

* Fixed unintended change to `Match.Optional` which caused it to behave the same as the new `Match.Maybe` and incorrectly matching `null` where it previously would not have allowed it. #6735

## v1.3.1

* Long isopacket node_modules paths have been shortened, fixing upgrade
  problems on Windows. #6609

* Version 1.3.1 of Meteor can now publish packages for earlier versions of
  Meteor, provided those packages do not rely on modules. #6484 #6618

* The meteor-babel npm package used by babel-compiler has been upgraded to
  version 0.8.4. c8d12aed4e725217efbe86fa35de5d5e56d73c83

* The `meteor node` and `meteor npm` commands now return the same exit
  codes as their child processes. #6673 #6675

* Missing module warnings are no longer printed for Meteor packages, or
  for `require` calls when `require` is not a free variable, fixing
  https://github.com/practicalmeteor/meteor-mocha/issues/19.

* Cordova iOS builds are no longer built by Meteor, but merely prepared
  for building. 88d43a0f16a484a5716050cb7de8066b126c7b28

* Compiler plugin errors were formerly silenced for files not explicitly
  added in package.js. Now those errors are reported when/if the files are
  imported by the ImportScanner. be986fd70926c9dd8eff6d8866205f236c8562c4

## v1.3

### ES2015/Modules

* Enable ES2015 and CommonJS modules in Meteor apps and packages, on
  both client and server. Also let you install modules in apps and
  package by running `npm install`. See: https://github.com/meteor/meteor/blob/master/packages/modules/README.md

* Enable ES2015 generators and ES2016 async/await in the `ecmascript`
  package.

* Inherit static getters and setters in subclasses, when using the
  `ecmascript` package. #5624

* Report full file paths on compiler errors when using the
  `ecmascript` package. #5551

* Now possible to `import` or `require` files with a `.json` file
  extension. #5810

* `process.env.NODE_ENV` is now defined on both client and server as
  either `development` or `production`, which also determines the boolean
  flags `Meteor.isDevelopment` and `Meteor.isProduction`.

* Absolute identifiers for app modules no longer have the `/app/` prefix,
  and absolute identifiers for Meteor packages now have the prefix
  `/node_modules/meteor/` instead of just `/node_modules/`, meaning you
  should `import {Blaze} from "meteor/blaze"` instead of `from "blaze"`.

* Package variables imported by application code are once again exposed
  globally, allowing them to be accessed from the browser console or from
  `meteor shell`. #5868

* Fixed global variable assignment analysis during linking. #5870 #5819

* Changes to files in node_modules will now trigger a restart of the
  development server, just like any other file changes. #5815

* The meteor package now exports a `global` variable (a la Node) that
  provides a reliable reference to the global object for all Meteor code.

* Packages in local node_modules directories now take precedence over
  Meteor packages of the same name. #5933

* Upgraded `babel-compiler` to Babel 6, with the following set of plugins:
  https://github.com/meteor/babel-preset-meteor/blob/master/index.js

* Lazy CSS modules may now be imported by JS: 12c946ee651a93725f243f790c7919de3d445a19

* Packages in the top-level node_modules directory of an app can now be
  imported by Meteor packages: c631d3ac35f5ca418b93c454f521989855b8ec72

* Added support for wildcard import and export statements. #5872 #5897

* Client-side stubs for built-in Node modules are now provided
  automatically if the `meteor-node-stubs` npm package is installed. #6056

* Imported file extensions are now optional for file types handled by
  compiler plugins. #6151

* Upgraded Babel packages to ~6.5.0: 292824da3f8449afd1cd39fcd71acd415c809c0f
  Note: .babelrc files are now ignored (#6016), but may be reenabled (#6351).

* Polyfills now provided for `process.nextTick` and `process.platform`. #6167 #6198 #6055 efe53de492da6df785f1cbef2799d1d2b492a939

* The `meteor test-app` command is now `meteor test [--full-app]`:
  ab5ab15768136d55c76d51072e746d80b45ec181

* New apps now include a `package.json` file.
  c51b8cf7ffd8e7c9ca93768a2df93e4b552c199c

* `require.resolve` is now supported.
  https://github.com/benjamn/install/commit/ff6b25d6b5511d8a92930da41db73b93eb1d6cf8

* JSX now enabled in `.js` files processed by the `ecmascript` compiler
  plugin. #6151

* On the server, modules contained within `node_modules` directories are
  now loaded using the native Node `require` function. #6398

* All `<script>` tag(s) for application and package code now appear at the
  end of the `<body>` rather than in the `<head>`. #6375

* The client-side version of `process.env.NODE_ENV` (and other environment
  variables) now matches the corresponding server-side values. #6399

### Performance

* Don't reload package catalog from disk on rebuilds unless package
  dependencies changed. #5747

* Improve minimongo performance on updating documents when there are
  many active observes. #5627

### Platform

* Upgrade to Node v0.10.41.

* Allow all types of URLs that npm supports in `Npm.depends`
  declarations.

* Split up `standard-minifiers` in separate CSS
  (`standard-minifiers-css`) and JS minifiers
  (`standard-minifiers-js`). `standard-minifiers` now acts as an
  umbrella package for these 2 minifiers.

* Allow piping commands to `meteor shell` via STDIN. #5575

* Let users set the CAFILE environment variable to override the SSL
  root certificate list. #4757 #5523

* `force-ssl` is now marked production only.

### Cordova

* Cordova dependencies have been upgraded to the latest versions
  (`cordova-lib` 6.0.0, `cordova-ios` 4.0.1, and `cordova-android` 5.1.0).

* iOS apps now require iOS 8 or higher, and building for iOS requires Xcode 7.2
  to be installed.

* Building for Android now requires Android SDK 23 to be installed. You may also
  need to create a new AVD for the emulator.

* Building Cordova Android apps on Windows is now supported. #4155

* The Crosswalk plugin has been updated to 1.4.0.

* Cordova core plugins are now pinned to minimal versions known to be compatible
  with the included platforms. A warning is printed asking people to upgrade
  their dependencies if they specify an older version, but we'll always use
  the pinned version regardless.

* The plugin used for file serving and hot code push has been completely
  rewritten. Among many other improvements, it downloads updates incrementally,
  can recover from downloading faulty JavaScript code, and is much more
  reliable and performant.
  See [`cordova-plugin-meteor-webapp`](https://github.com/meteor/cordova-plugin-meteor-webapp)
  for more a more detailed description of the new design.

* If the callbacks added with `Meteor.startup()` do not complete within a set
  time, we consider a downloaded version faulty and will fallback to the last
  known good version. The default timeout is 20 seconds, but this can be
  configured by setting `App.setPreference("WebAppStartupTimeout", "10000");`
  (in milliseconds) in `mobile-config.js`.

* We now use `WKWebView` on iOS by default, even on iOS 8 (which works because
  we do not use `file://` URLs).

* We now use `localhost` instead of `meteor.local` to serve files from. Since
  `localhost` is considered a secure origin, this means the web view won't
  disable web platform features that it otherwise would.

* The local server port now lies between 12000-13000 and is chosen based on
  the `appId`, to both be consistent and lessen the chance of collisions between
  multiple Meteor Cordova apps installed on the same device.

* The plugin now allows for local file access on both iOS and Android, using a
  special URL prefix (`http://localhost:<port>/local-filesystem/<path>`).

* App icon and launch image sizes have been updated. Low resolution sizes for
  now unsupported devices have been deprecated, and higher resolution versions
  have been added.

* We now support the modern Cordova whitelist mechanism. `App.accessRule` has
  been updated with new options.

* `meteor build` now supports a `--server-only` option to avoid building
  the mobile apps when `ios` or `android` platforms have been added. It still
  builds the `web.cordova` architecture in the server bundle however, so it can
  be served for hot code pushes.

* `meteor run` now always tries to use an autodetected IP address as the
  mobile `ROOT_URL`, even if we're not running on a device. This avoids a situation
  where an app already installed on a device connects to a restarted development
  server and receives a `localhost` `ROOT_URL`. #5973

* Fixed a discrepancy between the way we calculated client hashes during a mobile
  build and on the server, which meant a Cordova app would always download a
  new version the first time it started up.

* In Cordova apps, `Meteor.startup()` now correctly waits for the
  device to be ready before firing the callback.

### Accounts

* Make `Accounts.forgotPassword` treat emails as case insensitive, as
  the rest of the accounts system does.

### Blaze

* Don't throw in certain cases when calling a template helper with an
  empty data context. #5411 #5736

* Improve automatic blocking of URLs in attribute values to also
  include `vbscript:` URLs.

### Check

* Introduced new matcher `Match.Maybe(type)` which will also match (permit) `null` in addition to `undefined`.  This is a suggested replacement (where appropriate) for `Match.Optional` which did not permit `null`.  This prevents the need to use `Match.OneOf(null, undefined, type)`. #6220

### Testing

* Packages can now be marked as `testOnly` to only run as part of app
  testing with `meteor test`. This is achieved by setting
  `testOnly: true` to `Package.describe`.


### Uncategorized

* Remove warning in the `simple-todos-react` example app. #5716

* Fix interaction between `browser-policy` and `oauth` packages. #5628

* Add README.md to the `tinytest` package. #5750

* Don't crash when calling `ReactiveDict.prototype.clear` if a
  property with a value wasn't previously accessed. #5530 #5602

* Move `DDPRateLimiter` to the server only, since it won't work if it
  is called from the client. It will now error if referenced from the
  client at all.

* Don't call function more than once when passing a `Match.Where`
  argument to `check`. #5630 #5651

* Fix empty object argument check in `this.subscribe` in
  templates. #5620

* Make `HTTP.call` not crash on undefined content. #5565 #5601

* Return observe handle from
  `Mongo.Collection.prototype._publishCursor`. #4983 #5615

* Add 'Did you mean?' reminders for some CLI commands to help Rails
  developers. #5593

* Make internal shell scripts compatible with other Unix-like
  systems. #5585

* Add a `_pollingInterval` option to `coll.find()` that can be used in
  conjunction with `_disableOplog: true`. #5586

* Expose Tinytest internals which can be used to extend it. #3541

* Improve error message from `check` when passing in null. #5545

* Split up `standard-minifiers` in separate CSS (`standard-minifier-css`) and JS
  minifiers(`standard-minifier-js`). `standard-minifiers` now acts as an umbrella package for these
  2 minifiers.

* Detect new Facebook user-agent in the `spiderable` package. #5516

* `Match.ObjectIncluding` now really requires plain objects. #6140

* Allow `git+` URL schemes for npm dependencies. #844

* Expose options `disableOplog`, `pollingIntervalMs`, and
  `pollingThrottleMs` to `Cursor.find` for tuning observe parameters
  on the server.

* Expose `dynamicHead` and `dynamicBody` hooks in boilerplate generation allowing code to inject content into the body and head tags from the server. #3860

* Add methods of the form `BrowserPolicy.content.allow<ContentType>BlobUrl()` to BrowserPolicy #5141

* Move `<script>` tags to end of `<body>` to enable 'loading' UI to be inserted into the boilerplate #6375

* Adds WebAppInternals.setBundledJsCssUrlRewriteHook allowing apps to supply a hook function that can create a dynamic bundledJsCssPrefix at runtime. This is useful if you're using a CDN by giving you a way to ensure the CDN won't cache broken js/css resources during an app upgrade.

Patches contributed by GitHub users vereed, mitar, nathan-muir,
robfallows, skishore, okland, Primigenus, zimme, welelay, rgoomar,
bySabi, mbrookes, TomFreudenberg, TechPlexEngineer, zacharydenton,
AlexeyMK, gwendall, dandv, devgrok, brianlukoff.


## v.1.2.1, 2015-Oct-26

* `coll.insert()` now uses a faster (but cryptographically insecure)
  algorithm to generate document IDs when called outside of a method
  and an `_id` field is not explicitly passed. With this change, there
  are no longer two algorithms used to generate document
  IDs. `Random.id()` can still be used to generate cryptographically
  secure document IDs. [#5161](https://github.com/meteor/meteor/issues/5161)

* The `ecmascript-collections` package has been renamed to
  `ecmascript-runtime` and now includes a more complete selection of
  ES2015 polyfills and shims from [`core-js`](https://www.npmjs.com/package/core-js).
  The complete list can be found
  [here](https://github.com/meteor/ecmascript-runtime/blob/master/server.js).

* Check type of `onException` argument to `bindEnvironment`. [#5271](https://github.com/meteor/meteor/issues/5271)

* WebApp's `PORT` environment variable can now be a named pipe to better support
  deployment on IIS on Windows. [4413](https://github.com/meteor/meteor/issues/4413)

* `Template.dynamic` can be now used as a block helper:
  `{{#Template.dynamic}} ... {{/Template.dynamic}}` [#4756](https://github.com/meteor/meteor/issues/4756)

* `Collection#allow/deny` now throw errors when passed falsy values. [#5442](https://github.com/meteor/meteor/pull/5442)

* `source-map` has been updated to a newer patch version, which fixes major bugs
  in particular around loading bundles generated by Webpack. [#5411](https://github.com/meteor/meteor/pull/5411)

* `check` now returns instead of throwing errors internally, which should make
  it much faster. `check` is used in many core Meteor packages, so this should
  result in small performance improvements across the framework. [#4584](https://github.com/meteor/meteor/pull/4584)

* The `userEmail` option to `Meteor.loginWithMeteorDeveloperAccount` has been
  renamed to `loginHint`, and now supports Google accounts as well. The old
  option still works for backwards compatibility. [#2422](https://github.com/meteor/meteor/issues/2422) [#5313](https://github.com/meteor/meteor/pull/5313)

* The old `addFiles` API for adding package assets no longer throws an error,
  making it easier to share packages between pre- and post-1.2 versions of
  Meteor. [#5458](https://github.com/meteor/meteor/issues/5458)

* Normally, you can't deploy to free meteor.com hosting or Galaxy from a
  non-Linux machine if you have *local* non-published packages with binary
  dependencies, nor can you run `meteor build --architecture SomeOtherArch`. As
  a temporary workaround, if you set the `METEOR_BINARY_DEP_WORKAROUND`
  variable, you will be able to deploy to Galaxy (but not free meteor.com
  hosting), and tarballs built with `meteor build` will contain a
  `programs/server/setup.sh` shell script which should be run on the server to
  install those packages.

## v1.2.0.2, 2015-Sept-28

* Update Crosswalk plugin for Cordova to 1.3.1. [#5267](https://github.com/meteor/meteor/issues/5267)

* Fix `meteor add` for a Cordova plugin using a Git URL with SHA.

* Upgraded the `promise` package to use `meteor-promise@0.5.0`, which uses
  the global `Promise` constructor in browsers that define it natively.

* Fix error in assigning attributes to `<body>` tag when using Blaze templates
  or `static-html`. [#5232](https://github.com/meteor/meteor/issues/5232)

## v1.2.0.1, 2015-Sept-22

* Fix incorrect publishing of packages with exports but no source. [#5228](https://github.com/meteor/meteor/issues/5228)

## v1.2, 2015-Sept-21

There are quite a lot of changes in Meteor 1.2. See the
[Wiki](https://github.com/meteor/meteor/wiki/Breaking-changes-in-Meteor-1.2) for
a shorter list of breaking changes you should be aware of when upgrading.

### Core Packages

* `meteor-platform` has been deprecated in favor of the smaller `meteor-base`,
  with apps listing their other dependencies explicitly.  The v1.2 upgrader
  will rewrite `meteor-platform` in existing apps.  `meteor-base` puts fewer
  symbols in the global namepsace, so it's no longer true that all apps
  have symbols like `Random` and `EJSON` in the global namespace.

* New packages: `ecmascript`, `es5-shim`, `ecmascript-collections`, `promise`,
  `static-html`, `jshint`, `babel-compiler`

* No longer include the `json` package by default, which contains code for
  `JSON.parse` and `JSON.stringify`.  (The last browser to not support JSON
  natively was Internet Explorer 7.)

* `autoupdate` has been renamed `hot-code-push`

### Meteor Accounts

* Login attempts are now rate-limited by default.  This can be turned off
  using `Accounts.removeDefaultRateLimit()`.

* `loginWithPassword` now matches username or email in a case insensitive
  manner. If there are multiple users with a username or email only differing
  in case, a case sensitive match is required. [#550](https://github.com/meteor/meteor/issues/550)

* `loginWithGithub` now requests `user:email` scope by default, and attempts
  to fetch the user's emails. If no public email has been set, we use the
  primary email instead. We also store the complete list of emails. [#4545](https://github.com/meteor/meteor/issues/4545)

* When an account's email address is verified, deactivate other verification
  tokens.  [#4626](https://github.com/meteor/meteor/issues/4626)

* Fix bug where blank page is shown when an expired login token is
  present. [#4825](https://github.com/meteor/meteor/issues/4825)

* Fix `OAuth1Binding.prototype.call` when making requests to Twitter
  with a large parameter set.

* Directions for setting up Google OAuth in accounts-ui have been updated to
  match Google's new requirements.

* Add `Accounts.oauth.unregisterService` method, and ensure that users can only
  log in with currently registered services.  [#4014](https://github.com/meteor/meteor/issues/4014)

* The `accounts-base` now defines reusable `AccountsClient` and
  `AccountsServer` constructors, so that users can create multiple
  independent instances of the `Accounts` namespace.  [#4233](https://github.com/meteor/meteor/issues/4233)

* Create an index for `Meteor.users` on
  `services.email.verificationTokens.token` (instead of
  `emails.validationTokens.token`, which never was used for anything).  [#4482](https://github.com/meteor/meteor/issues/4482)

* Remove an IE7-specific workaround from accounts-ui.  [#4485](https://github.com/meteor/meteor/issues/4485)

### Livequery

* Improved server performance by reducing overhead of processing oplog after
  database writes. Improvements are most noticeable in case when a method is
  doing a lot of writes on collections with plenty of active observers.  [#4694](https://github.com/meteor/meteor/issues/4694)

### Mobile

* The included Cordova tools have been updated to the latest version 5.2.0.
  This includes Cordova Android 4.1 and Cordova iOS 3.9. These updates may
  require you to make changes to your app. For details, see the [Cordova release
  notes] (https://cordova.apache.org/#news) for for the different versions.

* Thanks to Cordova Android's support for pluggable web views, it is now
  possible to install the [Crosswalk plugin]
  (https://crosswalk-project.org/documentation/cordova/cordova_4.html), which
  offers a hugely improved web view on older Android versions.
  You can add the plugin to your app with `meteor add crosswalk`.

* The bundled Android tools have been removed and a system-wide install of the
  Android SDK is now required. This should make it easier to keep the
  development toolchain up to date and helps avoid some difficult to diagnose
  failures. If you don't have your own Android tools installed already, you can
  find more information about installing the Android SDK for [Mac] (https://github.com/meteor/meteor/wiki/Mobile-Dev-Install:-Android-on-Mac)
  or [Linux]
  (https://github.com/meteor/meteor/wiki/Mobile-Dev-Install:-Android-on-Linux).

* As part of moving to npm, many Cordova plugins have been renamed. Meteor
  should perform conversions automatically, but you may want to be aware of this
  to avoid surprises. See [here]
  (https://cordova.apache.org/announcements/2015/04/21/plugins-release-and-move-to-npm.html)
  for more information.

* Installing plugins from the local filesystem is now supported using `file://`
  URLs, which should make developing your own plugins more convenient. It is
  also needed as a temporary workaround for using the Facebook plugin.
  Relative references are interpreted relative to the Meteor project directory.
  (As an example,
  `meteor add cordova:phonegap-facebook-plugin@file://../phonegap-facebook-plugin`
  would attempt to install the plugin from the same directory you Meteor project
  directory is located in.)

* Meteor no longer supports installing Cordova plugins from tarball URLs, but
  does support Git URLs with a SHA reference (like
  `https://github.com/apache/cordova-plugin-file#c452f1a67f41cb1165c92555f0e721fbb07329cc`).
  Existing GitHub tarball URLs are converted automatically.

* Allow specifying a `buildNumber` in `App.info`, which is used to set the
  `android-versionCode` and `ios-CFBundleVersion` in the `config.xml` of the
  Cordova project. The build number is used to differentiate between
  different versions of the app, and should be incremented before distributing
  a built app to stores or testing services. [#4048](https://github.com/meteor/meteor/issues/4048)

* Other changes include performance enhancements when building and running,
  and improved requirements checking and error reporting.

* Known issue: we do not currently show logging output when running on the
  iOS Simulator. As a workaround, you can `meteor run ios-device` to open the
  project in Xcode and watch the output there.

### Templates/Blaze

* New syntax: Handlebars sub-expressions are now supported -- as in,
  `{{helper (anotherHelper arg1 arg2)}}` -- as well as new block helper forms
  `#each .. in ..` and `#let x=y`.  See
  https://github.com/meteor/meteor/tree/devel/packages/spacebars

* Add a special case for the new `react-template-helper` package -- don't let
  templates use {{> React}} with siblings since `React.render` assumes it's
  being rendered into an empty container element. (This lets us throw the error
  when compiling templates rather than when the app runs.)

* Improve parsing of `<script>` and `<style>` tags.  [#3797](https://github.com/meteor/meteor/issues/3797)

* Fix a bug in `observe-sequence`. The bug was causing unnecessary rerenderings
  in an instance of `#each` block helper followed by false "duplicate ids"
  warnings. [#4049](https://github.com/meteor/meteor/issues/4049)

* `TemplateInstance#subscribe` now has a new `connection` option, which
  specifies which connection should be used when making the subscription. The
  default is `Meteor.connection`, which is the connection used when calling
  `Meteor.subscribe`.

* Fix external `<script>` tags in body or templates.  [#4415](https://github.com/meteor/meteor/issues/4415)

* Fix memory leak.  [#4289](https://github.com/meteor/meteor/issues/4289)

* Avoid recursion when materializing DOM elements, to avoid stack overflow
  errors in certain browsers. [#3028](https://github.com/meteor/meteor/issues/3028)

* Blaze and Meteor's built-in templating are now removable using
  `meteor remove blaze-html-templates`. You can add back support for static
  `head` and `body` tags in `.html` files by using the `static-html` package.

### DDP

* Websockets now support the
  [`permessage-deflate`](https://tools.ietf.org/id/draft-ietf-hybi-permessage-compression-19.txt)
  extension, which compresses data on the wire. It is enabled by default on the
  server. To disable it, set `$SERVER_WEBSOCKET_COMPRESSION` to `0`. To configure
  compression options, set `$SERVER_WEBSOCKET_COMPRESSION` to a JSON object that
  will be used as an argument to
  [`deflate.configure`](https://github.com/faye/permessage-deflate-node/blob/master/README.md).
  Compression is supported on the client side by Meteor's Node DDP client and by
  browsers including Chrome, Safari, and Firefox 37.

* The `ddp` package has been split into `ddp-client` and `ddp-server` packages;
  using `ddp` is equivalent to using both. This allows you to use the Node DDP
  client without adding the DDP server to your app.  [#4191](https://github.com/meteor/meteor/issues/4191) [#3452](https://github.com/meteor/meteor/issues/3452)

* On the client, `Meteor.call` now takes a `throwStubExceptions` option; if set,
  exceptions thrown by method stubs will be thrown instead of logged, and the
  method will not be invoked on the server.  [#4202](https://github.com/meteor/meteor/issues/4202)

* `sub.ready()` should return true inside that subscription's `onReady`
  callback.  [#4614](https://github.com/meteor/meteor/issues/4614)

* Fix method calls causing broken state when socket is reconnecting.  [#5104](https://github.com/meteor/meteor/issues/5104)

### Isobuild

* Build plugins will no longer process files whose names match the extension
  exactly (with no extra dot). If your build plugin needs to match filenames
  exactly, you should use the new build plugin API in this release which
  supplies a special `filenames` option. [#3985](https://github.com/meteor/meteor/issues/3985)

* Adding the same file twice in the same package is now an error. Previously,
  this could either lead to the file being included multiple times, or to a
  build time crash.

* You may now specify the `bare` option for JavaScript files on the server.
  Previous versions only allowed this on the client. [#3681](https://github.com/meteor/meteor/issues/3681)

* Ignore `node_modules` directories in apps instead of processing them as Meteor
  source code.  [#4457](https://github.com/meteor/meteor/issues/4457) [#4452](https://github.com/meteor/meteor/issues/4452)

* Backwards-incompatible change for package authors: Static assets in package.js files must now be
  explicitly declared by using `addAssets` instead of `addFiles`. Previously,
  any file that didn't have a source handler was automatically registered as a
  server-side asset. The `isAsset` option to `addFiles` is also deprecated in
  favor of `addAssets`.

* Built files are now always annotated with line number comments, to improve the
  debugging experience in browsers that don't support source maps.

* There is a completely new API for defining build plugins that cache their
  output. There are now special APIs for defining linters and minifiers in
  addition to compilers. The core Meteor packages for `less`, `coffee`, `stylus`
  and `html` files have been updated to use this new API. Read more on the
  [Wiki page](https://github.com/meteor/meteor/wiki/Build-Plugins-API).

### CSS

* LESS and Stylus now support cross-package imports.

* CSS concatenation and minification is delegated to the `standard-minifiers`
  package, which is present by default (and added to existing apps by the v1.2
  upgrader).

* CSS output is now split into multiple stylesheets to avoid hitting limits on
  rules per stylesheet in certain versions of Internet Explorer. [#1876](https://github.com/meteor/meteor/issues/1876)

### Mongo

* The oplog observe driver now properly updates queries when you drop a
  database.  [#3847](https://github.com/meteor/meteor/issues/3847)

* MongoID logic has been moved out of `minimongo` into a new package called
  `mongo-id`.

* Fix Mongo upserts with dotted keys in selector.  [#4522](https://github.com/meteor/meteor/issues/4522)


### `meteor` command-line tool

* You can now create three new example apps with the command line tool. These
  are the apps from the official tutorials at http://meteor.com/tutorials, which
  demonstrate building the same app with Blaze, Angular, and React. Try these
  apps with:

  ```sh
  meteor create --example simple-todos
  meteor create --example simple-todos-react
  meteor create --example simple-todos-angular
  ```

* `meteor shell` no longer crashes when piped from another command.

* Avoid a race condition in `meteor --test` and work with newer versions of the
  Velocity package.  [#3957](https://github.com/meteor/meteor/issues/3957)

* Improve error handling when publishing packages.  [#3977](https://github.com/meteor/meteor/issues/3977)

* Improve messaging around publishing binary packages.  [#3961](https://github.com/meteor/meteor/issues/3961)

* Preserve the value of `_` in `meteor shell`.  [#4010](https://github.com/meteor/meteor/issues/4010)

* `meteor mongo` now works on OS X when certain non-ASCII characters are in the
  pathname, as long as the `pgrep` utility is installed (it ships standard with
  OS X 10.8 and newer).  [#3999](https://github.com/meteor/meteor/issues/3999)

* `meteor run` no longer ignores (and often reverts) external changes to
  `.meteor/versions` which occur while the process is running.  [#3582](https://github.com/meteor/meteor/issues/3582)

* Fix crash when downloading two builds of the same package version
  simultaneously.  [#4163](https://github.com/meteor/meteor/issues/4163)

* Improve messages printed by `meteor update`, displaying list of packages
  that are not at the latest version available.

* When determining file load order, split file paths on path separator
  before comparing path components alphabetically.  [#4300](https://github.com/meteor/meteor/issues/4300)

* Fix inability to run `mongod` due to lack of locale configuration on some
  platforms, and improve error message if the failure still occurs.  [#4019](https://github.com/meteor/meteor/issues/4019)

* New `meteor lint` command.

### Minimongo

* The `$push` query modifier now supports a `$position` argument.  [#4312](https://github.com/meteor/meteor/issues/4312)

* `c.update(selector, replacementDoc)` no longer shares mutable state between
  replacementDoc and Minimongo internals. [#4377](https://github.com/meteor/meteor/issues/4377)

### Email

* `Email.send` now has a new option, `attachments`, in the same style as
  `mailcomposer`.
  [Details here.](https://github.com/andris9/mailcomposer#add-attachments)

### Tracker

* New `Tracker.Computation#onStop` method.  [#3915](https://github.com/meteor/meteor/issues/3915)

* `ReactiveDict` has two new methods, `clear` and `all`. `clear` resets
  the dictionary as if no items had been added, meaning all calls to `get` will
  return `undefined`. `all` converts the dictionary into a regular JavaScript
  object with a snapshot of the keys and values. Inside an autorun, `all`
  registers a dependency on any changes to the dictionary. [#3135](https://github.com/meteor/meteor/issues/3135)

### Utilities

* New `beforeSend` option to `HTTP.call` on the client allows you to directly
  access the `XMLHttpRequest` object and abort the call.  [#4419](https://github.com/meteor/meteor/issues/4419) [#3243](https://github.com/meteor/meteor/issues/3243) [#3266](https://github.com/meteor/meteor/issues/3266)

* Parse `application/javascript` and `application/x-javascript` HTTP replies as
  JSON too.  [#4595](https://github.com/meteor/meteor/issues/4595)

* `Match.test` from the `check` package now properly compares boolean literals,
  just like it does with Numbers and Strings. This applies to the `check`
  function as well.

* Provide direct access to the `mailcomposer` npm module used by the `email`
  package on `EmailInternals.NpmModules`. Allow specifying a `MailComposer`
  object to `Email.send` instead of individual options.  [#4209](https://github.com/meteor/meteor/issues/4209)

* Expose `Spiderable.requestTimeoutMs` from `spiderable` package to
  allow apps to set the timeout for running phantomjs.

* The `spiderable` package now reports the URL it's trying to fetch on failure.


### Other bug fixes and improvements

* Upgraded dependencies:

  - Node: 0.10.40 (from 0.10.36)
  - uglify-js: 2.4.20 (from 2.4.17)
  - http-proxy: 1.11.1 (from 1.6.0)

* `Meteor.loginWithGoogle` now supports `prompt`. Choose a prompt to always be
  displayed on Google login.

* Upgraded `coffeescript` package to depend on NPM packages
  coffeescript@1.9.2 and source-map@0.4.2. [#4302](https://github.com/meteor/meteor/issues/4302)

* Upgraded `fastclick` to 1.0.6 to fix an issue in iOS Safari. [#4393](https://github.com/meteor/meteor/issues/4393)

* Fix `Error: Can't render headers after they are sent to the client`.  [#4253](https://github.com/meteor/meteor/issues/4253) [#4750](https://github.com/meteor/meteor/issues/4750)

* `Meteor.settings.public` is always available on client and server,
  and modifications made on the server (for example, during app initialization)
  affect the value seen by connecting clients. [#4704](https://github.com/meteor/meteor/issues/4704)

### Windows

* Increase the buffer size for `netstat` when looking for running Mongo servers. [#4125](https://github.com/meteor/meteor/issues/4125)

* The Windows installer now always fetches the latest available version of
  Meteor at runtime, so that it doesn't need to be recompiled for every release.

* Fix crash in `meteor mongo` on Windows.  [#4711](https://github.com/meteor/meteor/issues/4711)


## v1.1.0.3, 2015-Aug-03

### Accounts

* When using Facebook API version 2.4, properly fetch `email` and other fields.
  Facebook recently forced all new apps to use version 2.4 of their API.  [#4743](https://github.com/meteor/meteor/issues/4743)


## v1.1.0.2, 2015-Apr-06

### `meteor` command-line tool

* Revert a change in 1.1.0.1 that caused `meteor mongo` to fail on some Linux
  systems. [#4115](https://github.com/meteor/meteor/issues/4115), [#4124](https://github.com/meteor/meteor/issues/4124), [#4134](https://github.com/meteor/meteor/issues/4134)


## v1.1.0.1, 2015-Apr-02

### Blaze

* Fix a regression in 1.1 in Blaze Templates: an error happening when View is
  invalidated immediately, causing a client-side crash (accessing
  `destroyMembers` of `undefined`). [#4097](https://github.com/meteor/meteor/issues/4097)

## v1.1, 2015-Mar-31

### Windows Support

* The Meteor command line tool now officially supports Windows 7, Windows 8.1,
  Windows Server 2008, and Windows Server 2012. It can run from PowerShell or
  Command Prompt.

* There is a native Windows installer that will be available for download from
  <https://www.meteor.com/install> starting with this release.

* In this release, Meteor on Windows supports all features available on Linux
  and Mac except building mobile apps with PhoneGap/Cordova.

* The `meteor admin get-machine` command now supports an additional
  architecture, `os.windows.x86_32`, which can be used to build binary packages
  for Windows.

### Version Solver

* The code that selects compatible package versions for `meteor update`
  and resolves conflicts on `meteor add` has been rewritten from the ground up.
  The core solver algorithm is now based on MiniSat, an open-source SAT solver,
  improving performance and maintainability.

* Refresh the catalog instead of downgrading packages when the versions in
  `.meteor/versions` aren't in the cache.  [#3653](https://github.com/meteor/meteor/issues/3653)

* Don't downgrade packages listed in `.meteor/packages`, or upgrade to a new
  major version, unless the new flag `--allow-incompatible-update` is passed
  as an override.

* Error messages are more detailed when constraints are unsatisfiable.

* Prefer "patched" versions of new indirect dependencies, and take patches
  to them on `meteor update` (for example, `1.0.1` or `1.0.0_1` over `1.0.0`).

* Version Solver is instrumented for profiling (`METEOR_PROFILE=1` in the
  environment).

* Setting the `METEOR_PRINT_CONSTRAINT_SOLVER_INPUT` environment variable
  prints information useful for diagnosing constraint solver bugs.

### Tracker

* Schedule the flush cycle using a better technique than `setTimeout` when
  available.  [#3889](https://github.com/meteor/meteor/issues/3889)

* Yield to the event loop during the flush cycle, unless we're executing a
  synchronous `Tracker.flush()`.  [#3901](https://github.com/meteor/meteor/issues/3901)

* Fix error reporting not being source-mapped properly. [#3655](https://github.com/meteor/meteor/issues/3655)

* Introduce a new option for `Tracker.autorun` - `onError`. This callback can be
  used to handle errors caught in the reactive computations. [#3822](https://github.com/meteor/meteor/issues/3822)

### Blaze

* Fix stack overflow from nested templates and helpers by avoiding recursion
  during rendering.  [#3028](https://github.com/meteor/meteor/issues/3028)

### `meteor` command-line tool

* Don't fail if `npm` prints more than 200K.  [#3887](https://github.com/meteor/meteor/issues/3887)


### Other bug fixes and improvements

* Upgraded dependencies:

  - uglify-js: 2.4.17 (from 2.4.13)

Patches contributed by GitHub users hwillson, mitar, murillo128, Primigenus,
rjakobsson, and tmeasday.


## v1.0.5, 2015-Mar-25

* This version of Meteor now uses version 2.2 of the Facebook API for
  authentication, instead of 1.0. If you use additional Facebook API methods
  beyond login, you may need to request new permissions.

  Facebook will automatically switch all apps to API version 2.0 on April
  30th, 2015. Please make sure to update your application's permissions and API
  calls by that date.

  For more details, see
  https://github.com/meteor/meteor/wiki/Facebook-Graph-API-Upgrade


## v1.0.4.2, 2015-Mar-20

* Fix regression in 1.0.4 where using Cordova for the first time in a project
  with hyphens in its directory name would fail.  [#3950](https://github.com/meteor/meteor/issues/3950)


## v1.0.4.1, 2015-Mar-18

* Fix regression in 1.0.4 where `meteor publish-for-arch` only worked for
  packages without colons in their name.  [#3951](https://github.com/meteor/meteor/issues/3951)

## v1.0.4, 2015-Mar-17

### Mongo Driver

* Meteor is now tested against MongoDB 2.6 by default (and the bundled version
  used by `meteor run` has been upgraded). It should still work fine with
  MongoDB 2.4.  Previous versions of Meteor mostly worked with MongoDB 2.6, with
  a few caveats:

    - Some upsert invocations did not work with MongoDB in previous versions of
      Meteor.
    - Previous versions of Meteor required setting up a special "user-defined
      role" with access to the `system.replset` table to use the oplog observe
      driver with MongoDB 2.6.  These extra permissions are not required with
      this version of Meteor.

  The MongoDB command needed to set up user permissions for the oplog observe
  driver is slightly different in MongoDB 2.6; see
  https://github.com/meteor/meteor/wiki/Oplog-Observe-Driver for details.

  We have also tested Meteor against the recently-released MongoDB 3.0.0.
  While we are not shipping MongoDB 3.0 with Meteor in this release (preferring
  to wait until its deployment is more widespread), we believe that Meteor
  1.0.4 apps will work fine when used with MongoDB 3.0.0 servers.

* Fix 0.8.1 regression where failure to connect to Mongo at startup would log a
  message but otherwise be ignored. Now it crashes the process, as it did before
  0.8.1.  [#3038](https://github.com/meteor/meteor/issues/3038)

* Use correct transform for allow/deny rules in `update` when different rules
  have different transforms.  [#3108](https://github.com/meteor/meteor/issues/3108)

* Provide direct access to the collection and database objects from the npm
  Mongo driver via new `rawCollection` and `rawDatabase` methods on
  `Mongo.Collection`.  [#3640](https://github.com/meteor/meteor/issues/3640)

* Observing or publishing an invalid query now throws an error instead of
  effectively hanging the server.  [#2534](https://github.com/meteor/meteor/issues/2534)


### Livequery

* If the oplog observe driver gets too far behind in processing the oplog, skip
  entries and re-poll queries instead of trying to keep up.  [#2668](https://github.com/meteor/meteor/issues/2668)

* Optimize common cases faced by the "crossbar" data structure (used by oplog
  tailing and DDP method write tracking).  [#3697](https://github.com/meteor/meteor/issues/3697)

* The oplog observe driver recovers from failed attempts to apply the modifier
  from the oplog (eg, because of empty field names).


### Minimongo

* When acting as an insert, `c.upsert({_id: 'x'}, {foo: 1})` now uses the `_id`
  of `'x'` rather than a random `_id` in the Minimongo implementation of
  `upsert`, just like it does for `c.upsert({_id: 'x'}, {$set: {foo: 1}})`.
  (The previous behavior matched a bug in the MongoDB 2.4 implementation of
  upsert that is fixed in MongoDB 2.6.)  [#2278](https://github.com/meteor/meteor/issues/2278)

* Avoid unnecessary work while paused in minimongo.

* Fix bugs related to observing queries with field filters: `changed` callbacks
  should not trigger unless a field in the filter has changed, and `changed`
  callbacks need to trigger when a parent of an included field is
  unset.  [#2254](https://github.com/meteor/meteor/issues/2254) [#3571](https://github.com/meteor/meteor/issues/3571)

* Disallow setting fields with empty names in minimongo, to match MongoDB 2.6
  semantics.


### DDP

* Subscription handles returned from `Meteor.subscribe` and
  `TemplateInstance#subscribe` now have a `subscriptionId` property to identify
  which subscription the handle is for.

* The `onError` callback to `Meteor.subscribe` has been replaced with a more
  general `onStop` callback that has an error as an optional first argument.
  The `onStop` callback is called when the subscription is terminated for
  any reason.  `onError` is still supported for backwards compatibility. [#1461](https://github.com/meteor/meteor/issues/1461)

* The return value from a server-side `Meteor.call` or `Meteor.apply` is now a
  clone of what the function returned rather than sharing mutable state.  [#3201](https://github.com/meteor/meteor/issues/3201)

* Make it easier to use the Node DDP client implementation without running a web
  server too.  [#3452](https://github.com/meteor/meteor/issues/3452)


### Blaze

* Template instances now have a `subscribe` method that functions exactly like
  `Meteor.subscribe`, but stops the subscription when the template is destroyed.
  There is a new method on Template instances called `subscriptionsReady()`
  which is a reactive function that returns true when all of the subscriptions
  made with `TemplateInstance#subscribe` are ready. There is also a built-in
  helper that returns the same thing and can be accessed with
  `Template.subscriptionsReady` inside any template.

* Add `onRendered`, `onCreated`, and `onDestroyed` methods to
  `Template`. Assignments to `Template.foo.rendered` and so forth are deprecated
  but are still supported for backwards compatibility.

* Fix bug where, when a helper or event handler was called from inside a custom
  block helper,  `Template.instance()` returned the `Template.contentBlock`
  template instead of the actual user-defined template, making it difficult to
  use `Template.instance()` for local template state.

* `Template.instance()` now works inside `Template.body`.  [#3631](https://github.com/meteor/meteor/issues/3631)

* Allow specifying attributes on `<body>` tags in templates.

* Improve performance of rendering large arrays.  [#3596](https://github.com/meteor/meteor/issues/3596)


### Isobuild

* Support `Npm.require('foo/bar')`.  [#3505](https://github.com/meteor/meteor/issues/3505) [#3526](https://github.com/meteor/meteor/issues/3526)

* In `package.js` files, `Npm.require` can only require built-in Node modules
  (and dev bundle modules, though you shouldn't depend on that), not the modules
  from its own `Npm.depends`. Previously, such code would work but only on the
  second time a `package.js` was executed.

* Ignore vim swap files in the `public` and `private` directories.  [#3322](https://github.com/meteor/meteor/issues/3322)

* Fix regression in 1.0.2 where packages might not be rebuilt when the compiler
  version changes.


### Meteor Accounts

* The `accounts-password` `Accounts.emailTemplates` can now specify arbitrary
  email `headers`.  The `from` address can now be set separately on the
  individual templates, and is a function there rather than a static
  string. [#2858](https://github.com/meteor/meteor/issues/2858) [#2854](https://github.com/meteor/meteor/issues/2854)

* Add login hooks on the client: `Accounts.onLogin` and
  `Accounts.onLoginFailure`. [#3572](https://github.com/meteor/meteor/issues/3572)

* Add a unique index to the collection that stores OAuth login configuration to
  ensure that only one configuration exists per service.  [#3514](https://github.com/meteor/meteor/issues/3514)

* On the server, a new option
  `Accounts.setPassword(user, password, { logout: false })` overrides the
  default behavior of logging out all logged-in connections for the user.  [#3846](https://github.com/meteor/meteor/issues/3846)


### Webapp

* `spiderable` now supports escaped `#!` fragments.  [#2938](https://github.com/meteor/meteor/issues/2938)

* Disable `appcache` on Firefox by default.  [#3248](https://github.com/meteor/meteor/issues/3248)

* Don't overly escape `Meteor.settings.public` and other parts of
  `__meteor_runtime_config__`.  [#3730](https://github.com/meteor/meteor/issues/3730)

* Reload the client program on `SIGHUP` or Node-specific IPC messages, not
  `SIGUSR2`.


### `meteor` command-line tool

* Enable tab-completion of global variables in `meteor shell`.  [#3227](https://github.com/meteor/meteor/issues/3227)

* Improve the stability of `meteor shell`.  [#3437](https://github.com/meteor/meteor/issues/3437) [#3595](https://github.com/meteor/meteor/issues/3595) [#3591](https://github.com/meteor/meteor/issues/3591)

* `meteor login --email` no longer takes an ignored argument.  [#3532](https://github.com/meteor/meteor/issues/3532)

* Fix regression in 1.0.2 where `meteor run --settings s` would ignore errors
  reading or parsing the settings file.  [#3757](https://github.com/meteor/meteor/issues/3757)

* Fix crash in `meteor publish` in some cases when the package is inside an
  app. [#3676](https://github.com/meteor/meteor/issues/3676)

* Fix crashes in `meteor search --show-all` and `meteor search --maintainer`.
  \#3636

* Kill PhantomJS processes after `meteor --test`, and only run the app
  once. [#3205](https://github.com/meteor/meteor/issues/3205) [#3793](https://github.com/meteor/meteor/issues/3793)

* Give a better error when Mongo fails to start up due to a full disk.  [#2378](https://github.com/meteor/meteor/issues/2378)

* After killing existing `mongod` servers, also clear the `mongod.lock` file.

* Stricter validation for package names: they cannot begin with a hyphen, end
  with a dot, contain two consecutive dots, or start or end with a colon.  (No
  packages on Atmosphere fail this validation.)  Additionally, `meteor create
  --package` applies the same validation as `meteor publish` and disallows
  packages with multiple colons.  (Packages with multiple colons like
  `local-test:iron:router` are used internally by `meteor test-packages` so that
  is not a strict validation rule.)

* `meteor create --package` now no longer creates a directory with the full
  name of the package, since Windows file systems cannot have colon characters
  in file paths. Instead, the command now creates a directory named the same
  as the second part of the package name after the colon (without the username
  prefix).


### Meteor Mobile

* Upgrade the Cordova CLI dependency from 3.5.1 to 4.2.0. See the release notes
  for the 4.x series of the Cordova CLI [on Apache
  Cordova](http://cordova.apache.org/announcements/2014/10/16/cordova-4.html).

* Related to the recently discovered [attack
  vectors](http://cordova.apache.org/announcements/2014/08/04/android-351.html)
  in Android Cordova apps, Meteor Cordova apps no longer allow access to all
  domains by default. If your app access external resources over XHR, you need
  to add them to the whitelist of allowed domains with the newly added
  [`App.accessRule`
  method](https://docs.meteor.com/#/full/App-accessRule) in your
  `mobile-config.js` file.

* Upgrade Cordova Plugins dependencies in Meteor Core packages:
  - `org.apache.cordova.file`: from 1.3.0 to 1.3.3
  - `org.apache.cordova.file-transfer`: from 0.4.4 to 0.5.0
  - `org.apache.cordova.splashscreen`: from 0.3.3 to 1.0.0
  - `org.apache.cordova.console`: from 0.2.10 to 0.2.13
  - `org.apache.cordova.device`: from 0.2.11 to 0.3.0
  - `org.apache.cordova.statusbar`: from 0.1.7 to 0.1.10
  - `org.apache.cordova.inappbrowser`: from 0.5.1 to 0.6.0
  - `org.apache.cordova.inappbrowser`: from 0.5.1 to 0.6.0

* Use the newer `ios-sim` binary, compiled with Xcode 6 on OS X Mavericks.


### Tracker

* Use `Session.set({k1: v1, k2: v2})` to set multiple values at once.


### Utilities

* Provide direct access to all options supported by the `request` npm module via
  the new server-only `npmRequestOptions` option to `HTTP.call`.  [#1703](https://github.com/meteor/meteor/issues/1703)


### Other bug fixes and improvements

* Many internal refactorings towards supporting Meteor on Windows are in this
  release.

* Remove some packages used internally to support legacy MDG systems
  (`application-configuration`, `ctl`, `ctl-helper`, `follower-livedata`,
  `dev-bundle-fetcher`, and `star-translate`).

* Provide direct access to some npm modules used by core packages on the
  `NpmModules` field of `WebAppInternals`, `MongoInternals`, and
  `HTTPInternals`.

* Upgraded dependencies:

  - node: 0.10.36 (from 0.10.33)
  - Fibers: 1.0.5 (from 1.0.1)
  - MongoDB: 2.6.7 (from 2.4.12)
  - openssl in mongo: 1.0.2 (from 1.0.1j)
  - MongoDB driver: 1.4.32 (from 1.4.1)
  - bson: 0.2.18 (from 0.2.7)
  - request: 2.53.0 (from 2.47.0)


Patches contributed by GitHub users 0a-, awatson1978, awwx, bwhitty,
christianbundy, d4nyll, dandv, DanielDent, DenisGorbachev, fay-jai, gsuess,
hwillson, jakozaur, meonkeys, mitar, netanelgilad, queso, rbabayoff, RobertLowe,
romanzolotarev, Siilwyn, and tmeasday.


## v.1.0.3.2, 2015-Feb-25

* Fix regression in 1.0.3 where the `meteor` tool could crash when downloading
  the second build of a given package version; for example, when running `meteor
  deploy` on an OSX or 32-bit Linux system for an app containing a binary
  package.  [#3761](https://github.com/meteor/meteor/issues/3761)


## v.1.0.3.1, 2015-Jan-20

* Rewrite `meteor show` and `meteor search` to show package information for
  local packages and to show if the package is installed for non-local
  packages. Introduce the `--show-all` flag, and deprecate the
  `--show-unmigrated` and `--show-old flags`.  Introduce the `--ejson` flag to
  output an EJSON object.

* Support README.md files in`meteor publish`. Take in the documentation file in
  `package.js` (set to `README.md` by default) and upload it to the server at
  publication time. Excerpt the first non-header Markdown section for use in
  `meteor show`.

* Support updates of package version metadata after that version has been
  published by running `meteor publish --update` from the package directory.

* Add `meteor test-packages --velocity` (similar to `meteor run --test`).  [#3330](https://github.com/meteor/meteor/issues/3330)

* Fix `meteor update <packageName>` to update `<packageName>` even if it's an
  indirect dependency of your app.  [#3282](https://github.com/meteor/meteor/issues/3282)

* Fix stack trace when a browser tries to use the server like a proxy.  [#1212](https://github.com/meteor/meteor/issues/1212)

* Fix inaccurate session statistics and possible multiple invocation of
  Connection.onClose callbacks.

* Switch CLI tool filesystem calls from synchronous to yielding (pro: more
  concurrency, more responsive to signals; con: could introduce concurrency
  bugs)

* Don't apply CDN prefix on Cordova. [#3278](https://github.com/meteor/meteor/issues/3278) [#3311](https://github.com/meteor/meteor/issues/3311)

* Don't try to refresh client app in the runner unless the app actually has the
  autoupdate package. [#3365](https://github.com/meteor/meteor/issues/3365)

* Fix custom release banner logic. [#3353](https://github.com/meteor/meteor/issues/3353)

* Apply HTTP followRedirects option to non-GET requests.  [#2808](https://github.com/meteor/meteor/issues/2808)

* Clean up temporary directories used by package downloads sooner.  [#3324](https://github.com/meteor/meteor/issues/3324)

* If the tool knows about the requested release but doesn't know about the build
  of its tool for the platform, refresh the catalog rather than failing
  immediately.  [#3317](https://github.com/meteor/meteor/issues/3317)

* Fix `meteor --get-ready` to not add packages to your app.

* Fix some corner cases in cleaning up app processes in the runner. Drop
  undocumented `--keepalive` support. [#3315](https://github.com/meteor/meteor/issues/3315)

* Fix CSS autoupdate when `$ROOT_URL` has a non-trivial path.  [#3111](https://github.com/meteor/meteor/issues/3111)

* Save Google OAuth idToken to the User service info object.

* Add git info to `meteor --version`.

* Correctly catch a case of illegal `Tracker.flush` during `Tracker.autorun`.  [#3037](https://github.com/meteor/meteor/issues/3037)

* Upgraded dependencies:

  - jquery: 1.11.2 (from 1.11.0)

Patches by GitHub users DanielDent, DanielDornhardt, PooMaster, Primigenus,
Tarang, TomFreudenberg, adnissen, dandv, fay-jai, knownasilya, mquandalle,
ogourment, restebanez, rissem, smallhelm and tmeasday.

## v1.0.2.1, 2014-Dec-22

* Fix crash in file change watcher.  [#3336](https://github.com/meteor/meteor/issues/3336)

* Allow `meteor test-packages packages/*` even if not all package directories
  have tests.  [#3334](https://github.com/meteor/meteor/issues/3334)

* Fix typo in `meteor shell` output. [#3326](https://github.com/meteor/meteor/issues/3326)


## v1.0.2, 2014-Dec-19

### Improvements to the `meteor` command-line tool

* A new command called `meteor shell` attaches an interactive terminal to
  an already-running server process, enabling inspection and execution of
  server-side data and code, with dynamic tab completion of variable names
  and properties. To see `meteor shell` in action, type `meteor run` in an
  app directory, then (in another terminal) type `meteor shell` in the
  same app directory. You do not have to wait for the app to start before
  typing `meteor shell`, as it will automatically connect when the server
  is ready. Note that `meteor shell` currently works for local development
  only, and is not yet supported for apps running on remote hosts.

* We've done a major internal overhaul of the `meteor` command-line tool with an
  eye to correctness, maintainability, and performance.  Some details include:
  * Refresh the package catalog for build commands only when an error
    occurs that could be fixed by a refresh, not for every build command.
  * Never run the constraint solver to select package versions more than once
    per build.
  * Built packages ("isopacks") are now cached inside individual app directories
    instead of inside their source directories.
  * `meteor run` starts Mongo in parallel with building the application.
  * The constraint solver no longer leaves a `versions.json` file in your
    packages source directories; when publishing a package that is not inside an
    app, it will leave a `.versions` file (with the same format as
    `.meteor/versions`) which you should check into source control.
  * The constraint solver's model has been simplified so that plugins must use
    the same version of packages as their surrounding package when built from
    local source.

* Using `meteor debug` no longer requires manually continuing the debugger when
  your app restarts, and it no longer overwrites the symbol `_` inside your app.

* Output from the command-line tool is now word-wrapped to the width of your
  terminal.

* Remove support for the undocumented earliestCompatibleVersion feature of the
  package system.

* Reduce CPU usage and disk I/O bandwidth by using kernel file-system change
  notification events where possible. On file systems that do not support these
  events (NFS, Vagrant Virtualbox shared folders, etc), file changes will only
  be detected every 5 seconds; to detect changes more often in these cases (but
  use more CPU), set the `METEOR_WATCH_FORCE_POLLING` environment
  variable. [#2135](https://github.com/meteor/meteor/issues/2135)

* Reduce CPU usage by fixing a check for a parent process in `meteor
  run` that was happening constantly instead of every few seconds. [#3252](https://github.com/meteor/meteor/issues/3252)

* Fix crash when two plugins defined source handlers for the same
  extension. [#3015](https://github.com/meteor/meteor/issues/3015) [#3180](https://github.com/meteor/meteor/issues/3180)

* Fix bug (introduced in 0.9.3) where the warning about using experimental
  versions of packages was printed too often.

* Fix bug (introduced in 1.0) where `meteor update --patch` crashed.

* Fix bug (introduced in 0.9.4) where banners about new releases could be
  printed too many times.

* Fix crash when a package version contained a dot-separated pre-release part
  with both digits and non-digits. [#3147](https://github.com/meteor/meteor/issues/3147)

* Corporate HTTP proxy support is now implemented using our websocket library's
  new built-in implementation instead of a custom implementation. [#2515](https://github.com/meteor/meteor/issues/2515)

### Blaze

* Add default behavior for `Template.parentData` with no arguments. This
  selects the first parent. [#2861](https://github.com/meteor/meteor/issues/2861)

* Fix `Blaze.remove` on a template's view to correctly remove the DOM
  elements when the template was inserted using
  `Blaze.renderWithData`. [#3130](https://github.com/meteor/meteor/issues/3130)

* Allow curly braces to be escaped in Spacebars. Use the special
  sequences `{{|` and `{{{|` to insert a literal `{{` or `{{{`.

### Meteor Accounts

* Allow integration with OAuth1 servers that require additional query
  parameters to be passed with the access token. [#2894](https://github.com/meteor/meteor/issues/2894)

* Expire a user's password reset and login tokens in all circumstances when
  their password is changed.

### Other bug fixes and improvements

* Some packages are no longer released as part of the core release process:
  amplify, backbone, bootstrap, d3, jquery-history, and jquery-layout. This
  means that new versions of these packages can be published outside of the full
  Meteor release cycle.

* Require plain objects as the update parameter when doing replacements
  in server-side collections.

* Fix audit-argument-checks spurious failure when an argument is NaN. [#2914](https://github.com/meteor/meteor/issues/2914)

### Upgraded dependencies

  - node: 0.10.33 (from 0.10.29)
  - source-map-support: 0.2.8 (from 0.2.5)
  - semver: 4.1.0 (from 2.2.1)
  - request: 2.47.0 (from 2.33.0)
  - tar: 1.0.2 (from 1.0.1)
  - source-map: 0.1.40 (from 0.1.32)
  - sqlite3: 3.0.2 (from 3.0.0)
  - phantomjs npm module: 1.9.12 (from 1.8.1-1)
  - http-proxy: 1.6.0 (from a fork of 1.0.2)
  - esprima: 1.2.2 (from an unreleased 1.1-era commit)
  - escope: 1.0.1 (from 1.0.0)
  - openssl in mongo: 1.0.1j (from 1.0.1g)
  - faye-websocket: 0.8.1 (from using websocket-driver instead)
  - MongoDB: 2.4.12 (from 2.4.9)


Patches by GitHub users andylash, anstarovoyt, benweissmann, chrisbridgett,
colllin, dandv, ecwyne, graemian, JamesLefrere, kevinchiu, LyuGGang, matteodem,
mitar, mquandalle, musically-ut, ograycode, pcjpcj2, physiocoder, rgoomar,
timhaines, trusktr, Urigo, and zol.


## v1.0.1, 2014-Dec-09

* Fix a security issue in allow/deny rules that could result in data
  loss. If your app uses allow/deny rules, or uses packages that use
  allow/deny rules, we recommend that you update immediately.


## v1.0, 2014-Oct-28

### New Features

* Add the `meteor admin get-machine` command to make it easier to
  publish packages with binary dependencies for all
  architectures. `meteor publish` no longer publishes builds
  automatically if your package has binary NPM dependencies.

* New `localmarket` example, highlighting Meteor's support for mobile
  app development.

* Restyle the `leaderboard` example, and optimize it for both desktop
  and mobile.

### Performance

* Reduce unnecessary syncs with the package server, which speeds up
  startup times for many commands.

* Speed up `meteor deploy` by not bundling unnecessary files and
  programs.

* To make Meteor easier to use on slow or unreliable network
  connections, increase timeouts for DDP connections that the Meteor
  tool uses to communicate with the package server. [#2777](https://github.com/meteor/meteor/issues/2777), [#2789](https://github.com/meteor/meteor/issues/2789).

### Mobile App Support

* Implemented reasonable default behavior for launch screens on mobile
  apps.

* Don't build for Android when only the iOS build is required, and
  vice versa.

* Fix bug that could cause mobile apps to stop being able to receive hot
  code push updates.

* Fix bug where Cordova clients connected to http://example.com instead
  of https://example.com when https:// was specified in the
  --mobile-server option. [#2880](https://github.com/meteor/meteor/issues/2880)

* Fix stack traces when attempting to build or run iOS apps on Linux.

* Print a warning when building an app with mobile platforms and
  outputting the build into the source tree. Outputting a build into the
  source tree can cause subsequent builds to fail because they will
  treat the build output as source files.

* Exit from `meteor run` when new Cordova plugins or platforms are
  added, since we don't support hot code push for new plugins or
  platforms.

* Fix quoting of arguments to Cordova plugins.

* The `accounts-twitter` package now works in Cordova apps in local
  development. For workarounds for other login providers in local
  development mode, see
  https://github.com/meteor/meteor/wiki/OAuth-for-mobile-Meteor-clients.

### Packaging

* `meteor publish-for-arch` can publish packages built with different Meteor
  releases.

* Fix default `api.versionsFrom` field in packages created with `meteor
  create --package`.

* Fix bug where changes in an app's .meteor/versions file would not
  cause the app to be rebuilt.

### Other bug fixes and improvements

* Use TLSv1 in the `spiderable` package, for compatibility with servers
  that have disabled SSLv3 in response to the POODLE bug.

* Work around the `meteor run` proxy occasionally running out of sockets.

* Fix bug with regular expressions in minimongo. [#2817](https://github.com/meteor/meteor/issues/2817)

* Add READMEs for several core packages.

* Include protocols in URLs printed by `meteor deploy`.

* Improve error message for limited ordered observe. [#1643](https://github.com/meteor/meteor/issues/1643)

* Fix missing dependency on `random` in the `autoupdate` package. [#2892](https://github.com/meteor/meteor/issues/2892)

* Fix bug where all CSS would be removed from connected clients if a
  CSS-only change is made between local development server restarts or
  when deploying with `meteor deploy`.

* Increase height of the Google OAuth popup to the Google-recommended
  value.

* Fix the layout of the OAuth configuration dialog when used with
  Bootstrap.

* Allow build plugins to override the 'bare' option on added source
  files. [#2834](https://github.com/meteor/meteor/issues/2834)

Patches by GitHub users DenisGorbachev, ecwyne, mitar, mquandalle,
Primigenus, svda, yauh, and zol.


## v0.9.4.1, 2014-Dec-09 (backport)

* Fix a security issue in allow/deny rules that could result in data
  loss. If your app uses allow/deny rules, or uses packages that use
  allow/deny rules, we recommend that you update immediately.
  Backport from 1.0.1.


## v0.9.4, 2014-Oct-13

### New Features

* The new `meteor debug` command and `--debug-port` command line option
  to `meteor run` allow you to easily use node-inspector to debug your
  server-side code. Add a `debugger` statement to your code to create a
  breakpoint.

* Add new a `meteor run --test` command that runs
  [Velocity](https://github.com/meteor-velocity/velocity) tests in your
  app .

* Add new callbacks `Accounts.onResetPasswordLink`,
  `Accounts.onEnrollmentLink`, and `Accounts.onEmailVerificationLink`
  that make it easier to build custom user interfaces on top of the
  accounts system. These callbacks should be registered before
  `Meteor.startup` fires, and will be called if the URL matches a link
  in an email sent by `Accounts.resetPassword`, etc. See
  https://docs.meteor.com/#Accounts-onResetPasswordLink.

* A new configuration file for mobile apps,
  `<APP>/mobile-config.js`. This allows you to set app metadata, icons,
  splash screens, preferences, and PhoneGap/Cordova plugin settings
  without needing a `cordova_build_override` directory. See
  https://docs.meteor.com/#mobileconfigjs.


### API Changes

* Rename `{{> UI.dynamic}}` to `{{> Template.dynamic}}`, and likewise
  with `UI.contentBlock` and `UI.elseBlock`. The UI namespace is no
  longer used anywhere except for backwards compatibility.

* Deprecate the `Template.someTemplate.myHelper = ...` syntax in favor
  of `Template.someTemplate.helpers(...)`.  Using the older syntax still
  works, but prints a deprecation warning to the console.

* `Package.registerBuildPlugin` its associated functions have been added
  to the public API, cleaned up, and documented. The new function is
  identical to the earlier _transitional_registerBuildPlugin except for
  minor backwards-compatible API changes. See
  https://docs.meteor.com/#Package-registerBuildPlugin

* Rename the `showdown` package to `markdown`.

* Deprecate the `amplify`, `backbone`, `bootstrap`, and `d3` integration
  packages in favor of community alternatives.  These packages will no
  longer be maintained by MDG.


### Tool Changes

* Improved output from `meteor build` to make it easier to publish
  mobile apps to the App Store and Play Store. See the wiki pages for
  instructions on how to publish your
  [iOS](https://github.com/meteor/meteor/wiki/How-to-submit-your-iOS-app-to-App-Store)
  and
  [Android](https://github.com/meteor/meteor/wiki/How-to-submit-your-Android-app-to-Play-Store)
  apps.

* Packages can now be marked as debug-mode only by adding `debugOnly:
  true` to `Package.describe`. Debug-only packages are not included in
  the app when it is bundled for production (`meteor build` or `meteor
  run --production`). This allows package authors to build packages
  specifically for testing and debugging without increasing the size of
  the resulting app bundle or causing apps to ship with debug
  functionality built in.

* Rework the process for installing mobile development SDKs. There is
  now a `meteor install-sdk` command that automatically install what
  software it can and points to documentation for the parts that
  require manual installation.

* The `.meteor/cordova-platforms` file has been renamed to
  `.meteor/platforms` and now includes the default `server` and
  `browser` platforms. The default platforms can't currently be removed
  from a project, though this will be possible in the future. The old
  file will be automatically migrated to the new one when the app is run
  with Meteor 0.9.4 or above.

* The `unipackage.json` file inside downloaded packages has been renamed
  to `isopack.json` and has an improved forwards-compatible format. To
  maintain backwards compatibility with previous releases, packages will
  be built with both files.

* The local package metadata cache now uses SQLite, which is much faster
  than the previous implementation. This improves `meteor` command line
  tool startup time.

* The constraint solver used by the client to find compatible versions
  of packages is now much faster.

* The `--port` option to `meteor run` now requires a numeric port
  (e.g. `meteor run --port example.com` is no longer valid).

* The `--mobile-port` option `meteor run` has been reworked. The option
  is now `--mobile-server` in `meteor run` and `--server` in `meteor
  build`. `--server` is required for `meteor build` in apps with mobile
  platforms installed. `--mobile-server` defaults to an automatically
  detected IP address on port 3000, and `--server` requires a hostname
  but defaults to port 80 if a port is not specified.

* Operations that take longer than a few seconds (e.g. downloading
  packages, installing the Android SDK, etc) now show a progress bar.

* Complete support for using an HTTP proxy in the `meteor` command line
  tool. Now all DDP connections can work through a proxy.  Use the standard
  `http_proxy` environment variable to specify your proxy endpoint.  [#2515](https://github.com/meteor/meteor/issues/2515)


### Bug Fixes

* Fix behavior of ROOT_URL with path ending in `/`.

* Fix source maps when using a ROOT_URL with a path. [#2627](https://github.com/meteor/meteor/issues/2627)

* Change the mechanism that the Meteor tool uses to clean up app server
  processes. The new mechanism is more resilient to slow app bundles and
  other CPU-intensive tasks. [#2536](https://github.com/meteor/meteor/issues/2536), [#2588](https://github.com/meteor/meteor/issues/2588).


Patches by GitHub users cryptoquick, Gaelan, jperl, meonkeys, mitar,
mquandalle, prapicault, pscanf, richguan, rick-golden-healthagen,
rissem, rosh93, rzymek, and timoabend


## v0.9.3.1, 2014-Sep-30

* Don't crash when failing to contact the package server. [#2713](https://github.com/meteor/meteor/issues/2713)

* Allow more than one dash in package versions. [#2715](https://github.com/meteor/meteor/issues/2715)


## v0.9.3, 2014-Sep-25

### More Package Version Number Flexibility

* Packages now support relying on multiple major versions of their
  dependencies (eg `blaze@1.0.0 || 2.0.0`). Additionally, you can now
  call `api.versionsFrom(<release>)` multiple times, or with an array
  (eg `api.versionsFrom([<release1>, <release2>])`. Meteor will
  interpret this to mean that the package will work with packages from
  all the listed releases.

* Support for "wrapped package" version numbers. There is now a `_` field
  in version numbers. The `_` field must be an integer, and versions with
  the `_` are sorted after versions without. This allows using the
  upstream version number as the Meteor package version number and being
  able to publish multiple version of the Meteor package (e.g.
  `jquery@1.11.1_2`).

Note: packages using the `||` operator or the `_` symbol in their
versions or dependencies will be invisible to pre-0.9.3 users. Meteor
versions 0.9.2 and before do not understand the new version formats and
will not be able to use versions of packages that use the new features.


### Other Command-line Tool Improvements

* More detailed constraint solver output. Meteor now tells you which
  constraints prevent upgrading or adding new packages. This will make
  it much easier to update your app to new versions.

* Better handling of pre-release versions (e.g. versions with
  `-`). Pre-release packages will now be included in an app if and only
  if there is no way to meet the app's constraints without using a
  pre-release package.

* Add `meteor admin set-unmigrated` to allow maintainers to hide
  pre-0.9.0 packages in `meteor search` and `meteor show`. This will not
  stop users from continuing to use the package, but it helps prevent
  new users from finding old non-functional packages.

* Progress bars for time-intensive operations, like downloading large
  packages.


### Other Changes

* Offically support `Meteor.wrapAsync` (renamed from
  `Meteor._wrapAsync`). Additionally, `Meteor.wrapAsync` now lets you
  pass an object to bind as `this` in the wrapped call. See
  https://docs.meteor.com/#meteor_wrapasync.

* The `reactive-dict` package now allows an optional name argument to
  enable data persistence during hot code push.


Patches by GitHub users evliu, meonkeys, mitar, mizzao, mquandalle,
prapicault, waitingkuo, wulfmeister.



## v0.9.2.2, 2014-Sep-17

* Fix regression in 0.9.2 that prevented some users from accessing the
  Meteor development server in their browser. Specifically, 0.9.2
  unintentionally changed the development mode server's default bind
  host to localhost instead of 0.0.0.0. [#2596](https://github.com/meteor/meteor/issues/2596)


## v0.9.2.1, 2014-Sep-15

* Fix versions of packages that were published with `-cordova` versions
  in 0.9.2 (appcache, fastclick, htmljs, logging, mobile-status-bar,
  routepolicy, webapp-hashing).


## v0.9.2, 2014-Sep-15

This release contains our first support for building mobile apps in
Meteor, for both iOS and Android. This support comes via an
integration with Apache's Cordova/PhoneGap project.

  * You can use Cordova/PhoneGap packages in your application or inside
    a Meteor package to access a device's native functions directly from
    JavaScript code.
  * The `meteor add-platform` and `meteor run` commands now let you
    launch the app in the iOS or Android simulator or run it on an
    attached hardware device.
  * This release extends hot code push to support live updates into
    installed native apps.
  * The `meteor bundle` command has been renamed to `meteor build` and
    now outputs build projects for the mobile version of the targeted
    app.
  * See
    https://github.com/meteor/meteor/wiki/Meteor-Cordova-Phonegap-integration
    for more information about how to get started building mobile apps
    with Meteor.

* Better mobile support for OAuth login: you can now use a
  redirect-based flow inside UIWebViews, and the existing popup-based
  flow has been adapted to work in Cordova/PhoneGap apps.

#### Bug fixes and minor improvements

* Fix sorting on non-trivial keys in Minimongo. [#2439](https://github.com/meteor/meteor/issues/2439)

* Bug fixes and performance improvements for the package system's
  constraint solver.

* Improved error reporting for misbehaving oplog observe driver. [#2033](https://github.com/meteor/meteor/issues/2033) [#2244](https://github.com/meteor/meteor/issues/2244)

* Drop deprecated source map linking format used for older versions of
  Firefox.  [#2385](https://github.com/meteor/meteor/issues/2385)

* Allow Meteor tool to run from a symlink. [#2462](https://github.com/meteor/meteor/issues/2462)

* Assets added via a plugin are no longer considered source files. [#2488](https://github.com/meteor/meteor/issues/2488)

* Remove support for long deprecated `SERVER_ID` environment
  variable. Use `AUTOUPDATE_VERSION` instead.

* Fix bug in reload-safetybelt package that resulted in reload loops in
  Chrome with cookies disabled.

* Change the paths for static assets served from packages. The `:`
  character is replaced with the `_` character in package names so as to
  allow serving on mobile devices and ease operation on Windows. For
  example, assets from the `abc:bootstrap` package are now served at
  `/packages/abc_bootstrap` instead of `/packages/abc:bootstrap`.

* Also change the paths within a bundled Meteor app to allow for
  different client architectures (eg mobile). For example,
  `bundle/programs/client` is now `bundle/programs/web.browser`.


Patches by GitHub users awwx, mizzao, and mquandalle.



## v0.9.1.1, 2014-Sep-06

* Fix backwards compatibility for packages that had weak dependencies
  on packages renamed in 0.9.1 (`ui`, `deps`, `livedata`). [#2521](https://github.com/meteor/meteor/issues/2521)

* Fix error when using the `reactive-dict` package without the `mongo`
  package.


## v0.9.1, 2014-Sep-04

#### Organizations in Meteor developer accounts

Meteor 0.9.1 ships with organizations support in Meteor developer
accounts. Organizations are teams of users that make it easy to
collaborate on apps and packages.

Create an organization at
https://www.meteor.com/account-settings/organizations. Run the `meteor
authorized` command in your terminal to give an organization
permissions to your apps. To add an organization as a maintainer of
your packages, use the `meteor admin maintainers` command. You can
also publish packages with an organization's name in the package name
prefix instead of your own username.


#### One backwards incompatible change for templates

* Templates can no longer be named "body" or "instance".

#### Backwards compatible Blaze API changes

* New public and documented APIs:
  * `Blaze.toHTMLWithData()`
  * `Template.currentData()`
  * `Blaze.getView()`
  * `Template.parentData()` (previously `UI._parentData()`)
  * `Template.instance()` (previously `UI._templateInstance()`)
  * `Template.body` (previously `UI.body`)
  * `new Template` (previously `Template.__create__`)
  * `Blaze.getData()` (previously `UI.getElementData`, or `Blaze.getCurrentData` with no arguments)

* Deprecate the `ui` package. Instead, use the `blaze` package. The
  `UI` and `Blaze` symbols are now the same.

* Deprecate `UI.insert`. `UI.render` and `UI.renderWithData` now
  render a template and place it in the DOM.

* Add an underscore to some undocumented Blaze APIs to make them
  internal. Notably: `Blaze._materializeView`, `Blaze._createView`,
  `Blaze._toText`, `Blaze._destroyView`, `Blaze._destroyNode`,
  `Blaze._withCurrentView`, `Blaze._DOMBackend`,
  `Blaze._TemplateWith`

* Document Views. Views are the machinery powering DOM updates in
  Blaze.

* Expose `view` property on template instances.

#### Backwards compatible renames

* Package renames
  * `livedata` -> `ddp`
  * `mongo-livedata` -> `mongo`
  * `standard-app-packages` -> `meteor-platform`
* Symbol renames
  * `Meteor.Collection` -> `Mongo.Collection`
  * `Meteor.Collection.Cursor` -> `Mongo.Cursor`
  * `Meteor.Collection.ObjectID` -> `Mongo.ObjectID`
  * `Deps` -> `Tracker`

#### Other

* Add `reactive-var` package. Lets you define a single reactive
  variable, like a single key in `Session`.

* Don't throw an exception in Chrome when cookies and local storage
  are blocked.

* Bump DDP version to "1". Clients connecting with version "pre1" or
  "pre2" should still work.

* Allow query parameters in OAuth1 URLs. [#2404](https://github.com/meteor/meteor/issues/2404)

* Fix `meteor list` if not all packages on server. Fixes [#2468](https://github.com/meteor/meteor/issues/2468)

Patch by GitHub user mitar.


## v0.9.0.1, 2014-Aug-27

* Fix issues preventing hot code reload from automatically reloading webapps in
  two cases: when the old app was a pre-0.9.0 app, and when the app used
  appcache. (In both cases, an explicit reload still worked.)

* Fix publishing packages containing a plugin with platform-specific code but
  no platform-specific code in the main package.

* Fix `meteor add package@version` when the package was already added with a
  different version constraint.

* Improve treatment of pre-release packages (packages with a dash in their
  version). Guarantee that they will not be chosen by the constraint solver
  unless explicitly requested.  `meteor list` won't suggest that you update to
  them.

* Fix slow spiderable executions.

* Fix dev-mode client-only restart when client files changed very soon after
  server restart.

* Fix stack trace on `meteor add` constraint solver failure.

* Fix "access-denied" stack trace when publishing packages.


## v0.9.0, 2014-Aug-26

Meteor 0.9.0 introduces the Meteor Package Server. Incorporating lessons from
our community's Meteorite tool, Meteor 0.9.0 allows users to develop and publish
Meteor packages to a central repository. The `meteor publish` command is used to
publish packages. Non-core packages can now be added with `meteor add`, and you
can specify version constraints on the packages you use. Binary packages can be
published for additional architectures with `meteor publish-for-arch`, which
allows cross-platform deploys and bundling.  You can search for packages with
`meteor search` and display information on them with `meteor show`, or you can
use the Atmosphere web interface developed by Percolate Studio at
https://atmospherejs.com/

See https://docs.meteor.com/#writingpackages and
https://docs.meteor.com/#packagejs for more details.

Other packaging-related changes:

* `meteor list` now lists the packages your app is using, which was formerly the
  behavior of `meteor list --using`. To search for packages you are not
  currently using, use `meteor search`.  The concept of an "internal" package
  (which did not show up in `meteor list`) no longer exists.

* To prepare a bundle created with `meteor bundle` for execution on a
  server, you now run `npm install` with no arguments instead of having
  to specify a few specific npm modules and their versions
  explicitly. See the README in the generated bundle for more details.

* All `under_score`-style `package.js` APIs (`Package.on_use`, `api.add_files`,
  etc) have been replaced with `camelCase` names (`Package.onUse`,
  `api.addFiles`, etc).  The old names continue to work for now.

* There's a new `archMatching` option to `Plugin.registerSourceHandler`, which
  should be used by any plugin whose output is only for the client or only for
  the server (eg, CSS and HTML templating packages); this allows Meteor to avoid
  restarting the server when files processed by these plugins change.

Other changes:

* When running your app with the local development server, changes that only
  affect the client no longer require restarting the server.  Changes that only
  affect CSS no longer require the browser to refresh the page, both in local
  development and in some production environments.  [#490](https://github.com/meteor/meteor/issues/490)

* When a call to `match` fails in a method or subscription, log the
  failure on the server. (This matches the behavior described in our docs)

* The `appcache` package now defaults to functioning on all browsers
  that support the AppCache API, rather than a whitelist of browsers.
  The main effect of this change is that `appcache` is now enabled by
  default on Firefox, because Firefox no longer makes a confusing
  popup. You can still disable individual browsers with
  `AppCache.config`.  [#2241](https://github.com/meteor/meteor/issues/2241)

* The `forceApprovalPrompt` option can now be specified in `Accounts.ui.config`
  in addition to `Meteor.loginWithGoogle`.  [#2149](https://github.com/meteor/meteor/issues/2149)

* Don't leak websocket clients in server-to-server DDP in some cases (and fix
  "Got open from inactive client"
  error). https://github.com/faye/websocket-driver-node/pull/8

* Updated OAuth url for login with Meetup.

* Allow minimongo `changed` callbacks to mutate their `oldDocument`
  argument. [#2231](https://github.com/meteor/meteor/issues/2231)

* Fix upsert called from client with no callback.  [#2413](https://github.com/meteor/meteor/issues/2413)

* Avoid a few harmless exceptions in OplogObserveDriver.

* Refactor `observe-sequence` package.

* Fix `spiderable` race condition.

* Re-apply our fix of NPM bug https://github.com/npm/npm/issues/3265 which got
  accidentally reverted upstream.

* Workaround for a crash in recent Safari
  versions. https://github.com/meteor/meteor/commit/e897539adb

* Upgraded dependencies:
  - less: 1.7.4 (from 1.7.1)
  - tar: 1.0.1 (from 0.1.19)
  - fstream: 1.0.2 (from 0.1.25)

Patches by GitHub users Cangit, dandv, ImtiazMajeed, MaximDubrovin, mitar,
mquandalle, rcy, RichardLitt, thatneat, and twhy.


## v0.8.3.1, 2014-Dec-09 (backport)

* Fix a security issue in allow/deny rules that could result in data
  loss. If your app uses allow/deny rules, or uses packages that use
  allow/deny rules, we recommend that you update immediately.
  Backport from 1.0.1.


## v0.8.3, 2014-Jul-29

#### Blaze

* Refactor Blaze to simplify internals while preserving the public
  API. `UI.Component` has been replaced with `Blaze.View.`

* Fix performance issues and memory leaks concerning event handlers.

* Add `UI.remove`, which removes a template after `UI.render`/`UI.insert`.

* Add `this.autorun` to the template instance, which is like `Deps.autorun`
  but is automatically stopped when the template is destroyed.

* Create `<a>` tags as SVG elements when they have `xlink:href`
  attributes. (Previously, `<a>` tags inside SVGs were never created as
  SVG elements.)  [#2178](https://github.com/meteor/meteor/issues/2178)

* Throw an error in `{{foo bar}}` if `foo` is missing or not a function.

* Cursors returned from template helpers for #each should implement
  the `observeChanges` method and don't have to be Minimongo cursors
  (allowing new custom data stores for Blaze like Miniredis).

* Remove warnings when {{#each}} iterates over a list of strings,
  numbers, or other items that contains duplicates.  [#1980](https://github.com/meteor/meteor/issues/1980)

#### Meteor Accounts

* Fix regression in 0.8.2 where an exception would be thrown if
  `Meteor.loginWithPassword` didn't have a callback. Callbacks to
  `Meteor.loginWithPassword` are now optional again.  [#2255](https://github.com/meteor/meteor/issues/2255)

* Fix OAuth popup flow in mobile apps that don't support
  `window.opener`.  [#2302](https://github.com/meteor/meteor/issues/2302)

* Fix "Email already exists" error with MongoDB 2.6.  [#2238](https://github.com/meteor/meteor/issues/2238)


#### mongo-livedata and minimongo

* Fix performance issue where a large batch of oplog updates could block
  the node event loop for long periods.  [#2299](https://github.com/meteor/meteor/issues/2299).

* Fix oplog bug resulting in error message "Buffer inexplicably empty".  [#2274](https://github.com/meteor/meteor/issues/2274)

* Fix regression from 0.8.2 that caused collections to appear empty in
  reactive `findOne()` or `fetch` queries that run before a mutator
  returns.  [#2275](https://github.com/meteor/meteor/issues/2275)


#### Miscellaneous

* Stop including code by default that automatically refreshes the page
  if JavaScript and CSS don't load correctly. While this code is useful
  in some multi-server deployments, it can cause infinite refresh loops
  if there are errors on the page. Add the `reload-safetybelt` package
  to your app if you want to include this code.

* On the server, `Meteor.startup(c)` now calls `c` immediately if the
  server has already started up, matching the client behavior.  [#2239](https://github.com/meteor/meteor/issues/2239)

* Add support for server-side source maps when debugging with
  `node-inspector`.

* Add `WebAppInternals.addStaticJs()` for adding static JavaScript code
  to be served in the app, inline if allowed by `browser-policy`.

* Make the `tinytest/run` method return immediately, so that `wait`
  method calls from client tests don't block on server tests completing.

* Log errors from method invocations on the client if there is no
  callback provided.

* Upgraded dependencies:
  - node: 0.10.29 (from 0.10.28)
  - less: 1.7.1 (from 1.6.1)

Patches contributed by GitHub users Cangit, cmather, duckspeaker, zol.


## v0.8.2, 2014-Jun-23

#### Meteor Accounts

* Switch `accounts-password` to use bcrypt to store passwords on the
  server. (Previous versions of Meteor used a protocol called SRP.)
  Users will be transparently transitioned when they log in. This
  transition is one-way, so you cannot downgrade a production app once
  you upgrade to 0.8.2. If you are maintaining an authenticating DDP
  client:
     - Clients that use the plaintext password login handler (i.e. call
       the `login` method with argument `{ password: <plaintext
       password> }`) will continue to work, but users will not be
       transitioned from SRP to bcrypt when logging in with this login
       handler.
     - Clients that use SRP will no longer work. These clients should
       instead directly call the `login` method, as in
       `Meteor.loginWithPassword`. The argument to the `login` method
       can be either:
         - `{ password: <plaintext password> }`, or
         - `{ password: { digest: <password hash>, algorithm: "sha-256" } }`,
           where the password hash is the hex-encoded SHA256 hash of the
           plaintext password.

* Show the display name of the currently logged-in user after following
  an email verification link or a password reset link in `accounts-ui`.

* Add a `userEmail` option to `Meteor.loginWithMeteorDeveloperAccount`
  to pre-fill the user's email address in the OAuth popup.

* Ensure that the user object has updated token information before
  it is passed to email template functions. [#2210](https://github.com/meteor/meteor/issues/2210)

* Export the function that serves the HTTP response at the end of an
  OAuth flow as `OAuth._endOfLoginResponse`. This function can be
  overridden to make the OAuth popup flow work in certain mobile
  environments where `window.opener` is not supported.

* Remove support for OAuth redirect URLs with a `redirect` query
  parameter. This OAuth flow was never documented and never fully
  worked.


#### Blaze

* Blaze now tracks individual CSS rules in `style` attributes and won't
  overwrite changes to them made by other JavaScript libraries.

* Add `{{> UI.dynamic}}` to make it easier to dynamically render a
  template with a data context.

* Add `UI._templateInstance()` for accessing the current template
  instance from within a block helper.

* Add `UI._parentData(n)` for accessing parent data contexts from
  within a block helper.

* Add preliminary API for registering hooks to run when Blaze intends to
  insert, move, or remove DOM elements. For example, you can use these
  hooks to animate nodes as they are inserted, moved, or removed. To use
  them, you can set the `_uihooks` property on a container DOM
  element. `_uihooks` is an object that can have any subset of the
  following three properties:

    - `insertElement: function (node, next)`: called when Blaze intends
      to insert the DOM element `node` before the element `next`
    - `moveElement: function (node, next)`: called when Blaze intends to
      move the DOM element `node` before the element `next`
    - `removeElement: function (node)`: called when Blaze intends to
      remove the DOM element `node`

    Note that when you set one of these functions on a container
    element, Blaze will not do the actual operation; it's your
    responsibility to actually insert, move, or remove the node (by
    calling `$(node).remove()`, for example).

* The `findAll` method on template instances now returns a vanilla
  array, not a jQuery object. The `$` method continues to
  return a jQuery object. [#2039](https://github.com/meteor/meteor/issues/2039)

* Fix a Blaze memory leak by cleaning up event handlers when a template
  instance is destroyed. [#1997](https://github.com/meteor/meteor/issues/1997)

* Fix a bug where helpers used by {{#with}} were still re-running when
  their reactive data sources changed after they had been removed from
  the DOM.

* Stop not updating form controls if they're focused. If a field is
  edited by one user while another user is focused on it, it will just
  lose its value but maintain its focus. [#1965](https://github.com/meteor/meteor/issues/1965)

* Add `_nestInCurrentComputation` option to `UI.render`, fixing a bug in
  {{#each}} when an item is added inside a computation that subsequently
  gets invalidated. [#2156](https://github.com/meteor/meteor/issues/2156)

* Fix bug where "=" was not allowed in helper arguments. [#2157](https://github.com/meteor/meteor/issues/2157)

* Fix bug when a template tag immediately follows a Spacebars block
  comment. [#2175](https://github.com/meteor/meteor/issues/2175)


#### Command-line tool

* Add --directory flag to `meteor bundle`. Setting this flag outputs a
  directory rather than a tarball.

* Speed up updates of NPM modules by upgrading Node to include our fix for
  https://github.com/npm/npm/issues/3265 instead of passing `--force` to
  `npm install`.

* Always rebuild on changes to npm-shrinkwrap.json files.  [#1648](https://github.com/meteor/meteor/issues/1648)

* Fix uninformative error message when deploying to long hostnames. [#1208](https://github.com/meteor/meteor/issues/1208)

* Increase a buffer size to avoid failing when running MongoDB due to a
  large number of processes running on the machine, and fix the error
  message when the failure does occur. [#2158](https://github.com/meteor/meteor/issues/2158)

* Clarify a `meteor mongo` error message when using the MONGO_URL
  environment variable. [#1256](https://github.com/meteor/meteor/issues/1256)


#### Testing

* Run server tests from multiple clients serially instead of in
  parallel. This allows testing features that modify global server
  state.  [#2088](https://github.com/meteor/meteor/issues/2088)


#### Security

* Add Content-Type headers on JavaScript and CSS resources.

* Add `X-Content-Type-Options: nosniff` header to
  `browser-policy-content`'s default policy. If you are using
  `browser-policy-content` and you don't want your app to send this
  header, then call `BrowserPolicy.content.allowContentTypeSniffing()`.

* Use `Meteor.absoluteUrl()` to compute the redirect URL in the `force-ssl`
  package (instead of the host header).


#### Miscellaneous

* Allow `check` to work on the server outside of a Fiber. [#2136](https://github.com/meteor/meteor/issues/2136)

* EJSON custom type conversion functions should not be permitted to yield. [#2136](https://github.com/meteor/meteor/issues/2136)

* The legacy polling observe driver handles errors communicating with MongoDB
  better and no longer gets "stuck" in some circumstances.

* Automatically rewind cursors before calls to `fetch`, `forEach`, or `map`. On
  the client, don't cache the return value of `cursor.count()` (consistently
  with the server behavior). `cursor.rewind()` is now a no-op. [#2114](https://github.com/meteor/meteor/issues/2114)

* Remove an obsolete hack in reporting line numbers for LESS errors. [#2216](https://github.com/meteor/meteor/issues/2216)

* Avoid exceptions when accessing localStorage in certain Internet
  Explorer configurations. [#1291](https://github.com/meteor/meteor/issues/1291), [#1688](https://github.com/meteor/meteor/issues/1688).

* Make `handle.ready()` reactively stop, where `handle` is a
  subscription handle.

* Fix an error message from `audit-argument-checks` after login.

* Make the DDP server send an error if the client sends a connect
  message with a missing or malformed `support` field. [#2125](https://github.com/meteor/meteor/issues/2125)

* Fix missing `jquery` dependency in the `amplify` package. [#2113](https://github.com/meteor/meteor/issues/2113)

* Ban inserting EJSON custom types as documents. [#2095](https://github.com/meteor/meteor/issues/2095)

* Fix incorrect URL rewrites in stylesheets. [#2106](https://github.com/meteor/meteor/issues/2106)

* Upgraded dependencies:
  - node: 0.10.28 (from 0.10.26)
  - uglify-js: 2.4.13 (from 2.4.7)
  - sockjs server: 0.3.9 (from 0.3.8)
  - websocket-driver: 0.3.4 (from 0.3.2)
  - stylus: 0.46.3 (from 0.42.3)

Patches contributed by GitHub users awwx, babenzele, Cangit, dandv,
ducdigital, emgee3, felixrabe, FredericoC, jbruni, kentonv, mizzao,
mquandalle, subhog, tbjers, tmeasday.


## v0.8.1.3, 2014-May-22

* Fix a security issue in the `spiderable` package. `spiderable` now
  uses the ROOT_URL environment variable instead of the Host header to
  determine which page to snapshot.

* Fix hardcoded Twitter URL in `oauth1` package. This fixes a regression
  in 0.8.0.1 that broke Atmosphere packages that do OAuth1
  logins. [#2154](https://github.com/meteor/meteor/issues/2154).

* Add `credentialSecret` argument to `Google.retrieveCredential`, which
  was forgotten in a previous release.

* Remove nonexistent `-a` and `-r` aliases for `--add` and `--remove` in
  `meteor help authorized`. [#2155](https://github.com/meteor/meteor/issues/2155)

* Add missing `underscore` dependency in the `oauth-encryption` package. [#2165](https://github.com/meteor/meteor/issues/2165)

* Work around IE8 bug that caused some apps to fail to render when
  minified. [#2037](https://github.com/meteor/meteor/issues/2037).


## v0.8.1.2, 2014-May-12

* Fix memory leak (introduced in 0.8.1) by making sure to unregister
  sessions at the server when they are closed due to heartbeat timeout.

* Add `credentialSecret` argument to `Google.retrieveCredential`,
  `Facebook.retrieveCredential`, etc., which is needed to use them as of
  0.8.1. [#2118](https://github.com/meteor/meteor/issues/2118)

* Fix 0.8.1 regression that broke apps using a `ROOT_URL` with a path
  prefix. [#2109](https://github.com/meteor/meteor/issues/2109)


## v0.8.1.1, 2014-May-01

* Fix 0.8.1 regression preventing clients from specifying `_id` on insert. [#2097](https://github.com/meteor/meteor/issues/2097)

* Fix handling of malformed URLs when merging CSS files. [#2103](https://github.com/meteor/meteor/issues/2103), [#2093](https://github.com/meteor/meteor/issues/2093)

* Loosen the checks on the `options` argument to `Collection.find` to
  allow undefined values.


## v0.8.1, 2014-Apr-30

#### Meteor Accounts

* Fix a security flaw in OAuth1 and OAuth2 implementations. If you are
  using any OAuth accounts packages (such as `accounts-google` or
  `accounts-twitter`), we recommend that you update immediately and log
  out your users' current sessions with the following MongoDB command:

    $ db.users.update({}, { $set: { 'services.resume.loginTokens': [] } }, { multi: true });

* OAuth redirect URLs are now required to be on the same origin as your app.

* Log out a user's other sessions when they change their password.

* Store pending OAuth login results in the database instead of
  in-memory, so that an OAuth flow succeeds even if different requests
  go to different server processes.

* When validateLoginAttempt callbacks return false, don't override a more
  specific error message.

* Add `Random.secret()` for generating security-critical secrets like
  login tokens.

* `Meteor.logoutOtherClients` now calls the user callback when other
  login tokens have actually been removed from the database, not when
  they have been marked for eventual removal.  [#1915](https://github.com/meteor/meteor/issues/1915)

* Rename `Oauth` to `OAuth`.  `Oauth` is now an alias for backwards
  compatibility.

* Add `oauth-encryption` package for encrypting sensitive account
  credentials in the database.

* A validate login hook can now override the exception thrown from
  `beginPasswordExchange` like it can for other login methods.

* Remove an expensive observe over all users in the `accounts-base`
  package.


#### Blaze

* Disallow `javascript:` URLs in URL attribute values by default, to
  help prevent cross-site scripting bugs. Call
  `UI._allowJavascriptUrls()` to allow them.

* Fix `UI.toHTML` on templates containing `{{#with}}`.

* Fix `{{#with}}` over a data context that is mutated.  [#2046](https://github.com/meteor/meteor/issues/2046)

* Clean up autoruns when calling `UI.toHTML`.

* Properly clean up event listeners when removing templates.

* Add support for `{{!-- block comments --}}` in Spacebars. Block comments may
  contain `}}`, so they are more useful than `{{! normal comments}}` for
  commenting out sections of Spacebars templates.

* Don't dynamically insert `<tbody>` tags in reactive tables

* When handling a custom jQuery event, additional arguments are
  no longer lost -- they now come after the template instance
  argument.  [#1988](https://github.com/meteor/meteor/issues/1988)


#### DDP and MongoDB

* Extend latency compensation to support an arbitrary sequence of
  inserts in methods.  Previously, documents created inside a method
  stub on the client would eventually be replaced by new documents
  from the server, causing the screen to flicker.  Calling `insert`
  inside a method body now generates the same ID on the client (inside
  the method stub) and on the server.  A sequence of inserts also
  generates the same sequence of IDs.  Code that wants a random stream
  that is consistent between method stub and real method execution can
  get one with `DDP.randomStream`.
  https://trello.com/c/moiiS2rP/57-pattern-for-creating-multiple-database-records-from-a-method

* The document passed to the `insert` callback of `allow` and `deny` now only
  has a `_id` field if the client explicitly specified one; this allows you to
  use `allow`/`deny` rules to prevent clients from specifying their own
  `_id`. As an exception, `allow`/`deny` rules with a `transform` always have an
  `_id`.

* DDP now has an implementation of bidirectional heartbeats which is consistent
  across SockJS and websocket transports. This enables connection keepalive and
  allows servers and clients to more consistently and efficiently detect
  disconnection.

* The DDP protocol version number has been incremented to "pre2" (adding
  randomSeed and heartbeats).

* The oplog observe driver handles errors communicating with MongoDB
  better and knows to re-poll all queries after a MongoDB failover.

* Fix bugs involving mutating DDP method arguments.


#### meteor command-line tool

* Move boilerplate HTML from tools to webapp.  Change internal
  `Webapp.addHtmlAttributeHook` API.

* Add `meteor list-sites` command for listing the sites that you have
  deployed to meteor.com with your Meteor developer account.

* Third-party template languages can request that their generated source loads
  before other JavaScript files, just like *.html files, by passing the
  isTemplate option to Plugin.registerSourceHandler.

* You can specify a particular interface for the dev mode runner to bind to with
  `meteor -p host:port`.

* Don't include proprietary tar tags in bundle tarballs.

* Convert relative URLs to absolute URLs when merging CSS files.


#### Upgraded dependencies

* Node.js from 0.10.25 to 0.10.26.
* MongoDB driver from 1.3.19 to 1.4.1
* stylus: 0.42.3 (from 0.42.2)
* showdown: 0.3.1
* css-parse: an unreleased version (from 1.7.0)
* css-stringify: an unreleased version (from 1.4.1)


Patches contributed by GitHub users aldeed, apendua, arbesfeld, awwx, dandv,
davegonzalez, emgee3, justinsb, mquandalle, Neftedollar, Pent, sdarnell,
and timhaines.


## v0.8.0.1, 2014-Apr-21

* Fix security flaw in OAuth1 implementation. Clients can no longer
  choose the callback_url for OAuth1 logins.


## v0.8.0, 2014-Mar-27

Meteor 0.8.0 introduces Blaze, a total rewrite of our live templating engine,
replacing Spark. Advantages of Blaze include:

  * Better interoperability with jQuery plugins and other techniques which
    directly manipulate the DOM
  * More fine-grained updates: only the specific elements or attributes that
    change are touched rather than the entire template
  * A fully documented templating language
  * No need for the confusing `{{#constant}}`, `{{#isolate}}`, and `preserve`
    directives
  * Uses standard jQuery delegation (`.on`) instead of our custom implementation
  * Blaze supports live SVG templates that work just like HTML templates

See
[the Using Blaze wiki page](https://github.com/meteor/meteor/wiki/Using-Blaze)
for full details on upgrading your app to 0.8.0.  This includes:

* The `Template.foo.rendered` callback is now only called once when the template
  is rendered, rather than repeatedly as it is "re-rendered", because templates
  now directly update changed data instead of fully re-rendering.

* The `accounts-ui` login buttons are now invoked as a `{{> loginButtons}}`
  rather than as `{{loginButtons}}`.

* Previous versions of Meteor used a heavily modified version of the Handlebars
  templating language. In 0.8.0, we've given it its own name: Spacebars!
  Spacebars has an
  [explicit specification](https://github.com/meteor/meteor/blob/devel/packages/spacebars/README.md)
  instead of being defined as a series of changes to Handlebars. There are some
  incompatibilities with our previous Handlebars fork, such as a
  [different way of specifying dynamic element attributes](https://github.com/meteor/meteor/blob/devel/packages/spacebars/README.md#in-attribute-values)
  and a
  [new way of defining custom block helpers](https://github.com/meteor/meteor/blob/devel/packages/spacebars/README.md#custom-block-helpers).

* Your template files must consist of
  [well-formed HTML](https://github.com/meteor/meteor/blob/devel/packages/spacebars/README.md#html-dialect). Invalid
  HTML is now a compilation failure.  (There is a current limitation in our HTML
  parser such that it does not support
  [omitting end tags](http://www.w3.org/TR/html5/syntax.html#syntax-tag-omission)
  on elements such as `<P>` and `<LI>`.)

* `Template.foo` is no longer a function. It is instead a
  "component". Components render to an intermediate representation of an HTML
  tree, not a string, so there is no longer an easy way to render a component to
  a static HTML string.

* `Meteor.render` and `Spark.render` have been removed. Use `UI.render` and
  `UI.insert` instead.

* The `<body>` tag now defines a template just like the `<template>` tag, which
  can have helpers and event handlers.  Define them directly on the object
  `UI.body`.

* Previous versions of Meteor shipped with a synthesized `tap` event,
  implementing a zero-delay click event on mobile browsers. Unfortunately, this
  event never worked very well. We're eliminating it. Instead, use one of the
  excellent third party solutions.

* The `madewith` package (which supported adding a badge to your website
  displaying its score from http://madewith.meteor.com/) has been removed, as it
  is not compatible with the new version of that site.

* The internal `spark`, `liverange`, `universal-events`, and `domutils` packages
  have been removed.

* The `Handlebars` namespace has been deprecated.  `Handlebars.SafeString` is
  now `Spacebars.SafeString`, and `Handlebars.registerHelper` is now
  `UI.registerHelper`.

Patches contributed by GitHub users cmather and mart-jansink.


## v0.7.2.3, 2014-Dec-09 (backport)

* Fix a security issue in allow/deny rules that could result in data
  loss. If your app uses allow/deny rules, or uses packages that use
  allow/deny rules, we recommend that you update immediately.
  Backport from 1.0.1.

## v0.7.2.2, 2014-Apr-21 (backport)

* Fix a security flaw in OAuth1 and OAuth2 implementations.
  Backport from 0.8.1; see its entry for recommended actions to take.

## v0.7.2.1, 2014-Apr-30 (backport)

* Fix security flaw in OAuth1 implementation. Clients can no longer
  choose the callback_url for OAuth1 logins.
  Backport from 0.8.0.1.

## v0.7.2, 2014-Mar-18

* Support oplog tailing on queries with the `limit` option. All queries
  except those containing `$near` or `$where` selectors or the `skip`
  option can now be used with the oplog driver.

* Add hooks to login process: `Accounts.onLogin`,
  `Accounts.onLoginFailure`, and `Accounts.validateLoginAttempt`. These
  functions allow for rate limiting login attempts, logging an audit
  trail, account lockout flags, and more. See:
  http://docs.meteor.com/#accounts_validateloginattempt [#1815](https://github.com/meteor/meteor/issues/1815)

* Change the `Accounts.registerLoginHandler` API for custom login
  methods. Login handlers now require a name and no longer have to deal
  with generating resume tokens. See
  https://github.com/meteor/meteor/blob/devel/packages/accounts-base/accounts_server.js
  for details. OAuth based login handlers using the
  `Oauth.registerService` packages are not affected.

* Add support for HTML email in `Accounts.emailTemplates`.  [#1785](https://github.com/meteor/meteor/issues/1785)

* minimongo: Support `{a: {$elemMatch: {x: 1, $or: [{a: 1}, {b: 1}]}}}`  [#1875](https://github.com/meteor/meteor/issues/1875)

* minimongo: Support `{a: {$regex: '', $options: 'i'}}`  [#1874](https://github.com/meteor/meteor/issues/1874)

* minimongo: Fix sort implementation with multiple sort fields which each look
  inside an array. eg, ensure that with sort key `{'a.x': 1, 'a.y': 1}`, the
  document `{a: [{x: 0, y: 4}]}` sorts before
  `{a: [{x: 0, y: 5}, {x: 1, y: 3}]}`, because the 3 should not be used as a
  tie-breaker because it is not "next to" the tied 0s.

* minimongo: Fix sort implementation when selector and sort key share a field,
  that field matches an array in the document, and only some values of the array
  match the selector. eg, ensure that with sort key `{a: 1}` and selector
  `{a: {$gt: 3}}`, the document `{a: [4, 6]}` sorts before `{a: [1, 5]}`,
  because the 1 should not be used as a sort key because it does not match the
  selector. (We only approximate the MongoDB behavior here by only supporting
  relatively selectors.)

* Use `faye-websocket` (0.7.2) npm module instead of `websocket` (1.0.8) for
  server-to-server DDP.

* Update Google OAuth package to use new `profile` and `email` scopes
  instead of deprecated URL-based scopes.  [#1887](https://github.com/meteor/meteor/issues/1887)

* Add `_throwFirstError` option to `Deps.flush`.

* Make `facts` package data available on the server as
  `Facts._factsByPackage`.

* Fix issue where `LESS` compilation error could crash the `meteor run`
  process.  [#1877](https://github.com/meteor/meteor/issues/1877)

* Fix crash caused by empty HTTP host header in `meteor run` development
  server.  [#1871](https://github.com/meteor/meteor/issues/1871)

* Fix hot code reload in private browsing mode in Safari.

* Fix appcache size calculation to avoid erronious warnings. [#1847](https://github.com/meteor/meteor/issues/1847)

* Remove unused `Deps._makeNonReactive` wrapper function. Call
  `Deps.nonreactive` directly instead.

* Avoid setting the `oplogReplay` on non-oplog collections. Doing so
  caused mongod to crash.

* Add startup message to `test-in-console` to ease automation. [#1884](https://github.com/meteor/meteor/issues/1884)

* Upgraded dependencies
  - amplify: 1.1.2 (from 1.1.0)

Patches contributed by GitHub users awwx, dandv, queso, rgould, timhaines, zol


## v0.7.1.2, 2014-Feb-27

* Fix bug in tool error handling that caused `meteor` to crash on Mac
  OSX when no computer name is set.

* Work around a bug that caused MongoDB to fail an assertion when using
  tailable cursors on non-oplog collections.


## v0.7.1.1, 2014-Feb-24

* Integrate with Meteor developer accounts, a new way of managing your
  meteor.com deployed sites. When you use `meteor deploy`, you will be
  prompted to create a developer account.
    - Once you've created a developer account, you can log in and out
      from the command line with `meteor login` and `meteor logout`.
    - You can claim legacy sites with `meteor claim`. This command will
      prompt you for your site password if you are claiming a
      password-protected site; after claiming it, you will not need to
      enter the site password again.
    - You can add or remove authorized users, and view the list of
      authorized users, for a site with `meteor authorized`.
    - You can view your current username with `meteor whoami`.
    - This release also includes the `accounts-meteor-developer` package
      for building Meteor apps that allow users to log in with their own
      developer accounts.

* Improve the oplog tailing implementation for getting real-time database
  updates from MongoDB.
    - Add support for all operators except `$where` and `$near`. Limit and
      skip are not supported yet.
    - Add optimizations to avoid needless data fetches from MongoDB.
    - Fix an error ("Cannot call method 'has' of null") in an oplog
      callback. [#1767](https://github.com/meteor/meteor/issues/1767)

* Add and improve support for minimongo operators.
  - Support `$comment`.
  - Support `obj` name in `$where`.
  - `$regex` matches actual regexps properly.
  - Improve support for `$nin`, `$ne`, `$not`.
  - Support using `{ $in: [/foo/, /bar/] }`. [#1707](https://github.com/meteor/meteor/issues/1707)
  - Support `{$exists: false}`.
  - Improve type-checking for selectors.
  - Support `{x: {$elemMatch: {$gt: 5}}}`.
  - Match Mongo's behavior better when there are arrays in the document.
  - Support `$near` with sort.
  - Implement updates with `{ $set: { 'a.$.b': 5 } }`.
  - Support `{$type: 4}` queries.
  - Optimize `remove({})` when observers are paused.
  - Make update-by-id constant time.
  - Allow `{$set: {'x._id': 1}}`.  [#1794](https://github.com/meteor/meteor/issues/1794)

* Upgraded dependencies
  - node: 0.10.25 (from 0.10.22). The workaround for specific Node
    versions from 0.7.0 is now removed; 0.10.25+ is supported.
  - jquery: 1.11.0 (from 1.8.2). See
    http://jquery.com/upgrade-guide/1.9/ for upgrade instructions.
  - jquery-waypoints: 2.0.4 (from 1.1.7). Contains
    backwards-incompatible changes.
  - source-map: 0.3.2 (from 0.3.30) [#1782](https://github.com/meteor/meteor/issues/1782)
  - websocket-driver: 0.3.2 (from 0.3.1)
  - http-proxy: 1.0.2 (from a pre-release fork of 1.0)
  - semver: 2.2.1 (from 2.1.0)
  - request: 2.33.0 (from 2.27.0)
  - fstream: 0.1.25 (from 0.1.24)
  - tar: 0.1.19 (from 0.1.18)
  - eachline: a fork of 2.4.0 (from 2.3.3)
  - source-map: 0.1.31 (from 0.1.30)
  - source-map-support: 0.2.5 (from 0.2.3)
  - mongo: 2.4.9 (from 2.4.8)
  - openssl in mongo: 1.0.1f (from 1.0.1e)
  - kexec: 0.2.0 (from 0.1.1)
  - less: 1.6.1 (from 1.3.3)
  - stylus: 0.42.2 (from 0.37.0)
  - nib: 1.0.2 (from 1.0.0)
  - coffeescript: 1.7.1 (from 1.6.3)

* CSS preprocessing and sourcemaps:
  - Add sourcemap support for CSS stylesheet preprocessors. Use
    sourcemaps for stylesheets compiled with LESS.
  - Improve CSS minification to deal with `@import` statements correctly.
  - Lint CSS files for invalid `@` directives.
  - Change the recommended suffix for imported LESS files from
    `.lessimport` to `.import.less`. Add `.import.styl` to allow
    `stylus` imports. `.lessimport` continues to work but is deprecated.

* Add `clientAddress` and `httpHeaders` to `this.connection` in method
  calls and publish functions.

* Hash login tokens before storing them in the database. Legacy unhashed
  tokens are upgraded to hashed tokens in the database as they are used
  in login requests.

* Change default accounts-ui styling and add more CSS classes.

* Refactor command-line tool. Add test harness and better tests. Run
  `meteor self-test --help` for info on running the tools test suite.

* Speed up application re-build in development mode by re-using file
  hash computation between file change watching code and application
  build code..

* Fix issues with documents containing a key named `length` with a
  numeric value. Underscore treated these as arrays instead of objects,
  leading to exceptions when . Patch Underscore to not treat plain
  objects (`x.constructor === Object`) with numeric `length` fields as
  arrays. [#594](https://github.com/meteor/meteor/issues/594) [#1737](https://github.com/meteor/meteor/issues/1737)

* Deprecate `Accounts.loginServiceConfiguration` in favor of
  `ServiceConfiguration.configurations`, exported by the
  `service-configuration` package. `Accounts.loginServiceConfiguration`
  is maintained for backwards-compatibility, but it is defined in a
  `Meteor.startup` block and so cannot be used from top-level code.

* Cursors with a field specifier containing `{_id: 0}` can no longer be
  used with `observeChanges` or `observe`. This includes the implicit
  calls to these functions that are done when returning a cursor from a
  publish function or using `{{#each}}`.

* Transform functions must return objects and may not change the `_id`
  field, though they may leave it out.

* Remove broken IE7 support from the `localstorage` package. Meteor
  accounts logins no longer persist in IE7.

* Fix the `localstorage` package when used with Safari in private
  browsing mode. This fixes a problem with login token storage and
  account login. [#1291](https://github.com/meteor/meteor/issues/1291)

* Types added with `EJSON.addType` now have default `clone` and `equals`
  implementations. Users may still specify `clone` or `equals` functions
  to override the default behavior.  [#1745](https://github.com/meteor/meteor/issues/1745)

* Add `frame-src` to `browser-policy-content` and account for
  cross-browser CSP disparities.

* Deprecate `Oauth.initiateLogin` in favor of `Oauth.showPopup`.

* Add `WebApp.rawConnectHandlers` for adding connect handlers that run
  before any other Meteor handlers, except `connect.compress()`. Raw
  connect handlers see the URL's full path (even if ROOT_URL contains a
  non-empty path) and they run before static assets are served.

* Add `Accounts.connection` to allow using Meteor accounts packages with
  a non-default DDP connection.

* Detect and reload if minified CSS files fail to load at startup. This
  prevents the application from running unstyled if the page load occurs
  while the server is switching versions.

* Allow Npm.depends to specify any http or https URL containing a full
  40-hex-digit SHA.  [#1686](https://github.com/meteor/meteor/issues/1686)

* Add `retry` package for connection retry with exponential backoff.

* Pass `update` and `remove` return values correctly when using
  collections validated with `allow` and `deny` rules. [#1759](https://github.com/meteor/meteor/issues/1759)

* If you're using Deps on the server, computations and invalidation
  functions are not allowed to yield. Throw an error instead of behaving
  unpredictably.

* Fix namespacing in coffeescript files added to a package with the
  `bare: true` option. [#1668](https://github.com/meteor/meteor/issues/1668)

* Fix races when calling login and/or logoutOtherClients from multiple
  tabs. [#1616](https://github.com/meteor/meteor/issues/1616)

* Include oauth_verifier as a header rather than a parameter in
  the `oauth1` package. [#1825](https://github.com/meteor/meteor/issues/1825)

* Fix `force-ssl` to allow local development with `meteor run` in IPv6
  environments. [#1751](https://github.com/meteor/meteor/issues/1751)`

* Allow cursors on named local collections to be returned from a publish
  function in an array.  [#1820](https://github.com/meteor/meteor/issues/1820)

* Fix build failure caused by a directory in `programs/` without a
  package.js file.

* Do a better job of handling shrinkwrap files when an npm module
  depends on something that isn't a semver. [#1684](https://github.com/meteor/meteor/issues/1684)

* Fix failures updating npm dependencies when a node_modules directory
  exists above the project directory.  [#1761](https://github.com/meteor/meteor/issues/1761)

* Preserve permissions (eg, executable bit) on npm files.  [#1808](https://github.com/meteor/meteor/issues/1808)

* SockJS tweak to support relative base URLs.

* Don't leak sockets on error in dev-mode proxy.

* Clone arguments to `added` and `changed` methods in publish
  functions. This allows callers to reuse objects and prevents already
  published data from changing after the fact.  [#1750](https://github.com/meteor/meteor/issues/1750)

* Ensure springboarding to a different meteor tools version always uses
  `exec` to run the old version. This simplifies process management for
  wrapper scripts.

Patches contributed by GitHub users DenisGorbachev, EOT, OyoKooN, awwx,
dandv, icellan, jfhamlin, marcandre, michaelbishop, mitar, mizzao,
mquandalle, paulswartz, rdickert, rzymek, timhaines, and yeputons.


## v0.7.0.1, 2013-Dec-20

* Two fixes to `meteor run` Mongo startup bugs that could lead to hangs with the
  message "Initializing mongo database... this may take a moment.".  [#1696](https://github.com/meteor/meteor/issues/1696)

* Apply the Node patch to 0.10.24 as well (see the 0.7.0 section for details).

* Fix gratuitous IE7 incompatibility.  [#1690](https://github.com/meteor/meteor/issues/1690)


## v0.7.0, 2013-Dec-17

This version of Meteor contains a patch for a bug in Node 0.10 which
most commonly affects websockets. The patch is against Node version
0.10.22 and 0.10.23. We strongly recommend using one of these precise
versions of Node in production so that the patch will be applied. If you
use a newer version of Node with this version of Meteor, Meteor will not
apply the patch and will instead disable websockets.

* Rework how Meteor gets realtime database updates from MongoDB. Meteor
  now reads the MongoDB "oplog" -- a special collection that records all
  the write operations as they are applied to your database. This means
  changes to the database are instantly noticed and reflected in Meteor,
  whether they originated from Meteor or from an external database
  client. Oplog tailing is automatically enabled in development mode
  with `meteor run`, and can be enabled in production with the
  `MONGO_OPLOG_URL` environment variable. Currently the only supported
  selectors are equality checks; `$`-operators, `limit` and `skip`
  queries fall back to the original poll-and-diff algorithm. See
  https://github.com/meteor/meteor/wiki/Oplog-Observe-Driver
  for details.

* Add `Meteor.onConnection` and add `this.connection` to method
  invocations and publish functions. These can be used to store data
  associated with individual clients between subscriptions and method
  calls. See http://docs.meteor.com/#meteor_onconnection for details. [#1611](https://github.com/meteor/meteor/issues/1611)

* Bundler failures cause non-zero exit code in `meteor run`.  [#1515](https://github.com/meteor/meteor/issues/1515)

* Fix error when publish function callbacks are called during session shutdown.

* Rework hot code push. The new `autoupdate` package drives automatic
  reloads on update using standard DDP messages instead of a hardcoded
  message at DDP startup. Now the hot code push only triggers when
  client code changes; server-only code changes will not cause the page
  to reload.

* New `facts` package publishes internal statistics about Meteor.

* Add an explicit check that publish functions return a cursor, an array
  of cursors, or a falsey value. This is a safety check to to prevent
  users from accidentally returning Collection.findOne() or some other
  value and expecting it to be published.

* Implement `$each`, `$sort`, and `$slice` options for minimongo's `$push`
  modifier.  [#1492](https://github.com/meteor/meteor/issues/1492)

* Introduce `--raw-logs` option to `meteor run` to disable log
  coloring and timestamps.

* Add `WebAppInternals.setBundledJsCssPrefix()` to control where the
  client loads bundled JavaScript and CSS files. This allows serving
  files from a CDN to decrease page load times and reduce server load.

* Attempt to exit cleanly on `SIGHUP`. Stop accepting incoming
  connections, kill DDP connections, and finish all outstanding requests
  for static assets.

* In the HTTP server, only keep sockets with no active HTTP requests alive for 5
  seconds.

* Fix handling of `fields` option in minimongo when only `_id` is present. [#1651](https://github.com/meteor/meteor/issues/1651)

* Fix issue where setting `process.env.MAIL_URL` in app code would not
  alter where mail was sent. This was a regression in 0.6.6 from 0.6.5. [#1649](https://github.com/meteor/meteor/issues/1649)

* Use stderr instead of stdout (for easier automation in shell scripts) when
  prompting for passwords and when downloading the dev bundle. [#1600](https://github.com/meteor/meteor/issues/1600)

* Ensure more downtime during file watching.  [#1506](https://github.com/meteor/meteor/issues/1506)

* Fix `meteor run` with settings files containing non-ASCII characters.  [#1497](https://github.com/meteor/meteor/issues/1497)

* Support `EJSON.clone` for `Meteor.Error`. As a result, they are properly
  stringified in DDP even if thrown through a `Future`.  [#1482](https://github.com/meteor/meteor/issues/1482)

* Fix passing `transform: null` option to `collection.allow()` to disable
  transformation in validators.  [#1659](https://github.com/meteor/meteor/issues/1659)

* Fix livedata error on `this.removed` during session shutdown. [#1540](https://github.com/meteor/meteor/issues/1540) [#1553](https://github.com/meteor/meteor/issues/1553)

* Fix incompatibility with Phusion Passenger by removing an unused line. [#1613](https://github.com/meteor/meteor/issues/1613)

* Ensure install script creates /usr/local on machines where it does not
  exist (eg. fresh install of OSX Mavericks).

* Set x-forwarded-* headers in `meteor run`.

* Clean up package dirs containing only ".build".

* Check for matching hostname before doing end-of-oauth redirect.

* Only count files that actually go in the cache towards the `appcache`
  size check. [#1653](https://github.com/meteor/meteor/issues/1653).

* Increase the maximum size spiderable will return for a page from 200kB
  to 5MB.

* Upgraded dependencies:
  * SockJS server from 0.3.7 to 0.3.8, including new faye-websocket module.
  * Node from 0.10.21 to 0.10.22
  * MongoDB from 2.4.6 to 2.4.8
  * clean-css from 1.1.2 to 2.0.2
  * uglify-js from a fork of 2.4.0 to 2.4.7
  * handlebars npm module no longer available outside of handlebars package

Patches contributed by GitHub users AlexeyMK, awwx, dandv, DenisGorbachev,
emgee3, FooBarWidget, mitar, mcbain, rzymek, and sdarnell.


## v0.6.6.3, 2013-Nov-04

* Fix error when publish function callbacks are called during session
  shutdown.  [#1540](https://github.com/meteor/meteor/issues/1540) [#1553](https://github.com/meteor/meteor/issues/1553)

* Improve `meteor run` CPU usage in projects with many
  directories.  [#1506](https://github.com/meteor/meteor/issues/1506)


## v0.6.6.2, 2013-Oct-21

* Upgrade Node from 0.10.20 to 0.10.21 (security update).


## v0.6.6.1, 2013-Oct-12

* Fix file watching on OSX. Work around Node issue [#6251](https://github.com/meteor/meteor/issues/6251) by not using
  fs.watch. [#1483](https://github.com/meteor/meteor/issues/1483)


## v0.6.6, 2013-Oct-10


#### Security

* Add `browser-policy` package for configuring and sending
  Content-Security-Policy and X-Frame-Options HTTP headers.
  [See the docs](http://docs.meteor.com/#browserpolicy) for more.

* Use cryptographically strong pseudorandom number generators when available.

#### MongoDB

* Add upsert support. `Collection.update` now supports the `{upsert:
  true}` option. Additionally, add a `Collection.upsert` method which
  returns the newly inserted object id if applicable.

* `update` and `remove` now return the number of documents affected.  [#1046](https://github.com/meteor/meteor/issues/1046)

* `$near` operator for `2d` and `2dsphere` indices.

* The `fields` option to the collection methods `find` and `findOne` now works
  on the client as well.  (Operators such as `$elemMatch` and `$` are not yet
  supported in `fields` projections.) [#1287](https://github.com/meteor/meteor/issues/1287)

* Pass an index and the cursor itself to the callbacks in `cursor.forEach` and
  `cursor.map`, just like the corresponding `Array` methods.  [#63](https://github.com/meteor/meteor/issues/63)

* Support `c.find(query, {limit: N}).count()` on the client.  [#654](https://github.com/meteor/meteor/issues/654)

* Improve behavior of `$ne`, `$nin`, and `$not` selectors with objects containing
  arrays.  [#1451](https://github.com/meteor/meteor/issues/1451)

* Fix various bugs if you had two documents with the same _id field in
  String and ObjectID form.

#### Accounts

* [Behavior Change] Expire login tokens periodically. Defaults to 90
  days. Use `Accounts.config({loginExpirationInDays: null})` to disable
  token expiration.

* [Behavior Change] Write dates generated by Meteor Accounts to Mongo as
  Date instead of number; existing data can be converted by passing it
  through `new Date()`. [#1228](https://github.com/meteor/meteor/issues/1228)

* Log out and close connections for users if they are deleted from the
  database.

* Add Meteor.logoutOtherClients() for logging out other connections
  logged in as the current user.

* `restrictCreationByEmailDomain` option in `Accounts.config` to restrict new
  users to emails of specific domain (eg. only users with @meteor.com emails) or
  a custom validator. [#1332](https://github.com/meteor/meteor/issues/1332)

* Support OAuth1 services that require request token secrets as well as
  authentication token secrets.  [#1253](https://github.com/meteor/meteor/issues/1253)

* Warn if `Accounts.config` is only called on the client.  [#828](https://github.com/meteor/meteor/issues/828)

* Fix bug where callbacks to login functions could be called multiple
  times when the client reconnects.

#### DDP

* Fix infinite loop if a client disconnects while a long yielding method is
  running.

* Unfinished code to support DDP session resumption has been removed. Meteor
  servers now stop processing messages from clients and reclaim memory
  associated with them as soon as they are disconnected instead of a few minutes
  later.

#### Tools

* The pre-0.6.5 `Package.register_extension` API has been removed. Use
  `Package._transitional_registerBuildPlugin` instead, which was introduced in
  0.6.5. (A bug prevented the 0.6.5 reimplementation of `register_extension`
  from working properly anyway.)

* Support using an HTTP proxy in the `meteor` command line tool. This
  allows the `update`, `deploy`, `logs`, and `mongo` commands to work
  behind a proxy. Use the standard `http_proxy` environment variable to
  specify your proxy endpoint.  [#429](https://github.com/meteor/meteor/issues/429), [#689](https://github.com/meteor/meteor/issues/689), [#1338](https://github.com/meteor/meteor/issues/1338)

* Build Linux binaries on an older Linux machine. Meteor now supports
  running on Linux machines with glibc 2.9 or newer (Ubuntu 10.04+, RHEL
  and CentOS 6+, Fedora 10+, Debian 6+). Improve error message when running
  on Linux with unsupported glibc, and include Mongo stderr if it fails
  to start.

* Install NPM modules with `--force` to avoid corrupted local caches.

* Rebuild NPM modules in packages when upgrading to a version of Meteor that
  uses a different version of Node.

* Disable the Mongo http interface. This lets you run meteor on two ports
  differing by 1000 at the same time.

#### Misc

* [Known issue] Breaks support for pre-release OSX 10.9 'Mavericks'.
  Will be addressed shortly. See issues:
  https://github.com/joyent/node/issues/6251
  https://github.com/joyent/node/issues/6296

* `EJSON.stringify` now takes options:
  - `canonical` causes objects keys to be stringified in sorted order
  - `indent` allows formatting control over the EJSON stringification

* EJSON now supports `Infinity`, `-Infinity` and `NaN`.

* Check that the argument to `EJSON.parse` is a string.  [#1401](https://github.com/meteor/meteor/issues/1401)

* Better error from functions that use `Meteor._wrapAsync` (eg collection write
  methods and `HTTP` methods) and in DDP server message processing.  [#1387](https://github.com/meteor/meteor/issues/1387)

* Support `appcache` on Chrome for iOS.

* Support literate CoffeeScript files with the extension `.coffee.md` (in
  addition to the already-supported `.litcoffee` extension). [#1407](https://github.com/meteor/meteor/issues/1407)

* Make `madewith` package work again (broken in 0.6.5).  [#1448](https://github.com/meteor/meteor/issues/1448)

* Better error when passing a string to `{{#each}}`. [#722](https://github.com/meteor/meteor/issues/722)

* Add support for JSESSIONID cookies for sticky sessions. Set the
  `USE_JSESSIONID` environment variable to enable placing a JSESSIONID
  cookie on sockjs requests.

* Simplify the static analysis used to detect package-scope variables.

* Upgraded dependencies:
  * Node from 0.8.24 to 0.10.20
  * MongoDB from 2.4.4 to 2.4.6
  * MongoDB driver from 1.3.17 to 1.3.19
  * http-proxy from 0.10.1 to a pre-release of 1.0.0
  * stylus from 0.30.1 to 0.37.0
  * nib from 0.8.2 to 1.0.0
  * optimist from 0.3.5 to 0.6.0
  * semver from 1.1.0 to 2.1.0
  * request from 2.12.0 to 2.27.0
  * keypress from 0.1.0 to 0.2.1
  * underscore from 1.5.1 to 1.5.2
  * fstream from 0.1.21 to 0.1.24
  * tar from 0.1.14 to 0.1.18
  * source-map from 0.1.26 to 0.1.30
  * source-map-support from a fork of 0.1.8 to 0.2.3
  * escope from a fork of 0.0.15 to 1.0.0
  * estraverse from 1.1.2-1 to 1.3.1
  * simplesmtp from 0.1.25 to 0.3.10
  * stream-buffers from 0.2.3 to 0.2.5
  * websocket from 1.0.7 to 1.0.8
  * cli-color from 0.2.2 to 0.2.3
  * clean-css from 1.0.11 to 1.1.2
  * UglifyJS2 from a fork of 2.3.6 to a different fork of 2.4.0
  * connect from 2.7.10 to 2.9.0
  * send from 0.1.0 to 0.1.4
  * useragent from 2.0.1 to 2.0.7
  * replaced byline with eachline 2.3.3

Patches contributed by GitHub users ansman, awwx, codeinthehole, jacott,
Maxhodges, meawoppl, mitar, mizzao, mquandalle, nathan-muir, RobertLowe, ryw,
sdarnell, and timhaines.


## v0.6.5.3, 2014-Dec-09 (backport)

* Fix a security issue in allow/deny rules that could result in data
  loss. If your app uses allow/deny rules, or uses packages that use
  allow/deny rules, we recommend that you update immediately.
  Backport from 1.0.1.


## v0.6.5.2, 2013-Oct-21

* Upgrade Node from 0.8.24 to 0.8.26 (security patch)


## v0.6.5.1, 2013-Aug-28

* Fix syntax errors on lines that end with a backslash. [#1326](https://github.com/meteor/meteor/issues/1326)

* Fix serving static files with special characters in their name. [#1339](https://github.com/meteor/meteor/issues/1339)

* Upgrade `esprima` JavaScript parser to fix bug parsing complex regexps.

* Export `Spiderable` from `spiderable` package to allow users to set
  `Spiderable.userAgentRegExps` to control what user agents are treated
  as spiders.

* Add EJSON to standard-app-packages. [#1343](https://github.com/meteor/meteor/issues/1343)

* Fix bug in d3 tab character parsing.

* Fix regression when using Mongo ObjectIDs in Spark templates.


## v0.6.5, 2013-Aug-14

* New package system with package compiler and linker:

  * Each package now has it own namespace for variable
    declarations. Global variables used in a package are limited to
    package scope.

  * Packages must explicitly declare which symbols they export with
    `api.export` in `package.js`.

  * Apps and packages only see the exported symbols from packages they
    explicitly use. For example, if your app uses package A which in
    turn depends on package B, only package A's symbols will be
    available in the app.

  * Package names can only contain alphanumeric characters, dashes, and
    dots. Packages with spaces and underscores must be renamed.

  * Remove hardcoded list of required packages. New default
    `standard-app-packages` package adds dependencies on the core Meteor
    stack. This package can be removed to make an app with only parts of
    the Meteor stack. `standard-app-packages` will be automatically
    added to a project when it is updated to Meteor 0.6.5.

  * Custom app packages in the `packages` directory are no longer
    automatically used. They must be explicitly added to the app with
    `meteor add <packagename>`. To help with the transition, all
    packages in the `packages` directory will be automatically added to
    the project when it is updated to Meteor 0.6.5.

  * New "unipackage" on-disk format for built packages. Compiled packages are
    cached and rebuilt only when their source or dependencies change.

  * Add "unordered" and "weak" package dependency modes to allow
    circular package dependencies and conditional code inclusion.

  * New API (`_transitional_registerBuildPlugin`) for declaring
    compilers, preprocessors, and file extension handlers. These new
    build plugins are full compilation targets in their own right, and
    have their own namespace, source files, NPM requirements, and package
    dependencies. The old `register_extension` API is deprecated. Please
    note that the `package.js` format and especially
    `_transitional_registerBuildPlugin` are not frozen interfaces and
    are subject to change in future releases.

  * Add `api.imply`, which allows one package to "imply" another. If
    package A implies package B, then anything that depends on package
    A automatically depends on package B as well (and receives package
    B's imports). This is useful for creating umbrella packages
    (`standard-app-packages`) or sometimes for factoring common code
    out of related packages (`accounts-base`).

* Move HTTP serving out of the server bootstrap and into the `webapp`
  package. This allows building Meteor apps that are not web servers
  (eg. command line tools, DDP clients, etc.). Connect middlewares can
  now be registered on the new `WebApp.connectHandlers` instead of the
  old `__meteor_bootstrap__.app`.

* The entire Meteor build process now has first-class source map
  support. A source map is maintained for every source file as it
  passes through the build pipeline. Currently, the source maps are
  only served in development mode. Not all web browsers support source
  maps yet and for those that do, you may have to turn on an option to
  enable them. Source maps will always be used when reporting
  exceptions on the server.

* Update the `coffeescript` package to generate source maps.

* Add new `Assets` API and `private` subdirectory for including and
  accessing static assets on the server. http://docs.meteor.com/#assets

* Add `Meteor.disconnect`. Call this to disconnect from the
  server and stop all live data updates. [#1151](https://github.com/meteor/meteor/issues/1151)

* Add `Match.Integer` to `check` for 32-bit signed integers.

* `Meteor.connect` has been renamed to `DDP.connect` and is now fully
  supported on the server. Server-to-server DDP connections use
  websockets, and can be used for both method calls and subscriptions.

* Rename `Meteor.default_connection` to `Meteor.connection` and
  `Meteor.default_server` to `Meteor.server`.

* Rename `Meteor.http` to `HTTP`.

* `ROOT_URL` may now have a path part. This allows serving multiple
  Meteor apps on the same domain.

* Support creating named unmanaged collections with
  `new Meteor.Collection("name", {connection: null})`.

* New `Log` function in the `logging` package which prints with
  timestamps, color, filenames and linenumbers.

* Include http response in errors from oauth providers. [#1246](https://github.com/meteor/meteor/issues/1246)

* The `observe` callback `movedTo` now has a fourth argument `before`.

* Move NPM control files for packages from `.npm` to
  `.npm/package`. This is to allow build plugins such as `coffeescript`
  to depend on NPM packages. Also, when removing the last NPM
  dependency, clean up the `.npm` dir.

* Remove deprecated `Meteor.is_client` and `Meteor.is_server` variables.

* Implement "meteor bundle --debug" [#748](https://github.com/meteor/meteor/issues/748)

* Add `forceApprovalPrompt` option to `Meteor.loginWithGoogle`. [#1226](https://github.com/meteor/meteor/issues/1226)

* Make server-side Mongo `insert`s, `update`s, and `remove`s run
  asynchronously when a callback is passed.

* Improve memory usage when calling `findOne()` on the server.

* Delete login tokens from server when user logs out.

* Rename package compatibility mode option to `add_files` from `raw` to
  `bare`.

* Fix Mongo selectors of the form: {$regex: /foo/}.

* Fix Spark memory leak.  [#1157](https://github.com/meteor/meteor/issues/1157)

* Fix EPIPEs during dev mode hot code reload.

* Fix bug where we would never quiesce if we tried to revive subs that errored
  out (5e7138d)

* Fix bug where `this.fieldname` in handlebars template might refer to a
  helper instead of a property of the current data context. [#1143](https://github.com/meteor/meteor/issues/1143)

* Fix submit events on IE8. [#1191](https://github.com/meteor/meteor/issues/1191)

* Handle `Meteor.loginWithX` being called with a callback but no options. [#1181](https://github.com/meteor/meteor/issues/1181)

* Work around a Chrome bug where hitting reload could cause a tab to
  lose the DDP connection and never recover. [#1244](https://github.com/meteor/meteor/issues/1244)

* Upgraded dependencies:
  * Node from 0.8.18 to 0.8.24
  * MongoDB from 2.4.3 to 2.4.4, now with SSL support
  * CleanCSS from 0.8.3 to 1.0.11
  * Underscore from 1.4.4 to 1.5.1
  * Fibers from 1.0.0 to 1.0.1
  * MongoDB Driver from 1.3.7 to 1.3.17

Patches contributed by GitHub users btipling, mizzao, timhaines and zol.


## v0.6.4.1, 2013-Jul-19

* Update mongodb driver to use version 0.2.1 of the bson module.


## v0.6.4, 2013-Jun-10

* Separate OAuth flow logic from Accounts into separate packages. The
  `facebook`, `github`, `google`, `meetup`, `twitter`, and `weibo`
  packages can be used to perform an OAuth exchange without creating an
  account and logging in.  [#1024](https://github.com/meteor/meteor/issues/1024)

* If you set the `DISABLE_WEBSOCKETS` environment variable, browsers will not
  attempt to connect to your app using Websockets. Use this if you know your
  server environment does not properly proxy Websockets to reduce connection
  startup time.

* Make `Meteor.defer` work in an inactive tab in iOS.  [#1023](https://github.com/meteor/meteor/issues/1023)

* Allow new `Random` instances to be constructed with specified seed. This
  can be used to create repeatable test cases for code that picks random
  values.  [#1033](https://github.com/meteor/meteor/issues/1033)

* Fix CoffeeScript error reporting to include source file and line
  number again.  [#1052](https://github.com/meteor/meteor/issues/1052)

* Fix Mongo queries which nested JavaScript RegExp objects inside `$or`.  [#1089](https://github.com/meteor/meteor/issues/1089)

* Upgraded dependencies:
  * Underscore from 1.4.2 to 1.4.4  [#776](https://github.com/meteor/meteor/issues/776)
  * http-proxy from 0.8.5 to 0.10.1  [#513](https://github.com/meteor/meteor/issues/513)
  * connect from 1.9.2 to 2.7.10
  * Node mongodb client from 1.2.13 to 1.3.7  [#1060](https://github.com/meteor/meteor/issues/1060)

Patches contributed by GitHub users awwx, johnston, and timhaines.


## v0.6.3, 2013-May-15

* Add new `check` package for ensuring that a value matches a required
  type and structure. This is used to validate untrusted input from the
  client. See http://docs.meteor.com/#match for details.

* Use Websockets by default on supported browsers. This reduces latency
  and eliminates the constant network spinner on iOS devices.

* With `autopublish` on, publish many useful fields on `Meteor.users`.

* Files in the `client/compatibility/` subdirectory of a Meteor app do
  not get wrapped in a new variable scope. This is useful for
  third-party libraries which expect `var` statements at the outermost
  level to be global.

* Add synthetic `tap` event for use on touch enabled devices. This is a
  replacement for `click` that fires immediately.

* When using the `http` package synchronously on the server, errors
  are thrown rather than passed in `result.error`

* The `manager` option to the `Meteor.Collection` constructor is now called
  `connection`. The old name still works for now.  [#987](https://github.com/meteor/meteor/issues/987)

* The `localstorage-polyfill` smart package has been replaced by a
  `localstorage` package, which defines a `Meteor._localStorage` API instead of
  trying to replace the DOM `window.localStorage` facility. (Now, apps can use
  the existence of `window.localStorage` to detect if the full localStorage API
  is supported.)  [#979](https://github.com/meteor/meteor/issues/979)

* Upgrade MongoDB from 2.2.1 to 2.4.3.

* Upgrade CoffeeScript from 1.5.0 to 1.6.2.  [#972](https://github.com/meteor/meteor/issues/972)

* Faster reconnects when regaining connectivity.  [#696](https://github.com/meteor/meteor/issues/696)

* `Email.send` has a new `headers` option to set arbitrary headers.  [#963](https://github.com/meteor/meteor/issues/963)

* Cursor transform functions on the server no longer are required to return
  objects with correct `_id` fields.  [#974](https://github.com/meteor/meteor/issues/974)

* Rework `observe()` callback ordering in minimongo to improve fiber
  safety on the server. This makes subscriptions on server to server DDP
  more usable.

* Use binary search in minimongo when updating ordered queries.  [#969](https://github.com/meteor/meteor/issues/969)

* Fix EJSON base64 decoding bug.  [#1001](https://github.com/meteor/meteor/issues/1001)

* Support `appcache` on Chromium.  [#958](https://github.com/meteor/meteor/issues/958)

Patches contributed by GitHub users awwx, jagill, spang, and timhaines.


## v0.6.2.1, 2013-Apr-24

* When authenticating with GitHub, include a user agent string. This
  unbreaks "Sign in with GitHub"

Patch contributed by GitHub user pmark.


## v0.6.2, 2013-Apr-16

* Better error reporting:
  * Capture real stack traces for `Meteor.Error`.
  * Report better errors with misconfigured OAuth services.

* Add per-package upgrade notices to `meteor update`.

* Experimental server-to-server DDP support: `Meteor.connect` on the
  server will connect to a remote DDP endpoint via WebSockets. Method
  calls should work fine, but subscriptions and minimongo on the server
  are still a work in progress.

* Upgrade d3 from 2.x to 3.1.4. See
  https://github.com/mbostock/d3/wiki/Upgrading-to-3.0 for compatibility notes.

* Allow CoffeeScript to set global variables when using `use strict`. [#933](https://github.com/meteor/meteor/issues/933)

* Return the inserted documented ID from `LocalCollection.insert`. [#908](https://github.com/meteor/meteor/issues/908)

* Add Weibo token expiration time to `services.weibo.expiresAt`.

* `Spiderable.userAgentRegExps` can now be modified to change what user agents
  are treated as spiders by the `spiderable` package.

* Prevent observe callbacks from affecting the arguments to identical
  observes. [#855](https://github.com/meteor/meteor/issues/855)

* Fix meteor command line tool when run from a home directory with
  spaces in its name. If you previously installed meteor release 0.6.0
  or 0.6.1 you'll need to uninstall and reinstall meteor to support
  users with spaces in their usernames (see
  https://github.com/meteor/meteor/blob/master/README.md#uninstalling-meteor)

Patches contributed by GitHub users andreas-karlsson, awwx, jacott,
joshuaconner, and timhaines.


## v0.6.1, 2013-Apr-08

* Correct NPM behavior in packages in case there is a `node_modules` directory
  somewhere above the app directory. [#927](https://github.com/meteor/meteor/issues/927)

* Small bug fix in the low-level `routepolicy` package.

Patches contributed by GitHub users andreas-karlsson and awwx.


## v0.6.0, 2013-Apr-04

* Meteor has a brand new distribution system! In this new system, code-named
  Engine, packages are downloaded individually and on demand. All of the
  packages in each official Meteor release are prefetched and cached so you can
  still use Meteor while offline. You can have multiple releases of Meteor
  installed simultaneously; apps are pinned to specific Meteor releases.
  All `meteor` commands accept a `--release` argument to specify which release
  to use; `meteor update` changes what release the app is pinned to.
  Inside an app, the name of the release is available at `Meteor.release`.
  When running Meteor directly from a git checkout, the release is ignored.

* Variables declared with `var` at the outermost level of a JavaScript
  source file are now private to that file. Remove the `var` to share
  a value between files.

* Meteor now supports any x86 (32- or 64-bit) Linux system, not just those which
  use Debian or RedHat package management.

* Apps may contain packages inside a top-level directory named `packages`.

* Packages may depend on [NPM modules](https://npmjs.org), using the new
  `Npm.depends` directive in their `package.js` file. (Note: if the NPM module
  has architecture-specific binary components, bundles built with `meteor
  bundle` or `meteor deploy` will contain the components as built for the
  developer's platform and may not run on other platforms.)

* Meteor's internal package tests (as well as tests you add to your app's
  packages with the unsupported `Tinytest` framework) are now run with the new
  command `meteor test-packages`.

* `{{#each}}` helper can now iterate over falsey values without throwing an
  exception. [#815](https://github.com/meteor/meteor/issues/815), [#801](https://github.com/meteor/meteor/issues/801)

* `{{#with}}` helper now only includes its block if its argument is not falsey,
  and runs an `{{else}}` block if provided if the argument is falsey. [#770](https://github.com/meteor/meteor/issues/770), [#866](https://github.com/meteor/meteor/issues/866)

* Twitter login now stores `profile_image_url` and `profile_image_url_https`
  attributes in the `user.services.twitter` namespace. [#788](https://github.com/meteor/meteor/issues/788)

* Allow packages to register file extensions with dots in the filename.

* When calling `this.changed` in a publish function, it is no longer an error to
  clear a field which was never set. [#850](https://github.com/meteor/meteor/issues/850)

* Deps API
  * Add `dep.depend()`, deprecate `Deps.depend(dep)` and
    `dep.addDependent()`.
  * If first run of `Deps.autorun` throws an exception, stop it and don't
    rerun.  This prevents a Spark exception when template rendering fails
    ("Can't call 'firstNode' of undefined").
  * If an exception is thrown during `Deps.flush` with no stack, the
    message is logged instead. [#822](https://github.com/meteor/meteor/issues/822)

* When connecting to MongoDB, use the JavaScript BSON parser unless specifically
  requested in `MONGO_URL`; the native BSON parser sometimes segfaults. (Meteor
  only started using the native parser in 0.5.8.)

* Calls to the `update` collection function in untrusted code may only use a
  whitelisted list of modifier operators.

Patches contributed by GitHub users awwx, blackcoat, cmather, estark37,
mquandalle, Primigenus, raix, reustle, and timhaines.


## v0.5.9, 2013-Mar-14

* Fix regression in 0.5.8 that prevented users from editing their own
  profile. [#809](https://github.com/meteor/meteor/issues/809)

* Fix regression in 0.5.8 where `Meteor.loggingIn()` would not update
  reactively. [#811](https://github.com/meteor/meteor/issues/811)


## v0.5.8, 2013-Mar-13

* Calls to the `update` and `remove` collection functions in untrusted code may
  no longer use arbitrary selectors. You must specify a single document ID when
  invoking these functions from the client (other than in a method stub).

  You may still use other selectors when calling `update` and `remove` on the
  server and from client method stubs, so you can replace calls that are no
  longer supported (eg, in event handlers) with custom method calls.

  The corresponding `update` and `remove` callbacks passed to `allow` and `deny`
  now take a single document instead of an array.

* Add new `appcache` package. Add this package to your project to speed
  up page load and make hot code reload smoother using the HTML5
  AppCache API. See http://docs.meteor.com/#appcache for details.

* Rewrite reactivity library. `Meteor.deps` is now `Deps` and has a new
  API. `Meteor.autorun` and `Meteor.flush` are now called `Deps.autorun` and
  `Deps.flush` (the old names still work for now). The other names under
  `Meteor.deps` such as `Context` no longer exist. The new API is documented at
  http://docs.meteor.com/#deps

* You can now provide a `transform` option to collections, which is a
  function that documents coming out of that collection are passed
  through. `find`, `findOne`, `allow`, and `deny` now take `transform` options,
  which may override the Collection's `transform`.  Specifying a `transform`
  of `null` causes you to receive the documents unmodified.

* Publish functions may now return an array of cursors to publish. Currently,
  the cursors must all be from different collections. [#716](https://github.com/meteor/meteor/issues/716)

* User documents have id's when `onCreateUser` and `validateNewUser` hooks run.

* Encode and store custom EJSON types in MongoDB.

* Support literate CoffeeScript files with the extension `.litcoffee`. [#766](https://github.com/meteor/meteor/issues/766)

* Add new login service provider for Meetup.com in `accounts-meetup` package.

* If you call `observe` or `observeChanges` on a cursor created with the
  `reactive: false` option, it now only calls initial add callbacks and
  does not continue watching the query. [#771](https://github.com/meteor/meteor/issues/771)

* In an event handler, if the data context is falsey, default it to `{}`
  rather than to the global object. [#777](https://github.com/meteor/meteor/issues/777)

* Allow specifying multiple event handlers for the same selector. [#753](https://github.com/meteor/meteor/issues/753)

* Revert caching header change from 0.5.5. This fixes image flicker on redraw.

* Stop making `Session` available on the server; it's not useful there. [#751](https://github.com/meteor/meteor/issues/751)

* Force URLs in stack traces in browser consoles to be hyperlinks. [#725](https://github.com/meteor/meteor/issues/725)

* Suppress spurious `changed` callbacks with empty `fields` from
  `Cursor.observeChanges`.

* Fix logic bug in template branch matching. [#724](https://github.com/meteor/meteor/issues/724)

* Make `spiderable` user-agent test case insensitive. [#721](https://github.com/meteor/meteor/issues/721)

* Fix several bugs in EJSON type support:
  * Fix `{$type: 5}` selectors for binary values on browsers that do
    not support `Uint8Array`.
  * Fix EJSON equality on falsey values.
  * Fix for returning a scalar EJSON type from a method. [#731](https://github.com/meteor/meteor/issues/731)

* Upgraded dependencies:
  * mongodb driver to version 1.2.13 (from 0.1.11)
  * mime module removed (it was unused)


Patches contributed by GitHub users awwx, cmather, graemian, jagill,
jmhredsox, kevinxucs, krizka, mitar, raix, and rasmuserik.


## v0.5.7, 2013-Feb-21

* The DDP wire protocol has been redesigned.

  * The handshake message is now versioned. This breaks backwards
    compatibility between sites with `Meteor.connect()`. Older meteor
    apps can not talk to new apps and vice versa. This includes the
    `madewith` package, apps using `madewith` must upgrade.

  * New [EJSON](http://docs.meteor.com/#ejson) package allows you to use
    Dates, Mongo ObjectIDs, and binary data in your collections and
    Session variables.  You can also add your own custom datatypes.

  * Meteor now correctly represents empty documents in Collections.

  * There is an informal specification in `packages/livedata/DDP.md`.


* Breaking API changes

  * Changed the API for `observe`.  Observing with `added`, `changed`
    and `removed` callbacks is now unordered; for ordering information
    use `addedAt`, `changedAt`, `removedAt`, and `movedTo`. Full
    documentation is in the [`observe` docs](http://docs.meteor.com/#observe).
    All callers of `observe` need to be updated.

  * Changed the API for publish functions that do not return a cursor
    (ie functions that call `this.set` and `this.unset`). See the
    [`publish` docs](http://docs.meteor.com/#meteor_publish) for the new
    API.


* New Features

  * Added new [`observeChanges`](http://docs.meteor.com/#observe_changes)
    API for keeping track of the contents of a cursor more efficiently.

  * There is a new reactive function on subscription handles: `ready()`
    returns true when the subscription has received all of its initial
    documents.

  * Added `Session.setDefault(key, value)` so you can easily provide
    initial values for session variables that will not be clobbered on
    hot code push.

  * You can specify that a collection should use MongoDB ObjectIDs as
    its `_id` fields for inserts instead of strings. This allows you to
    use Meteor with existing MongoDB databases that have ObjectID
    `_id`s. If you do this, you must use `EJSON.equals()` for comparing
    equality instead of `===`. See http://docs.meteor.com/#meteor_collection.

  * New [`random` package](http://docs.meteor.com/#random) provides
    several functions for generating random values. The new
    `Random.id()` function is used to provide shorter string IDs for
    MongoDB documents. `Meteor.uuid()` is deprecated.

  * `Meteor.status()` can return the status `failed` if DDP version
    negotiation fails.


* Major Performance Enhancements

  * Rewrote subscription duplication detection logic to use a more
    efficient algorithm. This significantly reduces CPU usage on the
    server during initial page load and when dealing with large amounts
    of data.

  * Reduced unnecessary MongoDB re-polling of live queries. Meteor no
    longer polls for changes on queries that specify `_id` when
    updates for a different specific `_id` are processed. This
    drastically improves performance when dealing with many
    subscriptions and updates to individual objects, such as those
    generated by the `accounts-base` package on the `Meteor.users`
    collection.


* Upgraded UglifyJS2 to version 2.2.5


Patches contributed by GitHub users awwx and michaelglenadams.


## v0.5.6, 2013-Feb-15

* Fix 0.5.5 regression: Minimongo selectors matching subdocuments under arrays
  did not work correctly.

* Some Bootstrap icons should have appeared white.

Patches contributed by GitHub user benjaminchelli.

## v0.5.5, 2013-Feb-13

* Deprecate `Meteor.autosubscribe`. `Meteor.subscribe` now works within
  `Meteor.autorun`.

* Allow access to `Meteor.settings.public` on the client. If the JSON
  file you gave to `meteor --settings` includes a field called `public`,
  that field will be available on the client as well as the server.

* `@import` works in `less`. Use the `.lessimport` file extension to
  make a less file that is ignored by preprocessor so as to avoid double
  processing. [#203](https://github.com/meteor/meteor/issues/203)

* Upgrade Fibers to version 1.0.0. The `Fiber` and `Future` symbols are
  no longer exposed globally. To use fibers directly you can use:
   `var Fiber = __meteor_bootstrap__.require('fibers');` and
   `var Future = __meteor_bootstrap__.require('fibers/future');`

* Call version 1.1 of the Twitter API when authenticating with
  OAuth. `accounts-twitter` users have until March 5th, 2013 to
  upgrade before Twitter disables the old API. [#527](https://github.com/meteor/meteor/issues/527)

* Treat Twitter ids as strings, not numbers, as recommended by
  Twitter. [#629](https://github.com/meteor/meteor/issues/629)

* You can now specify the `_id` field of a document passed to `insert`.
  Meteor still auto-generates `_id` if it is not present.

* Expose an `invalidated` flag on `Meteor.deps.Context`.

* Populate user record with additional data from Facebook and Google. [#664](https://github.com/meteor/meteor/issues/664)

* Add Facebook token expiration time to `services.facebook.expiresAt`. [#576](https://github.com/meteor/meteor/issues/576)

* Allow piping a password to `meteor deploy` on `stdin`. [#623](https://github.com/meteor/meteor/issues/623)

* Correctly type cast arguments to handlebars helper. [#617](https://github.com/meteor/meteor/issues/617)

* Fix leaked global `userId` symbol.

* Terminate `phantomjs` properly on error when using the `spiderable`
  package. [#571](https://github.com/meteor/meteor/issues/571)

* Stop serving non-cachable files with caching headers. [#631](https://github.com/meteor/meteor/issues/631)

* Fix race condition if server restarted between page load and initial
  DDP connection. [#653](https://github.com/meteor/meteor/issues/653)

* Resolve issue where login methods sometimes blocked future methods. [#555](https://github.com/meteor/meteor/issues/555)

* Fix `Meteor.http` parsing of JSON responses on Firefox. [#553](https://github.com/meteor/meteor/issues/553)

* Minimongo no longer uses `eval`. [#480](https://github.com/meteor/meteor/issues/480)

* Serve 404 for `/app.manifest`. This allows experimenting with the
  upcoming `appcache` smart package. [#628](https://github.com/meteor/meteor/issues/628)

* Upgraded many dependencies, including:
  * node.js to version 0.8.18
  * jquery-layout to version 1.3.0RC
  * Twitter Bootstrap to version 2.3.0
  * Less to version 1.3.3
  * Uglify to version 2.2.3
  * useragent to version 2.0.1

Patches contributed by GitHub users awwx, bminer, bramp, crunchie84,
danawoodman, dbimmler, Ed-von-Schleck, geoffd123, jperl, kevee,
milesmatthias, Primigenus, raix, timhaines, and xenolf.


## v0.5.4, 2013-Jan-08

* Fix 0.5.3 regression: `meteor run` could fail on OSX 10.8 if environment
  variables such as `DYLD_LIBRARY_PATH` are set.


## v0.5.3, 2013-Jan-07

* Add `--settings` argument to `meteor deploy` and `meteor run`. This
  allows you to specify deployment-specific information made available
  to server code in the variable `Meteor.settings`.

* Support unlimited open tabs in a single browser. Work around the
  browser per-hostname connection limit by using randomized hostnames
  for deployed apps. [#131](https://github.com/meteor/meteor/issues/131)

* minimongo improvements:
  * Allow observing cursors with `skip` or `limit`.  [#528](https://github.com/meteor/meteor/issues/528)
  * Allow sorting on `dotted.sub.keys`.  [#533](https://github.com/meteor/meteor/issues/533)
  * Allow querying specific array elements (`foo.1.bar`).
  * `$and`, `$or`, and `$nor` no longer accept empty arrays (for consistency
    with Mongo)

* Re-rendering a template with Spark no longer reverts changes made by
  users to a `preserve`d form element. Instead, the newly rendered value
  is only applied if it is different from the previously rendered value.
  Additionally, `<INPUT>` elements with type other than TEXT can now have
  reactive values (eg, the labels on submit buttons can now be
  reactive).  [#510](https://github.com/meteor/meteor/issues/510) [#514](https://github.com/meteor/meteor/issues/514) [#523](https://github.com/meteor/meteor/issues/523) [#537](https://github.com/meteor/meteor/issues/537) [#558](https://github.com/meteor/meteor/issues/558)

* Support JavaScript RegExp objects in selectors in Collection write
  methods on the client, eg `myCollection.remove({foo: /bar/})`.  [#346](https://github.com/meteor/meteor/issues/346)

* `meteor` command-line improvements:
  * Improve error message when mongod fails to start.
  * The `NODE_OPTIONS` environment variable can be used to pass command-line
    flags to node (eg, `--debug` or `--debug-brk` to enable the debugger).
  * Die with error if an app name is mistakenly passed to `meteor reset`.

* Add support for "offline" access tokens with Google login. [#464](https://github.com/meteor/meteor/issues/464) [#525](https://github.com/meteor/meteor/issues/525)

* Don't remove `serviceData` fields from previous logins when logging in
  with an external service.

* Improve `OAuth1Binding` to allow making authenticated API calls to
  OAuth1 providers (eg Twitter).  [#539](https://github.com/meteor/meteor/issues/539)

* New login providers automatically work with `{{loginButtons}}` without
  needing to edit the `accounts-ui-unstyled` package.  [#572](https://github.com/meteor/meteor/issues/572)

* Use `Content-Type: application/json` by default when sending JSON data
  with `Meteor.http`.

* Improvements to `jsparse`: hex literals, keywords as property names, ES5 line
  continuations, trailing commas in object literals, line numbers in error
  messages, decimal literals starting with `.`, regex character classes with
  slashes.

* Spark improvements:
  * Improve rendering of `<SELECT>` elements on IE.  [#496](https://github.com/meteor/meteor/issues/496)
  * Don't lose nested data contexts in IE9/10 after two seconds.  [#458](https://github.com/meteor/meteor/issues/458)
  * Don't print a stack trace if DOM nodes are manually removed
    from the document without calling `Spark.finalize`.  [#392](https://github.com/meteor/meteor/issues/392)

* Always use the `autoReconnect` flag when connecting to Mongo.  [#425](https://github.com/meteor/meteor/issues/425)

* Fix server-side `observe` with no `added` callback.  [#589](https://github.com/meteor/meteor/issues/589)

* Fix re-sending method calls on reconnect.  [#538](https://github.com/meteor/meteor/issues/538)

* Remove deprecated `/sockjs` URL support from `Meteor.connect`.

* Avoid losing a few bits of randomness in UUID v4 creation.  [#519](https://github.com/meteor/meteor/issues/519)

* Update clean-css package from 0.8.2 to 0.8.3, fixing minification of `0%`
  values in `hsl` colors.  [#515](https://github.com/meteor/meteor/issues/515)

Patches contributed by GitHub users Ed-von-Schleck, egtann, jwulf, lvbreda,
martin-naumann, meawoppl, nwmartin, timhaines, and zealoushacker.


## v0.5.2, 2012-Nov-27

* Fix 0.5.1 regression: Cursor `observe` works during server startup.  [#507](https://github.com/meteor/meteor/issues/507)

## v0.5.1, 2012-Nov-20

* Speed up server-side subscription handling by avoiding redundant work
  when the same Mongo query is observed multiple times concurrently (eg,
  by multiple users subscribing to the same subscription), and by using
  a simpler "unordered" algorithm.

* Meteor now waits to invoke method callbacks until all the data written by the
  method is available in the local cache. This way, method callbacks can see the
  full effects of their writes. This includes the callbacks passed to
  `Meteor.call` and `Meteor.apply`, as well as to the `Meteor.Collection`
  `insert`/`update`/`remove` methods.

  If you want to process the method's result as soon as it arrives from the
  server, even if the method's writes are not available yet, you can now specify
  an `onResultReceived` callback to `Meteor.apply`.

* Rework latency compensation to show server data changes sooner. Previously, as
  long as any method calls were in progress, Meteor would buffer all data
  changes sent from the server until all methods finished. Meteor now only
  buffers writes to documents written by client stubs, and applies the writes as
  soon as all methods that wrote that document have finished.

* `Meteor.userLoaded()` and `{{currentUserLoaded}}` have been removed.
  Previously, during the login process on the client, `Meteor.userId()` could be
  set but the document at `Meteor.user()` could be incomplete. Meteor provided
  the function `Meteor.userLoaded()` to differentiate between these states. Now,
  this in-between state does not occur: when a user logs in, `Meteor.userId()`
  only is set once `Meteor.user()` is fully loaded.

* New reactive function `Meteor.loggingIn()` and template helper
  `{{loggingIn}}`; they are true whenever some login method is in progress.
  `accounts-ui` now uses this to show an animation during login.

* The `sass` CSS preprocessor package has been removed. It was based on an
  unmaintained NPM module which did not implement recent versions of the Sass
  language and had no error handling.  Consider using the `less` or `stylus`
  packages instead.  [#143](https://github.com/meteor/meteor/issues/143)

* `Meteor.setPassword` is now called `Accounts.setPassword`, matching the
  documentation and original intention.  [#454](https://github.com/meteor/meteor/issues/454)

* Passing the `wait` option to `Meteor.apply` now waits for all in-progress
  method calls to finish before sending the method, instead of only guaranteeing
  that its callback occurs after the callbacks of in-progress methods.

* New function `Accounts.callLoginMethod` which should be used to call custom
  login handlers (such as those registered with
  `Accounts.registerLoginHandler`).

* The callbacks for `Meteor.loginWithToken` and `Accounts.createUser` now match
  the other login callbacks: they are called with error on error or with no
  arguments on success.

* Fix bug where method calls could be dropped during a brief disconnection. [#339](https://github.com/meteor/meteor/issues/339)

* Prevent running the `meteor` command-line tool and server on unsupported Node
  versions.

* Fix Minimongo query bug with nested objects.  [#455](https://github.com/meteor/meteor/issues/455)

* In `accounts-ui`, stop page layout from changing during login.

* Use `path.join` instead of `/` in paths (helpful for the unofficial Windows
  port) [#303](https://github.com/meteor/meteor/issues/303)

* The `spiderable` package serves pages to
  [`facebookexternalhit`](https://www.facebook.com/externalhit_uatext.php) [#411](https://github.com/meteor/meteor/issues/411)

* Fix error on Firefox with DOM Storage disabled.

* Avoid invalidating listeners if setUserId is called with current value.

* Upgrade many dependencies, including:
  * MongoDB 2.2.1 (from 2.2.0)
  * underscore 1.4.2 (from 1.3.3)
  * bootstrap 2.2.1 (from 2.1.1)
  * jQuery 1.8.2 (from 1.7.2)
  * less 1.3.1 (from 1.3.0)
  * stylus 0.30.1 (from 0.29.0)
  * coffee-script 1.4.0 (from 1.3.3)

Patches contributed by GitHub users ayal, dandv, possibilities, TomWij,
tmeasday, and workmad3.

## v0.5.0, 2012-Oct-17

* This release introduces Meteor Accounts, a full-featured auth system that supports
  - fine-grained user-based control over database reads and writes
  - federated login with any OAuth provider (with built-in support for
    Facebook, GitHub, Google, Twitter, and Weibo)
  - secure password login
  - email validation and password recovery
  - an optional set of UI widgets implementing standard login/signup/password
    change/logout flows

  When you upgrade to Meteor 0.5.0, existing apps will lose the ability to write
  to the database from the client. To restore this, either:
  - configure each of your collections with
    [`collection.allow`](http://docs.meteor.com/#allow) and
    [`collection.deny`](http://docs.meteor.com/#deny) calls to specify which
    users can perform which write operations, or
  - add the `insecure` smart package (which is included in new apps by default)
    to restore the old behavior where anyone can write to any collection which
    has not been configured with `allow` or `deny`

  For more information on Meteor Accounts, see
  http://docs.meteor.com/#dataandsecurity and
  http://docs.meteor.com/#accounts_api

* The new function `Meteor.autorun` allows you run any code in a reactive
  context. See http://docs.meteor.com/#meteor_autorun

* Arrays and objects can now be stored in the `Session`; mutating the value you
  retrieve with `Session.get` does not affect the value in the session.

* On the client, `Meteor.apply` takes a new `wait` option, which ensures that no
  further method calls are sent to the server until this method is finished; it
  is used for login and logout methods in order to keep the user ID
  well-defined. You can also specifiy an `onReconnect` handler which is run when
  re-establishing a connection; Meteor Accounts uses this to log back in on
  reconnect.

* Meteor now provides a compatible replacement for the DOM `localStorage`
  facility that works in IE7, in the `localstorage-polyfill` smart package.

* Meteor now packages the D3 library for manipulating documents based on data in
  a smart package called `d3`.

* `Meteor.Collection` now takes its optional `manager` argument (used to
  associate a collection with a server you've connected to with
  `Meteor.connect`) as a named option. (The old call syntax continues to work
  for now.)

* Fix a bug where trying to immediately resubscribe to a record set after
  unsubscribing could fail silently.

* Better error handling for failed Mongo writes from inside methods; previously,
  errors here could cause clients to stop processing data from the server.


Patches contributed by GitHub users bradens, dandv, dybskiy, possibilities,
zhangcheng, and 75lb.


## v0.4.2, 2012-Oct-02

* Fix connection failure on iOS6. SockJS 0.3.3 includes this fix.

* The new `preserve-inputs` package, included by default in new Meteor apps,
  restores the pre-v0.4.0 behavior of "preserving" all form input elements by ID
  and name during re-rendering; users who want more precise control over
  preservation can still use the APIs added in v0.4.0.

* A few changes to the `Meteor.absoluteUrl` function:
  - Added a `replaceLocalhost` option.
  - The `ROOT_URL` environment variable is respected by `meteor run`.
  - It is now included in all apps via the `meteor` package. Apps that
    explicitly added the now-deprecated `absolute-url` smart package will log a
    deprecation warning.

* Upgrade Node from 0.8.8 to 0.8.11.

* If a Handlebars helper function `foo` returns null, you can now run do
  `{{foo.bar}}` without error, just like when `foo` is a non-existent property.

* If you pass a non-scalar object to `Session.set`, an error will now be thrown
  (matching the behavior of `Session.equals`). [#215](https://github.com/meteor/meteor/issues/215)

* HTML pages are now served with a `charset=utf-8` Content-Type header. [#264](https://github.com/meteor/meteor/issues/264)

* The contents of `<select>` tags can now be reactive even in IE 7 and 8.

* The `meteor` tool no longer gets confused if a parent directory of your
  project is named `public`. [#352](https://github.com/meteor/meteor/issues/352)

* Fix a race condition in the `spiderable` package which could include garbage
  in the spidered page.

* The REPL run by `admin/node.sh` no longer crashes Emacs M-x shell on exit.

* Refactor internal `reload` API.

* New internal `jsparse` smart package. Not yet exposed publicly.


Patch contributed by GitHub user yanivoliver.


## v0.4.1, 2012-Sep-24

* New `email` smart package, with [`Email.send`](http://docs.meteor.com/#email)
  API.

* Upgrade Node from 0.6.17 to 0.8.8, as well as many Node modules in the dev
  bundle; those that are user-exposed are:
  * coffee-script: 1.3.3 (from 1.3.1)
  * stylus: 0.29.0 (from 0.28.1)
  * nib: 0.8.2 (from 0.7.0)

* All publicly documented APIs now use `camelCase` rather than
  `under_scores`. The old spellings continue to work for now. New names are:
  - `Meteor.isClient`/`isServer`
  - `this.isSimulation` inside a method invocation
  - `Meteor.deps.Context.onInvalidate`
  - `Meteor.status().retryCount`/`retryTime`

* Spark improvements
  * Optimize selector matching for event maps.
  * Fix `Spark._currentRenderer` behavior in timer callbacks.
  * Fix bug caused by interaction between `Template.foo.preserve` and
    `{{#constant}}`. [#323](https://github.com/meteor/meteor/issues/323)
  * Allow `{{#each}}` over a collection of objects without `_id`. [#281](https://github.com/meteor/meteor/issues/281)
  * Spark now supports Firefox 3.6.
  * Added a script to build a standalone spark.js that does not depend on
    Meteor (it depends on jQuery or Sizzle if you need IE7 support,
    and otherwise is fully standalone).

* Database writes from within `Meteor.setTimeout`/`setInterval`/`defer` will be
  batched with other writes from the current method invocation if they start
  before the method completes.

* Make `Meteor.Cursor.forEach` fully synchronous even if the user's callback
  yields. [#321](https://github.com/meteor/meteor/issues/321).

* Recover from exceptions thrown in `Meteor.publish` handlers.

* Upgrade bootstrap to version 2.1.1. [#336](https://github.com/meteor/meteor/issues/336), [#337](https://github.com/meteor/meteor/issues/337), [#288](https://github.com/meteor/meteor/issues/288), [#293](https://github.com/meteor/meteor/issues/293)

* Change the implementation of the `meteor deploy` password prompt to not crash
  Emacs M-x shell.

* Optimize `LocalCollection.remove(id)` to be O(1) rather than O(n).

* Optimize client-side database performance when receiving updated data from the
  server outside of method calls.

* Better error reporting when a package in `.meteor/packages` does not exist.

* Better error reporting for coffeescript. [#331](https://github.com/meteor/meteor/issues/331)

* Better error handling in `Handlebars.Exception`.


Patches contributed by GitHub users fivethirty, tmeasday, and xenolf.


## v0.4.0, 2012-Aug-30

* Merge Spark, a new live page update engine
  * Breaking API changes
     * Input elements no longer preserved based on `id` and `name`
       attributes. Use [`preserve`](http://docs.meteor.com/#template_preserve)
       instead.
     * All `Meteor.ui` functions removed. Use `Meteor.render`,
       `Meteor.renderList`, and
       [Spark](https://github.com/meteor/meteor/wiki/Spark) functions instead.
     * New template functions (eg. `created`, `rendered`, etc) may collide with
       existing helpers. Use `Template.foo.helpers()` to avoid conflicts.
     * New syntax for declaring event maps. Use
       `Template.foo.events({...})`. For backwards compatibility, both syntaxes
       are allowed for now.
  * New Template features
     * Allow embedding non-Meteor widgets (eg. Google Maps) using
       [`{{#constant}}`](http://docs.meteor.com/#constant)
     * Callbacks when templates are rendered. See
       http://docs.meteor.com/#template_rendered
     * Explicit control of which nodes are preserved during re-rendering. See
       http://docs.meteor.com/#template_preserve
     * Easily find nodes within a template in event handlers and callbacks. See
       http://docs.meteor.com/#template_find
     * Allow parts of a template to be independently reactive with the
       [`{{#isolate}}`](http://docs.meteor.com/#isolate) block helper.

* Use PACKAGE_DIRS environment variable to override package location. [#227](https://github.com/meteor/meteor/issues/227)

* Add `absolute-url` package to construct URLs pointing to the application.

* Allow modifying documents returned by `observe` callbacks. [#209](https://github.com/meteor/meteor/issues/209)

* Fix periodic crash after client disconnect. [#212](https://github.com/meteor/meteor/issues/212)

* Fix minimingo crash on dotted queries with undefined keys. [#126](https://github.com/meteor/meteor/issues/126)


## v0.3.9, 2012-Aug-07

* Add `spiderable` package to allow web crawlers to index Meteor apps.

* `meteor deploy` uses SSL to protect application deployment.

* Fix `stopImmediatePropagation()`. [#205](https://github.com/meteor/meteor/issues/205)


## v0.3.8, 2012-Jul-12

* HTTPS support
  * Add `force-ssl` package to require site to load over HTTPS.
  * Use HTTPS for install script and `meteor update`.
  * Allow runtime configuration of default DDP endpoint.

* Handlebars improvements
  * Implement dotted path traversal for helpers and methods.
  * Allow functions in helper arguments.
  * Change helper nesting rules to allow functions as arguments.
  * Fix `{{this.foo}}` to never invoke helper `foo`.
  * Make event handler `this` reflect the node that matched the selector instead
    of the event target node.
  * Fix keyword arguments to helpers.

* Add `nib` support to stylus package. [#175](https://github.com/meteor/meteor/issues/175)

* Upgrade bootstrap to version 2.0.4. [#173](https://github.com/meteor/meteor/issues/173)

* Print changelog after `meteor update`.

* Fix mouseenter and mouseleave events. [#224](https://github.com/meteor/meteor/issues/224)

* Fix issue with spurious heartbeat failures on busy connections.

* Fix exception in minimongo when matching non-arrays using `$all`. [#183](https://github.com/meteor/meteor/issues/183)

* Fix serving an empty file when no cacheable assets exist. [#179](https://github.com/meteor/meteor/issues/179)


## v0.3.7, 2012-Jun-06

* Better parsing of `.html` template files
  * Allow HTML comments (`<!-- -->`) at top level
  * Allow whitespace anywhere in open/close tag
  * Provide names and line numbers on error
  * More helpful error messages

* Form control improvements
  * Fix reactive radio buttons in Internet Explorer.
  * Fix reactive textareas to update consistently across browsers, matching text
    field behavior.

* `http` package bug fixes:
  * Send correct Content-Type when POSTing `params` from the server. [#172](https://github.com/meteor/meteor/issues/172)
  * Correctly detect JSON response Content-Type when a charset is present.

* Support `Handlebars.SafeString`. [#160](https://github.com/meteor/meteor/issues/160)

* Fix intermittent "Cursor is closed" mongo error.

* Fix "Cannot read property 'nextSibling' of null" error in certain nested
  templates. [#142](https://github.com/meteor/meteor/issues/142)

* Add heartbeat timer on the client to notice when the server silently goes
  away.


## v0.3.6, 2012-May-16

* Rewrite event handling. `this` in event handlers now refers to the data
  context of the element that generated the event, *not* the top-level data
  context of the template where the event is declared.

* Add /websocket endpoint for raw websockets. Pass websockets through
  development mode proxy.

* Simplified API for Meteor.connect, which now receives a URL to a Meteor app
  rather than to a sockjs endpoint.

* Fix livedata to support subscriptions with overlapping documents.

* Update node.js to 0.6.17 to fix potential security issue.


## v0.3.5, 2012-Apr-28

* Fix 0.3.4 regression: Call event map handlers on bubbled events. [#107](https://github.com/meteor/meteor/issues/107)


## v0.3.4, 2012-Apr-27

* Add Twitter `bootstrap` package. [#84](https://github.com/meteor/meteor/issues/84)

* Add packages for `sass` and `stylus` CSS pre-processors. [#40](https://github.com/meteor/meteor/issues/40), [#50](https://github.com/meteor/meteor/issues/50)

* Bind events correctly on top level elements in a template.

* Fix dotted path selectors in minimongo. [#88](https://github.com/meteor/meteor/issues/88)

* Make `backbone` package also run on the server.

* Add `bare` option to coffee-script compilation so variables can be shared
  between multiple coffee-script file. [#85](https://github.com/meteor/meteor/issues/85)

* Upgrade many dependency versions. User visible highlights:
 * node.js 0.6.15
 * coffee-script 1.3.1
 * less 1.3.0
 * sockjs 0.3.1
 * underscore 1.3.3
 * backbone 0.9.2

* Several documentation fixes and test coverage improvements.


## v0.3.3, 2012-Apr-20

* Add `http` package for making HTTP requests to remote servers.

* Add `madewith` package to put a live-updating Made with Meteor badge on apps.

* Reduce size of mongo database on disk (--smallfiles).

* Prevent unnecessary hot-code pushes on deployed apps during server migration.

* Fix issue with spaces in directory names. [#39](https://github.com/meteor/meteor/issues/39)

* Workaround browser caching issues in development mode by using query
  parameters on all JavaScript and CSS requests.

* Many documentation and test fixups.


## v0.3.2, 2012-Apr-10

* Initial public launch<|MERGE_RESOLUTION|>--- conflicted
+++ resolved
@@ -1,12 +1,5 @@
 ## v.NEXT
 
-<<<<<<< HEAD
-## v1.4.0.1
-
-* Fix issue with the 1.4 tool springboarding to older releases (see [Issue #7491](https://github.com/meteor/meteor/issues/7491))
-
-* Fix issue with running in development on Linux 32bit [Issue #7511](https://github.com/meteor/meteor/issues/7511)
-=======
 * The `google` package now uses the `email` scope as a mandatory field instead
   of the `profile` scope. The `profile` scope is still added by default if the
   `requestPermissions` option is not specified to maintain backward
@@ -14,7 +7,12 @@
   `requestPermissions` in order to only request the `email` scope, which
   reduces the amount of permissions requested from the user in the Google
   popup. [PR #6975](https://github.com/meteor/meteor/pull/6975)
->>>>>>> ca09e9d1
+
+## v1.4.0.1
+
+* Fix issue with the 1.4 tool springboarding to older releases (see [Issue #7491](https://github.com/meteor/meteor/issues/7491))
+
+* Fix issue with running in development on Linux 32bit [Issue #7511](https://github.com/meteor/meteor/issues/7511)
 
 ## v1.4
 
