## v.NEXT

<<<<<<< HEAD
* The `npm` package has been upgraded to version 6.1.0, and our
  [fork](https://github.com/meteor/pacote/tree/v8.1.6-meteor) of its
  `pacote` dependency has been rebased against version 8.1.6.
=======
## v1.7.0.2, 2018-06-13

* Node has been updated to version
  [8.11.3](https://nodejs.org/en/blog/release/v8.11.3/), an important
  [security release](https://nodejs.org/en/blog/vulnerability/june-2018-security-releases/).

* The `meteor-babel` npm package has been updated to version
  [7.0.0-beta.51](https://github.com/babel/babel/releases/tag/v7.0.0-beta.51).

* Meteor apps created with `meteor create` or `meteor create --minimal`
  will now have a directory called `tests/` rather than `test/`, so that
  test code will not be eagerly loaded if you decide to remove the
  `meteor.mainModule` configuration from `package.json`, thanks to
  [PR #9977](https://github.com/meteor/meteor/pull/9977) by
  [@robfallows](https://github.com/robfallows).
  [Issue #9961](https://github.com/meteor/meteor/issues/9961)
>>>>>>> e2c9e956

## v1.7.0.1, 2018-05-29

* Reverted an [optimization](https://github.com/meteor/meteor/pull/9825)
  introduced in Meteor 1.7 to stop scanning `node_modules` for files that
  might be of interest to compiler plugins, since the intended workarounds
  (creating symlinks) did not satisfy all existing use cases. We will
  revisit this optimization in Meteor 1.7.1.
  [mozfet/meteor-autoform-materialize#43](https://github.com/mozfet/meteor-autoform-materialize/issues/43)

* After updating to Meteor 1.7 or 1.7.0.1, you should update the
  `@babel/runtime` npm package (as well as other Babel-related packages)
  to their latest versions, along with the `meteor-node-stubs` package,
  by running the following command:
  ```sh
  meteor npm install @babel/runtime@latest meteor-node-stubs@latest
  ```

## v1.7, 2018-05-28

* More than 80% of internet users worldwide have access to a web browser
  that natively supports the latest ECMAScript features and keeps itself
  updated automatically, which means new features become available almost
  as soon as they ship. In other words, the future we envisioned when we
  first began [compiling code with
  Babel](https://blog.meteor.com/how-much-does-ecmascript-2015-cost-2ded41d70914)
  is finally here, yet most web frameworks and applications still compile
  a single client-side JavaScript bundle that must function simultaneously
  in the oldest and the newest browsers the application developer wishes
  to support.

  That choice is understandable, because the alternative is daunting: not
  only must you build multiple JavaScript and CSS bundles for different
  browsers, with different dependency graphs and compilation rules and
  webpack configurations, but your server must also be able to detect the
  capabilities of each visiting client, so that it can deliver the
  appropriate assets at runtime. Testing a matrix of different browsers
  and application versions gets cumbersome quickly, so it's no surprise
  that responsible web developers would rather ship a single, well-tested
  bundle, and forget about taking advantage of modern features until
  legacy browsers have disappeared completely.

  With Meteor 1.7, this awkward balancing act is no longer necessary,
  because Meteor now automatically builds two sets of client-side assets,
  one tailored to the capabilities of modern browsers, and the other
  designed to work in all supported browsers, thus keeping legacy browsers
  working exactly as they did before. Best of all, the entire Meteor
  community relies on the same system, so any bugs or differences in
  behavior can be identified and fixed quickly.

  In this system, a "modern" browser can be loosely defined as one with
  full native support for `async` functions and `await` expressions, which
  includes more than 80% of the world market, and 85% of the US market
  ([source](https://caniuse.com/#feat=async-functions)). This standard may
  seem extremely strict, since `async`/`await` was [just finalized in
  ECMAScript 2017](http://2ality.com/2016/10/async-function-tips.html),
  but the statistics clearly justify it. As another example, any modern
  browser can handle native `class` syntax, though newer syntax like class
  fields may still need to be compiled for now, whereas a legacy browser
  will need compilation for both advanced and basic `class` syntax. And of
  course you can safely assume that any modern browser has a native
  `Promise` implementation, because `async` functions must return
  `Promise`s. The list goes on and on.

  This boundary between modern and legacy browsers is designed to be tuned
  over time, not only by the Meteor framework itself but also by each
  individual Meteor application. For example, here's how the minimum
  versions for native ECMAScript `class` support might be expressed:

  ```js
  import { setMinimumBrowserVersions } from "meteor/modern-browsers";

  setMinimumBrowserVersions({
    chrome: 49,
    firefox: 45,
    edge: 12,
    ie: Infinity, // Sorry, IE11.
    mobile_safari: [9, 2], // 9.2.0+
    opera: 36,
    safari: 9,
    electron: 1,
  }, "classes");
  ```

  The minimum modern version for each browser is simply the maximum of all
  versions passed to `setMinimumBrowserVersions` for that browser. The
  Meteor development server decides which assets to deliver to each client
  based on the `User-Agent` string of the HTTP request. In production,
  different bundles are named with unique hashes, which prevents cache
  collisions, though Meteor also sets the `Vary: User-Agent` HTTP response
  header to let well-behaved clients know they should cache modern and
  legacy resources separately.

  For the most part, the modern/legacy system will transparently determine
  how your code is compiled, bundled, and delivered&mdash;and yes, it
  works with every existing part of Meteor, including dynamic `import()`
  and even [the old `appcache`
  package](https://github.com/meteor/meteor/pull/9776). However, if you're
  writing dynamic code that depends on modern features, you can use the
  boolean `Meteor.isModern` flag to detect the status of the current
  environment (Node 8 is modern, too, of course). If you're writing a
  Meteor package, you can call `api.addFiles(files, "legacy")` in your
  `package.js` configuration file to add extra files to the legacy bundle,
  or `api.addFiles(files, "client")` to add files to all client bundles,
  or `api.addFiles(files, "web.browser")` to add files only to the modern
  bundle, and the same rules apply to `api.mainModule`. Just be sure to
  call `setMinimumBrowserVersions` (in server startup code) to enforce
  your assumptions about ECMAScript feature support.

  We think this modern/legacy system is one of the most powerful features
  we've added since we first introduced the `ecmascript` package in Meteor
  1.2, and we look forward to other frameworks attempting to catch up.

  [PR #9439](https://github.com/meteor/meteor/pull/9439)

* Although Meteor does not recompile packages installed in `node_modules`
  by default, compilation of specific npm packages (for example, to
  support older browsers that the package author neglected) can now be
  enabled in one of two ways:

  * Clone the package repository into your application's `imports`
    directory, make any modifications necessary, then use `npm install` to
    link `the-package` into `node_modules`:
    ```sh
    meteor npm install imports/the-package
    ```
    Meteor will compile the contents of the package exposed via
    `imports/the-package`, and this compiled code will be used when you
    import `the-package` in any of the usual ways:
    ```js
    import stuff from "the-package"
    require("the-package") === require("/imports/the-package")
    import("the-package").then(...)
    ```
    This reuse of compiled code is the critical new feature that was added
    in Meteor 1.7.

  * Install the package normally with `meteor npm install the-package`,
    then create a symbolic link *to* the installed package elsewhere in
    your application, outside of `node_modules`:
    ```sh
    meteor npm install the-package
    cd imports
    ln -s ../node_modules/the-package .
    ```
    Again, Meteor will compile the contents of the package because they
    are exposed outside of `node_modules`, and the compiled code will be
    used whenever `the-package` is imported from `node_modules`.

    > Note: this technique also works if you create symbolic links to
      individual files, rather than linking the entire package directory.

  In both cases, Meteor will compile the exposed code as if it was part of
  your application, using whatever compiler plugins you have installed.
  You can influence this compilation using `.babelrc` files or any other
  techniques you would normally use to configure compilation of
  application code. [PR #9771](https://github.com/meteor/meteor/pull/9771)
  [Feature #6](https://github.com/meteor/meteor-feature-requests/issues/6)

  > ~Note: since compilation of npm packages can now be enabled using the
    techniques described above, Meteor will no longer automatically scan
    `node_modules` directories for modules that can be compiled by
    compiler plugins. If you have been using that functionality to import
    compiled-to-JS modules from `node_modules`, you should start using the
    symlinking strategy instead.~ **Follow-up note: this optimization was
    reverted in Meteor 1.7.0.1 (see [above](#v1701-2018-05-29)).**

* Node has been updated to version
  [8.11.2](https://nodejs.org/en/blog/release/v8.11.2/), officially fixing
  a [cause](https://github.com/nodejs/node/issues/19274) of frequent
  segmentation faults in Meteor applications that was introduced in Node
  8.10.0. Meteor 1.6.1.1 shipped with a custom build of Node that patched
  this problem, but that approach was never intended to be permanent.

* The `npm` package has been upgraded to version 5.10.0, and our
  [fork](https://github.com/meteor/pacote/tree/v7.6.1-meteor) of its
  `pacote` dependency has been rebased against version 7.6.1.

* Applications may now specify client and server entry point modules in a
  newly-supported `"meteor"` section of `package.json`:
  ```js
  "meteor": {
    "mainModule": {
      "client": "client/main.js",
      "server": "server/main.js"
    }
  }
  ```
  When specified, these entry points override Meteor's default module
  loading semantics, rendering `imports` directories unnecessary. If
  `mainModule` is left unspecified for either client or server, the
  default rules will apply for that architecture, as before. To disable
  eager loading of modules on a given architecture, simply provide a
  `mainModule` value of `false`:
  ```js
  "meteor": {
    "mainModule": {
      "client": false,
      "server": "server/main.js"
    }
  }
  ```
  [Feature #135](https://github.com/meteor/meteor-feature-requests/issues/135)
  [PR #9690](https://github.com/meteor/meteor/pull/9690)

* In addition to `meteor.mainModule`, the `"meteor"` section of
  `package.json` may also specify `meteor.testModule` to control which
  test modules are loaded by `meteor test` or `meteor test --full-app`:
  ```js
  "meteor": {
    "mainModule": {...},
    "testModule": "tests.js"
  }
  ```
  If your client and server test files are different, you can expand the
  `testModule` configuration using the same syntax as `mainModule`:
  ```js
  "meteor": {
    "testModule": {
      "client": "client/tests.js",
      "server": "server/tests.js"
    }
  }
  ```
  The same test module will be loaded whether or not you use the
  `--full-app` option. Any tests that need to detect `--full-app` should
  check `Meteor.isAppTest`. The module(s) specified by `meteor.testModule`
  can import other test modules at runtime, so you can still distribute
  test files across your codebase; just make sure you import the ones you
  want to run. [PR #9714](https://github.com/meteor/meteor/pull/9714)

* The `meteor create` command now supports a `--minimal` option, which
  creates an app with as few Meteor packages as possible, in order to
  minimize client bundle size while still demonstrating advanced features
  such as server-side rendering. This starter application is a solid
  foundation for any application that doesn't need Mongo or DDP.

* The `meteor-babel` npm package has been updated to version
  7.0.0-beta.49-1. Note: while Babel has recently implemented support for
  a new kind of `babel.config.js` configuration file (see [this
  PR](https://github.com/babel/babel/pull/7358)), and future versions of
  Meteor will no doubt embrace this functionality, Meteor 1.7 supports
  only `.babelrc` files as a means of customizing the default Babel
  configuration provided by Meteor. In other words, if your project
  contains a `babel.config.js` file, it will be ignored by Meteor 1.7.

* The `reify` npm package has been updated to version 0.16.2.

* The `meteor-node-stubs` package, which provides stub implementations for
  any Node built-in modules used by the client (such as `path` and
  `http`), has a new minor version (0.4.1) that may help with Windows
  installation problems. To install the new version, run
  ```sh
  meteor npm install meteor-node-stubs@latest
  ```

* The `optimism` npm package has been updated to version 0.6.3.

* The `minifier-js` package has been updated to use `uglify-es` 3.3.9.

* Individual Meteor `self-test`'s can now be skipped by adjusting their
  `define` call to be prefixed by `skip`. For example,
  `selftest.skip.define('some test', ...` will skip running "some test".
  [PR #9579](https://github.com/meteor/meteor/pull/9579)

* Mongo has been upgraded to version 3.6.4 for 64-bit systems, and 3.2.19
  for 32-bit systems. [PR #9632](https://github.com/meteor/meteor/pull/9632)

  **NOTE:** After upgrading an application to use Mongo 3.6.4, it has been
  observed ([#9591](https://github.com/meteor/meteor/issues/9591))
  that attempting to run that application with an older version of
  Meteor (via `meteor --release X`), that uses an older version of Mongo, can
  prevent the application from starting. This can be fixed by either
  running `meteor reset`, or by repairing the Mongo database. To repair the
  database, find the `mongod` binary on your system that lines up with the
  Meteor release you're jumping back to, and run
  `mongodb --dbpath your-apps-db --repair`. For example:
  ```sh
  ~/.meteor/packages/meteor-tool/1.6.0_1/mt-os.osx.x86_64/dev_bundle/mongodb/bin/mongod --dbpath /my-app/.meteor/local/db --repair
  ```
  [PR #9632](https://github.com/meteor/meteor/pull/9632)

* The `mongodb` driver package has been updated from version 2.2.34 to
  version 3.0.7. [PR #9790](https://github.com/meteor/meteor/pull/9790)
  [PR #9831](https://github.com/meteor/meteor/pull/9831)
  [Feature #268](https://github.com/meteor/meteor-feature-requests/issues/268)

* The `cordova-plugin-meteor-webapp` package depended on by the Meteor
  `webapp` package has been updated to version 1.6.0.
  [PR #9761](https://github.com/meteor/meteor/pull/9761)

* Any settings read from a JSON file passed with the `--settings` option
  during Cordova run/build/deploy will be exposed in `mobile-config.js`
  via the `App.settings` property, similar to `Meteor.settings`.
  [PR #9873](https://github.com/meteor/meteor/pull/9873)

* The `@babel/plugin-proposal-class-properties` plugin provided by
  `meteor-babel` now runs with the `loose:true` option, as required by
  other (optional) plugins like `@babel/plugin-proposal-decorators`.
  [Issue #9628](https://github.com/meteor/meteor/issues/9628)
  
* The `underscore` package has been removed as a dependency from `meteor-base`.
  This opens up the possibility of removing 14.4 kb from production bundles.
  Since this would be a breaking change for any apps that may have been 
  using `_` without having any packages that depend on `underscore` 
  besides `meteor-base`, we have added an upgrader that will automatically 
  add `underscore` to the `.meteor/packages` file of any project which 
  lists `meteor-base`, but not `underscore`. Apps which do not require this 
  package can safely remove it using `meteor remove underscore`.
  [PR #9596](https://github.com/meteor/meteor/pull/9596)

* Meteor's `promise` package has been updated to support
  [`Promise.prototype.finally`](https://github.com/tc39/proposal-promise-finally).
  [Issue 9639](https://github.com/meteor/meteor/issues/9639)
  [PR #9663](https://github.com/meteor/meteor/pull/9663)

* Assets made available via symlinks in the `public` and `private` directories
  of an application are now copied into Meteor application bundles when
  using `meteor build`. This means npm package assets that need to be made
  available publicly can now be symlinked from their `node_modules` location,
  in the `public` directory, and remain available in production bundles.
  [Issue #7013](https://github.com/meteor/meteor/issues/7013)
  [PR #9666](https://github.com/meteor/meteor/pull/9666)

* The `facts` package has been split into `facts-base` and `facts-ui`. The
  original `facts` package has been deprecated.
  [PR #9629](https://github.com/meteor/meteor/pull/9629)

* If the new pseudo tag `<meteor-bundled-css />` is used anywhere in the
  `<head />` of an app, it will be replaced by the `link` to Meteor's bundled
  CSS. If the new tag isn't used, the bundle will be placed at the top of
  the `<head />` section as before (for backwards compatibility).
  [Feature #24](https://github.com/meteor/meteor-feature-requests/issues/24)
  [PR #9657](https://github.com/meteor/meteor/pull/9657)

## v1.6.1.2, 2018-05-28

* Meteor 1.6.1.2 is a very small release intended to fix
  [#9863](https://github.com/meteor/meteor/issues/9863) by making
  [#9887](https://github.com/meteor/meteor/pull/9887) available to Windows
  users without forcing them to update to Meteor 1.7 (yet). Thanks very
  much to [@zodern](https://github.com/zodern) for identifying a solution
  to this problem. [PR #9910](https://github.com/meteor/meteor/pull/9910)

## v1.6.1.1, 2018-04-02

* Node has been updated to version
  [8.11.1](https://nodejs.org/en/blog/release/v8.11.1/), an important
  [security release](https://nodejs.org/en/blog/vulnerability/march-2018-security-releases/),
  with a critical [patch](https://github.com/nodejs/node/pull/19477)
  [applied](https://github.com/meteor/node/commits/v8.11.1-meteor) to
  solve a segmentation fault
  [problem](https://github.com/nodejs/node/issues/19274) that was
  introduced in Node 8.10.0.

* The `meteor-babel` npm package has been updated to version
  7.0.0-beta.42, which may require updating any custom Babel plugins
  you've enabled in a `.babelrc` file, and/or running the following
  command to update `@babel/runtime`:
  ```sh
  meteor npm install @babel/runtime@latest
  ```

## v1.6.1, 2018-01-19

* Node has been updated to version
  [8.9.4](https://nodejs.org/en/blog/release/v8.9.4/).

* The `meteor-babel` npm package (along with its Babel-related
  dependencies) has been updated to version 7.0.0-beta.38, a major
  update from Babel 6. Thanks to the strong abstraction of the
  `meteor-babel` package, the most noticeable consequence of the Babel 7
  upgrade is that the `babel-runtime` npm package has been replaced by
  `@babel/runtime`, which can be installed by running
  ```js
  meteor npm install @babel/runtime
  ```
  in your application directory. There's a good chance that the old
  `babel-runtime` package can be removed from your `package.json`
  dependencies, though there's no harm in leaving it there. Please see
  [this blog post](https://babeljs.io/blog/2017/09/12/planning-for-7.0)
  for general information about updating to Babel 7 (note especially any
  changes to plugins you've been using in any `.babelrc` files).
  [PR #9440](https://github.com/meteor/meteor/pull/9440)

* Because `babel-compiler@7.0.0` is a major version bump for a core
  package, any package that explicitly depends on `babel-compiler` with
  `api.use` or `api.imply` will need to be updated and republished in
  order to remain compatible with Meteor 1.6.1. One notable example is the
  `practicalmeteor:mocha` package. If you have been using this test-driver
  package, we strongly recommend switching to `meteortesting:mocha`
  instead. If you are the author of a package that depends on
  `babel-compiler`, we recommend publishing your updated version using a
  new major or minor version, so that you can continue releasing patch
  updates compatible with older versions of Meteor, if necessary.

* The `server-render` package now supports passing a `Stream` object to
  `ServerSink` methods that previously expected a string, which enables
  [streaming server-side rendering with React
  16](https://hackernoon.com/whats-new-with-server-side-rendering-in-react-16-9b0d78585d67):
  ```js
  import React from "react";
  import { renderToNodeStream } from "react-dom/server";
  import { onPageLoad } from "meteor/server-render";
  import App from "/imports/Server.js";

  onPageLoad(sink => {
    sink.renderIntoElementById("app", renderToNodeStream(
      <App location={sink.request.url} />
    ));
  });
  ```
  [PR #9343](https://github.com/meteor/meteor/pull/9343)

* The [`cordova-lib`](https://github.com/apache/cordova-cli) package has
  been updated to version 7.1.0,
  [`cordova-android`](https://github.com/apache/cordova-android/) has been
  updated to version 6.4.0 (plus one additional
  [commit](https://github.com/meteor/cordova-android/commit/317db7df0f7a054444197bc6d28453cf4ab23280)),
  and [`cordova-ios`](https://github.com/apache/cordova-ios/) has been
  updated to version 4.5.4. The cordova plugins `cordova-plugin-console`,
  `cordova-plugin-device-motion`, and `cordova-plugin-device-orientation`
  have been [deprecated](https://cordova.apache.org/news/2017/09/22/plugins-release.html)
  and will likely be removed in a future Meteor release.
  [Feature Request #196](https://github.com/meteor/meteor-feature-requests/issues/196)
  [PR #9213](https://github.com/meteor/meteor/pull/9213)
  [Issue #9447](https://github.com/meteor/meteor/issues/9447)
  [PR #9448](https://github.com/meteor/meteor/pull/9448)

* The previously-served `/manifest.json` application metadata file is now
  served from `/__browser/manifest.json` for web browsers, to avoid
  confusion with other kinds of `manifest.json` files. Cordova clients
  will continue to load the manifest file from `/__cordova/manifest.json`,
  as before. [Issue #6674](https://github.com/meteor/meteor/issues/6674)
  [PR #9424](https://github.com/meteor/meteor/pull/9424)

* The bundled version of MongoDB used by `meteor run` in development
  on 64-bit architectures has been updated to 3.4.10. 32-bit architectures
  will continue to use MongoDB 3.2.x versions since MongoDB is no longer
  producing 32-bit versions of MongoDB for newer release tracks.
  [PR #9396](https://github.com/meteor/meteor/pull/9396)

* Meteor's internal `minifier-css` package has been updated to use `postcss`
  for CSS parsing and minifying, instead of the abandoned `css-parse` and
  `css-stringify` packages. Changes made to the `CssTools` API exposed by the
  `minifier-css` package are mostly backwards compatible (the
  `standard-minifier-css` package that uses it didn't have to change for
  example), but now that we're using `postcss` the AST accepted and returned
  from certain functions is different. This could impact developers who are
  tying into Meteor's internal `minifier-css` package directly. The AST based
  function changes are:

  * `CssTools.parseCss` now returns a PostCSS
    [`Root`](http://api.postcss.org/Root.html) object.    
  * `CssTools.stringifyCss` expects a PostCSS `Root` object as its first
    parameter.    
  * `CssTools.mergeCssAsts` expects an array of PostCSS `Root` objects as its
    first parameter.    
  * `CssTools.rewriteCssUrls` expects a PostCSS `Root` object as its first
    parameter.

  [PR #9263](https://github.com/meteor/meteor/pull/9263)

* The `_` variable will once again remain bound to `underscore` (if
  installed) in `meteor shell`, fixing a regression introduced by Node 8.
  [PR #9406](https://github.com/meteor/meteor/pull/9406)

* Dynamically `import()`ed modules will now be fetched from the
  application server using an HTTP POST request, rather than a WebSocket
  message. This strategy has all the benefits of the previous strategy,
  except that it does not require establishing a WebSocket connection
  before fetching dynamic modules, in exchange for slightly higher latency
  per request. [PR #9384](https://github.com/meteor/meteor/pull/9384)

* To reduce the total number of HTTP requests for dynamic modules, rapid
  sequences of `import()` calls within the same tick of the event loop
  will now be automatically batched into a single HTTP request. In other
  words, the following code will result in only one HTTP request:
  ```js
  const [
    React,
    ReactDOM
  ] = await Promise.all([
    import("react"),
    import("react-dom")
  ]);
  ```

* Thanks to a feature request and pull request from
  [@CaptainN](https://github.com/CaptainN), all available dynamic modules
  will be automatically prefetched after page load and permanently cached
  in IndexedDB when the `appcache` package is in use, ensuring that
  dynamic `import()` will work for offline apps. Although the HTML5
  Application Cache was deliberately *not* used for this prefetching, the
  new behavior matches the spirit/intention of the `appcache` package.
  [Feature Request #236](https://github.com/meteor/meteor-feature-requests/issues/236)
  [PR #9482](https://github.com/meteor/meteor/pull/9482)
  [PR #9434](https://github.com/meteor/meteor/pull/9434)

* The `es5-shim` library is no longer included in the initial JavaScript
  bundle, but is instead injected using a `<script>` tag in older browsers
  that may be missing full support for ECMAScript 5. For the vast majority
  of modern browsers that do not need `es5-shim`, this change will reduce
  the bundle size by about 10KB (minified, pre-gzip). For testing
  purposes, the `<script>` tag injection can be triggered in any browser
  by appending `?force_es5_shim=1` to the application URL.
  [PR #9360](https://github.com/meteor/meteor/pull/9360)

* The `Tinytest.addAsync` API now accepts test functions that return
  `Promise` objects, making the `onComplete` callback unnecessary:
  ```js
  Tinytest.addAsync("some async stuff", async function (test) {
    test.equal(shouldReturnFoo(), "foo");
    const bar = await shouldReturnBarAsync();
    test.equal(bar, "bar");
  });
  ```
  [PR #9409](https://github.com/meteor/meteor/pull/9409)

* Line number comments are no longer added to bundled JavaScript files on
  the client or the server. Several years ago, before all major browsers
  supported source maps, we felt it was important to provide line number
  information in generated files using end-of-line comments like
  ```js
  some.code(1234); // 123
  more.code(5, 6); // 124
  ```
  Adding all these comments was always slower than leaving the code
  unmodified, but recently the comments have begun interacting badly with
  certain newer ECMAScript syntax, such as multi-line template strings.
  Since source maps are well supported in most browsers that developers
  are likely to be using for development, and the line number comments are
  now causing substantive problems beyond the performance cost, we
  concluded it was time to stop using them.
  [PR #9323](https://github.com/meteor/meteor/pull/9323)
  [Issue #9160](https://github.com/meteor/meteor/issues/9160)

* Since Meteor 1.3, Meteor has supported string-valued `"browser"` fields
  in `package.json` files, to enable alternate entry points for packages
  in client JavaScript bundles. In Meteor 1.6.1, we are expanding support
  to include object-valued `"browser"` fields, according to this
  unofficial and woefully incomplete (but widely-implemented) "[spec
  document](https://github.com/defunctzombie/package-browser-field-spec)."
  We are only supporting the "relative style" of browser replacements,
  however, and not the "package style" (as detailed in this
  [comment](https://github.com/meteor/meteor/issues/6890#issuecomment-339817703)),
  because supporting the package style would have imposed an unacceptable
  runtime cost on all imports (not just those overridden by a `"browser"`
  field).
  [PR #9311](https://github.com/meteor/meteor/pull/9311)
  [Issue #6890](https://github.com/meteor/meteor/issues/6890)

* The `Boilerplate#toHTML` method from the `boilerplate-generator` package
  has been deprecated in favor of `toHTMLAsync` (which returns a `Promise`
  that resolves to a string of HTML) or `toHTMLStream` (which returns a
  `Stream` of HTML). Although direct usage of `toHTML` is unlikely, please
  update any code that calls this method if you see deprecation warnings
  in development. [Issue #9521](https://github.com/meteor/meteor/issues/9521).

* The `npm` package has been upgraded to version 5.6.0, and our fork of
  its `pacote` dependency has been rebased against version 7.0.2.

* The `reify` npm package has been updated to version 0.13.7.

* The `minifier-js` package has been updated to use `uglify-es` 3.2.2.

* The `request` npm package used by both the `http` package and the
  `meteor` command-line tool has been upgraded to version 2.83.0.

* The `kexec` npm package has been updated to version 3.0.0.

* The `moment` npm package has been updated to version 2.20.1.

* The `rimraf` npm package has been updated to version 2.6.2.

* The `glob` npm package has been updated to version 7.1.2.

* The `ignore` npm package has been updated to version 3.3.7.

* The `escope` npm package has been updated to version 3.6.0.

* The `split2` npm package has been updated to version 2.2.0.

* The `multipipe` npm package has been updated to version 2.0.1.

* The `pathwatcher` npm package has been updated to version 7.1.1.

* The `lru-cache` npm package has been updated to version 4.1.1.

* The deprecated `Meteor.http` object has been removed. If your
  application is still using `Meteor.http`, you should now use `HTTP`
  instead:
  ```js
  import { HTTP } from "meteor/http";
  HTTP.call("GET", url, ...);
  ```

* The deprecated `Meteor.uuid` function has been removed. If your
  application is still using `Meteor.uuid`, you should run
  ```sh
  meteor npm install uuid
  ```
  to install the widely used [`uuid`](https://www.npmjs.com/package/uuid)
  package from npm. Example usage:
  ```js
  import uuid from "uuid";
  console.log(uuid());
  ```

* The log-suppressing flags on errors in `ddp-client` and `ddp-server` have been
  changed from `expected` to `_expectedByTest` in order to avoid inadvertently
  silencing errors in production.
  [Issue #6912](https://github.com/meteor/meteor/issues/6912)
  [PR #9515](https://github.com/meteor/meteor/pull/9515)

* Provide basic support for [iPhone X](https://developer.apple.com/ios/update-apps-for-iphone-x/)
  status bar and launch screens, which includes updates to
  [`cordova-plugin-statusbar@2.3.0`](https://github.com/apache/cordova-plugin-statusbar/blob/master/RELEASENOTES.md#230-nov-06-2017)
  and [`cordova-plugin-splashscreen@4.1.0`](https://github.com/apache/cordova-plugin-splashscreen/blob/master/RELEASENOTES.md#410-nov-06-2017).
  [Issue #9041](https://github.com/meteor/meteor/issues/9041)
  [PR #9375](https://github.com/meteor/meteor/pull/9375)

* Fixed an issue preventing the installation of scoped Cordova packages.
  For example,
  ```sh
  meteor add cordova:@somescope/some-cordova-plugin@1.0.0
  ```
  will now work properly.
  [Issue #7336](https://github.com/meteor/meteor/issues/7336)
  [PR #9334](https://github.com/meteor/meteor/pull/9334)

* iOS icons and launch screens have been updated to support iOS 11
  [Issue #9196](https://github.com/meteor/meteor/issues/9196)
  [PR #9198](https://github.com/meteor/meteor/pull/9198)

* Enables passing `false` to `cursor.count()` on the client to prevent skip
  and limit from having an effect on the result.
  [Issue #1201](https://github.com/meteor/meteor/issues/1201)
  [PR #9205](https://github.com/meteor/meteor/pull/9205)

* An `onExternalLogin` hook has been added to the accounts system, to allow
  the customization of OAuth user profile updates.
  [PR #9042](https://github.com/meteor/meteor/pull/9042)

* `Accounts.config` now supports a `bcryptRounds` option that
  overrides the default 10 rounds currently used to secure passwords.
  [PR #9044](https://github.com/meteor/meteor/pull/9044)

* Developers running Meteor from an interactive shell within Emacs should
  notice a substantial performance improvement thanks to automatic
  disabling of the progress spinner, which otherwise reacts slowly.
  [PR #9341](https://github.com/meteor/meteor/pull/9341)

* `Npm.depends` can now specify any `http` or `https` URL.
  [Issue #9236](https://github.com/meteor/meteor/issues/9236)
  [PR #9237](https://github.com/meteor/meteor/pull/9237)

* Byte order marks included in `--settings` files will no longer crash the
  Meteor Tool.
  [Issue #5180](https://github.com/meteor/meteor/issues/5180)
  [PR #9459](https://github.com/meteor/meteor/pull/9459)

* Meteor's Node Mongo driver is now configured with the
  [`ignoreUndefined`](http://mongodb.github.io/node-mongodb-native/2.2/api/MongoClient.html#connect)
  connection option set to `true`, to make sure fields with `undefined`
  values are not first converted to `null`, when inserted/updated. Fields
  with `undefined` values are now ignored when inserting/updating.
  [Issue #6051](https://github.com/meteor/meteor/issues/6051)
  [PR #9444](https://github.com/meteor/meteor/pull/9444)

* The `accounts-ui-unstyled` package has been updated to use `<form />` and
  `<button />` tags with its login/signup form, instead of `<div />`'s. This
  change helps browser's notice login/signup requests, allowing them to
  trigger their "remember your login/password" functionality.

  > **Note:** If your application is styling the login/signup form using a CSS
    path that includes the replaced `div` elements (e.g.
    `div.login-form { ...` or `div.login-button { ...`), your styles will
    break. You can either update your CSS to use `form.` / `button.` or
    adjust your CSS specificity by styling on `class` / `id` attributes
    only.

  [Issue #1746](https://github.com/meteor/meteor/issues/1746)
  [PR #9442](https://github.com/meteor/meteor/pull/9442)

* The `stylus` package has been deprecated and will no longer be
  supported/maintained.
  [PR #9445](https://github.com/meteor/meteor/pull/9445)

* Support for the `meteor admin get-machine` command has been removed, and
  the build farm has been discontinued. Ever since Meteor 1.4, packages
  with binary dependencies have been automatically (re)compiled when they
  are installed in an application, assuming the target machine has a basic
  compiler toolchain. To see the requirements for this compilation step,
  consult the [platform requirements for
  `node-gyp`](https://github.com/nodejs/node-gyp#installation).

* Client side `Accounts.onLogin` callbacks now receive a login details
  object, with the attempted login type (e.g. `{ type: password }` after a
  successful password based login, `{ type: resume }` after a DDP reconnect,
  etc.).
  [Issue #5127](https://github.com/meteor/meteor/issues/5127)
  [PR #9512](https://github.com/meteor/meteor/pull/9512)

## v1.6.0.1, 2017-12-08

* Node has been upgraded to version
  [8.9.3](https://nodejs.org/en/blog/release/v8.9.3/), an important
  [security release](https://nodejs.org/en/blog/vulnerability/december-2017-security-releases/).

* The `npm` package has been upgraded to version 5.5.1, which supports
  several new features, including two-factor authentication, as described
  in the [release notes](https://github.com/npm/npm/blob/latest/CHANGELOG.md#v551-2017-10-04).

## v1.6, 2017-10-30

* **Important note for package maintainers:**

  With the jump to Node 8, some packages published using Meteor 1.6 may no
  longer be compatible with older Meteor versions. In order to maintain
  compatibility with Meteor 1.5 apps when publishing your package, you can
  specify a release version with the meteor publish command:

  ```
  meteor --release 1.5.3 publish
  ```

  If you're interested in taking advantage of Meteor 1.6 while still
  supporting older Meteor versions, you can consider publishing for Meteor
  1.6 from a new branch, with your package's minor or major version bumped.
  You can then continue to publish for Meteor 1.5 from the original branch.
  Note that the 1.6 branch version bump is important so that you can continue
  publishing patch updates for Meteor 1.5 from the original branch.

  [Issue #9308](https://github.com/meteor/meteor/issues/9308)

* Node.js has been upgraded to version 8.8.1, which will be entering
  long-term support (LTS) coverage on 31 October 2017, lasting through
  December 2019 ([full schedule](https://github.com/nodejs/Release#nodejs-release-working-group)).
  This is a *major* upgrade from the previous version of Node.js used by
  Meteor, 4.8.4.

* The `npm` npm package has been upgraded to version 5.4.2, a major
  upgrade from 4.6.1. While this update should be backwards-compatible for
  existing Meteor apps and packages, if you are the maintainer of any
  Meteor packages, pay close attention to your `npm-shrinkwrap.json` files
  when first using this version of `npm`. For normal Meteor application
  development, this upgrade primarily affects the version of `npm` used by
  `meteor npm ...` commands. A functional installation of `git` may be
  required to support GitHub repository and/or tarball URLs.
  [Troubleshooting](https://docs.npmjs.com/troubleshooting/common-errors).
  [PR #8835](https://github.com/meteor/meteor/pull/8835)

* In addition to `meteor node` and `meteor npm`, which are convenient
  shorthands for `node` and `npm`, `meteor npx <command>` can be used to
  execute commands from a local `node_modules/.bin` directory or from the
  `npm` cache. Any packages necessary to run the command will be
  automatically downloaded. [Read](https://www.npmjs.com/package/npx)
  about it, or just try some commands:
  ```sh
  meteor npx cowsay mooooo
  meteor npx uuid
  meteor npx nyancat
  meteor npx yarn
  ```

* The `meteor debug` command has been superseded by the more flexible
  `--inspect` and `--inspect-brk` command-line flags, which work for any
  `run`, `test`, or `test-packages` command.

  The syntax of these flags is the same as the equivalent Node.js
  [flags](https://nodejs.org/en/docs/inspector/#command-line-options),
  with two notable differences:

  * The flags affect the server process spawned by the build process,
    rather than affecting the build process itself.

  * The `--inspect-brk` flag causes the server process to pause just after
    server code has loaded but before it begins to execute, giving the
    developer a chance to set breakpoints in server code.

  [Feature Request #194](https://github.com/meteor/meteor-feature-requests/issues/194)

* On Windows, Meteor can now be installed or reinstalled from scratch
  using the command `choco install meteor`, using the
  [Chocolatey](https://chocolatey.org/) package manager. This method of
  installation replaces the old `InstallMeteor.exe` installer, which had a
  number of shortcomings, and will no longer be supported.

* Fresh installs of Meteor 1.6 on 64-bit Windows machines will now use
  native 64-bit Node.js binaries, rather than a 32-bit version of Node.js.
  In addition to being faster, native 64-bit support will enable Windows
  developers to debug asynchronous stack traces more easily in the new
  Node.js inspector, which is only fully supported by native 64-bit
  architectures. Note that merely running `meteor update` from a 32-bit
  version of Meteor will still install a 32-bit version of Meteor 1.6, so
  you should use `choco install meteor` to get a fresh 64-bit version.
  [PR #9218](https://github.com/meteor/meteor/pull/9218)

* To support developers running on a 32-bit OS, Meteor now supports both 32-
  and 64-bit versions of Mongo. Mongo 3.2 is the last 32-bit version available
  from Mongo. Meteor running on a 32-bit OS will use a 32-bit version of Mongo
  3.2 and 64-bit platforms will receive newer Mongo versions in future releases.
  [PR #9173](https://github.com/meteor/meteor/pull/9173)

* After several reliability improvements, native file watching has been
  un-disabled on Windows. Though native file change notifications will
  probably never work with network or shared virtual file systems (e.g.,
  NTFS or Vagrant-mounted disks), Meteor uses an efficient prioritized
  polling system as a fallback for those file systems.

* Various optimizations have reduced the on-disk size of the `meteor-tool`
  package from 545MB (1.5.2.2) to 219MB.

* The `meteor-babel` package has been upgraded to version 0.24.6, to take
  better advantage of native language features in Node 8.

* The `reify` npm package has been upgraded to version 0.12.3.

* The `meteor-promise` package has been upgraded to version 0.8.6, to
  enable better handling of `UnhandledPromiseRejectionWarning`s.

* The `node-gyp` npm package has been upgraded to version 3.6.2.

* The `node-pre-gyp` npm package has been updated to version 0.6.36.

* The `fibers` npm package has been upgraded to version 2.0.0.

* The `pathwatcher` npm package has been upgraded to version 7.1.0.

* The `http-proxy` npm package has been upgraded to version 1.16.2.

* The `semver` npm package has been upgraded to version 5.4.1.

* When running Meteor tool tests (i.e. `./meteor self-test`) during the
  course of developing Meteor itself, it is no longer necessary to
  `./meteor npm install -g phantomjs-prebuilt browserstack-webdriver`.
  These will now be installed automatically upon their use.

* You can now run `meteor test --driver-package user:package` without
  first running `meteor add user:package`.

* iOS icons and launch screens have been updated to support iOS 11
  [Issue #9196](https://github.com/meteor/meteor/issues/9196)
  [PR #9198](https://github.com/meteor/meteor/pull/9198)

## v1.5.4.2, 2018-04-02

* Node has been upgraded to version
  [4.9.0](https://nodejs.org/en/blog/release/v4.9.0/), an important
  [security release](https://nodejs.org/en/blog/vulnerability/march-2018-security-releases/).

## v1.5.4.1, 2017-12-08

* Node has been upgraded to version
  [4.8.7](https://nodejs.org/en/blog/release/v4.8.7/), an important
  [security release](https://nodejs.org/en/blog/vulnerability/december-2017-security-releases/).

## v1.5.4, 2017-11-08

* Node has been updated to version 4.8.6. This release officially
  includes our fix of a faulty backport of garbage collection-related
  logic in V8 and ends Meteor's use of a custom Node with that patch.
  In addition, it includes small OpenSSL updates as announced on the
  Node blog: https://nodejs.org/en/blog/release/v4.8.6/.
  [Issue #8648](https://github.com/meteor/meteor/issues/8648)

## v1.5.3, 2017-11-04

* Node has been upgraded to version 4.8.5, a recommended security
  release: https://nodejs.org/en/blog/release/v4.8.5/. While it was
  expected that Node 4.8.5 would also include our fix of a faulty
  backport of garbage collection-related logic in V8, the timing
  of this security release has caused that to be delayed until 4.8.6.
  Therefore, this Node still includes our patch for this issue.
  [Issue #8648](https://github.com/meteor/meteor/issues/8648)

* Various backports from Meteor 1.6, as detailed in the
  [PR for Meteor 1.5.3](https://github.com/meteor/meteor/pull/9266).
  Briefly, these involve fixes for:
  * Child imports of dynamically imported modules within packages.
    [#9182](https://github.com/meteor/meteor/issues/9182)
  * Unresolved circular dependencies.
    [#9176](https://github.com/meteor/meteor/issues/9176)
  * Windows temporary directory handling.

## v1.5.2.2, 2017-10-02

* Fixes a regression in 1.5.2.1 which resulted in the macOS firewall
  repeatedly asking to "accept incoming network connections". While the
  `node` binary in 1.5.2.1 was functionally the same as 1.5.2, it had
  been recompiled on our build farm (which re-compiles all architectures
  at the same time) to ensure compatibility with older (but still
  supported) Linux distributions. Unfortunately, macOS took issue with
  the binary having a different 'signature' (but same 'identifier') as
  one it had already seen, and refused to permanently "allow" it in the
  firewall. Our macOS `node` binaries are now signed with a certificate,
  hopefully preventing this from occurring again.
  [Issue #9139](https://github.com/meteor/meteor/issues/9139)

* Fixes a regression in `accounts-base` caused by changes to the (now
  deprecated) `connection.onReconnect` function which caused users to be
  logged out shortly after logging in.
  [Issue #9140](https://github.com/meteor/meteor/issues/9140)
  [PR #](https://github.com/meteor/meteor/pull/9148)

* [`cordova-ios`](https://github.com/apache/cordova-ios) has been updated to
  version 4.5.1, to add in iOS 11 / Xcode 9 compatibility.
  [Issue #9098](https://github.com/meteor/meteor/issues/9098)
  [Issue #9126](https://github.com/meteor/meteor/issues/9126)
  [PR #9137](https://github.com/meteor/meteor/pull/9137)

* Includes a follow-up change to the (not commonly necessary)
  `Npm.require` which ensures built-in modules are loaded first, which
  was necessary after a change in 1.5.2.1 which reduced its scope.
  This resolves "Cannot find module crypto" and similar errors.
  [Issue #9136](https://github.com/meteor/meteor/issues/9136)

* A bug that prevented building some binary npm packages on Windows has
  been fixed. [Issue #9153](https://github.com/meteor/meteor/issues/9153)

## v1.5.2.1, 2017-09-26

* Updating to Meteor 1.5.2.1 will automatically patch a security
  vulnerability in the `allow-deny` package, since `meteor-tool@1.5.2_1`
  requires `allow-deny@1.0.9` or later. If for any reason you are not
  ready or able to update to Meteor 1.5.2.1 by running `meteor update`,
  please at least run
  ```sh
  meteor update allow-deny
  ```
  instead. More details about the security vulnerability can be found on
  the Meteor forums.

* The command-line `meteor` tool no longer invokes `node` with the
  `--expose-gc` flag. Although this flag allowed the build process to be
  more aggressive about collecting garbage, it was also a source of
  problems in Meteor 1.5.2 and Node 4.8.4, from increased segmentation
  faults during (the more frequent) garbage collections to occasional
  slowness in rebuilding local packages. The flag is likely to return in
  Meteor 1.6, where it has not exhibited any of the same problems.

* Meteor now supports `.meteorignore` files, which cause the build system
  to ignore certain files and directories using the same pattern syntax as
  [`.gitignore` files](https://git-scm.com/docs/gitignore). These files
  may appear in any directory of your app or package, specifying rules for
  the directory tree below them. Of course, `.meteorignore` files are also
  fully integrated with Meteor's file watching system, so they can be
  added, removed, or modified during development.
  [Feature request #5](https://github.com/meteor/meteor-feature-requests/issues/5)

* DDP's `connection.onReconnect = func` feature has been deprecated. This
  functionality was previously supported as a way to set a function to be
  called as the first step of reconnecting. This approach has proven to be
  inflexible as only one function can be defined to be called when
  reconnecting. Meteor's accounts system was already setting an
  `onReconnect` callback to be used internally, which means anyone setting
  their own `onReconnect` callback was inadvertently overwriting code used
  internally. Moving forward the `DDP.onReconnect(callback)` method should be
  used to register callbacks to call when a connection reconnects. The
  connection that is reconnecting is passed as the only argument to
  `callback`. This is used by the accounts system to re-login on reconnects
  without interfering with other code that uses `connection.onReconnect`.
  [Issue #5665](https://github.com/meteor/meteor/issues/5665)
  [PR #9092](https://github.com/meteor/meteor/pull/9092)

* `reactive-dict` now supports `destroy`. `destroy` will clear the `ReactiveDict`s
  data and unregister the `ReactiveDict` from data migration.  
  i.e. When a `ReactiveDict` is instantiated with a name on the client and the
  `reload` package is present in the project.
  [Feature Request #76](https://github.com/meteor/meteor-feature-requests/issues/76)
  [PR #9063](https://github.com/meteor/meteor/pull/9063)

* The `webapp` package has been updated to support UNIX domain sockets. If a
  `UNIX_SOCKET_PATH` environment variable is set with a valid
  UNIX socket file path (e.g. `UNIX_SOCKET_PATH=/tmp/socktest.sock`), Meteor's
  HTTP server will use that socket file for inter-process communication,
  instead of TCP. This can be useful in cases like using Nginx to proxy
  requests back to an internal Meteor application. Leveraging UNIX domain
  sockets for inter-process communication reduces the sometimes unnecessary
  overhead required by TCP based communication.
  [Issue #7392](https://github.com/meteor/meteor/issues/7392)
  [PR #8702](https://github.com/meteor/meteor/pull/8702)

* The `fastclick` package (previously included by default in Cordova
  applications through the `mobile-experience` package) has been deprecated.
  This package is no longer maintained and has years of outstanding
  unresolved issues, some of which are impacting Meteor users. Most modern
  mobile web browsers have removed the 300ms tap delay that `fastclick` worked
  around, as long as the following `<head />` `meta` element is set (which
  is generally considered a mobile best practice regardless, and which the
  Meteor boilerplate generator already sets by default for Cordova apps):
  `<meta name="viewport" content="width=device-width">`
  If anyone is still interested in using `fastclick` with their application,
  it can be installed from npm directly (`meteor npm install --save fastclick`).
  Reference:
  [Mobile Chrome](https://developers.google.com/web/updates/2013/12/300ms-tap-delay-gone-away)
  [Mobile Safari](https://bugs.webkit.org/show_bug.cgi?id=150604)
  [PR #9039](https://github.com/meteor/meteor/pull/9039)

* Minimongo cursors are now JavaScript iterable objects and can now be iterated over
  using `for...of` loops, spread operator, `yield*`, and destructuring assignments.
  [PR #8888](https://github.com/meteor/meteor/pull/8888)

## v1.5.2, 2017-09-05

* Node 4.8.4 has been patched to include
  https://github.com/nodejs/node/pull/14829, an important PR implemented
  by our own @abernix (:tada:), which fixes a faulty backport of garbage
  collection-related logic in V8 that was causing occasional segmentation
  faults during Meteor development and testing, ever since Node 4.6.2
  (Meteor 1.4.2.3). When Node 4.8.5 is officially released with these
  changes, we will immediately publish a small follow-up release.
  [Issue #8648](https://github.com/meteor/meteor/issues/8648)

* When Meteor writes to watched files during the build process, it no
  longer relies on file watchers to detect the change and invalidate the
  optimistic file system cache, which should fix a number of problems
  related by the symptom of endless rebuilding.
  [Issue #8988](https://github.com/meteor/meteor/issues/8988)
  [Issue #8942](https://github.com/meteor/meteor/issues/8942)
  [PR #9007](https://github.com/meteor/meteor/pull/9007)

* The `cordova-lib` npm package has been updated to 7.0.1, along with
  cordova-android (6.2.3) and cordova-ios (4.4.0), and various plugins.
  [PR #8919](https://github.com/meteor/meteor/pull/8919) resolves the
  umbrella [issue #8686](https://github.com/meteor/meteor/issues/8686), as
  well as several Android build issues:
  [#8408](https://github.com/meteor/meteor/issues/8408),
  [#8424](https://github.com/meteor/meteor/issues/8424), and
  [#8464](https://github.com/meteor/meteor/issues/8464).

* The [`boilerplate-generator`](https://github.com/meteor/meteor/tree/release-1.5.2/packages/boilerplate-generator)
  package responsible for generating initial HTML documents for Meteor
  apps has been refactored by @stevenhao to avoid using the
  `spacebars`-related packages, which means it is now possible to remove
  Blaze as a dependency from the server as well as the client.
  [PR #8820](https://github.com/meteor/meteor/pull/8820)

* The `meteor-babel` package has been upgraded to version 0.23.1.

* The `reify` npm package has been upgraded to version 0.12.0, which
  includes a minor breaking
  [change](https://github.com/benjamn/reify/commit/8defc645e556429283e0b522fd3afababf6525ea)
  that correctly skips exports named `default` in `export * from "module"`
  declarations. If you have any wrapper modules that re-export another
  module's exports using `export * from "./wrapped/module"`, and the
  wrapped module has a `default` export that you want to be included, you
  should now explicitly re-export `default` using a second declaration:
  ```js
  export * from "./wrapped/module";
  export { default } "./wrapped/module";
  ```

* The `meteor-promise` package has been upgraded to version 0.8.5,
  and the `promise` polyfill package has been upgraded to 8.0.1.

* The `semver` npm package has been upgraded to version 5.3.0.
  [PR #8859](https://github.com/meteor/meteor/pull/8859)

* The `faye-websocket` npm package has been upgraded to version 0.11.1,
  and its dependency `websocket-driver` has been upgraded to a version
  containing [this fix](https://github.com/faye/websocket-driver-node/issues/21),
  thanks to [@sdarnell](https://github.com/sdarnell).
  [meteor-feature-requests#160](https://github.com/meteor/meteor-feature-requests/issues/160)

* The `uglify-js` npm package has been upgraded to version 3.0.28.

* Thanks to PRs [#8960](https://github.com/meteor/meteor/pull/8960) and
  [#9018](https://github.com/meteor/meteor/pull/9018) by @GeoffreyBooth, a
  [`coffeescript-compiler`](https://github.com/meteor/meteor/tree/release-1.5.2/packages/non-core/coffeescript-compiler)
  package has been extracted from the `coffeescript` package, similar to
  how the `babel-compiler` package is separate from the `ecmascript`
  package, so that other packages (such as
  [`vue-coffee`](https://github.com/meteor-vue/vue-meteor/tree/master/packages/vue-coffee))
  can make use of `coffeescript-compiler`. All `coffeescript`-related
  packages have been moved to
  [`packages/non-core`](https://github.com/meteor/meteor/tree/release-1.5.2/packages/non-core),
  so that they can be published independently from Meteor releases.

* `meteor list --tree` can now be used to list all transitive package
  dependencies (and versions) in an application. Weakly referenced dependencies
  can also be listed by using the `--weak` option. For more information, run
  `meteor help list`.
  [PR #8936](https://github.com/meteor/meteor/pull/8936)

* The `star.json` manifest created within the root of a `meteor build` bundle
  will now contain `nodeVersion` and `npmVersion` which will specify the exact
  versions of Node.js and npm (respectively) which the Meteor release was
  bundled with.  The `.node_version.txt` file will still be written into the
  root of the bundle, but it may be deprecated in a future version of Meteor.
  [PR #8956](https://github.com/meteor/meteor/pull/8956)

* A new package called `mongo-dev-server` has been created and wired into
  `mongo` as a dependency. As long as this package is included in a Meteor
  application (which it is by default since all new Meteor apps have `mongo`
  as a dependency), a local development MongoDB server is started alongside
  the application. This package was created to provide a way to disable the
  local development Mongo server, when `mongo` isn't needed (e.g. when using
  Meteor as a build system only). If an application has no dependency on
  `mongo`, the `mongo-dev-server` package is not added, which means no local
  development Mongo server is started.
  [Feature Request #31](https://github.com/meteor/meteor-feature-requests/issues/31)
  [PR #8853](https://github.com/meteor/meteor/pull/8853)

* `Accounts.config` no longer mistakenly allows tokens to expire when
  the `loginExpirationInDays` option is set to `null`.
  [Issue #5121](https://github.com/meteor/meteor/issues/5121)
  [PR #8917](https://github.com/meteor/meteor/pull/8917)

* The `"env"` field is now supported in `.babelrc` files.
  [PR #8963](https://github.com/meteor/meteor/pull/8963)

* Files contained by `client/compatibility/` directories or added with
  `api.addFiles(files, ..., { bare: true })` are now evaluated before
  importing modules with `require`, which may be a breaking change if you
  depend on the interleaving of `bare` files with eager module evaluation.
  [PR #8972](https://github.com/meteor/meteor/pull/8972)

* When `meteor test-packages` runs in a browser, uncaught exceptions will
  now be displayed above the test results, along with the usual summary of
  test failures, in case those uncaught errors have something to do with
  later test failures.
  [Issue #4979](https://github.com/meteor/meteor/issues/4979)
  [PR #9034](https://github.com/meteor/meteor/pull/9034)

## v1.5.1, 2017-07-12

* Node has been upgraded to version 4.8.4.

* A new core Meteor package called `server-render` provides generic
  support for server-side rendering of HTML, as described in the package's
  [`README.md`](https://github.com/meteor/meteor/blob/release-1.5.1/packages/server-render/README.md).
  [PR #8841](https://github.com/meteor/meteor/pull/8841)

* To reduce the total number of file descriptors held open by the Meteor
  build system, native file watchers will now be started only for files
  that have changed at least once. This new policy means you may have to
  [wait up to 5000ms](https://github.com/meteor/meteor/blob/6bde360b9c075f1c78c3850eadbdfa7fe271f396/tools/fs/safe-watcher.js#L20-L21)
  for changes to be detected when you first edit a file, but thereafter
  changes will be detected instantaneously. In return for that small
  initial waiting time, the number of open file descriptors will now be
  bounded roughly by the number of files you are actively editing, rather
  than the number of files involved in the build (often thousands), which
  should help with issues like
  [#8648](https://github.com/meteor/meteor/issues/8648). If you need to
  disable the new behavior for any reason, simply set the
  `METEOR_WATCH_PRIORITIZE_CHANGED` environment variable to `"false"`, as
  explained in [PR #8866](https://github.com/meteor/meteor/pull/8866).

* All `observe` and `observeChanges` callbacks are now bound using
  `Meteor.bindEnvironment`.  The same `EnvironmentVariable`s that were
  present when `observe` or `observeChanges` was called are now available
  inside the callbacks. [PR #8734](https://github.com/meteor/meteor/pull/8734)

* A subscription's `onReady` is now fired again during a re-subscription, even
  if the subscription has the same arguments.  Previously, when subscribing
  to a publication the `onReady` would have only been called if the arguments
  were different, creating a confusing difference in functionality.  This may be
  breaking behavior if an app uses the firing of `onReady` as an assumption
  that the data was just received from the server.  If such functionality is
  still necessary, consider using
  [`observe`](https://docs.meteor.com/api/collections.html#Mongo-Cursor-observe)
  or
  [`observeChanges`](https://docs.meteor.com/api/collections.html#Mongo-Cursor-observeChanges)
  [PR #8754](https://github.com/meteor/meteor/pull/8754)
  [Issue #1173](https://github.com/meteor/meteor/issues/1173)

* The `minimongo` and `mongo` packages are now compliant with the upsert behavior
  of MongoDB 2.6 and higher. **As a result support for MongoDB 2.4 has been dropped.**
  This mainly changes the effect of the selector on newly inserted documents.
  [PR #8815](https://github.com/meteor/meteor/pull/8815)

* `reactive-dict` now supports setting initial data when defining a named
  `ReactiveDict`. No longer run migration logic when used on the server,
  this is to prevent duplicate name error on reloads. Initial data is now
  properly serialized.

* `accounts-password` now uses `example.com` as a default "from" address instead
  of `meteor.com`. This change could break account-related e-mail notifications
  (forgot password, activation, etc.) for applications which do not properly
  configure a "from" domain since e-mail providers will often reject mail sent
  from `example.com`. Ensure that `Accounts.emailTemplates.from` is set to a
  proper domain in all applications.
  [PR #8760](https://github.com/meteor/meteor/issues/8760)

* The `accounts-facebook` and `facebook-oauth` packages have been updated to
  use the v2.9 of the Facebook Graph API for the Login Dialog since the v2.2
  version will be deprecated by Facebook in July.  There shouldn't be a problem
  regardless since Facebook simply rolls over to the next active version
  (v2.3, in this case) however this should assist in avoiding deprecation
  warnings and should enable any new functionality which has become available.
  [PR #8858](https://github.com/meteor/meteor/pull/8858)

* Add `DDP._CurrentPublicationInvocation` and `DDP._CurrentMethodInvocation`.
  `DDP._CurrentInvocation` remains for backwards-compatibility. This change
  allows method calls from publications to inherit the `connection` from the
  the publication which called the method.
  [PR #8629](https://github.com/meteor/meteor/pull/8629)

  > Note: If you're calling methods from publications that are using `this.connection`
  > to see if the method was called from server code or not. These checks will now
  > be more restrictive because `this.connection` will now be available when a
  > method is called from a publication.

* Fix issue with publications temporarily having `DDP._CurrentInvocation` set on
  re-run after a user logged in.  This is now provided through
  `DDP._CurrentPublicationInvocation` at all times inside a publication,
  as described above.
  [PR #8031](https://github.com/meteor/meteor/pull/8031)
  [PR #8629](https://github.com/meteor/meteor/pull/8629)

* `Meteor.userId()` and `Meteor.user()` can now be used in both method calls and
  publications.
  [PR #8629](https://github.com/meteor/meteor/pull/8629)

* `this.onStop` callbacks in publications are now run with the publication's
  context and with its `EnvironmentVariable`s bound.
  [PR #8629](https://github.com/meteor/meteor/pull/8629)

* The `minifier-js` package will now replace `process.env.NODE_ENV` with
  its string value (or `"development"` if unspecified).

* The `meteor-babel` npm package has been upgraded to version 0.22.0.

* The `reify` npm package has been upgraded to version 0.11.24.

* The `uglify-js` npm package has been upgraded to version 3.0.18.

* Illegal characters in paths written in build output directories will now
  be replaced with `_`s rather than removed, so that file and directory
  names consisting of only illegal characters do not become empty
  strings. [PR #8765](https://github.com/meteor/meteor/pull/8765).

* Additional "extra" packages (packages that aren't saved in `.meteor/packages`)
  can be included temporarily using the `--extra-packages`
  option.  For example: `meteor run --extra-packages bundle-visualizer`.
  Both `meteor test` and `meteor test-packages` also support the
  `--extra-packages` option and commas separate multiple package names.
  [PR #8769](https://github.com/meteor/meteor/pull/8769)

  > Note: Packages specified using the `--extra-packages` option override
  > version constraints from `.meteor/packages`.

* The `coffeescript` package has been updated to use CoffeeScript version
  1.12.6. [PR #8777](https://github.com/meteor/meteor/pull/8777)

* It's now possible to pipe a series of statements to `meteor shell`,
  whereas previously the input had to be an expression; for example:
  ```sh
  > echo 'import pkg from "babel-runtime/package.json";
  quote> pkg.version' |
  pipe> meteor shell
  "6.23.0"
  ```
  [Issue #8823](https://github.com/meteor/meteor/issues/8823)
  [PR #8833](https://github.com/meteor/meteor/pull/8833)

* Any `Error` thrown by a DDP method with the `error.isClientSafe`
  property set to `true` will now be serialized and displayed to the
  client, whereas previously only `Meteor.Error` objects were considered
  client-safe. [PR #8756](https://github.com/meteor/meteor/pull/8756)

## v1.5, 2017-05-30

* The `meteor-base` package implies a new `dynamic-import` package, which
  provides runtime support for [the proposed ECMAScript dynamic
  `import(...)` syntax](https://github.com/tc39/proposal-dynamic-import),
  enabling asynchronous module fetching or "code splitting." If your app
  does not use the `meteor-base` package, you can use the package by
  simply running `meteor add dynamic-import`. See this [blog
  post](https://blog.meteor.com/meteor-1-5-react-loadable-f029a320e59c)
  and [PR #8327](https://github.com/meteor/meteor/pull/8327) for more
  information about how dynamic `import(...)` works in Meteor, and how to
  use it in your applications.

* The `ecmascript-runtime` package, which provides polyfills for various
  new ECMAScript runtime APIs and language features, has been split into
  `ecmascript-runtime-client` and `ecmascript-runtime-server`, to reflect
  the different needs of browsers versus Node 4. The client runtime now
  relies on the `core-js` library found in the `node_modules` directory of
  the application, rather than a private duplicate installed via
  `Npm.depends`. This is unlikely to be a disruptive change for most
  developers, since the `babel-runtime` npm package is expected to be
  installed, and `core-js` is a dependency of `babel-runtime`, so
  `node_modules/core-js` should already be present. If that's not the
  case, just run `meteor npm install --save core-js` to install it.

* The `npm` npm package has been upgraded to version 4.6.1.

* The `meteor-babel` npm package has been upgraded to version 0.21.4,
  enabling the latest Reify compiler and the transform-class-properties
  plugin, among other improvements.

* The `reify` npm package has been upgraded to version 0.11.21, fixing
  [issue #8595](https://github.com/meteor/meteor/issues/8595) and
  improving compilation and runtime performance.

> Note: With this version of Reify, `import` declarations are compiled to
  `module.watch(require(id), ...)` instead of `module.importSync(id, ...)`
  or the older `module.import(id, ...)`. The behavior of the compiled code
  should be the same as before, but the details seemed different enough to
  warrant a note.

* The `install` npm package has been upgraded to version 0.10.1.

* The `meteor-promise` npm package has been upgraded to version 0.8.4.

* The `uglify-js` npm package has been upgraded to version 3.0.13, fixing
  [#8704](https://github.com/meteor/meteor/issues/8704).

* If you're using the `standard-minifier-js` Meteor package, as most
  Meteor developers do, it will now produce a detailed analysis of package
  and module sizes within your production `.js` bundle whenever you run
  `meteor build` or `meteor run --production`. These data are served by
  the application web server at the same URL as the minified `.js` bundle,
  except with a `.stats.json` file extension instead of `.js`. If you're
  using a different minifier plugin, and would like to support similar
  functionality, refer to
  [these](https://github.com/meteor/meteor/pull/8327/commits/084801237a8c288d99ec82b0fbc1c76bdf1aab16)
  [commits](https://github.com/meteor/meteor/pull/8327/commits/1c8bc7353e9a8d526880634a58c506b423c4a55e)
  for inspiration.

* To visualize the bundle size data produced by `standard-minifier-js`,
  run `meteor add bundle-visualizer` and then start your development
  server in production mode with `meteor run --production`. Be sure to
  remove the `bundle-visualizer` package before actually deploying your
  app, or the visualization will be displayed to your users.

* If you've been developing an app with multiple versions of Meteor, or
  testing with beta versions, and you haven't recently run `meteor reset`,
  your `.meteor/local/bundler-cache` directory may have become quite
  large. This is just a friendly reminder that this directory is perfectly
  safe to delete, and Meteor will repopulate it with only the most recent
  cached bundles.

* Apps created with `meteor create --bare` now use the `static-html`
  package for processing `.html` files instead of `blaze-html-templates`,
  to avoid large unnecessary dependencies like the `jquery` package.

* Babel plugins now receive file paths without leading `/` characters,
  which should prevent confusion about whether the path should be treated
  as absolute. [PR #8610](https://github.com/meteor/meteor/pull/8610)

* It is now possible to override the Cordova iOS and/or Android
  compatibility version by setting the `METEOR_CORDOVA_COMPAT_VERSION_IOS`
  and/or `METEOR_CORDOVA_COMPAT_VERSION_ANDROID` environment variables.
  [PR #8581](https://github.com/meteor/meteor/pull/8581)

* Modules in `node_modules` directories will no longer automatically have
  access to the `Buffer` polyfill on the client, since that polyfill
  contributed more than 22KB of minified JavaScript to the client bundle,
  and was rarely used. If you really need the Buffer API on the client,
  you should now obtain it explicitly with `require("buffer").Buffer`.
  [Issue #8645](https://github.com/meteor/meteor/issues/8645).

* Packages in `node_modules` directories are now considered non-portable
  (and thus may be automatically rebuilt for the current architecture), if
  their `package.json` files contain any of the following install hooks:
  `install`, `preinstall`, or `postinstall`. Previously, a package was
  considered non-portable only if it contained any `.node` binary modules.
  [Issue #8225](https://github.com/meteor/meteor/issues/8225)

## v1.4.4.6, 2018-04-02

* Node has been upgraded to version
  [4.9.0](https://nodejs.org/en/blog/release/v4.9.0/), an important
  [security release](https://nodejs.org/en/blog/vulnerability/march-2018-security-releases/).
  The Node v4.x release line will exit the Node.js Foundation's
  [long-term support (LTS) status](https://github.com/nodejs/LTS) on April 30,
  2018. We strongly advise updating to a version of Meteor using a newer
  version of Node which is still under LTS status, such as Meteor 1.6.x
  which uses Node 8.x.

* The `npm` package has been upgraded to version
  [4.6.1](https://github.com/npm/npm/releases/tag/v4.6.1).

## v1.4.4.5, 2017-12-08

* Node has been upgraded to version
  [4.8.7](https://nodejs.org/en/blog/release/v4.8.7/), an important
  [security release](https://nodejs.org/en/blog/vulnerability/december-2017-security-releases/).

## v1.4.4.4, 2017-09-26

* Updating to Meteor 1.4.4.4 will automatically patch a security
  vulnerability in the `allow-deny` package, since `meteor-tool@1.4.4_4`
  requires `allow-deny@1.0.9` or later. If for any reason you are not
  ready or able to update to Meteor 1.4.4.4 by running `meteor update`,
  please at least run
  ```sh
  meteor update allow-deny
  ```
  instead. More details about the security vulnerability can be found on
  the Meteor forums.

## v1.4.4.3, 2017-05-22

* Node has been upgraded to version 4.8.3.

* A bug in checking body lengths of HTTP responses that was affecting
  Galaxy deploys has been fixed.
  [PR #8709](https://github.com/meteor/meteor/pull/8709).

## v1.4.4.2, 2017-05-02

* Node has been upgraded to version 4.8.2.

* The `npm` npm package has been upgraded to version 4.5.0.
  Note that when using npm `scripts` there has been a change regarding
  what happens when `SIGINT` (Ctrl-C) is received.  Read more
  [here](https://github.com/npm/npm/releases/tag/v4.5.0).

* Fix a regression which prevented us from displaying a helpful banner when
  running `meteor debug` because of a change in Node.js.

* Update `node-inspector` npm to 1.1.1, fixing a problem encountered when trying
  to press "Enter" in the inspector console.
  [Issue #8469](https://github.com/meteor/meteor/issues/8469)

* The `email` package has had its `mailcomposer` npm package swapped with
  a Node 4 fork of `nodemailer` due to its ability to support connection pooling
  in a similar fashion as the original `mailcomposer`.
  [Issue #8591](https://github.com/meteor/meteor/issues/8591)
  [PR #8605](https://github.com/meteor/meteor/pull/8605)

    > Note: The `MAIL_URL` should be configured with a scheme which matches the
    > protocol desired by your e-mail vendor/mail-transport agent.  For
    > encrypted connections (typically listening on port 465), this means
    > using `smtps://`.  Unencrypted connections or those secured through
    > a `STARTTLS` connection upgrade (typically using port 587 and sometimes
    > port 25) should continue to use `smtp://`.  TLS/SSL will be automatically
    > enabled if the mail provider supports it.

* A new `Tracker.inFlush()` has been added to provide a global Tracker
  "flushing" state.
  [PR #8565](https://github.com/meteor/meteor/pull/8565).

* The `meteor-babel` npm package has been upgraded to version 0.20.1, and
  the `reify` npm package has been upgraded to version 0.7.4, fixing
  [issue #8595](https://github.com/meteor/meteor/issues/8595).
  (This was fixed between full Meteor releases, but is being mentioned here.)

## v1.4.4.1, 2017-04-07

* A change in Meteor 1.4.4 to remove "garbage" directories asynchronously
  in `files.renameDirAlmostAtomically` had unintended consequences for
  rebuilding some npm packages, so that change was reverted, and those
  directories are now removed before `files.renameDirAlmostAtomically`
  returns. [PR #8574](https://github.com/meteor/meteor/pull/8574)

## v1.4.4, 2017-04-07

* Node has been upgraded to version 4.8.1.

* The `npm` npm package has been upgraded to version 4.4.4.
  It should be noted that this version reduces extra noise
  previously included in some npm errors.

* The `node-gyp` npm package has been upgraded to 3.6.0 which
  adds support for VS2017 on Windows.

* The `node-pre-gyp` npm package has been updated to 0.6.34.

* Thanks to the outstanding efforts of @sethmurphy18, the `minifier-js`
  package now uses [Babili](https://github.com/babel/babili) instead of
  [UglifyJS](https://github.com/mishoo/UglifyJS2), resolving numerous
  long-standing bugs due to UglifyJS's poor support for ES2015+ syntax.
  [Issue #8378](https://github.com/meteor/meteor/issues/8378)
  [PR #8397](https://github.com/meteor/meteor/pull/8397)

* The `meteor-babel` npm package has been upgraded to version 0.19.1, and
  `reify` has been upgraded to version 0.6.6, fixing several subtle bugs
  introduced by Meteor 1.4.3 (see below), including
  [issue #8461](https://github.com/meteor/meteor/issues/8461).

* The Reify module compiler is now a Babel plugin, making it possible for
  other custom Babel plugins configured in `.babelrc` or `package.json`
  files to run before Reify, fixing bugs that resulted from running Reify
  before other plugins in Meteor 1.4.3.
  [Issue #8399](https://github.com/meteor/meteor/issues/8399)
  [Issue #8422](https://github.com/meteor/meteor/issues/8422)
  [`meteor-babel` issue #13](https://github.com/meteor/babel/issues/13)

* Two new `export ... from ...` syntax extensions are now supported:
  ```js
  export * as namespace from "./module"
  export def from "./module"
  ```
  Read the ECMA262 proposals here:
  * https://github.com/leebyron/ecmascript-export-ns-from
  * https://github.com/leebyron/ecmascript-export-default-from

* When `Meteor.call` is used on the server to invoke a method that
  returns a `Promise` object, the result will no longer be the `Promise`
  object, but the resolved value of the `Promise`.
  [Issue #8367](https://github.com/meteor/meteor/issues/8367)

> Note: if you actually want a `Promise` when calling `Meteor.call` or
  `Meteor.apply` on the server, use `Meteor.callAsync` and/or
  `Meteor.applyAsync` instead.
  [Issue #8367](https://github.com/meteor/meteor/issues/8367),
  https://github.com/meteor/meteor/commit/0cbd25111d1249a61ca7adce23fad5215408c821

* The `mailcomposer` and `smtp-connection` npms have been updated to resolve an
  issue with the encoding of long header lines.
  [Issue #8425](https://github.com/meteor/meteor/issues/8425)
  [PR #8495](https://github.com/meteor/meteor/pull/8495)

* `Accounts.config` now supports an `ambiguousErrorMessages` option which
  enabled generalization of messages produced by the `accounts-*` packages.
  [PR #8520](https://github.com/meteor/meteor/pull/8520)

* A bug which caused account enrollment tokens to be deleted too soon was fixed.
  [Issue #8218](https://github.com/meteor/meteor/issues/8218)
  [PR #8474](https://github.com/meteor/meteor/pull/8474)

* On Windows, bundles built during `meteor build` or `meteor deploy` will
  maintain the executable bit for commands installed in the
  `node_modules\.bin` directory.
  [PR #8503](https://github.com/meteor/meteor/pull/8503)

* On Windows, the upgrades to Node.js, `npm` and `mongodb` are now in-sync with
  other archs again after being mistakenly overlooked in 1.4.3.2.  An admin
  script enhancement has been applied to prevent this from happening again.
  [PR #8505](https://github.com/meteor/meteor/pull/8505)

## v1.4.3.2, 2017-03-14

* Node has been upgraded to version 4.8.0.

* The `npm` npm package has been upgraded to version 4.3.0.

* The `node-gyp` npm package has been upgraded to 3.5.0.

* The `node-pre-gyp` npm package has been updated to 0.6.33.

* The bundled version of MongoDB used by `meteor run` in development
  has been upgraded to 3.2.12.

* The `mongodb` npm package used by the `npm-mongo` Meteor package has
  been updated to version 2.2.24.
  [PR #8453](https://github.com/meteor/meteor/pull/8453)
  [Issue #8449](https://github.com/meteor/meteor/issues/8449)

* The `check` package has had its copy of `jQuery.isPlainObject`
  updated to a newer implementation to resolve an issue where the
  `nodeType` property of an object couldn't be checked, fixing
  [#7354](https://github.com/meteor/meteor/issues/7354).

* The `standard-minifier-js` and `minifier-js` packages now have improved
  error capturing to provide more information on otherwise unhelpful errors
  thrown when UglifyJS encounters ECMAScript grammar it is not familiar with.
  [#8414](https://github.com/meteor/meteor/pull/8414)

* Similar in behavior to `Meteor.loggingIn()`, `accounts-base` now offers a
  reactive `Meteor.loggingOut()` method (and related Blaze helpers,
  `loggingOut` and `loggingInOrOut`).
  [PR #8271](https://github.com/meteor/meteor/pull/8271)
  [Issue #1331](https://github.com/meteor/meteor/issues/1331)
  [Issue #769](https://github.com/meteor/meteor/issues/769)

* Using `length` as a selector field name and with a `Number` as a value
  in a `Mongo.Collection` transformation will no longer cause odd results.
  [#8329](https://github.com/meteor/meteor/issues/8329).

* `observe-sequence` (and thus Blaze) now properly supports `Array`s which were
  created in a vm or across frame boundaries, even if they were sub-classed.
  [Issue #8160](https://github.com/meteor/meteor/issues/8160)
  [PR #8401](https://github.com/meteor/meteor/pull/8401)

* Minimongo now supports `$bitsAllClear`, `$bitsAllSet`, `$bitsAnySet` and
  `$bitsAnyClear`.
  [#8350](https://github.com/meteor/meteor/pull/8350)

* A new [Development.md](DEVELOPMENT.md) document has been created to provide
  an easier path for developers looking to make contributions to Meteor Core
  (that is, the `meteor` tool itself) along with plenty of helpful reminders
  for those that have already done so!
  [#8267](https://github.com/meteor/meteor/pull/8267)

* The suggestion to add a `{oauth-service}-config-ui` package will no longer be
  made on the console if `service-configuration` package is already installed.
  [Issue #8366](https://github.com/meteor/meteor/issues/8366)
  [PR #8429](https://github.com/meteor/meteor/pull/8429)

* `Meteor.apply`'s `throwStubExceptions` option is now properly documented in
  the documentation whereas it was previously only mentioned in the Guide.
  [Issue #8435](https://github.com/meteor/meteor/issues/8435)
  [PR #8443](https://github.com/meteor/meteor/pull/8443)

* `DDPRateLimiter.addRule` now accepts a callback which will be executed after
  a rule is executed, allowing additional actions to be taken if necessary.
  [Issue #5541](https://github.com/meteor/meteor/issues/5541)
  [PR #8237](https://github.com/meteor/meteor/pull/8237)

* `jquery` is no longer a dependency of the `http` package.
  [#8389](https://github.com/meteor/meteor/pull/8389)

* `jquery` is no longer in the default package list after running
  `meteor create`, however is still available thanks to `blaze-html-templates`.
  If you still require jQuery, the recommended approach is to install it from
  npm with `meteor npm install --save jquery` and then `import`-ing it into your
  application.
  [#8388](https://github.com/meteor/meteor/pull/8388)

* The `shell-server` package (i.e. `meteor shell`) has been updated to more
  gracefully handle recoverable errors (such as `SyntaxError`s) in the same
  fashion as the Node REPL.
  [Issue #8290](https://github.com/meteor/meteor/issues/8290)
  [PR #8446](https://github.com/meteor/meteor/pull/8446)

* The `webapp` package now reveals a `WebApp.connectApp` to make it easier to
  provide custom error middleware.
  [#8403](https://github.com/meteor/meteor/pull/8403)

* The `meteor update --all-packages` command has been properly documented in
  command-line help (i.e. `meteor update --help`).
  [PR #8431](https://github.com/meteor/meteor/pull/8431)
  [Issue #8154](https://github.com/meteor/meteor/issues/8154)

* Syntax errors encountered while scanning `package.json` files for binary
  dependencies are now safely and silently ignored.
  [Issue #8427](https://github.com/meteor/meteor/issues/8427)
  [PR #8468](https://github.com/meteor/meteor/pull/8468)

## v1.4.3.1, 2017-02-14

* The `meteor-babel` npm package has been upgraded to version 0.14.4,
  fixing [#8349](https://github.com/meteor/meteor/issues/8349).

* The `reify` npm package has been upgraded to version 0.4.9.

* Partial `npm-shrinkwrap.json` files are now disregarded when
  (re)installing npm dependencies of Meteor packages, fixing
  [#8349](https://github.com/meteor/meteor/issues/8349). Further
  discussion of the new `npm` behavior can be found
  [here](https://github.com/npm/npm/blob/latest/CHANGELOG.md#no-more-partial-shrinkwraps-breaking).

## v1.4.3, 2017-02-13

* Versions of Meteor [core
  packages](https://github.com/meteor/meteor/tree/release-1.4.3/packages)
  are once again constrained by the current Meteor release.

> Before Meteor 1.4, the current release dictated the exact version of
  every installed core package, which meant newer core packages could not
  be installed without publishing a new Meteor release. In order to
  support incremental development of core packages, Meteor 1.4 removed all
  release-based constraints on core package versions
  ([#7084](https://github.com/meteor/meteor/pull/7084)). Now, in Meteor
  1.4.3, core package versions must remain patch-compatible with the
  versions they had when the Meteor release was published. This middle
  ground restores meaning to Meteor releases, yet still permits patch
  updates to core packages.

* The `cordova-lib` npm package has been updated to 6.4.0, along with
  cordova-android (6.1.1) and cordova-ios (4.3.0), and various plugins.
  [#8239](https://github.com/meteor/meteor/pull/8239)

* The `coffeescript` Meteor package has been moved from
  `packages/coffeescript` to `packages/non-core/coffeescript`, so that it
  will not be subject to the constraints described above.

* CoffeeScript source maps should be now be working properly in development.
  [#8298](https://github.com/meteor/meteor/pull/8298)

* The individual account "service" packages (`facebook`, `google`, `twitter`,
  `github`, `meteor-developer`, `meetup` and `weibo`) have been split into:
  - `<service>-oauth` (which interfaces with the `<service>` directly) and
  - `<service>-config-ui` (the Blaze configuration templates for `accounts-ui`)

  This means you can now use `accounts-<service>` without needing Blaze.

  If you are using `accounts-ui` and `accounts-<service>`, you will probably
  need to install the `<service>-config-ui` package if you want to configure it
  using the Accounts UI.

  - [Issue #7715](https://github.com/meteor/meteor/issues/7715)
  - [PR(`facebook`) #7728](https://github.com/meteor/meteor/pull/7728)
  - [PR(`google`) #8275](https://github.com/meteor/meteor/pull/8275)
  - [PR(`twitter`) #8283](https://github.com/meteor/meteor/pull/8283)
  - [PR(`github`) #8303](https://github.com/meteor/meteor/pull/8303)
  - [PR(`meteor-developer`) #8305](https://github.com/meteor/meteor/pull/8305)
  - [PR(`meetup`) #8321](https://github.com/meteor/meteor/pull/8321)
  - [PR(`weibo`) #8302](https://github.com/meteor/meteor/pull/8302)

* The `url` and `http` packages now encode to a less error-prone
  format which more closely resembles that used by PHP, Ruby, `jQuery.param`
  and others. `Object`s and `Array`s can now be encoded, however, if you have
  previously relied on `Array`s passed as `params` being simply `join`-ed with
  commas, you may need to adjust your `HTTP.call` implementations.
  [#8261](https://github.com/meteor/meteor/pull/8261) and
  [#8342](https://github.com/meteor/meteor/pull/8342).

* The `npm` npm package is still at version 4.1.2 (as it was when Meteor
  1.4.3 was originally published), even though `npm` was downgraded to
  3.10.9 in Meteor 1.4.2.7.

* The `meteor-babel` npm package has been upgraded to version 0.14.3,
  fixing [#8021](https://github.com/meteor/meteor/issues/8021) and
  [#7662](https://github.com/meteor/meteor/issues/7662).

* The `reify` npm package has been upgraded to 0.4.7.

* Added support for frame-ancestors CSP option in browser-policy.
  [#7970](https://github.com/meteor/meteor/pull/7970)

* You can now use autoprefixer with stylus files added via packages.
  [#7727](https://github.com/meteor/meteor/pull/7727)

* Restored [#8213](https://github.com/meteor/meteor/pull/8213)
  after those changes were reverted in
  [v1.4.2.5](https://github.com/meteor/meteor/blob/devel/History.md#v1425).

* npm dependencies of Meteor packages will now be automatically rebuilt if
  the npm package's `package.json` file has "scripts" section containing a
  `preinstall`, `install`, or `postinstall` command, as well as when the
  npm package contains any `.node` files. Discussion
  [here](https://github.com/meteor/meteor/issues/8225#issuecomment-275044900).

* The `meteor create` command now runs `meteor npm install` automatically
  to install dependencies specified in the default `package.json` file.
  [#8108](https://github.com/meteor/meteor/pull/8108)

## v1.4.2.7, 2017-02-13

* The `npm` npm package has been *downgraded* from version 4.1.2 back to
  version 3.10.9, reverting the upgrade in Meteor 1.4.2.4.

## v1.4.2.6, 2017-02-08

* Fixed a critical [bug](https://github.com/meteor/meteor/issues/8325)
  that was introduced by the fix for
  [Issue #8136](https://github.com/meteor/meteor/issues/8136), which
  caused some npm packages in nested `node_modules` directories to be
  omitted from bundles produced by `meteor build` and `meteor deploy`.

## v1.4.2.5, 2017-02-03

* Reverted [#8213](https://github.com/meteor/meteor/pull/8213) as the
  change was deemed too significant for this release.

> Note: The decision to revert the above change was made late in the
  Meteor 1.4.2.4 release process, before it was ever recommended but too
  late in the process to avoid the additional increment of the version number.
  See [#8311](https://github.com/meteor/meteor/pull/8311) for additional
  information. This change will still be released in an upcoming version
  of Meteor with a more seamless upgrade.

## v1.4.2.4, 2017-02-02

* Node has been upgraded to version 4.7.3.

* The `npm` npm package has been upgraded from version 3.10.9 to 4.1.2.

> Note: This change was later deemed too substantial for a point release
  and was reverted in Meteor 1.4.2.7.

* Fix for [Issue #8136](https://github.com/meteor/meteor/issues/8136).

* Fix for [Issue #8222](https://github.com/meteor/meteor/issues/8222).

* Fix for [Issue #7849](https://github.com/meteor/meteor/issues/7849).

* The version of 7-zip included in the Windows dev bundle has been
  upgraded from 1602 to 1604 in an attempt to mitigate
  [Issue #7688](https://github.com/meteor/meteor/issues/7688).

* The `"main"` field of `package.json` modules will no longer be
  overwritten with the value of the optional `"browser"` field, now that
  the `install` npm package can make sense of the `"browser"` field at
  runtime. If you experience module resolution failures on the client
  after updating Meteor, make sure you've updated the `modules-runtime`
  Meteor package to at least version 0.7.8.
  [#8213](https://github.com/meteor/meteor/pull/8213)

## v1.4.2.3, 2016-11-17

* Style improvements for `meteor create --full`.
  [#8045](https://github.com/meteor/meteor/pull/8045)

> Note: Meteor 1.4.2.2 was finalized before
  [#8045](https://github.com/meteor/meteor/pull/8045) was merged, but
  those changes were [deemed important
  enough](https://github.com/meteor/meteor/pull/8044#issuecomment-260913739)
  to skip recommending 1.4.2.2 and instead immediately release 1.4.2.3.

## v1.4.2.2, 2016-11-15

* Node has been upgraded to version 4.6.2.

* `meteor create` now has a new `--full` option, which generates an larger app,
  demonstrating development techniques highlighted in the
  [Meteor Guide](http://guide.meteor.com)

  [Issue #6974](https://github.com/meteor/meteor/issues/6974)
  [PR #7807](https://github.com/meteor/meteor/pull/7807)

* Minimongo now supports `$min`, `$max` and partially supports `$currentDate`.

  [Issue #7857](https://github.com/meteor/meteor/issues/7857)
  [PR #7858](https://github.com/meteor/meteor/pull/7858)

* Fix for [Issue #5676](https://github.com/meteor/meteor/issues/5676)
  [PR #7968](https://github.com/meteor/meteor/pull/7968)

* It is now possible for packages to specify a *lazy* main module:
  ```js
  Package.onUse(function (api) {
    api.mainModule("client.js", "client", { lazy: true });
  });
  ```
  This means the `client.js` module will not be evaluated during app
  startup unless/until another module imports it, and will not even be
  included in the client bundle if no importing code is found. **Note 1:**
  packages with lazy main modules cannot use `api.export` to export global
  symbols to other packages/apps. **Note 2:** packages with lazy main
  modules should be restricted to Meteor 1.4.2.2 or later via
  `api.versionsFrom("1.4.2.2")`, since older versions of Meteor cannot
  import lazy main modules using `import "meteor/<package name>"` but must
  explicitly name the module: `import "meteor/<package name>/client.js"`.

## v1.4.2.1, 2016-11-08

* Installing the `babel-runtime` npm package in your application
  `node_modules` directory is now required for most Babel-transformed code
  to work, as the Meteor `babel-runtime` package no longer attempts to
  provide custom implementations of Babel helper functions. To install
  the `babel-runtime` package, simply run the command
  ```sh
  meteor npm install --save babel-runtime
  ```
  in any Meteor application directory. The Meteor `babel-runtime` package
  version has been bumped to 1.0.0 to reflect this major change.
  [#7995](https://github.com/meteor/meteor/pull/7995)

* File system operations performed by the command-line tool no longer use
  fibers unless the `METEOR_DISABLE_FS_FIBERS` environment variable is
  explicitly set to a falsy value. For larger apps, this change results in
  significant build performance improvements due to the creation of fewer
  fibers and the avoidance of unnecessary asyncronous delays.
  https://github.com/meteor/meteor/pull/7975/commits/ca4baed90ae0675e55c93976411d4ed91f12dd63

* Running Meteor as `root` is still discouraged, and results in a fatal
  error by default, but the `--allow-superuser` flag now works as claimed.
  [#7959](https://github.com/meteor/meteor/issues/7959)

* The `dev_bundle\python\python.exe` executable has been restored to the
  Windows dev bundle, which may help with `meteor npm rebuild` commands.
  [#7960](https://github.com/meteor/meteor/issues/7960)

* Changes within linked npm packages now trigger a partial rebuild,
  whereas previously (in 1.4.2) they were ignored.
  [#7978](https://github.com/meteor/meteor/issues/7978)

* Miscellaneous fixed bugs:
  [#2876](https://github.com/meteor/meteor/issues/2876)
  [#7154](https://github.com/meteor/meteor/issues/7154)
  [#7956](https://github.com/meteor/meteor/issues/7956)
  [#7974](https://github.com/meteor/meteor/issues/7974)
  [#7999](https://github.com/meteor/meteor/issues/7999)
  [#8005](https://github.com/meteor/meteor/issues/8005)
  [#8007](https://github.com/meteor/meteor/issues/8007)

## v1.4.2, 2016-10-25

* This release implements a number of rebuild performance optimizations.
  As you edit files in development, the server should restart and rebuild
  much more quickly, especially if you have many `node_modules` files.
  See https://github.com/meteor/meteor/pull/7668 for more details.

> Note: the `METEOR_PROFILE` environment variable now provides data for
  server startup time as well as build time, which should make it easier
  to tell which of your packages are responsible for slow startup times.
  Please include the output of `METEOR_PROFILE=10 meteor run` with any
  GitHub issue about rebuild performance.

* `npm` has been upgraded to version 3.10.9.

* The `cordova-lib` npm package has been updated to 6.3.1, along with
  cordova-android (5.2.2) and cordova-ios (4.2.1), and various plugins.

* The `node-pre-gyp` npm package has been updated to 0.6.30.

* The `lru-cache` npm package has been updated to 4.0.1.

* The `meteor-promise` npm package has been updated to 0.8.0 for better
  asynchronous stack traces.

* The `meteor` tool is now prevented from running as `root` as this is
  not recommended and can cause issues with permissions.  In some environments,
  (e.g. Docker), it may still be desired to run as `root` and this can be
  permitted by passing `--unsafe-perm` to the `meteor` command.
  [#7821](https://github.com/meteor/meteor/pull/7821)

* Blaze-related packages have been extracted to
  [`meteor/blaze`](https://github.com/meteor/blaze), and the main
  [`meteor/meteor`](https://github.com/meteor/meteor) repository now
  refers to them via git submodules (see
  [#7633](https://github.com/meteor/meteor/pull/7633)).
  When running `meteor` from a checkout, you must now update these
  submodules by running
  ```sh
  git submodule update --init --recursive
  ```
  in the root directory of your `meteor` checkout.

* Accounts.forgotPassword and .verifyEmail no longer throw errors if callback is provided. [Issue #5664](https://github.com/meteor/meteor/issues/5664) [Origin PR #5681](https://github.com/meteor/meteor/pull/5681) [Merged PR](https://github.com/meteor/meteor/pull/7117)

* The default content security policy (CSP) for Cordova now includes `ws:`
  and `wss:` WebSocket protocols.
  [#7774](https://github.com/meteor/meteor/pull/7774)

* `meteor npm` commands are now configured to use `dev_bundle/.npm` as the
  npm cache directory by default, which should make npm commands less
  sensitive to non-reproducible factors in the external environment.
  https://github.com/meteor/meteor/pull/7668/commits/3313180a6ff33ee63602f7592a9506012029e919

* The `meteor test` command now supports the `--no-release-check` flag.
  https://github.com/meteor/meteor/pull/7668/commits/7097f78926f331fb9e70a06300ce1711adae2850

* JavaScript module bundles on the server no longer include transitive
  `node_modules` dependencies, since those dependencies can be evaluated
  directly by Node. This optimization should improve server rebuild times
  for apps and packages with large `node_modules` directories.
  https://github.com/meteor/meteor/pull/7668/commits/03c5346873849151cecc3e00606c6e5aa13b3bbc

* The `standard-minifier-css` package now does basic caching for the
  expensive `mergeCss` function.
  https://github.com/meteor/meteor/pull/7668/commits/bfa67337dda1e90610830611fd99dcb1bd44846a

* The `coffeescript` package now natively supports `import` and `export`
  declarations. [#7818](https://github.com/meteor/meteor/pull/7818)

* Due to changes in how Cordova generates version numbers for iOS and Android
  apps, you may experience issues with apps updating on user devices.  To avoid
  this, consider managing the `buildNumber` manually using
  `App.info('buildNumber', 'XXX');` in `mobile-config.js`. There are additional
  considerations if you have been setting `android:versionCode` or
  `ios-CFBundleVersion`.  See
  [#7205](https://github.com/meteor/meteor/issues/7205) and
  [#6978](https://github.com/meteor/meteor/issues/6978) for more information.

## v1.4.1.3, 2016-10-21

* Node has been updated to version 4.6.1:
  https://nodejs.org/en/blog/release/v4.6.1/

* The `mongodb` npm package used by the `npm-mongo` Meteor package has
  been updated to version 2.2.11.
  [#7780](https://github.com/meteor/meteor/pull/7780)

* The `fibers` npm package has been upgraded to version 1.0.15.

* Running Meteor with a different `--port` will now automatically
  reconfigure the Mongo replica set when using the WiredTiger storage
  engine, instead of failing to start Mongo.
  [#7840](https://github.com/meteor/meteor/pull/7840).

* When the Meteor development server shuts down, it now attempts to kill
  the `mongod` process it spawned, in addition to killing any running
  `mongod` processes when the server first starts up.
  https://github.com/meteor/meteor/pull/7668/commits/295d3d5678228f06ee0ab6c0d60139849a0ea192

* The `meteor <command> ...` syntax will now work for any command
  installed in `dev_bundle/bin`, except for Meteor's own commands.

* Incomplete package downloads will now fail (and be retried several
  times) instead of silently succeeding, which was the cause of the
  dreaded `Error: ENOENT: no such file or directory, open... os.json`
  error. [#7806](https://github.com/meteor/meteor/issues/7806)

## v1.4.1.2, 2016-10-04

* Node has been upgraded to version 4.6.0, a recommended security release:
  https://nodejs.org/en/blog/release/v4.6.0/

* `npm` has been upgraded to version 3.10.8.

## v1.4.1.1, 2016-08-24

* Update the version of our Node MongoDB driver to 2.2.8 to fix a bug in
  reconnection logic, leading to some `update` and `remove` commands being
  treated as `insert`s. [#7594](https://github.com/meteor/meteor/issues/7594)

## v1.4.1, 2016-08-18

* Node has been upgraded to 4.5.0.

* `npm` has been upgraded to 3.10.6.

* The `meteor publish-for-arch` command is no longer necessary when
  publishing Meteor packages with binary npm dependencies. Instead, binary
  dependencies will be rebuilt automatically on the installation side.
  Meteor package authors are not responsible for failures due to compiler
  toolchain misconfiguration, and any compilation problems with the
  underlying npm packages should be taken up with the authors of those
  packages. That said, if a Meteor package author really needs or wants to
  continue using `meteor publish-for-arch`, she should publish her package
  using an older release: e.g. `meteor --release 1.4 publish`.
  [#7608](https://github.com/meteor/meteor/pull/7608)

* The `.meteor-last-rebuild-version.json` files that determine if a binary
  npm package needs to be rebuilt now include more information from the
  `process` object, namely `process.{platform,arch,versions}` instead of
  just `process.versions`. Note also that the comparison of versions now
  ignores differences in patch versions, to avoid needless rebuilds.

* The `npm-bcrypt` package now uses a pure-JavaScript implementation by
  default, but will prefer the native `bcrypt` implementation if it is
  installed in the application's `node_modules` directory. In other words,
  run `meteor install --save bcrypt` in your application if you need or
  want to use the native implementation of `bcrypt`.
  [#7595](https://github.com/meteor/meteor/pull/7595)

* After Meteor packages are downloaded from Atmosphere, they will now be
  extracted using native `tar` or `7z.exe` on Windows, instead of the
  https://www.npmjs.com/package/tar library, for a significant performance
  improvement. [#7457](https://github.com/meteor/meteor/pull/7457)

* The npm `tar` package has been upgraded to 2.2.1, though it is now only
  used as a fallback after native `tar` and/or `7z.exe`.

* The progress indicator now distinguishes between downloading,
  extracting, and loading newly-installed Meteor packages, instead of
  lumping all of that work into a "downloading" status message.

* Background Meteor updates will no longer modify the `~/.meteor/meteor`
  symbolic link (or `AppData\Local\.meteor\meteor.bat` on Windows).
  Instead, developers must explicitly type `meteor update` to begin using
  a new version of the `meteor` script.

* Password Reset tokens now expire (after 3 days by default -- can be modified via `Accounts.config({ passwordResetTokenExpirationInDays: ...}`). [PR #7534](https://github.com/meteor/meteor/pull/7534)

* The `google` package now uses the `email` scope as a mandatory field instead
  of the `profile` scope. The `profile` scope is still added by default if the
  `requestPermissions` option is not specified to maintain backward
  compatibility, but it is now possible to pass an empty array to
  `requestPermissions` in order to only request the `email` scope, which
  reduces the amount of permissions requested from the user in the Google
  popup. [PR #6975](https://github.com/meteor/meteor/pull/6975)

* Added `Facebook.handleAuthFromAccessToken` in the case where you get the FB
  accessToken in some out-of-band way. [PR #7550](https://github.com/meteor/meteor/pull/7550)

* `Accounts.onLogout` gets `{ user, connection }` context in a similar fashion
  to `Accounts.onLogin`. [Issue #7397](https://github.com/meteor/meteor/issues/7397) [PR #7433](https://github.com/meteor/meteor/pull/7433)

* The `node-gyp` and `node-pre-gyp` tools will now be installed in
  `bundle/programs/server/node_modules`, to assist with rebuilding binary
  npm packages when deploying an app to Galaxy or elsewhere.
  [#7571](https://github.com/meteor/meteor/pull/7571)

* The `standard-minifier-{js,css}` packages no longer minify .js or .css
  files on the server. [#7572](https://github.com/meteor/meteor/pull/7572)

* Multi-line input to `meteor shell`, which was broken by changes to the
  `repl` module in Node 4, works again.
  [#7562](https://github.com/meteor/meteor/pull/7562)

* The implementation of the command-line `meteor` tool now forbids
  misbehaving polyfill libraries from overwriting `global.Promise`.
  [#7569](https://github.com/meteor/meteor/pull/7569)

* The `oauth-encryption` package no longer depends on the
  `npm-node-aes-gcm` package (or any special npm packages), because the
  Node 4 `crypto` library natively supports the `aes-128-gcm` algorithm.
  [#7548](https://github.com/meteor/meteor/pull/7548)

* The server-side component of the `meteor shell` command has been moved
  into a Meteor package, so that it can be developed independently from
  the Meteor release process, thanks to version unpinning.
  [#7624](https://github.com/meteor/meteor/pull/7624)

* The `meteor shell` command now works when running `meteor test`.

* The `meteor debug` command no longer pauses at the first statement
  in the Node process, yet still reliably stops at custom breakpoints
  it encounters later.

* The `meteor-babel` package has been upgraded to 0.12.0.

* The `meteor-ecmascript-runtime` package has been upgraded to 0.2.9, to
  support several additional [stage 4
  proposals](https://github.com/meteor/ecmascript-runtime/pull/4).

* A bug that prevented @-scoped npm packages from getting bundled for
  deployed apps has been fixed.
  [#7609](https://github.com/meteor/meteor/pull/7609).

* The `meteor update` command now supports an `--all-packages` flag to
  update all packages (including indirect dependencies) to their latest
  compatible versions, similar to passing the names of all your packages
  to the `meteor update` command.
  [#7653](https://github.com/meteor/meteor/pull/7653)

* Background release updates can now be disabled by invoking either
  `meteor --no-release-check` or `METEOR_NO_RELEASE_CHECK=1 meteor`.
  [#7445](https://github.com/meteor/meteor/pull/7445)

## v1.4.0.1, 2016-07-29

* Fix issue with the 1.4 tool springboarding to older releases (see [Issue #7491](https://github.com/meteor/meteor/issues/7491))

* Fix issue with running in development on Linux 32bit [Issue #7511](https://github.com/meteor/meteor/issues/7511)

## v1.4, 2016-07-25

* Node has been upgraded to 4.4.7.

* The `meteor-babel` npm package has been upgraded to 0.11.7.

* The `reify` npm package has been upgraded to 0.3.6.

* The `bcrypt` npm package has been upgraded to 0.8.7.

* Nested `import` declarations are now enabled for package code as well as
  application code. 699cf1f38e9b2a074169515d23983f74148c7223

* Meteor has been upgraded to support Mongo 3.2 by default (the bundled version
  used by `meteor run` has been upgraded). Internally it now uses the 2.2.4
  version of the `mongodb` npm driver, and has been tested against at Mongo 3.2
  server. [Issue #6957](https://github.com/meteor/meteor/issues/6957)

  Mongo 3.2 defaults to the new WiredTiger storage engine. You can update your
  database following the instructions here:
  https://docs.mongodb.com/v3.0/release-notes/3.0-upgrade/.
  In development, you can also just use `meteor reset` to remove your old
  database, and Meteor will create a new WiredTiger database for you. The Mongo
  driver will continue to work with the old MMAPv1 storage engine however.

  The new version of the Mongo driver has been tested with MongoDB versions from
  2.6 up. Mongo 2.4 has now reached end-of-life
  (https://www.mongodb.com/support-policy), and is no longer supported.

  If you are setting `MONGO_OPLOG_URL`, especially in production, ensure you are
  passing in the `replicaSet` argument (see [#7450]
    (https://github.com/meteor/meteor/issues/7450))

* Custom Mongo options can now be specified using the
  `Mongo.setConnectionOptions(options)` API.
  [#7277](https://github.com/meteor/meteor/pull/7277)

* On the server, cursor.count() now takes a single argument `applySkipLimit`
  (see the corresponding [Mongo documentation]
    (http://mongodb.github.io/node-mongodb-native/2.1/api/Cursor.html#count))

* Fix for regression caused by #5837 which incorrectly rewrote
  network-path references (e.g. `//domain.com/image.gif`) in CSS URLs.
  [#7416](https://github.com/meteor/meteor/issues/7416)
* Added Angular2 boilerplate example [#7364](https://github.com/meteor/meteor/pull/7363)

## v1.3.5.1, 2016-07-18

* This release fixed a small bug in 1.3.5 that prevented updating apps
  whose `.meteor/release` files refer to releases no longer installed in
  `~/.meteor/packages/meteor-tool`. [576468eae8d8dd7c1fe2fa381ac51dee5cb792cd](https://github.com/meteor/meteor/commit/576468eae8d8dd7c1fe2fa381ac51dee5cb792cd)

## v1.3.5, 2016-07-16

* Failed Meteor package downloads are now automatically resumed from the
  point of failure, up to ten times, with a five-second delay between
  attempts. [#7399](https://github.com/meteor/meteor/pull/7399)

* If an app has no `package.json` file, all packages in `node_modules`
  will be built into the production bundle. In other words, make sure you
  have a `package.json` file if you want to benefit from `devDependencies`
  pruning. [7b2193188fc9e297eefc841ce6035825164f0684](https://github.com/meteor/meteor/commit/7b2193188fc9e297eefc841ce6035825164f0684)

* Binary npm dependencies of compiler plugins are now automatically
  rebuilt when Node/V8 versions change.
  [#7297](https://github.com/meteor/meteor/issues/7297)

* Because `.meteor/local` is where purely local information should be
  stored, the `.meteor/dev_bundle` link has been renamed to
  `.meteor/local/dev_bundle`.

* The `.meteor/local/dev_bundle` link now corresponds exactly to
  `.meteor/release` even when an app is using an older version of
  Meteor. d732c2e649794f350238d515153f7fb71969c526

* When recompiling binary npm packages, the `npm rebuild` command now
  receives the flags `--update-binary` and `--no-bin-links`, in addition
  to respecting the `$METEOR_NPM_REBUILD_FLAGS` environment variable.
  [#7401](https://github.com/meteor/meteor/issues/7401)

* The last solution found by the package version constraint solver is now
  stored in `.meteor/local/resolver-result-cache.json` so that it need not
  be recomputed every time Meteor starts up.

* If the `$GYP_MSVS_VERSION` environment variable is not explicitly
  provided to `meteor {node,npm}`, the `node-gyp` tool will infer the
  appropriate version (though it still defaults to "2015").

## v1.3.4.4, 2016-07-10

* Fixed [#7374](https://github.com/meteor/meteor/issues/7374).

* The default loglevel for internal `npm` commands (e.g., those related to
  `Npm.depends`) has been set to "error" instead of "warn". Note that this
  change does not affect `meteor npm ...` commands, which can be easily
  configured using `.npmrc` files or command-line flags.
  [0689cae25a3e0da3615a402cdd0bec94ce8455c8](https://github.com/meteor/meteor/commit/0689cae25a3e0da3615a402cdd0bec94ce8455c8)

## v1.3.4.3, 2016-07-08

* Node has been upgraded to 0.10.46.

* `npm` has been upgraded to 3.10.5.

* The `node-gyp` npm package has been upgraded to 3.4.0.

* The `node-pre-gyp` npm package has been upgraded to 0.6.29.

* The `~/.meteor/meteor` symlink (or `AppData\Local\.meteor\meteor.bat` on
  Windows) will now be updated properly after `meteor update` succeeds. This was
  promised in [v1.3.4.2](https://github.com/meteor/meteor/blob/devel/History.md#v1342)
  but [not fully delivered](https://github.com/meteor/meteor/pull/7369#issue-164569763).

* The `.meteor/dev_bundle` symbolic link introduced in
  [v1.3.4.2](https://github.com/meteor/meteor/blob/devel/History.md#v1342)
  is now updated whenever `.meteor/release` is read.

* The `.meteor/dev_bundle` symbolic link is now ignored by
  `.meteor/.gitignore`.

## v1.3.4.2, 2016-07-07

* The `meteor node` and `meteor npm` commands now respect
  `.meteor/release` when resolving which versions of `node` and `npm` to
  invoke. Note that you must `meteor update` to 1.3.4.2 before this logic
  will take effect, but it will work in all app directories after
  updating, even those pinned to older versions.
  [#7338](https://github.com/meteor/meteor/issues/7338)

* The Meteor installer now has the ability to resume downloads, so
  installing Meteor on a spotty internet connection should be more
  reliable. [#7348](https://github.com/meteor/meteor/pull/7348)

* When running `meteor test`, shared directories are symlinked (or
  junction-linked on Windows) into the temporary test directory, not
  copied, leading to much faster test start times after the initial build.
  The directories: `.meteor/local/{bundler-cache,isopacks,plugin-cache}`

* `App.appendToConfig` allows adding custom tags to config.xml.
  [#7307](https://github.com/meteor/meteor/pull/7307)

* When using `ROOT_URL` with a path, relative CSS URLs are rewriten
  accordingly. [#5837](https://github.com/meteor/meteor/issues/5837)

* Fixed bugs:
  [#7149](https://github.com/meteor/meteor/issues/7149)
  [#7296](https://github.com/meteor/meteor/issues/7296)
  [#7309](https://github.com/meteor/meteor/issues/7309)
  [#7312](https://github.com/meteor/meteor/issues/7312)

## v1.3.4.1, 2016-06-23

* Increased the default HTTP timeout for requests made by the `meteor`
  command-line tool to 60 seconds (previously 30), and [disabled the
  timeout completely for Galaxy
  deploys](https://forums.meteor.com/t/1-3-4-breaks-galaxy-deployment-etimedout/25383/).

* Minor bug fixes: [#7281](https://github.com/meteor/meteor/pull/7281)
  [#7276](https://github.com/meteor/meteor/pull/7276)

## v1.3.4, 2016-06-22

* The version of `npm` used by `meteor npm` and when installing
  `Npm.depends` dependencies of Meteor packages has been upgraded from
  2.15.1 to **3.9.6**, which should lead to much flatter node_modules
  dependency trees.

* The `meteor-babel` npm package has been upgraded to 0.11.6, and is now
  installed using `npm@3.9.6`, fixing bugs arising from Windows path
  limits, such as [#7247](https://github.com/meteor/meteor/issues/7247).

* The `reify` npm package has been upgraded to 0.3.4, fixing
  [#7250](https://github.com/meteor/meteor/issues/7250).

* Thanks to caching improvements for the
  `files.{stat,lstat,readdir,realpath}` methods and
  `PackageSource#_findSources`, development server restart times are no
  longer proportional to the number of files in `node_modules`
  directories. [#7253](https://github.com/meteor/meteor/issues/7253)
  [#7008](https://github.com/meteor/meteor/issues/7008)

* When installed via `InstallMeteor.exe` on Windows, Meteor can now be
  easily uninstalled through the "Programs and Features" control panel.

* HTTP requests made by the `meteor` command-line tool now have a timeout
  of 30 seconds, which can be adjusted by the `$TIMEOUT_SCALE_FACTOR`
  environment variable. [#7143](https://github.com/meteor/meteor/pull/7143)

* The `request` npm dependency of the `http` package has been upgraded
  from 2.53.0 to 2.72.0.

* The `--headless` option is now supported by `meteor test` and
  `meteor test-packages`, in addition to `meteor self-test`.
  [#7245](https://github.com/meteor/meteor/pull/7245)

* Miscellaneous fixed bugs:
  [#7255](https://github.com/meteor/meteor/pull/7255)
  [#7239](https://github.com/meteor/meteor/pull/7239)

## v1.3.3.1, 2016-06-17

* Fixed bugs:
  [#7226](https://github.com/meteor/meteor/pull/7226)
  [#7181](https://github.com/meteor/meteor/pull/7181)
  [#7221](https://github.com/meteor/meteor/pull/7221)
  [#7215](https://github.com/meteor/meteor/pull/7215)
  [#7217](https://github.com/meteor/meteor/pull/7217)

* The `node-aes-gcm` npm package used by `oauth-encryption` has been
  upgraded to 0.1.5. [#7217](https://github.com/meteor/meteor/issues/7217)

* The `reify` module compiler has been upgraded to 0.3.3.

* The `meteor-babel` package has been upgraded to 0.11.4.

* The `pathwatcher` npm package has been upgraded to 6.7.0.

* In CoffeeScript files with raw JavaScript enclosed by backticks, the
  compiled JS will no longer contain `require` calls inserted by Babel.
  [#7226](https://github.com/meteor/meteor/issues/7226)

* Code related to the Velocity testing system has been removed.
  [#7235](https://github.com/meteor/meteor/pull/7235)

* Allow smtps:// in MAIL_URL [#7043](https://github.com/meteor/meteor/pull/7043)

* Adds `Accounts.onLogout()` a hook directly analogous to `Accounts.onLogin()`. [PR #6889](https://github.com/meteor/meteor/pull/6889)

## v1.3.3, 2016-06-10

* Node has been upgraded from 0.10.43 to 0.10.45.

* `npm` has been upgraded from 2.14.22 to 2.15.1.

* The `fibers` package has been upgraded to 1.0.13.

* The `meteor-babel` package has been upgraded to 0.10.9.

* The `meteor-promise` package has been upgraded to 0.7.1, a breaking
  change for code that uses `Promise.denodeify`, `Promise.nodeify`,
  `Function.prototype.async`, or `Function.prototype.asyncApply`, since
  those APIs have been removed.

* Meteor packages with binary npm dependencies are now automatically
  rebuilt using `npm rebuild` whenever the version of Node or V8 changes,
  making it much simpler to use Meteor with different versions of Node.
  5dc51d39ecc9e8e342884f3b4f8a489f734b4352

* `*.min.js` files are no longer minified during the build process.
  [PR #6986](https://github.com/meteor/meteor/pull/6986) [Issue #5363](https://github.com/meteor/meteor/issues/5363)

* You can now pick where the `.meteor/local` directory is created by setting the `METEOR_LOCAL_DIR` environment variable. This lets you run multiple instances of the same Meteor app.
  [PR #6760](https://github.com/meteor/meteor/pull/6760) [Issue #6532](https://github.com/meteor/meteor/issues/6532)

* Allow using authType in Facebook login [PR #5694](https://github.com/meteor/meteor/pull/5694)

* Adds flush() method to Tracker to force recomputation [PR #4710](https://github.com/meteor/meteor/pull/4710)

* Adds `defineMutationMethods` option (default: true) to `new Mongo.Collection` to override default behavior that sets up mutation methods (/collection/[insert|update...]) [PR #5778](https://github.com/meteor/meteor/pull/5778)

* Allow overridding the default warehouse url by specifying `METEOR_WAREHOUSE_URLBASE` [PR #7054](https://github.com/meteor/meteor/pull/7054)

* Allow `_id` in `$setOnInsert` in Minimongo: https://github.com/meteor/meteor/pull/7066

* Added support for `$eq` to Minimongo: https://github.com/meteor/meteor/pull/4235

* Insert a `Date` header into emails by default: https://github.com/meteor/meteor/pull/6916/files

* `meteor test` now supports setting the bind address using `--port IP:PORT` the same as `meteor run` [PR #6964](https://github.com/meteor/meteor/pull/6964) [Issue #6961](https://github.com/meteor/meteor/issues/6961)

* `Meteor.apply` now takes a `noRetry` option to opt-out of automatically retrying non-idempotent methods on connection blips: [PR #6180](https://github.com/meteor/meteor/pull/6180)

* DDP callbacks are now batched on the client side. This means that after a DDP message arrives, the local DDP client will batch changes for a minimum of 5ms (configurable via `bufferedWritesInterval`) and a maximum of 500ms (configurable via `bufferedWritesMaxAge`) before calling any callbacks (such as cursor observe callbacks).

* PhantomJS is no longer included in the Meteor dev bundle (#6905). If you
  previously relied on PhantomJS for local testing, the `spiderable`
  package, Velocity tests, or testing Meteor from a checkout, you should
  now install PhantomJS yourself, by running the following commmand:
  `meteor npm install -g phantomjs-prebuilt`

* The `babel-compiler` package now looks for `.babelrc` files and
  `package.json` files with a "babel" section. If found, these files may
  contribute additional Babel transforms that run before the usual
  `babel-preset-meteor` set of transforms. In other words, if you don't
  like the way `babel-preset-meteor` handles a particular kind of syntax,
  you can add your preferred transform plugins to the "presets" or
  "plugins" section of your `.babelrc` or `package.json` file. #6351

* When `BabelCompiler` cannot resolve a Babel plugin or preset package in
  `.babelrc` or `package.json`, it now merely warns instead of
  crashing. #7179

* Compiler plugins can now import npm packages that are visible to their
  input files using `inputFile.require(id)`. b16e8d50194b37d3511889b316345f31d689b020

* `import` statements in application modules now declare normal variables
  for the symbols that are imported, making it significantly easier to
  inspect imported variables when debugging in the browser console or in
  `meteor shell`.

* `import` statements in application modules are no longer restricted to
  the top level, and may now appear inside conditional statements
  (e.g. `if (Meteor.isServer) { import ... }`) or in nested scopes.

* `import` statements now work as expected in `meteor shell`. #6271

* Commands installed in `dev_bundle/lib/node_modules/.bin` (such as
  `node-gyp` and `node-pre-gyp`) are now available to scripts run by
  `meteor npm`. e95dfe410e1b43e8131bc2df9d2c29decdd1eaf6

* When building an application using `meteor build`, "devDependencies"
  listed in `package.json` are no longer copied into the bundle. #6750

* Packages tested with `meteor test-packages` now have access to local
  `node_modules` directories installed in the parent application or in the
  package directory itself. #6827

* You no longer need to specify `DEPLOY_HOSTNAME=galaxy.meteor.com` to run
  `meteor deploy` (and similar commands) against Galaxy. The AWS us-east-1
  Galaxy is now the default for `DEPLOY_HOSTNAME`. If your app's DNS points to
  another Galaxy region, `meteor deploy` will detect that automatically as
  well. #7055

* The `coffeescript` plugin now passes raw JavaScript code enclosed by
  back-ticks to `BabelCompiler`, enabling all ECMAScript features
  (including `import` and `export`) within CoffeeScript. #6000 #6691

* The `coffeescript` package now implies the same runtime environment as
  `ecmascript` (`ecmascript-runtime`, `babel-runtime`, and `promise`, but
  not `modules`). #7184

* When Meteor packages install `npm` dependencies, the
  `process.env.NPM_CONFIG_REGISTRY` environment variable is now
  respected. #7162

* `files.rename` now always executes synchronously. 9856d1d418a4d19c0adf22ec9a92f7ce81a23b05

* "Bare" files contained by `client/compatibility/` directories or added
  with `api.addFiles(path, ..., { bare: true })` are no longer compiled by
  Babel. https://github.com/meteor/meteor/pull/7033#issuecomment-225126778

* Miscellaneous fixed bugs: #6877 #6843 #6881

## v1.3.2.4, 2016-04-20

> Meteor 1.3.2.4 was published because publishing 1.3.2.3 failed in an
unrecoverable way. Meteor 1.3.2.4 contains no additional changes beyond
the changes in 1.3.2.3.

## v1.3.2.3, 2016-04-20

* Reverted accidental changes included in 1.3.2.1 and 1.3.2.2 that
  improved DDP performance by batching updates, but broke some packages
  that relied on private methods of the DDP client Connection class. See
  https://github.com/meteor/meteor/pull/5680 for more details. These
  changes will be reinstated in 1.3.3.

## v1.3.2.2, 2016-04-18

* Fixed bugs #6819 and #6831.

## v1.3.2.1, 2016-04-15

* Fixed faulty comparison of `.sourcePath` and `.targetPath` properties of
  files scanned by the `ImportScanner`, which caused problems for apps
  using the `tap:i18n` package. 6e792a7cf25847b8cd5d5664a0ff45c9fffd9e57

## v1.3.2, 2016-04-15

* The `meteor/meteor` repository now includes a `Roadmap.md` file:
  https://github.com/meteor/meteor/blob/devel/Roadmap.md

* Running `npm install` in `bundle/programs/server` when deploying an app
  also rebuilds any binary npm dependencies, fixing #6537. Set
  METEOR_SKIP_NPM_REBUILD=1 to disable this behavior if necessary.

* Non-.js(on) files in `node_modules` (such as `.less` and `.scss`) are
  now processed by compiler plugins and may be imported by JS. #6037

* The `jquery` package can now be completely removed from any app (#6563),
  and uses `<app>/node_modules/jquery` if available (#6626).

* Source maps are once again generated for all bundled JS files, even if
  they are merely identity mappings, so that the files appear distinct in
  the browser, and stack traces make more sense. #6639

* All application files in `imports` directories are now considered lazy,
  regardless of whether the app is using the `modules` package. This could
  be a breaking change for 1.3.2 apps that do not use `modules` or
  `ecmascript` but contain `imports` directories. Workaround: move files
  out of `imports`, or rename `imports` to something else.

* The `npm-bcrypt` package has been upgraded to use the latest version
  (0.8.5) of the `bcrypt` npm package.

* Compiler plugins can call `addJavaScript({ path })` multiple times with
  different paths for the same source file, and `module.id` will reflect
  this `path` instead of the source path, if they are different. #6806

* Fixed bugs: https://github.com/meteor/meteor/milestones/Release%201.3.2

* Fixed unintended change to `Match.Optional` which caused it to behave the same as the new `Match.Maybe` and incorrectly matching `null` where it previously would not have allowed it. #6735

## v1.3.1, 2016-04-03

* Long isopacket node_modules paths have been shortened, fixing upgrade
  problems on Windows. #6609

* Version 1.3.1 of Meteor can now publish packages for earlier versions of
  Meteor, provided those packages do not rely on modules. #6484 #6618

* The meteor-babel npm package used by babel-compiler has been upgraded to
  version 0.8.4. c8d12aed4e725217efbe86fa35de5d5e56d73c83

* The `meteor node` and `meteor npm` commands now return the same exit
  codes as their child processes. #6673 #6675

* Missing module warnings are no longer printed for Meteor packages, or
  for `require` calls when `require` is not a free variable, fixing
  https://github.com/practicalmeteor/meteor-mocha/issues/19.

* Cordova iOS builds are no longer built by Meteor, but merely prepared
  for building. 88d43a0f16a484a5716050cb7de8066b126c7b28

* Compiler plugin errors were formerly silenced for files not explicitly
  added in package.js. Now those errors are reported when/if the files are
  imported by the ImportScanner. be986fd70926c9dd8eff6d8866205f236c8562c4

## v1.3, 2016-03-27

### ES2015/Modules

* Enable ES2015 and CommonJS modules in Meteor apps and packages, on
  both client and server. Also let you install modules in apps and
  package by running `npm install`. See: https://github.com/meteor/meteor/blob/master/packages/modules/README.md

* Enable ES2015 generators and ES2016 async/await in the `ecmascript`
  package.

* Inherit static getters and setters in subclasses, when using the
  `ecmascript` package. #5624

* Report full file paths on compiler errors when using the
  `ecmascript` package. #5551

* Now possible to `import` or `require` files with a `.json` file
  extension. #5810

* `process.env.NODE_ENV` is now defined on both client and server as
  either `development` or `production`, which also determines the boolean
  flags `Meteor.isDevelopment` and `Meteor.isProduction`.

* Absolute identifiers for app modules no longer have the `/app/` prefix,
  and absolute identifiers for Meteor packages now have the prefix
  `/node_modules/meteor/` instead of just `/node_modules/`, meaning you
  should `import {Blaze} from "meteor/blaze"` instead of `from "blaze"`.

* Package variables imported by application code are once again exposed
  globally, allowing them to be accessed from the browser console or from
  `meteor shell`. #5868

* Fixed global variable assignment analysis during linking. #5870 #5819

* Changes to files in node_modules will now trigger a restart of the
  development server, just like any other file changes. #5815

* The meteor package now exports a `global` variable (a la Node) that
  provides a reliable reference to the global object for all Meteor code.

* Packages in local node_modules directories now take precedence over
  Meteor packages of the same name. #5933

* Upgraded `babel-compiler` to Babel 6, with the following set of plugins:
  https://github.com/meteor/babel-preset-meteor/blob/master/index.js

* Lazy CSS modules may now be imported by JS: 12c946ee651a93725f243f790c7919de3d445a19

* Packages in the top-level node_modules directory of an app can now be
  imported by Meteor packages: c631d3ac35f5ca418b93c454f521989855b8ec72

* Added support for wildcard import and export statements. #5872 #5897

* Client-side stubs for built-in Node modules are now provided
  automatically if the `meteor-node-stubs` npm package is installed. #6056

* Imported file extensions are now optional for file types handled by
  compiler plugins. #6151

* Upgraded Babel packages to ~6.5.0: 292824da3f8449afd1cd39fcd71acd415c809c0f
  Note: .babelrc files are now ignored (#6016), but may be reenabled (#6351).

* Polyfills now provided for `process.nextTick` and `process.platform`. #6167 #6198 #6055 efe53de492da6df785f1cbef2799d1d2b492a939

* The `meteor test-app` command is now `meteor test [--full-app]`:
  ab5ab15768136d55c76d51072e746d80b45ec181

* New apps now include a `package.json` file.
  c51b8cf7ffd8e7c9ca93768a2df93e4b552c199c

* `require.resolve` is now supported.
  https://github.com/benjamn/install/commit/ff6b25d6b5511d8a92930da41db73b93eb1d6cf8

* JSX now enabled in `.js` files processed by the `ecmascript` compiler
  plugin. #6151

* On the server, modules contained within `node_modules` directories are
  now loaded using the native Node `require` function. #6398

* All `<script>` tag(s) for application and package code now appear at the
  end of the `<body>` rather than in the `<head>`. #6375

* The client-side version of `process.env.NODE_ENV` (and other environment
  variables) now matches the corresponding server-side values. #6399

### Performance

* Don't reload package catalog from disk on rebuilds unless package
  dependencies changed. #5747

* Improve minimongo performance on updating documents when there are
  many active observes. #5627

### Platform

* Upgrade to Node v0.10.41.

* Allow all types of URLs that npm supports in `Npm.depends`
  declarations.

* Split up `standard-minifiers` in separate CSS
  (`standard-minifiers-css`) and JS minifiers
  (`standard-minifiers-js`). `standard-minifiers` now acts as an
  umbrella package for these 2 minifiers.

* Allow piping commands to `meteor shell` via STDIN. #5575

* Let users set the CAFILE environment variable to override the SSL
  root certificate list. #4757 #5523

* `force-ssl` is now marked production only.

### Cordova

* Cordova dependencies have been upgraded to the latest versions
  (`cordova-lib` 6.0.0, `cordova-ios` 4.0.1, and `cordova-android` 5.1.0).

* iOS apps now require iOS 8 or higher, and building for iOS requires Xcode 7.2
  to be installed.

* Building for Android now requires Android SDK 23 to be installed. You may also
  need to create a new AVD for the emulator.

* Building Cordova Android apps on Windows is now supported. #4155

* The Crosswalk plugin has been updated to 1.4.0.

* Cordova core plugins are now pinned to minimal versions known to be compatible
  with the included platforms. A warning is printed asking people to upgrade
  their dependencies if they specify an older version, but we'll always use
  the pinned version regardless.

* The plugin used for file serving and hot code push has been completely
  rewritten. Among many other improvements, it downloads updates incrementally,
  can recover from downloading faulty JavaScript code, and is much more
  reliable and performant.
  See [`cordova-plugin-meteor-webapp`](https://github.com/meteor/cordova-plugin-meteor-webapp)
  for more a more detailed description of the new design.

* If the callbacks added with `Meteor.startup()` do not complete within a set
  time, we consider a downloaded version faulty and will fallback to the last
  known good version. The default timeout is 20 seconds, but this can be
  configured by setting `App.setPreference("WebAppStartupTimeout", "10000");`
  (in milliseconds) in `mobile-config.js`.

* We now use `WKWebView` on iOS by default, even on iOS 8 (which works because
  we do not use `file://` URLs).

* We now use `localhost` instead of `meteor.local` to serve files from. Since
  `localhost` is considered a secure origin, this means the web view won't
  disable web platform features that it otherwise would.

* The local server port now lies between 12000-13000 and is chosen based on
  the `appId`, to both be consistent and lessen the chance of collisions between
  multiple Meteor Cordova apps installed on the same device.

* The plugin now allows for local file access on both iOS and Android, using a
  special URL prefix (`http://localhost:<port>/local-filesystem/<path>`).

* App icon and launch image sizes have been updated. Low resolution sizes for
  now unsupported devices have been deprecated, and higher resolution versions
  have been added.

* We now support the modern Cordova whitelist mechanism. `App.accessRule` has
  been updated with new options.

* `meteor build` now supports a `--server-only` option to avoid building
  the mobile apps when `ios` or `android` platforms have been added. It still
  builds the `web.cordova` architecture in the server bundle however, so it can
  be served for hot code pushes.

* `meteor run` now always tries to use an autodetected IP address as the
  mobile `ROOT_URL`, even if we're not running on a device. This avoids a situation
  where an app already installed on a device connects to a restarted development
  server and receives a `localhost` `ROOT_URL`. #5973

* Fixed a discrepancy between the way we calculated client hashes during a mobile
  build and on the server, which meant a Cordova app would always download a
  new version the first time it started up.

* In Cordova apps, `Meteor.startup()` now correctly waits for the
  device to be ready before firing the callback.

### Accounts

* Make `Accounts.forgotPassword` treat emails as case insensitive, as
  the rest of the accounts system does.

### Blaze

* Don't throw in certain cases when calling a template helper with an
  empty data context. #5411 #5736

* Improve automatic blocking of URLs in attribute values to also
  include `vbscript:` URLs.

### Check

* Introduced new matcher `Match.Maybe(type)` which will also match (permit) `null` in addition to `undefined`.  This is a suggested replacement (where appropriate) for `Match.Optional` which did not permit `null`.  This prevents the need to use `Match.OneOf(null, undefined, type)`. #6220

### Testing

* Packages can now be marked as `testOnly` to only run as part of app
  testing with `meteor test`. This is achieved by setting
  `testOnly: true` to `Package.describe`.


### Uncategorized

* Remove warning in the `simple-todos-react` example app. #5716

* Fix interaction between `browser-policy` and `oauth` packages. #5628

* Add README.md to the `tinytest` package. #5750

* Don't crash when calling `ReactiveDict.prototype.clear` if a
  property with a value wasn't previously accessed. #5530 #5602

* Move `DDPRateLimiter` to the server only, since it won't work if it
  is called from the client. It will now error if referenced from the
  client at all.

* Don't call function more than once when passing a `Match.Where`
  argument to `check`. #5630 #5651

* Fix empty object argument check in `this.subscribe` in
  templates. #5620

* Make `HTTP.call` not crash on undefined content. #5565 #5601

* Return observe handle from
  `Mongo.Collection.prototype._publishCursor`. #4983 #5615

* Add 'Did you mean?' reminders for some CLI commands to help Rails
  developers. #5593

* Make internal shell scripts compatible with other Unix-like
  systems. #5585

* Add a `_pollingInterval` option to `coll.find()` that can be used in
  conjunction with `_disableOplog: true`. #5586

* Expose Tinytest internals which can be used to extend it. #3541

* Improve error message from `check` when passing in null. #5545

* Split up `standard-minifiers` in separate CSS (`standard-minifier-css`) and JS
  minifiers(`standard-minifier-js`). `standard-minifiers` now acts as an umbrella package for these
  2 minifiers.

* Detect new Facebook user-agent in the `spiderable` package. #5516

* `Match.ObjectIncluding` now really requires plain objects. #6140

* Allow `git+` URL schemes for npm dependencies. #844

* Expose options `disableOplog`, `pollingIntervalMs`, and
  `pollingThrottleMs` to `Cursor.find` for tuning observe parameters
  on the server.

* Expose `dynamicHead` and `dynamicBody` hooks in boilerplate generation allowing code to inject content into the body and head tags from the server. #3860

* Add methods of the form `BrowserPolicy.content.allow<ContentType>BlobUrl()` to BrowserPolicy #5141

* Move `<script>` tags to end of `<body>` to enable 'loading' UI to be inserted into the boilerplate #6375

* Adds WebAppInternals.setBundledJsCssUrlRewriteHook allowing apps to supply a hook function that can create a dynamic bundledJsCssPrefix at runtime. This is useful if you're using a CDN by giving you a way to ensure the CDN won't cache broken js/css resources during an app upgrade.

Patches contributed by GitHub users vereed, mitar, nathan-muir,
robfallows, skishore, okland, Primigenus, zimme, welelay, rgoomar,
bySabi, mbrookes, TomFreudenberg, TechPlexEngineer, zacharydenton,
AlexeyMK, gwendall, dandv, devgrok, brianlukoff.


## v.1.2.1, 2015-10-26

* `coll.insert()` now uses a faster (but cryptographically insecure)
  algorithm to generate document IDs when called outside of a method
  and an `_id` field is not explicitly passed. With this change, there
  are no longer two algorithms used to generate document
  IDs. `Random.id()` can still be used to generate cryptographically
  secure document IDs. [#5161](https://github.com/meteor/meteor/issues/5161)

* The `ecmascript-collections` package has been renamed to
  `ecmascript-runtime` and now includes a more complete selection of
  ES2015 polyfills and shims from [`core-js`](https://www.npmjs.com/package/core-js).
  The complete list can be found
  [here](https://github.com/meteor/ecmascript-runtime/blob/master/server.js).

* Check type of `onException` argument to `bindEnvironment`. [#5271](https://github.com/meteor/meteor/issues/5271)

* WebApp's `PORT` environment variable can now be a named pipe to better support
  deployment on IIS on Windows. [4413](https://github.com/meteor/meteor/issues/4413)

* `Template.dynamic` can be now used as a block helper:
  `{{#Template.dynamic}} ... {{/Template.dynamic}}` [#4756](https://github.com/meteor/meteor/issues/4756)

* `Collection#allow/deny` now throw errors when passed falsy values. [#5442](https://github.com/meteor/meteor/pull/5442)

* `source-map` has been updated to a newer patch version, which fixes major bugs
  in particular around loading bundles generated by Webpack. [#5411](https://github.com/meteor/meteor/pull/5411)

* `check` now returns instead of throwing errors internally, which should make
  it much faster. `check` is used in many core Meteor packages, so this should
  result in small performance improvements across the framework. [#4584](https://github.com/meteor/meteor/pull/4584)

* The `userEmail` option to `Meteor.loginWithMeteorDeveloperAccount` has been
  renamed to `loginHint`, and now supports Google accounts as well. The old
  option still works for backwards compatibility. [#2422](https://github.com/meteor/meteor/issues/2422) [#5313](https://github.com/meteor/meteor/pull/5313)

* The old `addFiles` API for adding package assets no longer throws an error,
  making it easier to share packages between pre- and post-1.2 versions of
  Meteor. [#5458](https://github.com/meteor/meteor/issues/5458)

* Normally, you can't deploy to free meteor.com hosting or Galaxy from a
  non-Linux machine if you have *local* non-published packages with binary
  dependencies, nor can you run `meteor build --architecture SomeOtherArch`. As
  a temporary workaround, if you set the `METEOR_BINARY_DEP_WORKAROUND`
  variable, you will be able to deploy to Galaxy (but not free meteor.com
  hosting), and tarballs built with `meteor build` will contain a
  `programs/server/setup.sh` shell script which should be run on the server to
  install those packages.

## v1.2.0.2, 2015-09-28

* Update Crosswalk plugin for Cordova to 1.3.1. [#5267](https://github.com/meteor/meteor/issues/5267)

* Fix `meteor add` for a Cordova plugin using a Git URL with SHA.

* Upgraded the `promise` package to use `meteor-promise@0.5.0`, which uses
  the global `Promise` constructor in browsers that define it natively.

* Fix error in assigning attributes to `<body>` tag when using Blaze templates
  or `static-html`. [#5232](https://github.com/meteor/meteor/issues/5232)

## v1.2.0.1, 2015-09-22

* Fix incorrect publishing of packages with exports but no source. [#5228](https://github.com/meteor/meteor/issues/5228)

## v1.2, 2015-09-21

There are quite a lot of changes in Meteor 1.2. See the
[Wiki](https://github.com/meteor/meteor/wiki/Breaking-changes-in-Meteor-1.2) for
a shorter list of breaking changes you should be aware of when upgrading.

### Core Packages

* `meteor-platform` has been deprecated in favor of the smaller `meteor-base`,
  with apps listing their other dependencies explicitly.  The v1.2 upgrader
  will rewrite `meteor-platform` in existing apps.  `meteor-base` puts fewer
  symbols in the global namepsace, so it's no longer true that all apps
  have symbols like `Random` and `EJSON` in the global namespace.

* New packages: `ecmascript`, `es5-shim`, `ecmascript-collections`, `promise`,
  `static-html`, `jshint`, `babel-compiler`

* No longer include the `json` package by default, which contains code for
  `JSON.parse` and `JSON.stringify`.  (The last browser to not support JSON
  natively was Internet Explorer 7.)

* `autoupdate` has been renamed `hot-code-push`

### Meteor Accounts

* Login attempts are now rate-limited by default.  This can be turned off
  using `Accounts.removeDefaultRateLimit()`.

* `loginWithPassword` now matches username or email in a case insensitive
  manner. If there are multiple users with a username or email only differing
  in case, a case sensitive match is required. [#550](https://github.com/meteor/meteor/issues/550)

* `loginWithGithub` now requests `user:email` scope by default, and attempts
  to fetch the user's emails. If no public email has been set, we use the
  primary email instead. We also store the complete list of emails. [#4545](https://github.com/meteor/meteor/issues/4545)

* When an account's email address is verified, deactivate other verification
  tokens.  [#4626](https://github.com/meteor/meteor/issues/4626)

* Fix bug where blank page is shown when an expired login token is
  present. [#4825](https://github.com/meteor/meteor/issues/4825)

* Fix `OAuth1Binding.prototype.call` when making requests to Twitter
  with a large parameter set.

* Directions for setting up Google OAuth in accounts-ui have been updated to
  match Google's new requirements.

* Add `Accounts.oauth.unregisterService` method, and ensure that users can only
  log in with currently registered services.  [#4014](https://github.com/meteor/meteor/issues/4014)

* The `accounts-base` now defines reusable `AccountsClient` and
  `AccountsServer` constructors, so that users can create multiple
  independent instances of the `Accounts` namespace.  [#4233](https://github.com/meteor/meteor/issues/4233)

* Create an index for `Meteor.users` on
  `services.email.verificationTokens.token` (instead of
  `emails.validationTokens.token`, which never was used for anything).  [#4482](https://github.com/meteor/meteor/issues/4482)

* Remove an IE7-specific workaround from accounts-ui.  [#4485](https://github.com/meteor/meteor/issues/4485)

### Livequery

* Improved server performance by reducing overhead of processing oplog after
  database writes. Improvements are most noticeable in case when a method is
  doing a lot of writes on collections with plenty of active observers.  [#4694](https://github.com/meteor/meteor/issues/4694)

### Mobile

* The included Cordova tools have been updated to the latest version 5.2.0.
  This includes Cordova Android 4.1 and Cordova iOS 3.9. These updates may
  require you to make changes to your app. For details, see the [Cordova release
  notes] (https://cordova.apache.org/#news) for for the different versions.

* Thanks to Cordova Android's support for pluggable web views, it is now
  possible to install the [Crosswalk plugin]
  (https://crosswalk-project.org/documentation/cordova/cordova_4.html), which
  offers a hugely improved web view on older Android versions.
  You can add the plugin to your app with `meteor add crosswalk`.

* The bundled Android tools have been removed and a system-wide install of the
  Android SDK is now required. This should make it easier to keep the
  development toolchain up to date and helps avoid some difficult to diagnose
  failures. If you don't have your own Android tools installed already, you can
  find more information about installing the Android SDK for [Mac] (https://github.com/meteor/meteor/wiki/Mobile-Dev-Install:-Android-on-Mac)
  or [Linux]
  (https://github.com/meteor/meteor/wiki/Mobile-Dev-Install:-Android-on-Linux).

* As part of moving to npm, many Cordova plugins have been renamed. Meteor
  should perform conversions automatically, but you may want to be aware of this
  to avoid surprises. See [here]
  (https://cordova.apache.org/announcements/2015/04/21/plugins-release-and-move-to-npm.html)
  for more information.

* Installing plugins from the local filesystem is now supported using `file://`
  URLs, which should make developing your own plugins more convenient. It is
  also needed as a temporary workaround for using the Facebook plugin.
  Relative references are interpreted relative to the Meteor project directory.
  (As an example,
  `meteor add cordova:phonegap-facebook-plugin@file://../phonegap-facebook-plugin`
  would attempt to install the plugin from the same directory you Meteor project
  directory is located in.)

* Meteor no longer supports installing Cordova plugins from tarball URLs, but
  does support Git URLs with a SHA reference (like
  `https://github.com/apache/cordova-plugin-file#c452f1a67f41cb1165c92555f0e721fbb07329cc`).
  Existing GitHub tarball URLs are converted automatically.

* Allow specifying a `buildNumber` in `App.info`, which is used to set the
  `android-versionCode` and `ios-CFBundleVersion` in the `config.xml` of the
  Cordova project. The build number is used to differentiate between
  different versions of the app, and should be incremented before distributing
  a built app to stores or testing services. [#4048](https://github.com/meteor/meteor/issues/4048)

* Other changes include performance enhancements when building and running,
  and improved requirements checking and error reporting.

* Known issue: we do not currently show logging output when running on the
  iOS Simulator. As a workaround, you can `meteor run ios-device` to open the
  project in Xcode and watch the output there.

### Templates/Blaze

* New syntax: Handlebars sub-expressions are now supported -- as in,
  `{{helper (anotherHelper arg1 arg2)}}` -- as well as new block helper forms
  `#each .. in ..` and `#let x=y`.  See
  https://github.com/meteor/meteor/tree/devel/packages/spacebars

* Add a special case for the new `react-template-helper` package -- don't let
  templates use {{> React}} with siblings since `React.render` assumes it's
  being rendered into an empty container element. (This lets us throw the error
  when compiling templates rather than when the app runs.)

* Improve parsing of `<script>` and `<style>` tags.  [#3797](https://github.com/meteor/meteor/issues/3797)

* Fix a bug in `observe-sequence`. The bug was causing unnecessary rerenderings
  in an instance of `#each` block helper followed by false "duplicate ids"
  warnings. [#4049](https://github.com/meteor/meteor/issues/4049)

* `TemplateInstance#subscribe` now has a new `connection` option, which
  specifies which connection should be used when making the subscription. The
  default is `Meteor.connection`, which is the connection used when calling
  `Meteor.subscribe`.

* Fix external `<script>` tags in body or templates.  [#4415](https://github.com/meteor/meteor/issues/4415)

* Fix memory leak.  [#4289](https://github.com/meteor/meteor/issues/4289)

* Avoid recursion when materializing DOM elements, to avoid stack overflow
  errors in certain browsers. [#3028](https://github.com/meteor/meteor/issues/3028)

* Blaze and Meteor's built-in templating are now removable using
  `meteor remove blaze-html-templates`. You can add back support for static
  `head` and `body` tags in `.html` files by using the `static-html` package.

### DDP

* Websockets now support the
  [`permessage-deflate`](https://tools.ietf.org/id/draft-ietf-hybi-permessage-compression-19.txt)
  extension, which compresses data on the wire. It is enabled by default on the
  server. To disable it, set `$SERVER_WEBSOCKET_COMPRESSION` to `0`. To configure
  compression options, set `$SERVER_WEBSOCKET_COMPRESSION` to a JSON object that
  will be used as an argument to
  [`deflate.configure`](https://github.com/faye/permessage-deflate-node/blob/master/README.md).
  Compression is supported on the client side by Meteor's Node DDP client and by
  browsers including Chrome, Safari, and Firefox 37.

* The `ddp` package has been split into `ddp-client` and `ddp-server` packages;
  using `ddp` is equivalent to using both. This allows you to use the Node DDP
  client without adding the DDP server to your app.  [#4191](https://github.com/meteor/meteor/issues/4191) [#3452](https://github.com/meteor/meteor/issues/3452)

* On the client, `Meteor.call` now takes a `throwStubExceptions` option; if set,
  exceptions thrown by method stubs will be thrown instead of logged, and the
  method will not be invoked on the server.  [#4202](https://github.com/meteor/meteor/issues/4202)

* `sub.ready()` should return true inside that subscription's `onReady`
  callback.  [#4614](https://github.com/meteor/meteor/issues/4614)

* Fix method calls causing broken state when socket is reconnecting.  [#5104](https://github.com/meteor/meteor/issues/5104)

### Isobuild

* Build plugins will no longer process files whose names match the extension
  exactly (with no extra dot). If your build plugin needs to match filenames
  exactly, you should use the new build plugin API in this release which
  supplies a special `filenames` option. [#3985](https://github.com/meteor/meteor/issues/3985)

* Adding the same file twice in the same package is now an error. Previously,
  this could either lead to the file being included multiple times, or to a
  build time crash.

* You may now specify the `bare` option for JavaScript files on the server.
  Previous versions only allowed this on the client. [#3681](https://github.com/meteor/meteor/issues/3681)

* Ignore `node_modules` directories in apps instead of processing them as Meteor
  source code.  [#4457](https://github.com/meteor/meteor/issues/4457) [#4452](https://github.com/meteor/meteor/issues/4452)

* Backwards-incompatible change for package authors: Static assets in package.js files must now be
  explicitly declared by using `addAssets` instead of `addFiles`. Previously,
  any file that didn't have a source handler was automatically registered as a
  server-side asset. The `isAsset` option to `addFiles` is also deprecated in
  favor of `addAssets`.

* Built files are now always annotated with line number comments, to improve the
  debugging experience in browsers that don't support source maps.

* There is a completely new API for defining build plugins that cache their
  output. There are now special APIs for defining linters and minifiers in
  addition to compilers. The core Meteor packages for `less`, `coffee`, `stylus`
  and `html` files have been updated to use this new API. Read more on the
  [Wiki page](https://github.com/meteor/meteor/wiki/Build-Plugins-API).

### CSS

* LESS and Stylus now support cross-package imports.

* CSS concatenation and minification is delegated to the `standard-minifiers`
  package, which is present by default (and added to existing apps by the v1.2
  upgrader).

* CSS output is now split into multiple stylesheets to avoid hitting limits on
  rules per stylesheet in certain versions of Internet Explorer. [#1876](https://github.com/meteor/meteor/issues/1876)

### Mongo

* The oplog observe driver now properly updates queries when you drop a
  database.  [#3847](https://github.com/meteor/meteor/issues/3847)

* MongoID logic has been moved out of `minimongo` into a new package called
  `mongo-id`.

* Fix Mongo upserts with dotted keys in selector.  [#4522](https://github.com/meteor/meteor/issues/4522)


### `meteor` command-line tool

* You can now create three new example apps with the command line tool. These
  are the apps from the official tutorials at http://meteor.com/tutorials, which
  demonstrate building the same app with Blaze, Angular, and React. Try these
  apps with:

  ```sh
  meteor create --example simple-todos
  meteor create --example simple-todos-react
  meteor create --example simple-todos-angular
  ```

* `meteor shell` no longer crashes when piped from another command.

* Avoid a race condition in `meteor --test` and work with newer versions of the
  Velocity package.  [#3957](https://github.com/meteor/meteor/issues/3957)

* Improve error handling when publishing packages.  [#3977](https://github.com/meteor/meteor/issues/3977)

* Improve messaging around publishing binary packages.  [#3961](https://github.com/meteor/meteor/issues/3961)

* Preserve the value of `_` in `meteor shell`.  [#4010](https://github.com/meteor/meteor/issues/4010)

* `meteor mongo` now works on OS X when certain non-ASCII characters are in the
  pathname, as long as the `pgrep` utility is installed (it ships standard with
  OS X 10.8 and newer).  [#3999](https://github.com/meteor/meteor/issues/3999)

* `meteor run` no longer ignores (and often reverts) external changes to
  `.meteor/versions` which occur while the process is running.  [#3582](https://github.com/meteor/meteor/issues/3582)

* Fix crash when downloading two builds of the same package version
  simultaneously.  [#4163](https://github.com/meteor/meteor/issues/4163)

* Improve messages printed by `meteor update`, displaying list of packages
  that are not at the latest version available.

* When determining file load order, split file paths on path separator
  before comparing path components alphabetically.  [#4300](https://github.com/meteor/meteor/issues/4300)

* Fix inability to run `mongod` due to lack of locale configuration on some
  platforms, and improve error message if the failure still occurs.  [#4019](https://github.com/meteor/meteor/issues/4019)

* New `meteor lint` command.

### Minimongo

* The `$push` query modifier now supports a `$position` argument.  [#4312](https://github.com/meteor/meteor/issues/4312)

* `c.update(selector, replacementDoc)` no longer shares mutable state between
  replacementDoc and Minimongo internals. [#4377](https://github.com/meteor/meteor/issues/4377)

### Email

* `Email.send` now has a new option, `attachments`, in the same style as
  `mailcomposer`.
  [Details here.](https://github.com/andris9/mailcomposer#add-attachments)

### Tracker

* New `Tracker.Computation#onStop` method.  [#3915](https://github.com/meteor/meteor/issues/3915)

* `ReactiveDict` has two new methods, `clear` and `all`. `clear` resets
  the dictionary as if no items had been added, meaning all calls to `get` will
  return `undefined`. `all` converts the dictionary into a regular JavaScript
  object with a snapshot of the keys and values. Inside an autorun, `all`
  registers a dependency on any changes to the dictionary. [#3135](https://github.com/meteor/meteor/issues/3135)

### Utilities

* New `beforeSend` option to `HTTP.call` on the client allows you to directly
  access the `XMLHttpRequest` object and abort the call.  [#4419](https://github.com/meteor/meteor/issues/4419) [#3243](https://github.com/meteor/meteor/issues/3243) [#3266](https://github.com/meteor/meteor/issues/3266)

* Parse `application/javascript` and `application/x-javascript` HTTP replies as
  JSON too.  [#4595](https://github.com/meteor/meteor/issues/4595)

* `Match.test` from the `check` package now properly compares boolean literals,
  just like it does with Numbers and Strings. This applies to the `check`
  function as well.

* Provide direct access to the `mailcomposer` npm module used by the `email`
  package on `EmailInternals.NpmModules`. Allow specifying a `MailComposer`
  object to `Email.send` instead of individual options.  [#4209](https://github.com/meteor/meteor/issues/4209)

* Expose `Spiderable.requestTimeoutMs` from `spiderable` package to
  allow apps to set the timeout for running phantomjs.

* The `spiderable` package now reports the URL it's trying to fetch on failure.


### Other bug fixes and improvements

* Upgraded dependencies:

  - Node: 0.10.40 (from 0.10.36)
  - uglify-js: 2.4.20 (from 2.4.17)
  - http-proxy: 1.11.1 (from 1.6.0)

* `Meteor.loginWithGoogle` now supports `prompt`. Choose a prompt to always be
  displayed on Google login.

* Upgraded `coffeescript` package to depend on NPM packages
  coffeescript@1.9.2 and source-map@0.4.2. [#4302](https://github.com/meteor/meteor/issues/4302)

* Upgraded `fastclick` to 1.0.6 to fix an issue in iOS Safari. [#4393](https://github.com/meteor/meteor/issues/4393)

* Fix `Error: Can't render headers after they are sent to the client`.  [#4253](https://github.com/meteor/meteor/issues/4253) [#4750](https://github.com/meteor/meteor/issues/4750)

* `Meteor.settings.public` is always available on client and server,
  and modifications made on the server (for example, during app initialization)
  affect the value seen by connecting clients. [#4704](https://github.com/meteor/meteor/issues/4704)

### Windows

* Increase the buffer size for `netstat` when looking for running Mongo servers. [#4125](https://github.com/meteor/meteor/issues/4125)

* The Windows installer now always fetches the latest available version of
  Meteor at runtime, so that it doesn't need to be recompiled for every release.

* Fix crash in `meteor mongo` on Windows.  [#4711](https://github.com/meteor/meteor/issues/4711)


## v1.1.0.3, 2015-08-03

### Accounts

* When using Facebook API version 2.4, properly fetch `email` and other fields.
  Facebook recently forced all new apps to use version 2.4 of their API.  [#4743](https://github.com/meteor/meteor/issues/4743)


## v1.1.0.2, 2015-04-06

### `meteor` command-line tool

* Revert a change in 1.1.0.1 that caused `meteor mongo` to fail on some Linux
  systems. [#4115](https://github.com/meteor/meteor/issues/4115), [#4124](https://github.com/meteor/meteor/issues/4124), [#4134](https://github.com/meteor/meteor/issues/4134)


## v1.1.0.1, 2015-04-02

### Blaze

* Fix a regression in 1.1 in Blaze Templates: an error happening when View is
  invalidated immediately, causing a client-side crash (accessing
  `destroyMembers` of `undefined`). [#4097](https://github.com/meteor/meteor/issues/4097)

## v1.1, 2015-03-31

### Windows Support

* The Meteor command line tool now officially supports Windows 7, Windows 8.1,
  Windows Server 2008, and Windows Server 2012. It can run from PowerShell or
  Command Prompt.

* There is a native Windows installer that will be available for download from
  <https://www.meteor.com/install> starting with this release.

* In this release, Meteor on Windows supports all features available on Linux
  and Mac except building mobile apps with PhoneGap/Cordova.

* The `meteor admin get-machine` command now supports an additional
  architecture, `os.windows.x86_32`, which can be used to build binary packages
  for Windows.

### Version Solver

* The code that selects compatible package versions for `meteor update`
  and resolves conflicts on `meteor add` has been rewritten from the ground up.
  The core solver algorithm is now based on MiniSat, an open-source SAT solver,
  improving performance and maintainability.

* Refresh the catalog instead of downgrading packages when the versions in
  `.meteor/versions` aren't in the cache.  [#3653](https://github.com/meteor/meteor/issues/3653)

* Don't downgrade packages listed in `.meteor/packages`, or upgrade to a new
  major version, unless the new flag `--allow-incompatible-update` is passed
  as an override.

* Error messages are more detailed when constraints are unsatisfiable.

* Prefer "patched" versions of new indirect dependencies, and take patches
  to them on `meteor update` (for example, `1.0.1` or `1.0.0_1` over `1.0.0`).

* Version Solver is instrumented for profiling (`METEOR_PROFILE=1` in the
  environment).

* Setting the `METEOR_PRINT_CONSTRAINT_SOLVER_INPUT` environment variable
  prints information useful for diagnosing constraint solver bugs.

### Tracker

* Schedule the flush cycle using a better technique than `setTimeout` when
  available.  [#3889](https://github.com/meteor/meteor/issues/3889)

* Yield to the event loop during the flush cycle, unless we're executing a
  synchronous `Tracker.flush()`.  [#3901](https://github.com/meteor/meteor/issues/3901)

* Fix error reporting not being source-mapped properly. [#3655](https://github.com/meteor/meteor/issues/3655)

* Introduce a new option for `Tracker.autorun` - `onError`. This callback can be
  used to handle errors caught in the reactive computations. [#3822](https://github.com/meteor/meteor/issues/3822)

### Blaze

* Fix stack overflow from nested templates and helpers by avoiding recursion
  during rendering.  [#3028](https://github.com/meteor/meteor/issues/3028)

### `meteor` command-line tool

* Don't fail if `npm` prints more than 200K.  [#3887](https://github.com/meteor/meteor/issues/3887)


### Other bug fixes and improvements

* Upgraded dependencies:

  - uglify-js: 2.4.17 (from 2.4.13)

Patches contributed by GitHub users hwillson, mitar, murillo128, Primigenus,
rjakobsson, and tmeasday.


## v1.0.5, 2015-03-25

* This version of Meteor now uses version 2.2 of the Facebook API for
  authentication, instead of 1.0. If you use additional Facebook API methods
  beyond login, you may need to request new permissions.

  Facebook will automatically switch all apps to API version 2.0 on April
  30th, 2015. Please make sure to update your application's permissions and API
  calls by that date.

  For more details, see
  https://github.com/meteor/meteor/wiki/Facebook-Graph-API-Upgrade


## v1.0.4.2, 2015-03-20

* Fix regression in 1.0.4 where using Cordova for the first time in a project
  with hyphens in its directory name would fail.  [#3950](https://github.com/meteor/meteor/issues/3950)


## v1.0.4.1, 2015-03-18

* Fix regression in 1.0.4 where `meteor publish-for-arch` only worked for
  packages without colons in their name.  [#3951](https://github.com/meteor/meteor/issues/3951)

## v1.0.4, 2015-03-17

### Mongo Driver

* Meteor is now tested against MongoDB 2.6 by default (and the bundled version
  used by `meteor run` has been upgraded). It should still work fine with
  MongoDB 2.4.  Previous versions of Meteor mostly worked with MongoDB 2.6, with
  a few caveats:

    - Some upsert invocations did not work with MongoDB in previous versions of
      Meteor.
    - Previous versions of Meteor required setting up a special "user-defined
      role" with access to the `system.replset` table to use the oplog observe
      driver with MongoDB 2.6.  These extra permissions are not required with
      this version of Meteor.

  The MongoDB command needed to set up user permissions for the oplog observe
  driver is slightly different in MongoDB 2.6; see
  https://github.com/meteor/meteor/wiki/Oplog-Observe-Driver for details.

  We have also tested Meteor against the recently-released MongoDB 3.0.0.
  While we are not shipping MongoDB 3.0 with Meteor in this release (preferring
  to wait until its deployment is more widespread), we believe that Meteor
  1.0.4 apps will work fine when used with MongoDB 3.0.0 servers.

* Fix 0.8.1 regression where failure to connect to Mongo at startup would log a
  message but otherwise be ignored. Now it crashes the process, as it did before
  0.8.1.  [#3038](https://github.com/meteor/meteor/issues/3038)

* Use correct transform for allow/deny rules in `update` when different rules
  have different transforms.  [#3108](https://github.com/meteor/meteor/issues/3108)

* Provide direct access to the collection and database objects from the npm
  Mongo driver via new `rawCollection` and `rawDatabase` methods on
  `Mongo.Collection`.  [#3640](https://github.com/meteor/meteor/issues/3640)

* Observing or publishing an invalid query now throws an error instead of
  effectively hanging the server.  [#2534](https://github.com/meteor/meteor/issues/2534)


### Livequery

* If the oplog observe driver gets too far behind in processing the oplog, skip
  entries and re-poll queries instead of trying to keep up.  [#2668](https://github.com/meteor/meteor/issues/2668)

* Optimize common cases faced by the "crossbar" data structure (used by oplog
  tailing and DDP method write tracking).  [#3697](https://github.com/meteor/meteor/issues/3697)

* The oplog observe driver recovers from failed attempts to apply the modifier
  from the oplog (eg, because of empty field names).


### Minimongo

* When acting as an insert, `c.upsert({_id: 'x'}, {foo: 1})` now uses the `_id`
  of `'x'` rather than a random `_id` in the Minimongo implementation of
  `upsert`, just like it does for `c.upsert({_id: 'x'}, {$set: {foo: 1}})`.
  (The previous behavior matched a bug in the MongoDB 2.4 implementation of
  upsert that is fixed in MongoDB 2.6.)  [#2278](https://github.com/meteor/meteor/issues/2278)

* Avoid unnecessary work while paused in minimongo.

* Fix bugs related to observing queries with field filters: `changed` callbacks
  should not trigger unless a field in the filter has changed, and `changed`
  callbacks need to trigger when a parent of an included field is
  unset.  [#2254](https://github.com/meteor/meteor/issues/2254) [#3571](https://github.com/meteor/meteor/issues/3571)

* Disallow setting fields with empty names in minimongo, to match MongoDB 2.6
  semantics.


### DDP

* Subscription handles returned from `Meteor.subscribe` and
  `TemplateInstance#subscribe` now have a `subscriptionId` property to identify
  which subscription the handle is for.

* The `onError` callback to `Meteor.subscribe` has been replaced with a more
  general `onStop` callback that has an error as an optional first argument.
  The `onStop` callback is called when the subscription is terminated for
  any reason.  `onError` is still supported for backwards compatibility. [#1461](https://github.com/meteor/meteor/issues/1461)

* The return value from a server-side `Meteor.call` or `Meteor.apply` is now a
  clone of what the function returned rather than sharing mutable state.  [#3201](https://github.com/meteor/meteor/issues/3201)

* Make it easier to use the Node DDP client implementation without running a web
  server too.  [#3452](https://github.com/meteor/meteor/issues/3452)


### Blaze

* Template instances now have a `subscribe` method that functions exactly like
  `Meteor.subscribe`, but stops the subscription when the template is destroyed.
  There is a new method on Template instances called `subscriptionsReady()`
  which is a reactive function that returns true when all of the subscriptions
  made with `TemplateInstance#subscribe` are ready. There is also a built-in
  helper that returns the same thing and can be accessed with
  `Template.subscriptionsReady` inside any template.

* Add `onRendered`, `onCreated`, and `onDestroyed` methods to
  `Template`. Assignments to `Template.foo.rendered` and so forth are deprecated
  but are still supported for backwards compatibility.

* Fix bug where, when a helper or event handler was called from inside a custom
  block helper,  `Template.instance()` returned the `Template.contentBlock`
  template instead of the actual user-defined template, making it difficult to
  use `Template.instance()` for local template state.

* `Template.instance()` now works inside `Template.body`.  [#3631](https://github.com/meteor/meteor/issues/3631)

* Allow specifying attributes on `<body>` tags in templates.

* Improve performance of rendering large arrays.  [#3596](https://github.com/meteor/meteor/issues/3596)


### Isobuild

* Support `Npm.require('foo/bar')`.  [#3505](https://github.com/meteor/meteor/issues/3505) [#3526](https://github.com/meteor/meteor/issues/3526)

* In `package.js` files, `Npm.require` can only require built-in Node modules
  (and dev bundle modules, though you shouldn't depend on that), not the modules
  from its own `Npm.depends`. Previously, such code would work but only on the
  second time a `package.js` was executed.

* Ignore vim swap files in the `public` and `private` directories.  [#3322](https://github.com/meteor/meteor/issues/3322)

* Fix regression in 1.0.2 where packages might not be rebuilt when the compiler
  version changes.


### Meteor Accounts

* The `accounts-password` `Accounts.emailTemplates` can now specify arbitrary
  email `headers`.  The `from` address can now be set separately on the
  individual templates, and is a function there rather than a static
  string. [#2858](https://github.com/meteor/meteor/issues/2858) [#2854](https://github.com/meteor/meteor/issues/2854)

* Add login hooks on the client: `Accounts.onLogin` and
  `Accounts.onLoginFailure`. [#3572](https://github.com/meteor/meteor/issues/3572)

* Add a unique index to the collection that stores OAuth login configuration to
  ensure that only one configuration exists per service.  [#3514](https://github.com/meteor/meteor/issues/3514)

* On the server, a new option
  `Accounts.setPassword(user, password, { logout: false })` overrides the
  default behavior of logging out all logged-in connections for the user.  [#3846](https://github.com/meteor/meteor/issues/3846)


### Webapp

* `spiderable` now supports escaped `#!` fragments.  [#2938](https://github.com/meteor/meteor/issues/2938)

* Disable `appcache` on Firefox by default.  [#3248](https://github.com/meteor/meteor/issues/3248)

* Don't overly escape `Meteor.settings.public` and other parts of
  `__meteor_runtime_config__`.  [#3730](https://github.com/meteor/meteor/issues/3730)

* Reload the client program on `SIGHUP` or Node-specific IPC messages, not
  `SIGUSR2`.


### `meteor` command-line tool

* Enable tab-completion of global variables in `meteor shell`.  [#3227](https://github.com/meteor/meteor/issues/3227)

* Improve the stability of `meteor shell`.  [#3437](https://github.com/meteor/meteor/issues/3437) [#3595](https://github.com/meteor/meteor/issues/3595) [#3591](https://github.com/meteor/meteor/issues/3591)

* `meteor login --email` no longer takes an ignored argument.  [#3532](https://github.com/meteor/meteor/issues/3532)

* Fix regression in 1.0.2 where `meteor run --settings s` would ignore errors
  reading or parsing the settings file.  [#3757](https://github.com/meteor/meteor/issues/3757)

* Fix crash in `meteor publish` in some cases when the package is inside an
  app. [#3676](https://github.com/meteor/meteor/issues/3676)

* Fix crashes in `meteor search --show-all` and `meteor search --maintainer`.
  \#3636

* Kill PhantomJS processes after `meteor --test`, and only run the app
  once. [#3205](https://github.com/meteor/meteor/issues/3205) [#3793](https://github.com/meteor/meteor/issues/3793)

* Give a better error when Mongo fails to start up due to a full disk.  [#2378](https://github.com/meteor/meteor/issues/2378)

* After killing existing `mongod` servers, also clear the `mongod.lock` file.

* Stricter validation for package names: they cannot begin with a hyphen, end
  with a dot, contain two consecutive dots, or start or end with a colon.  (No
  packages on Atmosphere fail this validation.)  Additionally, `meteor create
  --package` applies the same validation as `meteor publish` and disallows
  packages with multiple colons.  (Packages with multiple colons like
  `local-test:iron:router` are used internally by `meteor test-packages` so that
  is not a strict validation rule.)

* `meteor create --package` now no longer creates a directory with the full
  name of the package, since Windows file systems cannot have colon characters
  in file paths. Instead, the command now creates a directory named the same
  as the second part of the package name after the colon (without the username
  prefix).


### Meteor Mobile

* Upgrade the Cordova CLI dependency from 3.5.1 to 4.2.0. See the release notes
  for the 4.x series of the Cordova CLI [on Apache
  Cordova](http://cordova.apache.org/announcements/2014/10/16/cordova-4.html).

* Related to the recently discovered [attack
  vectors](http://cordova.apache.org/announcements/2014/08/04/android-351.html)
  in Android Cordova apps, Meteor Cordova apps no longer allow access to all
  domains by default. If your app access external resources over XHR, you need
  to add them to the whitelist of allowed domains with the newly added
  [`App.accessRule`
  method](https://docs.meteor.com/#/full/App-accessRule) in your
  `mobile-config.js` file.

* Upgrade Cordova Plugins dependencies in Meteor Core packages:
  - `org.apache.cordova.file`: from 1.3.0 to 1.3.3
  - `org.apache.cordova.file-transfer`: from 0.4.4 to 0.5.0
  - `org.apache.cordova.splashscreen`: from 0.3.3 to 1.0.0
  - `org.apache.cordova.console`: from 0.2.10 to 0.2.13
  - `org.apache.cordova.device`: from 0.2.11 to 0.3.0
  - `org.apache.cordova.statusbar`: from 0.1.7 to 0.1.10
  - `org.apache.cordova.inappbrowser`: from 0.5.1 to 0.6.0
  - `org.apache.cordova.inappbrowser`: from 0.5.1 to 0.6.0

* Use the newer `ios-sim` binary, compiled with Xcode 6 on OS X Mavericks.


### Tracker

* Use `Session.set({k1: v1, k2: v2})` to set multiple values at once.


### Utilities

* Provide direct access to all options supported by the `request` npm module via
  the new server-only `npmRequestOptions` option to `HTTP.call`.  [#1703](https://github.com/meteor/meteor/issues/1703)


### Other bug fixes and improvements

* Many internal refactorings towards supporting Meteor on Windows are in this
  release.

* Remove some packages used internally to support legacy MDG systems
  (`application-configuration`, `ctl`, `ctl-helper`, `follower-livedata`,
  `dev-bundle-fetcher`, and `star-translate`).

* Provide direct access to some npm modules used by core packages on the
  `NpmModules` field of `WebAppInternals`, `MongoInternals`, and
  `HTTPInternals`.

* Upgraded dependencies:

  - node: 0.10.36 (from 0.10.33)
  - Fibers: 1.0.5 (from 1.0.1)
  - MongoDB: 2.6.7 (from 2.4.12)
  - openssl in mongo: 1.0.2 (from 1.0.1j)
  - MongoDB driver: 1.4.32 (from 1.4.1)
  - bson: 0.2.18 (from 0.2.7)
  - request: 2.53.0 (from 2.47.0)


Patches contributed by GitHub users 0a-, awatson1978, awwx, bwhitty,
christianbundy, d4nyll, dandv, DanielDent, DenisGorbachev, fay-jai, gsuess,
hwillson, jakozaur, meonkeys, mitar, netanelgilad, queso, rbabayoff, RobertLowe,
romanzolotarev, Siilwyn, and tmeasday.


## v.1.0.3.2, 2015-02-25

* Fix regression in 1.0.3 where the `meteor` tool could crash when downloading
  the second build of a given package version; for example, when running `meteor
  deploy` on an OSX or 32-bit Linux system for an app containing a binary
  package.  [#3761](https://github.com/meteor/meteor/issues/3761)


## v.1.0.3.1, 2015-01-20

* Rewrite `meteor show` and `meteor search` to show package information for
  local packages and to show if the package is installed for non-local
  packages. Introduce the `--show-all` flag, and deprecate the
  `--show-unmigrated` and `--show-old flags`.  Introduce the `--ejson` flag to
  output an EJSON object.

* Support README.md files in`meteor publish`. Take in the documentation file in
  `package.js` (set to `README.md` by default) and upload it to the server at
  publication time. Excerpt the first non-header Markdown section for use in
  `meteor show`.

* Support updates of package version metadata after that version has been
  published by running `meteor publish --update` from the package directory.

* Add `meteor test-packages --velocity` (similar to `meteor run --test`).  [#3330](https://github.com/meteor/meteor/issues/3330)

* Fix `meteor update <packageName>` to update `<packageName>` even if it's an
  indirect dependency of your app.  [#3282](https://github.com/meteor/meteor/issues/3282)

* Fix stack trace when a browser tries to use the server like a proxy.  [#1212](https://github.com/meteor/meteor/issues/1212)

* Fix inaccurate session statistics and possible multiple invocation of
  Connection.onClose callbacks.

* Switch CLI tool filesystem calls from synchronous to yielding (pro: more
  concurrency, more responsive to signals; con: could introduce concurrency
  bugs)

* Don't apply CDN prefix on Cordova. [#3278](https://github.com/meteor/meteor/issues/3278) [#3311](https://github.com/meteor/meteor/issues/3311)

* Don't try to refresh client app in the runner unless the app actually has the
  autoupdate package. [#3365](https://github.com/meteor/meteor/issues/3365)

* Fix custom release banner logic. [#3353](https://github.com/meteor/meteor/issues/3353)

* Apply HTTP followRedirects option to non-GET requests.  [#2808](https://github.com/meteor/meteor/issues/2808)

* Clean up temporary directories used by package downloads sooner.  [#3324](https://github.com/meteor/meteor/issues/3324)

* If the tool knows about the requested release but doesn't know about the build
  of its tool for the platform, refresh the catalog rather than failing
  immediately.  [#3317](https://github.com/meteor/meteor/issues/3317)

* Fix `meteor --get-ready` to not add packages to your app.

* Fix some corner cases in cleaning up app processes in the runner. Drop
  undocumented `--keepalive` support. [#3315](https://github.com/meteor/meteor/issues/3315)

* Fix CSS autoupdate when `$ROOT_URL` has a non-trivial path.  [#3111](https://github.com/meteor/meteor/issues/3111)

* Save Google OAuth idToken to the User service info object.

* Add git info to `meteor --version`.

* Correctly catch a case of illegal `Tracker.flush` during `Tracker.autorun`.  [#3037](https://github.com/meteor/meteor/issues/3037)

* Upgraded dependencies:

  - jquery: 1.11.2 (from 1.11.0)

Patches by GitHub users DanielDent, DanielDornhardt, PooMaster, Primigenus,
Tarang, TomFreudenberg, adnissen, dandv, fay-jai, knownasilya, mquandalle,
ogourment, restebanez, rissem, smallhelm and tmeasday.

## v1.0.2.1, 2014-12-22

* Fix crash in file change watcher.  [#3336](https://github.com/meteor/meteor/issues/3336)

* Allow `meteor test-packages packages/*` even if not all package directories
  have tests.  [#3334](https://github.com/meteor/meteor/issues/3334)

* Fix typo in `meteor shell` output. [#3326](https://github.com/meteor/meteor/issues/3326)


## v1.0.2, 2014-12-19

### Improvements to the `meteor` command-line tool

* A new command called `meteor shell` attaches an interactive terminal to
  an already-running server process, enabling inspection and execution of
  server-side data and code, with dynamic tab completion of variable names
  and properties. To see `meteor shell` in action, type `meteor run` in an
  app directory, then (in another terminal) type `meteor shell` in the
  same app directory. You do not have to wait for the app to start before
  typing `meteor shell`, as it will automatically connect when the server
  is ready. Note that `meteor shell` currently works for local development
  only, and is not yet supported for apps running on remote hosts.

* We've done a major internal overhaul of the `meteor` command-line tool with an
  eye to correctness, maintainability, and performance.  Some details include:
  * Refresh the package catalog for build commands only when an error
    occurs that could be fixed by a refresh, not for every build command.
  * Never run the constraint solver to select package versions more than once
    per build.
  * Built packages ("isopacks") are now cached inside individual app directories
    instead of inside their source directories.
  * `meteor run` starts Mongo in parallel with building the application.
  * The constraint solver no longer leaves a `versions.json` file in your
    packages source directories; when publishing a package that is not inside an
    app, it will leave a `.versions` file (with the same format as
    `.meteor/versions`) which you should check into source control.
  * The constraint solver's model has been simplified so that plugins must use
    the same version of packages as their surrounding package when built from
    local source.

* Using `meteor debug` no longer requires manually continuing the debugger when
  your app restarts, and it no longer overwrites the symbol `_` inside your app.

* Output from the command-line tool is now word-wrapped to the width of your
  terminal.

* Remove support for the undocumented earliestCompatibleVersion feature of the
  package system.

* Reduce CPU usage and disk I/O bandwidth by using kernel file-system change
  notification events where possible. On file systems that do not support these
  events (NFS, Vagrant Virtualbox shared folders, etc), file changes will only
  be detected every 5 seconds; to detect changes more often in these cases (but
  use more CPU), set the `METEOR_WATCH_FORCE_POLLING` environment
  variable. [#2135](https://github.com/meteor/meteor/issues/2135)

* Reduce CPU usage by fixing a check for a parent process in `meteor
  run` that was happening constantly instead of every few seconds. [#3252](https://github.com/meteor/meteor/issues/3252)

* Fix crash when two plugins defined source handlers for the same
  extension. [#3015](https://github.com/meteor/meteor/issues/3015) [#3180](https://github.com/meteor/meteor/issues/3180)

* Fix bug (introduced in 0.9.3) where the warning about using experimental
  versions of packages was printed too often.

* Fix bug (introduced in 1.0) where `meteor update --patch` crashed.

* Fix bug (introduced in 0.9.4) where banners about new releases could be
  printed too many times.

* Fix crash when a package version contained a dot-separated pre-release part
  with both digits and non-digits. [#3147](https://github.com/meteor/meteor/issues/3147)

* Corporate HTTP proxy support is now implemented using our websocket library's
  new built-in implementation instead of a custom implementation. [#2515](https://github.com/meteor/meteor/issues/2515)

### Blaze

* Add default behavior for `Template.parentData` with no arguments. This
  selects the first parent. [#2861](https://github.com/meteor/meteor/issues/2861)

* Fix `Blaze.remove` on a template's view to correctly remove the DOM
  elements when the template was inserted using
  `Blaze.renderWithData`. [#3130](https://github.com/meteor/meteor/issues/3130)

* Allow curly braces to be escaped in Spacebars. Use the special
  sequences `{{|` and `{{{|` to insert a literal `{{` or `{{{`.

### Meteor Accounts

* Allow integration with OAuth1 servers that require additional query
  parameters to be passed with the access token. [#2894](https://github.com/meteor/meteor/issues/2894)

* Expire a user's password reset and login tokens in all circumstances when
  their password is changed.

### Other bug fixes and improvements

* Some packages are no longer released as part of the core release process:
  amplify, backbone, bootstrap, d3, jquery-history, and jquery-layout. This
  means that new versions of these packages can be published outside of the full
  Meteor release cycle.

* Require plain objects as the update parameter when doing replacements
  in server-side collections.

* Fix audit-argument-checks spurious failure when an argument is NaN. [#2914](https://github.com/meteor/meteor/issues/2914)

### Upgraded dependencies

  - node: 0.10.33 (from 0.10.29)
  - source-map-support: 0.2.8 (from 0.2.5)
  - semver: 4.1.0 (from 2.2.1)
  - request: 2.47.0 (from 2.33.0)
  - tar: 1.0.2 (from 1.0.1)
  - source-map: 0.1.40 (from 0.1.32)
  - sqlite3: 3.0.2 (from 3.0.0)
  - phantomjs npm module: 1.9.12 (from 1.8.1-1)
  - http-proxy: 1.6.0 (from a fork of 1.0.2)
  - esprima: 1.2.2 (from an unreleased 1.1-era commit)
  - escope: 1.0.1 (from 1.0.0)
  - openssl in mongo: 1.0.1j (from 1.0.1g)
  - faye-websocket: 0.8.1 (from using websocket-driver instead)
  - MongoDB: 2.4.12 (from 2.4.9)


Patches by GitHub users andylash, anstarovoyt, benweissmann, chrisbridgett,
colllin, dandv, ecwyne, graemian, JamesLefrere, kevinchiu, LyuGGang, matteodem,
mitar, mquandalle, musically-ut, ograycode, pcjpcj2, physiocoder, rgoomar,
timhaines, trusktr, Urigo, and zol.


## v1.0.1, 2014-12-09

* Fix a security issue in allow/deny rules that could result in data
  loss. If your app uses allow/deny rules, or uses packages that use
  allow/deny rules, we recommend that you update immediately.


## v1.0, 2014-10-28

### New Features

* Add the `meteor admin get-machine` command to make it easier to
  publish packages with binary dependencies for all
  architectures. `meteor publish` no longer publishes builds
  automatically if your package has binary NPM dependencies.

* New `localmarket` example, highlighting Meteor's support for mobile
  app development.

* Restyle the `leaderboard` example, and optimize it for both desktop
  and mobile.

### Performance

* Reduce unnecessary syncs with the package server, which speeds up
  startup times for many commands.

* Speed up `meteor deploy` by not bundling unnecessary files and
  programs.

* To make Meteor easier to use on slow or unreliable network
  connections, increase timeouts for DDP connections that the Meteor
  tool uses to communicate with the package server. [#2777](https://github.com/meteor/meteor/issues/2777), [#2789](https://github.com/meteor/meteor/issues/2789).

### Mobile App Support

* Implemented reasonable default behavior for launch screens on mobile
  apps.

* Don't build for Android when only the iOS build is required, and
  vice versa.

* Fix bug that could cause mobile apps to stop being able to receive hot
  code push updates.

* Fix bug where Cordova clients connected to http://example.com instead
  of https://example.com when https:// was specified in the
  --mobile-server option. [#2880](https://github.com/meteor/meteor/issues/2880)

* Fix stack traces when attempting to build or run iOS apps on Linux.

* Print a warning when building an app with mobile platforms and
  outputting the build into the source tree. Outputting a build into the
  source tree can cause subsequent builds to fail because they will
  treat the build output as source files.

* Exit from `meteor run` when new Cordova plugins or platforms are
  added, since we don't support hot code push for new plugins or
  platforms.

* Fix quoting of arguments to Cordova plugins.

* The `accounts-twitter` package now works in Cordova apps in local
  development. For workarounds for other login providers in local
  development mode, see
  https://github.com/meteor/meteor/wiki/OAuth-for-mobile-Meteor-clients.

### Packaging

* `meteor publish-for-arch` can publish packages built with different Meteor
  releases.

* Fix default `api.versionsFrom` field in packages created with `meteor
  create --package`.

* Fix bug where changes in an app's .meteor/versions file would not
  cause the app to be rebuilt.

### Other bug fixes and improvements

* Use TLSv1 in the `spiderable` package, for compatibility with servers
  that have disabled SSLv3 in response to the POODLE bug.

* Work around the `meteor run` proxy occasionally running out of sockets.

* Fix bug with regular expressions in minimongo. [#2817](https://github.com/meteor/meteor/issues/2817)

* Add READMEs for several core packages.

* Include protocols in URLs printed by `meteor deploy`.

* Improve error message for limited ordered observe. [#1643](https://github.com/meteor/meteor/issues/1643)

* Fix missing dependency on `random` in the `autoupdate` package. [#2892](https://github.com/meteor/meteor/issues/2892)

* Fix bug where all CSS would be removed from connected clients if a
  CSS-only change is made between local development server restarts or
  when deploying with `meteor deploy`.

* Increase height of the Google OAuth popup to the Google-recommended
  value.

* Fix the layout of the OAuth configuration dialog when used with
  Bootstrap.

* Allow build plugins to override the 'bare' option on added source
  files. [#2834](https://github.com/meteor/meteor/issues/2834)

Patches by GitHub users DenisGorbachev, ecwyne, mitar, mquandalle,
Primigenus, svda, yauh, and zol.


## v0.9.4.1, 2014-12-09 (backport)

* Fix a security issue in allow/deny rules that could result in data
  loss. If your app uses allow/deny rules, or uses packages that use
  allow/deny rules, we recommend that you update immediately.
  Backport from 1.0.1.


## v0.9.4, 2014-10-13

### New Features

* The new `meteor debug` command and `--debug-port` command line option
  to `meteor run` allow you to easily use node-inspector to debug your
  server-side code. Add a `debugger` statement to your code to create a
  breakpoint.

* Add new a `meteor run --test` command that runs
  [Velocity](https://github.com/meteor-velocity/velocity) tests in your
  app .

* Add new callbacks `Accounts.onResetPasswordLink`,
  `Accounts.onEnrollmentLink`, and `Accounts.onEmailVerificationLink`
  that make it easier to build custom user interfaces on top of the
  accounts system. These callbacks should be registered before
  `Meteor.startup` fires, and will be called if the URL matches a link
  in an email sent by `Accounts.resetPassword`, etc. See
  https://docs.meteor.com/#Accounts-onResetPasswordLink.

* A new configuration file for mobile apps,
  `<APP>/mobile-config.js`. This allows you to set app metadata, icons,
  splash screens, preferences, and PhoneGap/Cordova plugin settings
  without needing a `cordova_build_override` directory. See
  https://docs.meteor.com/#mobileconfigjs.


### API Changes

* Rename `{{> UI.dynamic}}` to `{{> Template.dynamic}}`, and likewise
  with `UI.contentBlock` and `UI.elseBlock`. The UI namespace is no
  longer used anywhere except for backwards compatibility.

* Deprecate the `Template.someTemplate.myHelper = ...` syntax in favor
  of `Template.someTemplate.helpers(...)`.  Using the older syntax still
  works, but prints a deprecation warning to the console.

* `Package.registerBuildPlugin` its associated functions have been added
  to the public API, cleaned up, and documented. The new function is
  identical to the earlier _transitional_registerBuildPlugin except for
  minor backwards-compatible API changes. See
  https://docs.meteor.com/#Package-registerBuildPlugin

* Rename the `showdown` package to `markdown`.

* Deprecate the `amplify`, `backbone`, `bootstrap`, and `d3` integration
  packages in favor of community alternatives.  These packages will no
  longer be maintained by MDG.


### Tool Changes

* Improved output from `meteor build` to make it easier to publish
  mobile apps to the App Store and Play Store. See the wiki pages for
  instructions on how to publish your
  [iOS](https://github.com/meteor/meteor/wiki/How-to-submit-your-iOS-app-to-App-Store)
  and
  [Android](https://github.com/meteor/meteor/wiki/How-to-submit-your-Android-app-to-Play-Store)
  apps.

* Packages can now be marked as debug-mode only by adding `debugOnly:
  true` to `Package.describe`. Debug-only packages are not included in
  the app when it is bundled for production (`meteor build` or `meteor
  run --production`). This allows package authors to build packages
  specifically for testing and debugging without increasing the size of
  the resulting app bundle or causing apps to ship with debug
  functionality built in.

* Rework the process for installing mobile development SDKs. There is
  now a `meteor install-sdk` command that automatically install what
  software it can and points to documentation for the parts that
  require manual installation.

* The `.meteor/cordova-platforms` file has been renamed to
  `.meteor/platforms` and now includes the default `server` and
  `browser` platforms. The default platforms can't currently be removed
  from a project, though this will be possible in the future. The old
  file will be automatically migrated to the new one when the app is run
  with Meteor 0.9.4 or above.

* The `unipackage.json` file inside downloaded packages has been renamed
  to `isopack.json` and has an improved forwards-compatible format. To
  maintain backwards compatibility with previous releases, packages will
  be built with both files.

* The local package metadata cache now uses SQLite, which is much faster
  than the previous implementation. This improves `meteor` command line
  tool startup time.

* The constraint solver used by the client to find compatible versions
  of packages is now much faster.

* The `--port` option to `meteor run` now requires a numeric port
  (e.g. `meteor run --port example.com` is no longer valid).

* The `--mobile-port` option `meteor run` has been reworked. The option
  is now `--mobile-server` in `meteor run` and `--server` in `meteor
  build`. `--server` is required for `meteor build` in apps with mobile
  platforms installed. `--mobile-server` defaults to an automatically
  detected IP address on port 3000, and `--server` requires a hostname
  but defaults to port 80 if a port is not specified.

* Operations that take longer than a few seconds (e.g. downloading
  packages, installing the Android SDK, etc) now show a progress bar.

* Complete support for using an HTTP proxy in the `meteor` command line
  tool. Now all DDP connections can work through a proxy.  Use the standard
  `http_proxy` environment variable to specify your proxy endpoint.  [#2515](https://github.com/meteor/meteor/issues/2515)


### Bug Fixes

* Fix behavior of ROOT_URL with path ending in `/`.

* Fix source maps when using a ROOT_URL with a path. [#2627](https://github.com/meteor/meteor/issues/2627)

* Change the mechanism that the Meteor tool uses to clean up app server
  processes. The new mechanism is more resilient to slow app bundles and
  other CPU-intensive tasks. [#2536](https://github.com/meteor/meteor/issues/2536), [#2588](https://github.com/meteor/meteor/issues/2588).


Patches by GitHub users cryptoquick, Gaelan, jperl, meonkeys, mitar,
mquandalle, prapicault, pscanf, richguan, rick-golden-healthagen,
rissem, rosh93, rzymek, and timoabend


## v0.9.3.1, 2014-09-30

* Don't crash when failing to contact the package server. [#2713](https://github.com/meteor/meteor/issues/2713)

* Allow more than one dash in package versions. [#2715](https://github.com/meteor/meteor/issues/2715)


## v0.9.3, 2014-09-25

### More Package Version Number Flexibility

* Packages now support relying on multiple major versions of their
  dependencies (eg `blaze@1.0.0 || 2.0.0`). Additionally, you can now
  call `api.versionsFrom(<release>)` multiple times, or with an array
  (eg `api.versionsFrom([<release1>, <release2>])`. Meteor will
  interpret this to mean that the package will work with packages from
  all the listed releases.

* Support for "wrapped package" version numbers. There is now a `_` field
  in version numbers. The `_` field must be an integer, and versions with
  the `_` are sorted after versions without. This allows using the
  upstream version number as the Meteor package version number and being
  able to publish multiple version of the Meteor package (e.g.
  `jquery@1.11.1_2`).

Note: packages using the `||` operator or the `_` symbol in their
versions or dependencies will be invisible to pre-0.9.3 users. Meteor
versions 0.9.2 and before do not understand the new version formats and
will not be able to use versions of packages that use the new features.


### Other Command-line Tool Improvements

* More detailed constraint solver output. Meteor now tells you which
  constraints prevent upgrading or adding new packages. This will make
  it much easier to update your app to new versions.

* Better handling of pre-release versions (e.g. versions with
  `-`). Pre-release packages will now be included in an app if and only
  if there is no way to meet the app's constraints without using a
  pre-release package.

* Add `meteor admin set-unmigrated` to allow maintainers to hide
  pre-0.9.0 packages in `meteor search` and `meteor show`. This will not
  stop users from continuing to use the package, but it helps prevent
  new users from finding old non-functional packages.

* Progress bars for time-intensive operations, like downloading large
  packages.


### Other Changes

* Offically support `Meteor.wrapAsync` (renamed from
  `Meteor._wrapAsync`). Additionally, `Meteor.wrapAsync` now lets you
  pass an object to bind as `this` in the wrapped call. See
  https://docs.meteor.com/#meteor_wrapasync.

* The `reactive-dict` package now allows an optional name argument to
  enable data persistence during hot code push.


Patches by GitHub users evliu, meonkeys, mitar, mizzao, mquandalle,
prapicault, waitingkuo, wulfmeister.



## v0.9.2.2, 2014-09-17

* Fix regression in 0.9.2 that prevented some users from accessing the
  Meteor development server in their browser. Specifically, 0.9.2
  unintentionally changed the development mode server's default bind
  host to localhost instead of 0.0.0.0. [#2596](https://github.com/meteor/meteor/issues/2596)


## v0.9.2.1, 2014-09-15

* Fix versions of packages that were published with `-cordova` versions
  in 0.9.2 (appcache, fastclick, htmljs, logging, mobile-status-bar,
  routepolicy, webapp-hashing).


## v0.9.2, 2014-09-15

This release contains our first support for building mobile apps in
Meteor, for both iOS and Android. This support comes via an
integration with Apache's Cordova/PhoneGap project.

  * You can use Cordova/PhoneGap packages in your application or inside
    a Meteor package to access a device's native functions directly from
    JavaScript code.
  * The `meteor add-platform` and `meteor run` commands now let you
    launch the app in the iOS or Android simulator or run it on an
    attached hardware device.
  * This release extends hot code push to support live updates into
    installed native apps.
  * The `meteor bundle` command has been renamed to `meteor build` and
    now outputs build projects for the mobile version of the targeted
    app.
  * See
    https://github.com/meteor/meteor/wiki/Meteor-Cordova-Phonegap-integration
    for more information about how to get started building mobile apps
    with Meteor.

* Better mobile support for OAuth login: you can now use a
  redirect-based flow inside UIWebViews, and the existing popup-based
  flow has been adapted to work in Cordova/PhoneGap apps.

#### Bug fixes and minor improvements

* Fix sorting on non-trivial keys in Minimongo. [#2439](https://github.com/meteor/meteor/issues/2439)

* Bug fixes and performance improvements for the package system's
  constraint solver.

* Improved error reporting for misbehaving oplog observe driver. [#2033](https://github.com/meteor/meteor/issues/2033) [#2244](https://github.com/meteor/meteor/issues/2244)

* Drop deprecated source map linking format used for older versions of
  Firefox.  [#2385](https://github.com/meteor/meteor/issues/2385)

* Allow Meteor tool to run from a symlink. [#2462](https://github.com/meteor/meteor/issues/2462)

* Assets added via a plugin are no longer considered source files. [#2488](https://github.com/meteor/meteor/issues/2488)

* Remove support for long deprecated `SERVER_ID` environment
  variable. Use `AUTOUPDATE_VERSION` instead.

* Fix bug in reload-safetybelt package that resulted in reload loops in
  Chrome with cookies disabled.

* Change the paths for static assets served from packages. The `:`
  character is replaced with the `_` character in package names so as to
  allow serving on mobile devices and ease operation on Windows. For
  example, assets from the `abc:bootstrap` package are now served at
  `/packages/abc_bootstrap` instead of `/packages/abc:bootstrap`.

* Also change the paths within a bundled Meteor app to allow for
  different client architectures (eg mobile). For example,
  `bundle/programs/client` is now `bundle/programs/web.browser`.


Patches by GitHub users awwx, mizzao, and mquandalle.



## v0.9.1.1, 2014-09-06

* Fix backwards compatibility for packages that had weak dependencies
  on packages renamed in 0.9.1 (`ui`, `deps`, `livedata`). [#2521](https://github.com/meteor/meteor/issues/2521)

* Fix error when using the `reactive-dict` package without the `mongo`
  package.


## v0.9.1, 2014-09-04

#### Organizations in Meteor developer accounts

Meteor 0.9.1 ships with organizations support in Meteor developer
accounts. Organizations are teams of users that make it easy to
collaborate on apps and packages.

Create an organization at
https://www.meteor.com/account-settings/organizations. Run the `meteor
authorized` command in your terminal to give an organization
permissions to your apps. To add an organization as a maintainer of
your packages, use the `meteor admin maintainers` command. You can
also publish packages with an organization's name in the package name
prefix instead of your own username.


#### One backwards incompatible change for templates

* Templates can no longer be named "body" or "instance".

#### Backwards compatible Blaze API changes

* New public and documented APIs:
  * `Blaze.toHTMLWithData()`
  * `Template.currentData()`
  * `Blaze.getView()`
  * `Template.parentData()` (previously `UI._parentData()`)
  * `Template.instance()` (previously `UI._templateInstance()`)
  * `Template.body` (previously `UI.body`)
  * `new Template` (previously `Template.__create__`)
  * `Blaze.getData()` (previously `UI.getElementData`, or `Blaze.getCurrentData` with no arguments)

* Deprecate the `ui` package. Instead, use the `blaze` package. The
  `UI` and `Blaze` symbols are now the same.

* Deprecate `UI.insert`. `UI.render` and `UI.renderWithData` now
  render a template and place it in the DOM.

* Add an underscore to some undocumented Blaze APIs to make them
  internal. Notably: `Blaze._materializeView`, `Blaze._createView`,
  `Blaze._toText`, `Blaze._destroyView`, `Blaze._destroyNode`,
  `Blaze._withCurrentView`, `Blaze._DOMBackend`,
  `Blaze._TemplateWith`

* Document Views. Views are the machinery powering DOM updates in
  Blaze.

* Expose `view` property on template instances.

#### Backwards compatible renames

* Package renames
  * `livedata` -> `ddp`
  * `mongo-livedata` -> `mongo`
  * `standard-app-packages` -> `meteor-platform`
* Symbol renames
  * `Meteor.Collection` -> `Mongo.Collection`
  * `Meteor.Collection.Cursor` -> `Mongo.Cursor`
  * `Meteor.Collection.ObjectID` -> `Mongo.ObjectID`
  * `Deps` -> `Tracker`

#### Other

* Add `reactive-var` package. Lets you define a single reactive
  variable, like a single key in `Session`.

* Don't throw an exception in Chrome when cookies and local storage
  are blocked.

* Bump DDP version to "1". Clients connecting with version "pre1" or
  "pre2" should still work.

* Allow query parameters in OAuth1 URLs. [#2404](https://github.com/meteor/meteor/issues/2404)

* Fix `meteor list` if not all packages on server. Fixes [#2468](https://github.com/meteor/meteor/issues/2468)

Patch by GitHub user mitar.


## v0.9.0.1, 2014-08-27

* Fix issues preventing hot code reload from automatically reloading webapps in
  two cases: when the old app was a pre-0.9.0 app, and when the app used
  appcache. (In both cases, an explicit reload still worked.)

* Fix publishing packages containing a plugin with platform-specific code but
  no platform-specific code in the main package.

* Fix `meteor add package@version` when the package was already added with a
  different version constraint.

* Improve treatment of pre-release packages (packages with a dash in their
  version). Guarantee that they will not be chosen by the constraint solver
  unless explicitly requested.  `meteor list` won't suggest that you update to
  them.

* Fix slow spiderable executions.

* Fix dev-mode client-only restart when client files changed very soon after
  server restart.

* Fix stack trace on `meteor add` constraint solver failure.

* Fix "access-denied" stack trace when publishing packages.


## v0.9.0, 2014-08-26

Meteor 0.9.0 introduces the Meteor Package Server. Incorporating lessons from
our community's Meteorite tool, Meteor 0.9.0 allows users to develop and publish
Meteor packages to a central repository. The `meteor publish` command is used to
publish packages. Non-core packages can now be added with `meteor add`, and you
can specify version constraints on the packages you use. Binary packages can be
published for additional architectures with `meteor publish-for-arch`, which
allows cross-platform deploys and bundling.  You can search for packages with
`meteor search` and display information on them with `meteor show`, or you can
use the Atmosphere web interface developed by Percolate Studio at
https://atmospherejs.com/

See https://docs.meteor.com/#writingpackages and
https://docs.meteor.com/#packagejs for more details.

Other packaging-related changes:

* `meteor list` now lists the packages your app is using, which was formerly the
  behavior of `meteor list --using`. To search for packages you are not
  currently using, use `meteor search`.  The concept of an "internal" package
  (which did not show up in `meteor list`) no longer exists.

* To prepare a bundle created with `meteor bundle` for execution on a
  server, you now run `npm install` with no arguments instead of having
  to specify a few specific npm modules and their versions
  explicitly. See the README in the generated bundle for more details.

* All `under_score`-style `package.js` APIs (`Package.on_use`, `api.add_files`,
  etc) have been replaced with `camelCase` names (`Package.onUse`,
  `api.addFiles`, etc).  The old names continue to work for now.

* There's a new `archMatching` option to `Plugin.registerSourceHandler`, which
  should be used by any plugin whose output is only for the client or only for
  the server (eg, CSS and HTML templating packages); this allows Meteor to avoid
  restarting the server when files processed by these plugins change.

Other changes:

* When running your app with the local development server, changes that only
  affect the client no longer require restarting the server.  Changes that only
  affect CSS no longer require the browser to refresh the page, both in local
  development and in some production environments.  [#490](https://github.com/meteor/meteor/issues/490)

* When a call to `match` fails in a method or subscription, log the
  failure on the server. (This matches the behavior described in our docs)

* The `appcache` package now defaults to functioning on all browsers
  that support the AppCache API, rather than a whitelist of browsers.
  The main effect of this change is that `appcache` is now enabled by
  default on Firefox, because Firefox no longer makes a confusing
  popup. You can still disable individual browsers with
  `AppCache.config`.  [#2241](https://github.com/meteor/meteor/issues/2241)

* The `forceApprovalPrompt` option can now be specified in `Accounts.ui.config`
  in addition to `Meteor.loginWithGoogle`.  [#2149](https://github.com/meteor/meteor/issues/2149)

* Don't leak websocket clients in server-to-server DDP in some cases (and fix
  "Got open from inactive client"
  error). https://github.com/faye/websocket-driver-node/pull/8

* Updated OAuth url for login with Meetup.

* Allow minimongo `changed` callbacks to mutate their `oldDocument`
  argument. [#2231](https://github.com/meteor/meteor/issues/2231)

* Fix upsert called from client with no callback.  [#2413](https://github.com/meteor/meteor/issues/2413)

* Avoid a few harmless exceptions in OplogObserveDriver.

* Refactor `observe-sequence` package.

* Fix `spiderable` race condition.

* Re-apply our fix of NPM bug https://github.com/npm/npm/issues/3265 which got
  accidentally reverted upstream.

* Workaround for a crash in recent Safari
  versions. https://github.com/meteor/meteor/commit/e897539adb

* Upgraded dependencies:
  - less: 1.7.4 (from 1.7.1)
  - tar: 1.0.1 (from 0.1.19)
  - fstream: 1.0.2 (from 0.1.25)

Patches by GitHub users Cangit, dandv, ImtiazMajeed, MaximDubrovin, mitar,
mquandalle, rcy, RichardLitt, thatneat, and twhy.


## v0.8.3.1, 2014-12-09 (backport)

* Fix a security issue in allow/deny rules that could result in data
  loss. If your app uses allow/deny rules, or uses packages that use
  allow/deny rules, we recommend that you update immediately.
  Backport from 1.0.1.


## v0.8.3, 2014-07-29

#### Blaze

* Refactor Blaze to simplify internals while preserving the public
  API. `UI.Component` has been replaced with `Blaze.View.`

* Fix performance issues and memory leaks concerning event handlers.

* Add `UI.remove`, which removes a template after `UI.render`/`UI.insert`.

* Add `this.autorun` to the template instance, which is like `Deps.autorun`
  but is automatically stopped when the template is destroyed.

* Create `<a>` tags as SVG elements when they have `xlink:href`
  attributes. (Previously, `<a>` tags inside SVGs were never created as
  SVG elements.)  [#2178](https://github.com/meteor/meteor/issues/2178)

* Throw an error in `{{foo bar}}` if `foo` is missing or not a function.

* Cursors returned from template helpers for #each should implement
  the `observeChanges` method and don't have to be Minimongo cursors
  (allowing new custom data stores for Blaze like Miniredis).

* Remove warnings when {{#each}} iterates over a list of strings,
  numbers, or other items that contains duplicates.  [#1980](https://github.com/meteor/meteor/issues/1980)

#### Meteor Accounts

* Fix regression in 0.8.2 where an exception would be thrown if
  `Meteor.loginWithPassword` didn't have a callback. Callbacks to
  `Meteor.loginWithPassword` are now optional again.  [#2255](https://github.com/meteor/meteor/issues/2255)

* Fix OAuth popup flow in mobile apps that don't support
  `window.opener`.  [#2302](https://github.com/meteor/meteor/issues/2302)

* Fix "Email already exists" error with MongoDB 2.6.  [#2238](https://github.com/meteor/meteor/issues/2238)


#### mongo-livedata and minimongo

* Fix performance issue where a large batch of oplog updates could block
  the node event loop for long periods.  [#2299](https://github.com/meteor/meteor/issues/2299).

* Fix oplog bug resulting in error message "Buffer inexplicably empty".  [#2274](https://github.com/meteor/meteor/issues/2274)

* Fix regression from 0.8.2 that caused collections to appear empty in
  reactive `findOne()` or `fetch` queries that run before a mutator
  returns.  [#2275](https://github.com/meteor/meteor/issues/2275)


#### Miscellaneous

* Stop including code by default that automatically refreshes the page
  if JavaScript and CSS don't load correctly. While this code is useful
  in some multi-server deployments, it can cause infinite refresh loops
  if there are errors on the page. Add the `reload-safetybelt` package
  to your app if you want to include this code.

* On the server, `Meteor.startup(c)` now calls `c` immediately if the
  server has already started up, matching the client behavior.  [#2239](https://github.com/meteor/meteor/issues/2239)

* Add support for server-side source maps when debugging with
  `node-inspector`.

* Add `WebAppInternals.addStaticJs()` for adding static JavaScript code
  to be served in the app, inline if allowed by `browser-policy`.

* Make the `tinytest/run` method return immediately, so that `wait`
  method calls from client tests don't block on server tests completing.

* Log errors from method invocations on the client if there is no
  callback provided.

* Upgraded dependencies:
  - node: 0.10.29 (from 0.10.28)
  - less: 1.7.1 (from 1.6.1)

Patches contributed by GitHub users Cangit, cmather, duckspeaker, zol.


## v0.8.2, 2014-06-23

#### Meteor Accounts

* Switch `accounts-password` to use bcrypt to store passwords on the
  server. (Previous versions of Meteor used a protocol called SRP.)
  Users will be transparently transitioned when they log in. This
  transition is one-way, so you cannot downgrade a production app once
  you upgrade to 0.8.2. If you are maintaining an authenticating DDP
  client:
     - Clients that use the plaintext password login handler (i.e. call
       the `login` method with argument `{ password: <plaintext
       password> }`) will continue to work, but users will not be
       transitioned from SRP to bcrypt when logging in with this login
       handler.
     - Clients that use SRP will no longer work. These clients should
       instead directly call the `login` method, as in
       `Meteor.loginWithPassword`. The argument to the `login` method
       can be either:
         - `{ password: <plaintext password> }`, or
         - `{ password: { digest: <password hash>, algorithm: "sha-256" } }`,
           where the password hash is the hex-encoded SHA256 hash of the
           plaintext password.

* Show the display name of the currently logged-in user after following
  an email verification link or a password reset link in `accounts-ui`.

* Add a `userEmail` option to `Meteor.loginWithMeteorDeveloperAccount`
  to pre-fill the user's email address in the OAuth popup.

* Ensure that the user object has updated token information before
  it is passed to email template functions. [#2210](https://github.com/meteor/meteor/issues/2210)

* Export the function that serves the HTTP response at the end of an
  OAuth flow as `OAuth._endOfLoginResponse`. This function can be
  overridden to make the OAuth popup flow work in certain mobile
  environments where `window.opener` is not supported.

* Remove support for OAuth redirect URLs with a `redirect` query
  parameter. This OAuth flow was never documented and never fully
  worked.


#### Blaze

* Blaze now tracks individual CSS rules in `style` attributes and won't
  overwrite changes to them made by other JavaScript libraries.

* Add `{{> UI.dynamic}}` to make it easier to dynamically render a
  template with a data context.

* Add `UI._templateInstance()` for accessing the current template
  instance from within a block helper.

* Add `UI._parentData(n)` for accessing parent data contexts from
  within a block helper.

* Add preliminary API for registering hooks to run when Blaze intends to
  insert, move, or remove DOM elements. For example, you can use these
  hooks to animate nodes as they are inserted, moved, or removed. To use
  them, you can set the `_uihooks` property on a container DOM
  element. `_uihooks` is an object that can have any subset of the
  following three properties:

    - `insertElement: function (node, next)`: called when Blaze intends
      to insert the DOM element `node` before the element `next`
    - `moveElement: function (node, next)`: called when Blaze intends to
      move the DOM element `node` before the element `next`
    - `removeElement: function (node)`: called when Blaze intends to
      remove the DOM element `node`

    Note that when you set one of these functions on a container
    element, Blaze will not do the actual operation; it's your
    responsibility to actually insert, move, or remove the node (by
    calling `$(node).remove()`, for example).

* The `findAll` method on template instances now returns a vanilla
  array, not a jQuery object. The `$` method continues to
  return a jQuery object. [#2039](https://github.com/meteor/meteor/issues/2039)

* Fix a Blaze memory leak by cleaning up event handlers when a template
  instance is destroyed. [#1997](https://github.com/meteor/meteor/issues/1997)

* Fix a bug where helpers used by {{#with}} were still re-running when
  their reactive data sources changed after they had been removed from
  the DOM.

* Stop not updating form controls if they're focused. If a field is
  edited by one user while another user is focused on it, it will just
  lose its value but maintain its focus. [#1965](https://github.com/meteor/meteor/issues/1965)

* Add `_nestInCurrentComputation` option to `UI.render`, fixing a bug in
  {{#each}} when an item is added inside a computation that subsequently
  gets invalidated. [#2156](https://github.com/meteor/meteor/issues/2156)

* Fix bug where "=" was not allowed in helper arguments. [#2157](https://github.com/meteor/meteor/issues/2157)

* Fix bug when a template tag immediately follows a Spacebars block
  comment. [#2175](https://github.com/meteor/meteor/issues/2175)


#### Command-line tool

* Add --directory flag to `meteor bundle`. Setting this flag outputs a
  directory rather than a tarball.

* Speed up updates of NPM modules by upgrading Node to include our fix for
  https://github.com/npm/npm/issues/3265 instead of passing `--force` to
  `npm install`.

* Always rebuild on changes to npm-shrinkwrap.json files.  [#1648](https://github.com/meteor/meteor/issues/1648)

* Fix uninformative error message when deploying to long hostnames. [#1208](https://github.com/meteor/meteor/issues/1208)

* Increase a buffer size to avoid failing when running MongoDB due to a
  large number of processes running on the machine, and fix the error
  message when the failure does occur. [#2158](https://github.com/meteor/meteor/issues/2158)

* Clarify a `meteor mongo` error message when using the MONGO_URL
  environment variable. [#1256](https://github.com/meteor/meteor/issues/1256)


#### Testing

* Run server tests from multiple clients serially instead of in
  parallel. This allows testing features that modify global server
  state.  [#2088](https://github.com/meteor/meteor/issues/2088)


#### Security

* Add Content-Type headers on JavaScript and CSS resources.

* Add `X-Content-Type-Options: nosniff` header to
  `browser-policy-content`'s default policy. If you are using
  `browser-policy-content` and you don't want your app to send this
  header, then call `BrowserPolicy.content.allowContentTypeSniffing()`.

* Use `Meteor.absoluteUrl()` to compute the redirect URL in the `force-ssl`
  package (instead of the host header).


#### Miscellaneous

* Allow `check` to work on the server outside of a Fiber. [#2136](https://github.com/meteor/meteor/issues/2136)

* EJSON custom type conversion functions should not be permitted to yield. [#2136](https://github.com/meteor/meteor/issues/2136)

* The legacy polling observe driver handles errors communicating with MongoDB
  better and no longer gets "stuck" in some circumstances.

* Automatically rewind cursors before calls to `fetch`, `forEach`, or `map`. On
  the client, don't cache the return value of `cursor.count()` (consistently
  with the server behavior). `cursor.rewind()` is now a no-op. [#2114](https://github.com/meteor/meteor/issues/2114)

* Remove an obsolete hack in reporting line numbers for LESS errors. [#2216](https://github.com/meteor/meteor/issues/2216)

* Avoid exceptions when accessing localStorage in certain Internet
  Explorer configurations. [#1291](https://github.com/meteor/meteor/issues/1291), [#1688](https://github.com/meteor/meteor/issues/1688).

* Make `handle.ready()` reactively stop, where `handle` is a
  subscription handle.

* Fix an error message from `audit-argument-checks` after login.

* Make the DDP server send an error if the client sends a connect
  message with a missing or malformed `support` field. [#2125](https://github.com/meteor/meteor/issues/2125)

* Fix missing `jquery` dependency in the `amplify` package. [#2113](https://github.com/meteor/meteor/issues/2113)

* Ban inserting EJSON custom types as documents. [#2095](https://github.com/meteor/meteor/issues/2095)

* Fix incorrect URL rewrites in stylesheets. [#2106](https://github.com/meteor/meteor/issues/2106)

* Upgraded dependencies:
  - node: 0.10.28 (from 0.10.26)
  - uglify-js: 2.4.13 (from 2.4.7)
  - sockjs server: 0.3.9 (from 0.3.8)
  - websocket-driver: 0.3.4 (from 0.3.2)
  - stylus: 0.46.3 (from 0.42.3)

Patches contributed by GitHub users awwx, babenzele, Cangit, dandv,
ducdigital, emgee3, felixrabe, FredericoC, jbruni, kentonv, mizzao,
mquandalle, subhog, tbjers, tmeasday.


## v0.8.1.3, 2014-05-22

* Fix a security issue in the `spiderable` package. `spiderable` now
  uses the ROOT_URL environment variable instead of the Host header to
  determine which page to snapshot.

* Fix hardcoded Twitter URL in `oauth1` package. This fixes a regression
  in 0.8.0.1 that broke Atmosphere packages that do OAuth1
  logins. [#2154](https://github.com/meteor/meteor/issues/2154).

* Add `credentialSecret` argument to `Google.retrieveCredential`, which
  was forgotten in a previous release.

* Remove nonexistent `-a` and `-r` aliases for `--add` and `--remove` in
  `meteor help authorized`. [#2155](https://github.com/meteor/meteor/issues/2155)

* Add missing `underscore` dependency in the `oauth-encryption` package. [#2165](https://github.com/meteor/meteor/issues/2165)

* Work around IE8 bug that caused some apps to fail to render when
  minified. [#2037](https://github.com/meteor/meteor/issues/2037).


## v0.8.1.2, 2014-05-12

* Fix memory leak (introduced in 0.8.1) by making sure to unregister
  sessions at the server when they are closed due to heartbeat timeout.

* Add `credentialSecret` argument to `Google.retrieveCredential`,
  `Facebook.retrieveCredential`, etc., which is needed to use them as of
  0.8.1. [#2118](https://github.com/meteor/meteor/issues/2118)

* Fix 0.8.1 regression that broke apps using a `ROOT_URL` with a path
  prefix. [#2109](https://github.com/meteor/meteor/issues/2109)


## v0.8.1.1, 2014-05-01

* Fix 0.8.1 regression preventing clients from specifying `_id` on insert. [#2097](https://github.com/meteor/meteor/issues/2097)

* Fix handling of malformed URLs when merging CSS files. [#2103](https://github.com/meteor/meteor/issues/2103), [#2093](https://github.com/meteor/meteor/issues/2093)

* Loosen the checks on the `options` argument to `Collection.find` to
  allow undefined values.


## v0.8.1, 2014-04-30

#### Meteor Accounts

* Fix a security flaw in OAuth1 and OAuth2 implementations. If you are
  using any OAuth accounts packages (such as `accounts-google` or
  `accounts-twitter`), we recommend that you update immediately and log
  out your users' current sessions with the following MongoDB command:

    $ db.users.update({}, { $set: { 'services.resume.loginTokens': [] } }, { multi: true });

* OAuth redirect URLs are now required to be on the same origin as your app.

* Log out a user's other sessions when they change their password.

* Store pending OAuth login results in the database instead of
  in-memory, so that an OAuth flow succeeds even if different requests
  go to different server processes.

* When validateLoginAttempt callbacks return false, don't override a more
  specific error message.

* Add `Random.secret()` for generating security-critical secrets like
  login tokens.

* `Meteor.logoutOtherClients` now calls the user callback when other
  login tokens have actually been removed from the database, not when
  they have been marked for eventual removal.  [#1915](https://github.com/meteor/meteor/issues/1915)

* Rename `Oauth` to `OAuth`.  `Oauth` is now an alias for backwards
  compatibility.

* Add `oauth-encryption` package for encrypting sensitive account
  credentials in the database.

* A validate login hook can now override the exception thrown from
  `beginPasswordExchange` like it can for other login methods.

* Remove an expensive observe over all users in the `accounts-base`
  package.


#### Blaze

* Disallow `javascript:` URLs in URL attribute values by default, to
  help prevent cross-site scripting bugs. Call
  `UI._allowJavascriptUrls()` to allow them.

* Fix `UI.toHTML` on templates containing `{{#with}}`.

* Fix `{{#with}}` over a data context that is mutated.  [#2046](https://github.com/meteor/meteor/issues/2046)

* Clean up autoruns when calling `UI.toHTML`.

* Properly clean up event listeners when removing templates.

* Add support for `{{!-- block comments --}}` in Spacebars. Block comments may
  contain `}}`, so they are more useful than `{{! normal comments}}` for
  commenting out sections of Spacebars templates.

* Don't dynamically insert `<tbody>` tags in reactive tables

* When handling a custom jQuery event, additional arguments are
  no longer lost -- they now come after the template instance
  argument.  [#1988](https://github.com/meteor/meteor/issues/1988)


#### DDP and MongoDB

* Extend latency compensation to support an arbitrary sequence of
  inserts in methods.  Previously, documents created inside a method
  stub on the client would eventually be replaced by new documents
  from the server, causing the screen to flicker.  Calling `insert`
  inside a method body now generates the same ID on the client (inside
  the method stub) and on the server.  A sequence of inserts also
  generates the same sequence of IDs.  Code that wants a random stream
  that is consistent between method stub and real method execution can
  get one with `DDP.randomStream`.
  https://trello.com/c/moiiS2rP/57-pattern-for-creating-multiple-database-records-from-a-method

* The document passed to the `insert` callback of `allow` and `deny` now only
  has a `_id` field if the client explicitly specified one; this allows you to
  use `allow`/`deny` rules to prevent clients from specifying their own
  `_id`. As an exception, `allow`/`deny` rules with a `transform` always have an
  `_id`.

* DDP now has an implementation of bidirectional heartbeats which is consistent
  across SockJS and websocket transports. This enables connection keepalive and
  allows servers and clients to more consistently and efficiently detect
  disconnection.

* The DDP protocol version number has been incremented to "pre2" (adding
  randomSeed and heartbeats).

* The oplog observe driver handles errors communicating with MongoDB
  better and knows to re-poll all queries after a MongoDB failover.

* Fix bugs involving mutating DDP method arguments.


#### meteor command-line tool

* Move boilerplate HTML from tools to webapp.  Change internal
  `Webapp.addHtmlAttributeHook` API.

* Add `meteor list-sites` command for listing the sites that you have
  deployed to meteor.com with your Meteor developer account.

* Third-party template languages can request that their generated source loads
  before other JavaScript files, just like *.html files, by passing the
  isTemplate option to Plugin.registerSourceHandler.

* You can specify a particular interface for the dev mode runner to bind to with
  `meteor -p host:port`.

* Don't include proprietary tar tags in bundle tarballs.

* Convert relative URLs to absolute URLs when merging CSS files.


#### Upgraded dependencies

* Node.js from 0.10.25 to 0.10.26.
* MongoDB driver from 1.3.19 to 1.4.1
* stylus: 0.42.3 (from 0.42.2)
* showdown: 0.3.1
* css-parse: an unreleased version (from 1.7.0)
* css-stringify: an unreleased version (from 1.4.1)


Patches contributed by GitHub users aldeed, apendua, arbesfeld, awwx, dandv,
davegonzalez, emgee3, justinsb, mquandalle, Neftedollar, Pent, sdarnell,
and timhaines.


## v0.8.0.1, 2014-04-21

* Fix security flaw in OAuth1 implementation. Clients can no longer
  choose the callback_url for OAuth1 logins.


## v0.8.0, 2014-03-27

Meteor 0.8.0 introduces Blaze, a total rewrite of our live templating engine,
replacing Spark. Advantages of Blaze include:

  * Better interoperability with jQuery plugins and other techniques which
    directly manipulate the DOM
  * More fine-grained updates: only the specific elements or attributes that
    change are touched rather than the entire template
  * A fully documented templating language
  * No need for the confusing `{{#constant}}`, `{{#isolate}}`, and `preserve`
    directives
  * Uses standard jQuery delegation (`.on`) instead of our custom implementation
  * Blaze supports live SVG templates that work just like HTML templates

See
[the Using Blaze wiki page](https://github.com/meteor/meteor/wiki/Using-Blaze)
for full details on upgrading your app to 0.8.0.  This includes:

* The `Template.foo.rendered` callback is now only called once when the template
  is rendered, rather than repeatedly as it is "re-rendered", because templates
  now directly update changed data instead of fully re-rendering.

* The `accounts-ui` login buttons are now invoked as a `{{> loginButtons}}`
  rather than as `{{loginButtons}}`.

* Previous versions of Meteor used a heavily modified version of the Handlebars
  templating language. In 0.8.0, we've given it its own name: Spacebars!
  Spacebars has an
  [explicit specification](https://github.com/meteor/meteor/blob/devel/packages/spacebars/README.md)
  instead of being defined as a series of changes to Handlebars. There are some
  incompatibilities with our previous Handlebars fork, such as a
  [different way of specifying dynamic element attributes](https://github.com/meteor/meteor/blob/devel/packages/spacebars/README.md#in-attribute-values)
  and a
  [new way of defining custom block helpers](https://github.com/meteor/meteor/blob/devel/packages/spacebars/README.md#custom-block-helpers).

* Your template files must consist of
  [well-formed HTML](https://github.com/meteor/meteor/blob/devel/packages/spacebars/README.md#html-dialect). Invalid
  HTML is now a compilation failure.  (There is a current limitation in our HTML
  parser such that it does not support
  [omitting end tags](http://www.w3.org/TR/html5/syntax.html#syntax-tag-omission)
  on elements such as `<P>` and `<LI>`.)

* `Template.foo` is no longer a function. It is instead a
  "component". Components render to an intermediate representation of an HTML
  tree, not a string, so there is no longer an easy way to render a component to
  a static HTML string.

* `Meteor.render` and `Spark.render` have been removed. Use `UI.render` and
  `UI.insert` instead.

* The `<body>` tag now defines a template just like the `<template>` tag, which
  can have helpers and event handlers.  Define them directly on the object
  `UI.body`.

* Previous versions of Meteor shipped with a synthesized `tap` event,
  implementing a zero-delay click event on mobile browsers. Unfortunately, this
  event never worked very well. We're eliminating it. Instead, use one of the
  excellent third party solutions.

* The `madewith` package (which supported adding a badge to your website
  displaying its score from http://madewith.meteor.com/) has been removed, as it
  is not compatible with the new version of that site.

* The internal `spark`, `liverange`, `universal-events`, and `domutils` packages
  have been removed.

* The `Handlebars` namespace has been deprecated.  `Handlebars.SafeString` is
  now `Spacebars.SafeString`, and `Handlebars.registerHelper` is now
  `UI.registerHelper`.

Patches contributed by GitHub users cmather and mart-jansink.


## v0.7.2.3, 2014-12-09 (backport)

* Fix a security issue in allow/deny rules that could result in data
  loss. If your app uses allow/deny rules, or uses packages that use
  allow/deny rules, we recommend that you update immediately.
  Backport from 1.0.1.

## v0.7.2.2, 2014-04-21 (backport)

* Fix a security flaw in OAuth1 and OAuth2 implementations.
  Backport from 0.8.1; see its entry for recommended actions to take.

## v0.7.2.1, 2014-04-30 (backport)

* Fix security flaw in OAuth1 implementation. Clients can no longer
  choose the callback_url for OAuth1 logins.
  Backport from 0.8.0.1.

## v0.7.2, 2014-03-18

* Support oplog tailing on queries with the `limit` option. All queries
  except those containing `$near` or `$where` selectors or the `skip`
  option can now be used with the oplog driver.

* Add hooks to login process: `Accounts.onLogin`,
  `Accounts.onLoginFailure`, and `Accounts.validateLoginAttempt`. These
  functions allow for rate limiting login attempts, logging an audit
  trail, account lockout flags, and more. See:
  http://docs.meteor.com/#accounts_validateloginattempt [#1815](https://github.com/meteor/meteor/issues/1815)

* Change the `Accounts.registerLoginHandler` API for custom login
  methods. Login handlers now require a name and no longer have to deal
  with generating resume tokens. See
  https://github.com/meteor/meteor/blob/devel/packages/accounts-base/accounts_server.js
  for details. OAuth based login handlers using the
  `Oauth.registerService` packages are not affected.

* Add support for HTML email in `Accounts.emailTemplates`.  [#1785](https://github.com/meteor/meteor/issues/1785)

* minimongo: Support `{a: {$elemMatch: {x: 1, $or: [{a: 1}, {b: 1}]}}}`  [#1875](https://github.com/meteor/meteor/issues/1875)

* minimongo: Support `{a: {$regex: '', $options: 'i'}}`  [#1874](https://github.com/meteor/meteor/issues/1874)

* minimongo: Fix sort implementation with multiple sort fields which each look
  inside an array. eg, ensure that with sort key `{'a.x': 1, 'a.y': 1}`, the
  document `{a: [{x: 0, y: 4}]}` sorts before
  `{a: [{x: 0, y: 5}, {x: 1, y: 3}]}`, because the 3 should not be used as a
  tie-breaker because it is not "next to" the tied 0s.

* minimongo: Fix sort implementation when selector and sort key share a field,
  that field matches an array in the document, and only some values of the array
  match the selector. eg, ensure that with sort key `{a: 1}` and selector
  `{a: {$gt: 3}}`, the document `{a: [4, 6]}` sorts before `{a: [1, 5]}`,
  because the 1 should not be used as a sort key because it does not match the
  selector. (We only approximate the MongoDB behavior here by only supporting
  relatively selectors.)

* Use `faye-websocket` (0.7.2) npm module instead of `websocket` (1.0.8) for
  server-to-server DDP.

* Update Google OAuth package to use new `profile` and `email` scopes
  instead of deprecated URL-based scopes.  [#1887](https://github.com/meteor/meteor/issues/1887)

* Add `_throwFirstError` option to `Deps.flush`.

* Make `facts` package data available on the server as
  `Facts._factsByPackage`.

* Fix issue where `LESS` compilation error could crash the `meteor run`
  process.  [#1877](https://github.com/meteor/meteor/issues/1877)

* Fix crash caused by empty HTTP host header in `meteor run` development
  server.  [#1871](https://github.com/meteor/meteor/issues/1871)

* Fix hot code reload in private browsing mode in Safari.

* Fix appcache size calculation to avoid erronious warnings. [#1847](https://github.com/meteor/meteor/issues/1847)

* Remove unused `Deps._makeNonReactive` wrapper function. Call
  `Deps.nonreactive` directly instead.

* Avoid setting the `oplogReplay` on non-oplog collections. Doing so
  caused mongod to crash.

* Add startup message to `test-in-console` to ease automation. [#1884](https://github.com/meteor/meteor/issues/1884)

* Upgraded dependencies
  - amplify: 1.1.2 (from 1.1.0)

Patches contributed by GitHub users awwx, dandv, queso, rgould, timhaines, zol


## v0.7.1.2, 2014-02-27

* Fix bug in tool error handling that caused `meteor` to crash on Mac
  OSX when no computer name is set.

* Work around a bug that caused MongoDB to fail an assertion when using
  tailable cursors on non-oplog collections.


## v0.7.1.1, 2014-02-24

* Integrate with Meteor developer accounts, a new way of managing your
  meteor.com deployed sites. When you use `meteor deploy`, you will be
  prompted to create a developer account.
    - Once you've created a developer account, you can log in and out
      from the command line with `meteor login` and `meteor logout`.
    - You can claim legacy sites with `meteor claim`. This command will
      prompt you for your site password if you are claiming a
      password-protected site; after claiming it, you will not need to
      enter the site password again.
    - You can add or remove authorized users, and view the list of
      authorized users, for a site with `meteor authorized`.
    - You can view your current username with `meteor whoami`.
    - This release also includes the `accounts-meteor-developer` package
      for building Meteor apps that allow users to log in with their own
      developer accounts.

* Improve the oplog tailing implementation for getting real-time database
  updates from MongoDB.
    - Add support for all operators except `$where` and `$near`. Limit and
      skip are not supported yet.
    - Add optimizations to avoid needless data fetches from MongoDB.
    - Fix an error ("Cannot call method 'has' of null") in an oplog
      callback. [#1767](https://github.com/meteor/meteor/issues/1767)

* Add and improve support for minimongo operators.
  - Support `$comment`.
  - Support `obj` name in `$where`.
  - `$regex` matches actual regexps properly.
  - Improve support for `$nin`, `$ne`, `$not`.
  - Support using `{ $in: [/foo/, /bar/] }`. [#1707](https://github.com/meteor/meteor/issues/1707)
  - Support `{$exists: false}`.
  - Improve type-checking for selectors.
  - Support `{x: {$elemMatch: {$gt: 5}}}`.
  - Match Mongo's behavior better when there are arrays in the document.
  - Support `$near` with sort.
  - Implement updates with `{ $set: { 'a.$.b': 5 } }`.
  - Support `{$type: 4}` queries.
  - Optimize `remove({})` when observers are paused.
  - Make update-by-id constant time.
  - Allow `{$set: {'x._id': 1}}`.  [#1794](https://github.com/meteor/meteor/issues/1794)

* Upgraded dependencies
  - node: 0.10.25 (from 0.10.22). The workaround for specific Node
    versions from 0.7.0 is now removed; 0.10.25+ is supported.
  - jquery: 1.11.0 (from 1.8.2). See
    http://jquery.com/upgrade-guide/1.9/ for upgrade instructions.
  - jquery-waypoints: 2.0.4 (from 1.1.7). Contains
    backwards-incompatible changes.
  - source-map: 0.3.2 (from 0.3.30) [#1782](https://github.com/meteor/meteor/issues/1782)
  - websocket-driver: 0.3.2 (from 0.3.1)
  - http-proxy: 1.0.2 (from a pre-release fork of 1.0)
  - semver: 2.2.1 (from 2.1.0)
  - request: 2.33.0 (from 2.27.0)
  - fstream: 0.1.25 (from 0.1.24)
  - tar: 0.1.19 (from 0.1.18)
  - eachline: a fork of 2.4.0 (from 2.3.3)
  - source-map: 0.1.31 (from 0.1.30)
  - source-map-support: 0.2.5 (from 0.2.3)
  - mongo: 2.4.9 (from 2.4.8)
  - openssl in mongo: 1.0.1f (from 1.0.1e)
  - kexec: 0.2.0 (from 0.1.1)
  - less: 1.6.1 (from 1.3.3)
  - stylus: 0.42.2 (from 0.37.0)
  - nib: 1.0.2 (from 1.0.0)
  - coffeescript: 1.7.1 (from 1.6.3)

* CSS preprocessing and sourcemaps:
  - Add sourcemap support for CSS stylesheet preprocessors. Use
    sourcemaps for stylesheets compiled with LESS.
  - Improve CSS minification to deal with `@import` statements correctly.
  - Lint CSS files for invalid `@` directives.
  - Change the recommended suffix for imported LESS files from
    `.lessimport` to `.import.less`. Add `.import.styl` to allow
    `stylus` imports. `.lessimport` continues to work but is deprecated.

* Add `clientAddress` and `httpHeaders` to `this.connection` in method
  calls and publish functions.

* Hash login tokens before storing them in the database. Legacy unhashed
  tokens are upgraded to hashed tokens in the database as they are used
  in login requests.

* Change default accounts-ui styling and add more CSS classes.

* Refactor command-line tool. Add test harness and better tests. Run
  `meteor self-test --help` for info on running the tools test suite.

* Speed up application re-build in development mode by re-using file
  hash computation between file change watching code and application
  build code..

* Fix issues with documents containing a key named `length` with a
  numeric value. Underscore treated these as arrays instead of objects,
  leading to exceptions when . Patch Underscore to not treat plain
  objects (`x.constructor === Object`) with numeric `length` fields as
  arrays. [#594](https://github.com/meteor/meteor/issues/594) [#1737](https://github.com/meteor/meteor/issues/1737)

* Deprecate `Accounts.loginServiceConfiguration` in favor of
  `ServiceConfiguration.configurations`, exported by the
  `service-configuration` package. `Accounts.loginServiceConfiguration`
  is maintained for backwards-compatibility, but it is defined in a
  `Meteor.startup` block and so cannot be used from top-level code.

* Cursors with a field specifier containing `{_id: 0}` can no longer be
  used with `observeChanges` or `observe`. This includes the implicit
  calls to these functions that are done when returning a cursor from a
  publish function or using `{{#each}}`.

* Transform functions must return objects and may not change the `_id`
  field, though they may leave it out.

* Remove broken IE7 support from the `localstorage` package. Meteor
  accounts logins no longer persist in IE7.

* Fix the `localstorage` package when used with Safari in private
  browsing mode. This fixes a problem with login token storage and
  account login. [#1291](https://github.com/meteor/meteor/issues/1291)

* Types added with `EJSON.addType` now have default `clone` and `equals`
  implementations. Users may still specify `clone` or `equals` functions
  to override the default behavior.  [#1745](https://github.com/meteor/meteor/issues/1745)

* Add `frame-src` to `browser-policy-content` and account for
  cross-browser CSP disparities.

* Deprecate `Oauth.initiateLogin` in favor of `Oauth.showPopup`.

* Add `WebApp.rawConnectHandlers` for adding connect handlers that run
  before any other Meteor handlers, except `connect.compress()`. Raw
  connect handlers see the URL's full path (even if ROOT_URL contains a
  non-empty path) and they run before static assets are served.

* Add `Accounts.connection` to allow using Meteor accounts packages with
  a non-default DDP connection.

* Detect and reload if minified CSS files fail to load at startup. This
  prevents the application from running unstyled if the page load occurs
  while the server is switching versions.

* Allow Npm.depends to specify any http or https URL containing a full
  40-hex-digit SHA.  [#1686](https://github.com/meteor/meteor/issues/1686)

* Add `retry` package for connection retry with exponential backoff.

* Pass `update` and `remove` return values correctly when using
  collections validated with `allow` and `deny` rules. [#1759](https://github.com/meteor/meteor/issues/1759)

* If you're using Deps on the server, computations and invalidation
  functions are not allowed to yield. Throw an error instead of behaving
  unpredictably.

* Fix namespacing in coffeescript files added to a package with the
  `bare: true` option. [#1668](https://github.com/meteor/meteor/issues/1668)

* Fix races when calling login and/or logoutOtherClients from multiple
  tabs. [#1616](https://github.com/meteor/meteor/issues/1616)

* Include oauth_verifier as a header rather than a parameter in
  the `oauth1` package. [#1825](https://github.com/meteor/meteor/issues/1825)

* Fix `force-ssl` to allow local development with `meteor run` in IPv6
  environments. [#1751](https://github.com/meteor/meteor/issues/1751)`

* Allow cursors on named local collections to be returned from a publish
  function in an array.  [#1820](https://github.com/meteor/meteor/issues/1820)

* Fix build failure caused by a directory in `programs/` without a
  package.js file.

* Do a better job of handling shrinkwrap files when an npm module
  depends on something that isn't a semver. [#1684](https://github.com/meteor/meteor/issues/1684)

* Fix failures updating npm dependencies when a node_modules directory
  exists above the project directory.  [#1761](https://github.com/meteor/meteor/issues/1761)

* Preserve permissions (eg, executable bit) on npm files.  [#1808](https://github.com/meteor/meteor/issues/1808)

* SockJS tweak to support relative base URLs.

* Don't leak sockets on error in dev-mode proxy.

* Clone arguments to `added` and `changed` methods in publish
  functions. This allows callers to reuse objects and prevents already
  published data from changing after the fact.  [#1750](https://github.com/meteor/meteor/issues/1750)

* Ensure springboarding to a different meteor tools version always uses
  `exec` to run the old version. This simplifies process management for
  wrapper scripts.

Patches contributed by GitHub users DenisGorbachev, EOT, OyoKooN, awwx,
dandv, icellan, jfhamlin, marcandre, michaelbishop, mitar, mizzao,
mquandalle, paulswartz, rdickert, rzymek, timhaines, and yeputons.


## v0.7.0.1, 2013-12-20

* Two fixes to `meteor run` Mongo startup bugs that could lead to hangs with the
  message "Initializing mongo database... this may take a moment.".  [#1696](https://github.com/meteor/meteor/issues/1696)

* Apply the Node patch to 0.10.24 as well (see the 0.7.0 section for details).

* Fix gratuitous IE7 incompatibility.  [#1690](https://github.com/meteor/meteor/issues/1690)


## v0.7.0, 2013-12-17

This version of Meteor contains a patch for a bug in Node 0.10 which
most commonly affects websockets. The patch is against Node version
0.10.22 and 0.10.23. We strongly recommend using one of these precise
versions of Node in production so that the patch will be applied. If you
use a newer version of Node with this version of Meteor, Meteor will not
apply the patch and will instead disable websockets.

* Rework how Meteor gets realtime database updates from MongoDB. Meteor
  now reads the MongoDB "oplog" -- a special collection that records all
  the write operations as they are applied to your database. This means
  changes to the database are instantly noticed and reflected in Meteor,
  whether they originated from Meteor or from an external database
  client. Oplog tailing is automatically enabled in development mode
  with `meteor run`, and can be enabled in production with the
  `MONGO_OPLOG_URL` environment variable. Currently the only supported
  selectors are equality checks; `$`-operators, `limit` and `skip`
  queries fall back to the original poll-and-diff algorithm. See
  https://github.com/meteor/meteor/wiki/Oplog-Observe-Driver
  for details.

* Add `Meteor.onConnection` and add `this.connection` to method
  invocations and publish functions. These can be used to store data
  associated with individual clients between subscriptions and method
  calls. See http://docs.meteor.com/#meteor_onconnection for details. [#1611](https://github.com/meteor/meteor/issues/1611)

* Bundler failures cause non-zero exit code in `meteor run`.  [#1515](https://github.com/meteor/meteor/issues/1515)

* Fix error when publish function callbacks are called during session shutdown.

* Rework hot code push. The new `autoupdate` package drives automatic
  reloads on update using standard DDP messages instead of a hardcoded
  message at DDP startup. Now the hot code push only triggers when
  client code changes; server-only code changes will not cause the page
  to reload.

* New `facts` package publishes internal statistics about Meteor.

* Add an explicit check that publish functions return a cursor, an array
  of cursors, or a falsey value. This is a safety check to to prevent
  users from accidentally returning Collection.findOne() or some other
  value and expecting it to be published.

* Implement `$each`, `$sort`, and `$slice` options for minimongo's `$push`
  modifier.  [#1492](https://github.com/meteor/meteor/issues/1492)

* Introduce `--raw-logs` option to `meteor run` to disable log
  coloring and timestamps.

* Add `WebAppInternals.setBundledJsCssPrefix()` to control where the
  client loads bundled JavaScript and CSS files. This allows serving
  files from a CDN to decrease page load times and reduce server load.

* Attempt to exit cleanly on `SIGHUP`. Stop accepting incoming
  connections, kill DDP connections, and finish all outstanding requests
  for static assets.

* In the HTTP server, only keep sockets with no active HTTP requests alive for 5
  seconds.

* Fix handling of `fields` option in minimongo when only `_id` is present. [#1651](https://github.com/meteor/meteor/issues/1651)

* Fix issue where setting `process.env.MAIL_URL` in app code would not
  alter where mail was sent. This was a regression in 0.6.6 from 0.6.5. [#1649](https://github.com/meteor/meteor/issues/1649)

* Use stderr instead of stdout (for easier automation in shell scripts) when
  prompting for passwords and when downloading the dev bundle. [#1600](https://github.com/meteor/meteor/issues/1600)

* Ensure more downtime during file watching.  [#1506](https://github.com/meteor/meteor/issues/1506)

* Fix `meteor run` with settings files containing non-ASCII characters.  [#1497](https://github.com/meteor/meteor/issues/1497)

* Support `EJSON.clone` for `Meteor.Error`. As a result, they are properly
  stringified in DDP even if thrown through a `Future`.  [#1482](https://github.com/meteor/meteor/issues/1482)

* Fix passing `transform: null` option to `collection.allow()` to disable
  transformation in validators.  [#1659](https://github.com/meteor/meteor/issues/1659)

* Fix livedata error on `this.removed` during session shutdown. [#1540](https://github.com/meteor/meteor/issues/1540) [#1553](https://github.com/meteor/meteor/issues/1553)

* Fix incompatibility with Phusion Passenger by removing an unused line. [#1613](https://github.com/meteor/meteor/issues/1613)

* Ensure install script creates /usr/local on machines where it does not
  exist (eg. fresh install of OSX Mavericks).

* Set x-forwarded-* headers in `meteor run`.

* Clean up package dirs containing only ".build".

* Check for matching hostname before doing end-of-oauth redirect.

* Only count files that actually go in the cache towards the `appcache`
  size check. [#1653](https://github.com/meteor/meteor/issues/1653).

* Increase the maximum size spiderable will return for a page from 200kB
  to 5MB.

* Upgraded dependencies:
  * SockJS server from 0.3.7 to 0.3.8, including new faye-websocket module.
  * Node from 0.10.21 to 0.10.22
  * MongoDB from 2.4.6 to 2.4.8
  * clean-css from 1.1.2 to 2.0.2
  * uglify-js from a fork of 2.4.0 to 2.4.7
  * handlebars npm module no longer available outside of handlebars package

Patches contributed by GitHub users AlexeyMK, awwx, dandv, DenisGorbachev,
emgee3, FooBarWidget, mitar, mcbain, rzymek, and sdarnell.


## v0.6.6.3, 2013-11-04

* Fix error when publish function callbacks are called during session
  shutdown.  [#1540](https://github.com/meteor/meteor/issues/1540) [#1553](https://github.com/meteor/meteor/issues/1553)

* Improve `meteor run` CPU usage in projects with many
  directories.  [#1506](https://github.com/meteor/meteor/issues/1506)


## v0.6.6.2, 2013-10-21

* Upgrade Node from 0.10.20 to 0.10.21 (security update).


## v0.6.6.1, 2013-10-12

* Fix file watching on OSX. Work around Node issue [#6251](https://github.com/meteor/meteor/issues/6251) by not using
  fs.watch. [#1483](https://github.com/meteor/meteor/issues/1483)


## v0.6.6, 2013-10-10


#### Security

* Add `browser-policy` package for configuring and sending
  Content-Security-Policy and X-Frame-Options HTTP headers.
  [See the docs](http://docs.meteor.com/#browserpolicy) for more.

* Use cryptographically strong pseudorandom number generators when available.

#### MongoDB

* Add upsert support. `Collection.update` now supports the `{upsert:
  true}` option. Additionally, add a `Collection.upsert` method which
  returns the newly inserted object id if applicable.

* `update` and `remove` now return the number of documents affected.  [#1046](https://github.com/meteor/meteor/issues/1046)

* `$near` operator for `2d` and `2dsphere` indices.

* The `fields` option to the collection methods `find` and `findOne` now works
  on the client as well.  (Operators such as `$elemMatch` and `$` are not yet
  supported in `fields` projections.) [#1287](https://github.com/meteor/meteor/issues/1287)

* Pass an index and the cursor itself to the callbacks in `cursor.forEach` and
  `cursor.map`, just like the corresponding `Array` methods.  [#63](https://github.com/meteor/meteor/issues/63)

* Support `c.find(query, {limit: N}).count()` on the client.  [#654](https://github.com/meteor/meteor/issues/654)

* Improve behavior of `$ne`, `$nin`, and `$not` selectors with objects containing
  arrays.  [#1451](https://github.com/meteor/meteor/issues/1451)

* Fix various bugs if you had two documents with the same _id field in
  String and ObjectID form.

#### Accounts

* [Behavior Change] Expire login tokens periodically. Defaults to 90
  days. Use `Accounts.config({loginExpirationInDays: null})` to disable
  token expiration.

* [Behavior Change] Write dates generated by Meteor Accounts to Mongo as
  Date instead of number; existing data can be converted by passing it
  through `new Date()`. [#1228](https://github.com/meteor/meteor/issues/1228)

* Log out and close connections for users if they are deleted from the
  database.

* Add Meteor.logoutOtherClients() for logging out other connections
  logged in as the current user.

* `restrictCreationByEmailDomain` option in `Accounts.config` to restrict new
  users to emails of specific domain (eg. only users with @meteor.com emails) or
  a custom validator. [#1332](https://github.com/meteor/meteor/issues/1332)

* Support OAuth1 services that require request token secrets as well as
  authentication token secrets.  [#1253](https://github.com/meteor/meteor/issues/1253)

* Warn if `Accounts.config` is only called on the client.  [#828](https://github.com/meteor/meteor/issues/828)

* Fix bug where callbacks to login functions could be called multiple
  times when the client reconnects.

#### DDP

* Fix infinite loop if a client disconnects while a long yielding method is
  running.

* Unfinished code to support DDP session resumption has been removed. Meteor
  servers now stop processing messages from clients and reclaim memory
  associated with them as soon as they are disconnected instead of a few minutes
  later.

#### Tools

* The pre-0.6.5 `Package.register_extension` API has been removed. Use
  `Package._transitional_registerBuildPlugin` instead, which was introduced in
  0.6.5. (A bug prevented the 0.6.5 reimplementation of `register_extension`
  from working properly anyway.)

* Support using an HTTP proxy in the `meteor` command line tool. This
  allows the `update`, `deploy`, `logs`, and `mongo` commands to work
  behind a proxy. Use the standard `http_proxy` environment variable to
  specify your proxy endpoint.  [#429](https://github.com/meteor/meteor/issues/429), [#689](https://github.com/meteor/meteor/issues/689), [#1338](https://github.com/meteor/meteor/issues/1338)

* Build Linux binaries on an older Linux machine. Meteor now supports
  running on Linux machines with glibc 2.9 or newer (Ubuntu 10.04+, RHEL
  and CentOS 6+, Fedora 10+, Debian 6+). Improve error message when running
  on Linux with unsupported glibc, and include Mongo stderr if it fails
  to start.

* Install NPM modules with `--force` to avoid corrupted local caches.

* Rebuild NPM modules in packages when upgrading to a version of Meteor that
  uses a different version of Node.

* Disable the Mongo http interface. This lets you run meteor on two ports
  differing by 1000 at the same time.

#### Misc

* [Known issue] Breaks support for pre-release OSX 10.9 'Mavericks'.
  Will be addressed shortly. See issues:
  https://github.com/joyent/node/issues/6251
  https://github.com/joyent/node/issues/6296

* `EJSON.stringify` now takes options:
  - `canonical` causes objects keys to be stringified in sorted order
  - `indent` allows formatting control over the EJSON stringification

* EJSON now supports `Infinity`, `-Infinity` and `NaN`.

* Check that the argument to `EJSON.parse` is a string.  [#1401](https://github.com/meteor/meteor/issues/1401)

* Better error from functions that use `Meteor._wrapAsync` (eg collection write
  methods and `HTTP` methods) and in DDP server message processing.  [#1387](https://github.com/meteor/meteor/issues/1387)

* Support `appcache` on Chrome for iOS.

* Support literate CoffeeScript files with the extension `.coffee.md` (in
  addition to the already-supported `.litcoffee` extension). [#1407](https://github.com/meteor/meteor/issues/1407)

* Make `madewith` package work again (broken in 0.6.5).  [#1448](https://github.com/meteor/meteor/issues/1448)

* Better error when passing a string to `{{#each}}`. [#722](https://github.com/meteor/meteor/issues/722)

* Add support for JSESSIONID cookies for sticky sessions. Set the
  `USE_JSESSIONID` environment variable to enable placing a JSESSIONID
  cookie on sockjs requests.

* Simplify the static analysis used to detect package-scope variables.

* Upgraded dependencies:
  * Node from 0.8.24 to 0.10.20
  * MongoDB from 2.4.4 to 2.4.6
  * MongoDB driver from 1.3.17 to 1.3.19
  * http-proxy from 0.10.1 to a pre-release of 1.0.0
  * stylus from 0.30.1 to 0.37.0
  * nib from 0.8.2 to 1.0.0
  * optimist from 0.3.5 to 0.6.0
  * semver from 1.1.0 to 2.1.0
  * request from 2.12.0 to 2.27.0
  * keypress from 0.1.0 to 0.2.1
  * underscore from 1.5.1 to 1.5.2
  * fstream from 0.1.21 to 0.1.24
  * tar from 0.1.14 to 0.1.18
  * source-map from 0.1.26 to 0.1.30
  * source-map-support from a fork of 0.1.8 to 0.2.3
  * escope from a fork of 0.0.15 to 1.0.0
  * estraverse from 1.1.2-1 to 1.3.1
  * simplesmtp from 0.1.25 to 0.3.10
  * stream-buffers from 0.2.3 to 0.2.5
  * websocket from 1.0.7 to 1.0.8
  * cli-color from 0.2.2 to 0.2.3
  * clean-css from 1.0.11 to 1.1.2
  * UglifyJS2 from a fork of 2.3.6 to a different fork of 2.4.0
  * connect from 2.7.10 to 2.9.0
  * send from 0.1.0 to 0.1.4
  * useragent from 2.0.1 to 2.0.7
  * replaced byline with eachline 2.3.3

Patches contributed by GitHub users ansman, awwx, codeinthehole, jacott,
Maxhodges, meawoppl, mitar, mizzao, mquandalle, nathan-muir, RobertLowe, ryw,
sdarnell, and timhaines.


## v0.6.5.3, 2014-12-09 (backport)

* Fix a security issue in allow/deny rules that could result in data
  loss. If your app uses allow/deny rules, or uses packages that use
  allow/deny rules, we recommend that you update immediately.
  Backport from 1.0.1.


## v0.6.5.2, 2013-10-21

* Upgrade Node from 0.8.24 to 0.8.26 (security patch)


## v0.6.5.1, 2013-08-28

* Fix syntax errors on lines that end with a backslash. [#1326](https://github.com/meteor/meteor/issues/1326)

* Fix serving static files with special characters in their name. [#1339](https://github.com/meteor/meteor/issues/1339)

* Upgrade `esprima` JavaScript parser to fix bug parsing complex regexps.

* Export `Spiderable` from `spiderable` package to allow users to set
  `Spiderable.userAgentRegExps` to control what user agents are treated
  as spiders.

* Add EJSON to standard-app-packages. [#1343](https://github.com/meteor/meteor/issues/1343)

* Fix bug in d3 tab character parsing.

* Fix regression when using Mongo ObjectIDs in Spark templates.


## v0.6.5, 2013-08-14

* New package system with package compiler and linker:

  * Each package now has it own namespace for variable
    declarations. Global variables used in a package are limited to
    package scope.

  * Packages must explicitly declare which symbols they export with
    `api.export` in `package.js`.

  * Apps and packages only see the exported symbols from packages they
    explicitly use. For example, if your app uses package A which in
    turn depends on package B, only package A's symbols will be
    available in the app.

  * Package names can only contain alphanumeric characters, dashes, and
    dots. Packages with spaces and underscores must be renamed.

  * Remove hardcoded list of required packages. New default
    `standard-app-packages` package adds dependencies on the core Meteor
    stack. This package can be removed to make an app with only parts of
    the Meteor stack. `standard-app-packages` will be automatically
    added to a project when it is updated to Meteor 0.6.5.

  * Custom app packages in the `packages` directory are no longer
    automatically used. They must be explicitly added to the app with
    `meteor add <packagename>`. To help with the transition, all
    packages in the `packages` directory will be automatically added to
    the project when it is updated to Meteor 0.6.5.

  * New "unipackage" on-disk format for built packages. Compiled packages are
    cached and rebuilt only when their source or dependencies change.

  * Add "unordered" and "weak" package dependency modes to allow
    circular package dependencies and conditional code inclusion.

  * New API (`_transitional_registerBuildPlugin`) for declaring
    compilers, preprocessors, and file extension handlers. These new
    build plugins are full compilation targets in their own right, and
    have their own namespace, source files, NPM requirements, and package
    dependencies. The old `register_extension` API is deprecated. Please
    note that the `package.js` format and especially
    `_transitional_registerBuildPlugin` are not frozen interfaces and
    are subject to change in future releases.

  * Add `api.imply`, which allows one package to "imply" another. If
    package A implies package B, then anything that depends on package
    A automatically depends on package B as well (and receives package
    B's imports). This is useful for creating umbrella packages
    (`standard-app-packages`) or sometimes for factoring common code
    out of related packages (`accounts-base`).

* Move HTTP serving out of the server bootstrap and into the `webapp`
  package. This allows building Meteor apps that are not web servers
  (eg. command line tools, DDP clients, etc.). Connect middlewares can
  now be registered on the new `WebApp.connectHandlers` instead of the
  old `__meteor_bootstrap__.app`.

* The entire Meteor build process now has first-class source map
  support. A source map is maintained for every source file as it
  passes through the build pipeline. Currently, the source maps are
  only served in development mode. Not all web browsers support source
  maps yet and for those that do, you may have to turn on an option to
  enable them. Source maps will always be used when reporting
  exceptions on the server.

* Update the `coffeescript` package to generate source maps.

* Add new `Assets` API and `private` subdirectory for including and
  accessing static assets on the server. http://docs.meteor.com/#assets

* Add `Meteor.disconnect`. Call this to disconnect from the
  server and stop all live data updates. [#1151](https://github.com/meteor/meteor/issues/1151)

* Add `Match.Integer` to `check` for 32-bit signed integers.

* `Meteor.connect` has been renamed to `DDP.connect` and is now fully
  supported on the server. Server-to-server DDP connections use
  websockets, and can be used for both method calls and subscriptions.

* Rename `Meteor.default_connection` to `Meteor.connection` and
  `Meteor.default_server` to `Meteor.server`.

* Rename `Meteor.http` to `HTTP`.

* `ROOT_URL` may now have a path part. This allows serving multiple
  Meteor apps on the same domain.

* Support creating named unmanaged collections with
  `new Meteor.Collection("name", {connection: null})`.

* New `Log` function in the `logging` package which prints with
  timestamps, color, filenames and linenumbers.

* Include http response in errors from oauth providers. [#1246](https://github.com/meteor/meteor/issues/1246)

* The `observe` callback `movedTo` now has a fourth argument `before`.

* Move NPM control files for packages from `.npm` to
  `.npm/package`. This is to allow build plugins such as `coffeescript`
  to depend on NPM packages. Also, when removing the last NPM
  dependency, clean up the `.npm` dir.

* Remove deprecated `Meteor.is_client` and `Meteor.is_server` variables.

* Implement "meteor bundle --debug" [#748](https://github.com/meteor/meteor/issues/748)

* Add `forceApprovalPrompt` option to `Meteor.loginWithGoogle`. [#1226](https://github.com/meteor/meteor/issues/1226)

* Make server-side Mongo `insert`s, `update`s, and `remove`s run
  asynchronously when a callback is passed.

* Improve memory usage when calling `findOne()` on the server.

* Delete login tokens from server when user logs out.

* Rename package compatibility mode option to `add_files` from `raw` to
  `bare`.

* Fix Mongo selectors of the form: {$regex: /foo/}.

* Fix Spark memory leak.  [#1157](https://github.com/meteor/meteor/issues/1157)

* Fix EPIPEs during dev mode hot code reload.

* Fix bug where we would never quiesce if we tried to revive subs that errored
  out (5e7138d)

* Fix bug where `this.fieldname` in handlebars template might refer to a
  helper instead of a property of the current data context. [#1143](https://github.com/meteor/meteor/issues/1143)

* Fix submit events on IE8. [#1191](https://github.com/meteor/meteor/issues/1191)

* Handle `Meteor.loginWithX` being called with a callback but no options. [#1181](https://github.com/meteor/meteor/issues/1181)

* Work around a Chrome bug where hitting reload could cause a tab to
  lose the DDP connection and never recover. [#1244](https://github.com/meteor/meteor/issues/1244)

* Upgraded dependencies:
  * Node from 0.8.18 to 0.8.24
  * MongoDB from 2.4.3 to 2.4.4, now with SSL support
  * CleanCSS from 0.8.3 to 1.0.11
  * Underscore from 1.4.4 to 1.5.1
  * Fibers from 1.0.0 to 1.0.1
  * MongoDB Driver from 1.3.7 to 1.3.17

Patches contributed by GitHub users btipling, mizzao, timhaines and zol.


## v0.6.4.1, 2013-07-19

* Update mongodb driver to use version 0.2.1 of the bson module.


## v0.6.4, 2013-06-10

* Separate OAuth flow logic from Accounts into separate packages. The
  `facebook`, `github`, `google`, `meetup`, `twitter`, and `weibo`
  packages can be used to perform an OAuth exchange without creating an
  account and logging in.  [#1024](https://github.com/meteor/meteor/issues/1024)

* If you set the `DISABLE_WEBSOCKETS` environment variable, browsers will not
  attempt to connect to your app using Websockets. Use this if you know your
  server environment does not properly proxy Websockets to reduce connection
  startup time.

* Make `Meteor.defer` work in an inactive tab in iOS.  [#1023](https://github.com/meteor/meteor/issues/1023)

* Allow new `Random` instances to be constructed with specified seed. This
  can be used to create repeatable test cases for code that picks random
  values.  [#1033](https://github.com/meteor/meteor/issues/1033)

* Fix CoffeeScript error reporting to include source file and line
  number again.  [#1052](https://github.com/meteor/meteor/issues/1052)

* Fix Mongo queries which nested JavaScript RegExp objects inside `$or`.  [#1089](https://github.com/meteor/meteor/issues/1089)

* Upgraded dependencies:
  * Underscore from 1.4.2 to 1.4.4  [#776](https://github.com/meteor/meteor/issues/776)
  * http-proxy from 0.8.5 to 0.10.1  [#513](https://github.com/meteor/meteor/issues/513)
  * connect from 1.9.2 to 2.7.10
  * Node mongodb client from 1.2.13 to 1.3.7  [#1060](https://github.com/meteor/meteor/issues/1060)

Patches contributed by GitHub users awwx, johnston, and timhaines.


## v0.6.3, 2013-05-15

* Add new `check` package for ensuring that a value matches a required
  type and structure. This is used to validate untrusted input from the
  client. See http://docs.meteor.com/#match for details.

* Use Websockets by default on supported browsers. This reduces latency
  and eliminates the constant network spinner on iOS devices.

* With `autopublish` on, publish many useful fields on `Meteor.users`.

* Files in the `client/compatibility/` subdirectory of a Meteor app do
  not get wrapped in a new variable scope. This is useful for
  third-party libraries which expect `var` statements at the outermost
  level to be global.

* Add synthetic `tap` event for use on touch enabled devices. This is a
  replacement for `click` that fires immediately.

* When using the `http` package synchronously on the server, errors
  are thrown rather than passed in `result.error`

* The `manager` option to the `Meteor.Collection` constructor is now called
  `connection`. The old name still works for now.  [#987](https://github.com/meteor/meteor/issues/987)

* The `localstorage-polyfill` smart package has been replaced by a
  `localstorage` package, which defines a `Meteor._localStorage` API instead of
  trying to replace the DOM `window.localStorage` facility. (Now, apps can use
  the existence of `window.localStorage` to detect if the full localStorage API
  is supported.)  [#979](https://github.com/meteor/meteor/issues/979)

* Upgrade MongoDB from 2.2.1 to 2.4.3.

* Upgrade CoffeeScript from 1.5.0 to 1.6.2.  [#972](https://github.com/meteor/meteor/issues/972)

* Faster reconnects when regaining connectivity.  [#696](https://github.com/meteor/meteor/issues/696)

* `Email.send` has a new `headers` option to set arbitrary headers.  [#963](https://github.com/meteor/meteor/issues/963)

* Cursor transform functions on the server no longer are required to return
  objects with correct `_id` fields.  [#974](https://github.com/meteor/meteor/issues/974)

* Rework `observe()` callback ordering in minimongo to improve fiber
  safety on the server. This makes subscriptions on server to server DDP
  more usable.

* Use binary search in minimongo when updating ordered queries.  [#969](https://github.com/meteor/meteor/issues/969)

* Fix EJSON base64 decoding bug.  [#1001](https://github.com/meteor/meteor/issues/1001)

* Support `appcache` on Chromium.  [#958](https://github.com/meteor/meteor/issues/958)

Patches contributed by GitHub users awwx, jagill, spang, and timhaines.


## v0.6.2.1, 2013-04-24

* When authenticating with GitHub, include a user agent string. This
  unbreaks "Sign in with GitHub"

Patch contributed by GitHub user pmark.


## v0.6.2, 2013-04-16

* Better error reporting:
  * Capture real stack traces for `Meteor.Error`.
  * Report better errors with misconfigured OAuth services.

* Add per-package upgrade notices to `meteor update`.

* Experimental server-to-server DDP support: `Meteor.connect` on the
  server will connect to a remote DDP endpoint via WebSockets. Method
  calls should work fine, but subscriptions and minimongo on the server
  are still a work in progress.

* Upgrade d3 from 2.x to 3.1.4. See
  https://github.com/mbostock/d3/wiki/Upgrading-to-3.0 for compatibility notes.

* Allow CoffeeScript to set global variables when using `use strict`. [#933](https://github.com/meteor/meteor/issues/933)

* Return the inserted documented ID from `LocalCollection.insert`. [#908](https://github.com/meteor/meteor/issues/908)

* Add Weibo token expiration time to `services.weibo.expiresAt`.

* `Spiderable.userAgentRegExps` can now be modified to change what user agents
  are treated as spiders by the `spiderable` package.

* Prevent observe callbacks from affecting the arguments to identical
  observes. [#855](https://github.com/meteor/meteor/issues/855)

* Fix meteor command line tool when run from a home directory with
  spaces in its name. If you previously installed meteor release 0.6.0
  or 0.6.1 you'll need to uninstall and reinstall meteor to support
  users with spaces in their usernames (see
  https://github.com/meteor/meteor/blob/master/README.md#uninstalling-meteor)

Patches contributed by GitHub users andreas-karlsson, awwx, jacott,
joshuaconner, and timhaines.


## v0.6.1, 2013-04-08

* Correct NPM behavior in packages in case there is a `node_modules` directory
  somewhere above the app directory. [#927](https://github.com/meteor/meteor/issues/927)

* Small bug fix in the low-level `routepolicy` package.

Patches contributed by GitHub users andreas-karlsson and awwx.


## v0.6.0, 2013-04-04

* Meteor has a brand new distribution system! In this new system, code-named
  Engine, packages are downloaded individually and on demand. All of the
  packages in each official Meteor release are prefetched and cached so you can
  still use Meteor while offline. You can have multiple releases of Meteor
  installed simultaneously; apps are pinned to specific Meteor releases.
  All `meteor` commands accept a `--release` argument to specify which release
  to use; `meteor update` changes what release the app is pinned to.
  Inside an app, the name of the release is available at `Meteor.release`.
  When running Meteor directly from a git checkout, the release is ignored.

* Variables declared with `var` at the outermost level of a JavaScript
  source file are now private to that file. Remove the `var` to share
  a value between files.

* Meteor now supports any x86 (32- or 64-bit) Linux system, not just those which
  use Debian or RedHat package management.

* Apps may contain packages inside a top-level directory named `packages`.

* Packages may depend on [NPM modules](https://npmjs.org), using the new
  `Npm.depends` directive in their `package.js` file. (Note: if the NPM module
  has architecture-specific binary components, bundles built with `meteor
  bundle` or `meteor deploy` will contain the components as built for the
  developer's platform and may not run on other platforms.)

* Meteor's internal package tests (as well as tests you add to your app's
  packages with the unsupported `Tinytest` framework) are now run with the new
  command `meteor test-packages`.

* `{{#each}}` helper can now iterate over falsey values without throwing an
  exception. [#815](https://github.com/meteor/meteor/issues/815), [#801](https://github.com/meteor/meteor/issues/801)

* `{{#with}}` helper now only includes its block if its argument is not falsey,
  and runs an `{{else}}` block if provided if the argument is falsey. [#770](https://github.com/meteor/meteor/issues/770), [#866](https://github.com/meteor/meteor/issues/866)

* Twitter login now stores `profile_image_url` and `profile_image_url_https`
  attributes in the `user.services.twitter` namespace. [#788](https://github.com/meteor/meteor/issues/788)

* Allow packages to register file extensions with dots in the filename.

* When calling `this.changed` in a publish function, it is no longer an error to
  clear a field which was never set. [#850](https://github.com/meteor/meteor/issues/850)

* Deps API
  * Add `dep.depend()`, deprecate `Deps.depend(dep)` and
    `dep.addDependent()`.
  * If first run of `Deps.autorun` throws an exception, stop it and don't
    rerun.  This prevents a Spark exception when template rendering fails
    ("Can't call 'firstNode' of undefined").
  * If an exception is thrown during `Deps.flush` with no stack, the
    message is logged instead. [#822](https://github.com/meteor/meteor/issues/822)

* When connecting to MongoDB, use the JavaScript BSON parser unless specifically
  requested in `MONGO_URL`; the native BSON parser sometimes segfaults. (Meteor
  only started using the native parser in 0.5.8.)

* Calls to the `update` collection function in untrusted code may only use a
  whitelisted list of modifier operators.

Patches contributed by GitHub users awwx, blackcoat, cmather, estark37,
mquandalle, Primigenus, raix, reustle, and timhaines.


## v0.5.9, 2013-03-14

* Fix regression in 0.5.8 that prevented users from editing their own
  profile. [#809](https://github.com/meteor/meteor/issues/809)

* Fix regression in 0.5.8 where `Meteor.loggingIn()` would not update
  reactively. [#811](https://github.com/meteor/meteor/issues/811)


## v0.5.8, 2013-03-13

* Calls to the `update` and `remove` collection functions in untrusted code may
  no longer use arbitrary selectors. You must specify a single document ID when
  invoking these functions from the client (other than in a method stub).

  You may still use other selectors when calling `update` and `remove` on the
  server and from client method stubs, so you can replace calls that are no
  longer supported (eg, in event handlers) with custom method calls.

  The corresponding `update` and `remove` callbacks passed to `allow` and `deny`
  now take a single document instead of an array.

* Add new `appcache` package. Add this package to your project to speed
  up page load and make hot code reload smoother using the HTML5
  AppCache API. See http://docs.meteor.com/#appcache for details.

* Rewrite reactivity library. `Meteor.deps` is now `Deps` and has a new
  API. `Meteor.autorun` and `Meteor.flush` are now called `Deps.autorun` and
  `Deps.flush` (the old names still work for now). The other names under
  `Meteor.deps` such as `Context` no longer exist. The new API is documented at
  http://docs.meteor.com/#deps

* You can now provide a `transform` option to collections, which is a
  function that documents coming out of that collection are passed
  through. `find`, `findOne`, `allow`, and `deny` now take `transform` options,
  which may override the Collection's `transform`.  Specifying a `transform`
  of `null` causes you to receive the documents unmodified.

* Publish functions may now return an array of cursors to publish. Currently,
  the cursors must all be from different collections. [#716](https://github.com/meteor/meteor/issues/716)

* User documents have id's when `onCreateUser` and `validateNewUser` hooks run.

* Encode and store custom EJSON types in MongoDB.

* Support literate CoffeeScript files with the extension `.litcoffee`. [#766](https://github.com/meteor/meteor/issues/766)

* Add new login service provider for Meetup.com in `accounts-meetup` package.

* If you call `observe` or `observeChanges` on a cursor created with the
  `reactive: false` option, it now only calls initial add callbacks and
  does not continue watching the query. [#771](https://github.com/meteor/meteor/issues/771)

* In an event handler, if the data context is falsey, default it to `{}`
  rather than to the global object. [#777](https://github.com/meteor/meteor/issues/777)

* Allow specifying multiple event handlers for the same selector. [#753](https://github.com/meteor/meteor/issues/753)

* Revert caching header change from 0.5.5. This fixes image flicker on redraw.

* Stop making `Session` available on the server; it's not useful there. [#751](https://github.com/meteor/meteor/issues/751)

* Force URLs in stack traces in browser consoles to be hyperlinks. [#725](https://github.com/meteor/meteor/issues/725)

* Suppress spurious `changed` callbacks with empty `fields` from
  `Cursor.observeChanges`.

* Fix logic bug in template branch matching. [#724](https://github.com/meteor/meteor/issues/724)

* Make `spiderable` user-agent test case insensitive. [#721](https://github.com/meteor/meteor/issues/721)

* Fix several bugs in EJSON type support:
  * Fix `{$type: 5}` selectors for binary values on browsers that do
    not support `Uint8Array`.
  * Fix EJSON equality on falsey values.
  * Fix for returning a scalar EJSON type from a method. [#731](https://github.com/meteor/meteor/issues/731)

* Upgraded dependencies:
  * mongodb driver to version 1.2.13 (from 0.1.11)
  * mime module removed (it was unused)


Patches contributed by GitHub users awwx, cmather, graemian, jagill,
jmhredsox, kevinxucs, krizka, mitar, raix, and rasmuserik.


## v0.5.7, 2013-02-21

* The DDP wire protocol has been redesigned.

  * The handshake message is now versioned. This breaks backwards
    compatibility between sites with `Meteor.connect()`. Older meteor
    apps can not talk to new apps and vice versa. This includes the
    `madewith` package, apps using `madewith` must upgrade.

  * New [EJSON](http://docs.meteor.com/#ejson) package allows you to use
    Dates, Mongo ObjectIDs, and binary data in your collections and
    Session variables.  You can also add your own custom datatypes.

  * Meteor now correctly represents empty documents in Collections.

  * There is an informal specification in `packages/livedata/DDP.md`.


* Breaking API changes

  * Changed the API for `observe`.  Observing with `added`, `changed`
    and `removed` callbacks is now unordered; for ordering information
    use `addedAt`, `changedAt`, `removedAt`, and `movedTo`. Full
    documentation is in the [`observe` docs](http://docs.meteor.com/#observe).
    All callers of `observe` need to be updated.

  * Changed the API for publish functions that do not return a cursor
    (ie functions that call `this.set` and `this.unset`). See the
    [`publish` docs](http://docs.meteor.com/#meteor_publish) for the new
    API.


* New Features

  * Added new [`observeChanges`](http://docs.meteor.com/#observe_changes)
    API for keeping track of the contents of a cursor more efficiently.

  * There is a new reactive function on subscription handles: `ready()`
    returns true when the subscription has received all of its initial
    documents.

  * Added `Session.setDefault(key, value)` so you can easily provide
    initial values for session variables that will not be clobbered on
    hot code push.

  * You can specify that a collection should use MongoDB ObjectIDs as
    its `_id` fields for inserts instead of strings. This allows you to
    use Meteor with existing MongoDB databases that have ObjectID
    `_id`s. If you do this, you must use `EJSON.equals()` for comparing
    equality instead of `===`. See http://docs.meteor.com/#meteor_collection.

  * New [`random` package](http://docs.meteor.com/#random) provides
    several functions for generating random values. The new
    `Random.id()` function is used to provide shorter string IDs for
    MongoDB documents. `Meteor.uuid()` is deprecated.

  * `Meteor.status()` can return the status `failed` if DDP version
    negotiation fails.


* Major Performance Enhancements

  * Rewrote subscription duplication detection logic to use a more
    efficient algorithm. This significantly reduces CPU usage on the
    server during initial page load and when dealing with large amounts
    of data.

  * Reduced unnecessary MongoDB re-polling of live queries. Meteor no
    longer polls for changes on queries that specify `_id` when
    updates for a different specific `_id` are processed. This
    drastically improves performance when dealing with many
    subscriptions and updates to individual objects, such as those
    generated by the `accounts-base` package on the `Meteor.users`
    collection.


* Upgraded UglifyJS2 to version 2.2.5


Patches contributed by GitHub users awwx and michaelglenadams.


## v0.5.6, 2013-02-15

* Fix 0.5.5 regression: Minimongo selectors matching subdocuments under arrays
  did not work correctly.

* Some Bootstrap icons should have appeared white.

Patches contributed by GitHub user benjaminchelli.

## v0.5.5, 2013-02-13

* Deprecate `Meteor.autosubscribe`. `Meteor.subscribe` now works within
  `Meteor.autorun`.

* Allow access to `Meteor.settings.public` on the client. If the JSON
  file you gave to `meteor --settings` includes a field called `public`,
  that field will be available on the client as well as the server.

* `@import` works in `less`. Use the `.lessimport` file extension to
  make a less file that is ignored by preprocessor so as to avoid double
  processing. [#203](https://github.com/meteor/meteor/issues/203)

* Upgrade Fibers to version 1.0.0. The `Fiber` and `Future` symbols are
  no longer exposed globally. To use fibers directly you can use:
   `var Fiber = __meteor_bootstrap__.require('fibers');` and
   `var Future = __meteor_bootstrap__.require('fibers/future');`

* Call version 1.1 of the Twitter API when authenticating with
  OAuth. `accounts-twitter` users have until March 5th, 2013 to
  upgrade before Twitter disables the old API. [#527](https://github.com/meteor/meteor/issues/527)

* Treat Twitter ids as strings, not numbers, as recommended by
  Twitter. [#629](https://github.com/meteor/meteor/issues/629)

* You can now specify the `_id` field of a document passed to `insert`.
  Meteor still auto-generates `_id` if it is not present.

* Expose an `invalidated` flag on `Meteor.deps.Context`.

* Populate user record with additional data from Facebook and Google. [#664](https://github.com/meteor/meteor/issues/664)

* Add Facebook token expiration time to `services.facebook.expiresAt`. [#576](https://github.com/meteor/meteor/issues/576)

* Allow piping a password to `meteor deploy` on `stdin`. [#623](https://github.com/meteor/meteor/issues/623)

* Correctly type cast arguments to handlebars helper. [#617](https://github.com/meteor/meteor/issues/617)

* Fix leaked global `userId` symbol.

* Terminate `phantomjs` properly on error when using the `spiderable`
  package. [#571](https://github.com/meteor/meteor/issues/571)

* Stop serving non-cachable files with caching headers. [#631](https://github.com/meteor/meteor/issues/631)

* Fix race condition if server restarted between page load and initial
  DDP connection. [#653](https://github.com/meteor/meteor/issues/653)

* Resolve issue where login methods sometimes blocked future methods. [#555](https://github.com/meteor/meteor/issues/555)

* Fix `Meteor.http` parsing of JSON responses on Firefox. [#553](https://github.com/meteor/meteor/issues/553)

* Minimongo no longer uses `eval`. [#480](https://github.com/meteor/meteor/issues/480)

* Serve 404 for `/app.manifest`. This allows experimenting with the
  upcoming `appcache` smart package. [#628](https://github.com/meteor/meteor/issues/628)

* Upgraded many dependencies, including:
  * node.js to version 0.8.18
  * jquery-layout to version 1.3.0RC
  * Twitter Bootstrap to version 2.3.0
  * Less to version 1.3.3
  * Uglify to version 2.2.3
  * useragent to version 2.0.1

Patches contributed by GitHub users awwx, bminer, bramp, crunchie84,
danawoodman, dbimmler, Ed-von-Schleck, geoffd123, jperl, kevee,
milesmatthias, Primigenus, raix, timhaines, and xenolf.


## v0.5.4, 2013-01-08

* Fix 0.5.3 regression: `meteor run` could fail on OSX 10.8 if environment
  variables such as `DYLD_LIBRARY_PATH` are set.


## v0.5.3, 2013-01-07

* Add `--settings` argument to `meteor deploy` and `meteor run`. This
  allows you to specify deployment-specific information made available
  to server code in the variable `Meteor.settings`.

* Support unlimited open tabs in a single browser. Work around the
  browser per-hostname connection limit by using randomized hostnames
  for deployed apps. [#131](https://github.com/meteor/meteor/issues/131)

* minimongo improvements:
  * Allow observing cursors with `skip` or `limit`.  [#528](https://github.com/meteor/meteor/issues/528)
  * Allow sorting on `dotted.sub.keys`.  [#533](https://github.com/meteor/meteor/issues/533)
  * Allow querying specific array elements (`foo.1.bar`).
  * `$and`, `$or`, and `$nor` no longer accept empty arrays (for consistency
    with Mongo)

* Re-rendering a template with Spark no longer reverts changes made by
  users to a `preserve`d form element. Instead, the newly rendered value
  is only applied if it is different from the previously rendered value.
  Additionally, `<INPUT>` elements with type other than TEXT can now have
  reactive values (eg, the labels on submit buttons can now be
  reactive).  [#510](https://github.com/meteor/meteor/issues/510) [#514](https://github.com/meteor/meteor/issues/514) [#523](https://github.com/meteor/meteor/issues/523) [#537](https://github.com/meteor/meteor/issues/537) [#558](https://github.com/meteor/meteor/issues/558)

* Support JavaScript RegExp objects in selectors in Collection write
  methods on the client, eg `myCollection.remove({foo: /bar/})`.  [#346](https://github.com/meteor/meteor/issues/346)

* `meteor` command-line improvements:
  * Improve error message when mongod fails to start.
  * The `NODE_OPTIONS` environment variable can be used to pass command-line
    flags to node (eg, `--debug` or `--debug-brk` to enable the debugger).
  * Die with error if an app name is mistakenly passed to `meteor reset`.

* Add support for "offline" access tokens with Google login. [#464](https://github.com/meteor/meteor/issues/464) [#525](https://github.com/meteor/meteor/issues/525)

* Don't remove `serviceData` fields from previous logins when logging in
  with an external service.

* Improve `OAuth1Binding` to allow making authenticated API calls to
  OAuth1 providers (eg Twitter).  [#539](https://github.com/meteor/meteor/issues/539)

* New login providers automatically work with `{{loginButtons}}` without
  needing to edit the `accounts-ui-unstyled` package.  [#572](https://github.com/meteor/meteor/issues/572)

* Use `Content-Type: application/json` by default when sending JSON data
  with `Meteor.http`.

* Improvements to `jsparse`: hex literals, keywords as property names, ES5 line
  continuations, trailing commas in object literals, line numbers in error
  messages, decimal literals starting with `.`, regex character classes with
  slashes.

* Spark improvements:
  * Improve rendering of `<SELECT>` elements on IE.  [#496](https://github.com/meteor/meteor/issues/496)
  * Don't lose nested data contexts in IE9/10 after two seconds.  [#458](https://github.com/meteor/meteor/issues/458)
  * Don't print a stack trace if DOM nodes are manually removed
    from the document without calling `Spark.finalize`.  [#392](https://github.com/meteor/meteor/issues/392)

* Always use the `autoReconnect` flag when connecting to Mongo.  [#425](https://github.com/meteor/meteor/issues/425)

* Fix server-side `observe` with no `added` callback.  [#589](https://github.com/meteor/meteor/issues/589)

* Fix re-sending method calls on reconnect.  [#538](https://github.com/meteor/meteor/issues/538)

* Remove deprecated `/sockjs` URL support from `Meteor.connect`.

* Avoid losing a few bits of randomness in UUID v4 creation.  [#519](https://github.com/meteor/meteor/issues/519)

* Update clean-css package from 0.8.2 to 0.8.3, fixing minification of `0%`
  values in `hsl` colors.  [#515](https://github.com/meteor/meteor/issues/515)

Patches contributed by GitHub users Ed-von-Schleck, egtann, jwulf, lvbreda,
martin-naumann, meawoppl, nwmartin, timhaines, and zealoushacker.


## v0.5.2, 2012-11-27

* Fix 0.5.1 regression: Cursor `observe` works during server startup.  [#507](https://github.com/meteor/meteor/issues/507)

## v0.5.1, 2012-11-20

* Speed up server-side subscription handling by avoiding redundant work
  when the same Mongo query is observed multiple times concurrently (eg,
  by multiple users subscribing to the same subscription), and by using
  a simpler "unordered" algorithm.

* Meteor now waits to invoke method callbacks until all the data written by the
  method is available in the local cache. This way, method callbacks can see the
  full effects of their writes. This includes the callbacks passed to
  `Meteor.call` and `Meteor.apply`, as well as to the `Meteor.Collection`
  `insert`/`update`/`remove` methods.

  If you want to process the method's result as soon as it arrives from the
  server, even if the method's writes are not available yet, you can now specify
  an `onResultReceived` callback to `Meteor.apply`.

* Rework latency compensation to show server data changes sooner. Previously, as
  long as any method calls were in progress, Meteor would buffer all data
  changes sent from the server until all methods finished. Meteor now only
  buffers writes to documents written by client stubs, and applies the writes as
  soon as all methods that wrote that document have finished.

* `Meteor.userLoaded()` and `{{currentUserLoaded}}` have been removed.
  Previously, during the login process on the client, `Meteor.userId()` could be
  set but the document at `Meteor.user()` could be incomplete. Meteor provided
  the function `Meteor.userLoaded()` to differentiate between these states. Now,
  this in-between state does not occur: when a user logs in, `Meteor.userId()`
  only is set once `Meteor.user()` is fully loaded.

* New reactive function `Meteor.loggingIn()` and template helper
  `{{loggingIn}}`; they are true whenever some login method is in progress.
  `accounts-ui` now uses this to show an animation during login.

* The `sass` CSS preprocessor package has been removed. It was based on an
  unmaintained NPM module which did not implement recent versions of the Sass
  language and had no error handling.  Consider using the `less` or `stylus`
  packages instead.  [#143](https://github.com/meteor/meteor/issues/143)

* `Meteor.setPassword` is now called `Accounts.setPassword`, matching the
  documentation and original intention.  [#454](https://github.com/meteor/meteor/issues/454)

* Passing the `wait` option to `Meteor.apply` now waits for all in-progress
  method calls to finish before sending the method, instead of only guaranteeing
  that its callback occurs after the callbacks of in-progress methods.

* New function `Accounts.callLoginMethod` which should be used to call custom
  login handlers (such as those registered with
  `Accounts.registerLoginHandler`).

* The callbacks for `Meteor.loginWithToken` and `Accounts.createUser` now match
  the other login callbacks: they are called with error on error or with no
  arguments on success.

* Fix bug where method calls could be dropped during a brief disconnection. [#339](https://github.com/meteor/meteor/issues/339)

* Prevent running the `meteor` command-line tool and server on unsupported Node
  versions.

* Fix Minimongo query bug with nested objects.  [#455](https://github.com/meteor/meteor/issues/455)

* In `accounts-ui`, stop page layout from changing during login.

* Use `path.join` instead of `/` in paths (helpful for the unofficial Windows
  port) [#303](https://github.com/meteor/meteor/issues/303)

* The `spiderable` package serves pages to
  [`facebookexternalhit`](https://www.facebook.com/externalhit_uatext.php) [#411](https://github.com/meteor/meteor/issues/411)

* Fix error on Firefox with DOM Storage disabled.

* Avoid invalidating listeners if setUserId is called with current value.

* Upgrade many dependencies, including:
  * MongoDB 2.2.1 (from 2.2.0)
  * underscore 1.4.2 (from 1.3.3)
  * bootstrap 2.2.1 (from 2.1.1)
  * jQuery 1.8.2 (from 1.7.2)
  * less 1.3.1 (from 1.3.0)
  * stylus 0.30.1 (from 0.29.0)
  * coffee-script 1.4.0 (from 1.3.3)

Patches contributed by GitHub users ayal, dandv, possibilities, TomWij,
tmeasday, and workmad3.

## v0.5.0, 2012-10-17

* This release introduces Meteor Accounts, a full-featured auth system that supports
  - fine-grained user-based control over database reads and writes
  - federated login with any OAuth provider (with built-in support for
    Facebook, GitHub, Google, Twitter, and Weibo)
  - secure password login
  - email validation and password recovery
  - an optional set of UI widgets implementing standard login/signup/password
    change/logout flows

  When you upgrade to Meteor 0.5.0, existing apps will lose the ability to write
  to the database from the client. To restore this, either:
  - configure each of your collections with
    [`collection.allow`](http://docs.meteor.com/#allow) and
    [`collection.deny`](http://docs.meteor.com/#deny) calls to specify which
    users can perform which write operations, or
  - add the `insecure` smart package (which is included in new apps by default)
    to restore the old behavior where anyone can write to any collection which
    has not been configured with `allow` or `deny`

  For more information on Meteor Accounts, see
  http://docs.meteor.com/#dataandsecurity and
  http://docs.meteor.com/#accounts_api

* The new function `Meteor.autorun` allows you run any code in a reactive
  context. See http://docs.meteor.com/#meteor_autorun

* Arrays and objects can now be stored in the `Session`; mutating the value you
  retrieve with `Session.get` does not affect the value in the session.

* On the client, `Meteor.apply` takes a new `wait` option, which ensures that no
  further method calls are sent to the server until this method is finished; it
  is used for login and logout methods in order to keep the user ID
  well-defined. You can also specifiy an `onReconnect` handler which is run when
  re-establishing a connection; Meteor Accounts uses this to log back in on
  reconnect.

* Meteor now provides a compatible replacement for the DOM `localStorage`
  facility that works in IE7, in the `localstorage-polyfill` smart package.

* Meteor now packages the D3 library for manipulating documents based on data in
  a smart package called `d3`.

* `Meteor.Collection` now takes its optional `manager` argument (used to
  associate a collection with a server you've connected to with
  `Meteor.connect`) as a named option. (The old call syntax continues to work
  for now.)

* Fix a bug where trying to immediately resubscribe to a record set after
  unsubscribing could fail silently.

* Better error handling for failed Mongo writes from inside methods; previously,
  errors here could cause clients to stop processing data from the server.


Patches contributed by GitHub users bradens, dandv, dybskiy, possibilities,
zhangcheng, and 75lb.


## v0.4.2, 2012-10-02

* Fix connection failure on iOS6. SockJS 0.3.3 includes this fix.

* The new `preserve-inputs` package, included by default in new Meteor apps,
  restores the pre-v0.4.0 behavior of "preserving" all form input elements by ID
  and name during re-rendering; users who want more precise control over
  preservation can still use the APIs added in v0.4.0.

* A few changes to the `Meteor.absoluteUrl` function:
  - Added a `replaceLocalhost` option.
  - The `ROOT_URL` environment variable is respected by `meteor run`.
  - It is now included in all apps via the `meteor` package. Apps that
    explicitly added the now-deprecated `absolute-url` smart package will log a
    deprecation warning.

* Upgrade Node from 0.8.8 to 0.8.11.

* If a Handlebars helper function `foo` returns null, you can now run do
  `{{foo.bar}}` without error, just like when `foo` is a non-existent property.

* If you pass a non-scalar object to `Session.set`, an error will now be thrown
  (matching the behavior of `Session.equals`). [#215](https://github.com/meteor/meteor/issues/215)

* HTML pages are now served with a `charset=utf-8` Content-Type header. [#264](https://github.com/meteor/meteor/issues/264)

* The contents of `<select>` tags can now be reactive even in IE 7 and 8.

* The `meteor` tool no longer gets confused if a parent directory of your
  project is named `public`. [#352](https://github.com/meteor/meteor/issues/352)

* Fix a race condition in the `spiderable` package which could include garbage
  in the spidered page.

* The REPL run by `admin/node.sh` no longer crashes Emacs M-x shell on exit.

* Refactor internal `reload` API.

* New internal `jsparse` smart package. Not yet exposed publicly.


Patch contributed by GitHub user yanivoliver.


## v0.4.1, 2012-09-24

* New `email` smart package, with [`Email.send`](http://docs.meteor.com/#email)
  API.

* Upgrade Node from 0.6.17 to 0.8.8, as well as many Node modules in the dev
  bundle; those that are user-exposed are:
  * coffee-script: 1.3.3 (from 1.3.1)
  * stylus: 0.29.0 (from 0.28.1)
  * nib: 0.8.2 (from 0.7.0)

* All publicly documented APIs now use `camelCase` rather than
  `under_scores`. The old spellings continue to work for now. New names are:
  - `Meteor.isClient`/`isServer`
  - `this.isSimulation` inside a method invocation
  - `Meteor.deps.Context.onInvalidate`
  - `Meteor.status().retryCount`/`retryTime`

* Spark improvements
  * Optimize selector matching for event maps.
  * Fix `Spark._currentRenderer` behavior in timer callbacks.
  * Fix bug caused by interaction between `Template.foo.preserve` and
    `{{#constant}}`. [#323](https://github.com/meteor/meteor/issues/323)
  * Allow `{{#each}}` over a collection of objects without `_id`. [#281](https://github.com/meteor/meteor/issues/281)
  * Spark now supports Firefox 3.6.
  * Added a script to build a standalone spark.js that does not depend on
    Meteor (it depends on jQuery or Sizzle if you need IE7 support,
    and otherwise is fully standalone).

* Database writes from within `Meteor.setTimeout`/`setInterval`/`defer` will be
  batched with other writes from the current method invocation if they start
  before the method completes.

* Make `Meteor.Cursor.forEach` fully synchronous even if the user's callback
  yields. [#321](https://github.com/meteor/meteor/issues/321).

* Recover from exceptions thrown in `Meteor.publish` handlers.

* Upgrade bootstrap to version 2.1.1. [#336](https://github.com/meteor/meteor/issues/336), [#337](https://github.com/meteor/meteor/issues/337), [#288](https://github.com/meteor/meteor/issues/288), [#293](https://github.com/meteor/meteor/issues/293)

* Change the implementation of the `meteor deploy` password prompt to not crash
  Emacs M-x shell.

* Optimize `LocalCollection.remove(id)` to be O(1) rather than O(n).

* Optimize client-side database performance when receiving updated data from the
  server outside of method calls.

* Better error reporting when a package in `.meteor/packages` does not exist.

* Better error reporting for coffeescript. [#331](https://github.com/meteor/meteor/issues/331)

* Better error handling in `Handlebars.Exception`.


Patches contributed by GitHub users fivethirty, tmeasday, and xenolf.


## v0.4.0, 2012-08-30

* Merge Spark, a new live page update engine
  * Breaking API changes
     * Input elements no longer preserved based on `id` and `name`
       attributes. Use [`preserve`](http://docs.meteor.com/#template_preserve)
       instead.
     * All `Meteor.ui` functions removed. Use `Meteor.render`,
       `Meteor.renderList`, and
       [Spark](https://github.com/meteor/meteor/wiki/Spark) functions instead.
     * New template functions (eg. `created`, `rendered`, etc) may collide with
       existing helpers. Use `Template.foo.helpers()` to avoid conflicts.
     * New syntax for declaring event maps. Use
       `Template.foo.events({...})`. For backwards compatibility, both syntaxes
       are allowed for now.
  * New Template features
     * Allow embedding non-Meteor widgets (eg. Google Maps) using
       [`{{#constant}}`](http://docs.meteor.com/#constant)
     * Callbacks when templates are rendered. See
       http://docs.meteor.com/#template_rendered
     * Explicit control of which nodes are preserved during re-rendering. See
       http://docs.meteor.com/#template_preserve
     * Easily find nodes within a template in event handlers and callbacks. See
       http://docs.meteor.com/#template_find
     * Allow parts of a template to be independently reactive with the
       [`{{#isolate}}`](http://docs.meteor.com/#isolate) block helper.

* Use PACKAGE_DIRS environment variable to override package location. [#227](https://github.com/meteor/meteor/issues/227)

* Add `absolute-url` package to construct URLs pointing to the application.

* Allow modifying documents returned by `observe` callbacks. [#209](https://github.com/meteor/meteor/issues/209)

* Fix periodic crash after client disconnect. [#212](https://github.com/meteor/meteor/issues/212)

* Fix minimingo crash on dotted queries with undefined keys. [#126](https://github.com/meteor/meteor/issues/126)


## v0.3.9, 2012-08-07

* Add `spiderable` package to allow web crawlers to index Meteor apps.

* `meteor deploy` uses SSL to protect application deployment.

* Fix `stopImmediatePropagation()`. [#205](https://github.com/meteor/meteor/issues/205)


## v0.3.8, 2012-07-12

* HTTPS support
  * Add `force-ssl` package to require site to load over HTTPS.
  * Use HTTPS for install script and `meteor update`.
  * Allow runtime configuration of default DDP endpoint.

* Handlebars improvements
  * Implement dotted path traversal for helpers and methods.
  * Allow functions in helper arguments.
  * Change helper nesting rules to allow functions as arguments.
  * Fix `{{this.foo}}` to never invoke helper `foo`.
  * Make event handler `this` reflect the node that matched the selector instead
    of the event target node.
  * Fix keyword arguments to helpers.

* Add `nib` support to stylus package. [#175](https://github.com/meteor/meteor/issues/175)

* Upgrade bootstrap to version 2.0.4. [#173](https://github.com/meteor/meteor/issues/173)

* Print changelog after `meteor update`.

* Fix mouseenter and mouseleave events. [#224](https://github.com/meteor/meteor/issues/224)

* Fix issue with spurious heartbeat failures on busy connections.

* Fix exception in minimongo when matching non-arrays using `$all`. [#183](https://github.com/meteor/meteor/issues/183)

* Fix serving an empty file when no cacheable assets exist. [#179](https://github.com/meteor/meteor/issues/179)


## v0.3.7, 2012-06-06

* Better parsing of `.html` template files
  * Allow HTML comments (`<!-- -->`) at top level
  * Allow whitespace anywhere in open/close tag
  * Provide names and line numbers on error
  * More helpful error messages

* Form control improvements
  * Fix reactive radio buttons in Internet Explorer.
  * Fix reactive textareas to update consistently across browsers, matching text
    field behavior.

* `http` package bug fixes:
  * Send correct Content-Type when POSTing `params` from the server. [#172](https://github.com/meteor/meteor/issues/172)
  * Correctly detect JSON response Content-Type when a charset is present.

* Support `Handlebars.SafeString`. [#160](https://github.com/meteor/meteor/issues/160)

* Fix intermittent "Cursor is closed" mongo error.

* Fix "Cannot read property 'nextSibling' of null" error in certain nested
  templates. [#142](https://github.com/meteor/meteor/issues/142)

* Add heartbeat timer on the client to notice when the server silently goes
  away.


## v0.3.6, 2012-05-16

* Rewrite event handling. `this` in event handlers now refers to the data
  context of the element that generated the event, *not* the top-level data
  context of the template where the event is declared.

* Add /websocket endpoint for raw websockets. Pass websockets through
  development mode proxy.

* Simplified API for Meteor.connect, which now receives a URL to a Meteor app
  rather than to a sockjs endpoint.

* Fix livedata to support subscriptions with overlapping documents.

* Update node.js to 0.6.17 to fix potential security issue.


## v0.3.5, 2012-04-28

* Fix 0.3.4 regression: Call event map handlers on bubbled events. [#107](https://github.com/meteor/meteor/issues/107)


## v0.3.4, 2012-04-27

* Add Twitter `bootstrap` package. [#84](https://github.com/meteor/meteor/issues/84)

* Add packages for `sass` and `stylus` CSS pre-processors. [#40](https://github.com/meteor/meteor/issues/40), [#50](https://github.com/meteor/meteor/issues/50)

* Bind events correctly on top level elements in a template.

* Fix dotted path selectors in minimongo. [#88](https://github.com/meteor/meteor/issues/88)

* Make `backbone` package also run on the server.

* Add `bare` option to coffee-script compilation so variables can be shared
  between multiple coffee-script file. [#85](https://github.com/meteor/meteor/issues/85)

* Upgrade many dependency versions. User visible highlights:
 * node.js 0.6.15
 * coffee-script 1.3.1
 * less 1.3.0
 * sockjs 0.3.1
 * underscore 1.3.3
 * backbone 0.9.2

* Several documentation fixes and test coverage improvements.


## v0.3.3, 2012-04-20

* Add `http` package for making HTTP requests to remote servers.

* Add `madewith` package to put a live-updating Made with Meteor badge on apps.

* Reduce size of mongo database on disk (--smallfiles).

* Prevent unnecessary hot-code pushes on deployed apps during server migration.

* Fix issue with spaces in directory names. [#39](https://github.com/meteor/meteor/issues/39)

* Workaround browser caching issues in development mode by using query
  parameters on all JavaScript and CSS requests.

* Many documentation and test fixups.


## v0.3.2, 2012-04-10

* Initial public launch<|MERGE_RESOLUTION|>--- conflicted
+++ resolved
@@ -1,10 +1,9 @@
 ## v.NEXT
 
-<<<<<<< HEAD
 * The `npm` package has been upgraded to version 6.1.0, and our
   [fork](https://github.com/meteor/pacote/tree/v8.1.6-meteor) of its
   `pacote` dependency has been rebased against version 8.1.6.
-=======
+
 ## v1.7.0.2, 2018-06-13
 
 * Node has been updated to version
@@ -21,7 +20,6 @@
   [PR #9977](https://github.com/meteor/meteor/pull/9977) by
   [@robfallows](https://github.com/robfallows).
   [Issue #9961](https://github.com/meteor/meteor/issues/9961)
->>>>>>> e2c9e956
 
 ## v1.7.0.1, 2018-05-29
 
