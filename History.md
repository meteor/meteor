## v.NEXT

<<<<<<< HEAD
* Meteor's internal `minifier-css` package has been updated to use `postcss`
  for CSS parsing and minifying, instead of the abandoned `css-parse` and
  `css-stringify` packages. Changes made to the `CssTools` API exposed by the
  `minifier-css` package are mostly backwards compatible (the
  `standard-minifier-css` package that uses it didn't have to change for
  example), but now that we're using `postcss` the AST accepted and returned
  from certain functions is different. This could impact developers who are
  tying into Meteor's internal `minifier-css` package directly. The AST based 
  function changes are:
  
  * `CssTools.parseCss` now returns a PostCSS
    [`Root`](http://api.postcss.org/Root.html) object.    
  * `CssTools.stringifyCss` expects a PostCSS `Root` object as its first
    parameter.    
  * `CssTools.mergeCssAsts` expects an array of PostCSS `Root` objects as its
    first parameter.    
  * `CssTools.rewriteCssUrls` expects a PostCSS `Root` object as its first
    parameter.
    
  [PR #9263](https://github.com/meteor/meteor/pull/9263)
=======
* The `minifier-js` package has been updated to use `uglify-es` 3.1.9.
>>>>>>> 3e28d5d4

* [`cordova-lib`](https://github.com/apache/cordova-cli) has been updated to
  version 7.1.0, [`cordova-android`](https://github.com/apache/cordova-android/)
  has been updated to version 6.3.0, and [`cordova-ios`](https://github.com/apache/cordova-ios/)
  has been updated to version 4.5.3. The cordova-plugins `cordova-plugin-console`,
  `cordova-plugin-device-motion`, and `cordova-plugin-device-orientation` have been
  [deprecated](https://cordova.apache.org/news/2017/09/22/plugins-release.html)
  and will likely be removed in a future Meteor release.
  [Feature Request #196](https://github.com/meteor/meteor-feature-requests/issues/196)
  [PR #9213](https://github.com/meteor/meteor/pull/9213)

* iOS icons and launch screens have been updated to support iOS 11
  [Issue #9196](https://github.com/meteor/meteor/issues/9196)
  [PR #9198](https://github.com/meteor/meteor/pull/9198)

* Enables passing `false` to `cursor.count()` on the client to prevent skip
  and limit from having an effect on the result.
  [Issue #1201](https://github.com/meteor/meteor/issues/1201)
  [PR #9205](https://github.com/meteor/meteor/pull/9205)

* An `onExternalLogin` hook has been added to the accounts system, to allow
  the customization of OAuth user profile updates.
  [PR #9042](https://github.com/meteor/meteor/pull/9042)

* `Accounts.config` now supports a `bcryptRounds` option that
  overrides the default 10 rounds currently used to secure passwords.
  [PR #9044](https://github.com/meteor/meteor/pull/9044)

## v1.6, 2017-10-30

* **Important note for package maintainers:**

  With the jump to Node 8, some packages published using Meteor 1.6 may no
  longer be compatible with older Meteor versions. In order to maintain
  compatibility with Meteor 1.5 apps when publishing your package, you can
  specify a release version with the meteor publish command:

  ```
  meteor --release 1.5.3 publish
  ```

  If you're interested in taking advantage of Meteor 1.6 while still
  supporting older Meteor versions, you can consider publishing for Meteor
  1.6 from a new branch, with your package's minor or major version bumped.
  You can then continue to publish for Meteor 1.5 from the original branch.
  Note that the 1.6 branch version bump is important so that you can continue
  publishing patch updates for Meteor 1.5 from the original branch.

  [Issue #9308](https://github.com/meteor/meteor/issues/9308)

* Node.js has been upgraded to version 8.8.1, which will be entering
  long-term support (LTS) coverage on 31 October 2017, lasting through
  December 2019 ([full schedule](https://github.com/nodejs/Release#nodejs-release-working-group)).
  This is a *major* upgrade from the previous version of Node.js used by
  Meteor, 4.8.4.

* The `npm` npm package has been upgraded to version 5.4.2, a major
  upgrade from 4.6.1. While this update should be backwards-compatible for
  existing Meteor apps and packages, if you are the maintainer of any
  Meteor packages, pay close attention to your `npm-shrinkwrap.json` files
  when first using this version of `npm`. For normal Meteor application
  development, this upgrade primarily affects the version of `npm` used by
  `meteor npm ...` commands. A functional installation of `git` may be
  required to support GitHub repository and/or tarball URLs.
  [Troubleshooting](https://docs.npmjs.com/troubleshooting/common-errors).
  [PR #8835](https://github.com/meteor/meteor/pull/8835)

* In addition to `meteor node` and `meteor npm`, which are convenient
  shorthands for `node` and `npm`, `meteor npx <command>` can be used to
  execute commands from a local `node_modules/.bin` directory or from the
  `npm` cache. Any packages necessary to run the command will be
  automatically downloaded. [Read](https://www.npmjs.com/package/npx)
  about it, or just try some commands:
  ```sh
  meteor npx cowsay mooooo
  meteor npx uuid
  meteor npx nyancat
  meteor npx yarn
  ```

* The `meteor debug` command has been superseded by the more flexible
  `--inspect` and `--inspect-brk` command-line flags, which work for any
  `run`, `test`, or `test-packages` command.

  The syntax of these flags is the same as the equivalent Node.js
  [flags](https://nodejs.org/en/docs/inspector/#command-line-options),
  with two notable differences:

  * The flags affect the server process spawned by the build process,
    rather than affecting the build process itself.

  * The `--inspect-brk` flag causes the server process to pause just after
    server code has loaded but before it begins to execute, giving the
    developer a chance to set breakpoints in server code.

  [Feature Request #194](https://github.com/meteor/meteor-feature-requests/issues/194)

* On Windows, Meteor can now be installed or reinstalled from scratch
  using the command `choco install meteor`, using the
  [Chocolatey](https://chocolatey.org/) package manager. This method of
  installation replaces the old `InstallMeteor.exe` installer, which had a
  number of shortcomings, and will no longer be supported.

* Fresh installs of Meteor 1.6 on 64-bit Windows machines will now use
  native 64-bit Node.js binaries, rather than a 32-bit version of Node.js.
  In addition to being faster, native 64-bit support will enable Windows
  developers to debug asynchronous stack traces more easily in the new
  Node.js inspector, which is only fully supported by native 64-bit
  architectures. Note that merely running `meteor update` from a 32-bit
  version of Meteor will still install a 32-bit version of Meteor 1.6, so
  you should use `choco install meteor` to get a fresh 64-bit version.
  [PR #9218](https://github.com/meteor/meteor/pull/9218)

* To support developers running on a 32-bit OS, Meteor now supports both 32-
  and 64-bit versions of Mongo. Mongo 3.2 is the last 32-bit version available
  from Mongo. Meteor running on a 32-bit OS will use a 32-bit version of Mongo
  3.2 and 64-bit platforms will receive newer Mongo versions in future releases.
  [PR #9173](https://github.com/meteor/meteor/pull/9173)

* After several reliability improvements, native file watching has been
  un-disabled on Windows. Though native file change notifications will
  probably never work with network or shared virtual file systems (e.g.,
  NTFS or Vagrant-mounted disks), Meteor uses an efficient prioritized
  polling system as a fallback for those file systems.

* Various optimizations have reduced the on-disk size of the `meteor-tool`
  package from 545MB (1.5.2.2) to 219MB.

* The `meteor-babel` package has been upgraded to version 0.24.6, to take
  better advantage of native language features in Node 8.

* The `reify` npm package has been upgraded to version 0.12.3.

* The `meteor-promise` package has been upgraded to version 0.8.6, to
  enable better handling of `UnhandledPromiseRejectionWarning`s.

* The `node-gyp` npm package has been upgraded to version 3.6.2.

* The `node-pre-gyp` npm package has been updated to version 0.6.36.

* The `fibers` npm package has been upgraded to version 2.0.0.

* The `pathwatcher` npm package has been upgraded to version 7.1.0.

* The `http-proxy` npm package has been upgraded to version 1.16.2.

* The `semver` npm package has been upgraded to version 5.4.1.

* When running Meteor tool tests (i.e. `./meteor self-test`) during the
  course of developing Meteor itself, it is no longer necessary to
  `./meteor npm install -g phantomjs-prebuilt browserstack-webdriver`.
  These will now be installed automatically upon their use.

* You can now run `meteor test --driver-package user:package` without
  first running `meteor add user:package`.

* iOS icons and launch screens have been updated to support iOS 11
  [Issue #9196](https://github.com/meteor/meteor/issues/9196)
  [PR #9198](https://github.com/meteor/meteor/pull/9198)

## v1.5.4, 2017-11-08

* Node has been updated to version 4.8.6. This release officially
  includes our fix of a faulty backport of garbage collection-related
  logic in V8 and ends Meteor's use of a custom Node with that patch.
  In addition, it includes small OpenSSL updates as announced on the
  Node blog: https://nodejs.org/en/blog/release/v4.8.6/.
  [Issue #8648](https://github.com/meteor/meteor/issues/8648)

## v1.5.3, 2017-11-04

* Node has been upgraded to version 4.8.5, a recommended security
  release: https://nodejs.org/en/blog/release/v4.8.5/. While it was
  expected that Node 4.8.5 would also include our fix of a faulty
  backport of garbage collection-related logic in V8, the timing
  of this security release has caused that to be delayed until 4.8.6.
  Therefore, this Node still includes our patch for this issue.
  [Issue #8648](https://github.com/meteor/meteor/issues/8648)

* Various backports from Meteor 1.6, as detailed in the
  [PR for Meteor 1.5.3](https://github.com/meteor/meteor/pull/9266).
  Briefly, these involve fixes for:
  * Child imports of dynamically imported modules within packages.
    [#9182](https://github.com/meteor/meteor/issues/9182)
  * Unresolved circular dependencies.
    [#9176](https://github.com/meteor/meteor/issues/9176)
  * Windows temporary directory handling.

## v1.5.2.2, 2017-10-02

* Fixes a regression in 1.5.2.1 which resulted in the macOS firewall
  repeatedly asking to "accept incoming network connections". While the
  `node` binary in 1.5.2.1 was functionally the same as 1.5.2, it had
  been recompiled on our build farm (which re-compiles all architectures
  at the same time) to ensure compatibility with older (but still
  supported) Linux distributions. Unfortunately, macOS took issue with
  the binary having a different 'signature' (but same 'identifier') as
  one it had already seen, and refused to permanently "allow" it in the
  firewall. Our macOS `node` binaries are now signed with a certificate,
  hopefully preventing this from occurring again.
  [Issue #9139](https://github.com/meteor/meteor/issues/9139)

* Fixes a regression in `accounts-base` caused by changes to the (now
  deprecated) `connection.onReconnect` function which caused users to be
  logged out shortly after logging in.
  [Issue #9140](https://github.com/meteor/meteor/issues/9140)
  [PR #](https://github.com/meteor/meteor/pull/9148)

* [`cordova-ios`](https://github.com/apache/cordova-ios) has been updated to
  version 4.5.1, to add in iOS 11 / Xcode 9 compatibility.
  [Issue #9098](https://github.com/meteor/meteor/issues/9098)
  [Issue #9126](https://github.com/meteor/meteor/issues/9126)
  [PR #9137](https://github.com/meteor/meteor/pull/9137)

* Includes a follow-up change to the (not commonly necessary)
  `Npm.require` which ensures built-in modules are loaded first, which
  was necessary after a change in 1.5.2.1 which reduced its scope.
  This resolves "Cannot find module crypto" and similar errors.
  [Issue #9136](https://github.com/meteor/meteor/issues/9136)

* A bug that prevented building some binary npm packages on Windows has
  been fixed. [Issue #9153](https://github.com/meteor/meteor/issues/9153)

## v1.5.2.1, 2017-09-26

* Updating to Meteor 1.5.2.1 will automatically patch a security
  vulnerability in the `allow-deny` package, since `meteor-tool@1.5.2_1`
  requires `allow-deny@1.0.9` or later. If for any reason you are not
  ready or able to update to Meteor 1.5.2.1 by running `meteor update`,
  please at least run
  ```sh
  meteor update allow-deny
  ```
  instead. More details about the security vulnerability can be found on
  the Meteor forums.

* The command-line `meteor` tool no longer invokes `node` with the
  `--expose-gc` flag. Although this flag allowed the build process to be
  more aggressive about collecting garbage, it was also a source of
  problems in Meteor 1.5.2 and Node 4.8.4, from increased segmentation
  faults during (the more frequent) garbage collections to occasional
  slowness in rebuilding local packages. The flag is likely to return in
  Meteor 1.6, where it has not exhibited any of the same problems.

* Meteor now supports `.meteorignore` files, which cause the build system
  to ignore certain files and directories using the same pattern syntax as
  [`.gitignore` files](https://git-scm.com/docs/gitignore). These files
  may appear in any directory of your app or package, specifying rules for
  the directory tree below them. Of course, `.meteorignore` files are also
  fully integrated with Meteor's file watching system, so they can be
  added, removed, or modified during development.
  [Feature request #5](https://github.com/meteor/meteor-feature-requests/issues/5)

* DDP's `connection.onReconnect = func` feature has been deprecated. This
  functionality was previously supported as a way to set a function to be
  called as the first step of reconnecting. This approach has proven to be
  inflexible as only one function can be defined to be called when
  reconnecting. Meteor's accounts system was already setting an
  `onReconnect` callback to be used internally, which means anyone setting
  their own `onReconnect` callback was inadvertently overwriting code used
  internally. Moving forward the `DDP.onReconnect(callback)` method should be
  used to register callbacks to call when a connection reconnects. The
  connection that is reconnecting is passed as the only argument to
  `callback`. This is used by the accounts system to re-login on reconnects
  without interfering with other code that uses `connection.onReconnect`.
  [Issue #5665](https://github.com/meteor/meteor/issues/5665)
  [PR #9092](https://github.com/meteor/meteor/pull/9092)

* `reactive-dict` now supports `destroy`. `destroy` will clear the `ReactiveDict`s
  data and unregister the `ReactiveDict` from data migration.  
  i.e. When a `ReactiveDict` is instantiated with a name on the client and the
  `reload` package is present in the project.
  [Feature Request #76](https://github.com/meteor/meteor-feature-requests/issues/76)
  [PR #9063](https://github.com/meteor/meteor/pull/9063)

* The `webapp` package has been updated to support UNIX domain sockets. If a
  `UNIX_SOCKET_PATH` environment variable is set with a valid
  UNIX socket file path (e.g. `UNIX_SOCKET_PATH=/tmp/socktest.sock`), Meteor's
  HTTP server will use that socket file for inter-process communication,
  instead of TCP. This can be useful in cases like using Nginx to proxy
  requests back to an internal Meteor application. Leveraging UNIX domain
  sockets for inter-process communication reduces the sometimes unnecessary
  overhead required by TCP based communication.
  [Issue #7392](https://github.com/meteor/meteor/issues/7392)
  [PR #8702](https://github.com/meteor/meteor/pull/8702)

* The `fastclick` package (previously included by default in Cordova
  applications through the `mobile-experience` package) has been deprecated.
  This package is no longer maintained and has years of outstanding
  unresolved issues, some of which are impacting Meteor users. Most modern
  mobile web browsers have removed the 300ms tap delay that `fastclick` worked
  around, as long as the following `<head />` `meta` element is set (which
  is generally considered a mobile best practice regardless, and which the
  Meteor boilerplate generator already sets by default for Cordova apps):
  `<meta name="viewport" content="width=device-width">`
  If anyone is still interested in using `fastclick` with their application,
  it can be installed from npm directly (`meteor npm install --save fastclick`).
  Reference:
  [Mobile Chrome](https://developers.google.com/web/updates/2013/12/300ms-tap-delay-gone-away)
  [Mobile Safari](https://bugs.webkit.org/show_bug.cgi?id=150604)
  [PR #9039](https://github.com/meteor/meteor/pull/9039)

* Minimongo cursors are now JavaScript iterable objects and can now be iterated over
  using `for...of` loops, spread operator, `yield*`, and destructuring assignments.
  [PR #8888](https://github.com/meteor/meteor/pull/8888)

## v1.5.2, 2017-09-05

* Node 4.8.4 has been patched to include
  https://github.com/nodejs/node/pull/14829, an important PR implemented
  by our own @abernix (:tada:), which fixes a faulty backport of garbage
  collection-related logic in V8 that was causing occasional segmentation
  faults during Meteor development and testing, ever since Node 4.6.2
  (Meteor 1.4.2.3). When Node 4.8.5 is officially released with these
  changes, we will immediately publish a small follow-up release.
  [Issue #8648](https://github.com/meteor/meteor/issues/8648)

* When Meteor writes to watched files during the build process, it no
  longer relies on file watchers to detect the change and invalidate the
  optimistic file system cache, which should fix a number of problems
  related by the symptom of endless rebuilding.
  [Issue #8988](https://github.com/meteor/meteor/issues/8988)
  [Issue #8942](https://github.com/meteor/meteor/issues/8942)
  [PR #9007](https://github.com/meteor/meteor/pull/9007)

* The `cordova-lib` npm package has been updated to 7.0.1, along with
  cordova-android (6.2.3) and cordova-ios (4.4.0), and various plugins.
  [PR #8919](https://github.com/meteor/meteor/pull/8919) resolves the
  umbrella [issue #8686](https://github.com/meteor/meteor/issues/8686), as
  well as several Android build issues:
  [#8408](https://github.com/meteor/meteor/issues/8408),
  [#8424](https://github.com/meteor/meteor/issues/8424), and
  [#8464](https://github.com/meteor/meteor/issues/8464).

* The [`boilerplate-generator`](https://github.com/meteor/meteor/tree/release-1.5.2/packages/boilerplate-generator)
  package responsible for generating initial HTML documents for Meteor
  apps has been refactored by @stevenhao to avoid using the
  `spacebars`-related packages, which means it is now possible to remove
  Blaze as a dependency from the server as well as the client.
  [PR #8820](https://github.com/meteor/meteor/pull/8820)

* The `meteor-babel` package has been upgraded to version 0.23.1.

* The `reify` npm package has been upgraded to version 0.12.0, which
  includes a minor breaking
  [change](https://github.com/benjamn/reify/commit/8defc645e556429283e0b522fd3afababf6525ea)
  that correctly skips exports named `default` in `export * from "module"`
  declarations. If you have any wrapper modules that re-export another
  module's exports using `export * from "./wrapped/module"`, and the
  wrapped module has a `default` export that you want to be included, you
  should now explicitly re-export `default` using a second declaration:
  ```js
  export * from "./wrapped/module";
  export { default } "./wrapped/module";
  ```

* The `meteor-promise` package has been upgraded to version 0.8.5,
  and the `promise` polyfill package has been upgraded to 8.0.1.

* The `semver` npm package has been upgraded to version 5.3.0.
  [PR #8859](https://github.com/meteor/meteor/pull/8859)

* The `faye-websocket` npm package has been upgraded to version 0.11.1,
  and its dependency `websocket-driver` has been upgraded to a version
  containing [this fix](https://github.com/faye/websocket-driver-node/issues/21),
  thanks to [@sdarnell](https://github.com/sdarnell).
  [meteor-feature-requests#160](https://github.com/meteor/meteor-feature-requests/issues/160)

* The `uglify-js` npm package has been upgraded to version 3.0.28.

* Thanks to PRs [#8960](https://github.com/meteor/meteor/pull/8960) and
  [#9018](https://github.com/meteor/meteor/pull/9018) by @GeoffreyBooth, a
  [`coffeescript-compiler`](https://github.com/meteor/meteor/tree/release-1.5.2/packages/non-core/coffeescript-compiler)
  package has been extracted from the `coffeescript` package, similar to
  how the `babel-compiler` package is separate from the `ecmascript`
  package, so that other packages (such as
  [`vue-coffee`](https://github.com/meteor-vue/vue-meteor/tree/master/packages/vue-coffee))
  can make use of `coffeescript-compiler`. All `coffeescript`-related
  packages have been moved to
  [`packages/non-core`](https://github.com/meteor/meteor/tree/release-1.5.2/packages/non-core),
  so that they can be published independently from Meteor releases.

* `meteor list --tree` can now be used to list all transitive package
  dependencies (and versions) in an application. Weakly referenced dependencies
  can also be listed by using the `--weak` option. For more information, run
  `meteor help list`.
  [PR #8936](https://github.com/meteor/meteor/pull/8936)

* The `star.json` manifest created within the root of a `meteor build` bundle
  will now contain `nodeVersion` and `npmVersion` which will specify the exact
  versions of Node.js and npm (respectively) which the Meteor release was
  bundled with.  The `.node_version.txt` file will still be written into the
  root of the bundle, but it may be deprecated in a future version of Meteor.
  [PR #8956](https://github.com/meteor/meteor/pull/8956)

* A new package called `mongo-dev-server` has been created and wired into
  `mongo` as a dependency. As long as this package is included in a Meteor
  application (which it is by default since all new Meteor apps have `mongo`
  as a dependency), a local development MongoDB server is started alongside
  the application. This package was created to provide a way to disable the
  local development Mongo server, when `mongo` isn't needed (e.g. when using
  Meteor as a build system only). If an application has no dependency on
  `mongo`, the `mongo-dev-server` package is not added, which means no local
  development Mongo server is started.
  [Feature Request #31](https://github.com/meteor/meteor-feature-requests/issues/31)
  [PR #8853](https://github.com/meteor/meteor/pull/8853)

* `Accounts.config` no longer mistakenly allows tokens to expire when
  the `loginExpirationInDays` option is set to `null`.
  [Issue #5121](https://github.com/meteor/meteor/issues/5121)
  [PR #8917](https://github.com/meteor/meteor/pull/8917)

* The `"env"` field is now supported in `.babelrc` files.
  [PR #8963](https://github.com/meteor/meteor/pull/8963)

* Files contained by `client/compatibility/` directories or added with
  `api.addFiles(files, ..., { bare: true })` are now evaluated before
  importing modules with `require`, which may be a breaking change if you
  depend on the interleaving of `bare` files with eager module evaluation.
  [PR #8972](https://github.com/meteor/meteor/pull/8972)

* When `meteor test-packages` runs in a browser, uncaught exceptions will
  now be displayed above the test results, along with the usual summary of
  test failures, in case those uncaught errors have something to do with
  later test failures.
  [Issue #4979](https://github.com/meteor/meteor/issues/4979)
  [PR #9034](https://github.com/meteor/meteor/pull/9034)

## v1.5.1, 2017-07-12

* Node has been upgraded to version 4.8.4.

* A new core Meteor package called `server-render` provides generic
  support for server-side rendering of HTML, as described in the package's
  [`README.md`](https://github.com/meteor/meteor/blob/release-1.5.1/packages/server-render/README.md).
  [PR #8841](https://github.com/meteor/meteor/pull/8841)

* To reduce the total number of file descriptors held open by the Meteor
  build system, native file watchers will now be started only for files
  that have changed at least once. This new policy means you may have to
  [wait up to 5000ms](https://github.com/meteor/meteor/blob/6bde360b9c075f1c78c3850eadbdfa7fe271f396/tools/fs/safe-watcher.js#L20-L21)
  for changes to be detected when you first edit a file, but thereafter
  changes will be detected instantaneously. In return for that small
  initial waiting time, the number of open file descriptors will now be
  bounded roughly by the number of files you are actively editing, rather
  than the number of files involved in the build (often thousands), which
  should help with issues like
  [#8648](https://github.com/meteor/meteor/issues/8648). If you need to
  disable the new behavior for any reason, simply set the
  `METEOR_WATCH_PRIORITIZE_CHANGED` environment variable to `"false"`, as
  explained in [PR #8866](https://github.com/meteor/meteor/pull/8866).

* All `observe` and `observeChanges` callbacks are now bound using
  `Meteor.bindEnvironment`.  The same `EnvironmentVariable`s that were
  present when `observe` or `observeChanges` was called are now available
  inside the callbacks. [PR #8734](https://github.com/meteor/meteor/pull/8734)

* A subscription's `onReady` is now fired again during a re-subscription, even
  if the subscription has the same arguments.  Previously, when subscribing
  to a publication the `onReady` would have only been called if the arguments
  were different, creating a confusing difference in functionality.  This may be
  breaking behavior if an app uses the firing of `onReady` as an assumption
  that the data was just received from the server.  If such functionality is
  still necessary, consider using
  [`observe`](https://docs.meteor.com/api/collections.html#Mongo-Cursor-observe)
  or
  [`observeChanges`](https://docs.meteor.com/api/collections.html#Mongo-Cursor-observeChanges)
  [PR #8754](https://github.com/meteor/meteor/pull/8754)
  [Issue #1173](https://github.com/meteor/meteor/issues/1173)

* The `minimongo` and `mongo` packages are now compliant with the upsert behavior
  of MongoDB 2.6 and higher. **As a result support for MongoDB 2.4 has been dropped.**
  This mainly changes the effect of the selector on newly inserted documents.
  [PR #8815](https://github.com/meteor/meteor/pull/8815)

* `reactive-dict` now supports setting initial data when defining a named
  `ReactiveDict`. No longer run migration logic when used on the server,
  this is to prevent duplicate name error on reloads. Initial data is now
  properly serialized.

* `accounts-password` now uses `example.com` as a default "from" address instead
  of `meteor.com`. This change could break account-related e-mail notifications
  (forgot password, activation, etc.) for applications which do not properly
  configure a "from" domain since e-mail providers will often reject mail sent
  from `example.com`. Ensure that `Accounts.emailTemplates.from` is set to a
  proper domain in all applications.
  [PR #8760](https://github.com/meteor/meteor/issues/8760)

* The `accounts-facebook` and `facebook-oauth` packages have been updated to
  use the v2.9 of the Facebook Graph API for the Login Dialog since the v2.2
  version will be deprecated by Facebook in July.  There shouldn't be a problem
  regardless since Facebook simply rolls over to the next active version
  (v2.3, in this case) however this should assist in avoiding deprecation
  warnings and should enable any new functionality which has become available.
  [PR #8858](https://github.com/meteor/meteor/pull/8858)

* Add `DDP._CurrentPublicationInvocation` and `DDP._CurrentMethodInvocation`.
  `DDP._CurrentInvocation` remains for backwards-compatibility. This change
  allows method calls from publications to inherit the `connection` from the
  the publication which called the method.
  [PR #8629](https://github.com/meteor/meteor/pull/8629)

  > Note: If you're calling methods from publications that are using `this.connection`
  > to see if the method was called from server code or not. These checks will now
  > be more restrictive because `this.connection` will now be available when a
  > method is called from a publication.

* Fix issue with publications temporarily having `DDP._CurrentInvocation` set on
  re-run after a user logged in.  This is now provided through
  `DDP._CurrentPublicationInvocation` at all times inside a publication,
  as described above.
  [PR #8031](https://github.com/meteor/meteor/pull/8031)
  [PR #8629](https://github.com/meteor/meteor/pull/8629)

* `Meteor.userId()` and `Meteor.user()` can now be used in both method calls and
  publications.
  [PR #8629](https://github.com/meteor/meteor/pull/8629)

* `this.onStop` callbacks in publications are now run with the publication's
  context and with its `EnvironmentVariable`s bound.
  [PR #8629](https://github.com/meteor/meteor/pull/8629)

* The `minifier-js` package will now replace `process.env.NODE_ENV` with
  its string value (or `"development"` if unspecified).

* The `meteor-babel` npm package has been upgraded to version 0.22.0.

* The `reify` npm package has been upgraded to version 0.11.24.

* The `uglify-js` npm package has been upgraded to version 3.0.18.

* Illegal characters in paths written in build output directories will now
  be replaced with `_`s rather than removed, so that file and directory
  names consisting of only illegal characters do not become empty
  strings. [PR #8765](https://github.com/meteor/meteor/pull/8765).

* Additional "extra" packages (packages that aren't saved in `.meteor/packages`)
  can be included temporarily using the `--extra-packages`
  option.  For example: `meteor run --extra-packages bundle-visualizer`.
  Both `meteor test` and `meteor test-packages` also support the
  `--extra-packages` option and commas separate multiple package names.
  [PR #8769](https://github.com/meteor/meteor/pull/8769)

  > Note: Packages specified using the `--extra-packages` option override
  > version constraints from `.meteor/packages`.

* The `coffeescript` package has been updated to use CoffeeScript version
  1.12.6. [PR #8777](https://github.com/meteor/meteor/pull/8777)

* It's now possible to pipe a series of statements to `meteor shell`,
  whereas previously the input had to be an expression; for example:
  ```sh
  > echo 'import pkg from "babel-runtime/package.json";
  quote> pkg.version' |
  pipe> meteor shell
  "6.23.0"
  ```
  [Issue #8823](https://github.com/meteor/meteor/issues/8823)
  [PR #8833](https://github.com/meteor/meteor/pull/8833)

* Any `Error` thrown by a DDP method with the `error.isClientSafe`
  property set to `true` will now be serialized and displayed to the
  client, whereas previously only `Meteor.Error` objects were considered
  client-safe. [PR #8756](https://github.com/meteor/meteor/pull/8756)

## v1.5, 2017-05-30

* The `meteor-base` package implies a new `dynamic-import` package, which
  provides runtime support for [the proposed ECMAScript dynamic
  `import(...)` syntax](https://github.com/tc39/proposal-dynamic-import),
  enabling asynchronous module fetching or "code splitting." If your app
  does not use the `meteor-base` package, you can use the package by
  simply running `meteor add dynamic-import`. See this [blog
  post](https://blog.meteor.com/meteor-1-5-react-loadable-f029a320e59c)
  and [PR #8327](https://github.com/meteor/meteor/pull/8327) for more
  information about how dynamic `import(...)` works in Meteor, and how to
  use it in your applications.

* The `ecmascript-runtime` package, which provides polyfills for various
  new ECMAScript runtime APIs and language features, has been split into
  `ecmascript-runtime-client` and `ecmascript-runtime-server`, to reflect
  the different needs of browsers versus Node 4. The client runtime now
  relies on the `core-js` library found in the `node_modules` directory of
  the application, rather than a private duplicate installed via
  `Npm.depends`. This is unlikely to be a disruptive change for most
  developers, since the `babel-runtime` npm package is expected to be
  installed, and `core-js` is a dependency of `babel-runtime`, so
  `node_modules/core-js` should already be present. If that's not the
  case, just run `meteor npm install --save core-js` to install it.

* The `npm` npm package has been upgraded to version 4.6.1.

* The `meteor-babel` npm package has been upgraded to version 0.21.4,
  enabling the latest Reify compiler and the transform-class-properties
  plugin, among other improvements.

* The `reify` npm package has been upgraded to version 0.11.21, fixing
  [issue #8595](https://github.com/meteor/meteor/issues/8595) and
  improving compilation and runtime performance.

> Note: With this version of Reify, `import` declarations are compiled to
  `module.watch(require(id), ...)` instead of `module.importSync(id, ...)`
  or the older `module.import(id, ...)`. The behavior of the compiled code
  should be the same as before, but the details seemed different enough to
  warrant a note.

* The `install` npm package has been upgraded to version 0.10.1.

* The `meteor-promise` npm package has been upgraded to version 0.8.4.

* The `uglify-js` npm package has been upgraded to version 3.0.13, fixing
  [#8704](https://github.com/meteor/meteor/issues/8704).

* If you're using the `standard-minifier-js` Meteor package, as most
  Meteor developers do, it will now produce a detailed analysis of package
  and module sizes within your production `.js` bundle whenever you run
  `meteor build` or `meteor run --production`. These data are served by
  the application web server at the same URL as the minified `.js` bundle,
  except with a `.stats.json` file extension instead of `.js`. If you're
  using a different minifier plugin, and would like to support similar
  functionality, refer to
  [these](https://github.com/meteor/meteor/pull/8327/commits/084801237a8c288d99ec82b0fbc1c76bdf1aab16)
  [commits](https://github.com/meteor/meteor/pull/8327/commits/1c8bc7353e9a8d526880634a58c506b423c4a55e)
  for inspiration.

* To visualize the bundle size data produced by `standard-minifier-js`,
  run `meteor add bundle-visualizer` and then start your development
  server in production mode with `meteor run --production`. Be sure to
  remove the `bundle-visualizer` package before actually deploying your
  app, or the visualization will be displayed to your users.

* If you've been developing an app with multiple versions of Meteor, or
  testing with beta versions, and you haven't recently run `meteor reset`,
  your `.meteor/local/bundler-cache` directory may have become quite
  large. This is just a friendly reminder that this directory is perfectly
  safe to delete, and Meteor will repopulate it with only the most recent
  cached bundles.

* Apps created with `meteor create --bare` now use the `static-html`
  package for processing `.html` files instead of `blaze-html-templates`,
  to avoid large unnecessary dependencies like the `jquery` package.

* Babel plugins now receive file paths without leading `/` characters,
  which should prevent confusion about whether the path should be treated
  as absolute. [PR #8610](https://github.com/meteor/meteor/pull/8610)

* It is now possible to override the Cordova iOS and/or Android
  compatibility version by setting the `METEOR_CORDOVA_COMPAT_VERSION_IOS`
  and/or `METEOR_CORDOVA_COMPAT_VERSION_ANDROID` environment variables.
  [PR #8581](https://github.com/meteor/meteor/pull/8581)

* Modules in `node_modules` directories will no longer automatically have
  access to the `Buffer` polyfill on the client, since that polyfill
  contributed more than 22KB of minified JavaScript to the client bundle,
  and was rarely used. If you really need the Buffer API on the client,
  you should now obtain it explicitly with `require("buffer").Buffer`.
  [Issue #8645](https://github.com/meteor/meteor/issues/8645).

* Packages in `node_modules` directories are now considered non-portable
  (and thus may be automatically rebuilt for the current architecture), if
  their `package.json` files contain any of the following install hooks:
  `install`, `preinstall`, or `postinstall`. Previously, a package was
  considered non-portable only if it contained any `.node` binary modules.
  [Issue #8225](https://github.com/meteor/meteor/issues/8225)

## v1.4.4.4, 2017-09-26

* Updating to Meteor 1.4.4.4 will automatically patch a security
  vulnerability in the `allow-deny` package, since `meteor-tool@1.4.4_4`
  requires `allow-deny@1.0.9` or later. If for any reason you are not
  ready or able to update to Meteor 1.4.4.4 by running `meteor update`,
  please at least run
  ```sh
  meteor update allow-deny
  ```
  instead. More details about the security vulnerability can be found on
  the Meteor forums.

## v1.4.4.3, 2017-05-22

* Node has been upgraded to version 4.8.3.

* A bug in checking body lengths of HTTP responses that was affecting
  Galaxy deploys has been fixed.
  [PR #8709](https://github.com/meteor/meteor/pull/8709).

## v1.4.4.2, 2017-05-02

* Node has been upgraded to version 4.8.2.

* The `npm` npm package has been upgraded to version 4.5.0.
  Note that when using npm `scripts` there has been a change regarding
  what happens when `SIGINT` (Ctrl-C) is received.  Read more
  [here](https://github.com/npm/npm/releases/tag/v4.5.0).

* Fix a regression which prevented us from displaying a helpful banner when
  running `meteor debug` because of a change in Node.js.

* Update `node-inspector` npm to 1.1.1, fixing a problem encountered when trying
  to press "Enter" in the inspector console.
  [Issue #8469](https://github.com/meteor/meteor/issues/8469)

* The `email` package has had its `mailcomposer` npm package swapped with
  a Node 4 fork of `nodemailer` due to its ability to support connection pooling
  in a similar fashion as the original `mailcomposer`.
  [Issue #8591](https://github.com/meteor/meteor/issues/8591)
  [PR #8605](https://github.com/meteor/meteor/pull/8605)

    > Note: The `MAIL_URL` should be configured with a scheme which matches the
    > protocol desired by your e-mail vendor/mail-transport agent.  For
    > encrypted connections (typically listening on port 465), this means
    > using `smtps://`.  Unencrypted connections or those secured through
    > a `STARTTLS` connection upgrade (typically using port 587 and sometimes
    > port 25) should continue to use `smtp://`.  TLS/SSL will be automatically
    > enabled if the mail provider supports it.

* A new `Tracker.inFlush()` has been added to provide a global Tracker
  "flushing" state.
  [PR #8565](https://github.com/meteor/meteor/pull/8565).

* The `meteor-babel` npm package has been upgraded to version 0.20.1, and
  the `reify` npm package has been upgraded to version 0.7.4, fixing
  [issue #8595](https://github.com/meteor/meteor/issues/8595).
  (This was fixed between full Meteor releases, but is being mentioned here.)

## v1.4.4.1, 2017-04-07

* A change in Meteor 1.4.4 to remove "garbage" directories asynchronously
  in `files.renameDirAlmostAtomically` had unintended consequences for
  rebuilding some npm packages, so that change was reverted, and those
  directories are now removed before `files.renameDirAlmostAtomically`
  returns. [PR #8574](https://github.com/meteor/meteor/pull/8574)

## v1.4.4, 2017-04-07

* Node has been upgraded to version 4.8.1.

* The `npm` npm package has been upgraded to version 4.4.4.
  It should be noted that this version reduces extra noise
  previously included in some npm errors.

* The `node-gyp` npm package has been upgraded to 3.6.0 which
  adds support for VS2017 on Windows.

* The `node-pre-gyp` npm package has been updated to 0.6.34.

* Thanks to the outstanding efforts of @sethmurphy18, the `minifier-js`
  package now uses [Babili](https://github.com/babel/babili) instead of
  [UglifyJS](https://github.com/mishoo/UglifyJS2), resolving numerous
  long-standing bugs due to UglifyJS's poor support for ES2015+ syntax.
  [Issue #8378](https://github.com/meteor/meteor/issues/8378)
  [PR #8397](https://github.com/meteor/meteor/pull/8397)

* The `meteor-babel` npm package has been upgraded to version 0.19.1, and
  `reify` has been upgraded to version 0.6.6, fixing several subtle bugs
  introduced by Meteor 1.4.3 (see below), including
  [issue #8461](https://github.com/meteor/meteor/issues/8461).

* The Reify module compiler is now a Babel plugin, making it possible for
  other custom Babel plugins configured in `.babelrc` or `package.json`
  files to run before Reify, fixing bugs that resulted from running Reify
  before other plugins in Meteor 1.4.3.
  [Issue #8399](https://github.com/meteor/meteor/issues/8399)
  [Issue #8422](https://github.com/meteor/meteor/issues/8422)
  [`meteor-babel` issue #13](https://github.com/meteor/babel/issues/13)

* Two new `export ... from ...` syntax extensions are now supported:
  ```js
  export * as namespace from "./module"
  export def from "./module"
  ```
  Read the ECMA262 proposals here:
  * https://github.com/leebyron/ecmascript-export-ns-from
  * https://github.com/leebyron/ecmascript-export-default-from

* When `Meteor.call` is used on the server to invoke a method that
  returns a `Promise` object, the result will no longer be the `Promise`
  object, but the resolved value of the `Promise`.
  [Issue #8367](https://github.com/meteor/meteor/issues/8367)

> Note: if you actually want a `Promise` when calling `Meteor.call` or
  `Meteor.apply` on the server, use `Meteor.callAsync` and/or
  `Meteor.applyAsync` instead.
  [Issue #8367](https://github.com/meteor/meteor/issues/8367),
  https://github.com/meteor/meteor/commit/0cbd25111d1249a61ca7adce23fad5215408c821

* The `mailcomposer` and `smtp-connection` npms have been updated to resolve an
  issue with the encoding of long header lines.
  [Issue #8425](https://github.com/meteor/meteor/issues/8425)
  [PR #8495](https://github.com/meteor/meteor/pull/8495)

* `Accounts.config` now supports an `ambiguousErrorMessages` option which
  enabled generalization of messages produced by the `accounts-*` packages.
  [PR #8520](https://github.com/meteor/meteor/pull/8520)

* A bug which caused account enrollment tokens to be deleted too soon was fixed.
  [Issue #8218](https://github.com/meteor/meteor/issues/8218)
  [PR #8474](https://github.com/meteor/meteor/pull/8474)

* On Windows, bundles built during `meteor build` or `meteor deploy` will
  maintain the executable bit for commands installed in the
  `node_modules\.bin` directory.
  [PR #8503](https://github.com/meteor/meteor/pull/8503)

* On Windows, the upgrades to Node.js, `npm` and `mongodb` are now in-sync with
  other archs again after being mistakenly overlooked in 1.4.3.2.  An admin
  script enhancement has been applied to prevent this from happening again.
  [PR #8505](https://github.com/meteor/meteor/pull/8505)

## v1.4.3.2, 2017-03-14

* Node has been upgraded to version 4.8.0.

* The `npm` npm package has been upgraded to version 4.3.0.

* The `node-gyp` npm package has been upgraded to 3.5.0.

* The `node-pre-gyp` npm package has been updated to 0.6.33.

* The bundled version of MongoDB used by `meteor run` in development
  has been upgraded to 3.2.12.

* The `mongodb` npm package used by the `npm-mongo` Meteor package has
  been updated to version 2.2.24.
  [PR #8453](https://github.com/meteor/meteor/pull/8453)
  [Issue #8449](https://github.com/meteor/meteor/issues/8449)

* The `check` package has had its copy of `jQuery.isPlainObject`
  updated to a newer implementation to resolve an issue where the
  `nodeType` property of an object couldn't be checked, fixing
  [#7354](https://github.com/meteor/meteor/issues/7354).

* The `standard-minifier-js` and `minifier-js` packages now have improved
  error capturing to provide more information on otherwise unhelpful errors
  thrown when UglifyJS encounters ECMAScript grammar it is not familiar with.
  [#8414](https://github.com/meteor/meteor/pull/8414)

* Similar in behavior to `Meteor.loggingIn()`, `accounts-base` now offers a
  reactive `Meteor.loggingOut()` method (and related Blaze helpers,
  `loggingOut` and `loggingInOrOut`).
  [PR #8271](https://github.com/meteor/meteor/pull/8271)
  [Issue #1331](https://github.com/meteor/meteor/issues/1331)
  [Issue #769](https://github.com/meteor/meteor/issues/769)

* Using `length` as a selector field name and with a `Number` as a value
  in a `Mongo.Collection` transformation will no longer cause odd results.
  [#8329](https://github.com/meteor/meteor/issues/8329).

* `observe-sequence` (and thus Blaze) now properly supports `Array`s which were
  created in a vm or across frame boundaries, even if they were sub-classed.
  [Issue #8160](https://github.com/meteor/meteor/issues/8160)
  [PR #8401](https://github.com/meteor/meteor/pull/8401)

* Minimongo now supports `$bitsAllClear`, `$bitsAllSet`, `$bitsAnySet` and
  `$bitsAnyClear`.
  [#8350](https://github.com/meteor/meteor/pull/8350)

* A new [Development.md](DEVELOPMENT.md) document has been created to provide
  an easier path for developers looking to make contributions to Meteor Core
  (that is, the `meteor` tool itself) along with plenty of helpful reminders
  for those that have already done so!
  [#8267](https://github.com/meteor/meteor/pull/8267)

* The suggestion to add a `{oauth-service}-config-ui` package will no longer be
  made on the console if `service-configuration` package is already installed.
  [Issue #8366](https://github.com/meteor/meteor/issues/8366)
  [PR #8429](https://github.com/meteor/meteor/pull/8429)

* `Meteor.apply`'s `throwStubExceptions` option is now properly documented in
  the documentation whereas it was previously only mentioned in the Guide.
  [Issue #8435](https://github.com/meteor/meteor/issues/8435)
  [PR #8443](https://github.com/meteor/meteor/pull/8443)

* `DDPRateLimiter.addRule` now accepts a callback which will be executed after
  a rule is executed, allowing additional actions to be taken if necessary.
  [Issue #5541](https://github.com/meteor/meteor/issues/5541)
  [PR #8237](https://github.com/meteor/meteor/pull/8237)

* `jquery` is no longer a dependency of the `http` package.
  [#8389](https://github.com/meteor/meteor/pull/8389)

* `jquery` is no longer in the default package list after running
  `meteor create`, however is still available thanks to `blaze-html-templates`.
  If you still require jQuery, the recommended approach is to install it from
  npm with `meteor npm install --save jquery` and then `import`-ing it into your
  application.
  [#8388](https://github.com/meteor/meteor/pull/8388)

* The `shell-server` package (i.e. `meteor shell`) has been updated to more
  gracefully handle recoverable errors (such as `SyntaxError`s) in the same
  fashion as the Node REPL.
  [Issue #8290](https://github.com/meteor/meteor/issues/8290)
  [PR #8446](https://github.com/meteor/meteor/pull/8446)

* The `webapp` package now reveals a `WebApp.connectApp` to make it easier to
  provide custom error middleware.
  [#8403](https://github.com/meteor/meteor/pull/8403)

* The `meteor update --all-packages` command has been properly documented in
  command-line help (i.e. `meteor update --help`).
  [PR #8431](https://github.com/meteor/meteor/pull/8431)
  [Issue #8154](https://github.com/meteor/meteor/issues/8154)

* Syntax errors encountered while scanning `package.json` files for binary
  dependencies are now safely and silently ignored.
  [Issue #8427](https://github.com/meteor/meteor/issues/8427)
  [PR #8468](https://github.com/meteor/meteor/pull/8468)

## v1.4.3.1, 2017-02-14

* The `meteor-babel` npm package has been upgraded to version 0.14.4,
  fixing [#8349](https://github.com/meteor/meteor/issues/8349).

* The `reify` npm package has been upgraded to version 0.4.9.

* Partial `npm-shrinkwrap.json` files are now disregarded when
  (re)installing npm dependencies of Meteor packages, fixing
  [#8349](https://github.com/meteor/meteor/issues/8349). Further
  discussion of the new `npm` behavior can be found
  [here](https://github.com/npm/npm/blob/latest/CHANGELOG.md#no-more-partial-shrinkwraps-breaking).

## v1.4.3, 2017-02-13

* Versions of Meteor [core
  packages](https://github.com/meteor/meteor/tree/release-1.4.3/packages)
  are once again constrained by the current Meteor release.

> Before Meteor 1.4, the current release dictated the exact version of
  every installed core package, which meant newer core packages could not
  be installed without publishing a new Meteor release. In order to
  support incremental development of core packages, Meteor 1.4 removed all
  release-based constraints on core package versions
  ([#7084](https://github.com/meteor/meteor/pull/7084)). Now, in Meteor
  1.4.3, core package versions must remain patch-compatible with the
  versions they had when the Meteor release was published. This middle
  ground restores meaning to Meteor releases, yet still permits patch
  updates to core packages.

* The `cordova-lib` npm package has been updated to 6.4.0, along with
  cordova-android (6.1.1) and cordova-ios (4.3.0), and various plugins.
  [#8239](https://github.com/meteor/meteor/pull/8239)

* The `coffeescript` Meteor package has been moved from
  `packages/coffeescript` to `packages/non-core/coffeescript`, so that it
  will not be subject to the constraints described above.

* CoffeeScript source maps should be now be working properly in development.
  [#8298](https://github.com/meteor/meteor/pull/8298)

* The individual account "service" packages (`facebook`, `google`, `twitter`,
  `github`, `meteor-developer`, `meetup` and `weibo`) have been split into:
  - `<service>-oauth` (which interfaces with the `<service>` directly) and
  - `<service>-config-ui` (the Blaze configuration templates for `accounts-ui`)

  This means you can now use `accounts-<service>` without needing Blaze.

  If you are using `accounts-ui` and `accounts-<service>`, you will probably
  need to install the `<service>-config-ui` package if you want to configure it
  using the Accounts UI.

  - [Issue #7715](https://github.com/meteor/meteor/issues/7715)
  - [PR(`facebook`) #7728](https://github.com/meteor/meteor/pull/7728)
  - [PR(`google`) #8275](https://github.com/meteor/meteor/pull/8275)
  - [PR(`twitter`) #8283](https://github.com/meteor/meteor/pull/8283)
  - [PR(`github`) #8303](https://github.com/meteor/meteor/pull/8303)
  - [PR(`meteor-developer`) #8305](https://github.com/meteor/meteor/pull/8305)
  - [PR(`meetup`) #8321](https://github.com/meteor/meteor/pull/8321)
  - [PR(`weibo`) #8302](https://github.com/meteor/meteor/pull/8302)

* The `url` and `http` packages now encode to a less error-prone
  format which more closely resembles that used by PHP, Ruby, `jQuery.param`
  and others. `Object`s and `Array`s can now be encoded, however, if you have
  previously relied on `Array`s passed as `params` being simply `join`-ed with
  commas, you may need to adjust your `HTTP.call` implementations.
  [#8261](https://github.com/meteor/meteor/pull/8261) and
  [#8342](https://github.com/meteor/meteor/pull/8342).

* The `npm` npm package is still at version 4.1.2 (as it was when Meteor
  1.4.3 was originally published), even though `npm` was downgraded to
  3.10.9 in Meteor 1.4.2.7.

* The `meteor-babel` npm package has been upgraded to version 0.14.3,
  fixing [#8021](https://github.com/meteor/meteor/issues/8021) and
  [#7662](https://github.com/meteor/meteor/issues/7662).

* The `reify` npm package has been upgraded to 0.4.7.

* Added support for frame-ancestors CSP option in browser-policy.
  [#7970](https://github.com/meteor/meteor/pull/7970)

* You can now use autoprefixer with stylus files added via packages.
  [#7727](https://github.com/meteor/meteor/pull/7727)

* Restored [#8213](https://github.com/meteor/meteor/pull/8213)
  after those changes were reverted in
  [v1.4.2.5](https://github.com/meteor/meteor/blob/devel/History.md#v1425).

* npm dependencies of Meteor packages will now be automatically rebuilt if
  the npm package's `package.json` file has "scripts" section containing a
  `preinstall`, `install`, or `postinstall` command, as well as when the
  npm package contains any `.node` files. Discussion
  [here](https://github.com/meteor/meteor/issues/8225#issuecomment-275044900).

* The `meteor create` command now runs `meteor npm install` automatically
  to install dependencies specified in the default `package.json` file.
  [#8108](https://github.com/meteor/meteor/pull/8108)

## v1.4.2.7, 2017-02-13

* The `npm` npm package has been *downgraded* from version 4.1.2 back to
  version 3.10.9, reverting the upgrade in Meteor 1.4.2.4.

## v1.4.2.6, 2017-02-08

* Fixed a critical [bug](https://github.com/meteor/meteor/issues/8325)
  that was introduced by the fix for
  [Issue #8136](https://github.com/meteor/meteor/issues/8136), which
  caused some npm packages in nested `node_modules` directories to be
  omitted from bundles produced by `meteor build` and `meteor deploy`.

## v1.4.2.5, 2017-02-03

* Reverted [#8213](https://github.com/meteor/meteor/pull/8213) as the
  change was deemed too significant for this release.

> Note: The decision to revert the above change was made late in the
  Meteor 1.4.2.4 release process, before it was ever recommended but too
  late in the process to avoid the additional increment of the version number.
  See [#8311](https://github.com/meteor/meteor/pull/8311) for additional
  information. This change will still be released in an upcoming version
  of Meteor with a more seamless upgrade.

## v1.4.2.4, 2017-02-02

* Node has been upgraded to version 4.7.3.

* The `npm` npm package has been upgraded from version 3.10.9 to 4.1.2.

> Note: This change was later deemed too substantial for a point release
  and was reverted in Meteor 1.4.2.7.

* Fix for [Issue #8136](https://github.com/meteor/meteor/issues/8136).

* Fix for [Issue #8222](https://github.com/meteor/meteor/issues/8222).

* Fix for [Issue #7849](https://github.com/meteor/meteor/issues/7849).

* The version of 7-zip included in the Windows dev bundle has been
  upgraded from 1602 to 1604 in an attempt to mitigate
  [Issue #7688](https://github.com/meteor/meteor/issues/7688).

* The `"main"` field of `package.json` modules will no longer be
  overwritten with the value of the optional `"browser"` field, now that
  the `install` npm package can make sense of the `"browser"` field at
  runtime. If you experience module resolution failures on the client
  after updating Meteor, make sure you've updated the `modules-runtime`
  Meteor package to at least version 0.7.8.
  [#8213](https://github.com/meteor/meteor/pull/8213)

## v1.4.2.3, 2016-11-17

* Style improvements for `meteor create --full`.
  [#8045](https://github.com/meteor/meteor/pull/8045)

> Note: Meteor 1.4.2.2 was finalized before
  [#8045](https://github.com/meteor/meteor/pull/8045) was merged, but
  those changes were [deemed important
  enough](https://github.com/meteor/meteor/pull/8044#issuecomment-260913739)
  to skip recommending 1.4.2.2 and instead immediately release 1.4.2.3.

## v1.4.2.2, 2016-11-15

* Node has been upgraded to version 4.6.2.

* `meteor create` now has a new `--full` option, which generates an larger app,
  demonstrating development techniques highlighted in the
  [Meteor Guide](http://guide.meteor.com)

  [Issue #6974](https://github.com/meteor/meteor/issues/6974)
  [PR #7807](https://github.com/meteor/meteor/pull/7807)

* Minimongo now supports `$min`, `$max` and partially supports `$currentDate`.

  [Issue #7857](https://github.com/meteor/meteor/issues/7857)
  [PR #7858](https://github.com/meteor/meteor/pull/7858)

* Fix for [Issue #5676](https://github.com/meteor/meteor/issues/5676)
  [PR #7968](https://github.com/meteor/meteor/pull/7968)

* It is now possible for packages to specify a *lazy* main module:
  ```js
  Package.onUse(function (api) {
    api.mainModule("client.js", "client", { lazy: true });
  });
  ```
  This means the `client.js` module will not be evaluated during app
  startup unless/until another module imports it, and will not even be
  included in the client bundle if no importing code is found. **Note 1:**
  packages with lazy main modules cannot use `api.export` to export global
  symbols to other packages/apps. **Note 2:** packages with lazy main
  modules should be restricted to Meteor 1.4.2.2 or later via
  `api.versionsFrom("1.4.2.2")`, since older versions of Meteor cannot
  import lazy main modules using `import "meteor/<package name>"` but must
  explicitly name the module: `import "meteor/<package name>/client.js"`.

## v1.4.2.1, 2016-11-08

* Installing the `babel-runtime` npm package in your application
  `node_modules` directory is now required for most Babel-transformed code
  to work, as the Meteor `babel-runtime` package no longer attempts to
  provide custom implementations of Babel helper functions. To install
  the `babel-runtime` package, simply run the command
  ```sh
  meteor npm install --save babel-runtime
  ```
  in any Meteor application directory. The Meteor `babel-runtime` package
  version has been bumped to 1.0.0 to reflect this major change.
  [#7995](https://github.com/meteor/meteor/pull/7995)

* File system operations performed by the command-line tool no longer use
  fibers unless the `METEOR_DISABLE_FS_FIBERS` environment variable is
  explicitly set to a falsy value. For larger apps, this change results in
  significant build performance improvements due to the creation of fewer
  fibers and the avoidance of unnecessary asyncronous delays.
  https://github.com/meteor/meteor/pull/7975/commits/ca4baed90ae0675e55c93976411d4ed91f12dd63

* Running Meteor as `root` is still discouraged, and results in a fatal
  error by default, but the `--allow-superuser` flag now works as claimed.
  [#7959](https://github.com/meteor/meteor/issues/7959)

* The `dev_bundle\python\python.exe` executable has been restored to the
  Windows dev bundle, which may help with `meteor npm rebuild` commands.
  [#7960](https://github.com/meteor/meteor/issues/7960)

* Changes within linked npm packages now trigger a partial rebuild,
  whereas previously (in 1.4.2) they were ignored.
  [#7978](https://github.com/meteor/meteor/issues/7978)

* Miscellaneous fixed bugs:
  [#2876](https://github.com/meteor/meteor/issues/2876)
  [#7154](https://github.com/meteor/meteor/issues/7154)
  [#7956](https://github.com/meteor/meteor/issues/7956)
  [#7974](https://github.com/meteor/meteor/issues/7974)
  [#7999](https://github.com/meteor/meteor/issues/7999)
  [#8005](https://github.com/meteor/meteor/issues/8005)
  [#8007](https://github.com/meteor/meteor/issues/8007)

## v1.4.2, 2016-10-25

* This release implements a number of rebuild performance optimizations.
  As you edit files in development, the server should restart and rebuild
  much more quickly, especially if you have many `node_modules` files.
  See https://github.com/meteor/meteor/pull/7668 for more details.

> Note: the `METEOR_PROFILE` environment variable now provides data for
  server startup time as well as build time, which should make it easier
  to tell which of your packages are responsible for slow startup times.
  Please include the output of `METEOR_PROFILE=10 meteor run` with any
  GitHub issue about rebuild performance.

* `npm` has been upgraded to version 3.10.9.

* The `cordova-lib` npm package has been updated to 6.3.1, along with
  cordova-android (5.2.2) and cordova-ios (4.2.1), and various plugins.

* The `node-pre-gyp` npm package has been updated to 0.6.30.

* The `lru-cache` npm package has been updated to 4.0.1.

* The `meteor-promise` npm package has been updated to 0.8.0 for better
  asynchronous stack traces.

* The `meteor` tool is now prevented from running as `root` as this is
  not recommended and can cause issues with permissions.  In some environments,
  (e.g. Docker), it may still be desired to run as `root` and this can be
  permitted by passing `--unsafe-perm` to the `meteor` command.
  [#7821](https://github.com/meteor/meteor/pull/7821)

* Blaze-related packages have been extracted to
  [`meteor/blaze`](https://github.com/meteor/blaze), and the main
  [`meteor/meteor`](https://github.com/meteor/meteor) repository now
  refers to them via git submodules (see
  [#7633](https://github.com/meteor/meteor/pull/7633)).
  When running `meteor` from a checkout, you must now update these
  submodules by running
  ```sh
  git submodule update --init --recursive
  ```
  in the root directory of your `meteor` checkout.

* Accounts.forgotPassword and .verifyEmail no longer throw errors if callback is provided. [Issue #5664](https://github.com/meteor/meteor/issues/5664) [Origin PR #5681](https://github.com/meteor/meteor/pull/5681) [Merged PR](https://github.com/meteor/meteor/pull/7117)

* The default content security policy (CSP) for Cordova now includes `ws:`
  and `wss:` WebSocket protocols.
  [#7774](https://github.com/meteor/meteor/pull/7774)

* `meteor npm` commands are now configured to use `dev_bundle/.npm` as the
  npm cache directory by default, which should make npm commands less
  sensitive to non-reproducible factors in the external environment.
  https://github.com/meteor/meteor/pull/7668/commits/3313180a6ff33ee63602f7592a9506012029e919

* The `meteor test` command now supports the `--no-release-check` flag.
  https://github.com/meteor/meteor/pull/7668/commits/7097f78926f331fb9e70a06300ce1711adae2850

* JavaScript module bundles on the server no longer include transitive
  `node_modules` dependencies, since those dependencies can be evaluated
  directly by Node. This optimization should improve server rebuild times
  for apps and packages with large `node_modules` directories.
  https://github.com/meteor/meteor/pull/7668/commits/03c5346873849151cecc3e00606c6e5aa13b3bbc

* The `standard-minifier-css` package now does basic caching for the
  expensive `mergeCss` function.
  https://github.com/meteor/meteor/pull/7668/commits/bfa67337dda1e90610830611fd99dcb1bd44846a

* The `coffeescript` package now natively supports `import` and `export`
  declarations. [#7818](https://github.com/meteor/meteor/pull/7818)

* Due to changes in how Cordova generates version numbers for iOS and Android
  apps, you may experience issues with apps updating on user devices.  To avoid
  this, consider managing the `buildNumber` manually using
  `App.info('buildNumber', 'XXX');` in `mobile-config.js`. There are additional
  considerations if you have been setting `android:versionCode` or
  `ios-CFBundleVersion`.  See
  [#7205](https://github.com/meteor/meteor/issues/7205) and
  [#6978](https://github.com/meteor/meteor/issues/6978) for more information.

## v1.4.1.3, 2016-10-21

* Node has been updated to version 4.6.1:
  https://nodejs.org/en/blog/release/v4.6.1/

* The `mongodb` npm package used by the `npm-mongo` Meteor package has
  been updated to version 2.2.11.
  [#7780](https://github.com/meteor/meteor/pull/7780)

* The `fibers` npm package has been upgraded to version 1.0.15.

* Running Meteor with a different `--port` will now automatically
  reconfigure the Mongo replica set when using the WiredTiger storage
  engine, instead of failing to start Mongo.
  [#7840](https://github.com/meteor/meteor/pull/7840).

* When the Meteor development server shuts down, it now attempts to kill
  the `mongod` process it spawned, in addition to killing any running
  `mongod` processes when the server first starts up.
  https://github.com/meteor/meteor/pull/7668/commits/295d3d5678228f06ee0ab6c0d60139849a0ea192

* The `meteor <command> ...` syntax will now work for any command
  installed in `dev_bundle/bin`, except for Meteor's own commands.

* Incomplete package downloads will now fail (and be retried several
  times) instead of silently succeeding, which was the cause of the
  dreaded `Error: ENOENT: no such file or directory, open... os.json`
  error. [#7806](https://github.com/meteor/meteor/issues/7806)

## v1.4.1.2, 2016-10-04

* Node has been upgraded to version 4.6.0, a recommended security release:
  https://nodejs.org/en/blog/release/v4.6.0/

* `npm` has been upgraded to version 3.10.8.

## v1.4.1.1, 2016-08-24

* Update the version of our Node MongoDB driver to 2.2.8 to fix a bug in
  reconnection logic, leading to some `update` and `remove` commands being
  treated as `insert`s. [#7594](https://github.com/meteor/meteor/issues/7594)

## v1.4.1, 2016-08-18

* Node has been upgraded to 4.5.0.

* `npm` has been upgraded to 3.10.6.

* The `meteor publish-for-arch` command is no longer necessary when
  publishing Meteor packages with binary npm dependencies. Instead, binary
  dependencies will be rebuilt automatically on the installation side.
  Meteor package authors are not responsible for failures due to compiler
  toolchain misconfiguration, and any compilation problems with the
  underlying npm packages should be taken up with the authors of those
  packages. That said, if a Meteor package author really needs or wants to
  continue using `meteor publish-for-arch`, she should publish her package
  using an older release: e.g. `meteor --release 1.4 publish`.
  [#7608](https://github.com/meteor/meteor/pull/7608)

* The `.meteor-last-rebuild-version.json` files that determine if a binary
  npm package needs to be rebuilt now include more information from the
  `process` object, namely `process.{platform,arch,versions}` instead of
  just `process.versions`. Note also that the comparison of versions now
  ignores differences in patch versions, to avoid needless rebuilds.

* The `npm-bcrypt` package now uses a pure-JavaScript implementation by
  default, but will prefer the native `bcrypt` implementation if it is
  installed in the application's `node_modules` directory. In other words,
  run `meteor install --save bcrypt` in your application if you need or
  want to use the native implementation of `bcrypt`.
  [#7595](https://github.com/meteor/meteor/pull/7595)

* After Meteor packages are downloaded from Atmosphere, they will now be
  extracted using native `tar` or `7z.exe` on Windows, instead of the
  https://www.npmjs.com/package/tar library, for a significant performance
  improvement. [#7457](https://github.com/meteor/meteor/pull/7457)

* The npm `tar` package has been upgraded to 2.2.1, though it is now only
  used as a fallback after native `tar` and/or `7z.exe`.

* The progress indicator now distinguishes between downloading,
  extracting, and loading newly-installed Meteor packages, instead of
  lumping all of that work into a "downloading" status message.

* Background Meteor updates will no longer modify the `~/.meteor/meteor`
  symbolic link (or `AppData\Local\.meteor\meteor.bat` on Windows).
  Instead, developers must explicitly type `meteor update` to begin using
  a new version of the `meteor` script.

* Password Reset tokens now expire (after 3 days by default -- can be modified via `Accounts.config({ passwordResetTokenExpirationInDays: ...}`). [PR #7534](https://github.com/meteor/meteor/pull/7534)

* The `google` package now uses the `email` scope as a mandatory field instead
  of the `profile` scope. The `profile` scope is still added by default if the
  `requestPermissions` option is not specified to maintain backward
  compatibility, but it is now possible to pass an empty array to
  `requestPermissions` in order to only request the `email` scope, which
  reduces the amount of permissions requested from the user in the Google
  popup. [PR #6975](https://github.com/meteor/meteor/pull/6975)

* Added `Facebook.handleAuthFromAccessToken` in the case where you get the FB
  accessToken in some out-of-band way. [PR #7550](https://github.com/meteor/meteor/pull/7550)

* `Accounts.onLogout` gets `{ user, connection }` context in a similar fashion
  to `Accounts.onLogin`. [Issue #7397](https://github.com/meteor/meteor/issues/7397) [PR #7433](https://github.com/meteor/meteor/pull/7433)

* The `node-gyp` and `node-pre-gyp` tools will now be installed in
  `bundle/programs/server/node_modules`, to assist with rebuilding binary
  npm packages when deploying an app to Galaxy or elsewhere.
  [#7571](https://github.com/meteor/meteor/pull/7571)

* The `standard-minifier-{js,css}` packages no longer minify .js or .css
  files on the server. [#7572](https://github.com/meteor/meteor/pull/7572)

* Multi-line input to `meteor shell`, which was broken by changes to the
  `repl` module in Node 4, works again.
  [#7562](https://github.com/meteor/meteor/pull/7562)

* The implementation of the command-line `meteor` tool now forbids
  misbehaving polyfill libraries from overwriting `global.Promise`.
  [#7569](https://github.com/meteor/meteor/pull/7569)

* The `oauth-encryption` package no longer depends on the
  `npm-node-aes-gcm` package (or any special npm packages), because the
  Node 4 `crypto` library natively supports the `aes-128-gcm` algorithm.
  [#7548](https://github.com/meteor/meteor/pull/7548)

* The server-side component of the `meteor shell` command has been moved
  into a Meteor package, so that it can be developed independently from
  the Meteor release process, thanks to version unpinning.
  [#7624](https://github.com/meteor/meteor/pull/7624)

* The `meteor shell` command now works when running `meteor test`.

* The `meteor debug` command no longer pauses at the first statement
  in the Node process, yet still reliably stops at custom breakpoints
  it encounters later.

* The `meteor-babel` package has been upgraded to 0.12.0.

* The `meteor-ecmascript-runtime` package has been upgraded to 0.2.9, to
  support several additional [stage 4
  proposals](https://github.com/meteor/ecmascript-runtime/pull/4).

* A bug that prevented @-scoped npm packages from getting bundled for
  deployed apps has been fixed.
  [#7609](https://github.com/meteor/meteor/pull/7609).

* The `meteor update` command now supports an `--all-packages` flag to
  update all packages (including indirect dependencies) to their latest
  compatible versions, similar to passing the names of all your packages
  to the `meteor update` command.
  [#7653](https://github.com/meteor/meteor/pull/7653)

* Background release updates can now be disabled by invoking either
  `meteor --no-release-check` or `METEOR_NO_RELEASE_CHECK=1 meteor`.
  [#7445](https://github.com/meteor/meteor/pull/7445)

## v1.4.0.1, 2016-07-29

* Fix issue with the 1.4 tool springboarding to older releases (see [Issue #7491](https://github.com/meteor/meteor/issues/7491))

* Fix issue with running in development on Linux 32bit [Issue #7511](https://github.com/meteor/meteor/issues/7511)

## v1.4, 2016-07-25

* Node has been upgraded to 4.4.7.

* The `meteor-babel` npm package has been upgraded to 0.11.7.

* The `reify` npm package has been upgraded to 0.3.6.

* The `bcrypt` npm package has been upgraded to 0.8.7.

* Nested `import` declarations are now enabled for package code as well as
  application code. 699cf1f38e9b2a074169515d23983f74148c7223

* Meteor has been upgraded to support Mongo 3.2 by default (the bundled version
  used by `meteor run` has been upgraded). Internally it now uses the 2.2.4
  version of the `mongodb` npm driver, and has been tested against at Mongo 3.2
  server. [Issue #6957](https://github.com/meteor/meteor/issues/6957)

  Mongo 3.2 defaults to the new WiredTiger storage engine. You can update your
  database following the instructions here:
  https://docs.mongodb.com/v3.0/release-notes/3.0-upgrade/.
  In development, you can also just use `meteor reset` to remove your old
  database, and Meteor will create a new WiredTiger database for you. The Mongo
  driver will continue to work with the old MMAPv1 storage engine however.

  The new version of the Mongo driver has been tested with MongoDB versions from
  2.6 up. Mongo 2.4 has now reached end-of-life
  (https://www.mongodb.com/support-policy), and is no longer supported.

  If you are setting `MONGO_OPLOG_URL`, especially in production, ensure you are
  passing in the `replicaSet` argument (see [#7450]
    (https://github.com/meteor/meteor/issues/7450))

* Custom Mongo options can now be specified using the
  `Mongo.setConnectionOptions(options)` API.
  [#7277](https://github.com/meteor/meteor/pull/7277)

* On the server, cursor.count() now takes a single argument `applySkipLimit`
  (see the corresponding [Mongo documentation]
    (http://mongodb.github.io/node-mongodb-native/2.1/api/Cursor.html#count))

* Fix for regression caused by #5837 which incorrectly rewrote
  network-path references (e.g. `//domain.com/image.gif`) in CSS URLs.
  [#7416](https://github.com/meteor/meteor/issues/7416)
* Added Angular2 boilerplate example [#7364](https://github.com/meteor/meteor/pull/7363)

## v1.3.5.1, 2016-07-18

* This release fixed a small bug in 1.3.5 that prevented updating apps
  whose `.meteor/release` files refer to releases no longer installed in
  `~/.meteor/packages/meteor-tool`. [576468eae8d8dd7c1fe2fa381ac51dee5cb792cd](https://github.com/meteor/meteor/commit/576468eae8d8dd7c1fe2fa381ac51dee5cb792cd)

## v1.3.5, 2016-07-16

* Failed Meteor package downloads are now automatically resumed from the
  point of failure, up to ten times, with a five-second delay between
  attempts. [#7399](https://github.com/meteor/meteor/pull/7399)

* If an app has no `package.json` file, all packages in `node_modules`
  will be built into the production bundle. In other words, make sure you
  have a `package.json` file if you want to benefit from `devDependencies`
  pruning. [7b2193188fc9e297eefc841ce6035825164f0684](https://github.com/meteor/meteor/commit/7b2193188fc9e297eefc841ce6035825164f0684)

* Binary npm dependencies of compiler plugins are now automatically
  rebuilt when Node/V8 versions change.
  [#7297](https://github.com/meteor/meteor/issues/7297)

* Because `.meteor/local` is where purely local information should be
  stored, the `.meteor/dev_bundle` link has been renamed to
  `.meteor/local/dev_bundle`.

* The `.meteor/local/dev_bundle` link now corresponds exactly to
  `.meteor/release` even when an app is using an older version of
  Meteor. d732c2e649794f350238d515153f7fb71969c526

* When recompiling binary npm packages, the `npm rebuild` command now
  receives the flags `--update-binary` and `--no-bin-links`, in addition
  to respecting the `$METEOR_NPM_REBUILD_FLAGS` environment variable.
  [#7401](https://github.com/meteor/meteor/issues/7401)

* The last solution found by the package version constraint solver is now
  stored in `.meteor/local/resolver-result-cache.json` so that it need not
  be recomputed every time Meteor starts up.

* If the `$GYP_MSVS_VERSION` environment variable is not explicitly
  provided to `meteor {node,npm}`, the `node-gyp` tool will infer the
  appropriate version (though it still defaults to "2015").

## v1.3.4.4, 2016-07-10

* Fixed [#7374](https://github.com/meteor/meteor/issues/7374).

* The default loglevel for internal `npm` commands (e.g., those related to
  `Npm.depends`) has been set to "error" instead of "warn". Note that this
  change does not affect `meteor npm ...` commands, which can be easily
  configured using `.npmrc` files or command-line flags.
  [0689cae25a3e0da3615a402cdd0bec94ce8455c8](https://github.com/meteor/meteor/commit/0689cae25a3e0da3615a402cdd0bec94ce8455c8)

## v1.3.4.3, 2016-07-08

* Node has been upgraded to 0.10.46.

* `npm` has been upgraded to 3.10.5.

* The `node-gyp` npm package has been upgraded to 3.4.0.

* The `node-pre-gyp` npm package has been upgraded to 0.6.29.

* The `~/.meteor/meteor` symlink (or `AppData\Local\.meteor\meteor.bat` on
  Windows) will now be updated properly after `meteor update` succeeds. This was
  promised in [v1.3.4.2](https://github.com/meteor/meteor/blob/devel/History.md#v1342)
  but [not fully delivered](https://github.com/meteor/meteor/pull/7369#issue-164569763).

* The `.meteor/dev_bundle` symbolic link introduced in
  [v1.3.4.2](https://github.com/meteor/meteor/blob/devel/History.md#v1342)
  is now updated whenever `.meteor/release` is read.

* The `.meteor/dev_bundle` symbolic link is now ignored by
  `.meteor/.gitignore`.

## v1.3.4.2, 2016-07-07

* The `meteor node` and `meteor npm` commands now respect
  `.meteor/release` when resolving which versions of `node` and `npm` to
  invoke. Note that you must `meteor update` to 1.3.4.2 before this logic
  will take effect, but it will work in all app directories after
  updating, even those pinned to older versions.
  [#7338](https://github.com/meteor/meteor/issues/7338)

* The Meteor installer now has the ability to resume downloads, so
  installing Meteor on a spotty internet connection should be more
  reliable. [#7348](https://github.com/meteor/meteor/pull/7348)

* When running `meteor test`, shared directories are symlinked (or
  junction-linked on Windows) into the temporary test directory, not
  copied, leading to much faster test start times after the initial build.
  The directories: `.meteor/local/{bundler-cache,isopacks,plugin-cache}`

* `App.appendToConfig` allows adding custom tags to config.xml.
  [#7307](https://github.com/meteor/meteor/pull/7307)

* When using `ROOT_URL` with a path, relative CSS URLs are rewriten
  accordingly. [#5837](https://github.com/meteor/meteor/issues/5837)

* Fixed bugs:
  [#7149](https://github.com/meteor/meteor/issues/7149)
  [#7296](https://github.com/meteor/meteor/issues/7296)
  [#7309](https://github.com/meteor/meteor/issues/7309)
  [#7312](https://github.com/meteor/meteor/issues/7312)

## v1.3.4.1, 2016-06-23

* Increased the default HTTP timeout for requests made by the `meteor`
  command-line tool to 60 seconds (previously 30), and [disabled the
  timeout completely for Galaxy
  deploys](https://forums.meteor.com/t/1-3-4-breaks-galaxy-deployment-etimedout/25383/).

* Minor bug fixes: [#7281](https://github.com/meteor/meteor/pull/7281)
  [#7276](https://github.com/meteor/meteor/pull/7276)

## v1.3.4, 2016-06-22

* The version of `npm` used by `meteor npm` and when installing
  `Npm.depends` dependencies of Meteor packages has been upgraded from
  2.15.1 to **3.9.6**, which should lead to much flatter node_modules
  dependency trees.

* The `meteor-babel` npm package has been upgraded to 0.11.6, and is now
  installed using `npm@3.9.6`, fixing bugs arising from Windows path
  limits, such as [#7247](https://github.com/meteor/meteor/issues/7247).

* The `reify` npm package has been upgraded to 0.3.4, fixing
  [#7250](https://github.com/meteor/meteor/issues/7250).

* Thanks to caching improvements for the
  `files.{stat,lstat,readdir,realpath}` methods and
  `PackageSource#_findSources`, development server restart times are no
  longer proportional to the number of files in `node_modules`
  directories. [#7253](https://github.com/meteor/meteor/issues/7253)
  [#7008](https://github.com/meteor/meteor/issues/7008)

* When installed via `InstallMeteor.exe` on Windows, Meteor can now be
  easily uninstalled through the "Programs and Features" control panel.

* HTTP requests made by the `meteor` command-line tool now have a timeout
  of 30 seconds, which can be adjusted by the `$TIMEOUT_SCALE_FACTOR`
  environment variable. [#7143](https://github.com/meteor/meteor/pull/7143)

* The `request` npm dependency of the `http` package has been upgraded
  from 2.53.0 to 2.72.0.

* The `--headless` option is now supported by `meteor test` and
  `meteor test-packages`, in addition to `meteor self-test`.
  [#7245](https://github.com/meteor/meteor/pull/7245)

* Miscellaneous fixed bugs:
  [#7255](https://github.com/meteor/meteor/pull/7255)
  [#7239](https://github.com/meteor/meteor/pull/7239)

## v1.3.3.1, 2016-06-17

* Fixed bugs:
  [#7226](https://github.com/meteor/meteor/pull/7226)
  [#7181](https://github.com/meteor/meteor/pull/7181)
  [#7221](https://github.com/meteor/meteor/pull/7221)
  [#7215](https://github.com/meteor/meteor/pull/7215)
  [#7217](https://github.com/meteor/meteor/pull/7217)

* The `node-aes-gcm` npm package used by `oauth-encryption` has been
  upgraded to 0.1.5. [#7217](https://github.com/meteor/meteor/issues/7217)

* The `reify` module compiler has been upgraded to 0.3.3.

* The `meteor-babel` package has been upgraded to 0.11.4.

* The `pathwatcher` npm package has been upgraded to 6.7.0.

* In CoffeeScript files with raw JavaScript enclosed by backticks, the
  compiled JS will no longer contain `require` calls inserted by Babel.
  [#7226](https://github.com/meteor/meteor/issues/7226)

* Code related to the Velocity testing system has been removed.
  [#7235](https://github.com/meteor/meteor/pull/7235)

* Allow smtps:// in MAIL_URL [#7043](https://github.com/meteor/meteor/pull/7043)

* Adds `Accounts.onLogout()` a hook directly analogous to `Accounts.onLogin()`. [PR #6889](https://github.com/meteor/meteor/pull/6889)

## v1.3.3, 2016-06-10

* Node has been upgraded from 0.10.43 to 0.10.45.

* `npm` has been upgraded from 2.14.22 to 2.15.1.

* The `fibers` package has been upgraded to 1.0.13.

* The `meteor-babel` package has been upgraded to 0.10.9.

* The `meteor-promise` package has been upgraded to 0.7.1, a breaking
  change for code that uses `Promise.denodeify`, `Promise.nodeify`,
  `Function.prototype.async`, or `Function.prototype.asyncApply`, since
  those APIs have been removed.

* Meteor packages with binary npm dependencies are now automatically
  rebuilt using `npm rebuild` whenever the version of Node or V8 changes,
  making it much simpler to use Meteor with different versions of Node.
  5dc51d39ecc9e8e342884f3b4f8a489f734b4352

* `*.min.js` files are no longer minified during the build process.
  [PR #6986](https://github.com/meteor/meteor/pull/6986) [Issue #5363](https://github.com/meteor/meteor/issues/5363)

* You can now pick where the `.meteor/local` directory is created by setting the `METEOR_LOCAL_DIR` environment variable. This lets you run multiple instances of the same Meteor app.
  [PR #6760](https://github.com/meteor/meteor/pull/6760) [Issue #6532](https://github.com/meteor/meteor/issues/6532)

* Allow using authType in Facebook login [PR #5694](https://github.com/meteor/meteor/pull/5694)

* Adds flush() method to Tracker to force recomputation [PR #4710](https://github.com/meteor/meteor/pull/4710)

* Adds `defineMutationMethods` option (default: true) to `new Mongo.Collection` to override default behavior that sets up mutation methods (/collection/[insert|update...]) [PR #5778](https://github.com/meteor/meteor/pull/5778)

* Allow overridding the default warehouse url by specifying `METEOR_WAREHOUSE_URLBASE` [PR #7054](https://github.com/meteor/meteor/pull/7054)

* Allow `_id` in `$setOnInsert` in Minimongo: https://github.com/meteor/meteor/pull/7066

* Added support for `$eq` to Minimongo: https://github.com/meteor/meteor/pull/4235

* Insert a `Date` header into emails by default: https://github.com/meteor/meteor/pull/6916/files

* `meteor test` now supports setting the bind address using `--port IP:PORT` the same as `meteor run` [PR #6964](https://github.com/meteor/meteor/pull/6964) [Issue #6961](https://github.com/meteor/meteor/issues/6961)

* `Meteor.apply` now takes a `noRetry` option to opt-out of automatically retrying non-idempotent methods on connection blips: [PR #6180](https://github.com/meteor/meteor/pull/6180)

* DDP callbacks are now batched on the client side. This means that after a DDP message arrives, the local DDP client will batch changes for a minimum of 5ms (configurable via `bufferedWritesInterval`) and a maximum of 500ms (configurable via `bufferedWritesMaxAge`) before calling any callbacks (such as cursor observe callbacks).

* PhantomJS is no longer included in the Meteor dev bundle (#6905). If you
  previously relied on PhantomJS for local testing, the `spiderable`
  package, Velocity tests, or testing Meteor from a checkout, you should
  now install PhantomJS yourself, by running the following commmand:
  `meteor npm install -g phantomjs-prebuilt`

* The `babel-compiler` package now looks for `.babelrc` files and
  `package.json` files with a "babel" section. If found, these files may
  contribute additional Babel transforms that run before the usual
  `babel-preset-meteor` set of transforms. In other words, if you don't
  like the way `babel-preset-meteor` handles a particular kind of syntax,
  you can add your preferred transform plugins to the "presets" or
  "plugins" section of your `.babelrc` or `package.json` file. #6351

* When `BabelCompiler` cannot resolve a Babel plugin or preset package in
  `.babelrc` or `package.json`, it now merely warns instead of
  crashing. #7179

* Compiler plugins can now import npm packages that are visible to their
  input files using `inputFile.require(id)`. b16e8d50194b37d3511889b316345f31d689b020

* `import` statements in application modules now declare normal variables
  for the symbols that are imported, making it significantly easier to
  inspect imported variables when debugging in the browser console or in
  `meteor shell`.

* `import` statements in application modules are no longer restricted to
  the top level, and may now appear inside conditional statements
  (e.g. `if (Meteor.isServer) { import ... }`) or in nested scopes.

* `import` statements now work as expected in `meteor shell`. #6271

* Commands installed in `dev_bundle/lib/node_modules/.bin` (such as
  `node-gyp` and `node-pre-gyp`) are now available to scripts run by
  `meteor npm`. e95dfe410e1b43e8131bc2df9d2c29decdd1eaf6

* When building an application using `meteor build`, "devDependencies"
  listed in `package.json` are no longer copied into the bundle. #6750

* Packages tested with `meteor test-packages` now have access to local
  `node_modules` directories installed in the parent application or in the
  package directory itself. #6827

* You no longer need to specify `DEPLOY_HOSTNAME=galaxy.meteor.com` to run
  `meteor deploy` (and similar commands) against Galaxy. The AWS us-east-1
  Galaxy is now the default for `DEPLOY_HOSTNAME`. If your app's DNS points to
  another Galaxy region, `meteor deploy` will detect that automatically as
  well. #7055

* The `coffeescript` plugin now passes raw JavaScript code enclosed by
  back-ticks to `BabelCompiler`, enabling all ECMAScript features
  (including `import` and `export`) within CoffeeScript. #6000 #6691

* The `coffeescript` package now implies the same runtime environment as
  `ecmascript` (`ecmascript-runtime`, `babel-runtime`, and `promise`, but
  not `modules`). #7184

* When Meteor packages install `npm` dependencies, the
  `process.env.NPM_CONFIG_REGISTRY` environment variable is now
  respected. #7162

* `files.rename` now always executes synchronously. 9856d1d418a4d19c0adf22ec9a92f7ce81a23b05

* "Bare" files contained by `client/compatibility/` directories or added
  with `api.addFiles(path, ..., { bare: true })` are no longer compiled by
  Babel. https://github.com/meteor/meteor/pull/7033#issuecomment-225126778

* Miscellaneous fixed bugs: #6877 #6843 #6881

## v1.3.2.4, 2016-04-20

> Meteor 1.3.2.4 was published because publishing 1.3.2.3 failed in an
unrecoverable way. Meteor 1.3.2.4 contains no additional changes beyond
the changes in 1.3.2.3.

## v1.3.2.3, 2016-04-20

* Reverted accidental changes included in 1.3.2.1 and 1.3.2.2 that
  improved DDP performance by batching updates, but broke some packages
  that relied on private methods of the DDP client Connection class. See
  https://github.com/meteor/meteor/pull/5680 for more details. These
  changes will be reinstated in 1.3.3.

## v1.3.2.2, 2016-04-18

* Fixed bugs #6819 and #6831.

## v1.3.2.1, 2016-04-15

* Fixed faulty comparison of `.sourcePath` and `.targetPath` properties of
  files scanned by the `ImportScanner`, which caused problems for apps
  using the `tap:i18n` package. 6e792a7cf25847b8cd5d5664a0ff45c9fffd9e57

## v1.3.2, 2016-04-15

* The `meteor/meteor` repository now includes a `Roadmap.md` file:
  https://github.com/meteor/meteor/blob/devel/Roadmap.md

* Running `npm install` in `bundle/programs/server` when deploying an app
  also rebuilds any binary npm dependencies, fixing #6537. Set
  METEOR_SKIP_NPM_REBUILD=1 to disable this behavior if necessary.

* Non-.js(on) files in `node_modules` (such as `.less` and `.scss`) are
  now processed by compiler plugins and may be imported by JS. #6037

* The `jquery` package can now be completely removed from any app (#6563),
  and uses `<app>/node_modules/jquery` if available (#6626).

* Source maps are once again generated for all bundled JS files, even if
  they are merely identity mappings, so that the files appear distinct in
  the browser, and stack traces make more sense. #6639

* All application files in `imports` directories are now considered lazy,
  regardless of whether the app is using the `modules` package. This could
  be a breaking change for 1.3.2 apps that do not use `modules` or
  `ecmascript` but contain `imports` directories. Workaround: move files
  out of `imports`, or rename `imports` to something else.

* The `npm-bcrypt` package has been upgraded to use the latest version
  (0.8.5) of the `bcrypt` npm package.

* Compiler plugins can call `addJavaScript({ path })` multiple times with
  different paths for the same source file, and `module.id` will reflect
  this `path` instead of the source path, if they are different. #6806

* Fixed bugs: https://github.com/meteor/meteor/milestones/Release%201.3.2

* Fixed unintended change to `Match.Optional` which caused it to behave the same as the new `Match.Maybe` and incorrectly matching `null` where it previously would not have allowed it. #6735

## v1.3.1, 2016-04-03

* Long isopacket node_modules paths have been shortened, fixing upgrade
  problems on Windows. #6609

* Version 1.3.1 of Meteor can now publish packages for earlier versions of
  Meteor, provided those packages do not rely on modules. #6484 #6618

* The meteor-babel npm package used by babel-compiler has been upgraded to
  version 0.8.4. c8d12aed4e725217efbe86fa35de5d5e56d73c83

* The `meteor node` and `meteor npm` commands now return the same exit
  codes as their child processes. #6673 #6675

* Missing module warnings are no longer printed for Meteor packages, or
  for `require` calls when `require` is not a free variable, fixing
  https://github.com/practicalmeteor/meteor-mocha/issues/19.

* Cordova iOS builds are no longer built by Meteor, but merely prepared
  for building. 88d43a0f16a484a5716050cb7de8066b126c7b28

* Compiler plugin errors were formerly silenced for files not explicitly
  added in package.js. Now those errors are reported when/if the files are
  imported by the ImportScanner. be986fd70926c9dd8eff6d8866205f236c8562c4

## v1.3, 2016-03-27

### ES2015/Modules

* Enable ES2015 and CommonJS modules in Meteor apps and packages, on
  both client and server. Also let you install modules in apps and
  package by running `npm install`. See: https://github.com/meteor/meteor/blob/master/packages/modules/README.md

* Enable ES2015 generators and ES2016 async/await in the `ecmascript`
  package.

* Inherit static getters and setters in subclasses, when using the
  `ecmascript` package. #5624

* Report full file paths on compiler errors when using the
  `ecmascript` package. #5551

* Now possible to `import` or `require` files with a `.json` file
  extension. #5810

* `process.env.NODE_ENV` is now defined on both client and server as
  either `development` or `production`, which also determines the boolean
  flags `Meteor.isDevelopment` and `Meteor.isProduction`.

* Absolute identifiers for app modules no longer have the `/app/` prefix,
  and absolute identifiers for Meteor packages now have the prefix
  `/node_modules/meteor/` instead of just `/node_modules/`, meaning you
  should `import {Blaze} from "meteor/blaze"` instead of `from "blaze"`.

* Package variables imported by application code are once again exposed
  globally, allowing them to be accessed from the browser console or from
  `meteor shell`. #5868

* Fixed global variable assignment analysis during linking. #5870 #5819

* Changes to files in node_modules will now trigger a restart of the
  development server, just like any other file changes. #5815

* The meteor package now exports a `global` variable (a la Node) that
  provides a reliable reference to the global object for all Meteor code.

* Packages in local node_modules directories now take precedence over
  Meteor packages of the same name. #5933

* Upgraded `babel-compiler` to Babel 6, with the following set of plugins:
  https://github.com/meteor/babel-preset-meteor/blob/master/index.js

* Lazy CSS modules may now be imported by JS: 12c946ee651a93725f243f790c7919de3d445a19

* Packages in the top-level node_modules directory of an app can now be
  imported by Meteor packages: c631d3ac35f5ca418b93c454f521989855b8ec72

* Added support for wildcard import and export statements. #5872 #5897

* Client-side stubs for built-in Node modules are now provided
  automatically if the `meteor-node-stubs` npm package is installed. #6056

* Imported file extensions are now optional for file types handled by
  compiler plugins. #6151

* Upgraded Babel packages to ~6.5.0: 292824da3f8449afd1cd39fcd71acd415c809c0f
  Note: .babelrc files are now ignored (#6016), but may be reenabled (#6351).

* Polyfills now provided for `process.nextTick` and `process.platform`. #6167 #6198 #6055 efe53de492da6df785f1cbef2799d1d2b492a939

* The `meteor test-app` command is now `meteor test [--full-app]`:
  ab5ab15768136d55c76d51072e746d80b45ec181

* New apps now include a `package.json` file.
  c51b8cf7ffd8e7c9ca93768a2df93e4b552c199c

* `require.resolve` is now supported.
  https://github.com/benjamn/install/commit/ff6b25d6b5511d8a92930da41db73b93eb1d6cf8

* JSX now enabled in `.js` files processed by the `ecmascript` compiler
  plugin. #6151

* On the server, modules contained within `node_modules` directories are
  now loaded using the native Node `require` function. #6398

* All `<script>` tag(s) for application and package code now appear at the
  end of the `<body>` rather than in the `<head>`. #6375

* The client-side version of `process.env.NODE_ENV` (and other environment
  variables) now matches the corresponding server-side values. #6399

### Performance

* Don't reload package catalog from disk on rebuilds unless package
  dependencies changed. #5747

* Improve minimongo performance on updating documents when there are
  many active observes. #5627

### Platform

* Upgrade to Node v0.10.41.

* Allow all types of URLs that npm supports in `Npm.depends`
  declarations.

* Split up `standard-minifiers` in separate CSS
  (`standard-minifiers-css`) and JS minifiers
  (`standard-minifiers-js`). `standard-minifiers` now acts as an
  umbrella package for these 2 minifiers.

* Allow piping commands to `meteor shell` via STDIN. #5575

* Let users set the CAFILE environment variable to override the SSL
  root certificate list. #4757 #5523

* `force-ssl` is now marked production only.

### Cordova

* Cordova dependencies have been upgraded to the latest versions
  (`cordova-lib` 6.0.0, `cordova-ios` 4.0.1, and `cordova-android` 5.1.0).

* iOS apps now require iOS 8 or higher, and building for iOS requires Xcode 7.2
  to be installed.

* Building for Android now requires Android SDK 23 to be installed. You may also
  need to create a new AVD for the emulator.

* Building Cordova Android apps on Windows is now supported. #4155

* The Crosswalk plugin has been updated to 1.4.0.

* Cordova core plugins are now pinned to minimal versions known to be compatible
  with the included platforms. A warning is printed asking people to upgrade
  their dependencies if they specify an older version, but we'll always use
  the pinned version regardless.

* The plugin used for file serving and hot code push has been completely
  rewritten. Among many other improvements, it downloads updates incrementally,
  can recover from downloading faulty JavaScript code, and is much more
  reliable and performant.
  See [`cordova-plugin-meteor-webapp`](https://github.com/meteor/cordova-plugin-meteor-webapp)
  for more a more detailed description of the new design.

* If the callbacks added with `Meteor.startup()` do not complete within a set
  time, we consider a downloaded version faulty and will fallback to the last
  known good version. The default timeout is 20 seconds, but this can be
  configured by setting `App.setPreference("WebAppStartupTimeout", "10000");`
  (in milliseconds) in `mobile-config.js`.

* We now use `WKWebView` on iOS by default, even on iOS 8 (which works because
  we do not use `file://` URLs).

* We now use `localhost` instead of `meteor.local` to serve files from. Since
  `localhost` is considered a secure origin, this means the web view won't
  disable web platform features that it otherwise would.

* The local server port now lies between 12000-13000 and is chosen based on
  the `appId`, to both be consistent and lessen the chance of collisions between
  multiple Meteor Cordova apps installed on the same device.

* The plugin now allows for local file access on both iOS and Android, using a
  special URL prefix (`http://localhost:<port>/local-filesystem/<path>`).

* App icon and launch image sizes have been updated. Low resolution sizes for
  now unsupported devices have been deprecated, and higher resolution versions
  have been added.

* We now support the modern Cordova whitelist mechanism. `App.accessRule` has
  been updated with new options.

* `meteor build` now supports a `--server-only` option to avoid building
  the mobile apps when `ios` or `android` platforms have been added. It still
  builds the `web.cordova` architecture in the server bundle however, so it can
  be served for hot code pushes.

* `meteor run` now always tries to use an autodetected IP address as the
  mobile `ROOT_URL`, even if we're not running on a device. This avoids a situation
  where an app already installed on a device connects to a restarted development
  server and receives a `localhost` `ROOT_URL`. #5973

* Fixed a discrepancy between the way we calculated client hashes during a mobile
  build and on the server, which meant a Cordova app would always download a
  new version the first time it started up.

* In Cordova apps, `Meteor.startup()` now correctly waits for the
  device to be ready before firing the callback.

### Accounts

* Make `Accounts.forgotPassword` treat emails as case insensitive, as
  the rest of the accounts system does.

### Blaze

* Don't throw in certain cases when calling a template helper with an
  empty data context. #5411 #5736

* Improve automatic blocking of URLs in attribute values to also
  include `vbscript:` URLs.

### Check

* Introduced new matcher `Match.Maybe(type)` which will also match (permit) `null` in addition to `undefined`.  This is a suggested replacement (where appropriate) for `Match.Optional` which did not permit `null`.  This prevents the need to use `Match.OneOf(null, undefined, type)`. #6220

### Testing

* Packages can now be marked as `testOnly` to only run as part of app
  testing with `meteor test`. This is achieved by setting
  `testOnly: true` to `Package.describe`.


### Uncategorized

* Remove warning in the `simple-todos-react` example app. #5716

* Fix interaction between `browser-policy` and `oauth` packages. #5628

* Add README.md to the `tinytest` package. #5750

* Don't crash when calling `ReactiveDict.prototype.clear` if a
  property with a value wasn't previously accessed. #5530 #5602

* Move `DDPRateLimiter` to the server only, since it won't work if it
  is called from the client. It will now error if referenced from the
  client at all.

* Don't call function more than once when passing a `Match.Where`
  argument to `check`. #5630 #5651

* Fix empty object argument check in `this.subscribe` in
  templates. #5620

* Make `HTTP.call` not crash on undefined content. #5565 #5601

* Return observe handle from
  `Mongo.Collection.prototype._publishCursor`. #4983 #5615

* Add 'Did you mean?' reminders for some CLI commands to help Rails
  developers. #5593

* Make internal shell scripts compatible with other Unix-like
  systems. #5585

* Add a `_pollingInterval` option to `coll.find()` that can be used in
  conjunction with `_disableOplog: true`. #5586

* Expose Tinytest internals which can be used to extend it. #3541

* Improve error message from `check` when passing in null. #5545

* Split up `standard-minifiers` in separate CSS (`standard-minifier-css`) and JS
  minifiers(`standard-minifier-js`). `standard-minifiers` now acts as an umbrella package for these
  2 minifiers.

* Detect new Facebook user-agent in the `spiderable` package. #5516

* `Match.ObjectIncluding` now really requires plain objects. #6140

* Allow `git+` URL schemes for npm dependencies. #844

* Expose options `disableOplog`, `pollingIntervalMs`, and
  `pollingThrottleMs` to `Cursor.find` for tuning observe parameters
  on the server.

* Expose `dynamicHead` and `dynamicBody` hooks in boilerplate generation allowing code to inject content into the body and head tags from the server. #3860

* Add methods of the form `BrowserPolicy.content.allow<ContentType>BlobUrl()` to BrowserPolicy #5141

* Move `<script>` tags to end of `<body>` to enable 'loading' UI to be inserted into the boilerplate #6375

* Adds WebAppInternals.setBundledJsCssUrlRewriteHook allowing apps to supply a hook function that can create a dynamic bundledJsCssPrefix at runtime. This is useful if you're using a CDN by giving you a way to ensure the CDN won't cache broken js/css resources during an app upgrade.

Patches contributed by GitHub users vereed, mitar, nathan-muir,
robfallows, skishore, okland, Primigenus, zimme, welelay, rgoomar,
bySabi, mbrookes, TomFreudenberg, TechPlexEngineer, zacharydenton,
AlexeyMK, gwendall, dandv, devgrok, brianlukoff.


## v.1.2.1, 2015-10-26

* `coll.insert()` now uses a faster (but cryptographically insecure)
  algorithm to generate document IDs when called outside of a method
  and an `_id` field is not explicitly passed. With this change, there
  are no longer two algorithms used to generate document
  IDs. `Random.id()` can still be used to generate cryptographically
  secure document IDs. [#5161](https://github.com/meteor/meteor/issues/5161)

* The `ecmascript-collections` package has been renamed to
  `ecmascript-runtime` and now includes a more complete selection of
  ES2015 polyfills and shims from [`core-js`](https://www.npmjs.com/package/core-js).
  The complete list can be found
  [here](https://github.com/meteor/ecmascript-runtime/blob/master/server.js).

* Check type of `onException` argument to `bindEnvironment`. [#5271](https://github.com/meteor/meteor/issues/5271)

* WebApp's `PORT` environment variable can now be a named pipe to better support
  deployment on IIS on Windows. [4413](https://github.com/meteor/meteor/issues/4413)

* `Template.dynamic` can be now used as a block helper:
  `{{#Template.dynamic}} ... {{/Template.dynamic}}` [#4756](https://github.com/meteor/meteor/issues/4756)

* `Collection#allow/deny` now throw errors when passed falsy values. [#5442](https://github.com/meteor/meteor/pull/5442)

* `source-map` has been updated to a newer patch version, which fixes major bugs
  in particular around loading bundles generated by Webpack. [#5411](https://github.com/meteor/meteor/pull/5411)

* `check` now returns instead of throwing errors internally, which should make
  it much faster. `check` is used in many core Meteor packages, so this should
  result in small performance improvements across the framework. [#4584](https://github.com/meteor/meteor/pull/4584)

* The `userEmail` option to `Meteor.loginWithMeteorDeveloperAccount` has been
  renamed to `loginHint`, and now supports Google accounts as well. The old
  option still works for backwards compatibility. [#2422](https://github.com/meteor/meteor/issues/2422) [#5313](https://github.com/meteor/meteor/pull/5313)

* The old `addFiles` API for adding package assets no longer throws an error,
  making it easier to share packages between pre- and post-1.2 versions of
  Meteor. [#5458](https://github.com/meteor/meteor/issues/5458)

* Normally, you can't deploy to free meteor.com hosting or Galaxy from a
  non-Linux machine if you have *local* non-published packages with binary
  dependencies, nor can you run `meteor build --architecture SomeOtherArch`. As
  a temporary workaround, if you set the `METEOR_BINARY_DEP_WORKAROUND`
  variable, you will be able to deploy to Galaxy (but not free meteor.com
  hosting), and tarballs built with `meteor build` will contain a
  `programs/server/setup.sh` shell script which should be run on the server to
  install those packages.

## v1.2.0.2, 2015-09-28

* Update Crosswalk plugin for Cordova to 1.3.1. [#5267](https://github.com/meteor/meteor/issues/5267)

* Fix `meteor add` for a Cordova plugin using a Git URL with SHA.

* Upgraded the `promise` package to use `meteor-promise@0.5.0`, which uses
  the global `Promise` constructor in browsers that define it natively.

* Fix error in assigning attributes to `<body>` tag when using Blaze templates
  or `static-html`. [#5232](https://github.com/meteor/meteor/issues/5232)

## v1.2.0.1, 2015-09-22

* Fix incorrect publishing of packages with exports but no source. [#5228](https://github.com/meteor/meteor/issues/5228)

## v1.2, 2015-09-21

There are quite a lot of changes in Meteor 1.2. See the
[Wiki](https://github.com/meteor/meteor/wiki/Breaking-changes-in-Meteor-1.2) for
a shorter list of breaking changes you should be aware of when upgrading.

### Core Packages

* `meteor-platform` has been deprecated in favor of the smaller `meteor-base`,
  with apps listing their other dependencies explicitly.  The v1.2 upgrader
  will rewrite `meteor-platform` in existing apps.  `meteor-base` puts fewer
  symbols in the global namepsace, so it's no longer true that all apps
  have symbols like `Random` and `EJSON` in the global namespace.

* New packages: `ecmascript`, `es5-shim`, `ecmascript-collections`, `promise`,
  `static-html`, `jshint`, `babel-compiler`

* No longer include the `json` package by default, which contains code for
  `JSON.parse` and `JSON.stringify`.  (The last browser to not support JSON
  natively was Internet Explorer 7.)

* `autoupdate` has been renamed `hot-code-push`

### Meteor Accounts

* Login attempts are now rate-limited by default.  This can be turned off
  using `Accounts.removeDefaultRateLimit()`.

* `loginWithPassword` now matches username or email in a case insensitive
  manner. If there are multiple users with a username or email only differing
  in case, a case sensitive match is required. [#550](https://github.com/meteor/meteor/issues/550)

* `loginWithGithub` now requests `user:email` scope by default, and attempts
  to fetch the user's emails. If no public email has been set, we use the
  primary email instead. We also store the complete list of emails. [#4545](https://github.com/meteor/meteor/issues/4545)

* When an account's email address is verified, deactivate other verification
  tokens.  [#4626](https://github.com/meteor/meteor/issues/4626)

* Fix bug where blank page is shown when an expired login token is
  present. [#4825](https://github.com/meteor/meteor/issues/4825)

* Fix `OAuth1Binding.prototype.call` when making requests to Twitter
  with a large parameter set.

* Directions for setting up Google OAuth in accounts-ui have been updated to
  match Google's new requirements.

* Add `Accounts.oauth.unregisterService` method, and ensure that users can only
  log in with currently registered services.  [#4014](https://github.com/meteor/meteor/issues/4014)

* The `accounts-base` now defines reusable `AccountsClient` and
  `AccountsServer` constructors, so that users can create multiple
  independent instances of the `Accounts` namespace.  [#4233](https://github.com/meteor/meteor/issues/4233)

* Create an index for `Meteor.users` on
  `services.email.verificationTokens.token` (instead of
  `emails.validationTokens.token`, which never was used for anything).  [#4482](https://github.com/meteor/meteor/issues/4482)

* Remove an IE7-specific workaround from accounts-ui.  [#4485](https://github.com/meteor/meteor/issues/4485)

### Livequery

* Improved server performance by reducing overhead of processing oplog after
  database writes. Improvements are most noticeable in case when a method is
  doing a lot of writes on collections with plenty of active observers.  [#4694](https://github.com/meteor/meteor/issues/4694)

### Mobile

* The included Cordova tools have been updated to the latest version 5.2.0.
  This includes Cordova Android 4.1 and Cordova iOS 3.9. These updates may
  require you to make changes to your app. For details, see the [Cordova release
  notes] (https://cordova.apache.org/#news) for for the different versions.

* Thanks to Cordova Android's support for pluggable web views, it is now
  possible to install the [Crosswalk plugin]
  (https://crosswalk-project.org/documentation/cordova/cordova_4.html), which
  offers a hugely improved web view on older Android versions.
  You can add the plugin to your app with `meteor add crosswalk`.

* The bundled Android tools have been removed and a system-wide install of the
  Android SDK is now required. This should make it easier to keep the
  development toolchain up to date and helps avoid some difficult to diagnose
  failures. If you don't have your own Android tools installed already, you can
  find more information about installing the Android SDK for [Mac] (https://github.com/meteor/meteor/wiki/Mobile-Dev-Install:-Android-on-Mac)
  or [Linux]
  (https://github.com/meteor/meteor/wiki/Mobile-Dev-Install:-Android-on-Linux).

* As part of moving to npm, many Cordova plugins have been renamed. Meteor
  should perform conversions automatically, but you may want to be aware of this
  to avoid surprises. See [here]
  (https://cordova.apache.org/announcements/2015/04/21/plugins-release-and-move-to-npm.html)
  for more information.

* Installing plugins from the local filesystem is now supported using `file://`
  URLs, which should make developing your own plugins more convenient. It is
  also needed as a temporary workaround for using the Facebook plugin.
  Relative references are interpreted relative to the Meteor project directory.
  (As an example,
  `meteor add cordova:phonegap-facebook-plugin@file://../phonegap-facebook-plugin`
  would attempt to install the plugin from the same directory you Meteor project
  directory is located in.)

* Meteor no longer supports installing Cordova plugins from tarball URLs, but
  does support Git URLs with a SHA reference (like
  `https://github.com/apache/cordova-plugin-file#c452f1a67f41cb1165c92555f0e721fbb07329cc`).
  Existing GitHub tarball URLs are converted automatically.

* Allow specifying a `buildNumber` in `App.info`, which is used to set the
  `android-versionCode` and `ios-CFBundleVersion` in the `config.xml` of the
  Cordova project. The build number is used to differentiate between
  different versions of the app, and should be incremented before distributing
  a built app to stores or testing services. [#4048](https://github.com/meteor/meteor/issues/4048)

* Other changes include performance enhancements when building and running,
  and improved requirements checking and error reporting.

* Known issue: we do not currently show logging output when running on the
  iOS Simulator. As a workaround, you can `meteor run ios-device` to open the
  project in Xcode and watch the output there.

### Templates/Blaze

* New syntax: Handlebars sub-expressions are now supported -- as in,
  `{{helper (anotherHelper arg1 arg2)}}` -- as well as new block helper forms
  `#each .. in ..` and `#let x=y`.  See
  https://github.com/meteor/meteor/tree/devel/packages/spacebars

* Add a special case for the new `react-template-helper` package -- don't let
  templates use {{> React}} with siblings since `React.render` assumes it's
  being rendered into an empty container element. (This lets us throw the error
  when compiling templates rather than when the app runs.)

* Improve parsing of `<script>` and `<style>` tags.  [#3797](https://github.com/meteor/meteor/issues/3797)

* Fix a bug in `observe-sequence`. The bug was causing unnecessary rerenderings
  in an instance of `#each` block helper followed by false "duplicate ids"
  warnings. [#4049](https://github.com/meteor/meteor/issues/4049)

* `TemplateInstance#subscribe` now has a new `connection` option, which
  specifies which connection should be used when making the subscription. The
  default is `Meteor.connection`, which is the connection used when calling
  `Meteor.subscribe`.

* Fix external `<script>` tags in body or templates.  [#4415](https://github.com/meteor/meteor/issues/4415)

* Fix memory leak.  [#4289](https://github.com/meteor/meteor/issues/4289)

* Avoid recursion when materializing DOM elements, to avoid stack overflow
  errors in certain browsers. [#3028](https://github.com/meteor/meteor/issues/3028)

* Blaze and Meteor's built-in templating are now removable using
  `meteor remove blaze-html-templates`. You can add back support for static
  `head` and `body` tags in `.html` files by using the `static-html` package.

### DDP

* Websockets now support the
  [`permessage-deflate`](https://tools.ietf.org/id/draft-ietf-hybi-permessage-compression-19.txt)
  extension, which compresses data on the wire. It is enabled by default on the
  server. To disable it, set `$SERVER_WEBSOCKET_COMPRESSION` to `0`. To configure
  compression options, set `$SERVER_WEBSOCKET_COMPRESSION` to a JSON object that
  will be used as an argument to
  [`deflate.configure`](https://github.com/faye/permessage-deflate-node/blob/master/README.md).
  Compression is supported on the client side by Meteor's Node DDP client and by
  browsers including Chrome, Safari, and Firefox 37.

* The `ddp` package has been split into `ddp-client` and `ddp-server` packages;
  using `ddp` is equivalent to using both. This allows you to use the Node DDP
  client without adding the DDP server to your app.  [#4191](https://github.com/meteor/meteor/issues/4191) [#3452](https://github.com/meteor/meteor/issues/3452)

* On the client, `Meteor.call` now takes a `throwStubExceptions` option; if set,
  exceptions thrown by method stubs will be thrown instead of logged, and the
  method will not be invoked on the server.  [#4202](https://github.com/meteor/meteor/issues/4202)

* `sub.ready()` should return true inside that subscription's `onReady`
  callback.  [#4614](https://github.com/meteor/meteor/issues/4614)

* Fix method calls causing broken state when socket is reconnecting.  [#5104](https://github.com/meteor/meteor/issues/5104)

### Isobuild

* Build plugins will no longer process files whose names match the extension
  exactly (with no extra dot). If your build plugin needs to match filenames
  exactly, you should use the new build plugin API in this release which
  supplies a special `filenames` option. [#3985](https://github.com/meteor/meteor/issues/3985)

* Adding the same file twice in the same package is now an error. Previously,
  this could either lead to the file being included multiple times, or to a
  build time crash.

* You may now specify the `bare` option for JavaScript files on the server.
  Previous versions only allowed this on the client. [#3681](https://github.com/meteor/meteor/issues/3681)

* Ignore `node_modules` directories in apps instead of processing them as Meteor
  source code.  [#4457](https://github.com/meteor/meteor/issues/4457) [#4452](https://github.com/meteor/meteor/issues/4452)

* Backwards-incompatible change for package authors: Static assets in package.js files must now be
  explicitly declared by using `addAssets` instead of `addFiles`. Previously,
  any file that didn't have a source handler was automatically registered as a
  server-side asset. The `isAsset` option to `addFiles` is also deprecated in
  favor of `addAssets`.

* Built files are now always annotated with line number comments, to improve the
  debugging experience in browsers that don't support source maps.

* There is a completely new API for defining build plugins that cache their
  output. There are now special APIs for defining linters and minifiers in
  addition to compilers. The core Meteor packages for `less`, `coffee`, `stylus`
  and `html` files have been updated to use this new API. Read more on the
  [Wiki page](https://github.com/meteor/meteor/wiki/Build-Plugins-API).

### CSS

* LESS and Stylus now support cross-package imports.

* CSS concatenation and minification is delegated to the `standard-minifiers`
  package, which is present by default (and added to existing apps by the v1.2
  upgrader).

* CSS output is now split into multiple stylesheets to avoid hitting limits on
  rules per stylesheet in certain versions of Internet Explorer. [#1876](https://github.com/meteor/meteor/issues/1876)

### Mongo

* The oplog observe driver now properly updates queries when you drop a
  database.  [#3847](https://github.com/meteor/meteor/issues/3847)

* MongoID logic has been moved out of `minimongo` into a new package called
  `mongo-id`.

* Fix Mongo upserts with dotted keys in selector.  [#4522](https://github.com/meteor/meteor/issues/4522)


### `meteor` command-line tool

* You can now create three new example apps with the command line tool. These
  are the apps from the official tutorials at http://meteor.com/tutorials, which
  demonstrate building the same app with Blaze, Angular, and React. Try these
  apps with:

  ```sh
  meteor create --example simple-todos
  meteor create --example simple-todos-react
  meteor create --example simple-todos-angular
  ```

* `meteor shell` no longer crashes when piped from another command.

* Avoid a race condition in `meteor --test` and work with newer versions of the
  Velocity package.  [#3957](https://github.com/meteor/meteor/issues/3957)

* Improve error handling when publishing packages.  [#3977](https://github.com/meteor/meteor/issues/3977)

* Improve messaging around publishing binary packages.  [#3961](https://github.com/meteor/meteor/issues/3961)

* Preserve the value of `_` in `meteor shell`.  [#4010](https://github.com/meteor/meteor/issues/4010)

* `meteor mongo` now works on OS X when certain non-ASCII characters are in the
  pathname, as long as the `pgrep` utility is installed (it ships standard with
  OS X 10.8 and newer).  [#3999](https://github.com/meteor/meteor/issues/3999)

* `meteor run` no longer ignores (and often reverts) external changes to
  `.meteor/versions` which occur while the process is running.  [#3582](https://github.com/meteor/meteor/issues/3582)

* Fix crash when downloading two builds of the same package version
  simultaneously.  [#4163](https://github.com/meteor/meteor/issues/4163)

* Improve messages printed by `meteor update`, displaying list of packages
  that are not at the latest version available.

* When determining file load order, split file paths on path separator
  before comparing path components alphabetically.  [#4300](https://github.com/meteor/meteor/issues/4300)

* Fix inability to run `mongod` due to lack of locale configuration on some
  platforms, and improve error message if the failure still occurs.  [#4019](https://github.com/meteor/meteor/issues/4019)

* New `meteor lint` command.

### Minimongo

* The `$push` query modifier now supports a `$position` argument.  [#4312](https://github.com/meteor/meteor/issues/4312)

* `c.update(selector, replacementDoc)` no longer shares mutable state between
  replacementDoc and Minimongo internals. [#4377](https://github.com/meteor/meteor/issues/4377)

### Email

* `Email.send` now has a new option, `attachments`, in the same style as
  `mailcomposer`.
  [Details here.](https://github.com/andris9/mailcomposer#add-attachments)

### Tracker

* New `Tracker.Computation#onStop` method.  [#3915](https://github.com/meteor/meteor/issues/3915)

* `ReactiveDict` has two new methods, `clear` and `all`. `clear` resets
  the dictionary as if no items had been added, meaning all calls to `get` will
  return `undefined`. `all` converts the dictionary into a regular JavaScript
  object with a snapshot of the keys and values. Inside an autorun, `all`
  registers a dependency on any changes to the dictionary. [#3135](https://github.com/meteor/meteor/issues/3135)

### Utilities

* New `beforeSend` option to `HTTP.call` on the client allows you to directly
  access the `XMLHttpRequest` object and abort the call.  [#4419](https://github.com/meteor/meteor/issues/4419) [#3243](https://github.com/meteor/meteor/issues/3243) [#3266](https://github.com/meteor/meteor/issues/3266)

* Parse `application/javascript` and `application/x-javascript` HTTP replies as
  JSON too.  [#4595](https://github.com/meteor/meteor/issues/4595)

* `Match.test` from the `check` package now properly compares boolean literals,
  just like it does with Numbers and Strings. This applies to the `check`
  function as well.

* Provide direct access to the `mailcomposer` npm module used by the `email`
  package on `EmailInternals.NpmModules`. Allow specifying a `MailComposer`
  object to `Email.send` instead of individual options.  [#4209](https://github.com/meteor/meteor/issues/4209)

* Expose `Spiderable.requestTimeoutMs` from `spiderable` package to
  allow apps to set the timeout for running phantomjs.

* The `spiderable` package now reports the URL it's trying to fetch on failure.


### Other bug fixes and improvements

* Upgraded dependencies:

  - Node: 0.10.40 (from 0.10.36)
  - uglify-js: 2.4.20 (from 2.4.17)
  - http-proxy: 1.11.1 (from 1.6.0)

* `Meteor.loginWithGoogle` now supports `prompt`. Choose a prompt to always be
  displayed on Google login.

* Upgraded `coffeescript` package to depend on NPM packages
  coffeescript@1.9.2 and source-map@0.4.2. [#4302](https://github.com/meteor/meteor/issues/4302)

* Upgraded `fastclick` to 1.0.6 to fix an issue in iOS Safari. [#4393](https://github.com/meteor/meteor/issues/4393)

* Fix `Error: Can't render headers after they are sent to the client`.  [#4253](https://github.com/meteor/meteor/issues/4253) [#4750](https://github.com/meteor/meteor/issues/4750)

* `Meteor.settings.public` is always available on client and server,
  and modifications made on the server (for example, during app initialization)
  affect the value seen by connecting clients. [#4704](https://github.com/meteor/meteor/issues/4704)

### Windows

* Increase the buffer size for `netstat` when looking for running Mongo servers. [#4125](https://github.com/meteor/meteor/issues/4125)

* The Windows installer now always fetches the latest available version of
  Meteor at runtime, so that it doesn't need to be recompiled for every release.

* Fix crash in `meteor mongo` on Windows.  [#4711](https://github.com/meteor/meteor/issues/4711)


## v1.1.0.3, 2015-08-03

### Accounts

* When using Facebook API version 2.4, properly fetch `email` and other fields.
  Facebook recently forced all new apps to use version 2.4 of their API.  [#4743](https://github.com/meteor/meteor/issues/4743)


## v1.1.0.2, 2015-04-06

### `meteor` command-line tool

* Revert a change in 1.1.0.1 that caused `meteor mongo` to fail on some Linux
  systems. [#4115](https://github.com/meteor/meteor/issues/4115), [#4124](https://github.com/meteor/meteor/issues/4124), [#4134](https://github.com/meteor/meteor/issues/4134)


## v1.1.0.1, 2015-04-02

### Blaze

* Fix a regression in 1.1 in Blaze Templates: an error happening when View is
  invalidated immediately, causing a client-side crash (accessing
  `destroyMembers` of `undefined`). [#4097](https://github.com/meteor/meteor/issues/4097)

## v1.1, 2015-03-31

### Windows Support

* The Meteor command line tool now officially supports Windows 7, Windows 8.1,
  Windows Server 2008, and Windows Server 2012. It can run from PowerShell or
  Command Prompt.

* There is a native Windows installer that will be available for download from
  <https://www.meteor.com/install> starting with this release.

* In this release, Meteor on Windows supports all features available on Linux
  and Mac except building mobile apps with PhoneGap/Cordova.

* The `meteor admin get-machine` command now supports an additional
  architecture, `os.windows.x86_32`, which can be used to build binary packages
  for Windows.

### Version Solver

* The code that selects compatible package versions for `meteor update`
  and resolves conflicts on `meteor add` has been rewritten from the ground up.
  The core solver algorithm is now based on MiniSat, an open-source SAT solver,
  improving performance and maintainability.

* Refresh the catalog instead of downgrading packages when the versions in
  `.meteor/versions` aren't in the cache.  [#3653](https://github.com/meteor/meteor/issues/3653)

* Don't downgrade packages listed in `.meteor/packages`, or upgrade to a new
  major version, unless the new flag `--allow-incompatible-update` is passed
  as an override.

* Error messages are more detailed when constraints are unsatisfiable.

* Prefer "patched" versions of new indirect dependencies, and take patches
  to them on `meteor update` (for example, `1.0.1` or `1.0.0_1` over `1.0.0`).

* Version Solver is instrumented for profiling (`METEOR_PROFILE=1` in the
  environment).

* Setting the `METEOR_PRINT_CONSTRAINT_SOLVER_INPUT` environment variable
  prints information useful for diagnosing constraint solver bugs.

### Tracker

* Schedule the flush cycle using a better technique than `setTimeout` when
  available.  [#3889](https://github.com/meteor/meteor/issues/3889)

* Yield to the event loop during the flush cycle, unless we're executing a
  synchronous `Tracker.flush()`.  [#3901](https://github.com/meteor/meteor/issues/3901)

* Fix error reporting not being source-mapped properly. [#3655](https://github.com/meteor/meteor/issues/3655)

* Introduce a new option for `Tracker.autorun` - `onError`. This callback can be
  used to handle errors caught in the reactive computations. [#3822](https://github.com/meteor/meteor/issues/3822)

### Blaze

* Fix stack overflow from nested templates and helpers by avoiding recursion
  during rendering.  [#3028](https://github.com/meteor/meteor/issues/3028)

### `meteor` command-line tool

* Don't fail if `npm` prints more than 200K.  [#3887](https://github.com/meteor/meteor/issues/3887)


### Other bug fixes and improvements

* Upgraded dependencies:

  - uglify-js: 2.4.17 (from 2.4.13)

Patches contributed by GitHub users hwillson, mitar, murillo128, Primigenus,
rjakobsson, and tmeasday.


## v1.0.5, 2015-03-25

* This version of Meteor now uses version 2.2 of the Facebook API for
  authentication, instead of 1.0. If you use additional Facebook API methods
  beyond login, you may need to request new permissions.

  Facebook will automatically switch all apps to API version 2.0 on April
  30th, 2015. Please make sure to update your application's permissions and API
  calls by that date.

  For more details, see
  https://github.com/meteor/meteor/wiki/Facebook-Graph-API-Upgrade


## v1.0.4.2, 2015-03-20

* Fix regression in 1.0.4 where using Cordova for the first time in a project
  with hyphens in its directory name would fail.  [#3950](https://github.com/meteor/meteor/issues/3950)


## v1.0.4.1, 2015-03-18

* Fix regression in 1.0.4 where `meteor publish-for-arch` only worked for
  packages without colons in their name.  [#3951](https://github.com/meteor/meteor/issues/3951)

## v1.0.4, 2015-03-17

### Mongo Driver

* Meteor is now tested against MongoDB 2.6 by default (and the bundled version
  used by `meteor run` has been upgraded). It should still work fine with
  MongoDB 2.4.  Previous versions of Meteor mostly worked with MongoDB 2.6, with
  a few caveats:

    - Some upsert invocations did not work with MongoDB in previous versions of
      Meteor.
    - Previous versions of Meteor required setting up a special "user-defined
      role" with access to the `system.replset` table to use the oplog observe
      driver with MongoDB 2.6.  These extra permissions are not required with
      this version of Meteor.

  The MongoDB command needed to set up user permissions for the oplog observe
  driver is slightly different in MongoDB 2.6; see
  https://github.com/meteor/meteor/wiki/Oplog-Observe-Driver for details.

  We have also tested Meteor against the recently-released MongoDB 3.0.0.
  While we are not shipping MongoDB 3.0 with Meteor in this release (preferring
  to wait until its deployment is more widespread), we believe that Meteor
  1.0.4 apps will work fine when used with MongoDB 3.0.0 servers.

* Fix 0.8.1 regression where failure to connect to Mongo at startup would log a
  message but otherwise be ignored. Now it crashes the process, as it did before
  0.8.1.  [#3038](https://github.com/meteor/meteor/issues/3038)

* Use correct transform for allow/deny rules in `update` when different rules
  have different transforms.  [#3108](https://github.com/meteor/meteor/issues/3108)

* Provide direct access to the collection and database objects from the npm
  Mongo driver via new `rawCollection` and `rawDatabase` methods on
  `Mongo.Collection`.  [#3640](https://github.com/meteor/meteor/issues/3640)

* Observing or publishing an invalid query now throws an error instead of
  effectively hanging the server.  [#2534](https://github.com/meteor/meteor/issues/2534)


### Livequery

* If the oplog observe driver gets too far behind in processing the oplog, skip
  entries and re-poll queries instead of trying to keep up.  [#2668](https://github.com/meteor/meteor/issues/2668)

* Optimize common cases faced by the "crossbar" data structure (used by oplog
  tailing and DDP method write tracking).  [#3697](https://github.com/meteor/meteor/issues/3697)

* The oplog observe driver recovers from failed attempts to apply the modifier
  from the oplog (eg, because of empty field names).


### Minimongo

* When acting as an insert, `c.upsert({_id: 'x'}, {foo: 1})` now uses the `_id`
  of `'x'` rather than a random `_id` in the Minimongo implementation of
  `upsert`, just like it does for `c.upsert({_id: 'x'}, {$set: {foo: 1}})`.
  (The previous behavior matched a bug in the MongoDB 2.4 implementation of
  upsert that is fixed in MongoDB 2.6.)  [#2278](https://github.com/meteor/meteor/issues/2278)

* Avoid unnecessary work while paused in minimongo.

* Fix bugs related to observing queries with field filters: `changed` callbacks
  should not trigger unless a field in the filter has changed, and `changed`
  callbacks need to trigger when a parent of an included field is
  unset.  [#2254](https://github.com/meteor/meteor/issues/2254) [#3571](https://github.com/meteor/meteor/issues/3571)

* Disallow setting fields with empty names in minimongo, to match MongoDB 2.6
  semantics.


### DDP

* Subscription handles returned from `Meteor.subscribe` and
  `TemplateInstance#subscribe` now have a `subscriptionId` property to identify
  which subscription the handle is for.

* The `onError` callback to `Meteor.subscribe` has been replaced with a more
  general `onStop` callback that has an error as an optional first argument.
  The `onStop` callback is called when the subscription is terminated for
  any reason.  `onError` is still supported for backwards compatibility. [#1461](https://github.com/meteor/meteor/issues/1461)

* The return value from a server-side `Meteor.call` or `Meteor.apply` is now a
  clone of what the function returned rather than sharing mutable state.  [#3201](https://github.com/meteor/meteor/issues/3201)

* Make it easier to use the Node DDP client implementation without running a web
  server too.  [#3452](https://github.com/meteor/meteor/issues/3452)


### Blaze

* Template instances now have a `subscribe` method that functions exactly like
  `Meteor.subscribe`, but stops the subscription when the template is destroyed.
  There is a new method on Template instances called `subscriptionsReady()`
  which is a reactive function that returns true when all of the subscriptions
  made with `TemplateInstance#subscribe` are ready. There is also a built-in
  helper that returns the same thing and can be accessed with
  `Template.subscriptionsReady` inside any template.

* Add `onRendered`, `onCreated`, and `onDestroyed` methods to
  `Template`. Assignments to `Template.foo.rendered` and so forth are deprecated
  but are still supported for backwards compatibility.

* Fix bug where, when a helper or event handler was called from inside a custom
  block helper,  `Template.instance()` returned the `Template.contentBlock`
  template instead of the actual user-defined template, making it difficult to
  use `Template.instance()` for local template state.

* `Template.instance()` now works inside `Template.body`.  [#3631](https://github.com/meteor/meteor/issues/3631)

* Allow specifying attributes on `<body>` tags in templates.

* Improve performance of rendering large arrays.  [#3596](https://github.com/meteor/meteor/issues/3596)


### Isobuild

* Support `Npm.require('foo/bar')`.  [#3505](https://github.com/meteor/meteor/issues/3505) [#3526](https://github.com/meteor/meteor/issues/3526)

* In `package.js` files, `Npm.require` can only require built-in Node modules
  (and dev bundle modules, though you shouldn't depend on that), not the modules
  from its own `Npm.depends`. Previously, such code would work but only on the
  second time a `package.js` was executed.

* Ignore vim swap files in the `public` and `private` directories.  [#3322](https://github.com/meteor/meteor/issues/3322)

* Fix regression in 1.0.2 where packages might not be rebuilt when the compiler
  version changes.


### Meteor Accounts

* The `accounts-password` `Accounts.emailTemplates` can now specify arbitrary
  email `headers`.  The `from` address can now be set separately on the
  individual templates, and is a function there rather than a static
  string. [#2858](https://github.com/meteor/meteor/issues/2858) [#2854](https://github.com/meteor/meteor/issues/2854)

* Add login hooks on the client: `Accounts.onLogin` and
  `Accounts.onLoginFailure`. [#3572](https://github.com/meteor/meteor/issues/3572)

* Add a unique index to the collection that stores OAuth login configuration to
  ensure that only one configuration exists per service.  [#3514](https://github.com/meteor/meteor/issues/3514)

* On the server, a new option
  `Accounts.setPassword(user, password, { logout: false })` overrides the
  default behavior of logging out all logged-in connections for the user.  [#3846](https://github.com/meteor/meteor/issues/3846)


### Webapp

* `spiderable` now supports escaped `#!` fragments.  [#2938](https://github.com/meteor/meteor/issues/2938)

* Disable `appcache` on Firefox by default.  [#3248](https://github.com/meteor/meteor/issues/3248)

* Don't overly escape `Meteor.settings.public` and other parts of
  `__meteor_runtime_config__`.  [#3730](https://github.com/meteor/meteor/issues/3730)

* Reload the client program on `SIGHUP` or Node-specific IPC messages, not
  `SIGUSR2`.


### `meteor` command-line tool

* Enable tab-completion of global variables in `meteor shell`.  [#3227](https://github.com/meteor/meteor/issues/3227)

* Improve the stability of `meteor shell`.  [#3437](https://github.com/meteor/meteor/issues/3437) [#3595](https://github.com/meteor/meteor/issues/3595) [#3591](https://github.com/meteor/meteor/issues/3591)

* `meteor login --email` no longer takes an ignored argument.  [#3532](https://github.com/meteor/meteor/issues/3532)

* Fix regression in 1.0.2 where `meteor run --settings s` would ignore errors
  reading or parsing the settings file.  [#3757](https://github.com/meteor/meteor/issues/3757)

* Fix crash in `meteor publish` in some cases when the package is inside an
  app. [#3676](https://github.com/meteor/meteor/issues/3676)

* Fix crashes in `meteor search --show-all` and `meteor search --maintainer`.
  \#3636

* Kill PhantomJS processes after `meteor --test`, and only run the app
  once. [#3205](https://github.com/meteor/meteor/issues/3205) [#3793](https://github.com/meteor/meteor/issues/3793)

* Give a better error when Mongo fails to start up due to a full disk.  [#2378](https://github.com/meteor/meteor/issues/2378)

* After killing existing `mongod` servers, also clear the `mongod.lock` file.

* Stricter validation for package names: they cannot begin with a hyphen, end
  with a dot, contain two consecutive dots, or start or end with a colon.  (No
  packages on Atmosphere fail this validation.)  Additionally, `meteor create
  --package` applies the same validation as `meteor publish` and disallows
  packages with multiple colons.  (Packages with multiple colons like
  `local-test:iron:router` are used internally by `meteor test-packages` so that
  is not a strict validation rule.)

* `meteor create --package` now no longer creates a directory with the full
  name of the package, since Windows file systems cannot have colon characters
  in file paths. Instead, the command now creates a directory named the same
  as the second part of the package name after the colon (without the username
  prefix).


### Meteor Mobile

* Upgrade the Cordova CLI dependency from 3.5.1 to 4.2.0. See the release notes
  for the 4.x series of the Cordova CLI [on Apache
  Cordova](http://cordova.apache.org/announcements/2014/10/16/cordova-4.html).

* Related to the recently discovered [attack
  vectors](http://cordova.apache.org/announcements/2014/08/04/android-351.html)
  in Android Cordova apps, Meteor Cordova apps no longer allow access to all
  domains by default. If your app access external resources over XHR, you need
  to add them to the whitelist of allowed domains with the newly added
  [`App.accessRule`
  method](https://docs.meteor.com/#/full/App-accessRule) in your
  `mobile-config.js` file.

* Upgrade Cordova Plugins dependencies in Meteor Core packages:
  - `org.apache.cordova.file`: from 1.3.0 to 1.3.3
  - `org.apache.cordova.file-transfer`: from 0.4.4 to 0.5.0
  - `org.apache.cordova.splashscreen`: from 0.3.3 to 1.0.0
  - `org.apache.cordova.console`: from 0.2.10 to 0.2.13
  - `org.apache.cordova.device`: from 0.2.11 to 0.3.0
  - `org.apache.cordova.statusbar`: from 0.1.7 to 0.1.10
  - `org.apache.cordova.inappbrowser`: from 0.5.1 to 0.6.0
  - `org.apache.cordova.inappbrowser`: from 0.5.1 to 0.6.0

* Use the newer `ios-sim` binary, compiled with Xcode 6 on OS X Mavericks.


### Tracker

* Use `Session.set({k1: v1, k2: v2})` to set multiple values at once.


### Utilities

* Provide direct access to all options supported by the `request` npm module via
  the new server-only `npmRequestOptions` option to `HTTP.call`.  [#1703](https://github.com/meteor/meteor/issues/1703)


### Other bug fixes and improvements

* Many internal refactorings towards supporting Meteor on Windows are in this
  release.

* Remove some packages used internally to support legacy MDG systems
  (`application-configuration`, `ctl`, `ctl-helper`, `follower-livedata`,
  `dev-bundle-fetcher`, and `star-translate`).

* Provide direct access to some npm modules used by core packages on the
  `NpmModules` field of `WebAppInternals`, `MongoInternals`, and
  `HTTPInternals`.

* Upgraded dependencies:

  - node: 0.10.36 (from 0.10.33)
  - Fibers: 1.0.5 (from 1.0.1)
  - MongoDB: 2.6.7 (from 2.4.12)
  - openssl in mongo: 1.0.2 (from 1.0.1j)
  - MongoDB driver: 1.4.32 (from 1.4.1)
  - bson: 0.2.18 (from 0.2.7)
  - request: 2.53.0 (from 2.47.0)


Patches contributed by GitHub users 0a-, awatson1978, awwx, bwhitty,
christianbundy, d4nyll, dandv, DanielDent, DenisGorbachev, fay-jai, gsuess,
hwillson, jakozaur, meonkeys, mitar, netanelgilad, queso, rbabayoff, RobertLowe,
romanzolotarev, Siilwyn, and tmeasday.


## v.1.0.3.2, 2015-02-25

* Fix regression in 1.0.3 where the `meteor` tool could crash when downloading
  the second build of a given package version; for example, when running `meteor
  deploy` on an OSX or 32-bit Linux system for an app containing a binary
  package.  [#3761](https://github.com/meteor/meteor/issues/3761)


## v.1.0.3.1, 2015-01-20

* Rewrite `meteor show` and `meteor search` to show package information for
  local packages and to show if the package is installed for non-local
  packages. Introduce the `--show-all` flag, and deprecate the
  `--show-unmigrated` and `--show-old flags`.  Introduce the `--ejson` flag to
  output an EJSON object.

* Support README.md files in`meteor publish`. Take in the documentation file in
  `package.js` (set to `README.md` by default) and upload it to the server at
  publication time. Excerpt the first non-header Markdown section for use in
  `meteor show`.

* Support updates of package version metadata after that version has been
  published by running `meteor publish --update` from the package directory.

* Add `meteor test-packages --velocity` (similar to `meteor run --test`).  [#3330](https://github.com/meteor/meteor/issues/3330)

* Fix `meteor update <packageName>` to update `<packageName>` even if it's an
  indirect dependency of your app.  [#3282](https://github.com/meteor/meteor/issues/3282)

* Fix stack trace when a browser tries to use the server like a proxy.  [#1212](https://github.com/meteor/meteor/issues/1212)

* Fix inaccurate session statistics and possible multiple invocation of
  Connection.onClose callbacks.

* Switch CLI tool filesystem calls from synchronous to yielding (pro: more
  concurrency, more responsive to signals; con: could introduce concurrency
  bugs)

* Don't apply CDN prefix on Cordova. [#3278](https://github.com/meteor/meteor/issues/3278) [#3311](https://github.com/meteor/meteor/issues/3311)

* Don't try to refresh client app in the runner unless the app actually has the
  autoupdate package. [#3365](https://github.com/meteor/meteor/issues/3365)

* Fix custom release banner logic. [#3353](https://github.com/meteor/meteor/issues/3353)

* Apply HTTP followRedirects option to non-GET requests.  [#2808](https://github.com/meteor/meteor/issues/2808)

* Clean up temporary directories used by package downloads sooner.  [#3324](https://github.com/meteor/meteor/issues/3324)

* If the tool knows about the requested release but doesn't know about the build
  of its tool for the platform, refresh the catalog rather than failing
  immediately.  [#3317](https://github.com/meteor/meteor/issues/3317)

* Fix `meteor --get-ready` to not add packages to your app.

* Fix some corner cases in cleaning up app processes in the runner. Drop
  undocumented `--keepalive` support. [#3315](https://github.com/meteor/meteor/issues/3315)

* Fix CSS autoupdate when `$ROOT_URL` has a non-trivial path.  [#3111](https://github.com/meteor/meteor/issues/3111)

* Save Google OAuth idToken to the User service info object.

* Add git info to `meteor --version`.

* Correctly catch a case of illegal `Tracker.flush` during `Tracker.autorun`.  [#3037](https://github.com/meteor/meteor/issues/3037)

* Upgraded dependencies:

  - jquery: 1.11.2 (from 1.11.0)

Patches by GitHub users DanielDent, DanielDornhardt, PooMaster, Primigenus,
Tarang, TomFreudenberg, adnissen, dandv, fay-jai, knownasilya, mquandalle,
ogourment, restebanez, rissem, smallhelm and tmeasday.

## v1.0.2.1, 2014-12-22

* Fix crash in file change watcher.  [#3336](https://github.com/meteor/meteor/issues/3336)

* Allow `meteor test-packages packages/*` even if not all package directories
  have tests.  [#3334](https://github.com/meteor/meteor/issues/3334)

* Fix typo in `meteor shell` output. [#3326](https://github.com/meteor/meteor/issues/3326)


## v1.0.2, 2014-12-19

### Improvements to the `meteor` command-line tool

* A new command called `meteor shell` attaches an interactive terminal to
  an already-running server process, enabling inspection and execution of
  server-side data and code, with dynamic tab completion of variable names
  and properties. To see `meteor shell` in action, type `meteor run` in an
  app directory, then (in another terminal) type `meteor shell` in the
  same app directory. You do not have to wait for the app to start before
  typing `meteor shell`, as it will automatically connect when the server
  is ready. Note that `meteor shell` currently works for local development
  only, and is not yet supported for apps running on remote hosts.

* We've done a major internal overhaul of the `meteor` command-line tool with an
  eye to correctness, maintainability, and performance.  Some details include:
  * Refresh the package catalog for build commands only when an error
    occurs that could be fixed by a refresh, not for every build command.
  * Never run the constraint solver to select package versions more than once
    per build.
  * Built packages ("isopacks") are now cached inside individual app directories
    instead of inside their source directories.
  * `meteor run` starts Mongo in parallel with building the application.
  * The constraint solver no longer leaves a `versions.json` file in your
    packages source directories; when publishing a package that is not inside an
    app, it will leave a `.versions` file (with the same format as
    `.meteor/versions`) which you should check into source control.
  * The constraint solver's model has been simplified so that plugins must use
    the same version of packages as their surrounding package when built from
    local source.

* Using `meteor debug` no longer requires manually continuing the debugger when
  your app restarts, and it no longer overwrites the symbol `_` inside your app.

* Output from the command-line tool is now word-wrapped to the width of your
  terminal.

* Remove support for the undocumented earliestCompatibleVersion feature of the
  package system.

* Reduce CPU usage and disk I/O bandwidth by using kernel file-system change
  notification events where possible. On file systems that do not support these
  events (NFS, Vagrant Virtualbox shared folders, etc), file changes will only
  be detected every 5 seconds; to detect changes more often in these cases (but
  use more CPU), set the `METEOR_WATCH_FORCE_POLLING` environment
  variable. [#2135](https://github.com/meteor/meteor/issues/2135)

* Reduce CPU usage by fixing a check for a parent process in `meteor
  run` that was happening constantly instead of every few seconds. [#3252](https://github.com/meteor/meteor/issues/3252)

* Fix crash when two plugins defined source handlers for the same
  extension. [#3015](https://github.com/meteor/meteor/issues/3015) [#3180](https://github.com/meteor/meteor/issues/3180)

* Fix bug (introduced in 0.9.3) where the warning about using experimental
  versions of packages was printed too often.

* Fix bug (introduced in 1.0) where `meteor update --patch` crashed.

* Fix bug (introduced in 0.9.4) where banners about new releases could be
  printed too many times.

* Fix crash when a package version contained a dot-separated pre-release part
  with both digits and non-digits. [#3147](https://github.com/meteor/meteor/issues/3147)

* Corporate HTTP proxy support is now implemented using our websocket library's
  new built-in implementation instead of a custom implementation. [#2515](https://github.com/meteor/meteor/issues/2515)

### Blaze

* Add default behavior for `Template.parentData` with no arguments. This
  selects the first parent. [#2861](https://github.com/meteor/meteor/issues/2861)

* Fix `Blaze.remove` on a template's view to correctly remove the DOM
  elements when the template was inserted using
  `Blaze.renderWithData`. [#3130](https://github.com/meteor/meteor/issues/3130)

* Allow curly braces to be escaped in Spacebars. Use the special
  sequences `{{|` and `{{{|` to insert a literal `{{` or `{{{`.

### Meteor Accounts

* Allow integration with OAuth1 servers that require additional query
  parameters to be passed with the access token. [#2894](https://github.com/meteor/meteor/issues/2894)

* Expire a user's password reset and login tokens in all circumstances when
  their password is changed.

### Other bug fixes and improvements

* Some packages are no longer released as part of the core release process:
  amplify, backbone, bootstrap, d3, jquery-history, and jquery-layout. This
  means that new versions of these packages can be published outside of the full
  Meteor release cycle.

* Require plain objects as the update parameter when doing replacements
  in server-side collections.

* Fix audit-argument-checks spurious failure when an argument is NaN. [#2914](https://github.com/meteor/meteor/issues/2914)

### Upgraded dependencies

  - node: 0.10.33 (from 0.10.29)
  - source-map-support: 0.2.8 (from 0.2.5)
  - semver: 4.1.0 (from 2.2.1)
  - request: 2.47.0 (from 2.33.0)
  - tar: 1.0.2 (from 1.0.1)
  - source-map: 0.1.40 (from 0.1.32)
  - sqlite3: 3.0.2 (from 3.0.0)
  - phantomjs npm module: 1.9.12 (from 1.8.1-1)
  - http-proxy: 1.6.0 (from a fork of 1.0.2)
  - esprima: 1.2.2 (from an unreleased 1.1-era commit)
  - escope: 1.0.1 (from 1.0.0)
  - openssl in mongo: 1.0.1j (from 1.0.1g)
  - faye-websocket: 0.8.1 (from using websocket-driver instead)
  - MongoDB: 2.4.12 (from 2.4.9)


Patches by GitHub users andylash, anstarovoyt, benweissmann, chrisbridgett,
colllin, dandv, ecwyne, graemian, JamesLefrere, kevinchiu, LyuGGang, matteodem,
mitar, mquandalle, musically-ut, ograycode, pcjpcj2, physiocoder, rgoomar,
timhaines, trusktr, Urigo, and zol.


## v1.0.1, 2014-12-09

* Fix a security issue in allow/deny rules that could result in data
  loss. If your app uses allow/deny rules, or uses packages that use
  allow/deny rules, we recommend that you update immediately.


## v1.0, 2014-10-28

### New Features

* Add the `meteor admin get-machine` command to make it easier to
  publish packages with binary dependencies for all
  architectures. `meteor publish` no longer publishes builds
  automatically if your package has binary NPM dependencies.

* New `localmarket` example, highlighting Meteor's support for mobile
  app development.

* Restyle the `leaderboard` example, and optimize it for both desktop
  and mobile.

### Performance

* Reduce unnecessary syncs with the package server, which speeds up
  startup times for many commands.

* Speed up `meteor deploy` by not bundling unnecessary files and
  programs.

* To make Meteor easier to use on slow or unreliable network
  connections, increase timeouts for DDP connections that the Meteor
  tool uses to communicate with the package server. [#2777](https://github.com/meteor/meteor/issues/2777), [#2789](https://github.com/meteor/meteor/issues/2789).

### Mobile App Support

* Implemented reasonable default behavior for launch screens on mobile
  apps.

* Don't build for Android when only the iOS build is required, and
  vice versa.

* Fix bug that could cause mobile apps to stop being able to receive hot
  code push updates.

* Fix bug where Cordova clients connected to http://example.com instead
  of https://example.com when https:// was specified in the
  --mobile-server option. [#2880](https://github.com/meteor/meteor/issues/2880)

* Fix stack traces when attempting to build or run iOS apps on Linux.

* Print a warning when building an app with mobile platforms and
  outputting the build into the source tree. Outputting a build into the
  source tree can cause subsequent builds to fail because they will
  treat the build output as source files.

* Exit from `meteor run` when new Cordova plugins or platforms are
  added, since we don't support hot code push for new plugins or
  platforms.

* Fix quoting of arguments to Cordova plugins.

* The `accounts-twitter` package now works in Cordova apps in local
  development. For workarounds for other login providers in local
  development mode, see
  https://github.com/meteor/meteor/wiki/OAuth-for-mobile-Meteor-clients.

### Packaging

* `meteor publish-for-arch` can publish packages built with different Meteor
  releases.

* Fix default `api.versionsFrom` field in packages created with `meteor
  create --package`.

* Fix bug where changes in an app's .meteor/versions file would not
  cause the app to be rebuilt.

### Other bug fixes and improvements

* Use TLSv1 in the `spiderable` package, for compatibility with servers
  that have disabled SSLv3 in response to the POODLE bug.

* Work around the `meteor run` proxy occasionally running out of sockets.

* Fix bug with regular expressions in minimongo. [#2817](https://github.com/meteor/meteor/issues/2817)

* Add READMEs for several core packages.

* Include protocols in URLs printed by `meteor deploy`.

* Improve error message for limited ordered observe. [#1643](https://github.com/meteor/meteor/issues/1643)

* Fix missing dependency on `random` in the `autoupdate` package. [#2892](https://github.com/meteor/meteor/issues/2892)

* Fix bug where all CSS would be removed from connected clients if a
  CSS-only change is made between local development server restarts or
  when deploying with `meteor deploy`.

* Increase height of the Google OAuth popup to the Google-recommended
  value.

* Fix the layout of the OAuth configuration dialog when used with
  Bootstrap.

* Allow build plugins to override the 'bare' option on added source
  files. [#2834](https://github.com/meteor/meteor/issues/2834)

Patches by GitHub users DenisGorbachev, ecwyne, mitar, mquandalle,
Primigenus, svda, yauh, and zol.


## v0.9.4.1, 2014-12-09 (backport)

* Fix a security issue in allow/deny rules that could result in data
  loss. If your app uses allow/deny rules, or uses packages that use
  allow/deny rules, we recommend that you update immediately.
  Backport from 1.0.1.


## v0.9.4, 2014-10-13

### New Features

* The new `meteor debug` command and `--debug-port` command line option
  to `meteor run` allow you to easily use node-inspector to debug your
  server-side code. Add a `debugger` statement to your code to create a
  breakpoint.

* Add new a `meteor run --test` command that runs
  [Velocity](https://github.com/meteor-velocity/velocity) tests in your
  app .

* Add new callbacks `Accounts.onResetPasswordLink`,
  `Accounts.onEnrollmentLink`, and `Accounts.onEmailVerificationLink`
  that make it easier to build custom user interfaces on top of the
  accounts system. These callbacks should be registered before
  `Meteor.startup` fires, and will be called if the URL matches a link
  in an email sent by `Accounts.resetPassword`, etc. See
  https://docs.meteor.com/#Accounts-onResetPasswordLink.

* A new configuration file for mobile apps,
  `<APP>/mobile-config.js`. This allows you to set app metadata, icons,
  splash screens, preferences, and PhoneGap/Cordova plugin settings
  without needing a `cordova_build_override` directory. See
  https://docs.meteor.com/#mobileconfigjs.


### API Changes

* Rename `{{> UI.dynamic}}` to `{{> Template.dynamic}}`, and likewise
  with `UI.contentBlock` and `UI.elseBlock`. The UI namespace is no
  longer used anywhere except for backwards compatibility.

* Deprecate the `Template.someTemplate.myHelper = ...` syntax in favor
  of `Template.someTemplate.helpers(...)`.  Using the older syntax still
  works, but prints a deprecation warning to the console.

* `Package.registerBuildPlugin` its associated functions have been added
  to the public API, cleaned up, and documented. The new function is
  identical to the earlier _transitional_registerBuildPlugin except for
  minor backwards-compatible API changes. See
  https://docs.meteor.com/#Package-registerBuildPlugin

* Rename the `showdown` package to `markdown`.

* Deprecate the `amplify`, `backbone`, `bootstrap`, and `d3` integration
  packages in favor of community alternatives.  These packages will no
  longer be maintained by MDG.


### Tool Changes

* Improved output from `meteor build` to make it easier to publish
  mobile apps to the App Store and Play Store. See the wiki pages for
  instructions on how to publish your
  [iOS](https://github.com/meteor/meteor/wiki/How-to-submit-your-iOS-app-to-App-Store)
  and
  [Android](https://github.com/meteor/meteor/wiki/How-to-submit-your-Android-app-to-Play-Store)
  apps.

* Packages can now be marked as debug-mode only by adding `debugOnly:
  true` to `Package.describe`. Debug-only packages are not included in
  the app when it is bundled for production (`meteor build` or `meteor
  run --production`). This allows package authors to build packages
  specifically for testing and debugging without increasing the size of
  the resulting app bundle or causing apps to ship with debug
  functionality built in.

* Rework the process for installing mobile development SDKs. There is
  now a `meteor install-sdk` command that automatically install what
  software it can and points to documentation for the parts that
  require manual installation.

* The `.meteor/cordova-platforms` file has been renamed to
  `.meteor/platforms` and now includes the default `server` and
  `browser` platforms. The default platforms can't currently be removed
  from a project, though this will be possible in the future. The old
  file will be automatically migrated to the new one when the app is run
  with Meteor 0.9.4 or above.

* The `unipackage.json` file inside downloaded packages has been renamed
  to `isopack.json` and has an improved forwards-compatible format. To
  maintain backwards compatibility with previous releases, packages will
  be built with both files.

* The local package metadata cache now uses SQLite, which is much faster
  than the previous implementation. This improves `meteor` command line
  tool startup time.

* The constraint solver used by the client to find compatible versions
  of packages is now much faster.

* The `--port` option to `meteor run` now requires a numeric port
  (e.g. `meteor run --port example.com` is no longer valid).

* The `--mobile-port` option `meteor run` has been reworked. The option
  is now `--mobile-server` in `meteor run` and `--server` in `meteor
  build`. `--server` is required for `meteor build` in apps with mobile
  platforms installed. `--mobile-server` defaults to an automatically
  detected IP address on port 3000, and `--server` requires a hostname
  but defaults to port 80 if a port is not specified.

* Operations that take longer than a few seconds (e.g. downloading
  packages, installing the Android SDK, etc) now show a progress bar.

* Complete support for using an HTTP proxy in the `meteor` command line
  tool. Now all DDP connections can work through a proxy.  Use the standard
  `http_proxy` environment variable to specify your proxy endpoint.  [#2515](https://github.com/meteor/meteor/issues/2515)


### Bug Fixes

* Fix behavior of ROOT_URL with path ending in `/`.

* Fix source maps when using a ROOT_URL with a path. [#2627](https://github.com/meteor/meteor/issues/2627)

* Change the mechanism that the Meteor tool uses to clean up app server
  processes. The new mechanism is more resilient to slow app bundles and
  other CPU-intensive tasks. [#2536](https://github.com/meteor/meteor/issues/2536), [#2588](https://github.com/meteor/meteor/issues/2588).


Patches by GitHub users cryptoquick, Gaelan, jperl, meonkeys, mitar,
mquandalle, prapicault, pscanf, richguan, rick-golden-healthagen,
rissem, rosh93, rzymek, and timoabend


## v0.9.3.1, 2014-09-30

* Don't crash when failing to contact the package server. [#2713](https://github.com/meteor/meteor/issues/2713)

* Allow more than one dash in package versions. [#2715](https://github.com/meteor/meteor/issues/2715)


## v0.9.3, 2014-09-25

### More Package Version Number Flexibility

* Packages now support relying on multiple major versions of their
  dependencies (eg `blaze@1.0.0 || 2.0.0`). Additionally, you can now
  call `api.versionsFrom(<release>)` multiple times, or with an array
  (eg `api.versionsFrom([<release1>, <release2>])`. Meteor will
  interpret this to mean that the package will work with packages from
  all the listed releases.

* Support for "wrapped package" version numbers. There is now a `_` field
  in version numbers. The `_` field must be an integer, and versions with
  the `_` are sorted after versions without. This allows using the
  upstream version number as the Meteor package version number and being
  able to publish multiple version of the Meteor package (e.g.
  `jquery@1.11.1_2`).

Note: packages using the `||` operator or the `_` symbol in their
versions or dependencies will be invisible to pre-0.9.3 users. Meteor
versions 0.9.2 and before do not understand the new version formats and
will not be able to use versions of packages that use the new features.


### Other Command-line Tool Improvements

* More detailed constraint solver output. Meteor now tells you which
  constraints prevent upgrading or adding new packages. This will make
  it much easier to update your app to new versions.

* Better handling of pre-release versions (e.g. versions with
  `-`). Pre-release packages will now be included in an app if and only
  if there is no way to meet the app's constraints without using a
  pre-release package.

* Add `meteor admin set-unmigrated` to allow maintainers to hide
  pre-0.9.0 packages in `meteor search` and `meteor show`. This will not
  stop users from continuing to use the package, but it helps prevent
  new users from finding old non-functional packages.

* Progress bars for time-intensive operations, like downloading large
  packages.


### Other Changes

* Offically support `Meteor.wrapAsync` (renamed from
  `Meteor._wrapAsync`). Additionally, `Meteor.wrapAsync` now lets you
  pass an object to bind as `this` in the wrapped call. See
  https://docs.meteor.com/#meteor_wrapasync.

* The `reactive-dict` package now allows an optional name argument to
  enable data persistence during hot code push.


Patches by GitHub users evliu, meonkeys, mitar, mizzao, mquandalle,
prapicault, waitingkuo, wulfmeister.



## v0.9.2.2, 2014-09-17

* Fix regression in 0.9.2 that prevented some users from accessing the
  Meteor development server in their browser. Specifically, 0.9.2
  unintentionally changed the development mode server's default bind
  host to localhost instead of 0.0.0.0. [#2596](https://github.com/meteor/meteor/issues/2596)


## v0.9.2.1, 2014-09-15

* Fix versions of packages that were published with `-cordova` versions
  in 0.9.2 (appcache, fastclick, htmljs, logging, mobile-status-bar,
  routepolicy, webapp-hashing).


## v0.9.2, 2014-09-15

This release contains our first support for building mobile apps in
Meteor, for both iOS and Android. This support comes via an
integration with Apache's Cordova/PhoneGap project.

  * You can use Cordova/PhoneGap packages in your application or inside
    a Meteor package to access a device's native functions directly from
    JavaScript code.
  * The `meteor add-platform` and `meteor run` commands now let you
    launch the app in the iOS or Android simulator or run it on an
    attached hardware device.
  * This release extends hot code push to support live updates into
    installed native apps.
  * The `meteor bundle` command has been renamed to `meteor build` and
    now outputs build projects for the mobile version of the targeted
    app.
  * See
    https://github.com/meteor/meteor/wiki/Meteor-Cordova-Phonegap-integration
    for more information about how to get started building mobile apps
    with Meteor.

* Better mobile support for OAuth login: you can now use a
  redirect-based flow inside UIWebViews, and the existing popup-based
  flow has been adapted to work in Cordova/PhoneGap apps.

#### Bug fixes and minor improvements

* Fix sorting on non-trivial keys in Minimongo. [#2439](https://github.com/meteor/meteor/issues/2439)

* Bug fixes and performance improvements for the package system's
  constraint solver.

* Improved error reporting for misbehaving oplog observe driver. [#2033](https://github.com/meteor/meteor/issues/2033) [#2244](https://github.com/meteor/meteor/issues/2244)

* Drop deprecated source map linking format used for older versions of
  Firefox.  [#2385](https://github.com/meteor/meteor/issues/2385)

* Allow Meteor tool to run from a symlink. [#2462](https://github.com/meteor/meteor/issues/2462)

* Assets added via a plugin are no longer considered source files. [#2488](https://github.com/meteor/meteor/issues/2488)

* Remove support for long deprecated `SERVER_ID` environment
  variable. Use `AUTOUPDATE_VERSION` instead.

* Fix bug in reload-safetybelt package that resulted in reload loops in
  Chrome with cookies disabled.

* Change the paths for static assets served from packages. The `:`
  character is replaced with the `_` character in package names so as to
  allow serving on mobile devices and ease operation on Windows. For
  example, assets from the `abc:bootstrap` package are now served at
  `/packages/abc_bootstrap` instead of `/packages/abc:bootstrap`.

* Also change the paths within a bundled Meteor app to allow for
  different client architectures (eg mobile). For example,
  `bundle/programs/client` is now `bundle/programs/web.browser`.


Patches by GitHub users awwx, mizzao, and mquandalle.



## v0.9.1.1, 2014-09-06

* Fix backwards compatibility for packages that had weak dependencies
  on packages renamed in 0.9.1 (`ui`, `deps`, `livedata`). [#2521](https://github.com/meteor/meteor/issues/2521)

* Fix error when using the `reactive-dict` package without the `mongo`
  package.


## v0.9.1, 2014-09-04

#### Organizations in Meteor developer accounts

Meteor 0.9.1 ships with organizations support in Meteor developer
accounts. Organizations are teams of users that make it easy to
collaborate on apps and packages.

Create an organization at
https://www.meteor.com/account-settings/organizations. Run the `meteor
authorized` command in your terminal to give an organization
permissions to your apps. To add an organization as a maintainer of
your packages, use the `meteor admin maintainers` command. You can
also publish packages with an organization's name in the package name
prefix instead of your own username.


#### One backwards incompatible change for templates

* Templates can no longer be named "body" or "instance".

#### Backwards compatible Blaze API changes

* New public and documented APIs:
  * `Blaze.toHTMLWithData()`
  * `Template.currentData()`
  * `Blaze.getView()`
  * `Template.parentData()` (previously `UI._parentData()`)
  * `Template.instance()` (previously `UI._templateInstance()`)
  * `Template.body` (previously `UI.body`)
  * `new Template` (previously `Template.__create__`)
  * `Blaze.getData()` (previously `UI.getElementData`, or `Blaze.getCurrentData` with no arguments)

* Deprecate the `ui` package. Instead, use the `blaze` package. The
  `UI` and `Blaze` symbols are now the same.

* Deprecate `UI.insert`. `UI.render` and `UI.renderWithData` now
  render a template and place it in the DOM.

* Add an underscore to some undocumented Blaze APIs to make them
  internal. Notably: `Blaze._materializeView`, `Blaze._createView`,
  `Blaze._toText`, `Blaze._destroyView`, `Blaze._destroyNode`,
  `Blaze._withCurrentView`, `Blaze._DOMBackend`,
  `Blaze._TemplateWith`

* Document Views. Views are the machinery powering DOM updates in
  Blaze.

* Expose `view` property on template instances.

#### Backwards compatible renames

* Package renames
  * `livedata` -> `ddp`
  * `mongo-livedata` -> `mongo`
  * `standard-app-packages` -> `meteor-platform`
* Symbol renames
  * `Meteor.Collection` -> `Mongo.Collection`
  * `Meteor.Collection.Cursor` -> `Mongo.Cursor`
  * `Meteor.Collection.ObjectID` -> `Mongo.ObjectID`
  * `Deps` -> `Tracker`

#### Other

* Add `reactive-var` package. Lets you define a single reactive
  variable, like a single key in `Session`.

* Don't throw an exception in Chrome when cookies and local storage
  are blocked.

* Bump DDP version to "1". Clients connecting with version "pre1" or
  "pre2" should still work.

* Allow query parameters in OAuth1 URLs. [#2404](https://github.com/meteor/meteor/issues/2404)

* Fix `meteor list` if not all packages on server. Fixes [#2468](https://github.com/meteor/meteor/issues/2468)

Patch by GitHub user mitar.


## v0.9.0.1, 2014-08-27

* Fix issues preventing hot code reload from automatically reloading webapps in
  two cases: when the old app was a pre-0.9.0 app, and when the app used
  appcache. (In both cases, an explicit reload still worked.)

* Fix publishing packages containing a plugin with platform-specific code but
  no platform-specific code in the main package.

* Fix `meteor add package@version` when the package was already added with a
  different version constraint.

* Improve treatment of pre-release packages (packages with a dash in their
  version). Guarantee that they will not be chosen by the constraint solver
  unless explicitly requested.  `meteor list` won't suggest that you update to
  them.

* Fix slow spiderable executions.

* Fix dev-mode client-only restart when client files changed very soon after
  server restart.

* Fix stack trace on `meteor add` constraint solver failure.

* Fix "access-denied" stack trace when publishing packages.


## v0.9.0, 2014-08-26

Meteor 0.9.0 introduces the Meteor Package Server. Incorporating lessons from
our community's Meteorite tool, Meteor 0.9.0 allows users to develop and publish
Meteor packages to a central repository. The `meteor publish` command is used to
publish packages. Non-core packages can now be added with `meteor add`, and you
can specify version constraints on the packages you use. Binary packages can be
published for additional architectures with `meteor publish-for-arch`, which
allows cross-platform deploys and bundling.  You can search for packages with
`meteor search` and display information on them with `meteor show`, or you can
use the Atmosphere web interface developed by Percolate Studio at
https://atmospherejs.com/

See https://docs.meteor.com/#writingpackages and
https://docs.meteor.com/#packagejs for more details.

Other packaging-related changes:

* `meteor list` now lists the packages your app is using, which was formerly the
  behavior of `meteor list --using`. To search for packages you are not
  currently using, use `meteor search`.  The concept of an "internal" package
  (which did not show up in `meteor list`) no longer exists.

* To prepare a bundle created with `meteor bundle` for execution on a
  server, you now run `npm install` with no arguments instead of having
  to specify a few specific npm modules and their versions
  explicitly. See the README in the generated bundle for more details.

* All `under_score`-style `package.js` APIs (`Package.on_use`, `api.add_files`,
  etc) have been replaced with `camelCase` names (`Package.onUse`,
  `api.addFiles`, etc).  The old names continue to work for now.

* There's a new `archMatching` option to `Plugin.registerSourceHandler`, which
  should be used by any plugin whose output is only for the client or only for
  the server (eg, CSS and HTML templating packages); this allows Meteor to avoid
  restarting the server when files processed by these plugins change.

Other changes:

* When running your app with the local development server, changes that only
  affect the client no longer require restarting the server.  Changes that only
  affect CSS no longer require the browser to refresh the page, both in local
  development and in some production environments.  [#490](https://github.com/meteor/meteor/issues/490)

* When a call to `match` fails in a method or subscription, log the
  failure on the server. (This matches the behavior described in our docs)

* The `appcache` package now defaults to functioning on all browsers
  that support the AppCache API, rather than a whitelist of browsers.
  The main effect of this change is that `appcache` is now enabled by
  default on Firefox, because Firefox no longer makes a confusing
  popup. You can still disable individual browsers with
  `AppCache.config`.  [#2241](https://github.com/meteor/meteor/issues/2241)

* The `forceApprovalPrompt` option can now be specified in `Accounts.ui.config`
  in addition to `Meteor.loginWithGoogle`.  [#2149](https://github.com/meteor/meteor/issues/2149)

* Don't leak websocket clients in server-to-server DDP in some cases (and fix
  "Got open from inactive client"
  error). https://github.com/faye/websocket-driver-node/pull/8

* Updated OAuth url for login with Meetup.

* Allow minimongo `changed` callbacks to mutate their `oldDocument`
  argument. [#2231](https://github.com/meteor/meteor/issues/2231)

* Fix upsert called from client with no callback.  [#2413](https://github.com/meteor/meteor/issues/2413)

* Avoid a few harmless exceptions in OplogObserveDriver.

* Refactor `observe-sequence` package.

* Fix `spiderable` race condition.

* Re-apply our fix of NPM bug https://github.com/npm/npm/issues/3265 which got
  accidentally reverted upstream.

* Workaround for a crash in recent Safari
  versions. https://github.com/meteor/meteor/commit/e897539adb

* Upgraded dependencies:
  - less: 1.7.4 (from 1.7.1)
  - tar: 1.0.1 (from 0.1.19)
  - fstream: 1.0.2 (from 0.1.25)

Patches by GitHub users Cangit, dandv, ImtiazMajeed, MaximDubrovin, mitar,
mquandalle, rcy, RichardLitt, thatneat, and twhy.


## v0.8.3.1, 2014-12-09 (backport)

* Fix a security issue in allow/deny rules that could result in data
  loss. If your app uses allow/deny rules, or uses packages that use
  allow/deny rules, we recommend that you update immediately.
  Backport from 1.0.1.


## v0.8.3, 2014-07-29

#### Blaze

* Refactor Blaze to simplify internals while preserving the public
  API. `UI.Component` has been replaced with `Blaze.View.`

* Fix performance issues and memory leaks concerning event handlers.

* Add `UI.remove`, which removes a template after `UI.render`/`UI.insert`.

* Add `this.autorun` to the template instance, which is like `Deps.autorun`
  but is automatically stopped when the template is destroyed.

* Create `<a>` tags as SVG elements when they have `xlink:href`
  attributes. (Previously, `<a>` tags inside SVGs were never created as
  SVG elements.)  [#2178](https://github.com/meteor/meteor/issues/2178)

* Throw an error in `{{foo bar}}` if `foo` is missing or not a function.

* Cursors returned from template helpers for #each should implement
  the `observeChanges` method and don't have to be Minimongo cursors
  (allowing new custom data stores for Blaze like Miniredis).

* Remove warnings when {{#each}} iterates over a list of strings,
  numbers, or other items that contains duplicates.  [#1980](https://github.com/meteor/meteor/issues/1980)

#### Meteor Accounts

* Fix regression in 0.8.2 where an exception would be thrown if
  `Meteor.loginWithPassword` didn't have a callback. Callbacks to
  `Meteor.loginWithPassword` are now optional again.  [#2255](https://github.com/meteor/meteor/issues/2255)

* Fix OAuth popup flow in mobile apps that don't support
  `window.opener`.  [#2302](https://github.com/meteor/meteor/issues/2302)

* Fix "Email already exists" error with MongoDB 2.6.  [#2238](https://github.com/meteor/meteor/issues/2238)


#### mongo-livedata and minimongo

* Fix performance issue where a large batch of oplog updates could block
  the node event loop for long periods.  [#2299](https://github.com/meteor/meteor/issues/2299).

* Fix oplog bug resulting in error message "Buffer inexplicably empty".  [#2274](https://github.com/meteor/meteor/issues/2274)

* Fix regression from 0.8.2 that caused collections to appear empty in
  reactive `findOne()` or `fetch` queries that run before a mutator
  returns.  [#2275](https://github.com/meteor/meteor/issues/2275)


#### Miscellaneous

* Stop including code by default that automatically refreshes the page
  if JavaScript and CSS don't load correctly. While this code is useful
  in some multi-server deployments, it can cause infinite refresh loops
  if there are errors on the page. Add the `reload-safetybelt` package
  to your app if you want to include this code.

* On the server, `Meteor.startup(c)` now calls `c` immediately if the
  server has already started up, matching the client behavior.  [#2239](https://github.com/meteor/meteor/issues/2239)

* Add support for server-side source maps when debugging with
  `node-inspector`.

* Add `WebAppInternals.addStaticJs()` for adding static JavaScript code
  to be served in the app, inline if allowed by `browser-policy`.

* Make the `tinytest/run` method return immediately, so that `wait`
  method calls from client tests don't block on server tests completing.

* Log errors from method invocations on the client if there is no
  callback provided.

* Upgraded dependencies:
  - node: 0.10.29 (from 0.10.28)
  - less: 1.7.1 (from 1.6.1)

Patches contributed by GitHub users Cangit, cmather, duckspeaker, zol.


## v0.8.2, 2014-06-23

#### Meteor Accounts

* Switch `accounts-password` to use bcrypt to store passwords on the
  server. (Previous versions of Meteor used a protocol called SRP.)
  Users will be transparently transitioned when they log in. This
  transition is one-way, so you cannot downgrade a production app once
  you upgrade to 0.8.2. If you are maintaining an authenticating DDP
  client:
     - Clients that use the plaintext password login handler (i.e. call
       the `login` method with argument `{ password: <plaintext
       password> }`) will continue to work, but users will not be
       transitioned from SRP to bcrypt when logging in with this login
       handler.
     - Clients that use SRP will no longer work. These clients should
       instead directly call the `login` method, as in
       `Meteor.loginWithPassword`. The argument to the `login` method
       can be either:
         - `{ password: <plaintext password> }`, or
         - `{ password: { digest: <password hash>, algorithm: "sha-256" } }`,
           where the password hash is the hex-encoded SHA256 hash of the
           plaintext password.

* Show the display name of the currently logged-in user after following
  an email verification link or a password reset link in `accounts-ui`.

* Add a `userEmail` option to `Meteor.loginWithMeteorDeveloperAccount`
  to pre-fill the user's email address in the OAuth popup.

* Ensure that the user object has updated token information before
  it is passed to email template functions. [#2210](https://github.com/meteor/meteor/issues/2210)

* Export the function that serves the HTTP response at the end of an
  OAuth flow as `OAuth._endOfLoginResponse`. This function can be
  overridden to make the OAuth popup flow work in certain mobile
  environments where `window.opener` is not supported.

* Remove support for OAuth redirect URLs with a `redirect` query
  parameter. This OAuth flow was never documented and never fully
  worked.


#### Blaze

* Blaze now tracks individual CSS rules in `style` attributes and won't
  overwrite changes to them made by other JavaScript libraries.

* Add `{{> UI.dynamic}}` to make it easier to dynamically render a
  template with a data context.

* Add `UI._templateInstance()` for accessing the current template
  instance from within a block helper.

* Add `UI._parentData(n)` for accessing parent data contexts from
  within a block helper.

* Add preliminary API for registering hooks to run when Blaze intends to
  insert, move, or remove DOM elements. For example, you can use these
  hooks to animate nodes as they are inserted, moved, or removed. To use
  them, you can set the `_uihooks` property on a container DOM
  element. `_uihooks` is an object that can have any subset of the
  following three properties:

    - `insertElement: function (node, next)`: called when Blaze intends
      to insert the DOM element `node` before the element `next`
    - `moveElement: function (node, next)`: called when Blaze intends to
      move the DOM element `node` before the element `next`
    - `removeElement: function (node)`: called when Blaze intends to
      remove the DOM element `node`

    Note that when you set one of these functions on a container
    element, Blaze will not do the actual operation; it's your
    responsibility to actually insert, move, or remove the node (by
    calling `$(node).remove()`, for example).

* The `findAll` method on template instances now returns a vanilla
  array, not a jQuery object. The `$` method continues to
  return a jQuery object. [#2039](https://github.com/meteor/meteor/issues/2039)

* Fix a Blaze memory leak by cleaning up event handlers when a template
  instance is destroyed. [#1997](https://github.com/meteor/meteor/issues/1997)

* Fix a bug where helpers used by {{#with}} were still re-running when
  their reactive data sources changed after they had been removed from
  the DOM.

* Stop not updating form controls if they're focused. If a field is
  edited by one user while another user is focused on it, it will just
  lose its value but maintain its focus. [#1965](https://github.com/meteor/meteor/issues/1965)

* Add `_nestInCurrentComputation` option to `UI.render`, fixing a bug in
  {{#each}} when an item is added inside a computation that subsequently
  gets invalidated. [#2156](https://github.com/meteor/meteor/issues/2156)

* Fix bug where "=" was not allowed in helper arguments. [#2157](https://github.com/meteor/meteor/issues/2157)

* Fix bug when a template tag immediately follows a Spacebars block
  comment. [#2175](https://github.com/meteor/meteor/issues/2175)


#### Command-line tool

* Add --directory flag to `meteor bundle`. Setting this flag outputs a
  directory rather than a tarball.

* Speed up updates of NPM modules by upgrading Node to include our fix for
  https://github.com/npm/npm/issues/3265 instead of passing `--force` to
  `npm install`.

* Always rebuild on changes to npm-shrinkwrap.json files.  [#1648](https://github.com/meteor/meteor/issues/1648)

* Fix uninformative error message when deploying to long hostnames. [#1208](https://github.com/meteor/meteor/issues/1208)

* Increase a buffer size to avoid failing when running MongoDB due to a
  large number of processes running on the machine, and fix the error
  message when the failure does occur. [#2158](https://github.com/meteor/meteor/issues/2158)

* Clarify a `meteor mongo` error message when using the MONGO_URL
  environment variable. [#1256](https://github.com/meteor/meteor/issues/1256)


#### Testing

* Run server tests from multiple clients serially instead of in
  parallel. This allows testing features that modify global server
  state.  [#2088](https://github.com/meteor/meteor/issues/2088)


#### Security

* Add Content-Type headers on JavaScript and CSS resources.

* Add `X-Content-Type-Options: nosniff` header to
  `browser-policy-content`'s default policy. If you are using
  `browser-policy-content` and you don't want your app to send this
  header, then call `BrowserPolicy.content.allowContentTypeSniffing()`.

* Use `Meteor.absoluteUrl()` to compute the redirect URL in the `force-ssl`
  package (instead of the host header).


#### Miscellaneous

* Allow `check` to work on the server outside of a Fiber. [#2136](https://github.com/meteor/meteor/issues/2136)

* EJSON custom type conversion functions should not be permitted to yield. [#2136](https://github.com/meteor/meteor/issues/2136)

* The legacy polling observe driver handles errors communicating with MongoDB
  better and no longer gets "stuck" in some circumstances.

* Automatically rewind cursors before calls to `fetch`, `forEach`, or `map`. On
  the client, don't cache the return value of `cursor.count()` (consistently
  with the server behavior). `cursor.rewind()` is now a no-op. [#2114](https://github.com/meteor/meteor/issues/2114)

* Remove an obsolete hack in reporting line numbers for LESS errors. [#2216](https://github.com/meteor/meteor/issues/2216)

* Avoid exceptions when accessing localStorage in certain Internet
  Explorer configurations. [#1291](https://github.com/meteor/meteor/issues/1291), [#1688](https://github.com/meteor/meteor/issues/1688).

* Make `handle.ready()` reactively stop, where `handle` is a
  subscription handle.

* Fix an error message from `audit-argument-checks` after login.

* Make the DDP server send an error if the client sends a connect
  message with a missing or malformed `support` field. [#2125](https://github.com/meteor/meteor/issues/2125)

* Fix missing `jquery` dependency in the `amplify` package. [#2113](https://github.com/meteor/meteor/issues/2113)

* Ban inserting EJSON custom types as documents. [#2095](https://github.com/meteor/meteor/issues/2095)

* Fix incorrect URL rewrites in stylesheets. [#2106](https://github.com/meteor/meteor/issues/2106)

* Upgraded dependencies:
  - node: 0.10.28 (from 0.10.26)
  - uglify-js: 2.4.13 (from 2.4.7)
  - sockjs server: 0.3.9 (from 0.3.8)
  - websocket-driver: 0.3.4 (from 0.3.2)
  - stylus: 0.46.3 (from 0.42.3)

Patches contributed by GitHub users awwx, babenzele, Cangit, dandv,
ducdigital, emgee3, felixrabe, FredericoC, jbruni, kentonv, mizzao,
mquandalle, subhog, tbjers, tmeasday.


## v0.8.1.3, 2014-05-22

* Fix a security issue in the `spiderable` package. `spiderable` now
  uses the ROOT_URL environment variable instead of the Host header to
  determine which page to snapshot.

* Fix hardcoded Twitter URL in `oauth1` package. This fixes a regression
  in 0.8.0.1 that broke Atmosphere packages that do OAuth1
  logins. [#2154](https://github.com/meteor/meteor/issues/2154).

* Add `credentialSecret` argument to `Google.retrieveCredential`, which
  was forgotten in a previous release.

* Remove nonexistent `-a` and `-r` aliases for `--add` and `--remove` in
  `meteor help authorized`. [#2155](https://github.com/meteor/meteor/issues/2155)

* Add missing `underscore` dependency in the `oauth-encryption` package. [#2165](https://github.com/meteor/meteor/issues/2165)

* Work around IE8 bug that caused some apps to fail to render when
  minified. [#2037](https://github.com/meteor/meteor/issues/2037).


## v0.8.1.2, 2014-05-12

* Fix memory leak (introduced in 0.8.1) by making sure to unregister
  sessions at the server when they are closed due to heartbeat timeout.

* Add `credentialSecret` argument to `Google.retrieveCredential`,
  `Facebook.retrieveCredential`, etc., which is needed to use them as of
  0.8.1. [#2118](https://github.com/meteor/meteor/issues/2118)

* Fix 0.8.1 regression that broke apps using a `ROOT_URL` with a path
  prefix. [#2109](https://github.com/meteor/meteor/issues/2109)


## v0.8.1.1, 2014-05-01

* Fix 0.8.1 regression preventing clients from specifying `_id` on insert. [#2097](https://github.com/meteor/meteor/issues/2097)

* Fix handling of malformed URLs when merging CSS files. [#2103](https://github.com/meteor/meteor/issues/2103), [#2093](https://github.com/meteor/meteor/issues/2093)

* Loosen the checks on the `options` argument to `Collection.find` to
  allow undefined values.


## v0.8.1, 2014-04-30

#### Meteor Accounts

* Fix a security flaw in OAuth1 and OAuth2 implementations. If you are
  using any OAuth accounts packages (such as `accounts-google` or
  `accounts-twitter`), we recommend that you update immediately and log
  out your users' current sessions with the following MongoDB command:

    $ db.users.update({}, { $set: { 'services.resume.loginTokens': [] } }, { multi: true });

* OAuth redirect URLs are now required to be on the same origin as your app.

* Log out a user's other sessions when they change their password.

* Store pending OAuth login results in the database instead of
  in-memory, so that an OAuth flow succeeds even if different requests
  go to different server processes.

* When validateLoginAttempt callbacks return false, don't override a more
  specific error message.

* Add `Random.secret()` for generating security-critical secrets like
  login tokens.

* `Meteor.logoutOtherClients` now calls the user callback when other
  login tokens have actually been removed from the database, not when
  they have been marked for eventual removal.  [#1915](https://github.com/meteor/meteor/issues/1915)

* Rename `Oauth` to `OAuth`.  `Oauth` is now an alias for backwards
  compatibility.

* Add `oauth-encryption` package for encrypting sensitive account
  credentials in the database.

* A validate login hook can now override the exception thrown from
  `beginPasswordExchange` like it can for other login methods.

* Remove an expensive observe over all users in the `accounts-base`
  package.


#### Blaze

* Disallow `javascript:` URLs in URL attribute values by default, to
  help prevent cross-site scripting bugs. Call
  `UI._allowJavascriptUrls()` to allow them.

* Fix `UI.toHTML` on templates containing `{{#with}}`.

* Fix `{{#with}}` over a data context that is mutated.  [#2046](https://github.com/meteor/meteor/issues/2046)

* Clean up autoruns when calling `UI.toHTML`.

* Properly clean up event listeners when removing templates.

* Add support for `{{!-- block comments --}}` in Spacebars. Block comments may
  contain `}}`, so they are more useful than `{{! normal comments}}` for
  commenting out sections of Spacebars templates.

* Don't dynamically insert `<tbody>` tags in reactive tables

* When handling a custom jQuery event, additional arguments are
  no longer lost -- they now come after the template instance
  argument.  [#1988](https://github.com/meteor/meteor/issues/1988)


#### DDP and MongoDB

* Extend latency compensation to support an arbitrary sequence of
  inserts in methods.  Previously, documents created inside a method
  stub on the client would eventually be replaced by new documents
  from the server, causing the screen to flicker.  Calling `insert`
  inside a method body now generates the same ID on the client (inside
  the method stub) and on the server.  A sequence of inserts also
  generates the same sequence of IDs.  Code that wants a random stream
  that is consistent between method stub and real method execution can
  get one with `DDP.randomStream`.
  https://trello.com/c/moiiS2rP/57-pattern-for-creating-multiple-database-records-from-a-method

* The document passed to the `insert` callback of `allow` and `deny` now only
  has a `_id` field if the client explicitly specified one; this allows you to
  use `allow`/`deny` rules to prevent clients from specifying their own
  `_id`. As an exception, `allow`/`deny` rules with a `transform` always have an
  `_id`.

* DDP now has an implementation of bidirectional heartbeats which is consistent
  across SockJS and websocket transports. This enables connection keepalive and
  allows servers and clients to more consistently and efficiently detect
  disconnection.

* The DDP protocol version number has been incremented to "pre2" (adding
  randomSeed and heartbeats).

* The oplog observe driver handles errors communicating with MongoDB
  better and knows to re-poll all queries after a MongoDB failover.

* Fix bugs involving mutating DDP method arguments.


#### meteor command-line tool

* Move boilerplate HTML from tools to webapp.  Change internal
  `Webapp.addHtmlAttributeHook` API.

* Add `meteor list-sites` command for listing the sites that you have
  deployed to meteor.com with your Meteor developer account.

* Third-party template languages can request that their generated source loads
  before other JavaScript files, just like *.html files, by passing the
  isTemplate option to Plugin.registerSourceHandler.

* You can specify a particular interface for the dev mode runner to bind to with
  `meteor -p host:port`.

* Don't include proprietary tar tags in bundle tarballs.

* Convert relative URLs to absolute URLs when merging CSS files.


#### Upgraded dependencies

* Node.js from 0.10.25 to 0.10.26.
* MongoDB driver from 1.3.19 to 1.4.1
* stylus: 0.42.3 (from 0.42.2)
* showdown: 0.3.1
* css-parse: an unreleased version (from 1.7.0)
* css-stringify: an unreleased version (from 1.4.1)


Patches contributed by GitHub users aldeed, apendua, arbesfeld, awwx, dandv,
davegonzalez, emgee3, justinsb, mquandalle, Neftedollar, Pent, sdarnell,
and timhaines.


## v0.8.0.1, 2014-04-21

* Fix security flaw in OAuth1 implementation. Clients can no longer
  choose the callback_url for OAuth1 logins.


## v0.8.0, 2014-03-27

Meteor 0.8.0 introduces Blaze, a total rewrite of our live templating engine,
replacing Spark. Advantages of Blaze include:

  * Better interoperability with jQuery plugins and other techniques which
    directly manipulate the DOM
  * More fine-grained updates: only the specific elements or attributes that
    change are touched rather than the entire template
  * A fully documented templating language
  * No need for the confusing `{{#constant}}`, `{{#isolate}}`, and `preserve`
    directives
  * Uses standard jQuery delegation (`.on`) instead of our custom implementation
  * Blaze supports live SVG templates that work just like HTML templates

See
[the Using Blaze wiki page](https://github.com/meteor/meteor/wiki/Using-Blaze)
for full details on upgrading your app to 0.8.0.  This includes:

* The `Template.foo.rendered` callback is now only called once when the template
  is rendered, rather than repeatedly as it is "re-rendered", because templates
  now directly update changed data instead of fully re-rendering.

* The `accounts-ui` login buttons are now invoked as a `{{> loginButtons}}`
  rather than as `{{loginButtons}}`.

* Previous versions of Meteor used a heavily modified version of the Handlebars
  templating language. In 0.8.0, we've given it its own name: Spacebars!
  Spacebars has an
  [explicit specification](https://github.com/meteor/meteor/blob/devel/packages/spacebars/README.md)
  instead of being defined as a series of changes to Handlebars. There are some
  incompatibilities with our previous Handlebars fork, such as a
  [different way of specifying dynamic element attributes](https://github.com/meteor/meteor/blob/devel/packages/spacebars/README.md#in-attribute-values)
  and a
  [new way of defining custom block helpers](https://github.com/meteor/meteor/blob/devel/packages/spacebars/README.md#custom-block-helpers).

* Your template files must consist of
  [well-formed HTML](https://github.com/meteor/meteor/blob/devel/packages/spacebars/README.md#html-dialect). Invalid
  HTML is now a compilation failure.  (There is a current limitation in our HTML
  parser such that it does not support
  [omitting end tags](http://www.w3.org/TR/html5/syntax.html#syntax-tag-omission)
  on elements such as `<P>` and `<LI>`.)

* `Template.foo` is no longer a function. It is instead a
  "component". Components render to an intermediate representation of an HTML
  tree, not a string, so there is no longer an easy way to render a component to
  a static HTML string.

* `Meteor.render` and `Spark.render` have been removed. Use `UI.render` and
  `UI.insert` instead.

* The `<body>` tag now defines a template just like the `<template>` tag, which
  can have helpers and event handlers.  Define them directly on the object
  `UI.body`.

* Previous versions of Meteor shipped with a synthesized `tap` event,
  implementing a zero-delay click event on mobile browsers. Unfortunately, this
  event never worked very well. We're eliminating it. Instead, use one of the
  excellent third party solutions.

* The `madewith` package (which supported adding a badge to your website
  displaying its score from http://madewith.meteor.com/) has been removed, as it
  is not compatible with the new version of that site.

* The internal `spark`, `liverange`, `universal-events`, and `domutils` packages
  have been removed.

* The `Handlebars` namespace has been deprecated.  `Handlebars.SafeString` is
  now `Spacebars.SafeString`, and `Handlebars.registerHelper` is now
  `UI.registerHelper`.

Patches contributed by GitHub users cmather and mart-jansink.


## v0.7.2.3, 2014-12-09 (backport)

* Fix a security issue in allow/deny rules that could result in data
  loss. If your app uses allow/deny rules, or uses packages that use
  allow/deny rules, we recommend that you update immediately.
  Backport from 1.0.1.

## v0.7.2.2, 2014-04-21 (backport)

* Fix a security flaw in OAuth1 and OAuth2 implementations.
  Backport from 0.8.1; see its entry for recommended actions to take.

## v0.7.2.1, 2014-04-30 (backport)

* Fix security flaw in OAuth1 implementation. Clients can no longer
  choose the callback_url for OAuth1 logins.
  Backport from 0.8.0.1.

## v0.7.2, 2014-03-18

* Support oplog tailing on queries with the `limit` option. All queries
  except those containing `$near` or `$where` selectors or the `skip`
  option can now be used with the oplog driver.

* Add hooks to login process: `Accounts.onLogin`,
  `Accounts.onLoginFailure`, and `Accounts.validateLoginAttempt`. These
  functions allow for rate limiting login attempts, logging an audit
  trail, account lockout flags, and more. See:
  http://docs.meteor.com/#accounts_validateloginattempt [#1815](https://github.com/meteor/meteor/issues/1815)

* Change the `Accounts.registerLoginHandler` API for custom login
  methods. Login handlers now require a name and no longer have to deal
  with generating resume tokens. See
  https://github.com/meteor/meteor/blob/devel/packages/accounts-base/accounts_server.js
  for details. OAuth based login handlers using the
  `Oauth.registerService` packages are not affected.

* Add support for HTML email in `Accounts.emailTemplates`.  [#1785](https://github.com/meteor/meteor/issues/1785)

* minimongo: Support `{a: {$elemMatch: {x: 1, $or: [{a: 1}, {b: 1}]}}}`  [#1875](https://github.com/meteor/meteor/issues/1875)

* minimongo: Support `{a: {$regex: '', $options: 'i'}}`  [#1874](https://github.com/meteor/meteor/issues/1874)

* minimongo: Fix sort implementation with multiple sort fields which each look
  inside an array. eg, ensure that with sort key `{'a.x': 1, 'a.y': 1}`, the
  document `{a: [{x: 0, y: 4}]}` sorts before
  `{a: [{x: 0, y: 5}, {x: 1, y: 3}]}`, because the 3 should not be used as a
  tie-breaker because it is not "next to" the tied 0s.

* minimongo: Fix sort implementation when selector and sort key share a field,
  that field matches an array in the document, and only some values of the array
  match the selector. eg, ensure that with sort key `{a: 1}` and selector
  `{a: {$gt: 3}}`, the document `{a: [4, 6]}` sorts before `{a: [1, 5]}`,
  because the 1 should not be used as a sort key because it does not match the
  selector. (We only approximate the MongoDB behavior here by only supporting
  relatively selectors.)

* Use `faye-websocket` (0.7.2) npm module instead of `websocket` (1.0.8) for
  server-to-server DDP.

* Update Google OAuth package to use new `profile` and `email` scopes
  instead of deprecated URL-based scopes.  [#1887](https://github.com/meteor/meteor/issues/1887)

* Add `_throwFirstError` option to `Deps.flush`.

* Make `facts` package data available on the server as
  `Facts._factsByPackage`.

* Fix issue where `LESS` compilation error could crash the `meteor run`
  process.  [#1877](https://github.com/meteor/meteor/issues/1877)

* Fix crash caused by empty HTTP host header in `meteor run` development
  server.  [#1871](https://github.com/meteor/meteor/issues/1871)

* Fix hot code reload in private browsing mode in Safari.

* Fix appcache size calculation to avoid erronious warnings. [#1847](https://github.com/meteor/meteor/issues/1847)

* Remove unused `Deps._makeNonReactive` wrapper function. Call
  `Deps.nonreactive` directly instead.

* Avoid setting the `oplogReplay` on non-oplog collections. Doing so
  caused mongod to crash.

* Add startup message to `test-in-console` to ease automation. [#1884](https://github.com/meteor/meteor/issues/1884)

* Upgraded dependencies
  - amplify: 1.1.2 (from 1.1.0)

Patches contributed by GitHub users awwx, dandv, queso, rgould, timhaines, zol


## v0.7.1.2, 2014-02-27

* Fix bug in tool error handling that caused `meteor` to crash on Mac
  OSX when no computer name is set.

* Work around a bug that caused MongoDB to fail an assertion when using
  tailable cursors on non-oplog collections.


## v0.7.1.1, 2014-02-24

* Integrate with Meteor developer accounts, a new way of managing your
  meteor.com deployed sites. When you use `meteor deploy`, you will be
  prompted to create a developer account.
    - Once you've created a developer account, you can log in and out
      from the command line with `meteor login` and `meteor logout`.
    - You can claim legacy sites with `meteor claim`. This command will
      prompt you for your site password if you are claiming a
      password-protected site; after claiming it, you will not need to
      enter the site password again.
    - You can add or remove authorized users, and view the list of
      authorized users, for a site with `meteor authorized`.
    - You can view your current username with `meteor whoami`.
    - This release also includes the `accounts-meteor-developer` package
      for building Meteor apps that allow users to log in with their own
      developer accounts.

* Improve the oplog tailing implementation for getting real-time database
  updates from MongoDB.
    - Add support for all operators except `$where` and `$near`. Limit and
      skip are not supported yet.
    - Add optimizations to avoid needless data fetches from MongoDB.
    - Fix an error ("Cannot call method 'has' of null") in an oplog
      callback. [#1767](https://github.com/meteor/meteor/issues/1767)

* Add and improve support for minimongo operators.
  - Support `$comment`.
  - Support `obj` name in `$where`.
  - `$regex` matches actual regexps properly.
  - Improve support for `$nin`, `$ne`, `$not`.
  - Support using `{ $in: [/foo/, /bar/] }`. [#1707](https://github.com/meteor/meteor/issues/1707)
  - Support `{$exists: false}`.
  - Improve type-checking for selectors.
  - Support `{x: {$elemMatch: {$gt: 5}}}`.
  - Match Mongo's behavior better when there are arrays in the document.
  - Support `$near` with sort.
  - Implement updates with `{ $set: { 'a.$.b': 5 } }`.
  - Support `{$type: 4}` queries.
  - Optimize `remove({})` when observers are paused.
  - Make update-by-id constant time.
  - Allow `{$set: {'x._id': 1}}`.  [#1794](https://github.com/meteor/meteor/issues/1794)

* Upgraded dependencies
  - node: 0.10.25 (from 0.10.22). The workaround for specific Node
    versions from 0.7.0 is now removed; 0.10.25+ is supported.
  - jquery: 1.11.0 (from 1.8.2). See
    http://jquery.com/upgrade-guide/1.9/ for upgrade instructions.
  - jquery-waypoints: 2.0.4 (from 1.1.7). Contains
    backwards-incompatible changes.
  - source-map: 0.3.2 (from 0.3.30) [#1782](https://github.com/meteor/meteor/issues/1782)
  - websocket-driver: 0.3.2 (from 0.3.1)
  - http-proxy: 1.0.2 (from a pre-release fork of 1.0)
  - semver: 2.2.1 (from 2.1.0)
  - request: 2.33.0 (from 2.27.0)
  - fstream: 0.1.25 (from 0.1.24)
  - tar: 0.1.19 (from 0.1.18)
  - eachline: a fork of 2.4.0 (from 2.3.3)
  - source-map: 0.1.31 (from 0.1.30)
  - source-map-support: 0.2.5 (from 0.2.3)
  - mongo: 2.4.9 (from 2.4.8)
  - openssl in mongo: 1.0.1f (from 1.0.1e)
  - kexec: 0.2.0 (from 0.1.1)
  - less: 1.6.1 (from 1.3.3)
  - stylus: 0.42.2 (from 0.37.0)
  - nib: 1.0.2 (from 1.0.0)
  - coffeescript: 1.7.1 (from 1.6.3)

* CSS preprocessing and sourcemaps:
  - Add sourcemap support for CSS stylesheet preprocessors. Use
    sourcemaps for stylesheets compiled with LESS.
  - Improve CSS minification to deal with `@import` statements correctly.
  - Lint CSS files for invalid `@` directives.
  - Change the recommended suffix for imported LESS files from
    `.lessimport` to `.import.less`. Add `.import.styl` to allow
    `stylus` imports. `.lessimport` continues to work but is deprecated.

* Add `clientAddress` and `httpHeaders` to `this.connection` in method
  calls and publish functions.

* Hash login tokens before storing them in the database. Legacy unhashed
  tokens are upgraded to hashed tokens in the database as they are used
  in login requests.

* Change default accounts-ui styling and add more CSS classes.

* Refactor command-line tool. Add test harness and better tests. Run
  `meteor self-test --help` for info on running the tools test suite.

* Speed up application re-build in development mode by re-using file
  hash computation between file change watching code and application
  build code..

* Fix issues with documents containing a key named `length` with a
  numeric value. Underscore treated these as arrays instead of objects,
  leading to exceptions when . Patch Underscore to not treat plain
  objects (`x.constructor === Object`) with numeric `length` fields as
  arrays. [#594](https://github.com/meteor/meteor/issues/594) [#1737](https://github.com/meteor/meteor/issues/1737)

* Deprecate `Accounts.loginServiceConfiguration` in favor of
  `ServiceConfiguration.configurations`, exported by the
  `service-configuration` package. `Accounts.loginServiceConfiguration`
  is maintained for backwards-compatibility, but it is defined in a
  `Meteor.startup` block and so cannot be used from top-level code.

* Cursors with a field specifier containing `{_id: 0}` can no longer be
  used with `observeChanges` or `observe`. This includes the implicit
  calls to these functions that are done when returning a cursor from a
  publish function or using `{{#each}}`.

* Transform functions must return objects and may not change the `_id`
  field, though they may leave it out.

* Remove broken IE7 support from the `localstorage` package. Meteor
  accounts logins no longer persist in IE7.

* Fix the `localstorage` package when used with Safari in private
  browsing mode. This fixes a problem with login token storage and
  account login. [#1291](https://github.com/meteor/meteor/issues/1291)

* Types added with `EJSON.addType` now have default `clone` and `equals`
  implementations. Users may still specify `clone` or `equals` functions
  to override the default behavior.  [#1745](https://github.com/meteor/meteor/issues/1745)

* Add `frame-src` to `browser-policy-content` and account for
  cross-browser CSP disparities.

* Deprecate `Oauth.initiateLogin` in favor of `Oauth.showPopup`.

* Add `WebApp.rawConnectHandlers` for adding connect handlers that run
  before any other Meteor handlers, except `connect.compress()`. Raw
  connect handlers see the URL's full path (even if ROOT_URL contains a
  non-empty path) and they run before static assets are served.

* Add `Accounts.connection` to allow using Meteor accounts packages with
  a non-default DDP connection.

* Detect and reload if minified CSS files fail to load at startup. This
  prevents the application from running unstyled if the page load occurs
  while the server is switching versions.

* Allow Npm.depends to specify any http or https URL containing a full
  40-hex-digit SHA.  [#1686](https://github.com/meteor/meteor/issues/1686)

* Add `retry` package for connection retry with exponential backoff.

* Pass `update` and `remove` return values correctly when using
  collections validated with `allow` and `deny` rules. [#1759](https://github.com/meteor/meteor/issues/1759)

* If you're using Deps on the server, computations and invalidation
  functions are not allowed to yield. Throw an error instead of behaving
  unpredictably.

* Fix namespacing in coffeescript files added to a package with the
  `bare: true` option. [#1668](https://github.com/meteor/meteor/issues/1668)

* Fix races when calling login and/or logoutOtherClients from multiple
  tabs. [#1616](https://github.com/meteor/meteor/issues/1616)

* Include oauth_verifier as a header rather than a parameter in
  the `oauth1` package. [#1825](https://github.com/meteor/meteor/issues/1825)

* Fix `force-ssl` to allow local development with `meteor run` in IPv6
  environments. [#1751](https://github.com/meteor/meteor/issues/1751)`

* Allow cursors on named local collections to be returned from a publish
  function in an array.  [#1820](https://github.com/meteor/meteor/issues/1820)

* Fix build failure caused by a directory in `programs/` without a
  package.js file.

* Do a better job of handling shrinkwrap files when an npm module
  depends on something that isn't a semver. [#1684](https://github.com/meteor/meteor/issues/1684)

* Fix failures updating npm dependencies when a node_modules directory
  exists above the project directory.  [#1761](https://github.com/meteor/meteor/issues/1761)

* Preserve permissions (eg, executable bit) on npm files.  [#1808](https://github.com/meteor/meteor/issues/1808)

* SockJS tweak to support relative base URLs.

* Don't leak sockets on error in dev-mode proxy.

* Clone arguments to `added` and `changed` methods in publish
  functions. This allows callers to reuse objects and prevents already
  published data from changing after the fact.  [#1750](https://github.com/meteor/meteor/issues/1750)

* Ensure springboarding to a different meteor tools version always uses
  `exec` to run the old version. This simplifies process management for
  wrapper scripts.

Patches contributed by GitHub users DenisGorbachev, EOT, OyoKooN, awwx,
dandv, icellan, jfhamlin, marcandre, michaelbishop, mitar, mizzao,
mquandalle, paulswartz, rdickert, rzymek, timhaines, and yeputons.


## v0.7.0.1, 2013-12-20

* Two fixes to `meteor run` Mongo startup bugs that could lead to hangs with the
  message "Initializing mongo database... this may take a moment.".  [#1696](https://github.com/meteor/meteor/issues/1696)

* Apply the Node patch to 0.10.24 as well (see the 0.7.0 section for details).

* Fix gratuitous IE7 incompatibility.  [#1690](https://github.com/meteor/meteor/issues/1690)


## v0.7.0, 2013-12-17

This version of Meteor contains a patch for a bug in Node 0.10 which
most commonly affects websockets. The patch is against Node version
0.10.22 and 0.10.23. We strongly recommend using one of these precise
versions of Node in production so that the patch will be applied. If you
use a newer version of Node with this version of Meteor, Meteor will not
apply the patch and will instead disable websockets.

* Rework how Meteor gets realtime database updates from MongoDB. Meteor
  now reads the MongoDB "oplog" -- a special collection that records all
  the write operations as they are applied to your database. This means
  changes to the database are instantly noticed and reflected in Meteor,
  whether they originated from Meteor or from an external database
  client. Oplog tailing is automatically enabled in development mode
  with `meteor run`, and can be enabled in production with the
  `MONGO_OPLOG_URL` environment variable. Currently the only supported
  selectors are equality checks; `$`-operators, `limit` and `skip`
  queries fall back to the original poll-and-diff algorithm. See
  https://github.com/meteor/meteor/wiki/Oplog-Observe-Driver
  for details.

* Add `Meteor.onConnection` and add `this.connection` to method
  invocations and publish functions. These can be used to store data
  associated with individual clients between subscriptions and method
  calls. See http://docs.meteor.com/#meteor_onconnection for details. [#1611](https://github.com/meteor/meteor/issues/1611)

* Bundler failures cause non-zero exit code in `meteor run`.  [#1515](https://github.com/meteor/meteor/issues/1515)

* Fix error when publish function callbacks are called during session shutdown.

* Rework hot code push. The new `autoupdate` package drives automatic
  reloads on update using standard DDP messages instead of a hardcoded
  message at DDP startup. Now the hot code push only triggers when
  client code changes; server-only code changes will not cause the page
  to reload.

* New `facts` package publishes internal statistics about Meteor.

* Add an explicit check that publish functions return a cursor, an array
  of cursors, or a falsey value. This is a safety check to to prevent
  users from accidentally returning Collection.findOne() or some other
  value and expecting it to be published.

* Implement `$each`, `$sort`, and `$slice` options for minimongo's `$push`
  modifier.  [#1492](https://github.com/meteor/meteor/issues/1492)

* Introduce `--raw-logs` option to `meteor run` to disable log
  coloring and timestamps.

* Add `WebAppInternals.setBundledJsCssPrefix()` to control where the
  client loads bundled JavaScript and CSS files. This allows serving
  files from a CDN to decrease page load times and reduce server load.

* Attempt to exit cleanly on `SIGHUP`. Stop accepting incoming
  connections, kill DDP connections, and finish all outstanding requests
  for static assets.

* In the HTTP server, only keep sockets with no active HTTP requests alive for 5
  seconds.

* Fix handling of `fields` option in minimongo when only `_id` is present. [#1651](https://github.com/meteor/meteor/issues/1651)

* Fix issue where setting `process.env.MAIL_URL` in app code would not
  alter where mail was sent. This was a regression in 0.6.6 from 0.6.5. [#1649](https://github.com/meteor/meteor/issues/1649)

* Use stderr instead of stdout (for easier automation in shell scripts) when
  prompting for passwords and when downloading the dev bundle. [#1600](https://github.com/meteor/meteor/issues/1600)

* Ensure more downtime during file watching.  [#1506](https://github.com/meteor/meteor/issues/1506)

* Fix `meteor run` with settings files containing non-ASCII characters.  [#1497](https://github.com/meteor/meteor/issues/1497)

* Support `EJSON.clone` for `Meteor.Error`. As a result, they are properly
  stringified in DDP even if thrown through a `Future`.  [#1482](https://github.com/meteor/meteor/issues/1482)

* Fix passing `transform: null` option to `collection.allow()` to disable
  transformation in validators.  [#1659](https://github.com/meteor/meteor/issues/1659)

* Fix livedata error on `this.removed` during session shutdown. [#1540](https://github.com/meteor/meteor/issues/1540) [#1553](https://github.com/meteor/meteor/issues/1553)

* Fix incompatibility with Phusion Passenger by removing an unused line. [#1613](https://github.com/meteor/meteor/issues/1613)

* Ensure install script creates /usr/local on machines where it does not
  exist (eg. fresh install of OSX Mavericks).

* Set x-forwarded-* headers in `meteor run`.

* Clean up package dirs containing only ".build".

* Check for matching hostname before doing end-of-oauth redirect.

* Only count files that actually go in the cache towards the `appcache`
  size check. [#1653](https://github.com/meteor/meteor/issues/1653).

* Increase the maximum size spiderable will return for a page from 200kB
  to 5MB.

* Upgraded dependencies:
  * SockJS server from 0.3.7 to 0.3.8, including new faye-websocket module.
  * Node from 0.10.21 to 0.10.22
  * MongoDB from 2.4.6 to 2.4.8
  * clean-css from 1.1.2 to 2.0.2
  * uglify-js from a fork of 2.4.0 to 2.4.7
  * handlebars npm module no longer available outside of handlebars package

Patches contributed by GitHub users AlexeyMK, awwx, dandv, DenisGorbachev,
emgee3, FooBarWidget, mitar, mcbain, rzymek, and sdarnell.


## v0.6.6.3, 2013-11-04

* Fix error when publish function callbacks are called during session
  shutdown.  [#1540](https://github.com/meteor/meteor/issues/1540) [#1553](https://github.com/meteor/meteor/issues/1553)

* Improve `meteor run` CPU usage in projects with many
  directories.  [#1506](https://github.com/meteor/meteor/issues/1506)


## v0.6.6.2, 2013-10-21

* Upgrade Node from 0.10.20 to 0.10.21 (security update).


## v0.6.6.1, 2013-10-12

* Fix file watching on OSX. Work around Node issue [#6251](https://github.com/meteor/meteor/issues/6251) by not using
  fs.watch. [#1483](https://github.com/meteor/meteor/issues/1483)


## v0.6.6, 2013-10-10


#### Security

* Add `browser-policy` package for configuring and sending
  Content-Security-Policy and X-Frame-Options HTTP headers.
  [See the docs](http://docs.meteor.com/#browserpolicy) for more.

* Use cryptographically strong pseudorandom number generators when available.

#### MongoDB

* Add upsert support. `Collection.update` now supports the `{upsert:
  true}` option. Additionally, add a `Collection.upsert` method which
  returns the newly inserted object id if applicable.

* `update` and `remove` now return the number of documents affected.  [#1046](https://github.com/meteor/meteor/issues/1046)

* `$near` operator for `2d` and `2dsphere` indices.

* The `fields` option to the collection methods `find` and `findOne` now works
  on the client as well.  (Operators such as `$elemMatch` and `$` are not yet
  supported in `fields` projections.) [#1287](https://github.com/meteor/meteor/issues/1287)

* Pass an index and the cursor itself to the callbacks in `cursor.forEach` and
  `cursor.map`, just like the corresponding `Array` methods.  [#63](https://github.com/meteor/meteor/issues/63)

* Support `c.find(query, {limit: N}).count()` on the client.  [#654](https://github.com/meteor/meteor/issues/654)

* Improve behavior of `$ne`, `$nin`, and `$not` selectors with objects containing
  arrays.  [#1451](https://github.com/meteor/meteor/issues/1451)

* Fix various bugs if you had two documents with the same _id field in
  String and ObjectID form.

#### Accounts

* [Behavior Change] Expire login tokens periodically. Defaults to 90
  days. Use `Accounts.config({loginExpirationInDays: null})` to disable
  token expiration.

* [Behavior Change] Write dates generated by Meteor Accounts to Mongo as
  Date instead of number; existing data can be converted by passing it
  through `new Date()`. [#1228](https://github.com/meteor/meteor/issues/1228)

* Log out and close connections for users if they are deleted from the
  database.

* Add Meteor.logoutOtherClients() for logging out other connections
  logged in as the current user.

* `restrictCreationByEmailDomain` option in `Accounts.config` to restrict new
  users to emails of specific domain (eg. only users with @meteor.com emails) or
  a custom validator. [#1332](https://github.com/meteor/meteor/issues/1332)

* Support OAuth1 services that require request token secrets as well as
  authentication token secrets.  [#1253](https://github.com/meteor/meteor/issues/1253)

* Warn if `Accounts.config` is only called on the client.  [#828](https://github.com/meteor/meteor/issues/828)

* Fix bug where callbacks to login functions could be called multiple
  times when the client reconnects.

#### DDP

* Fix infinite loop if a client disconnects while a long yielding method is
  running.

* Unfinished code to support DDP session resumption has been removed. Meteor
  servers now stop processing messages from clients and reclaim memory
  associated with them as soon as they are disconnected instead of a few minutes
  later.

#### Tools

* The pre-0.6.5 `Package.register_extension` API has been removed. Use
  `Package._transitional_registerBuildPlugin` instead, which was introduced in
  0.6.5. (A bug prevented the 0.6.5 reimplementation of `register_extension`
  from working properly anyway.)

* Support using an HTTP proxy in the `meteor` command line tool. This
  allows the `update`, `deploy`, `logs`, and `mongo` commands to work
  behind a proxy. Use the standard `http_proxy` environment variable to
  specify your proxy endpoint.  [#429](https://github.com/meteor/meteor/issues/429), [#689](https://github.com/meteor/meteor/issues/689), [#1338](https://github.com/meteor/meteor/issues/1338)

* Build Linux binaries on an older Linux machine. Meteor now supports
  running on Linux machines with glibc 2.9 or newer (Ubuntu 10.04+, RHEL
  and CentOS 6+, Fedora 10+, Debian 6+). Improve error message when running
  on Linux with unsupported glibc, and include Mongo stderr if it fails
  to start.

* Install NPM modules with `--force` to avoid corrupted local caches.

* Rebuild NPM modules in packages when upgrading to a version of Meteor that
  uses a different version of Node.

* Disable the Mongo http interface. This lets you run meteor on two ports
  differing by 1000 at the same time.

#### Misc

* [Known issue] Breaks support for pre-release OSX 10.9 'Mavericks'.
  Will be addressed shortly. See issues:
  https://github.com/joyent/node/issues/6251
  https://github.com/joyent/node/issues/6296

* `EJSON.stringify` now takes options:
  - `canonical` causes objects keys to be stringified in sorted order
  - `indent` allows formatting control over the EJSON stringification

* EJSON now supports `Infinity`, `-Infinity` and `NaN`.

* Check that the argument to `EJSON.parse` is a string.  [#1401](https://github.com/meteor/meteor/issues/1401)

* Better error from functions that use `Meteor._wrapAsync` (eg collection write
  methods and `HTTP` methods) and in DDP server message processing.  [#1387](https://github.com/meteor/meteor/issues/1387)

* Support `appcache` on Chrome for iOS.

* Support literate CoffeeScript files with the extension `.coffee.md` (in
  addition to the already-supported `.litcoffee` extension). [#1407](https://github.com/meteor/meteor/issues/1407)

* Make `madewith` package work again (broken in 0.6.5).  [#1448](https://github.com/meteor/meteor/issues/1448)

* Better error when passing a string to `{{#each}}`. [#722](https://github.com/meteor/meteor/issues/722)

* Add support for JSESSIONID cookies for sticky sessions. Set the
  `USE_JSESSIONID` environment variable to enable placing a JSESSIONID
  cookie on sockjs requests.

* Simplify the static analysis used to detect package-scope variables.

* Upgraded dependencies:
  * Node from 0.8.24 to 0.10.20
  * MongoDB from 2.4.4 to 2.4.6
  * MongoDB driver from 1.3.17 to 1.3.19
  * http-proxy from 0.10.1 to a pre-release of 1.0.0
  * stylus from 0.30.1 to 0.37.0
  * nib from 0.8.2 to 1.0.0
  * optimist from 0.3.5 to 0.6.0
  * semver from 1.1.0 to 2.1.0
  * request from 2.12.0 to 2.27.0
  * keypress from 0.1.0 to 0.2.1
  * underscore from 1.5.1 to 1.5.2
  * fstream from 0.1.21 to 0.1.24
  * tar from 0.1.14 to 0.1.18
  * source-map from 0.1.26 to 0.1.30
  * source-map-support from a fork of 0.1.8 to 0.2.3
  * escope from a fork of 0.0.15 to 1.0.0
  * estraverse from 1.1.2-1 to 1.3.1
  * simplesmtp from 0.1.25 to 0.3.10
  * stream-buffers from 0.2.3 to 0.2.5
  * websocket from 1.0.7 to 1.0.8
  * cli-color from 0.2.2 to 0.2.3
  * clean-css from 1.0.11 to 1.1.2
  * UglifyJS2 from a fork of 2.3.6 to a different fork of 2.4.0
  * connect from 2.7.10 to 2.9.0
  * send from 0.1.0 to 0.1.4
  * useragent from 2.0.1 to 2.0.7
  * replaced byline with eachline 2.3.3

Patches contributed by GitHub users ansman, awwx, codeinthehole, jacott,
Maxhodges, meawoppl, mitar, mizzao, mquandalle, nathan-muir, RobertLowe, ryw,
sdarnell, and timhaines.


## v0.6.5.3, 2014-12-09 (backport)

* Fix a security issue in allow/deny rules that could result in data
  loss. If your app uses allow/deny rules, or uses packages that use
  allow/deny rules, we recommend that you update immediately.
  Backport from 1.0.1.


## v0.6.5.2, 2013-10-21

* Upgrade Node from 0.8.24 to 0.8.26 (security patch)


## v0.6.5.1, 2013-08-28

* Fix syntax errors on lines that end with a backslash. [#1326](https://github.com/meteor/meteor/issues/1326)

* Fix serving static files with special characters in their name. [#1339](https://github.com/meteor/meteor/issues/1339)

* Upgrade `esprima` JavaScript parser to fix bug parsing complex regexps.

* Export `Spiderable` from `spiderable` package to allow users to set
  `Spiderable.userAgentRegExps` to control what user agents are treated
  as spiders.

* Add EJSON to standard-app-packages. [#1343](https://github.com/meteor/meteor/issues/1343)

* Fix bug in d3 tab character parsing.

* Fix regression when using Mongo ObjectIDs in Spark templates.


## v0.6.5, 2013-08-14

* New package system with package compiler and linker:

  * Each package now has it own namespace for variable
    declarations. Global variables used in a package are limited to
    package scope.

  * Packages must explicitly declare which symbols they export with
    `api.export` in `package.js`.

  * Apps and packages only see the exported symbols from packages they
    explicitly use. For example, if your app uses package A which in
    turn depends on package B, only package A's symbols will be
    available in the app.

  * Package names can only contain alphanumeric characters, dashes, and
    dots. Packages with spaces and underscores must be renamed.

  * Remove hardcoded list of required packages. New default
    `standard-app-packages` package adds dependencies on the core Meteor
    stack. This package can be removed to make an app with only parts of
    the Meteor stack. `standard-app-packages` will be automatically
    added to a project when it is updated to Meteor 0.6.5.

  * Custom app packages in the `packages` directory are no longer
    automatically used. They must be explicitly added to the app with
    `meteor add <packagename>`. To help with the transition, all
    packages in the `packages` directory will be automatically added to
    the project when it is updated to Meteor 0.6.5.

  * New "unipackage" on-disk format for built packages. Compiled packages are
    cached and rebuilt only when their source or dependencies change.

  * Add "unordered" and "weak" package dependency modes to allow
    circular package dependencies and conditional code inclusion.

  * New API (`_transitional_registerBuildPlugin`) for declaring
    compilers, preprocessors, and file extension handlers. These new
    build plugins are full compilation targets in their own right, and
    have their own namespace, source files, NPM requirements, and package
    dependencies. The old `register_extension` API is deprecated. Please
    note that the `package.js` format and especially
    `_transitional_registerBuildPlugin` are not frozen interfaces and
    are subject to change in future releases.

  * Add `api.imply`, which allows one package to "imply" another. If
    package A implies package B, then anything that depends on package
    A automatically depends on package B as well (and receives package
    B's imports). This is useful for creating umbrella packages
    (`standard-app-packages`) or sometimes for factoring common code
    out of related packages (`accounts-base`).

* Move HTTP serving out of the server bootstrap and into the `webapp`
  package. This allows building Meteor apps that are not web servers
  (eg. command line tools, DDP clients, etc.). Connect middlewares can
  now be registered on the new `WebApp.connectHandlers` instead of the
  old `__meteor_bootstrap__.app`.

* The entire Meteor build process now has first-class source map
  support. A source map is maintained for every source file as it
  passes through the build pipeline. Currently, the source maps are
  only served in development mode. Not all web browsers support source
  maps yet and for those that do, you may have to turn on an option to
  enable them. Source maps will always be used when reporting
  exceptions on the server.

* Update the `coffeescript` package to generate source maps.

* Add new `Assets` API and `private` subdirectory for including and
  accessing static assets on the server. http://docs.meteor.com/#assets

* Add `Meteor.disconnect`. Call this to disconnect from the
  server and stop all live data updates. [#1151](https://github.com/meteor/meteor/issues/1151)

* Add `Match.Integer` to `check` for 32-bit signed integers.

* `Meteor.connect` has been renamed to `DDP.connect` and is now fully
  supported on the server. Server-to-server DDP connections use
  websockets, and can be used for both method calls and subscriptions.

* Rename `Meteor.default_connection` to `Meteor.connection` and
  `Meteor.default_server` to `Meteor.server`.

* Rename `Meteor.http` to `HTTP`.

* `ROOT_URL` may now have a path part. This allows serving multiple
  Meteor apps on the same domain.

* Support creating named unmanaged collections with
  `new Meteor.Collection("name", {connection: null})`.

* New `Log` function in the `logging` package which prints with
  timestamps, color, filenames and linenumbers.

* Include http response in errors from oauth providers. [#1246](https://github.com/meteor/meteor/issues/1246)

* The `observe` callback `movedTo` now has a fourth argument `before`.

* Move NPM control files for packages from `.npm` to
  `.npm/package`. This is to allow build plugins such as `coffeescript`
  to depend on NPM packages. Also, when removing the last NPM
  dependency, clean up the `.npm` dir.

* Remove deprecated `Meteor.is_client` and `Meteor.is_server` variables.

* Implement "meteor bundle --debug" [#748](https://github.com/meteor/meteor/issues/748)

* Add `forceApprovalPrompt` option to `Meteor.loginWithGoogle`. [#1226](https://github.com/meteor/meteor/issues/1226)

* Make server-side Mongo `insert`s, `update`s, and `remove`s run
  asynchronously when a callback is passed.

* Improve memory usage when calling `findOne()` on the server.

* Delete login tokens from server when user logs out.

* Rename package compatibility mode option to `add_files` from `raw` to
  `bare`.

* Fix Mongo selectors of the form: {$regex: /foo/}.

* Fix Spark memory leak.  [#1157](https://github.com/meteor/meteor/issues/1157)

* Fix EPIPEs during dev mode hot code reload.

* Fix bug where we would never quiesce if we tried to revive subs that errored
  out (5e7138d)

* Fix bug where `this.fieldname` in handlebars template might refer to a
  helper instead of a property of the current data context. [#1143](https://github.com/meteor/meteor/issues/1143)

* Fix submit events on IE8. [#1191](https://github.com/meteor/meteor/issues/1191)

* Handle `Meteor.loginWithX` being called with a callback but no options. [#1181](https://github.com/meteor/meteor/issues/1181)

* Work around a Chrome bug where hitting reload could cause a tab to
  lose the DDP connection and never recover. [#1244](https://github.com/meteor/meteor/issues/1244)

* Upgraded dependencies:
  * Node from 0.8.18 to 0.8.24
  * MongoDB from 2.4.3 to 2.4.4, now with SSL support
  * CleanCSS from 0.8.3 to 1.0.11
  * Underscore from 1.4.4 to 1.5.1
  * Fibers from 1.0.0 to 1.0.1
  * MongoDB Driver from 1.3.7 to 1.3.17

Patches contributed by GitHub users btipling, mizzao, timhaines and zol.


## v0.6.4.1, 2013-07-19

* Update mongodb driver to use version 0.2.1 of the bson module.


## v0.6.4, 2013-06-10

* Separate OAuth flow logic from Accounts into separate packages. The
  `facebook`, `github`, `google`, `meetup`, `twitter`, and `weibo`
  packages can be used to perform an OAuth exchange without creating an
  account and logging in.  [#1024](https://github.com/meteor/meteor/issues/1024)

* If you set the `DISABLE_WEBSOCKETS` environment variable, browsers will not
  attempt to connect to your app using Websockets. Use this if you know your
  server environment does not properly proxy Websockets to reduce connection
  startup time.

* Make `Meteor.defer` work in an inactive tab in iOS.  [#1023](https://github.com/meteor/meteor/issues/1023)

* Allow new `Random` instances to be constructed with specified seed. This
  can be used to create repeatable test cases for code that picks random
  values.  [#1033](https://github.com/meteor/meteor/issues/1033)

* Fix CoffeeScript error reporting to include source file and line
  number again.  [#1052](https://github.com/meteor/meteor/issues/1052)

* Fix Mongo queries which nested JavaScript RegExp objects inside `$or`.  [#1089](https://github.com/meteor/meteor/issues/1089)

* Upgraded dependencies:
  * Underscore from 1.4.2 to 1.4.4  [#776](https://github.com/meteor/meteor/issues/776)
  * http-proxy from 0.8.5 to 0.10.1  [#513](https://github.com/meteor/meteor/issues/513)
  * connect from 1.9.2 to 2.7.10
  * Node mongodb client from 1.2.13 to 1.3.7  [#1060](https://github.com/meteor/meteor/issues/1060)

Patches contributed by GitHub users awwx, johnston, and timhaines.


## v0.6.3, 2013-05-15

* Add new `check` package for ensuring that a value matches a required
  type and structure. This is used to validate untrusted input from the
  client. See http://docs.meteor.com/#match for details.

* Use Websockets by default on supported browsers. This reduces latency
  and eliminates the constant network spinner on iOS devices.

* With `autopublish` on, publish many useful fields on `Meteor.users`.

* Files in the `client/compatibility/` subdirectory of a Meteor app do
  not get wrapped in a new variable scope. This is useful for
  third-party libraries which expect `var` statements at the outermost
  level to be global.

* Add synthetic `tap` event for use on touch enabled devices. This is a
  replacement for `click` that fires immediately.

* When using the `http` package synchronously on the server, errors
  are thrown rather than passed in `result.error`

* The `manager` option to the `Meteor.Collection` constructor is now called
  `connection`. The old name still works for now.  [#987](https://github.com/meteor/meteor/issues/987)

* The `localstorage-polyfill` smart package has been replaced by a
  `localstorage` package, which defines a `Meteor._localStorage` API instead of
  trying to replace the DOM `window.localStorage` facility. (Now, apps can use
  the existence of `window.localStorage` to detect if the full localStorage API
  is supported.)  [#979](https://github.com/meteor/meteor/issues/979)

* Upgrade MongoDB from 2.2.1 to 2.4.3.

* Upgrade CoffeeScript from 1.5.0 to 1.6.2.  [#972](https://github.com/meteor/meteor/issues/972)

* Faster reconnects when regaining connectivity.  [#696](https://github.com/meteor/meteor/issues/696)

* `Email.send` has a new `headers` option to set arbitrary headers.  [#963](https://github.com/meteor/meteor/issues/963)

* Cursor transform functions on the server no longer are required to return
  objects with correct `_id` fields.  [#974](https://github.com/meteor/meteor/issues/974)

* Rework `observe()` callback ordering in minimongo to improve fiber
  safety on the server. This makes subscriptions on server to server DDP
  more usable.

* Use binary search in minimongo when updating ordered queries.  [#969](https://github.com/meteor/meteor/issues/969)

* Fix EJSON base64 decoding bug.  [#1001](https://github.com/meteor/meteor/issues/1001)

* Support `appcache` on Chromium.  [#958](https://github.com/meteor/meteor/issues/958)

Patches contributed by GitHub users awwx, jagill, spang, and timhaines.


## v0.6.2.1, 2013-04-24

* When authenticating with GitHub, include a user agent string. This
  unbreaks "Sign in with GitHub"

Patch contributed by GitHub user pmark.


## v0.6.2, 2013-04-16

* Better error reporting:
  * Capture real stack traces for `Meteor.Error`.
  * Report better errors with misconfigured OAuth services.

* Add per-package upgrade notices to `meteor update`.

* Experimental server-to-server DDP support: `Meteor.connect` on the
  server will connect to a remote DDP endpoint via WebSockets. Method
  calls should work fine, but subscriptions and minimongo on the server
  are still a work in progress.

* Upgrade d3 from 2.x to 3.1.4. See
  https://github.com/mbostock/d3/wiki/Upgrading-to-3.0 for compatibility notes.

* Allow CoffeeScript to set global variables when using `use strict`. [#933](https://github.com/meteor/meteor/issues/933)

* Return the inserted documented ID from `LocalCollection.insert`. [#908](https://github.com/meteor/meteor/issues/908)

* Add Weibo token expiration time to `services.weibo.expiresAt`.

* `Spiderable.userAgentRegExps` can now be modified to change what user agents
  are treated as spiders by the `spiderable` package.

* Prevent observe callbacks from affecting the arguments to identical
  observes. [#855](https://github.com/meteor/meteor/issues/855)

* Fix meteor command line tool when run from a home directory with
  spaces in its name. If you previously installed meteor release 0.6.0
  or 0.6.1 you'll need to uninstall and reinstall meteor to support
  users with spaces in their usernames (see
  https://github.com/meteor/meteor/blob/master/README.md#uninstalling-meteor)

Patches contributed by GitHub users andreas-karlsson, awwx, jacott,
joshuaconner, and timhaines.


## v0.6.1, 2013-04-08

* Correct NPM behavior in packages in case there is a `node_modules` directory
  somewhere above the app directory. [#927](https://github.com/meteor/meteor/issues/927)

* Small bug fix in the low-level `routepolicy` package.

Patches contributed by GitHub users andreas-karlsson and awwx.


## v0.6.0, 2013-04-04

* Meteor has a brand new distribution system! In this new system, code-named
  Engine, packages are downloaded individually and on demand. All of the
  packages in each official Meteor release are prefetched and cached so you can
  still use Meteor while offline. You can have multiple releases of Meteor
  installed simultaneously; apps are pinned to specific Meteor releases.
  All `meteor` commands accept a `--release` argument to specify which release
  to use; `meteor update` changes what release the app is pinned to.
  Inside an app, the name of the release is available at `Meteor.release`.
  When running Meteor directly from a git checkout, the release is ignored.

* Variables declared with `var` at the outermost level of a JavaScript
  source file are now private to that file. Remove the `var` to share
  a value between files.

* Meteor now supports any x86 (32- or 64-bit) Linux system, not just those which
  use Debian or RedHat package management.

* Apps may contain packages inside a top-level directory named `packages`.

* Packages may depend on [NPM modules](https://npmjs.org), using the new
  `Npm.depends` directive in their `package.js` file. (Note: if the NPM module
  has architecture-specific binary components, bundles built with `meteor
  bundle` or `meteor deploy` will contain the components as built for the
  developer's platform and may not run on other platforms.)

* Meteor's internal package tests (as well as tests you add to your app's
  packages with the unsupported `Tinytest` framework) are now run with the new
  command `meteor test-packages`.

* `{{#each}}` helper can now iterate over falsey values without throwing an
  exception. [#815](https://github.com/meteor/meteor/issues/815), [#801](https://github.com/meteor/meteor/issues/801)

* `{{#with}}` helper now only includes its block if its argument is not falsey,
  and runs an `{{else}}` block if provided if the argument is falsey. [#770](https://github.com/meteor/meteor/issues/770), [#866](https://github.com/meteor/meteor/issues/866)

* Twitter login now stores `profile_image_url` and `profile_image_url_https`
  attributes in the `user.services.twitter` namespace. [#788](https://github.com/meteor/meteor/issues/788)

* Allow packages to register file extensions with dots in the filename.

* When calling `this.changed` in a publish function, it is no longer an error to
  clear a field which was never set. [#850](https://github.com/meteor/meteor/issues/850)

* Deps API
  * Add `dep.depend()`, deprecate `Deps.depend(dep)` and
    `dep.addDependent()`.
  * If first run of `Deps.autorun` throws an exception, stop it and don't
    rerun.  This prevents a Spark exception when template rendering fails
    ("Can't call 'firstNode' of undefined").
  * If an exception is thrown during `Deps.flush` with no stack, the
    message is logged instead. [#822](https://github.com/meteor/meteor/issues/822)

* When connecting to MongoDB, use the JavaScript BSON parser unless specifically
  requested in `MONGO_URL`; the native BSON parser sometimes segfaults. (Meteor
  only started using the native parser in 0.5.8.)

* Calls to the `update` collection function in untrusted code may only use a
  whitelisted list of modifier operators.

Patches contributed by GitHub users awwx, blackcoat, cmather, estark37,
mquandalle, Primigenus, raix, reustle, and timhaines.


## v0.5.9, 2013-03-14

* Fix regression in 0.5.8 that prevented users from editing their own
  profile. [#809](https://github.com/meteor/meteor/issues/809)

* Fix regression in 0.5.8 where `Meteor.loggingIn()` would not update
  reactively. [#811](https://github.com/meteor/meteor/issues/811)


## v0.5.8, 2013-03-13

* Calls to the `update` and `remove` collection functions in untrusted code may
  no longer use arbitrary selectors. You must specify a single document ID when
  invoking these functions from the client (other than in a method stub).

  You may still use other selectors when calling `update` and `remove` on the
  server and from client method stubs, so you can replace calls that are no
  longer supported (eg, in event handlers) with custom method calls.

  The corresponding `update` and `remove` callbacks passed to `allow` and `deny`
  now take a single document instead of an array.

* Add new `appcache` package. Add this package to your project to speed
  up page load and make hot code reload smoother using the HTML5
  AppCache API. See http://docs.meteor.com/#appcache for details.

* Rewrite reactivity library. `Meteor.deps` is now `Deps` and has a new
  API. `Meteor.autorun` and `Meteor.flush` are now called `Deps.autorun` and
  `Deps.flush` (the old names still work for now). The other names under
  `Meteor.deps` such as `Context` no longer exist. The new API is documented at
  http://docs.meteor.com/#deps

* You can now provide a `transform` option to collections, which is a
  function that documents coming out of that collection are passed
  through. `find`, `findOne`, `allow`, and `deny` now take `transform` options,
  which may override the Collection's `transform`.  Specifying a `transform`
  of `null` causes you to receive the documents unmodified.

* Publish functions may now return an array of cursors to publish. Currently,
  the cursors must all be from different collections. [#716](https://github.com/meteor/meteor/issues/716)

* User documents have id's when `onCreateUser` and `validateNewUser` hooks run.

* Encode and store custom EJSON types in MongoDB.

* Support literate CoffeeScript files with the extension `.litcoffee`. [#766](https://github.com/meteor/meteor/issues/766)

* Add new login service provider for Meetup.com in `accounts-meetup` package.

* If you call `observe` or `observeChanges` on a cursor created with the
  `reactive: false` option, it now only calls initial add callbacks and
  does not continue watching the query. [#771](https://github.com/meteor/meteor/issues/771)

* In an event handler, if the data context is falsey, default it to `{}`
  rather than to the global object. [#777](https://github.com/meteor/meteor/issues/777)

* Allow specifying multiple event handlers for the same selector. [#753](https://github.com/meteor/meteor/issues/753)

* Revert caching header change from 0.5.5. This fixes image flicker on redraw.

* Stop making `Session` available on the server; it's not useful there. [#751](https://github.com/meteor/meteor/issues/751)

* Force URLs in stack traces in browser consoles to be hyperlinks. [#725](https://github.com/meteor/meteor/issues/725)

* Suppress spurious `changed` callbacks with empty `fields` from
  `Cursor.observeChanges`.

* Fix logic bug in template branch matching. [#724](https://github.com/meteor/meteor/issues/724)

* Make `spiderable` user-agent test case insensitive. [#721](https://github.com/meteor/meteor/issues/721)

* Fix several bugs in EJSON type support:
  * Fix `{$type: 5}` selectors for binary values on browsers that do
    not support `Uint8Array`.
  * Fix EJSON equality on falsey values.
  * Fix for returning a scalar EJSON type from a method. [#731](https://github.com/meteor/meteor/issues/731)

* Upgraded dependencies:
  * mongodb driver to version 1.2.13 (from 0.1.11)
  * mime module removed (it was unused)


Patches contributed by GitHub users awwx, cmather, graemian, jagill,
jmhredsox, kevinxucs, krizka, mitar, raix, and rasmuserik.


## v0.5.7, 2013-02-21

* The DDP wire protocol has been redesigned.

  * The handshake message is now versioned. This breaks backwards
    compatibility between sites with `Meteor.connect()`. Older meteor
    apps can not talk to new apps and vice versa. This includes the
    `madewith` package, apps using `madewith` must upgrade.

  * New [EJSON](http://docs.meteor.com/#ejson) package allows you to use
    Dates, Mongo ObjectIDs, and binary data in your collections and
    Session variables.  You can also add your own custom datatypes.

  * Meteor now correctly represents empty documents in Collections.

  * There is an informal specification in `packages/livedata/DDP.md`.


* Breaking API changes

  * Changed the API for `observe`.  Observing with `added`, `changed`
    and `removed` callbacks is now unordered; for ordering information
    use `addedAt`, `changedAt`, `removedAt`, and `movedTo`. Full
    documentation is in the [`observe` docs](http://docs.meteor.com/#observe).
    All callers of `observe` need to be updated.

  * Changed the API for publish functions that do not return a cursor
    (ie functions that call `this.set` and `this.unset`). See the
    [`publish` docs](http://docs.meteor.com/#meteor_publish) for the new
    API.


* New Features

  * Added new [`observeChanges`](http://docs.meteor.com/#observe_changes)
    API for keeping track of the contents of a cursor more efficiently.

  * There is a new reactive function on subscription handles: `ready()`
    returns true when the subscription has received all of its initial
    documents.

  * Added `Session.setDefault(key, value)` so you can easily provide
    initial values for session variables that will not be clobbered on
    hot code push.

  * You can specify that a collection should use MongoDB ObjectIDs as
    its `_id` fields for inserts instead of strings. This allows you to
    use Meteor with existing MongoDB databases that have ObjectID
    `_id`s. If you do this, you must use `EJSON.equals()` for comparing
    equality instead of `===`. See http://docs.meteor.com/#meteor_collection.

  * New [`random` package](http://docs.meteor.com/#random) provides
    several functions for generating random values. The new
    `Random.id()` function is used to provide shorter string IDs for
    MongoDB documents. `Meteor.uuid()` is deprecated.

  * `Meteor.status()` can return the status `failed` if DDP version
    negotiation fails.


* Major Performance Enhancements

  * Rewrote subscription duplication detection logic to use a more
    efficient algorithm. This significantly reduces CPU usage on the
    server during initial page load and when dealing with large amounts
    of data.

  * Reduced unnecessary MongoDB re-polling of live queries. Meteor no
    longer polls for changes on queries that specify `_id` when
    updates for a different specific `_id` are processed. This
    drastically improves performance when dealing with many
    subscriptions and updates to individual objects, such as those
    generated by the `accounts-base` package on the `Meteor.users`
    collection.


* Upgraded UglifyJS2 to version 2.2.5


Patches contributed by GitHub users awwx and michaelglenadams.


## v0.5.6, 2013-02-15

* Fix 0.5.5 regression: Minimongo selectors matching subdocuments under arrays
  did not work correctly.

* Some Bootstrap icons should have appeared white.

Patches contributed by GitHub user benjaminchelli.

## v0.5.5, 2013-02-13

* Deprecate `Meteor.autosubscribe`. `Meteor.subscribe` now works within
  `Meteor.autorun`.

* Allow access to `Meteor.settings.public` on the client. If the JSON
  file you gave to `meteor --settings` includes a field called `public`,
  that field will be available on the client as well as the server.

* `@import` works in `less`. Use the `.lessimport` file extension to
  make a less file that is ignored by preprocessor so as to avoid double
  processing. [#203](https://github.com/meteor/meteor/issues/203)

* Upgrade Fibers to version 1.0.0. The `Fiber` and `Future` symbols are
  no longer exposed globally. To use fibers directly you can use:
   `var Fiber = __meteor_bootstrap__.require('fibers');` and
   `var Future = __meteor_bootstrap__.require('fibers/future');`

* Call version 1.1 of the Twitter API when authenticating with
  OAuth. `accounts-twitter` users have until March 5th, 2013 to
  upgrade before Twitter disables the old API. [#527](https://github.com/meteor/meteor/issues/527)

* Treat Twitter ids as strings, not numbers, as recommended by
  Twitter. [#629](https://github.com/meteor/meteor/issues/629)

* You can now specify the `_id` field of a document passed to `insert`.
  Meteor still auto-generates `_id` if it is not present.

* Expose an `invalidated` flag on `Meteor.deps.Context`.

* Populate user record with additional data from Facebook and Google. [#664](https://github.com/meteor/meteor/issues/664)

* Add Facebook token expiration time to `services.facebook.expiresAt`. [#576](https://github.com/meteor/meteor/issues/576)

* Allow piping a password to `meteor deploy` on `stdin`. [#623](https://github.com/meteor/meteor/issues/623)

* Correctly type cast arguments to handlebars helper. [#617](https://github.com/meteor/meteor/issues/617)

* Fix leaked global `userId` symbol.

* Terminate `phantomjs` properly on error when using the `spiderable`
  package. [#571](https://github.com/meteor/meteor/issues/571)

* Stop serving non-cachable files with caching headers. [#631](https://github.com/meteor/meteor/issues/631)

* Fix race condition if server restarted between page load and initial
  DDP connection. [#653](https://github.com/meteor/meteor/issues/653)

* Resolve issue where login methods sometimes blocked future methods. [#555](https://github.com/meteor/meteor/issues/555)

* Fix `Meteor.http` parsing of JSON responses on Firefox. [#553](https://github.com/meteor/meteor/issues/553)

* Minimongo no longer uses `eval`. [#480](https://github.com/meteor/meteor/issues/480)

* Serve 404 for `/app.manifest`. This allows experimenting with the
  upcoming `appcache` smart package. [#628](https://github.com/meteor/meteor/issues/628)

* Upgraded many dependencies, including:
  * node.js to version 0.8.18
  * jquery-layout to version 1.3.0RC
  * Twitter Bootstrap to version 2.3.0
  * Less to version 1.3.3
  * Uglify to version 2.2.3
  * useragent to version 2.0.1

Patches contributed by GitHub users awwx, bminer, bramp, crunchie84,
danawoodman, dbimmler, Ed-von-Schleck, geoffd123, jperl, kevee,
milesmatthias, Primigenus, raix, timhaines, and xenolf.


## v0.5.4, 2013-01-08

* Fix 0.5.3 regression: `meteor run` could fail on OSX 10.8 if environment
  variables such as `DYLD_LIBRARY_PATH` are set.


## v0.5.3, 2013-01-07

* Add `--settings` argument to `meteor deploy` and `meteor run`. This
  allows you to specify deployment-specific information made available
  to server code in the variable `Meteor.settings`.

* Support unlimited open tabs in a single browser. Work around the
  browser per-hostname connection limit by using randomized hostnames
  for deployed apps. [#131](https://github.com/meteor/meteor/issues/131)

* minimongo improvements:
  * Allow observing cursors with `skip` or `limit`.  [#528](https://github.com/meteor/meteor/issues/528)
  * Allow sorting on `dotted.sub.keys`.  [#533](https://github.com/meteor/meteor/issues/533)
  * Allow querying specific array elements (`foo.1.bar`).
  * `$and`, `$or`, and `$nor` no longer accept empty arrays (for consistency
    with Mongo)

* Re-rendering a template with Spark no longer reverts changes made by
  users to a `preserve`d form element. Instead, the newly rendered value
  is only applied if it is different from the previously rendered value.
  Additionally, `<INPUT>` elements with type other than TEXT can now have
  reactive values (eg, the labels on submit buttons can now be
  reactive).  [#510](https://github.com/meteor/meteor/issues/510) [#514](https://github.com/meteor/meteor/issues/514) [#523](https://github.com/meteor/meteor/issues/523) [#537](https://github.com/meteor/meteor/issues/537) [#558](https://github.com/meteor/meteor/issues/558)

* Support JavaScript RegExp objects in selectors in Collection write
  methods on the client, eg `myCollection.remove({foo: /bar/})`.  [#346](https://github.com/meteor/meteor/issues/346)

* `meteor` command-line improvements:
  * Improve error message when mongod fails to start.
  * The `NODE_OPTIONS` environment variable can be used to pass command-line
    flags to node (eg, `--debug` or `--debug-brk` to enable the debugger).
  * Die with error if an app name is mistakenly passed to `meteor reset`.

* Add support for "offline" access tokens with Google login. [#464](https://github.com/meteor/meteor/issues/464) [#525](https://github.com/meteor/meteor/issues/525)

* Don't remove `serviceData` fields from previous logins when logging in
  with an external service.

* Improve `OAuth1Binding` to allow making authenticated API calls to
  OAuth1 providers (eg Twitter).  [#539](https://github.com/meteor/meteor/issues/539)

* New login providers automatically work with `{{loginButtons}}` without
  needing to edit the `accounts-ui-unstyled` package.  [#572](https://github.com/meteor/meteor/issues/572)

* Use `Content-Type: application/json` by default when sending JSON data
  with `Meteor.http`.

* Improvements to `jsparse`: hex literals, keywords as property names, ES5 line
  continuations, trailing commas in object literals, line numbers in error
  messages, decimal literals starting with `.`, regex character classes with
  slashes.

* Spark improvements:
  * Improve rendering of `<SELECT>` elements on IE.  [#496](https://github.com/meteor/meteor/issues/496)
  * Don't lose nested data contexts in IE9/10 after two seconds.  [#458](https://github.com/meteor/meteor/issues/458)
  * Don't print a stack trace if DOM nodes are manually removed
    from the document without calling `Spark.finalize`.  [#392](https://github.com/meteor/meteor/issues/392)

* Always use the `autoReconnect` flag when connecting to Mongo.  [#425](https://github.com/meteor/meteor/issues/425)

* Fix server-side `observe` with no `added` callback.  [#589](https://github.com/meteor/meteor/issues/589)

* Fix re-sending method calls on reconnect.  [#538](https://github.com/meteor/meteor/issues/538)

* Remove deprecated `/sockjs` URL support from `Meteor.connect`.

* Avoid losing a few bits of randomness in UUID v4 creation.  [#519](https://github.com/meteor/meteor/issues/519)

* Update clean-css package from 0.8.2 to 0.8.3, fixing minification of `0%`
  values in `hsl` colors.  [#515](https://github.com/meteor/meteor/issues/515)

Patches contributed by GitHub users Ed-von-Schleck, egtann, jwulf, lvbreda,
martin-naumann, meawoppl, nwmartin, timhaines, and zealoushacker.


## v0.5.2, 2012-11-27

* Fix 0.5.1 regression: Cursor `observe` works during server startup.  [#507](https://github.com/meteor/meteor/issues/507)

## v0.5.1, 2012-11-20

* Speed up server-side subscription handling by avoiding redundant work
  when the same Mongo query is observed multiple times concurrently (eg,
  by multiple users subscribing to the same subscription), and by using
  a simpler "unordered" algorithm.

* Meteor now waits to invoke method callbacks until all the data written by the
  method is available in the local cache. This way, method callbacks can see the
  full effects of their writes. This includes the callbacks passed to
  `Meteor.call` and `Meteor.apply`, as well as to the `Meteor.Collection`
  `insert`/`update`/`remove` methods.

  If you want to process the method's result as soon as it arrives from the
  server, even if the method's writes are not available yet, you can now specify
  an `onResultReceived` callback to `Meteor.apply`.

* Rework latency compensation to show server data changes sooner. Previously, as
  long as any method calls were in progress, Meteor would buffer all data
  changes sent from the server until all methods finished. Meteor now only
  buffers writes to documents written by client stubs, and applies the writes as
  soon as all methods that wrote that document have finished.

* `Meteor.userLoaded()` and `{{currentUserLoaded}}` have been removed.
  Previously, during the login process on the client, `Meteor.userId()` could be
  set but the document at `Meteor.user()` could be incomplete. Meteor provided
  the function `Meteor.userLoaded()` to differentiate between these states. Now,
  this in-between state does not occur: when a user logs in, `Meteor.userId()`
  only is set once `Meteor.user()` is fully loaded.

* New reactive function `Meteor.loggingIn()` and template helper
  `{{loggingIn}}`; they are true whenever some login method is in progress.
  `accounts-ui` now uses this to show an animation during login.

* The `sass` CSS preprocessor package has been removed. It was based on an
  unmaintained NPM module which did not implement recent versions of the Sass
  language and had no error handling.  Consider using the `less` or `stylus`
  packages instead.  [#143](https://github.com/meteor/meteor/issues/143)

* `Meteor.setPassword` is now called `Accounts.setPassword`, matching the
  documentation and original intention.  [#454](https://github.com/meteor/meteor/issues/454)

* Passing the `wait` option to `Meteor.apply` now waits for all in-progress
  method calls to finish before sending the method, instead of only guaranteeing
  that its callback occurs after the callbacks of in-progress methods.

* New function `Accounts.callLoginMethod` which should be used to call custom
  login handlers (such as those registered with
  `Accounts.registerLoginHandler`).

* The callbacks for `Meteor.loginWithToken` and `Accounts.createUser` now match
  the other login callbacks: they are called with error on error or with no
  arguments on success.

* Fix bug where method calls could be dropped during a brief disconnection. [#339](https://github.com/meteor/meteor/issues/339)

* Prevent running the `meteor` command-line tool and server on unsupported Node
  versions.

* Fix Minimongo query bug with nested objects.  [#455](https://github.com/meteor/meteor/issues/455)

* In `accounts-ui`, stop page layout from changing during login.

* Use `path.join` instead of `/` in paths (helpful for the unofficial Windows
  port) [#303](https://github.com/meteor/meteor/issues/303)

* The `spiderable` package serves pages to
  [`facebookexternalhit`](https://www.facebook.com/externalhit_uatext.php) [#411](https://github.com/meteor/meteor/issues/411)

* Fix error on Firefox with DOM Storage disabled.

* Avoid invalidating listeners if setUserId is called with current value.

* Upgrade many dependencies, including:
  * MongoDB 2.2.1 (from 2.2.0)
  * underscore 1.4.2 (from 1.3.3)
  * bootstrap 2.2.1 (from 2.1.1)
  * jQuery 1.8.2 (from 1.7.2)
  * less 1.3.1 (from 1.3.0)
  * stylus 0.30.1 (from 0.29.0)
  * coffee-script 1.4.0 (from 1.3.3)

Patches contributed by GitHub users ayal, dandv, possibilities, TomWij,
tmeasday, and workmad3.

## v0.5.0, 2012-10-17

* This release introduces Meteor Accounts, a full-featured auth system that supports
  - fine-grained user-based control over database reads and writes
  - federated login with any OAuth provider (with built-in support for
    Facebook, GitHub, Google, Twitter, and Weibo)
  - secure password login
  - email validation and password recovery
  - an optional set of UI widgets implementing standard login/signup/password
    change/logout flows

  When you upgrade to Meteor 0.5.0, existing apps will lose the ability to write
  to the database from the client. To restore this, either:
  - configure each of your collections with
    [`collection.allow`](http://docs.meteor.com/#allow) and
    [`collection.deny`](http://docs.meteor.com/#deny) calls to specify which
    users can perform which write operations, or
  - add the `insecure` smart package (which is included in new apps by default)
    to restore the old behavior where anyone can write to any collection which
    has not been configured with `allow` or `deny`

  For more information on Meteor Accounts, see
  http://docs.meteor.com/#dataandsecurity and
  http://docs.meteor.com/#accounts_api

* The new function `Meteor.autorun` allows you run any code in a reactive
  context. See http://docs.meteor.com/#meteor_autorun

* Arrays and objects can now be stored in the `Session`; mutating the value you
  retrieve with `Session.get` does not affect the value in the session.

* On the client, `Meteor.apply` takes a new `wait` option, which ensures that no
  further method calls are sent to the server until this method is finished; it
  is used for login and logout methods in order to keep the user ID
  well-defined. You can also specifiy an `onReconnect` handler which is run when
  re-establishing a connection; Meteor Accounts uses this to log back in on
  reconnect.

* Meteor now provides a compatible replacement for the DOM `localStorage`
  facility that works in IE7, in the `localstorage-polyfill` smart package.

* Meteor now packages the D3 library for manipulating documents based on data in
  a smart package called `d3`.

* `Meteor.Collection` now takes its optional `manager` argument (used to
  associate a collection with a server you've connected to with
  `Meteor.connect`) as a named option. (The old call syntax continues to work
  for now.)

* Fix a bug where trying to immediately resubscribe to a record set after
  unsubscribing could fail silently.

* Better error handling for failed Mongo writes from inside methods; previously,
  errors here could cause clients to stop processing data from the server.


Patches contributed by GitHub users bradens, dandv, dybskiy, possibilities,
zhangcheng, and 75lb.


## v0.4.2, 2012-10-02

* Fix connection failure on iOS6. SockJS 0.3.3 includes this fix.

* The new `preserve-inputs` package, included by default in new Meteor apps,
  restores the pre-v0.4.0 behavior of "preserving" all form input elements by ID
  and name during re-rendering; users who want more precise control over
  preservation can still use the APIs added in v0.4.0.

* A few changes to the `Meteor.absoluteUrl` function:
  - Added a `replaceLocalhost` option.
  - The `ROOT_URL` environment variable is respected by `meteor run`.
  - It is now included in all apps via the `meteor` package. Apps that
    explicitly added the now-deprecated `absolute-url` smart package will log a
    deprecation warning.

* Upgrade Node from 0.8.8 to 0.8.11.

* If a Handlebars helper function `foo` returns null, you can now run do
  `{{foo.bar}}` without error, just like when `foo` is a non-existent property.

* If you pass a non-scalar object to `Session.set`, an error will now be thrown
  (matching the behavior of `Session.equals`). [#215](https://github.com/meteor/meteor/issues/215)

* HTML pages are now served with a `charset=utf-8` Content-Type header. [#264](https://github.com/meteor/meteor/issues/264)

* The contents of `<select>` tags can now be reactive even in IE 7 and 8.

* The `meteor` tool no longer gets confused if a parent directory of your
  project is named `public`. [#352](https://github.com/meteor/meteor/issues/352)

* Fix a race condition in the `spiderable` package which could include garbage
  in the spidered page.

* The REPL run by `admin/node.sh` no longer crashes Emacs M-x shell on exit.

* Refactor internal `reload` API.

* New internal `jsparse` smart package. Not yet exposed publicly.


Patch contributed by GitHub user yanivoliver.


## v0.4.1, 2012-09-24

* New `email` smart package, with [`Email.send`](http://docs.meteor.com/#email)
  API.

* Upgrade Node from 0.6.17 to 0.8.8, as well as many Node modules in the dev
  bundle; those that are user-exposed are:
  * coffee-script: 1.3.3 (from 1.3.1)
  * stylus: 0.29.0 (from 0.28.1)
  * nib: 0.8.2 (from 0.7.0)

* All publicly documented APIs now use `camelCase` rather than
  `under_scores`. The old spellings continue to work for now. New names are:
  - `Meteor.isClient`/`isServer`
  - `this.isSimulation` inside a method invocation
  - `Meteor.deps.Context.onInvalidate`
  - `Meteor.status().retryCount`/`retryTime`

* Spark improvements
  * Optimize selector matching for event maps.
  * Fix `Spark._currentRenderer` behavior in timer callbacks.
  * Fix bug caused by interaction between `Template.foo.preserve` and
    `{{#constant}}`. [#323](https://github.com/meteor/meteor/issues/323)
  * Allow `{{#each}}` over a collection of objects without `_id`. [#281](https://github.com/meteor/meteor/issues/281)
  * Spark now supports Firefox 3.6.
  * Added a script to build a standalone spark.js that does not depend on
    Meteor (it depends on jQuery or Sizzle if you need IE7 support,
    and otherwise is fully standalone).

* Database writes from within `Meteor.setTimeout`/`setInterval`/`defer` will be
  batched with other writes from the current method invocation if they start
  before the method completes.

* Make `Meteor.Cursor.forEach` fully synchronous even if the user's callback
  yields. [#321](https://github.com/meteor/meteor/issues/321).

* Recover from exceptions thrown in `Meteor.publish` handlers.

* Upgrade bootstrap to version 2.1.1. [#336](https://github.com/meteor/meteor/issues/336), [#337](https://github.com/meteor/meteor/issues/337), [#288](https://github.com/meteor/meteor/issues/288), [#293](https://github.com/meteor/meteor/issues/293)

* Change the implementation of the `meteor deploy` password prompt to not crash
  Emacs M-x shell.

* Optimize `LocalCollection.remove(id)` to be O(1) rather than O(n).

* Optimize client-side database performance when receiving updated data from the
  server outside of method calls.

* Better error reporting when a package in `.meteor/packages` does not exist.

* Better error reporting for coffeescript. [#331](https://github.com/meteor/meteor/issues/331)

* Better error handling in `Handlebars.Exception`.


Patches contributed by GitHub users fivethirty, tmeasday, and xenolf.


## v0.4.0, 2012-08-30

* Merge Spark, a new live page update engine
  * Breaking API changes
     * Input elements no longer preserved based on `id` and `name`
       attributes. Use [`preserve`](http://docs.meteor.com/#template_preserve)
       instead.
     * All `Meteor.ui` functions removed. Use `Meteor.render`,
       `Meteor.renderList`, and
       [Spark](https://github.com/meteor/meteor/wiki/Spark) functions instead.
     * New template functions (eg. `created`, `rendered`, etc) may collide with
       existing helpers. Use `Template.foo.helpers()` to avoid conflicts.
     * New syntax for declaring event maps. Use
       `Template.foo.events({...})`. For backwards compatibility, both syntaxes
       are allowed for now.
  * New Template features
     * Allow embedding non-Meteor widgets (eg. Google Maps) using
       [`{{#constant}}`](http://docs.meteor.com/#constant)
     * Callbacks when templates are rendered. See
       http://docs.meteor.com/#template_rendered
     * Explicit control of which nodes are preserved during re-rendering. See
       http://docs.meteor.com/#template_preserve
     * Easily find nodes within a template in event handlers and callbacks. See
       http://docs.meteor.com/#template_find
     * Allow parts of a template to be independently reactive with the
       [`{{#isolate}}`](http://docs.meteor.com/#isolate) block helper.

* Use PACKAGE_DIRS environment variable to override package location. [#227](https://github.com/meteor/meteor/issues/227)

* Add `absolute-url` package to construct URLs pointing to the application.

* Allow modifying documents returned by `observe` callbacks. [#209](https://github.com/meteor/meteor/issues/209)

* Fix periodic crash after client disconnect. [#212](https://github.com/meteor/meteor/issues/212)

* Fix minimingo crash on dotted queries with undefined keys. [#126](https://github.com/meteor/meteor/issues/126)


## v0.3.9, 2012-08-07

* Add `spiderable` package to allow web crawlers to index Meteor apps.

* `meteor deploy` uses SSL to protect application deployment.

* Fix `stopImmediatePropagation()`. [#205](https://github.com/meteor/meteor/issues/205)


## v0.3.8, 2012-07-12

* HTTPS support
  * Add `force-ssl` package to require site to load over HTTPS.
  * Use HTTPS for install script and `meteor update`.
  * Allow runtime configuration of default DDP endpoint.

* Handlebars improvements
  * Implement dotted path traversal for helpers and methods.
  * Allow functions in helper arguments.
  * Change helper nesting rules to allow functions as arguments.
  * Fix `{{this.foo}}` to never invoke helper `foo`.
  * Make event handler `this` reflect the node that matched the selector instead
    of the event target node.
  * Fix keyword arguments to helpers.

* Add `nib` support to stylus package. [#175](https://github.com/meteor/meteor/issues/175)

* Upgrade bootstrap to version 2.0.4. [#173](https://github.com/meteor/meteor/issues/173)

* Print changelog after `meteor update`.

* Fix mouseenter and mouseleave events. [#224](https://github.com/meteor/meteor/issues/224)

* Fix issue with spurious heartbeat failures on busy connections.

* Fix exception in minimongo when matching non-arrays using `$all`. [#183](https://github.com/meteor/meteor/issues/183)

* Fix serving an empty file when no cacheable assets exist. [#179](https://github.com/meteor/meteor/issues/179)


## v0.3.7, 2012-06-06

* Better parsing of `.html` template files
  * Allow HTML comments (`<!-- -->`) at top level
  * Allow whitespace anywhere in open/close tag
  * Provide names and line numbers on error
  * More helpful error messages

* Form control improvements
  * Fix reactive radio buttons in Internet Explorer.
  * Fix reactive textareas to update consistently across browsers, matching text
    field behavior.

* `http` package bug fixes:
  * Send correct Content-Type when POSTing `params` from the server. [#172](https://github.com/meteor/meteor/issues/172)
  * Correctly detect JSON response Content-Type when a charset is present.

* Support `Handlebars.SafeString`. [#160](https://github.com/meteor/meteor/issues/160)

* Fix intermittent "Cursor is closed" mongo error.

* Fix "Cannot read property 'nextSibling' of null" error in certain nested
  templates. [#142](https://github.com/meteor/meteor/issues/142)

* Add heartbeat timer on the client to notice when the server silently goes
  away.


## v0.3.6, 2012-05-16

* Rewrite event handling. `this` in event handlers now refers to the data
  context of the element that generated the event, *not* the top-level data
  context of the template where the event is declared.

* Add /websocket endpoint for raw websockets. Pass websockets through
  development mode proxy.

* Simplified API for Meteor.connect, which now receives a URL to a Meteor app
  rather than to a sockjs endpoint.

* Fix livedata to support subscriptions with overlapping documents.

* Update node.js to 0.6.17 to fix potential security issue.


## v0.3.5, 2012-04-28

* Fix 0.3.4 regression: Call event map handlers on bubbled events. [#107](https://github.com/meteor/meteor/issues/107)


## v0.3.4, 2012-04-27

* Add Twitter `bootstrap` package. [#84](https://github.com/meteor/meteor/issues/84)

* Add packages for `sass` and `stylus` CSS pre-processors. [#40](https://github.com/meteor/meteor/issues/40), [#50](https://github.com/meteor/meteor/issues/50)

* Bind events correctly on top level elements in a template.

* Fix dotted path selectors in minimongo. [#88](https://github.com/meteor/meteor/issues/88)

* Make `backbone` package also run on the server.

* Add `bare` option to coffee-script compilation so variables can be shared
  between multiple coffee-script file. [#85](https://github.com/meteor/meteor/issues/85)

* Upgrade many dependency versions. User visible highlights:
 * node.js 0.6.15
 * coffee-script 1.3.1
 * less 1.3.0
 * sockjs 0.3.1
 * underscore 1.3.3
 * backbone 0.9.2

* Several documentation fixes and test coverage improvements.


## v0.3.3, 2012-04-20

* Add `http` package for making HTTP requests to remote servers.

* Add `madewith` package to put a live-updating Made with Meteor badge on apps.

* Reduce size of mongo database on disk (--smallfiles).

* Prevent unnecessary hot-code pushes on deployed apps during server migration.

* Fix issue with spaces in directory names. [#39](https://github.com/meteor/meteor/issues/39)

* Workaround browser caching issues in development mode by using query
  parameters on all JavaScript and CSS requests.

* Many documentation and test fixups.


## v0.3.2, 2012-04-10

* Initial public launch<|MERGE_RESOLUTION|>--- conflicted
+++ resolved
@@ -1,6 +1,5 @@
 ## v.NEXT
 
-<<<<<<< HEAD
 * Meteor's internal `minifier-css` package has been updated to use `postcss`
   for CSS parsing and minifying, instead of the abandoned `css-parse` and
   `css-stringify` packages. Changes made to the `CssTools` API exposed by the
@@ -21,9 +20,8 @@
     parameter.
     
   [PR #9263](https://github.com/meteor/meteor/pull/9263)
-=======
+
 * The `minifier-js` package has been updated to use `uglify-es` 3.1.9.
->>>>>>> 3e28d5d4
 
 * [`cordova-lib`](https://github.com/apache/cordova-cli) has been updated to
   version 7.1.0, [`cordova-android`](https://github.com/apache/cordova-android/)
