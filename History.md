--- conflicted
+++ resolved
@@ -37,11 +37,9 @@
 
 * Released `dev-error-overlay@0.1.1` fixing sometimes page content being on top of error overlay
 
-<<<<<<< HEAD
+* Released `id-map@1.1.1` removing unused dependencies and modernizing the code
+
 * Released `email@2.1.0` with updated `nodemailer@6.6.0`, it now adds `charset=utf-8` to `text/plain` messages
-=======
-* Released `id-map@1.1.1` removing unused dependencies and modernizing the code
->>>>>>> 54ded60e
 
 ## v2.2, 2021-04-15
 
