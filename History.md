## v.NEXT

<<<<<<< HEAD
* The `meteor-babel` npm package has been upgraded to version 0.15.2,
  with support for dynamic `import(...)` syntax.
=======
* Thanks to the outstanding efforts of @sethmurphy18, the `minifier-js`
  package now uses [Babili](https://github.com/babel/babili) instead of
  [UglifyJS](https://github.com/mishoo/UglifyJS2), resolving numerous
  long-standing bugs due to UglifyJS's poor support for ES2015+ syntax.
  [Issue #8378](https://github.com/meteor/meteor/issues/8378)
  [PR #8397](https://github.com/meteor/meteor/pull/8397)

* The `meteor-babel` npm package has been upgraded to version 0.18.0, and
  `reify` has been upgraded to version 0.5.1, fixing several subtle bugs
  introduced by Meteor 1.4.3 (see below), including
  [issue #8461](https://github.com/meteor/meteor/issues/8461).

* The `reify` npm package has been upgraded to version 0.5.1.

* The Reify module compiler is now a Babel plugin, making it possible for
  other custom Babel plugins configured in `.babelrc` or `package.json`
  files to run before Reify, fixing bugs that resulted from running Reify
  before other plugins in Meteor 1.4.3.
  [Issue #8399](https://github.com/meteor/meteor/issues/8399)
  [Issue #8422](https://github.com/meteor/meteor/issues/8422)
  [`meteor-babel` issue #13](https://github.com/meteor/babel/issues/13)

* Two new `export ... from ...` syntax extensions are now supported:
  ```js
  export * as namespace from "./module"
  export def from "./module"
  ```
  Read the ECMA262 proposals here:
  * https://github.com/leebyron/ecmascript-export-ns-from
  * https://github.com/leebyron/ecmascript-export-default-from
>>>>>>> 5ab626ce

## v1.4.3.2, 2017-03-14

* Node has been upgraded to version 4.8.0.

* The `npm` npm package has been upgraded to version 4.3.0.

* The `node-gyp` npm package has been upgraded to 3.5.0.

* The `node-pre-gyp` npm package has been updated to 0.6.33.

* The bundled version of MongoDB used by `meteor run` in development
  has been upgraded to 3.2.12.

* The `mongodb` npm package used by the `npm-mongo` Meteor package has
  been updated to version 2.2.24.
  [PR #8453](https://github.com/meteor/meteor/pull/8453)
  [Issue #8449](https://github.com/meteor/meteor/issues/8449)

* The `check` package has had its copy of `jQuery.isPlainObject`
  updated to a newer implementation to resolve an issue where the
  `nodeType` property of an object couldn't be checked, fixing
  [#7354](https://github.com/meteor/meteor/issues/7354).

* The `standard-minifier-js` and `minifier-js` packages now have improved
  error capturing to provide more information on otherwise unhelpful errors
  thrown when UglifyJS encounters ECMAScript grammar it is not familiar with.
  [#8414](https://github.com/meteor/meteor/pull/8414)

* Similar in behavior to `Meteor.loggingIn()`, `accounts-base` now offers a
  reactive `Meteor.loggingOut()` method (and related Blaze helpers,
  `loggingOut` and `loggingInOrOut`).
  [PR #8271](https://github.com/meteor/meteor/pull/8271)
  [Issue #1331](https://github.com/meteor/meteor/issues/1331)
  [Issue #769](https://github.com/meteor/meteor/issues/769)

* Using `length` as a selector field name and with a `Number` as a value
  in a `Mongo.Collection` transformation will no longer cause odd results.
  [#8329](https://github.com/meteor/meteor/issues/8329).

* `observe-sequence` (and thus Blaze) now properly supports `Array`s which were
  created in a vm or across frame boundaries, even if they were sub-classed.
  [Issue #8160](https://github.com/meteor/meteor/issues/8160)
  [PR #8401](https://github.com/meteor/meteor/pull/8401)

* Minimongo now supports `$bitsAllClear`, `$bitsAllSet`, `$bitsAnySet` and
  `$bitsAnyClear`.
  [#8350](https://github.com/meteor/meteor/pull/8350)

* A new [Development.md](Development.md) document has been created to provide
  an easier path for developers looking to make contributions to Meteor Core
  (that is, the `meteor` tool itself) along with plenty of helpful reminders
  for those that have already done so!
  [#8267](https://github.com/meteor/meteor/pull/8267)

* The suggestion to add a `{oauth-service}-config-ui` package will no longer be
  made on the console if `service-configuration` package is already installed.
  [Issue #8366](https://github.com/meteor/meteor/issues/8366)
  [PR #8429](https://github.com/meteor/meteor/pull/8429)

* `Meteor.apply`'s `throwStubExceptions` option is now properly documented in
  the documentation whereas it was previously only mentioned in the Guide.
  [Issue #8435](https://github.com/meteor/meteor/issues/8435)
  [PR #8443](https://github.com/meteor/meteor/pull/8443)

* `DDPRateLimiter.addRule` now accepts a callback which will be executed after
  a rule is executed, allowing additional actions to be taken if necessary.
  [Issue #5541](https://github.com/meteor/meteor/issues/5541)
  [PR #8237](https://github.com/meteor/meteor/pull/8237)

* `jquery` is no longer a dependency of the `http` package.
  [#8389](https://github.com/meteor/meteor/pull/8389)

* `jquery` is no longer in the default package list after running
  `meteor create`, however is still available thanks to `blaze-html-templates`.
  If you still require jQuery, the recommended approach is to install it from
  npm with `meteor npm install --save jquery` and then `import`-ing it into your
  application.
  [#8388](https://github.com/meteor/meteor/pull/8388)

* The `shell-server` package (i.e. `meteor shell`) has been updated to more
  gracefully handle recoverable errors (such as `SyntaxError`s) in the same
  fashion as the Node REPL.
  [Issue #8290](https://github.com/meteor/meteor/issues/8290)
  [PR #8446](https://github.com/meteor/meteor/pull/8446)

* The `webapp` package now reveals a `WebApp.connectApp` to make it easier to
  provide custom error middleware.
  [#8403](https://github.com/meteor/meteor/pull/8403)

* The `meteor update --all-packages` command has been properly documented in
  command-line help (i.e. `meteor update --help`).
  [PR #8431](https://github.com/meteor/meteor/pull/8431)
  [Issue #8154](https://github.com/meteor/meteor/issues/8154)

* Syntax errors encountered while scanning `package.json` files for binary
  dependencies are now safely and silently ignored.
  [Issue #8427](https://github.com/meteor/meteor/issues/8427)
  [PR #8468](https://github.com/meteor/meteor/pull/8468)

## v1.4.3.1, 2017-02-14

* The `meteor-babel` npm package has been upgraded to version 0.14.4,
  fixing [#8349](https://github.com/meteor/meteor/issues/8349).

* The `reify` npm package has been upgraded to version 0.4.9.

* Partial `npm-shrinkwrap.json` files are now disregarded when
  (re)installing npm dependencies of Meteor packages, fixing
  [#8349](https://github.com/meteor/meteor/issues/8349). Further
  discussion of the new `npm` behavior can be found
  [here](https://github.com/npm/npm/blob/latest/CHANGELOG.md#no-more-partial-shrinkwraps-breaking).

## v1.4.3, 2017-02-13

* Versions of Meteor [core
  packages](https://github.com/meteor/meteor/tree/release-1.4.3/packages)
  are once again constrained by the current Meteor release.

> Before Meteor 1.4, the current release dictated the exact version of
  every installed core package, which meant newer core packages could not
  be installed without publishing a new Meteor release. In order to
  support incremental development of core packages, Meteor 1.4 removed all
  release-based constraints on core package versions
  ([#7084](https://github.com/meteor/meteor/pull/7084)). Now, in Meteor
  1.4.3, core package versions must remain patch-compatible with the
  versions they had when the Meteor release was published. This middle
  ground restores meaning to Meteor releases, yet still permits patch
  updates to core packages.

* The `cordova-lib` npm package has been updated to 6.4.0, along with
  cordova-android (6.1.1) and cordova-ios (4.3.0), and various plugins.
  [#8239](https://github.com/meteor/meteor/pull/8239)

* The `coffeescript` Meteor package has been moved from
  `packages/coffeescript` to `packages/non-core/coffeescript`, so that it
  will not be subject to the constraints described above.

* CoffeeScript source maps should be now be working properly in development.
  [#8298](https://github.com/meteor/meteor/pull/8298)

* The individual account "service" packages (`facebook`, `google`, `twitter`,
  `github`, `meteor-developer`, `meetup` and `weibo`) have been split into:
  - `<service>-oauth` (which interfaces with the `<service>` directly) and
  - `<service>-config-ui` (the Blaze configuration templates for `accounts-ui`)

  This means you can now use `accounts-<service>` without needing Blaze.

  If you are using `accounts-ui` and `accounts-<service>`, you will probably
  need to install the `<service>-config-ui` package if you want to configure it
  using the Accounts UI.

  - [Issue #7715](https://github.com/meteor/meteor/issues/7715)
  - [PR(`facebook`) #7728](https://github.com/meteor/meteor/pull/7728)
  - [PR(`google`) #8275](https://github.com/meteor/meteor/pull/8275)
  - [PR(`twitter`) #8283](https://github.com/meteor/meteor/pull/8283)
  - [PR(`github`) #8303](https://github.com/meteor/meteor/pull/8303)
  - [PR(`meteor-developer`) #8305](https://github.com/meteor/meteor/pull/8305)
  - [PR(`meetup`) #8321](https://github.com/meteor/meteor/pull/8321)
  - [PR(`weibo`) #8302](https://github.com/meteor/meteor/pull/8302)

* The `url` and `http` packages now encode to a less error-prone
  format which more closely resembles that used by PHP, Ruby, `jQuery.param`
  and others. `Object`s and `Array`s can now be encoded, however, if you have
  previously relied on `Array`s passed as `params` being simply `join`-ed with
  commas, you may need to adjust your `HTTP.call` implementations.
  [#8261](https://github.com/meteor/meteor/pull/8261) and
  [#8342](https://github.com/meteor/meteor/pull/8342).

* The `npm` npm package is still at version 4.1.2 (as it was when Meteor
  1.4.3 was originally published), even though `npm` was downgraded to
  3.10.9 in Meteor 1.4.2.7.

* The `meteor-babel` npm package has been upgraded to version 0.14.3,
  fixing [#8021](https://github.com/meteor/meteor/issues/8021) and
  [#7662](https://github.com/meteor/meteor/issues/7662).

* The `reify` npm package has been upgraded to 0.4.7.

* Added support for frame-ancestors CSP option in browser-policy.
  [#7970](https://github.com/meteor/meteor/pull/7970)

* You can now use autoprefixer with stylus files added via packages.
  [#7727](https://github.com/meteor/meteor/pull/7727)

* Restored [#8213](https://github.com/meteor/meteor/pull/8213)
  after those changes were reverted in
  [v1.4.2.5](https://github.com/meteor/meteor/blob/devel/History.md#v1425).

* npm dependencies of Meteor packages will now be automatically rebuilt if
  the npm package's `package.json` file has "scripts" section containing a
  `preinstall`, `install`, or `postinstall` command, as well as when the
  npm package contains any `.node` files. Discussion
  [here](https://github.com/meteor/meteor/issues/8225#issuecomment-275044900).

* The `meteor create` command now runs `meteor npm install` automatically
  to install dependencies specified in the default `package.json` file.
  [#8108](https://github.com/meteor/meteor/pull/8108)

## v1.4.2.7, 2017-02-13

* The `npm` npm package has been *downgraded* from version 4.1.2 back to
  version 3.10.9, reverting the upgrade in Meteor 1.4.2.4.

## v1.4.2.6, 2017-02-08

* Fixed a critical [bug](https://github.com/meteor/meteor/issues/8325)
  that was introduced by the fix for
  [Issue #8136](https://github.com/meteor/meteor/issues/8136), which
  caused some npm packages in nested `node_modules` directories to be
  omitted from bundles produced by `meteor build` and `meteor deploy`.

## v1.4.2.5, 2017-02-03

* Reverted [#8213](https://github.com/meteor/meteor/pull/8213) as the
  change was deemed too significant for this release.

> Note: The decision to revert the above change was made late in the
  Meteor 1.4.2.4 release process, before it was ever recommended but too
  late in the process to avoid the additional increment of the version number.
  See [#8311](https://github.com/meteor/meteor/pull/8311) for additional
  information. This change will still be released in an upcoming version
  of Meteor with a more seamless upgrade.

## v1.4.2.4, 2017-02-02

* Node has been upgraded to version 4.7.3.

* The `npm` npm package has been upgraded from version 3.10.9 to 4.1.2.

> Note: This change was later deemed too substantial for a point release
  and was reverted in Meteor 1.4.2.7.

* Fix for [Issue #8136](https://github.com/meteor/meteor/issues/8136).

* Fix for [Issue #8222](https://github.com/meteor/meteor/issues/8222).

* Fix for [Issue #7849](https://github.com/meteor/meteor/issues/7849).

* The version of 7-zip included in the Windows dev bundle has been
  upgraded from 1602 to 1604 in an attempt to mitigate
  [Issue #7688](https://github.com/meteor/meteor/issues/7688).

* The `"main"` field of `package.json` modules will no longer be
  overwritten with the value of the optional `"browser"` field, now that
  the `install` npm package can make sense of the `"browser"` field at
  runtime. If you experience module resolution failures on the client
  after updating Meteor, make sure you've updated the `modules-runtime`
  Meteor package to at least version 0.7.8.
  [#8213](https://github.com/meteor/meteor/pull/8213)

## v1.4.2.3, 2016-11-17

* Style improvements for `meteor create --full`.
  [#8045](https://github.com/meteor/meteor/pull/8045)

> Note: Meteor 1.4.2.2 was finalized before
  [#8045](https://github.com/meteor/meteor/pull/8045) was merged, but
  those changes were [deemed important
  enough](https://github.com/meteor/meteor/pull/8044#issuecomment-260913739)
  to skip recommending 1.4.2.2 and instead immediately release 1.4.2.3.

## v1.4.2.2, 2016-11-15

* Node has been upgraded to version 4.6.2.

* `meteor create` now has a new `--full` option, which generates an larger app,
  demonstrating development techniques highlighted in the
  [Meteor Guide](http://guide.meteor.com)

  [Issue #6974](https://github.com/meteor/meteor/issues/6974)
  [PR #7807](https://github.com/meteor/meteor/pull/7807)

* Minimongo now supports `$min`, `$max` and partially supports `$currentDate`.

  [Issue #7857](https://github.com/meteor/meteor/issues/7857)
  [PR #7858](https://github.com/meteor/meteor/pull/7858)

* Fix for [Issue #5676](https://github.com/meteor/meteor/issues/5676)
  [PR #7968](https://github.com/meteor/meteor/pull/7968)

* It is now possible for packages to specify a *lazy* main module:
  ```js
  Package.onUse(function (api) {
    api.mainModule("client.js", "client", { lazy: true });
  });
  ```
  This means the `client.js` module will not be evaluated during app
  startup unless/until another module imports it, and will not even be
  included in the client bundle if no importing code is found. **Note 1:**
  packages with lazy main modules cannot use `api.export` to export global
  symbols to other packages/apps. **Note 2:** packages with lazy main
  modules should be restricted to Meteor 1.4.2.2 or later via
  `api.versionsFrom("1.4.2.2")`, since older versions of Meteor cannot
  import lazy main modules using `import "meteor/<package name>"` but must
  explicitly name the module: `import "meteor/<package name>/client.js"`.

## v1.4.2.1, 2016-11-08

* Installing the `babel-runtime` npm package in your application
  `node_modules` directory is now required for most Babel-transformed code
  to work, as the Meteor `babel-runtime` package no longer attempts to
  provide custom implementations of Babel helper functions. To install
  the `babel-runtime` package, simply run the command
  ```sh
  meteor npm install --save babel-runtime
  ```
  in any Meteor application directory. The Meteor `babel-runtime` package
  version has been bumped to 1.0.0 to reflect this major change.
  [#7995](https://github.com/meteor/meteor/pull/7995)

* File system operations performed by the command-line tool no longer use
  fibers unless the `METEOR_DISABLE_FS_FIBERS` environment variable is
  explicitly set to a falsy value. For larger apps, this change results in
  significant build performance improvements due to the creation of fewer
  fibers and the avoidance of unnecessary asyncronous delays.
  https://github.com/meteor/meteor/pull/7975/commits/ca4baed90ae0675e55c93976411d4ed91f12dd63

* Running Meteor as `root` is still discouraged, and results in a fatal
  error by default, but the `--allow-superuser` flag now works as claimed.
  [#7959](https://github.com/meteor/meteor/issues/7959)

* The `dev_bundle\python\python.exe` executable has been restored to the
  Windows dev bundle, which may help with `meteor npm rebuild` commands.
  [#7960](https://github.com/meteor/meteor/issues/7960)

* Changes within linked npm packages now trigger a partial rebuild,
  whereas previously (in 1.4.2) they were ignored.
  [#7978](https://github.com/meteor/meteor/issues/7978)

* Miscellaneous fixed bugs:
  [#2876](https://github.com/meteor/meteor/issues/2876)
  [#7154](https://github.com/meteor/meteor/issues/7154)
  [#7956](https://github.com/meteor/meteor/issues/7956)
  [#7974](https://github.com/meteor/meteor/issues/7974)
  [#7999](https://github.com/meteor/meteor/issues/7999)
  [#8005](https://github.com/meteor/meteor/issues/8005)
  [#8007](https://github.com/meteor/meteor/issues/8007)

## v1.4.2, 2016-10-25

* This release implements a number of rebuild performance optimizations.
  As you edit files in development, the server should restart and rebuild
  much more quickly, especially if you have many `node_modules` files.
  See https://github.com/meteor/meteor/pull/7668 for more details.

> Note: the `METEOR_PROFILE` environment variable now provides data for
  server startup time as well as build time, which should make it easier
  to tell which of your packages are responsible for slow startup times.
  Please include the output of `METEOR_PROFILE=10 meteor run` with any
  GitHub issue about rebuild performance.

* `npm` has been upgraded to version 3.10.9.

* The `cordova-lib` npm package has been updated to 6.3.1, along with
  cordova-android (5.2.2) and cordova-ios (4.2.1), and various plugins.

* The `node-pre-gyp` npm package has been updated to 0.6.30.

* The `lru-cache` npm package has been updated to 4.0.1.

* The `meteor-promise` npm package has been updated to 0.8.0 for better
  asynchronous stack traces.

* The `meteor` tool is now prevented from running as `root` as this is
  not recommended and can cause issues with permissions.  In some environments,
  (e.g. Docker), it may still be desired to run as `root` and this can be
  permitted by passing `--unsafe-perm` to the `meteor` command.
  [#7821](https://github.com/meteor/meteor/pull/7821)

* Blaze-related packages have been extracted to
  [`meteor/blaze`](https://github.com/meteor/blaze), and the main
  [`meteor/meteor`](https://github.com/meteor/meteor) repository now
  refers to them via git submodules (see
  [#7633](https://github.com/meteor/meteor/pull/7633)).
  When running `meteor` from a checkout, you must now update these
  submodules by running
  ```sh
  git submodule update --init --recursive
  ```
  in the root directory of your `meteor` checkout.

* Accounts.forgotPassword and .verifyEmail no longer throw errors if callback is provided. [Issue #5664](https://github.com/meteor/meteor/issues/5664) [Origin PR #5681](https://github.com/meteor/meteor/pull/5681) [Merged PR](https://github.com/meteor/meteor/pull/7117)

* The default content security policy (CSP) for Cordova now includes `ws:`
  and `wss:` WebSocket protocols.
  [#7774](https://github.com/meteor/meteor/pull/7774)

* `meteor npm` commands are now configured to use `dev_bundle/.npm` as the
  npm cache directory by default, which should make npm commands less
  sensitive to non-reproducible factors in the external environment.
  https://github.com/meteor/meteor/pull/7668/commits/3313180a6ff33ee63602f7592a9506012029e919

* The `meteor test` command now supports the `--no-release-check` flag.
  https://github.com/meteor/meteor/pull/7668/commits/7097f78926f331fb9e70a06300ce1711adae2850

* JavaScript module bundles on the server no longer include transitive
  `node_modules` dependencies, since those dependencies can be evaluated
  directly by Node. This optimization should improve server rebuild times
  for apps and packages with large `node_modules` directories.
  https://github.com/meteor/meteor/pull/7668/commits/03c5346873849151cecc3e00606c6e5aa13b3bbc

* The `standard-minifier-css` package now does basic caching for the
  expensive `mergeCss` function.
  https://github.com/meteor/meteor/pull/7668/commits/bfa67337dda1e90610830611fd99dcb1bd44846a

* The `coffeescript` package now natively supports `import` and `export`
  declarations. [#7818](https://github.com/meteor/meteor/pull/7818)

* Due to changes in how Cordova generates version numbers for iOS and Android
  apps, you may experience issues with apps updating on user devices.  To avoid
  this, consider managing the `buildNumber` manually using
  `App.info('buildNumber', 'XXX');` in `mobile-config.js`. There are additional
  considerations if you have been setting `android:versionCode` or
  `ios-CFBundleVersion`.  See
  [#7205](https://github.com/meteor/meteor/issues/7205) and
  [#6978](https://github.com/meteor/meteor/issues/6978) for more information.

## v1.4.1.3, 2016-10-21

* Node has been updated to version 4.6.1:
  https://nodejs.org/en/blog/release/v4.6.1/

* The `mongodb` npm package used by the `npm-mongo` Meteor package has
  been updated to version 2.2.11.
  [#7780](https://github.com/meteor/meteor/pull/7780)

* The `fibers` npm package has been upgraded to version 1.0.15.

* Running Meteor with a different `--port` will now automatically
  reconfigure the Mongo replica set when using the WiredTiger storage
  engine, instead of failing to start Mongo.
  [#7840](https://github.com/meteor/meteor/pull/7840).

* When the Meteor development server shuts down, it now attempts to kill
  the `mongod` process it spawned, in addition to killing any running
  `mongod` processes when the server first starts up.
  https://github.com/meteor/meteor/pull/7668/commits/295d3d5678228f06ee0ab6c0d60139849a0ea192

* The `meteor <command> ...` syntax will now work for any command
  installed in `dev_bundle/bin`, except for Meteor's own commands.

* Incomplete package downloads will now fail (and be retried several
  times) instead of silently succeeding, which was the cause of the
  dreaded `Error: ENOENT: no such file or directory, open... os.json`
  error. [#7806](https://github.com/meteor/meteor/issues/7806)

## v1.4.1.2, 2016-10-04

* Node has been upgraded to version 4.6.0, a recommended security release:
  https://nodejs.org/en/blog/release/v4.6.0/

* `npm` has been upgraded to version 3.10.8.

## v1.4.1.1, 2016-08-24

* Update the version of our Node MongoDB driver to 2.2.8 to fix a bug in
  reconnection logic, leading to some `update` and `remove` commands being
  treated as `insert`s. [#7594](https://github.com/meteor/meteor/issues/7594)

## v1.4.1, 2016-08-18

* Node has been upgraded to 4.5.0.

* `npm` has been upgraded to 3.10.6.

* The `meteor publish-for-arch` command is no longer necessary when
  publishing Meteor packages with binary npm dependencies. Instead, binary
  dependencies will be rebuilt automatically on the installation side.
  Meteor package authors are not responsible for failures due to compiler
  toolchain misconfiguration, and any compilation problems with the
  underlying npm packages should be taken up with the authors of those
  packages. That said, if a Meteor package author really needs or wants to
  continue using `meteor publish-for-arch`, she should publish her package
  using an older release: e.g. `meteor --release 1.4 publish`.
  [#7608](https://github.com/meteor/meteor/pull/7608)

* The `.meteor-last-rebuild-version.json` files that determine if a binary
  npm package needs to be rebuilt now include more information from the
  `process` object, namely `process.{platform,arch,versions}` instead of
  just `process.versions`. Note also that the comparison of versions now
  ignores differences in patch versions, to avoid needless rebuilds.

* The `npm-bcrypt` package now uses a pure-JavaScript implementation by
  default, but will prefer the native `bcrypt` implementation if it is
  installed in the application's `node_modules` directory. In other words,
  run `meteor install --save bcrypt` in your application if you need or
  want to use the native implementation of `bcrypt`.
  [#7595](https://github.com/meteor/meteor/pull/7595)

* After Meteor packages are downloaded from Atmosphere, they will now be
  extracted using native `tar` or `7z.exe` on Windows, instead of the
  https://www.npmjs.com/package/tar library, for a significant performance
  improvement. [#7457](https://github.com/meteor/meteor/pull/7457)

* The npm `tar` package has been upgraded to 2.2.1, though it is now only
  used as a fallback after native `tar` and/or `7z.exe`.

* The progress indicator now distinguishes between downloading,
  extracting, and loading newly-installed Meteor packages, instead of
  lumping all of that work into a "downloading" status message.

* Background Meteor updates will no longer modify the `~/.meteor/meteor`
  symbolic link (or `AppData\Local\.meteor\meteor.bat` on Windows).
  Instead, developers must explicitly type `meteor update` to begin using
  a new version of the `meteor` script.

* Password Reset tokens now expire (after 3 days by default -- can be modified via `Accounts.config({ passwordResetTokenExpirationInDays: ...}`). [PR #7534](https://github.com/meteor/meteor/pull/7534)

* The `google` package now uses the `email` scope as a mandatory field instead
  of the `profile` scope. The `profile` scope is still added by default if the
  `requestPermissions` option is not specified to maintain backward
  compatibility, but it is now possible to pass an empty array to
  `requestPermissions` in order to only request the `email` scope, which
  reduces the amount of permissions requested from the user in the Google
  popup. [PR #6975](https://github.com/meteor/meteor/pull/6975)

* Added `Facebook.handleAuthFromAccessToken` in the case where you get the FB
  accessToken in some out-of-band way. [PR #7550](https://github.com/meteor/meteor/pull/7550)

* `Accounts.onLogout` gets `{ user, connection }` context in a similar fashion
  to `Accounts.onLogin`. [Issue #7397](https://github.com/meteor/meteor/issues/7397) [PR #7433](https://github.com/meteor/meteor/pull/7433)

* The `node-gyp` and `node-pre-gyp` tools will now be installed in
  `bundle/programs/server/node_modules`, to assist with rebuilding binary
  npm packages when deploying an app to Galaxy or elsewhere.
  [#7571](https://github.com/meteor/meteor/pull/7571)

* The `standard-minifier-{js,css}` packages no longer minify .js or .css
  files on the server. [#7572](https://github.com/meteor/meteor/pull/7572)

* Multi-line input to `meteor shell`, which was broken by changes to the
  `repl` module in Node 4, works again.
  [#7562](https://github.com/meteor/meteor/pull/7562)

* The implementation of the command-line `meteor` tool now forbids
  misbehaving polyfill libraries from overwriting `global.Promise`.
  [#7569](https://github.com/meteor/meteor/pull/7569)

* The `oauth-encryption` package no longer depends on the
  `npm-node-aes-gcm` package (or any special npm packages), because the
  Node 4 `crypto` library natively supports the `aes-128-gcm` algorithm.
  [#7548](https://github.com/meteor/meteor/pull/7548)

* The server-side component of the `meteor shell` command has been moved
  into a Meteor package, so that it can be developed independently from
  the Meteor release process, thanks to version unpinning.
  [#7624](https://github.com/meteor/meteor/pull/7624)

* The `meteor shell` command now works when running `meteor test`.

* The `meteor debug` command no longer pauses at the first statement
  in the Node process, yet still reliably stops at custom breakpoints
  it encounters later.

* The `meteor-babel` package has been upgraded to 0.12.0.

* The `meteor-ecmascript-runtime` package has been upgraded to 0.2.9, to
  support several additional [stage 4
  proposals](https://github.com/meteor/ecmascript-runtime/pull/4).

* A bug that prevented @-scoped npm packages from getting bundled for
  deployed apps has been fixed.
  [#7609](https://github.com/meteor/meteor/pull/7609).

* The `meteor update` command now supports an `--all-packages` flag to
  update all packages (including indirect dependencies) to their latest
  compatible versions, similar to passing the names of all your packages
  to the `meteor update` command.
  [#7653](https://github.com/meteor/meteor/pull/7653)

* Background release updates can now be disabled by invoking either
  `meteor --no-release-check` or `METEOR_NO_RELEASE_CHECK=1 meteor`.
  [#7445](https://github.com/meteor/meteor/pull/7445)

## v1.4.0.1, 2016-07-29

* Fix issue with the 1.4 tool springboarding to older releases (see [Issue #7491](https://github.com/meteor/meteor/issues/7491))

* Fix issue with running in development on Linux 32bit [Issue #7511](https://github.com/meteor/meteor/issues/7511)

## v1.4, 2016-07-25

* Node has been upgraded to 4.4.7.

* The `meteor-babel` npm package has been upgraded to 0.11.7.

* The `reify` npm package has been upgraded to 0.3.6.

* The `bcrypt` npm package has been upgraded to 0.8.7.

* Nested `import` declarations are now enabled for package code as well as
  application code. 699cf1f38e9b2a074169515d23983f74148c7223

* Meteor has been upgraded to support Mongo 3.2 by default (the bundled version
  used by `meteor run` has been upgraded). Internally it now uses the 2.2.4
  version of the `mongodb` npm driver, and has been tested against at Mongo 3.2
  server. [Issue #6957](https://github.com/meteor/meteor/issues/6957)

  Mongo 3.2 defaults to the new WiredTiger storage engine. You can update your
  database following the instructions here:
  https://docs.mongodb.com/v3.0/release-notes/3.0-upgrade/.
  In development, you can also just use `meteor reset` to remove your old
  database, and Meteor will create a new WiredTiger database for you. The Mongo
  driver will continue to work with the old MMAPv1 storage engine however.

  The new version of the Mongo driver has been tested with MongoDB versions from
  2.6 up. Mongo 2.4 has now reached end-of-life
  (https://www.mongodb.com/support-policy), and is no longer supported.

  If you are setting `MONGO_OPLOG_URL`, especially in production, ensure you are
  passing in the `replicaSet` argument (see [#7450]
    (https://github.com/meteor/meteor/issues/7450))

* Custom Mongo options can now be specified using the
  `Mongo.setConnectionOptions(options)` API.
  [#7277](https://github.com/meteor/meteor/pull/7277)

* On the server, cursor.count() now takes a single argument `applySkipLimit`
  (see the corresponding [Mongo documentation]
    (http://mongodb.github.io/node-mongodb-native/2.1/api/Cursor.html#count))

* Fix for regression caused by #5837 which incorrectly rewrote
  network-path references (e.g. `//domain.com/image.gif`) in CSS URLs.
  [#7416](https://github.com/meteor/meteor/issues/7416)
* Added Angular2 boilerplate example [#7364](https://github.com/meteor/meteor/pull/7363)

## v1.3.5.1, 2016-07-18

* This release fixed a small bug in 1.3.5 that prevented updating apps
  whose `.meteor/release` files refer to releases no longer installed in
  `~/.meteor/packages/meteor-tool`. [576468eae8d8dd7c1fe2fa381ac51dee5cb792cd](https://github.com/meteor/meteor/commit/576468eae8d8dd7c1fe2fa381ac51dee5cb792cd)

## v1.3.5, 2016-07-16

* Failed Meteor package downloads are now automatically resumed from the
  point of failure, up to ten times, with a five-second delay between
  attempts. [#7399](https://github.com/meteor/meteor/pull/7399)

* If an app has no `package.json` file, all packages in `node_modules`
  will be built into the production bundle. In other words, make sure you
  have a `package.json` file if you want to benefit from `devDependencies`
  pruning. [7b2193188fc9e297eefc841ce6035825164f0684](https://github.com/meteor/meteor/commit/7b2193188fc9e297eefc841ce6035825164f0684)

* Binary npm dependencies of compiler plugins are now automatically
  rebuilt when Node/V8 versions change.
  [#7297](https://github.com/meteor/meteor/issues/7297)

* Because `.meteor/local` is where purely local information should be
  stored, the `.meteor/dev_bundle` link has been renamed to
  `.meteor/local/dev_bundle`.

* The `.meteor/local/dev_bundle` link now corresponds exactly to
  `.meteor/release` even when an app is using an older version of
  Meteor. d732c2e649794f350238d515153f7fb71969c526

* When recompiling binary npm packages, the `npm rebuild` command now
  receives the flags `--update-binary` and `--no-bin-links`, in addition
  to respecting the `$METEOR_NPM_REBUILD_FLAGS` environment variable.
  [#7401](https://github.com/meteor/meteor/issues/7401)

* The last solution found by the package version constraint solver is now
  stored in `.meteor/local/resolver-result-cache.json` so that it need not
  be recomputed every time Meteor starts up.

* If the `$GYP_MSVS_VERSION` environment variable is not explicitly
  provided to `meteor {node,npm}`, the `node-gyp` tool will infer the
  appropriate version (though it still defaults to "2015").

## v1.3.4.4, 2016-07-10

* Fixed [#7374](https://github.com/meteor/meteor/issues/7374).

* The default loglevel for internal `npm` commands (e.g., those related to
  `Npm.depends`) has been set to "error" instead of "warn". Note that this
  change does not affect `meteor npm ...` commands, which can be easily
  configured using `.npmrc` files or command-line flags.
  [0689cae25a3e0da3615a402cdd0bec94ce8455c8](https://github.com/meteor/meteor/commit/0689cae25a3e0da3615a402cdd0bec94ce8455c8)

## v1.3.4.3, 2016-07-08

* Node has been upgraded to 0.10.46.

* `npm` has been upgraded to 3.10.5.

* The `node-gyp` npm package has been upgraded to 3.4.0.

* The `node-pre-gyp` npm package has been upgraded to 0.6.29.

* The `~/.meteor/meteor` symlink (or `AppData\Local\.meteor\meteor.bat` on
  Windows) will now be updated properly after `meteor update` succeeds. This was
  promised in [v1.3.4.2](https://github.com/meteor/meteor/blob/devel/History.md#v1342)
  but [not fully delivered](https://github.com/meteor/meteor/pull/7369#issue-164569763).

* The `.meteor/dev_bundle` symbolic link introduced in
  [v1.3.4.2](https://github.com/meteor/meteor/blob/devel/History.md#v1342)
  is now updated whenever `.meteor/release` is read.

* The `.meteor/dev_bundle` symbolic link is now ignored by
  `.meteor/.gitignore`.

## v1.3.4.2, 2016-07-07

* The `meteor node` and `meteor npm` commands now respect
  `.meteor/release` when resolving which versions of `node` and `npm` to
  invoke. Note that you must `meteor update` to 1.3.4.2 before this logic
  will take effect, but it will work in all app directories after
  updating, even those pinned to older versions.
  [#7338](https://github.com/meteor/meteor/issues/7338)

* The Meteor installer now has the ability to resume downloads, so
  installing Meteor on a spotty internet connection should be more
  reliable. [#7348](https://github.com/meteor/meteor/pull/7348)

* When running `meteor test`, shared directories are symlinked (or
  junction-linked on Windows) into the temporary test directory, not
  copied, leading to much faster test start times after the initial build.
  The directories: `.meteor/local/{bundler-cache,isopacks,plugin-cache}`

* `App.appendToConfig` allows adding custom tags to config.xml.
  [#7307](https://github.com/meteor/meteor/pull/7307)

* When using `ROOT_URL` with a path, relative CSS URLs are rewriten
  accordingly. [#5837](https://github.com/meteor/meteor/issues/5837)

* Fixed bugs:
  [#7149](https://github.com/meteor/meteor/issues/7149)
  [#7296](https://github.com/meteor/meteor/issues/7296)
  [#7309](https://github.com/meteor/meteor/issues/7309)
  [#7312](https://github.com/meteor/meteor/issues/7312)

## v1.3.4.1, 2016-06-23

* Increased the default HTTP timeout for requests made by the `meteor`
  command-line tool to 60 seconds (previously 30), and [disabled the
  timeout completely for Galaxy
  deploys](https://forums.meteor.com/t/1-3-4-breaks-galaxy-deployment-etimedout/25383/).

* Minor bug fixes: [#7281](https://github.com/meteor/meteor/pull/7281)
  [#7276](https://github.com/meteor/meteor/pull/7276)

## v1.3.4, 2016-06-22

* The version of `npm` used by `meteor npm` and when installing
  `Npm.depends` dependencies of Meteor packages has been upgraded from
  2.15.1 to **3.9.6**, which should lead to much flatter node_modules
  dependency trees.

* The `meteor-babel` npm package has been upgraded to 0.11.6, and is now
  installed using `npm@3.9.6`, fixing bugs arising from Windows path
  limits, such as [#7247](https://github.com/meteor/meteor/issues/7247).

* The `reify` npm package has been upgraded to 0.3.4, fixing
  [#7250](https://github.com/meteor/meteor/issues/7250).

* Thanks to caching improvements for the
  `files.{stat,lstat,readdir,realpath}` methods and
  `PackageSource#_findSources`, development server restart times are no
  longer proportional to the number of files in `node_modules`
  directories. [#7253](https://github.com/meteor/meteor/issues/7253)
  [#7008](https://github.com/meteor/meteor/issues/7008)

* When installed via `InstallMeteor.exe` on Windows, Meteor can now be
  easily uninstalled through the "Programs and Features" control panel.

* HTTP requests made by the `meteor` command-line tool now have a timeout
  of 30 seconds, which can be adjusted by the `$TIMEOUT_SCALE_FACTOR`
  environment variable. [#7143](https://github.com/meteor/meteor/pull/7143)

* The `request` npm dependency of the `http` package has been upgraded
  from 2.53.0 to 2.72.0.

* The `--headless` option is now supported by `meteor test` and
  `meteor test-packages`, in addition to `meteor self-test`.
  [#7245](https://github.com/meteor/meteor/pull/7245)

* Miscellaneous fixed bugs:
  [#7255](https://github.com/meteor/meteor/pull/7255)
  [#7239](https://github.com/meteor/meteor/pull/7239)

## v1.3.3.1, 2016-06-17

* Fixed bugs:
  [#7226](https://github.com/meteor/meteor/pull/7226)
  [#7181](https://github.com/meteor/meteor/pull/7181)
  [#7221](https://github.com/meteor/meteor/pull/7221)
  [#7215](https://github.com/meteor/meteor/pull/7215)
  [#7217](https://github.com/meteor/meteor/pull/7217)

* The `node-aes-gcm` npm package used by `oauth-encryption` has been
  upgraded to 0.1.5. [#7217](https://github.com/meteor/meteor/issues/7217)

* The `reify` module compiler has been upgraded to 0.3.3.

* The `meteor-babel` package has been upgraded to 0.11.4.

* The `pathwatcher` npm package has been upgraded to 6.7.0.

* In CoffeeScript files with raw JavaScript enclosed by backticks, the
  compiled JS will no longer contain `require` calls inserted by Babel.
  [#7226](https://github.com/meteor/meteor/issues/7226)

* Code related to the Velocity testing system has been removed.
  [#7235](https://github.com/meteor/meteor/pull/7235)

* Allow smtps:// in MAIL_URL [#7043](https://github.com/meteor/meteor/pull/7043)

* Adds `Accounts.onLogout()` a hook directly analogous to `Accounts.onLogin()`. [PR #6889](https://github.com/meteor/meteor/pull/6889)

## v1.3.3, 2016-06-10

* Node has been upgraded from 0.10.43 to 0.10.45.

* `npm` has been upgraded from 2.14.22 to 2.15.1.

* The `fibers` package has been upgraded to 1.0.13.

* The `meteor-babel` package has been upgraded to 0.10.9.

* The `meteor-promise` package has been upgraded to 0.7.1, a breaking
  change for code that uses `Promise.denodeify`, `Promise.nodeify`,
  `Function.prototype.async`, or `Function.prototype.asyncApply`, since
  those APIs have been removed.

* Meteor packages with binary npm dependencies are now automatically
  rebuilt using `npm rebuild` whenever the version of Node or V8 changes,
  making it much simpler to use Meteor with different versions of Node.
  5dc51d39ecc9e8e342884f3b4f8a489f734b4352

* `*.min.js` files are no longer minified during the build process.
  [PR #6986](https://github.com/meteor/meteor/pull/6986) [Issue #5363](https://github.com/meteor/meteor/issues/5363)

* You can now pick where the `.meteor/local` directory is created by setting the `METEOR_LOCAL_DIR` environment variable. This lets you run multiple instances of the same Meteor app.
  [PR #6760](https://github.com/meteor/meteor/pull/6760) [Issue #6532](https://github.com/meteor/meteor/issues/6532)

* Allow using authType in Facebook login [PR #5694](https://github.com/meteor/meteor/pull/5694)

* Adds flush() method to Tracker to force recomputation [PR #4710](https://github.com/meteor/meteor/pull/4710)

* Adds `defineMutationMethods` option (default: true) to `new Mongo.Collection` to override default behavior that sets up mutation methods (/collection/[insert|update...]) [PR #5778](https://github.com/meteor/meteor/pull/5778)

* Allow overridding the default warehouse url by specifying `METEOR_WAREHOUSE_URLBASE` [PR #7054](https://github.com/meteor/meteor/pull/7054)

* Allow `_id` in `$setOnInsert` in Minimongo: https://github.com/meteor/meteor/pull/7066

* Added support for `$eq` to Minimongo: https://github.com/meteor/meteor/pull/4235

* Insert a `Date` header into emails by default: https://github.com/meteor/meteor/pull/6916/files

* `meteor test` now supports setting the bind address using `--port IP:PORT` the same as `meteor run` [PR #6964](https://github.com/meteor/meteor/pull/6964) [Issue #6961](https://github.com/meteor/meteor/issues/6961)

* `Meteor.apply` now takes a `noRetry` option to opt-out of automatically retrying non-idempotent methods on connection blips: [PR #6180](https://github.com/meteor/meteor/pull/6180)

* DDP callbacks are now batched on the client side. This means that after a DDP message arrives, the local DDP client will batch changes for a minimum of 5ms (configurable via `bufferedWritesInterval`) and a maximum of 500ms (configurable via `bufferedWritesMaxAge`) before calling any callbacks (such as cursor observe callbacks).

* PhantomJS is no longer included in the Meteor dev bundle (#6905). If you
  previously relied on PhantomJS for local testing, the `spiderable`
  package, Velocity tests, or testing Meteor from a checkout, you should
  now install PhantomJS yourself, by running the following commmand:
  `meteor npm install -g phantomjs-prebuilt`

* The `babel-compiler` package now looks for `.babelrc` files and
  `package.json` files with a "babel" section. If found, these files may
  contribute additional Babel transforms that run before the usual
  `babel-preset-meteor` set of transforms. In other words, if you don't
  like the way `babel-preset-meteor` handles a particular kind of syntax,
  you can add your preferred transform plugins to the "presets" or
  "plugins" section of your `.babelrc` or `package.json` file. #6351

* When `BabelCompiler` cannot resolve a Babel plugin or preset package in
  `.babelrc` or `package.json`, it now merely warns instead of
  crashing. #7179

* Compiler plugins can now import npm packages that are visible to their
  input files using `inputFile.require(id)`. b16e8d50194b37d3511889b316345f31d689b020

* `import` statements in application modules now declare normal variables
  for the symbols that are imported, making it significantly easier to
  inspect imported variables when debugging in the browser console or in
  `meteor shell`.

* `import` statements in application modules are no longer restricted to
  the top level, and may now appear inside conditional statements
  (e.g. `if (Meteor.isServer) { import ... }`) or in nested scopes.

* `import` statements now work as expected in `meteor shell`. #6271

* Commands installed in `dev_bundle/lib/node_modules/.bin` (such as
  `node-gyp` and `node-pre-gyp`) are now available to scripts run by
  `meteor npm`. e95dfe410e1b43e8131bc2df9d2c29decdd1eaf6

* When building an application using `meteor build`, "devDependencies"
  listed in `package.json` are no longer copied into the bundle. #6750

* Packages tested with `meteor test-packages` now have access to local
  `node_modules` directories installed in the parent application or in the
  package directory itself. #6827

* You no longer need to specify `DEPLOY_HOSTNAME=galaxy.meteor.com` to run
  `meteor deploy` (and similar commands) against Galaxy. The AWS us-east-1
  Galaxy is now the default for `DEPLOY_HOSTNAME`. If your app's DNS points to
  another Galaxy region, `meteor deploy` will detect that automatically as
  well. #7055

* The `coffeescript` plugin now passes raw JavaScript code enclosed by
  back-ticks to `BabelCompiler`, enabling all ECMAScript features
  (including `import` and `export`) within CoffeeScript. #6000 #6691

* The `coffeescript` package now implies the same runtime environment as
  `ecmascript` (`ecmascript-runtime`, `babel-runtime`, and `promise`, but
  not `modules`). #7184

* When Meteor packages install `npm` dependencies, the
  `process.env.NPM_CONFIG_REGISTRY` environment variable is now
  respected. #7162

* `files.rename` now always executes synchronously. 9856d1d418a4d19c0adf22ec9a92f7ce81a23b05

* "Bare" files contained by `client/compatibility/` directories or added
  with `api.addFiles(path, ..., { bare: true })` are no longer compiled by
  Babel. https://github.com/meteor/meteor/pull/7033#issuecomment-225126778

* Miscellaneous fixed bugs: #6877 #6843 #6881

## v1.3.2.4, 2016-04-20

> Meteor 1.3.2.4 was published because publishing 1.3.2.3 failed in an
unrecoverable way. Meteor 1.3.2.4 contains no additional changes beyond
the changes in 1.3.2.3.

## v1.3.2.3, 2016-04-20

* Reverted accidental changes included in 1.3.2.1 and 1.3.2.2 that
  improved DDP performance by batching updates, but broke some packages
  that relied on private methods of the DDP client Connection class. See
  https://github.com/meteor/meteor/pull/5680 for more details. These
  changes will be reinstated in 1.3.3.

## v1.3.2.2, 2016-04-18

* Fixed bugs #6819 and #6831.

## v1.3.2.1, 2016-04-15

* Fixed faulty comparison of `.sourcePath` and `.targetPath` properties of
  files scanned by the `ImportScanner`, which caused problems for apps
  using the `tap:i18n` package. 6e792a7cf25847b8cd5d5664a0ff45c9fffd9e57

## v1.3.2, 2016-04-15

* The `meteor/meteor` repository now includes a `Roadmap.md` file:
  https://github.com/meteor/meteor/blob/devel/Roadmap.md

* Running `npm install` in `bundle/programs/server` when deploying an app
  also rebuilds any binary npm dependencies, fixing #6537. Set
  METEOR_SKIP_NPM_REBUILD=1 to disable this behavior if necessary.

* Non-.js(on) files in `node_modules` (such as `.less` and `.scss`) are
  now processed by compiler plugins and may be imported by JS. #6037

* The `jquery` package can now be completely removed from any app (#6563),
  and uses `<app>/node_modules/jquery` if available (#6626).

* Source maps are once again generated for all bundled JS files, even if
  they are merely identity mappings, so that the files appear distinct in
  the browser, and stack traces make more sense. #6639

* All application files in `imports` directories are now considered lazy,
  regardless of whether the app is using the `modules` package. This could
  be a breaking change for 1.3.2 apps that do not use `modules` or
  `ecmascript` but contain `imports` directories. Workaround: move files
  out of `imports`, or rename `imports` to something else.

* The `npm-bcrypt` package has been upgraded to use the latest version
  (0.8.5) of the `bcrypt` npm package.

* Compiler plugins can call `addJavaScript({ path })` multiple times with
  different paths for the same source file, and `module.id` will reflect
  this `path` instead of the source path, if they are different. #6806

* Fixed bugs: https://github.com/meteor/meteor/milestones/Release%201.3.2

* Fixed unintended change to `Match.Optional` which caused it to behave the same as the new `Match.Maybe` and incorrectly matching `null` where it previously would not have allowed it. #6735

## v1.3.1, 2016-04-03

* Long isopacket node_modules paths have been shortened, fixing upgrade
  problems on Windows. #6609

* Version 1.3.1 of Meteor can now publish packages for earlier versions of
  Meteor, provided those packages do not rely on modules. #6484 #6618

* The meteor-babel npm package used by babel-compiler has been upgraded to
  version 0.8.4. c8d12aed4e725217efbe86fa35de5d5e56d73c83

* The `meteor node` and `meteor npm` commands now return the same exit
  codes as their child processes. #6673 #6675

* Missing module warnings are no longer printed for Meteor packages, or
  for `require` calls when `require` is not a free variable, fixing
  https://github.com/practicalmeteor/meteor-mocha/issues/19.

* Cordova iOS builds are no longer built by Meteor, but merely prepared
  for building. 88d43a0f16a484a5716050cb7de8066b126c7b28

* Compiler plugin errors were formerly silenced for files not explicitly
  added in package.js. Now those errors are reported when/if the files are
  imported by the ImportScanner. be986fd70926c9dd8eff6d8866205f236c8562c4

## v1.3, 2016-03-27

### ES2015/Modules

* Enable ES2015 and CommonJS modules in Meteor apps and packages, on
  both client and server. Also let you install modules in apps and
  package by running `npm install`. See: https://github.com/meteor/meteor/blob/master/packages/modules/README.md

* Enable ES2015 generators and ES2016 async/await in the `ecmascript`
  package.

* Inherit static getters and setters in subclasses, when using the
  `ecmascript` package. #5624

* Report full file paths on compiler errors when using the
  `ecmascript` package. #5551

* Now possible to `import` or `require` files with a `.json` file
  extension. #5810

* `process.env.NODE_ENV` is now defined on both client and server as
  either `development` or `production`, which also determines the boolean
  flags `Meteor.isDevelopment` and `Meteor.isProduction`.

* Absolute identifiers for app modules no longer have the `/app/` prefix,
  and absolute identifiers for Meteor packages now have the prefix
  `/node_modules/meteor/` instead of just `/node_modules/`, meaning you
  should `import {Blaze} from "meteor/blaze"` instead of `from "blaze"`.

* Package variables imported by application code are once again exposed
  globally, allowing them to be accessed from the browser console or from
  `meteor shell`. #5868

* Fixed global variable assignment analysis during linking. #5870 #5819

* Changes to files in node_modules will now trigger a restart of the
  development server, just like any other file changes. #5815

* The meteor package now exports a `global` variable (a la Node) that
  provides a reliable reference to the global object for all Meteor code.

* Packages in local node_modules directories now take precedence over
  Meteor packages of the same name. #5933

* Upgraded `babel-compiler` to Babel 6, with the following set of plugins:
  https://github.com/meteor/babel-preset-meteor/blob/master/index.js

* Lazy CSS modules may now be imported by JS: 12c946ee651a93725f243f790c7919de3d445a19

* Packages in the top-level node_modules directory of an app can now be
  imported by Meteor packages: c631d3ac35f5ca418b93c454f521989855b8ec72

* Added support for wildcard import and export statements. #5872 #5897

* Client-side stubs for built-in Node modules are now provided
  automatically if the `meteor-node-stubs` npm package is installed. #6056

* Imported file extensions are now optional for file types handled by
  compiler plugins. #6151

* Upgraded Babel packages to ~6.5.0: 292824da3f8449afd1cd39fcd71acd415c809c0f
  Note: .babelrc files are now ignored (#6016), but may be reenabled (#6351).

* Polyfills now provided for `process.nextTick` and `process.platform`. #6167 #6198 #6055 efe53de492da6df785f1cbef2799d1d2b492a939

* The `meteor test-app` command is now `meteor test [--full-app]`:
  ab5ab15768136d55c76d51072e746d80b45ec181

* New apps now include a `package.json` file.
  c51b8cf7ffd8e7c9ca93768a2df93e4b552c199c

* `require.resolve` is now supported.
  https://github.com/benjamn/install/commit/ff6b25d6b5511d8a92930da41db73b93eb1d6cf8

* JSX now enabled in `.js` files processed by the `ecmascript` compiler
  plugin. #6151

* On the server, modules contained within `node_modules` directories are
  now loaded using the native Node `require` function. #6398

* All `<script>` tag(s) for application and package code now appear at the
  end of the `<body>` rather than in the `<head>`. #6375

* The client-side version of `process.env.NODE_ENV` (and other environment
  variables) now matches the corresponding server-side values. #6399

### Performance

* Don't reload package catalog from disk on rebuilds unless package
  dependencies changed. #5747

* Improve minimongo performance on updating documents when there are
  many active observes. #5627

### Platform

* Upgrade to Node v0.10.41.

* Allow all types of URLs that npm supports in `Npm.depends`
  declarations.

* Split up `standard-minifiers` in separate CSS
  (`standard-minifiers-css`) and JS minifiers
  (`standard-minifiers-js`). `standard-minifiers` now acts as an
  umbrella package for these 2 minifiers.

* Allow piping commands to `meteor shell` via STDIN. #5575

* Let users set the CAFILE environment variable to override the SSL
  root certificate list. #4757 #5523

* `force-ssl` is now marked production only.

### Cordova

* Cordova dependencies have been upgraded to the latest versions
  (`cordova-lib` 6.0.0, `cordova-ios` 4.0.1, and `cordova-android` 5.1.0).

* iOS apps now require iOS 8 or higher, and building for iOS requires Xcode 7.2
  to be installed.

* Building for Android now requires Android SDK 23 to be installed. You may also
  need to create a new AVD for the emulator.

* Building Cordova Android apps on Windows is now supported. #4155

* The Crosswalk plugin has been updated to 1.4.0.

* Cordova core plugins are now pinned to minimal versions known to be compatible
  with the included platforms. A warning is printed asking people to upgrade
  their dependencies if they specify an older version, but we'll always use
  the pinned version regardless.

* The plugin used for file serving and hot code push has been completely
  rewritten. Among many other improvements, it downloads updates incrementally,
  can recover from downloading faulty JavaScript code, and is much more
  reliable and performant.
  See [`cordova-plugin-meteor-webapp`](https://github.com/meteor/cordova-plugin-meteor-webapp)
  for more a more detailed description of the new design.

* If the callbacks added with `Meteor.startup()` do not complete within a set
  time, we consider a downloaded version faulty and will fallback to the last
  known good version. The default timeout is 20 seconds, but this can be
  configured by setting `App.setPreference("WebAppStartupTimeout", "10000");`
  (in milliseconds) in `mobile-config.js`.

* We now use `WKWebView` on iOS by default, even on iOS 8 (which works because
  we do not use `file://` URLs).

* We now use `localhost` instead of `meteor.local` to serve files from. Since
  `localhost` is considered a secure origin, this means the web view won't
  disable web platform features that it otherwise would.

* The local server port now lies between 12000-13000 and is chosen based on
  the `appId`, to both be consistent and lessen the chance of collisions between
  multiple Meteor Cordova apps installed on the same device.

* The plugin now allows for local file access on both iOS and Android, using a
  special URL prefix (`http://localhost:<port>/local-filesystem/<path>`).

* App icon and launch image sizes have been updated. Low resolution sizes for
  now unsupported devices have been deprecated, and higher resolution versions
  have been added.

* We now support the modern Cordova whitelist mechanism. `App.accessRule` has
  been updated with new options.

* `meteor build` now supports a `--server-only` option to avoid building
  the mobile apps when `ios` or `android` platforms have been added. It still
  builds the `web.cordova` architecture in the server bundle however, so it can
  be served for hot code pushes.

* `meteor run` now always tries to use an autodetected IP address as the
  mobile `ROOT_URL`, even if we're not running on a device. This avoids a situation
  where an app already installed on a device connects to a restarted development
  server and receives a `localhost` `ROOT_URL`. #5973

* Fixed a discrepancy between the way we calculated client hashes during a mobile
  build and on the server, which meant a Cordova app would always download a
  new version the first time it started up.

* In Cordova apps, `Meteor.startup()` now correctly waits for the
  device to be ready before firing the callback.

### Accounts

* Make `Accounts.forgotPassword` treat emails as case insensitive, as
  the rest of the accounts system does.

### Blaze

* Don't throw in certain cases when calling a template helper with an
  empty data context. #5411 #5736

* Improve automatic blocking of URLs in attribute values to also
  include `vbscript:` URLs.

### Check

* Introduced new matcher `Match.Maybe(type)` which will also match (permit) `null` in addition to `undefined`.  This is a suggested replacement (where appropriate) for `Match.Optional` which did not permit `null`.  This prevents the need to use `Match.OneOf(null, undefined, type)`. #6220

### Testing

* Packages can now be marked as `testOnly` to only run as part of app
  testing with `meteor test`. This is achieved by setting
  `testOnly: true` to `Package.describe`.


### Uncategorized

* Remove warning in the `simple-todos-react` example app. #5716

* Fix interaction between `browser-policy` and `oauth` packages. #5628

* Add README.md to the `tinytest` package. #5750

* Don't crash when calling `ReactiveDict.prototype.clear` if a
  property with a value wasn't previously accessed. #5530 #5602

* Move `DDPRateLimiter` to the server only, since it won't work if it
  is called from the client. It will now error if referenced from the
  client at all.

* Don't call function more than once when passing a `Match.Where`
  argument to `check`. #5630 #5651

* Fix empty object argument check in `this.subscribe` in
  templates. #5620

* Make `HTTP.call` not crash on undefined content. #5565 #5601

* Return observe handle from
  `Mongo.Collection.prototype._publishCursor`. #4983 #5615

* Add 'Did you mean?' reminders for some CLI commands to help Rails
  developers. #5593

* Make internal shell scripts compatible with other Unix-like
  systems. #5585

* Add a `_pollingInterval` option to `coll.find()` that can be used in
  conjunction with `_disableOplog: true`. #5586

* Expose Tinytest internals which can be used to extend it. #3541

* Improve error message from `check` when passing in null. #5545

* Split up `standard-minifiers` in separate CSS (`standard-minifier-css`) and JS
  minifiers(`standard-minifier-js`). `standard-minifiers` now acts as an umbrella package for these
  2 minifiers.

* Detect new Facebook user-agent in the `spiderable` package. #5516

* `Match.ObjectIncluding` now really requires plain objects. #6140

* Allow `git+` URL schemes for npm dependencies. #844

* Expose options `disableOplog`, `pollingIntervalMs`, and
  `pollingThrottleMs` to `Cursor.find` for tuning observe parameters
  on the server.

* Expose `dynamicHead` and `dynamicBody` hooks in boilerplate generation allowing code to inject content into the body and head tags from the server. #3860

* Add methods of the form `BrowserPolicy.content.allow<ContentType>BlobUrl()` to BrowserPolicy #5141

* Move `<script>` tags to end of `<body>` to enable 'loading' UI to be inserted into the boilerplate #6375

* Adds WebAppInternals.setBundledJsCssUrlRewriteHook allowing apps to supply a hook function that can create a dynamic bundledJsCssPrefix at runtime. This is useful if you're using a CDN by giving you a way to ensure the CDN won't cache broken js/css resources during an app upgrade.

Patches contributed by GitHub users vereed, mitar, nathan-muir,
robfallows, skishore, okland, Primigenus, zimme, welelay, rgoomar,
bySabi, mbrookes, TomFreudenberg, TechPlexEngineer, zacharydenton,
AlexeyMK, gwendall, dandv, devgrok, brianlukoff.


## v.1.2.1, 2015-10-26

* `coll.insert()` now uses a faster (but cryptographically insecure)
  algorithm to generate document IDs when called outside of a method
  and an `_id` field is not explicitly passed. With this change, there
  are no longer two algorithms used to generate document
  IDs. `Random.id()` can still be used to generate cryptographically
  secure document IDs. [#5161](https://github.com/meteor/meteor/issues/5161)

* The `ecmascript-collections` package has been renamed to
  `ecmascript-runtime` and now includes a more complete selection of
  ES2015 polyfills and shims from [`core-js`](https://www.npmjs.com/package/core-js).
  The complete list can be found
  [here](https://github.com/meteor/ecmascript-runtime/blob/master/server.js).

* Check type of `onException` argument to `bindEnvironment`. [#5271](https://github.com/meteor/meteor/issues/5271)

* WebApp's `PORT` environment variable can now be a named pipe to better support
  deployment on IIS on Windows. [4413](https://github.com/meteor/meteor/issues/4413)

* `Template.dynamic` can be now used as a block helper:
  `{{#Template.dynamic}} ... {{/Template.dynamic}}` [#4756](https://github.com/meteor/meteor/issues/4756)

* `Collection#allow/deny` now throw errors when passed falsy values. [#5442](https://github.com/meteor/meteor/pull/5442)

* `source-map` has been updated to a newer patch version, which fixes major bugs
  in particular around loading bundles generated by Webpack. [#5411](https://github.com/meteor/meteor/pull/5411)

* `check` now returns instead of throwing errors internally, which should make
  it much faster. `check` is used in many core Meteor packages, so this should
  result in small performance improvements across the framework. [#4584](https://github.com/meteor/meteor/pull/4584)

* The `userEmail` option to `Meteor.loginWithMeteorDeveloperAccount` has been
  renamed to `loginHint`, and now supports Google accounts as well. The old
  option still works for backwards compatibility. [#2422](https://github.com/meteor/meteor/issues/2422) [#5313](https://github.com/meteor/meteor/pull/5313)

* The old `addFiles` API for adding package assets no longer throws an error,
  making it easier to share packages between pre- and post-1.2 versions of
  Meteor. [#5458](https://github.com/meteor/meteor/issues/5458)

* Normally, you can't deploy to free meteor.com hosting or Galaxy from a
  non-Linux machine if you have *local* non-published packages with binary
  dependencies, nor can you run `meteor build --architecture SomeOtherArch`. As
  a temporary workaround, if you set the `METEOR_BINARY_DEP_WORKAROUND`
  variable, you will be able to deploy to Galaxy (but not free meteor.com
  hosting), and tarballs built with `meteor build` will contain a
  `programs/server/setup.sh` shell script which should be run on the server to
  install those packages.

## v1.2.0.2, 2015-09-28

* Update Crosswalk plugin for Cordova to 1.3.1. [#5267](https://github.com/meteor/meteor/issues/5267)

* Fix `meteor add` for a Cordova plugin using a Git URL with SHA.

* Upgraded the `promise` package to use `meteor-promise@0.5.0`, which uses
  the global `Promise` constructor in browsers that define it natively.

* Fix error in assigning attributes to `<body>` tag when using Blaze templates
  or `static-html`. [#5232](https://github.com/meteor/meteor/issues/5232)

## v1.2.0.1, 2015-09-22

* Fix incorrect publishing of packages with exports but no source. [#5228](https://github.com/meteor/meteor/issues/5228)

## v1.2, 2015-09-21

There are quite a lot of changes in Meteor 1.2. See the
[Wiki](https://github.com/meteor/meteor/wiki/Breaking-changes-in-Meteor-1.2) for
a shorter list of breaking changes you should be aware of when upgrading.

### Core Packages

* `meteor-platform` has been deprecated in favor of the smaller `meteor-base`,
  with apps listing their other dependencies explicitly.  The v1.2 upgrader
  will rewrite `meteor-platform` in existing apps.  `meteor-base` puts fewer
  symbols in the global namepsace, so it's no longer true that all apps
  have symbols like `Random` and `EJSON` in the global namespace.

* New packages: `ecmascript`, `es5-shim`, `ecmascript-collections`, `promise`,
  `static-html`, `jshint`, `babel-compiler`

* No longer include the `json` package by default, which contains code for
  `JSON.parse` and `JSON.stringify`.  (The last browser to not support JSON
  natively was Internet Explorer 7.)

* `autoupdate` has been renamed `hot-code-push`

### Meteor Accounts

* Login attempts are now rate-limited by default.  This can be turned off
  using `Accounts.removeDefaultRateLimit()`.

* `loginWithPassword` now matches username or email in a case insensitive
  manner. If there are multiple users with a username or email only differing
  in case, a case sensitive match is required. [#550](https://github.com/meteor/meteor/issues/550)

* `loginWithGithub` now requests `user:email` scope by default, and attempts
  to fetch the user's emails. If no public email has been set, we use the
  primary email instead. We also store the complete list of emails. [#4545](https://github.com/meteor/meteor/issues/4545)

* When an account's email address is verified, deactivate other verification
  tokens.  [#4626](https://github.com/meteor/meteor/issues/4626)

* Fix bug where blank page is shown when an expired login token is
  present. [#4825](https://github.com/meteor/meteor/issues/4825)

* Fix `OAuth1Binding.prototype.call` when making requests to Twitter
  with a large parameter set.

* Directions for setting up Google OAuth in accounts-ui have been updated to
  match Google's new requirements.

* Add `Accounts.oauth.unregisterService` method, and ensure that users can only
  log in with currently registered services.  [#4014](https://github.com/meteor/meteor/issues/4014)

* The `accounts-base` now defines reusable `AccountsClient` and
  `AccountsServer` constructors, so that users can create multiple
  independent instances of the `Accounts` namespace.  [#4233](https://github.com/meteor/meteor/issues/4233)

* Create an index for `Meteor.users` on
  `services.email.verificationTokens.token` (instead of
  `emails.validationTokens.token`, which never was used for anything).  [#4482](https://github.com/meteor/meteor/issues/4482)

* Remove an IE7-specific workaround from accounts-ui.  [#4485](https://github.com/meteor/meteor/issues/4485)

### Livequery

* Improved server performance by reducing overhead of processing oplog after
  database writes. Improvements are most noticeable in case when a method is
  doing a lot of writes on collections with plenty of active observers.  [#4694](https://github.com/meteor/meteor/issues/4694)

### Mobile

* The included Cordova tools have been updated to the latest version 5.2.0.
  This includes Cordova Android 4.1 and Cordova iOS 3.9. These updates may
  require you to make changes to your app. For details, see the [Cordova release
  notes] (https://cordova.apache.org/#news) for for the different versions.

* Thanks to Cordova Android's support for pluggable web views, it is now
  possible to install the [Crosswalk plugin]
  (https://crosswalk-project.org/documentation/cordova/cordova_4.html), which
  offers a hugely improved web view on older Android versions.
  You can add the plugin to your app with `meteor add crosswalk`.

* The bundled Android tools have been removed and a system-wide install of the
  Android SDK is now required. This should make it easier to keep the
  development toolchain up to date and helps avoid some difficult to diagnose
  failures. If you don't have your own Android tools installed already, you can
  find more information about installing the Android SDK for [Mac] (https://github.com/meteor/meteor/wiki/Mobile-Dev-Install:-Android-on-Mac)
  or [Linux]
  (https://github.com/meteor/meteor/wiki/Mobile-Dev-Install:-Android-on-Linux).

* As part of moving to npm, many Cordova plugins have been renamed. Meteor
  should perform conversions automatically, but you may want to be aware of this
  to avoid surprises. See [here]
  (https://cordova.apache.org/announcements/2015/04/21/plugins-release-and-move-to-npm.html)
  for more information.

* Installing plugins from the local filesystem is now supported using `file://`
  URLs, which should make developing your own plugins more convenient. It is
  also needed as a temporary workaround for using the Facebook plugin.
  Relative references are interpreted relative to the Meteor project directory.
  (As an example,
  `meteor add cordova:phonegap-facebook-plugin@file://../phonegap-facebook-plugin`
  would attempt to install the plugin from the same directory you Meteor project
  directory is located in.)

* Meteor no longer supports installing Cordova plugins from tarball URLs, but
  does support Git URLs with a SHA reference (like
  `https://github.com/apache/cordova-plugin-file#c452f1a67f41cb1165c92555f0e721fbb07329cc`).
  Existing GitHub tarball URLs are converted automatically.

* Allow specifying a `buildNumber` in `App.info`, which is used to set the
  `android-versionCode` and `ios-CFBundleVersion` in the `config.xml` of the
  Cordova project. The build number is used to differentiate between
  different versions of the app, and should be incremented before distributing
  a built app to stores or testing services. [#4048](https://github.com/meteor/meteor/issues/4048)

* Other changes include performance enhancements when building and running,
  and improved requirements checking and error reporting.

* Known issue: we do not currently show logging output when running on the
  iOS Simulator. As a workaround, you can `meteor run ios-device` to open the
  project in Xcode and watch the output there.

### Templates/Blaze

* New syntax: Handlebars sub-expressions are now supported -- as in,
  `{{helper (anotherHelper arg1 arg2)}}` -- as well as new block helper forms
  `#each .. in ..` and `#let x=y`.  See
  https://github.com/meteor/meteor/tree/devel/packages/spacebars

* Add a special case for the new `react-template-helper` package -- don't let
  templates use {{> React}} with siblings since `React.render` assumes it's
  being rendered into an empty container element. (This lets us throw the error
  when compiling templates rather than when the app runs.)

* Improve parsing of `<script>` and `<style>` tags.  [#3797](https://github.com/meteor/meteor/issues/3797)

* Fix a bug in `observe-sequence`. The bug was causing unnecessary rerenderings
  in an instance of `#each` block helper followed by false "duplicate ids"
  warnings. [#4049](https://github.com/meteor/meteor/issues/4049)

* `TemplateInstance#subscribe` now has a new `connection` option, which
  specifies which connection should be used when making the subscription. The
  default is `Meteor.connection`, which is the connection used when calling
  `Meteor.subscribe`.

* Fix external `<script>` tags in body or templates.  [#4415](https://github.com/meteor/meteor/issues/4415)

* Fix memory leak.  [#4289](https://github.com/meteor/meteor/issues/4289)

* Avoid recursion when materializing DOM elements, to avoid stack overflow
  errors in certain browsers. [#3028](https://github.com/meteor/meteor/issues/3028)

* Blaze and Meteor's built-in templating are now removable using
  `meteor remove blaze-html-templates`. You can add back support for static
  `head` and `body` tags in `.html` files by using the `static-html` package.

### DDP

* Websockets now support the
  [`permessage-deflate`](https://tools.ietf.org/id/draft-ietf-hybi-permessage-compression-19.txt)
  extension, which compresses data on the wire. It is enabled by default on the
  server. To disable it, set `$SERVER_WEBSOCKET_COMPRESSION` to `0`. To configure
  compression options, set `$SERVER_WEBSOCKET_COMPRESSION` to a JSON object that
  will be used as an argument to
  [`deflate.configure`](https://github.com/faye/permessage-deflate-node/blob/master/README.md).
  Compression is supported on the client side by Meteor's Node DDP client and by
  browsers including Chrome, Safari, and Firefox 37.

* The `ddp` package has been split into `ddp-client` and `ddp-server` packages;
  using `ddp` is equivalent to using both. This allows you to use the Node DDP
  client without adding the DDP server to your app.  [#4191](https://github.com/meteor/meteor/issues/4191) [#3452](https://github.com/meteor/meteor/issues/3452)

* On the client, `Meteor.call` now takes a `throwStubExceptions` option; if set,
  exceptions thrown by method stubs will be thrown instead of logged, and the
  method will not be invoked on the server.  [#4202](https://github.com/meteor/meteor/issues/4202)

* `sub.ready()` should return true inside that subscription's `onReady`
  callback.  [#4614](https://github.com/meteor/meteor/issues/4614)

* Fix method calls causing broken state when socket is reconnecting.  [#5104](https://github.com/meteor/meteor/issues/5104)

### Isobuild

* Build plugins will no longer process files whose names match the extension
  exactly (with no extra dot). If your build plugin needs to match filenames
  exactly, you should use the new build plugin API in this release which
  supplies a special `filenames` option. [#3985](https://github.com/meteor/meteor/issues/3985)

* Adding the same file twice in the same package is now an error. Previously,
  this could either lead to the file being included multiple times, or to a
  build time crash.

* You may now specify the `bare` option for JavaScript files on the server.
  Previous versions only allowed this on the client. [#3681](https://github.com/meteor/meteor/issues/3681)

* Ignore `node_modules` directories in apps instead of processing them as Meteor
  source code.  [#4457](https://github.com/meteor/meteor/issues/4457) [#4452](https://github.com/meteor/meteor/issues/4452)

* Backwards-incompatible change for package authors: Static assets in package.js files must now be
  explicitly declared by using `addAssets` instead of `addFiles`. Previously,
  any file that didn't have a source handler was automatically registered as a
  server-side asset. The `isAsset` option to `addFiles` is also deprecated in
  favor of `addAssets`.

* Built files are now always annotated with line number comments, to improve the
  debugging experience in browsers that don't support source maps.

* There is a completely new API for defining build plugins that cache their
  output. There are now special APIs for defining linters and minifiers in
  addition to compilers. The core Meteor packages for `less`, `coffee`, `stylus`
  and `html` files have been updated to use this new API. Read more on the
  [Wiki page](https://github.com/meteor/meteor/wiki/Build-Plugins-API).

### CSS

* LESS and Stylus now support cross-package imports.

* CSS concatenation and minification is delegated to the `standard-minifiers`
  package, which is present by default (and added to existing apps by the v1.2
  upgrader).

* CSS output is now split into multiple stylesheets to avoid hitting limits on
  rules per stylesheet in certain versions of Internet Explorer. [#1876](https://github.com/meteor/meteor/issues/1876)

### Mongo

* The oplog observe driver now properly updates queries when you drop a
  database.  [#3847](https://github.com/meteor/meteor/issues/3847)

* MongoID logic has been moved out of `minimongo` into a new package called
  `mongo-id`.

* Fix Mongo upserts with dotted keys in selector.  [#4522](https://github.com/meteor/meteor/issues/4522)


### `meteor` command-line tool

* You can now create three new example apps with the command line tool. These
  are the apps from the official tutorials at http://meteor.com/tutorials, which
  demonstrate building the same app with Blaze, Angular, and React. Try these
  apps with:

  ```sh
  meteor create --example simple-todos
  meteor create --example simple-todos-react
  meteor create --example simple-todos-angular
  ```

* `meteor shell` no longer crashes when piped from another command.

* Avoid a race condition in `meteor --test` and work with newer versions of the
  Velocity package.  [#3957](https://github.com/meteor/meteor/issues/3957)

* Improve error handling when publishing packages.  [#3977](https://github.com/meteor/meteor/issues/3977)

* Improve messaging around publishing binary packages.  [#3961](https://github.com/meteor/meteor/issues/3961)

* Preserve the value of `_` in `meteor shell`.  [#4010](https://github.com/meteor/meteor/issues/4010)

* `meteor mongo` now works on OS X when certain non-ASCII characters are in the
  pathname, as long as the `pgrep` utility is installed (it ships standard with
  OS X 10.8 and newer).  [#3999](https://github.com/meteor/meteor/issues/3999)

* `meteor run` no longer ignores (and often reverts) external changes to
  `.meteor/versions` which occur while the process is running.  [#3582](https://github.com/meteor/meteor/issues/3582)

* Fix crash when downloading two builds of the same package version
  simultaneously.  [#4163](https://github.com/meteor/meteor/issues/4163)

* Improve messages printed by `meteor update`, displaying list of packages
  that are not at the latest version available.

* When determining file load order, split file paths on path separator
  before comparing path components alphabetically.  [#4300](https://github.com/meteor/meteor/issues/4300)

* Fix inability to run `mongod` due to lack of locale configuration on some
  platforms, and improve error message if the failure still occurs.  [#4019](https://github.com/meteor/meteor/issues/4019)

* New `meteor lint` command.

### Minimongo

* The `$push` query modifier now supports a `$position` argument.  [#4312](https://github.com/meteor/meteor/issues/4312)

* `c.update(selector, replacementDoc)` no longer shares mutable state between
  replacementDoc and Minimongo internals. [#4377](https://github.com/meteor/meteor/issues/4377)

### Email

* `Email.send` now has a new option, `attachments`, in the same style as
  `mailcomposer`.
  [Details here.](https://github.com/andris9/mailcomposer#add-attachments)

### Tracker

* New `Tracker.Computation#onStop` method.  [#3915](https://github.com/meteor/meteor/issues/3915)

* `ReactiveDict` has two new methods, `clear` and `all`. `clear` resets
  the dictionary as if no items had been added, meaning all calls to `get` will
  return `undefined`. `all` converts the dictionary into a regular JavaScript
  object with a snapshot of the keys and values. Inside an autorun, `all`
  registers a dependency on any changes to the dictionary. [#3135](https://github.com/meteor/meteor/issues/3135)

### Utilities

* New `beforeSend` option to `HTTP.call` on the client allows you to directly
  access the `XMLHttpRequest` object and abort the call.  [#4419](https://github.com/meteor/meteor/issues/4419) [#3243](https://github.com/meteor/meteor/issues/3243) [#3266](https://github.com/meteor/meteor/issues/3266)

* Parse `application/javascript` and `application/x-javascript` HTTP replies as
  JSON too.  [#4595](https://github.com/meteor/meteor/issues/4595)

* `Match.test` from the `check` package now properly compares boolean literals,
  just like it does with Numbers and Strings. This applies to the `check`
  function as well.

* Provide direct access to the `mailcomposer` npm module used by the `email`
  package on `EmailInternals.NpmModules`. Allow specifying a `MailComposer`
  object to `Email.send` instead of individual options.  [#4209](https://github.com/meteor/meteor/issues/4209)

* Expose `Spiderable.requestTimeoutMs` from `spiderable` package to
  allow apps to set the timeout for running phantomjs.

* The `spiderable` package now reports the URL it's trying to fetch on failure.


### Other bug fixes and improvements

* Upgraded dependencies:

  - Node: 0.10.40 (from 0.10.36)
  - uglify-js: 2.4.20 (from 2.4.17)
  - http-proxy: 1.11.1 (from 1.6.0)

* `Meteor.loginWithGoogle` now supports `prompt`. Choose a prompt to always be
  displayed on Google login.

* Upgraded `coffeescript` package to depend on NPM packages
  coffeescript@1.9.2 and source-map@0.4.2. [#4302](https://github.com/meteor/meteor/issues/4302)

* Upgraded `fastclick` to 1.0.6 to fix an issue in iOS Safari. [#4393](https://github.com/meteor/meteor/issues/4393)

* Fix `Error: Can't render headers after they are sent to the client`.  [#4253](https://github.com/meteor/meteor/issues/4253) [#4750](https://github.com/meteor/meteor/issues/4750)

* `Meteor.settings.public` is always available on client and server,
  and modifications made on the server (for example, during app initialization)
  affect the value seen by connecting clients. [#4704](https://github.com/meteor/meteor/issues/4704)

### Windows

* Increase the buffer size for `netstat` when looking for running Mongo servers. [#4125](https://github.com/meteor/meteor/issues/4125)

* The Windows installer now always fetches the latest available version of
  Meteor at runtime, so that it doesn't need to be recompiled for every release.

* Fix crash in `meteor mongo` on Windows.  [#4711](https://github.com/meteor/meteor/issues/4711)


## v1.1.0.3, 2015-08-03

### Accounts

* When using Facebook API version 2.4, properly fetch `email` and other fields.
  Facebook recently forced all new apps to use version 2.4 of their API.  [#4743](https://github.com/meteor/meteor/issues/4743)


## v1.1.0.2, 2015-04-06

### `meteor` command-line tool

* Revert a change in 1.1.0.1 that caused `meteor mongo` to fail on some Linux
  systems. [#4115](https://github.com/meteor/meteor/issues/4115), [#4124](https://github.com/meteor/meteor/issues/4124), [#4134](https://github.com/meteor/meteor/issues/4134)


## v1.1.0.1, 2015-04-02

### Blaze

* Fix a regression in 1.1 in Blaze Templates: an error happening when View is
  invalidated immediately, causing a client-side crash (accessing
  `destroyMembers` of `undefined`). [#4097](https://github.com/meteor/meteor/issues/4097)

## v1.1, 2015-03-31

### Windows Support

* The Meteor command line tool now officially supports Windows 7, Windows 8.1,
  Windows Server 2008, and Windows Server 2012. It can run from PowerShell or
  Command Prompt.

* There is a native Windows installer that will be available for download from
  <https://www.meteor.com/install> starting with this release.

* In this release, Meteor on Windows supports all features available on Linux
  and Mac except building mobile apps with PhoneGap/Cordova.

* The `meteor admin get-machine` command now supports an additional
  architecture, `os.windows.x86_32`, which can be used to build binary packages
  for Windows.

### Version Solver

* The code that selects compatible package versions for `meteor update`
  and resolves conflicts on `meteor add` has been rewritten from the ground up.
  The core solver algorithm is now based on MiniSat, an open-source SAT solver,
  improving performance and maintainability.

* Refresh the catalog instead of downgrading packages when the versions in
  `.meteor/versions` aren't in the cache.  [#3653](https://github.com/meteor/meteor/issues/3653)

* Don't downgrade packages listed in `.meteor/packages`, or upgrade to a new
  major version, unless the new flag `--allow-incompatible-update` is passed
  as an override.

* Error messages are more detailed when constraints are unsatisfiable.

* Prefer "patched" versions of new indirect dependencies, and take patches
  to them on `meteor update` (for example, `1.0.1` or `1.0.0_1` over `1.0.0`).

* Version Solver is instrumented for profiling (`METEOR_PROFILE=1` in the
  environment).

* Setting the `METEOR_PRINT_CONSTRAINT_SOLVER_INPUT` environment variable
  prints information useful for diagnosing constraint solver bugs.

### Tracker

* Schedule the flush cycle using a better technique than `setTimeout` when
  available.  [#3889](https://github.com/meteor/meteor/issues/3889)

* Yield to the event loop during the flush cycle, unless we're executing a
  synchronous `Tracker.flush()`.  [#3901](https://github.com/meteor/meteor/issues/3901)

* Fix error reporting not being source-mapped properly. [#3655](https://github.com/meteor/meteor/issues/3655)

* Introduce a new option for `Tracker.autorun` - `onError`. This callback can be
  used to handle errors caught in the reactive computations. [#3822](https://github.com/meteor/meteor/issues/3822)

### Blaze

* Fix stack overflow from nested templates and helpers by avoiding recursion
  during rendering.  [#3028](https://github.com/meteor/meteor/issues/3028)

### `meteor` command-line tool

* Don't fail if `npm` prints more than 200K.  [#3887](https://github.com/meteor/meteor/issues/3887)


### Other bug fixes and improvements

* Upgraded dependencies:

  - uglify-js: 2.4.17 (from 2.4.13)

Patches contributed by GitHub users hwillson, mitar, murillo128, Primigenus,
rjakobsson, and tmeasday.


## v1.0.5, 2015-03-25

* This version of Meteor now uses version 2.2 of the Facebook API for
  authentication, instead of 1.0. If you use additional Facebook API methods
  beyond login, you may need to request new permissions.

  Facebook will automatically switch all apps to API version 2.0 on April
  30th, 2015. Please make sure to update your application's permissions and API
  calls by that date.

  For more details, see
  https://github.com/meteor/meteor/wiki/Facebook-Graph-API-Upgrade


## v1.0.4.2, 2015-03-20

* Fix regression in 1.0.4 where using Cordova for the first time in a project
  with hyphens in its directory name would fail.  [#3950](https://github.com/meteor/meteor/issues/3950)


## v1.0.4.1, 2015-03-18

* Fix regression in 1.0.4 where `meteor publish-for-arch` only worked for
  packages without colons in their name.  [#3951](https://github.com/meteor/meteor/issues/3951)

## v1.0.4, 2015-03-17

### Mongo Driver

* Meteor is now tested against MongoDB 2.6 by default (and the bundled version
  used by `meteor run` has been upgraded). It should still work fine with
  MongoDB 2.4.  Previous versions of Meteor mostly worked with MongoDB 2.6, with
  a few caveats:

    - Some upsert invocations did not work with MongoDB in previous versions of
      Meteor.
    - Previous versions of Meteor required setting up a special "user-defined
      role" with access to the `system.replset` table to use the oplog observe
      driver with MongoDB 2.6.  These extra permissions are not required with
      this version of Meteor.

  The MongoDB command needed to set up user permissions for the oplog observe
  driver is slightly different in MongoDB 2.6; see
  https://github.com/meteor/meteor/wiki/Oplog-Observe-Driver for details.

  We have also tested Meteor against the recently-released MongoDB 3.0.0.
  While we are not shipping MongoDB 3.0 with Meteor in this release (preferring
  to wait until its deployment is more widespread), we believe that Meteor
  1.0.4 apps will work fine when used with MongoDB 3.0.0 servers.

* Fix 0.8.1 regression where failure to connect to Mongo at startup would log a
  message but otherwise be ignored. Now it crashes the process, as it did before
  0.8.1.  [#3038](https://github.com/meteor/meteor/issues/3038)

* Use correct transform for allow/deny rules in `update` when different rules
  have different transforms.  [#3108](https://github.com/meteor/meteor/issues/3108)

* Provide direct access to the collection and database objects from the npm
  Mongo driver via new `rawCollection` and `rawDatabase` methods on
  `Mongo.Collection`.  [#3640](https://github.com/meteor/meteor/issues/3640)

* Observing or publishing an invalid query now throws an error instead of
  effectively hanging the server.  [#2534](https://github.com/meteor/meteor/issues/2534)


### Livequery

* If the oplog observe driver gets too far behind in processing the oplog, skip
  entries and re-poll queries instead of trying to keep up.  [#2668](https://github.com/meteor/meteor/issues/2668)

* Optimize common cases faced by the "crossbar" data structure (used by oplog
  tailing and DDP method write tracking).  [#3697](https://github.com/meteor/meteor/issues/3697)

* The oplog observe driver recovers from failed attempts to apply the modifier
  from the oplog (eg, because of empty field names).


### Minimongo

* When acting as an insert, `c.upsert({_id: 'x'}, {foo: 1})` now uses the `_id`
  of `'x'` rather than a random `_id` in the Minimongo implementation of
  `upsert`, just like it does for `c.upsert({_id: 'x'}, {$set: {foo: 1}})`.
  (The previous behavior matched a bug in the MongoDB 2.4 implementation of
  upsert that is fixed in MongoDB 2.6.)  [#2278](https://github.com/meteor/meteor/issues/2278)

* Avoid unnecessary work while paused in minimongo.

* Fix bugs related to observing queries with field filters: `changed` callbacks
  should not trigger unless a field in the filter has changed, and `changed`
  callbacks need to trigger when a parent of an included field is
  unset.  [#2254](https://github.com/meteor/meteor/issues/2254) [#3571](https://github.com/meteor/meteor/issues/3571)

* Disallow setting fields with empty names in minimongo, to match MongoDB 2.6
  semantics.


### DDP

* Subscription handles returned from `Meteor.subscribe` and
  `TemplateInstance#subscribe` now have a `subscriptionId` property to identify
  which subscription the handle is for.

* The `onError` callback to `Meteor.subscribe` has been replaced with a more
  general `onStop` callback that has an error as an optional first argument.
  The `onStop` callback is called when the subscription is terminated for
  any reason.  `onError` is still supported for backwards compatibility. [#1461](https://github.com/meteor/meteor/issues/1461)

* The return value from a server-side `Meteor.call` or `Meteor.apply` is now a
  clone of what the function returned rather than sharing mutable state.  [#3201](https://github.com/meteor/meteor/issues/3201)

* Make it easier to use the Node DDP client implementation without running a web
  server too.  [#3452](https://github.com/meteor/meteor/issues/3452)


### Blaze

* Template instances now have a `subscribe` method that functions exactly like
  `Meteor.subscribe`, but stops the subscription when the template is destroyed.
  There is a new method on Template instances called `subscriptionsReady()`
  which is a reactive function that returns true when all of the subscriptions
  made with `TemplateInstance#subscribe` are ready. There is also a built-in
  helper that returns the same thing and can be accessed with
  `Template.subscriptionsReady` inside any template.

* Add `onRendered`, `onCreated`, and `onDestroyed` methods to
  `Template`. Assignments to `Template.foo.rendered` and so forth are deprecated
  but are still supported for backwards compatibility.

* Fix bug where, when a helper or event handler was called from inside a custom
  block helper,  `Template.instance()` returned the `Template.contentBlock`
  template instead of the actual user-defined template, making it difficult to
  use `Template.instance()` for local template state.

* `Template.instance()` now works inside `Template.body`.  [#3631](https://github.com/meteor/meteor/issues/3631)

* Allow specifying attributes on `<body>` tags in templates.

* Improve performance of rendering large arrays.  [#3596](https://github.com/meteor/meteor/issues/3596)


### Isobuild

* Support `Npm.require('foo/bar')`.  [#3505](https://github.com/meteor/meteor/issues/3505) [#3526](https://github.com/meteor/meteor/issues/3526)

* In `package.js` files, `Npm.require` can only require built-in Node modules
  (and dev bundle modules, though you shouldn't depend on that), not the modules
  from its own `Npm.depends`. Previously, such code would work but only on the
  second time a `package.js` was executed.

* Ignore vim swap files in the `public` and `private` directories.  [#3322](https://github.com/meteor/meteor/issues/3322)

* Fix regression in 1.0.2 where packages might not be rebuilt when the compiler
  version changes.


### Meteor Accounts

* The `accounts-password` `Accounts.emailTemplates` can now specify arbitrary
  email `headers`.  The `from` address can now be set separately on the
  individual templates, and is a function there rather than a static
  string. [#2858](https://github.com/meteor/meteor/issues/2858) [#2854](https://github.com/meteor/meteor/issues/2854)

* Add login hooks on the client: `Accounts.onLogin` and
  `Accounts.onLoginFailure`. [#3572](https://github.com/meteor/meteor/issues/3572)

* Add a unique index to the collection that stores OAuth login configuration to
  ensure that only one configuration exists per service.  [#3514](https://github.com/meteor/meteor/issues/3514)

* On the server, a new option
  `Accounts.setPassword(user, password, { logout: false })` overrides the
  default behavior of logging out all logged-in connections for the user.  [#3846](https://github.com/meteor/meteor/issues/3846)


### Webapp

* `spiderable` now supports escaped `#!` fragments.  [#2938](https://github.com/meteor/meteor/issues/2938)

* Disable `appcache` on Firefox by default.  [#3248](https://github.com/meteor/meteor/issues/3248)

* Don't overly escape `Meteor.settings.public` and other parts of
  `__meteor_runtime_config__`.  [#3730](https://github.com/meteor/meteor/issues/3730)

* Reload the client program on `SIGHUP` or Node-specific IPC messages, not
  `SIGUSR2`.


### `meteor` command-line tool

* Enable tab-completion of global variables in `meteor shell`.  [#3227](https://github.com/meteor/meteor/issues/3227)

* Improve the stability of `meteor shell`.  [#3437](https://github.com/meteor/meteor/issues/3437) [#3595](https://github.com/meteor/meteor/issues/3595) [#3591](https://github.com/meteor/meteor/issues/3591)

* `meteor login --email` no longer takes an ignored argument.  [#3532](https://github.com/meteor/meteor/issues/3532)

* Fix regression in 1.0.2 where `meteor run --settings s` would ignore errors
  reading or parsing the settings file.  [#3757](https://github.com/meteor/meteor/issues/3757)

* Fix crash in `meteor publish` in some cases when the package is inside an
  app. [#3676](https://github.com/meteor/meteor/issues/3676)

* Fix crashes in `meteor search --show-all` and `meteor search --maintainer`.
  \#3636

* Kill PhantomJS processes after `meteor --test`, and only run the app
  once. [#3205](https://github.com/meteor/meteor/issues/3205) [#3793](https://github.com/meteor/meteor/issues/3793)

* Give a better error when Mongo fails to start up due to a full disk.  [#2378](https://github.com/meteor/meteor/issues/2378)

* After killing existing `mongod` servers, also clear the `mongod.lock` file.

* Stricter validation for package names: they cannot begin with a hyphen, end
  with a dot, contain two consecutive dots, or start or end with a colon.  (No
  packages on Atmosphere fail this validation.)  Additionally, `meteor create
  --package` applies the same validation as `meteor publish` and disallows
  packages with multiple colons.  (Packages with multiple colons like
  `local-test:iron:router` are used internally by `meteor test-packages` so that
  is not a strict validation rule.)

* `meteor create --package` now no longer creates a directory with the full
  name of the package, since Windows file systems cannot have colon characters
  in file paths. Instead, the command now creates a directory named the same
  as the second part of the package name after the colon (without the username
  prefix).


### Meteor Mobile

* Upgrade the Cordova CLI dependency from 3.5.1 to 4.2.0. See the release notes
  for the 4.x series of the Cordova CLI [on Apache
  Cordova](http://cordova.apache.org/announcements/2014/10/16/cordova-4.html).

* Related to the recently discovered [attack
  vectors](http://cordova.apache.org/announcements/2014/08/04/android-351.html)
  in Android Cordova apps, Meteor Cordova apps no longer allow access to all
  domains by default. If your app access external resources over XHR, you need
  to add them to the whitelist of allowed domains with the newly added
  [`App.accessRule`
  method](https://docs.meteor.com/#/full/App-accessRule) in your
  `mobile-config.js` file.

* Upgrade Cordova Plugins dependencies in Meteor Core packages:
  - `org.apache.cordova.file`: from 1.3.0 to 1.3.3
  - `org.apache.cordova.file-transfer`: from 0.4.4 to 0.5.0
  - `org.apache.cordova.splashscreen`: from 0.3.3 to 1.0.0
  - `org.apache.cordova.console`: from 0.2.10 to 0.2.13
  - `org.apache.cordova.device`: from 0.2.11 to 0.3.0
  - `org.apache.cordova.statusbar`: from 0.1.7 to 0.1.10
  - `org.apache.cordova.inappbrowser`: from 0.5.1 to 0.6.0
  - `org.apache.cordova.inappbrowser`: from 0.5.1 to 0.6.0

* Use the newer `ios-sim` binary, compiled with Xcode 6 on OS X Mavericks.


### Tracker

* Use `Session.set({k1: v1, k2: v2})` to set multiple values at once.


### Utilities

* Provide direct access to all options supported by the `request` npm module via
  the new server-only `npmRequestOptions` option to `HTTP.call`.  [#1703](https://github.com/meteor/meteor/issues/1703)


### Other bug fixes and improvements

* Many internal refactorings towards supporting Meteor on Windows are in this
  release.

* Remove some packages used internally to support legacy MDG systems
  (`application-configuration`, `ctl`, `ctl-helper`, `follower-livedata`,
  `dev-bundle-fetcher`, and `star-translate`).

* Provide direct access to some npm modules used by core packages on the
  `NpmModules` field of `WebAppInternals`, `MongoInternals`, and
  `HTTPInternals`.

* Upgraded dependencies:

  - node: 0.10.36 (from 0.10.33)
  - Fibers: 1.0.5 (from 1.0.1)
  - MongoDB: 2.6.7 (from 2.4.12)
  - openssl in mongo: 1.0.2 (from 1.0.1j)
  - MongoDB driver: 1.4.32 (from 1.4.1)
  - bson: 0.2.18 (from 0.2.7)
  - request: 2.53.0 (from 2.47.0)


Patches contributed by GitHub users 0a-, awatson1978, awwx, bwhitty,
christianbundy, d4nyll, dandv, DanielDent, DenisGorbachev, fay-jai, gsuess,
hwillson, jakozaur, meonkeys, mitar, netanelgilad, queso, rbabayoff, RobertLowe,
romanzolotarev, Siilwyn, and tmeasday.


## v.1.0.3.2, 2015-02-25

* Fix regression in 1.0.3 where the `meteor` tool could crash when downloading
  the second build of a given package version; for example, when running `meteor
  deploy` on an OSX or 32-bit Linux system for an app containing a binary
  package.  [#3761](https://github.com/meteor/meteor/issues/3761)


## v.1.0.3.1, 2015-01-20

* Rewrite `meteor show` and `meteor search` to show package information for
  local packages and to show if the package is installed for non-local
  packages. Introduce the `--show-all` flag, and deprecate the
  `--show-unmigrated` and `--show-old flags`.  Introduce the `--ejson` flag to
  output an EJSON object.

* Support README.md files in`meteor publish`. Take in the documentation file in
  `package.js` (set to `README.md` by default) and upload it to the server at
  publication time. Excerpt the first non-header Markdown section for use in
  `meteor show`.

* Support updates of package version metadata after that version has been
  published by running `meteor publish --update` from the package directory.

* Add `meteor test-packages --velocity` (similar to `meteor run --test`).  [#3330](https://github.com/meteor/meteor/issues/3330)

* Fix `meteor update <packageName>` to update `<packageName>` even if it's an
  indirect dependency of your app.  [#3282](https://github.com/meteor/meteor/issues/3282)

* Fix stack trace when a browser tries to use the server like a proxy.  [#1212](https://github.com/meteor/meteor/issues/1212)

* Fix inaccurate session statistics and possible multiple invocation of
  Connection.onClose callbacks.

* Switch CLI tool filesystem calls from synchronous to yielding (pro: more
  concurrency, more responsive to signals; con: could introduce concurrency
  bugs)

* Don't apply CDN prefix on Cordova. [#3278](https://github.com/meteor/meteor/issues/3278) [#3311](https://github.com/meteor/meteor/issues/3311)

* Don't try to refresh client app in the runner unless the app actually has the
  autoupdate package. [#3365](https://github.com/meteor/meteor/issues/3365)

* Fix custom release banner logic. [#3353](https://github.com/meteor/meteor/issues/3353)

* Apply HTTP followRedirects option to non-GET requests.  [#2808](https://github.com/meteor/meteor/issues/2808)

* Clean up temporary directories used by package downloads sooner.  [#3324](https://github.com/meteor/meteor/issues/3324)

* If the tool knows about the requested release but doesn't know about the build
  of its tool for the platform, refresh the catalog rather than failing
  immediately.  [#3317](https://github.com/meteor/meteor/issues/3317)

* Fix `meteor --get-ready` to not add packages to your app.

* Fix some corner cases in cleaning up app processes in the runner. Drop
  undocumented `--keepalive` support. [#3315](https://github.com/meteor/meteor/issues/3315)

* Fix CSS autoupdate when `$ROOT_URL` has a non-trivial path.  [#3111](https://github.com/meteor/meteor/issues/3111)

* Save Google OAuth idToken to the User service info object.

* Add git info to `meteor --version`.

* Correctly catch a case of illegal `Tracker.flush` during `Tracker.autorun`.  [#3037](https://github.com/meteor/meteor/issues/3037)

* Upgraded dependencies:

  - jquery: 1.11.2 (from 1.11.0)

Patches by GitHub users DanielDent, DanielDornhardt, PooMaster, Primigenus,
Tarang, TomFreudenberg, adnissen, dandv, fay-jai, knownasilya, mquandalle,
ogourment, restebanez, rissem, smallhelm and tmeasday.

## v1.0.2.1, 2014-12-22

* Fix crash in file change watcher.  [#3336](https://github.com/meteor/meteor/issues/3336)

* Allow `meteor test-packages packages/*` even if not all package directories
  have tests.  [#3334](https://github.com/meteor/meteor/issues/3334)

* Fix typo in `meteor shell` output. [#3326](https://github.com/meteor/meteor/issues/3326)


## v1.0.2, 2014-12-19

### Improvements to the `meteor` command-line tool

* A new command called `meteor shell` attaches an interactive terminal to
  an already-running server process, enabling inspection and execution of
  server-side data and code, with dynamic tab completion of variable names
  and properties. To see `meteor shell` in action, type `meteor run` in an
  app directory, then (in another terminal) type `meteor shell` in the
  same app directory. You do not have to wait for the app to start before
  typing `meteor shell`, as it will automatically connect when the server
  is ready. Note that `meteor shell` currently works for local development
  only, and is not yet supported for apps running on remote hosts.

* We've done a major internal overhaul of the `meteor` command-line tool with an
  eye to correctness, maintainability, and performance.  Some details include:
  * Refresh the package catalog for build commands only when an error
    occurs that could be fixed by a refresh, not for every build command.
  * Never run the constraint solver to select package versions more than once
    per build.
  * Built packages ("isopacks") are now cached inside individual app directories
    instead of inside their source directories.
  * `meteor run` starts Mongo in parallel with building the application.
  * The constraint solver no longer leaves a `versions.json` file in your
    packages source directories; when publishing a package that is not inside an
    app, it will leave a `.versions` file (with the same format as
    `.meteor/versions`) which you should check into source control.
  * The constraint solver's model has been simplified so that plugins must use
    the same version of packages as their surrounding package when built from
    local source.

* Using `meteor debug` no longer requires manually continuing the debugger when
  your app restarts, and it no longer overwrites the symbol `_` inside your app.

* Output from the command-line tool is now word-wrapped to the width of your
  terminal.

* Remove support for the undocumented earliestCompatibleVersion feature of the
  package system.

* Reduce CPU usage and disk I/O bandwidth by using kernel file-system change
  notification events where possible. On file systems that do not support these
  events (NFS, Vagrant Virtualbox shared folders, etc), file changes will only
  be detected every 5 seconds; to detect changes more often in these cases (but
  use more CPU), set the `METEOR_WATCH_FORCE_POLLING` environment
  variable. [#2135](https://github.com/meteor/meteor/issues/2135)

* Reduce CPU usage by fixing a check for a parent process in `meteor
  run` that was happening constantly instead of every few seconds. [#3252](https://github.com/meteor/meteor/issues/3252)

* Fix crash when two plugins defined source handlers for the same
  extension. [#3015](https://github.com/meteor/meteor/issues/3015) [#3180](https://github.com/meteor/meteor/issues/3180)

* Fix bug (introduced in 0.9.3) where the warning about using experimental
  versions of packages was printed too often.

* Fix bug (introduced in 1.0) where `meteor update --patch` crashed.

* Fix bug (introduced in 0.9.4) where banners about new releases could be
  printed too many times.

* Fix crash when a package version contained a dot-separated pre-release part
  with both digits and non-digits. [#3147](https://github.com/meteor/meteor/issues/3147)

* Corporate HTTP proxy support is now implemented using our websocket library's
  new built-in implementation instead of a custom implementation. [#2515](https://github.com/meteor/meteor/issues/2515)

### Blaze

* Add default behavior for `Template.parentData` with no arguments. This
  selects the first parent. [#2861](https://github.com/meteor/meteor/issues/2861)

* Fix `Blaze.remove` on a template's view to correctly remove the DOM
  elements when the template was inserted using
  `Blaze.renderWithData`. [#3130](https://github.com/meteor/meteor/issues/3130)

* Allow curly braces to be escaped in Spacebars. Use the special
  sequences `{{|` and `{{{|` to insert a literal `{{` or `{{{`.

### Meteor Accounts

* Allow integration with OAuth1 servers that require additional query
  parameters to be passed with the access token. [#2894](https://github.com/meteor/meteor/issues/2894)

* Expire a user's password reset and login tokens in all circumstances when
  their password is changed.

### Other bug fixes and improvements

* Some packages are no longer released as part of the core release process:
  amplify, backbone, bootstrap, d3, jquery-history, and jquery-layout. This
  means that new versions of these packages can be published outside of the full
  Meteor release cycle.

* Require plain objects as the update parameter when doing replacements
  in server-side collections.

* Fix audit-argument-checks spurious failure when an argument is NaN. [#2914](https://github.com/meteor/meteor/issues/2914)

### Upgraded dependencies

  - node: 0.10.33 (from 0.10.29)
  - source-map-support: 0.2.8 (from 0.2.5)
  - semver: 4.1.0 (from 2.2.1)
  - request: 2.47.0 (from 2.33.0)
  - tar: 1.0.2 (from 1.0.1)
  - source-map: 0.1.40 (from 0.1.32)
  - sqlite3: 3.0.2 (from 3.0.0)
  - phantomjs npm module: 1.9.12 (from 1.8.1-1)
  - http-proxy: 1.6.0 (from a fork of 1.0.2)
  - esprima: 1.2.2 (from an unreleased 1.1-era commit)
  - escope: 1.0.1 (from 1.0.0)
  - openssl in mongo: 1.0.1j (from 1.0.1g)
  - faye-websocket: 0.8.1 (from using websocket-driver instead)
  - MongoDB: 2.4.12 (from 2.4.9)


Patches by GitHub users andylash, anstarovoyt, benweissmann, chrisbridgett,
colllin, dandv, ecwyne, graemian, JamesLefrere, kevinchiu, LyuGGang, matteodem,
mitar, mquandalle, musically-ut, ograycode, pcjpcj2, physiocoder, rgoomar,
timhaines, trusktr, Urigo, and zol.


## v1.0.1, 2014-12-09

* Fix a security issue in allow/deny rules that could result in data
  loss. If your app uses allow/deny rules, or uses packages that use
  allow/deny rules, we recommend that you update immediately.


## v1.0, 2014-10-28

### New Features

* Add the `meteor admin get-machine` command to make it easier to
  publish packages with binary dependencies for all
  architectures. `meteor publish` no longer publishes builds
  automatically if your package has binary NPM dependencies.

* New `localmarket` example, highlighting Meteor's support for mobile
  app development.

* Restyle the `leaderboard` example, and optimize it for both desktop
  and mobile.

### Performance

* Reduce unnecessary syncs with the package server, which speeds up
  startup times for many commands.

* Speed up `meteor deploy` by not bundling unnecessary files and
  programs.

* To make Meteor easier to use on slow or unreliable network
  connections, increase timeouts for DDP connections that the Meteor
  tool uses to communicate with the package server. [#2777](https://github.com/meteor/meteor/issues/2777), [#2789](https://github.com/meteor/meteor/issues/2789).

### Mobile App Support

* Implemented reasonable default behavior for launch screens on mobile
  apps.

* Don't build for Android when only the iOS build is required, and
  vice versa.

* Fix bug that could cause mobile apps to stop being able to receive hot
  code push updates.

* Fix bug where Cordova clients connected to http://example.com instead
  of https://example.com when https:// was specified in the
  --mobile-server option. [#2880](https://github.com/meteor/meteor/issues/2880)

* Fix stack traces when attempting to build or run iOS apps on Linux.

* Print a warning when building an app with mobile platforms and
  outputting the build into the source tree. Outputting a build into the
  source tree can cause subsequent builds to fail because they will
  treat the build output as source files.

* Exit from `meteor run` when new Cordova plugins or platforms are
  added, since we don't support hot code push for new plugins or
  platforms.

* Fix quoting of arguments to Cordova plugins.

* The `accounts-twitter` package now works in Cordova apps in local
  development. For workarounds for other login providers in local
  development mode, see
  https://github.com/meteor/meteor/wiki/OAuth-for-mobile-Meteor-clients.

### Packaging

* `meteor publish-for-arch` can publish packages built with different Meteor
  releases.

* Fix default `api.versionsFrom` field in packages created with `meteor
  create --package`.

* Fix bug where changes in an app's .meteor/versions file would not
  cause the app to be rebuilt.

### Other bug fixes and improvements

* Use TLSv1 in the `spiderable` package, for compatibility with servers
  that have disabled SSLv3 in response to the POODLE bug.

* Work around the `meteor run` proxy occasionally running out of sockets.

* Fix bug with regular expressions in minimongo. [#2817](https://github.com/meteor/meteor/issues/2817)

* Add READMEs for several core packages.

* Include protocols in URLs printed by `meteor deploy`.

* Improve error message for limited ordered observe. [#1643](https://github.com/meteor/meteor/issues/1643)

* Fix missing dependency on `random` in the `autoupdate` package. [#2892](https://github.com/meteor/meteor/issues/2892)

* Fix bug where all CSS would be removed from connected clients if a
  CSS-only change is made between local development server restarts or
  when deploying with `meteor deploy`.

* Increase height of the Google OAuth popup to the Google-recommended
  value.

* Fix the layout of the OAuth configuration dialog when used with
  Bootstrap.

* Allow build plugins to override the 'bare' option on added source
  files. [#2834](https://github.com/meteor/meteor/issues/2834)

Patches by GitHub users DenisGorbachev, ecwyne, mitar, mquandalle,
Primigenus, svda, yauh, and zol.


## v0.9.4.1, 2014-12-09 (backport)

* Fix a security issue in allow/deny rules that could result in data
  loss. If your app uses allow/deny rules, or uses packages that use
  allow/deny rules, we recommend that you update immediately.
  Backport from 1.0.1.


## v0.9.4, 2014-10-13

### New Features

* The new `meteor debug` command and `--debug-port` command line option
  to `meteor run` allow you to easily use node-inspector to debug your
  server-side code. Add a `debugger` statement to your code to create a
  breakpoint.

* Add new a `meteor run --test` command that runs
  [Velocity](https://github.com/meteor-velocity/velocity) tests in your
  app .

* Add new callbacks `Accounts.onResetPasswordLink`,
  `Accounts.onEnrollmentLink`, and `Accounts.onEmailVerificationLink`
  that make it easier to build custom user interfaces on top of the
  accounts system. These callbacks should be registered before
  `Meteor.startup` fires, and will be called if the URL matches a link
  in an email sent by `Accounts.resetPassword`, etc. See
  https://docs.meteor.com/#Accounts-onResetPasswordLink.

* A new configuration file for mobile apps,
  `<APP>/mobile-config.js`. This allows you to set app metadata, icons,
  splash screens, preferences, and PhoneGap/Cordova plugin settings
  without needing a `cordova_build_override` directory. See
  https://docs.meteor.com/#mobileconfigjs.


### API Changes

* Rename `{{> UI.dynamic}}` to `{{> Template.dynamic}}`, and likewise
  with `UI.contentBlock` and `UI.elseBlock`. The UI namespace is no
  longer used anywhere except for backwards compatibility.

* Deprecate the `Template.someTemplate.myHelper = ...` syntax in favor
  of `Template.someTemplate.helpers(...)`.  Using the older syntax still
  works, but prints a deprecation warning to the console.

* `Package.registerBuildPlugin` its associated functions have been added
  to the public API, cleaned up, and documented. The new function is
  identical to the earlier _transitional_registerBuildPlugin except for
  minor backwards-compatible API changes. See
  https://docs.meteor.com/#Package-registerBuildPlugin

* Rename the `showdown` package to `markdown`.

* Deprecate the `amplify`, `backbone`, `bootstrap`, and `d3` integration
  packages in favor of community alternatives.  These packages will no
  longer be maintained by MDG.


### Tool Changes

* Improved output from `meteor build` to make it easier to publish
  mobile apps to the App Store and Play Store. See the wiki pages for
  instructions on how to publish your
  [iOS](https://github.com/meteor/meteor/wiki/How-to-submit-your-iOS-app-to-App-Store)
  and
  [Android](https://github.com/meteor/meteor/wiki/How-to-submit-your-Android-app-to-Play-Store)
  apps.

* Packages can now be marked as debug-mode only by adding `debugOnly:
  true` to `Package.describe`. Debug-only packages are not included in
  the app when it is bundled for production (`meteor build` or `meteor
  run --production`). This allows package authors to build packages
  specifically for testing and debugging without increasing the size of
  the resulting app bundle or causing apps to ship with debug
  functionality built in.

* Rework the process for installing mobile development SDKs. There is
  now a `meteor install-sdk` command that automatically install what
  software it can and points to documentation for the parts that
  require manual installation.

* The `.meteor/cordova-platforms` file has been renamed to
  `.meteor/platforms` and now includes the default `server` and
  `browser` platforms. The default platforms can't currently be removed
  from a project, though this will be possible in the future. The old
  file will be automatically migrated to the new one when the app is run
  with Meteor 0.9.4 or above.

* The `unipackage.json` file inside downloaded packages has been renamed
  to `isopack.json` and has an improved forwards-compatible format. To
  maintain backwards compatibility with previous releases, packages will
  be built with both files.

* The local package metadata cache now uses SQLite, which is much faster
  than the previous implementation. This improves `meteor` command line
  tool startup time.

* The constraint solver used by the client to find compatible versions
  of packages is now much faster.

* The `--port` option to `meteor run` now requires a numeric port
  (e.g. `meteor run --port example.com` is no longer valid).

* The `--mobile-port` option `meteor run` has been reworked. The option
  is now `--mobile-server` in `meteor run` and `--server` in `meteor
  build`. `--server` is required for `meteor build` in apps with mobile
  platforms installed. `--mobile-server` defaults to an automatically
  detected IP address on port 3000, and `--server` requires a hostname
  but defaults to port 80 if a port is not specified.

* Operations that take longer than a few seconds (e.g. downloading
  packages, installing the Android SDK, etc) now show a progress bar.

* Complete support for using an HTTP proxy in the `meteor` command line
  tool. Now all DDP connections can work through a proxy.  Use the standard
  `http_proxy` environment variable to specify your proxy endpoint.  [#2515](https://github.com/meteor/meteor/issues/2515)


### Bug Fixes

* Fix behavior of ROOT_URL with path ending in `/`.

* Fix source maps when using a ROOT_URL with a path. [#2627](https://github.com/meteor/meteor/issues/2627)

* Change the mechanism that the Meteor tool uses to clean up app server
  processes. The new mechanism is more resilient to slow app bundles and
  other CPU-intensive tasks. [#2536](https://github.com/meteor/meteor/issues/2536), [#2588](https://github.com/meteor/meteor/issues/2588).


Patches by GitHub users cryptoquick, Gaelan, jperl, meonkeys, mitar,
mquandalle, prapicault, pscanf, richguan, rick-golden-healthagen,
rissem, rosh93, rzymek, and timoabend


## v0.9.3.1, 2014-09-30

* Don't crash when failing to contact the package server. [#2713](https://github.com/meteor/meteor/issues/2713)

* Allow more than one dash in package versions. [#2715](https://github.com/meteor/meteor/issues/2715)


## v0.9.3, 2014-09-25

### More Package Version Number Flexibility

* Packages now support relying on multiple major versions of their
  dependencies (eg `blaze@1.0.0 || 2.0.0`). Additionally, you can now
  call `api.versionsFrom(<release>)` multiple times, or with an array
  (eg `api.versionsFrom([<release1>, <release2>])`. Meteor will
  interpret this to mean that the package will work with packages from
  all the listed releases.

* Support for "wrapped package" version numbers. There is now a `_` field
  in version numbers. The `_` field must be an integer, and versions with
  the `_` are sorted after versions without. This allows using the
  upstream version number as the Meteor package version number and being
  able to publish multiple version of the Meteor package (e.g.
  `jquery@1.11.1_2`).

Note: packages using the `||` operator or the `_` symbol in their
versions or dependencies will be invisible to pre-0.9.3 users. Meteor
versions 0.9.2 and before do not understand the new version formats and
will not be able to use versions of packages that use the new features.


### Other Command-line Tool Improvements

* More detailed constraint solver output. Meteor now tells you which
  constraints prevent upgrading or adding new packages. This will make
  it much easier to update your app to new versions.

* Better handling of pre-release versions (e.g. versions with
  `-`). Pre-release packages will now be included in an app if and only
  if there is no way to meet the app's constraints without using a
  pre-release package.

* Add `meteor admin set-unmigrated` to allow maintainers to hide
  pre-0.9.0 packages in `meteor search` and `meteor show`. This will not
  stop users from continuing to use the package, but it helps prevent
  new users from finding old non-functional packages.

* Progress bars for time-intensive operations, like downloading large
  packages.


### Other Changes

* Offically support `Meteor.wrapAsync` (renamed from
  `Meteor._wrapAsync`). Additionally, `Meteor.wrapAsync` now lets you
  pass an object to bind as `this` in the wrapped call. See
  https://docs.meteor.com/#meteor_wrapasync.

* The `reactive-dict` package now allows an optional name argument to
  enable data persistence during hot code push.


Patches by GitHub users evliu, meonkeys, mitar, mizzao, mquandalle,
prapicault, waitingkuo, wulfmeister.



## v0.9.2.2, 2014-09-17

* Fix regression in 0.9.2 that prevented some users from accessing the
  Meteor development server in their browser. Specifically, 0.9.2
  unintentionally changed the development mode server's default bind
  host to localhost instead of 0.0.0.0. [#2596](https://github.com/meteor/meteor/issues/2596)


## v0.9.2.1, 2014-09-15

* Fix versions of packages that were published with `-cordova` versions
  in 0.9.2 (appcache, fastclick, htmljs, logging, mobile-status-bar,
  routepolicy, webapp-hashing).


## v0.9.2, 2014-09-15

This release contains our first support for building mobile apps in
Meteor, for both iOS and Android. This support comes via an
integration with Apache's Cordova/PhoneGap project.

  * You can use Cordova/PhoneGap packages in your application or inside
    a Meteor package to access a device's native functions directly from
    JavaScript code.
  * The `meteor add-platform` and `meteor run` commands now let you
    launch the app in the iOS or Android simulator or run it on an
    attached hardware device.
  * This release extends hot code push to support live updates into
    installed native apps.
  * The `meteor bundle` command has been renamed to `meteor build` and
    now outputs build projects for the mobile version of the targeted
    app.
  * See
    https://github.com/meteor/meteor/wiki/Meteor-Cordova-Phonegap-integration
    for more information about how to get started building mobile apps
    with Meteor.

* Better mobile support for OAuth login: you can now use a
  redirect-based flow inside UIWebViews, and the existing popup-based
  flow has been adapted to work in Cordova/PhoneGap apps.

#### Bug fixes and minor improvements

* Fix sorting on non-trivial keys in Minimongo. [#2439](https://github.com/meteor/meteor/issues/2439)

* Bug fixes and performance improvements for the package system's
  constraint solver.

* Improved error reporting for misbehaving oplog observe driver. [#2033](https://github.com/meteor/meteor/issues/2033) [#2244](https://github.com/meteor/meteor/issues/2244)

* Drop deprecated source map linking format used for older versions of
  Firefox.  [#2385](https://github.com/meteor/meteor/issues/2385)

* Allow Meteor tool to run from a symlink. [#2462](https://github.com/meteor/meteor/issues/2462)

* Assets added via a plugin are no longer considered source files. [#2488](https://github.com/meteor/meteor/issues/2488)

* Remove support for long deprecated `SERVER_ID` environment
  variable. Use `AUTOUPDATE_VERSION` instead.

* Fix bug in reload-safetybelt package that resulted in reload loops in
  Chrome with cookies disabled.

* Change the paths for static assets served from packages. The `:`
  character is replaced with the `_` character in package names so as to
  allow serving on mobile devices and ease operation on Windows. For
  example, assets from the `abc:bootstrap` package are now served at
  `/packages/abc_bootstrap` instead of `/packages/abc:bootstrap`.

* Also change the paths within a bundled Meteor app to allow for
  different client architectures (eg mobile). For example,
  `bundle/programs/client` is now `bundle/programs/web.browser`.


Patches by GitHub users awwx, mizzao, and mquandalle.



## v0.9.1.1, 2014-09-06

* Fix backwards compatibility for packages that had weak dependencies
  on packages renamed in 0.9.1 (`ui`, `deps`, `livedata`). [#2521](https://github.com/meteor/meteor/issues/2521)

* Fix error when using the `reactive-dict` package without the `mongo`
  package.


## v0.9.1, 2014-09-04

#### Organizations in Meteor developer accounts

Meteor 0.9.1 ships with organizations support in Meteor developer
accounts. Organizations are teams of users that make it easy to
collaborate on apps and packages.

Create an organization at
https://www.meteor.com/account-settings/organizations. Run the `meteor
authorized` command in your terminal to give an organization
permissions to your apps. To add an organization as a maintainer of
your packages, use the `meteor admin maintainers` command. You can
also publish packages with an organization's name in the package name
prefix instead of your own username.


#### One backwards incompatible change for templates

* Templates can no longer be named "body" or "instance".

#### Backwards compatible Blaze API changes

* New public and documented APIs:
  * `Blaze.toHTMLWithData()`
  * `Template.currentData()`
  * `Blaze.getView()`
  * `Template.parentData()` (previously `UI._parentData()`)
  * `Template.instance()` (previously `UI._templateInstance()`)
  * `Template.body` (previously `UI.body`)
  * `new Template` (previously `Template.__create__`)
  * `Blaze.getData()` (previously `UI.getElementData`, or `Blaze.getCurrentData` with no arguments)

* Deprecate the `ui` package. Instead, use the `blaze` package. The
  `UI` and `Blaze` symbols are now the same.

* Deprecate `UI.insert`. `UI.render` and `UI.renderWithData` now
  render a template and place it in the DOM.

* Add an underscore to some undocumented Blaze APIs to make them
  internal. Notably: `Blaze._materializeView`, `Blaze._createView`,
  `Blaze._toText`, `Blaze._destroyView`, `Blaze._destroyNode`,
  `Blaze._withCurrentView`, `Blaze._DOMBackend`,
  `Blaze._TemplateWith`

* Document Views. Views are the machinery powering DOM updates in
  Blaze.

* Expose `view` property on template instances.

#### Backwards compatible renames

* Package renames
  * `livedata` -> `ddp`
  * `mongo-livedata` -> `mongo`
  * `standard-app-packages` -> `meteor-platform`
* Symbol renames
  * `Meteor.Collection` -> `Mongo.Collection`
  * `Meteor.Collection.Cursor` -> `Mongo.Cursor`
  * `Meteor.Collection.ObjectID` -> `Mongo.ObjectID`
  * `Deps` -> `Tracker`

#### Other

* Add `reactive-var` package. Lets you define a single reactive
  variable, like a single key in `Session`.

* Don't throw an exception in Chrome when cookies and local storage
  are blocked.

* Bump DDP version to "1". Clients connecting with version "pre1" or
  "pre2" should still work.

* Allow query parameters in OAuth1 URLs. [#2404](https://github.com/meteor/meteor/issues/2404)

* Fix `meteor list` if not all packages on server. Fixes [#2468](https://github.com/meteor/meteor/issues/2468)

Patch by GitHub user mitar.


## v0.9.0.1, 2014-08-27

* Fix issues preventing hot code reload from automatically reloading webapps in
  two cases: when the old app was a pre-0.9.0 app, and when the app used
  appcache. (In both cases, an explicit reload still worked.)

* Fix publishing packages containing a plugin with platform-specific code but
  no platform-specific code in the main package.

* Fix `meteor add package@version` when the package was already added with a
  different version constraint.

* Improve treatment of pre-release packages (packages with a dash in their
  version). Guarantee that they will not be chosen by the constraint solver
  unless explicitly requested.  `meteor list` won't suggest that you update to
  them.

* Fix slow spiderable executions.

* Fix dev-mode client-only restart when client files changed very soon after
  server restart.

* Fix stack trace on `meteor add` constraint solver failure.

* Fix "access-denied" stack trace when publishing packages.


## v0.9.0, 2014-08-26

Meteor 0.9.0 introduces the Meteor Package Server. Incorporating lessons from
our community's Meteorite tool, Meteor 0.9.0 allows users to develop and publish
Meteor packages to a central repository. The `meteor publish` command is used to
publish packages. Non-core packages can now be added with `meteor add`, and you
can specify version constraints on the packages you use. Binary packages can be
published for additional architectures with `meteor publish-for-arch`, which
allows cross-platform deploys and bundling.  You can search for packages with
`meteor search` and display information on them with `meteor show`, or you can
use the Atmosphere web interface developed by Percolate Studio at
https://atmospherejs.com/

See https://docs.meteor.com/#writingpackages and
https://docs.meteor.com/#packagejs for more details.

Other packaging-related changes:

* `meteor list` now lists the packages your app is using, which was formerly the
  behavior of `meteor list --using`. To search for packages you are not
  currently using, use `meteor search`.  The concept of an "internal" package
  (which did not show up in `meteor list`) no longer exists.

* To prepare a bundle created with `meteor bundle` for execution on a
  server, you now run `npm install` with no arguments instead of having
  to specify a few specific npm modules and their versions
  explicitly. See the README in the generated bundle for more details.

* All `under_score`-style `package.js` APIs (`Package.on_use`, `api.add_files`,
  etc) have been replaced with `camelCase` names (`Package.onUse`,
  `api.addFiles`, etc).  The old names continue to work for now.

* There's a new `archMatching` option to `Plugin.registerSourceHandler`, which
  should be used by any plugin whose output is only for the client or only for
  the server (eg, CSS and HTML templating packages); this allows Meteor to avoid
  restarting the server when files processed by these plugins change.

Other changes:

* When running your app with the local development server, changes that only
  affect the client no longer require restarting the server.  Changes that only
  affect CSS no longer require the browser to refresh the page, both in local
  development and in some production environments.  [#490](https://github.com/meteor/meteor/issues/490)

* When a call to `match` fails in a method or subscription, log the
  failure on the server. (This matches the behavior described in our docs)

* The `appcache` package now defaults to functioning on all browsers
  that support the AppCache API, rather than a whitelist of browsers.
  The main effect of this change is that `appcache` is now enabled by
  default on Firefox, because Firefox no longer makes a confusing
  popup. You can still disable individual browsers with
  `AppCache.config`.  [#2241](https://github.com/meteor/meteor/issues/2241)

* The `forceApprovalPrompt` option can now be specified in `Accounts.ui.config`
  in addition to `Meteor.loginWithGoogle`.  [#2149](https://github.com/meteor/meteor/issues/2149)

* Don't leak websocket clients in server-to-server DDP in some cases (and fix
  "Got open from inactive client"
  error). https://github.com/faye/websocket-driver-node/pull/8

* Updated OAuth url for login with Meetup.

* Allow minimongo `changed` callbacks to mutate their `oldDocument`
  argument. [#2231](https://github.com/meteor/meteor/issues/2231)

* Fix upsert called from client with no callback.  [#2413](https://github.com/meteor/meteor/issues/2413)

* Avoid a few harmless exceptions in OplogObserveDriver.

* Refactor `observe-sequence` package.

* Fix `spiderable` race condition.

* Re-apply our fix of NPM bug https://github.com/npm/npm/issues/3265 which got
  accidentally reverted upstream.

* Workaround for a crash in recent Safari
  versions. https://github.com/meteor/meteor/commit/e897539adb

* Upgraded dependencies:
  - less: 1.7.4 (from 1.7.1)
  - tar: 1.0.1 (from 0.1.19)
  - fstream: 1.0.2 (from 0.1.25)

Patches by GitHub users Cangit, dandv, ImtiazMajeed, MaximDubrovin, mitar,
mquandalle, rcy, RichardLitt, thatneat, and twhy.


## v0.8.3.1, 2014-12-09 (backport)

* Fix a security issue in allow/deny rules that could result in data
  loss. If your app uses allow/deny rules, or uses packages that use
  allow/deny rules, we recommend that you update immediately.
  Backport from 1.0.1.


## v0.8.3, 2014-07-29

#### Blaze

* Refactor Blaze to simplify internals while preserving the public
  API. `UI.Component` has been replaced with `Blaze.View.`

* Fix performance issues and memory leaks concerning event handlers.

* Add `UI.remove`, which removes a template after `UI.render`/`UI.insert`.

* Add `this.autorun` to the template instance, which is like `Deps.autorun`
  but is automatically stopped when the template is destroyed.

* Create `<a>` tags as SVG elements when they have `xlink:href`
  attributes. (Previously, `<a>` tags inside SVGs were never created as
  SVG elements.)  [#2178](https://github.com/meteor/meteor/issues/2178)

* Throw an error in `{{foo bar}}` if `foo` is missing or not a function.

* Cursors returned from template helpers for #each should implement
  the `observeChanges` method and don't have to be Minimongo cursors
  (allowing new custom data stores for Blaze like Miniredis).

* Remove warnings when {{#each}} iterates over a list of strings,
  numbers, or other items that contains duplicates.  [#1980](https://github.com/meteor/meteor/issues/1980)

#### Meteor Accounts

* Fix regression in 0.8.2 where an exception would be thrown if
  `Meteor.loginWithPassword` didn't have a callback. Callbacks to
  `Meteor.loginWithPassword` are now optional again.  [#2255](https://github.com/meteor/meteor/issues/2255)

* Fix OAuth popup flow in mobile apps that don't support
  `window.opener`.  [#2302](https://github.com/meteor/meteor/issues/2302)

* Fix "Email already exists" error with MongoDB 2.6.  [#2238](https://github.com/meteor/meteor/issues/2238)


#### mongo-livedata and minimongo

* Fix performance issue where a large batch of oplog updates could block
  the node event loop for long periods.  [#2299](https://github.com/meteor/meteor/issues/2299).

* Fix oplog bug resulting in error message "Buffer inexplicably empty".  [#2274](https://github.com/meteor/meteor/issues/2274)

* Fix regression from 0.8.2 that caused collections to appear empty in
  reactive `findOne()` or `fetch` queries that run before a mutator
  returns.  [#2275](https://github.com/meteor/meteor/issues/2275)


#### Miscellaneous

* Stop including code by default that automatically refreshes the page
  if JavaScript and CSS don't load correctly. While this code is useful
  in some multi-server deployments, it can cause infinite refresh loops
  if there are errors on the page. Add the `reload-safetybelt` package
  to your app if you want to include this code.

* On the server, `Meteor.startup(c)` now calls `c` immediately if the
  server has already started up, matching the client behavior.  [#2239](https://github.com/meteor/meteor/issues/2239)

* Add support for server-side source maps when debugging with
  `node-inspector`.

* Add `WebAppInternals.addStaticJs()` for adding static JavaScript code
  to be served in the app, inline if allowed by `browser-policy`.

* Make the `tinytest/run` method return immediately, so that `wait`
  method calls from client tests don't block on server tests completing.

* Log errors from method invocations on the client if there is no
  callback provided.

* Upgraded dependencies:
  - node: 0.10.29 (from 0.10.28)
  - less: 1.7.1 (from 1.6.1)

Patches contributed by GitHub users Cangit, cmather, duckspeaker, zol.


## v0.8.2, 2014-06-23

#### Meteor Accounts

* Switch `accounts-password` to use bcrypt to store passwords on the
  server. (Previous versions of Meteor used a protocol called SRP.)
  Users will be transparently transitioned when they log in. This
  transition is one-way, so you cannot downgrade a production app once
  you upgrade to 0.8.2. If you are maintaining an authenticating DDP
  client:
     - Clients that use the plaintext password login handler (i.e. call
       the `login` method with argument `{ password: <plaintext
       password> }`) will continue to work, but users will not be
       transitioned from SRP to bcrypt when logging in with this login
       handler.
     - Clients that use SRP will no longer work. These clients should
       instead directly call the `login` method, as in
       `Meteor.loginWithPassword`. The argument to the `login` method
       can be either:
         - `{ password: <plaintext password> }`, or
         - `{ password: { digest: <password hash>, algorithm: "sha-256" } }`,
           where the password hash is the hex-encoded SHA256 hash of the
           plaintext password.

* Show the display name of the currently logged-in user after following
  an email verification link or a password reset link in `accounts-ui`.

* Add a `userEmail` option to `Meteor.loginWithMeteorDeveloperAccount`
  to pre-fill the user's email address in the OAuth popup.

* Ensure that the user object has updated token information before
  it is passed to email template functions. [#2210](https://github.com/meteor/meteor/issues/2210)

* Export the function that serves the HTTP response at the end of an
  OAuth flow as `OAuth._endOfLoginResponse`. This function can be
  overridden to make the OAuth popup flow work in certain mobile
  environments where `window.opener` is not supported.

* Remove support for OAuth redirect URLs with a `redirect` query
  parameter. This OAuth flow was never documented and never fully
  worked.


#### Blaze

* Blaze now tracks individual CSS rules in `style` attributes and won't
  overwrite changes to them made by other JavaScript libraries.

* Add `{{> UI.dynamic}}` to make it easier to dynamically render a
  template with a data context.

* Add `UI._templateInstance()` for accessing the current template
  instance from within a block helper.

* Add `UI._parentData(n)` for accessing parent data contexts from
  within a block helper.

* Add preliminary API for registering hooks to run when Blaze intends to
  insert, move, or remove DOM elements. For example, you can use these
  hooks to animate nodes as they are inserted, moved, or removed. To use
  them, you can set the `_uihooks` property on a container DOM
  element. `_uihooks` is an object that can have any subset of the
  following three properties:

    - `insertElement: function (node, next)`: called when Blaze intends
      to insert the DOM element `node` before the element `next`
    - `moveElement: function (node, next)`: called when Blaze intends to
      move the DOM element `node` before the element `next`
    - `removeElement: function (node)`: called when Blaze intends to
      remove the DOM element `node`

    Note that when you set one of these functions on a container
    element, Blaze will not do the actual operation; it's your
    responsibility to actually insert, move, or remove the node (by
    calling `$(node).remove()`, for example).

* The `findAll` method on template instances now returns a vanilla
  array, not a jQuery object. The `$` method continues to
  return a jQuery object. [#2039](https://github.com/meteor/meteor/issues/2039)

* Fix a Blaze memory leak by cleaning up event handlers when a template
  instance is destroyed. [#1997](https://github.com/meteor/meteor/issues/1997)

* Fix a bug where helpers used by {{#with}} were still re-running when
  their reactive data sources changed after they had been removed from
  the DOM.

* Stop not updating form controls if they're focused. If a field is
  edited by one user while another user is focused on it, it will just
  lose its value but maintain its focus. [#1965](https://github.com/meteor/meteor/issues/1965)

* Add `_nestInCurrentComputation` option to `UI.render`, fixing a bug in
  {{#each}} when an item is added inside a computation that subsequently
  gets invalidated. [#2156](https://github.com/meteor/meteor/issues/2156)

* Fix bug where "=" was not allowed in helper arguments. [#2157](https://github.com/meteor/meteor/issues/2157)

* Fix bug when a template tag immediately follows a Spacebars block
  comment. [#2175](https://github.com/meteor/meteor/issues/2175)


#### Command-line tool

* Add --directory flag to `meteor bundle`. Setting this flag outputs a
  directory rather than a tarball.

* Speed up updates of NPM modules by upgrading Node to include our fix for
  https://github.com/npm/npm/issues/3265 instead of passing `--force` to
  `npm install`.

* Always rebuild on changes to npm-shrinkwrap.json files.  [#1648](https://github.com/meteor/meteor/issues/1648)

* Fix uninformative error message when deploying to long hostnames. [#1208](https://github.com/meteor/meteor/issues/1208)

* Increase a buffer size to avoid failing when running MongoDB due to a
  large number of processes running on the machine, and fix the error
  message when the failure does occur. [#2158](https://github.com/meteor/meteor/issues/2158)

* Clarify a `meteor mongo` error message when using the MONGO_URL
  environment variable. [#1256](https://github.com/meteor/meteor/issues/1256)


#### Testing

* Run server tests from multiple clients serially instead of in
  parallel. This allows testing features that modify global server
  state.  [#2088](https://github.com/meteor/meteor/issues/2088)


#### Security

* Add Content-Type headers on JavaScript and CSS resources.

* Add `X-Content-Type-Options: nosniff` header to
  `browser-policy-content`'s default policy. If you are using
  `browser-policy-content` and you don't want your app to send this
  header, then call `BrowserPolicy.content.allowContentTypeSniffing()`.

* Use `Meteor.absoluteUrl()` to compute the redirect URL in the `force-ssl`
  package (instead of the host header).


#### Miscellaneous

* Allow `check` to work on the server outside of a Fiber. [#2136](https://github.com/meteor/meteor/issues/2136)

* EJSON custom type conversion functions should not be permitted to yield. [#2136](https://github.com/meteor/meteor/issues/2136)

* The legacy polling observe driver handles errors communicating with MongoDB
  better and no longer gets "stuck" in some circumstances.

* Automatically rewind cursors before calls to `fetch`, `forEach`, or `map`. On
  the client, don't cache the return value of `cursor.count()` (consistently
  with the server behavior). `cursor.rewind()` is now a no-op. [#2114](https://github.com/meteor/meteor/issues/2114)

* Remove an obsolete hack in reporting line numbers for LESS errors. [#2216](https://github.com/meteor/meteor/issues/2216)

* Avoid exceptions when accessing localStorage in certain Internet
  Explorer configurations. [#1291](https://github.com/meteor/meteor/issues/1291), [#1688](https://github.com/meteor/meteor/issues/1688).

* Make `handle.ready()` reactively stop, where `handle` is a
  subscription handle.

* Fix an error message from `audit-argument-checks` after login.

* Make the DDP server send an error if the client sends a connect
  message with a missing or malformed `support` field. [#2125](https://github.com/meteor/meteor/issues/2125)

* Fix missing `jquery` dependency in the `amplify` package. [#2113](https://github.com/meteor/meteor/issues/2113)

* Ban inserting EJSON custom types as documents. [#2095](https://github.com/meteor/meteor/issues/2095)

* Fix incorrect URL rewrites in stylesheets. [#2106](https://github.com/meteor/meteor/issues/2106)

* Upgraded dependencies:
  - node: 0.10.28 (from 0.10.26)
  - uglify-js: 2.4.13 (from 2.4.7)
  - sockjs server: 0.3.9 (from 0.3.8)
  - websocket-driver: 0.3.4 (from 0.3.2)
  - stylus: 0.46.3 (from 0.42.3)

Patches contributed by GitHub users awwx, babenzele, Cangit, dandv,
ducdigital, emgee3, felixrabe, FredericoC, jbruni, kentonv, mizzao,
mquandalle, subhog, tbjers, tmeasday.


## v0.8.1.3, 2014-05-22

* Fix a security issue in the `spiderable` package. `spiderable` now
  uses the ROOT_URL environment variable instead of the Host header to
  determine which page to snapshot.

* Fix hardcoded Twitter URL in `oauth1` package. This fixes a regression
  in 0.8.0.1 that broke Atmosphere packages that do OAuth1
  logins. [#2154](https://github.com/meteor/meteor/issues/2154).

* Add `credentialSecret` argument to `Google.retrieveCredential`, which
  was forgotten in a previous release.

* Remove nonexistent `-a` and `-r` aliases for `--add` and `--remove` in
  `meteor help authorized`. [#2155](https://github.com/meteor/meteor/issues/2155)

* Add missing `underscore` dependency in the `oauth-encryption` package. [#2165](https://github.com/meteor/meteor/issues/2165)

* Work around IE8 bug that caused some apps to fail to render when
  minified. [#2037](https://github.com/meteor/meteor/issues/2037).


## v0.8.1.2, 2014-05-12

* Fix memory leak (introduced in 0.8.1) by making sure to unregister
  sessions at the server when they are closed due to heartbeat timeout.

* Add `credentialSecret` argument to `Google.retrieveCredential`,
  `Facebook.retrieveCredential`, etc., which is needed to use them as of
  0.8.1. [#2118](https://github.com/meteor/meteor/issues/2118)

* Fix 0.8.1 regression that broke apps using a `ROOT_URL` with a path
  prefix. [#2109](https://github.com/meteor/meteor/issues/2109)


## v0.8.1.1, 2014-05-01

* Fix 0.8.1 regression preventing clients from specifying `_id` on insert. [#2097](https://github.com/meteor/meteor/issues/2097)

* Fix handling of malformed URLs when merging CSS files. [#2103](https://github.com/meteor/meteor/issues/2103), [#2093](https://github.com/meteor/meteor/issues/2093)

* Loosen the checks on the `options` argument to `Collection.find` to
  allow undefined values.


## v0.8.1, 2014-04-30

#### Meteor Accounts

* Fix a security flaw in OAuth1 and OAuth2 implementations. If you are
  using any OAuth accounts packages (such as `accounts-google` or
  `accounts-twitter`), we recommend that you update immediately and log
  out your users' current sessions with the following MongoDB command:

    $ db.users.update({}, { $set: { 'services.resume.loginTokens': [] } }, { multi: true });

* OAuth redirect URLs are now required to be on the same origin as your app.

* Log out a user's other sessions when they change their password.

* Store pending OAuth login results in the database instead of
  in-memory, so that an OAuth flow succeeds even if different requests
  go to different server processes.

* When validateLoginAttempt callbacks return false, don't override a more
  specific error message.

* Add `Random.secret()` for generating security-critical secrets like
  login tokens.

* `Meteor.logoutOtherClients` now calls the user callback when other
  login tokens have actually been removed from the database, not when
  they have been marked for eventual removal.  [#1915](https://github.com/meteor/meteor/issues/1915)

* Rename `Oauth` to `OAuth`.  `Oauth` is now an alias for backwards
  compatibility.

* Add `oauth-encryption` package for encrypting sensitive account
  credentials in the database.

* A validate login hook can now override the exception thrown from
  `beginPasswordExchange` like it can for other login methods.

* Remove an expensive observe over all users in the `accounts-base`
  package.


#### Blaze

* Disallow `javascript:` URLs in URL attribute values by default, to
  help prevent cross-site scripting bugs. Call
  `UI._allowJavascriptUrls()` to allow them.

* Fix `UI.toHTML` on templates containing `{{#with}}`.

* Fix `{{#with}}` over a data context that is mutated.  [#2046](https://github.com/meteor/meteor/issues/2046)

* Clean up autoruns when calling `UI.toHTML`.

* Properly clean up event listeners when removing templates.

* Add support for `{{!-- block comments --}}` in Spacebars. Block comments may
  contain `}}`, so they are more useful than `{{! normal comments}}` for
  commenting out sections of Spacebars templates.

* Don't dynamically insert `<tbody>` tags in reactive tables

* When handling a custom jQuery event, additional arguments are
  no longer lost -- they now come after the template instance
  argument.  [#1988](https://github.com/meteor/meteor/issues/1988)


#### DDP and MongoDB

* Extend latency compensation to support an arbitrary sequence of
  inserts in methods.  Previously, documents created inside a method
  stub on the client would eventually be replaced by new documents
  from the server, causing the screen to flicker.  Calling `insert`
  inside a method body now generates the same ID on the client (inside
  the method stub) and on the server.  A sequence of inserts also
  generates the same sequence of IDs.  Code that wants a random stream
  that is consistent between method stub and real method execution can
  get one with `DDP.randomStream`.
  https://trello.com/c/moiiS2rP/57-pattern-for-creating-multiple-database-records-from-a-method

* The document passed to the `insert` callback of `allow` and `deny` now only
  has a `_id` field if the client explicitly specified one; this allows you to
  use `allow`/`deny` rules to prevent clients from specifying their own
  `_id`. As an exception, `allow`/`deny` rules with a `transform` always have an
  `_id`.

* DDP now has an implementation of bidirectional heartbeats which is consistent
  across SockJS and websocket transports. This enables connection keepalive and
  allows servers and clients to more consistently and efficiently detect
  disconnection.

* The DDP protocol version number has been incremented to "pre2" (adding
  randomSeed and heartbeats).

* The oplog observe driver handles errors communicating with MongoDB
  better and knows to re-poll all queries after a MongoDB failover.

* Fix bugs involving mutating DDP method arguments.


#### meteor command-line tool

* Move boilerplate HTML from tools to webapp.  Change internal
  `Webapp.addHtmlAttributeHook` API.

* Add `meteor list-sites` command for listing the sites that you have
  deployed to meteor.com with your Meteor developer account.

* Third-party template languages can request that their generated source loads
  before other JavaScript files, just like *.html files, by passing the
  isTemplate option to Plugin.registerSourceHandler.

* You can specify a particular interface for the dev mode runner to bind to with
  `meteor -p host:port`.

* Don't include proprietary tar tags in bundle tarballs.

* Convert relative URLs to absolute URLs when merging CSS files.


#### Upgraded dependencies

* Node.js from 0.10.25 to 0.10.26.
* MongoDB driver from 1.3.19 to 1.4.1
* stylus: 0.42.3 (from 0.42.2)
* showdown: 0.3.1
* css-parse: an unreleased version (from 1.7.0)
* css-stringify: an unreleased version (from 1.4.1)


Patches contributed by GitHub users aldeed, apendua, arbesfeld, awwx, dandv,
davegonzalez, emgee3, justinsb, mquandalle, Neftedollar, Pent, sdarnell,
and timhaines.


## v0.8.0.1, 2014-04-21

* Fix security flaw in OAuth1 implementation. Clients can no longer
  choose the callback_url for OAuth1 logins.


## v0.8.0, 2014-03-27

Meteor 0.8.0 introduces Blaze, a total rewrite of our live templating engine,
replacing Spark. Advantages of Blaze include:

  * Better interoperability with jQuery plugins and other techniques which
    directly manipulate the DOM
  * More fine-grained updates: only the specific elements or attributes that
    change are touched rather than the entire template
  * A fully documented templating language
  * No need for the confusing `{{#constant}}`, `{{#isolate}}`, and `preserve`
    directives
  * Uses standard jQuery delegation (`.on`) instead of our custom implementation
  * Blaze supports live SVG templates that work just like HTML templates

See
[the Using Blaze wiki page](https://github.com/meteor/meteor/wiki/Using-Blaze)
for full details on upgrading your app to 0.8.0.  This includes:

* The `Template.foo.rendered` callback is now only called once when the template
  is rendered, rather than repeatedly as it is "re-rendered", because templates
  now directly update changed data instead of fully re-rendering.

* The `accounts-ui` login buttons are now invoked as a `{{> loginButtons}}`
  rather than as `{{loginButtons}}`.

* Previous versions of Meteor used a heavily modified version of the Handlebars
  templating language. In 0.8.0, we've given it its own name: Spacebars!
  Spacebars has an
  [explicit specification](https://github.com/meteor/meteor/blob/devel/packages/spacebars/README.md)
  instead of being defined as a series of changes to Handlebars. There are some
  incompatibilities with our previous Handlebars fork, such as a
  [different way of specifying dynamic element attributes](https://github.com/meteor/meteor/blob/devel/packages/spacebars/README.md#in-attribute-values)
  and a
  [new way of defining custom block helpers](https://github.com/meteor/meteor/blob/devel/packages/spacebars/README.md#custom-block-helpers).

* Your template files must consist of
  [well-formed HTML](https://github.com/meteor/meteor/blob/devel/packages/spacebars/README.md#html-dialect). Invalid
  HTML is now a compilation failure.  (There is a current limitation in our HTML
  parser such that it does not support
  [omitting end tags](http://www.w3.org/TR/html5/syntax.html#syntax-tag-omission)
  on elements such as `<P>` and `<LI>`.)

* `Template.foo` is no longer a function. It is instead a
  "component". Components render to an intermediate representation of an HTML
  tree, not a string, so there is no longer an easy way to render a component to
  a static HTML string.

* `Meteor.render` and `Spark.render` have been removed. Use `UI.render` and
  `UI.insert` instead.

* The `<body>` tag now defines a template just like the `<template>` tag, which
  can have helpers and event handlers.  Define them directly on the object
  `UI.body`.

* Previous versions of Meteor shipped with a synthesized `tap` event,
  implementing a zero-delay click event on mobile browsers. Unfortunately, this
  event never worked very well. We're eliminating it. Instead, use one of the
  excellent third party solutions.

* The `madewith` package (which supported adding a badge to your website
  displaying its score from http://madewith.meteor.com/) has been removed, as it
  is not compatible with the new version of that site.

* The internal `spark`, `liverange`, `universal-events`, and `domutils` packages
  have been removed.

* The `Handlebars` namespace has been deprecated.  `Handlebars.SafeString` is
  now `Spacebars.SafeString`, and `Handlebars.registerHelper` is now
  `UI.registerHelper`.

Patches contributed by GitHub users cmather and mart-jansink.


## v0.7.2.3, 2014-12-09 (backport)

* Fix a security issue in allow/deny rules that could result in data
  loss. If your app uses allow/deny rules, or uses packages that use
  allow/deny rules, we recommend that you update immediately.
  Backport from 1.0.1.

## v0.7.2.2, 2014-04-21 (backport)

* Fix a security flaw in OAuth1 and OAuth2 implementations.
  Backport from 0.8.1; see its entry for recommended actions to take.

## v0.7.2.1, 2014-04-30 (backport)

* Fix security flaw in OAuth1 implementation. Clients can no longer
  choose the callback_url for OAuth1 logins.
  Backport from 0.8.0.1.

## v0.7.2, 2014-03-18

* Support oplog tailing on queries with the `limit` option. All queries
  except those containing `$near` or `$where` selectors or the `skip`
  option can now be used with the oplog driver.

* Add hooks to login process: `Accounts.onLogin`,
  `Accounts.onLoginFailure`, and `Accounts.validateLoginAttempt`. These
  functions allow for rate limiting login attempts, logging an audit
  trail, account lockout flags, and more. See:
  http://docs.meteor.com/#accounts_validateloginattempt [#1815](https://github.com/meteor/meteor/issues/1815)

* Change the `Accounts.registerLoginHandler` API for custom login
  methods. Login handlers now require a name and no longer have to deal
  with generating resume tokens. See
  https://github.com/meteor/meteor/blob/devel/packages/accounts-base/accounts_server.js
  for details. OAuth based login handlers using the
  `Oauth.registerService` packages are not affected.

* Add support for HTML email in `Accounts.emailTemplates`.  [#1785](https://github.com/meteor/meteor/issues/1785)

* minimongo: Support `{a: {$elemMatch: {x: 1, $or: [{a: 1}, {b: 1}]}}}`  [#1875](https://github.com/meteor/meteor/issues/1875)

* minimongo: Support `{a: {$regex: '', $options: 'i'}}`  [#1874](https://github.com/meteor/meteor/issues/1874)

* minimongo: Fix sort implementation with multiple sort fields which each look
  inside an array. eg, ensure that with sort key `{'a.x': 1, 'a.y': 1}`, the
  document `{a: [{x: 0, y: 4}]}` sorts before
  `{a: [{x: 0, y: 5}, {x: 1, y: 3}]}`, because the 3 should not be used as a
  tie-breaker because it is not "next to" the tied 0s.

* minimongo: Fix sort implementation when selector and sort key share a field,
  that field matches an array in the document, and only some values of the array
  match the selector. eg, ensure that with sort key `{a: 1}` and selector
  `{a: {$gt: 3}}`, the document `{a: [4, 6]}` sorts before `{a: [1, 5]}`,
  because the 1 should not be used as a sort key because it does not match the
  selector. (We only approximate the MongoDB behavior here by only supporting
  relatively selectors.)

* Use `faye-websocket` (0.7.2) npm module instead of `websocket` (1.0.8) for
  server-to-server DDP.

* Update Google OAuth package to use new `profile` and `email` scopes
  instead of deprecated URL-based scopes.  [#1887](https://github.com/meteor/meteor/issues/1887)

* Add `_throwFirstError` option to `Deps.flush`.

* Make `facts` package data available on the server as
  `Facts._factsByPackage`.

* Fix issue where `LESS` compilation error could crash the `meteor run`
  process.  [#1877](https://github.com/meteor/meteor/issues/1877)

* Fix crash caused by empty HTTP host header in `meteor run` development
  server.  [#1871](https://github.com/meteor/meteor/issues/1871)

* Fix hot code reload in private browsing mode in Safari.

* Fix appcache size calculation to avoid erronious warnings. [#1847](https://github.com/meteor/meteor/issues/1847)

* Remove unused `Deps._makeNonReactive` wrapper function. Call
  `Deps.nonreactive` directly instead.

* Avoid setting the `oplogReplay` on non-oplog collections. Doing so
  caused mongod to crash.

* Add startup message to `test-in-console` to ease automation. [#1884](https://github.com/meteor/meteor/issues/1884)

* Upgraded dependencies
  - amplify: 1.1.2 (from 1.1.0)

Patches contributed by GitHub users awwx, dandv, queso, rgould, timhaines, zol


## v0.7.1.2, 2014-02-27

* Fix bug in tool error handling that caused `meteor` to crash on Mac
  OSX when no computer name is set.

* Work around a bug that caused MongoDB to fail an assertion when using
  tailable cursors on non-oplog collections.


## v0.7.1.1, 2014-02-24

* Integrate with Meteor developer accounts, a new way of managing your
  meteor.com deployed sites. When you use `meteor deploy`, you will be
  prompted to create a developer account.
    - Once you've created a developer account, you can log in and out
      from the command line with `meteor login` and `meteor logout`.
    - You can claim legacy sites with `meteor claim`. This command will
      prompt you for your site password if you are claiming a
      password-protected site; after claiming it, you will not need to
      enter the site password again.
    - You can add or remove authorized users, and view the list of
      authorized users, for a site with `meteor authorized`.
    - You can view your current username with `meteor whoami`.
    - This release also includes the `accounts-meteor-developer` package
      for building Meteor apps that allow users to log in with their own
      developer accounts.

* Improve the oplog tailing implementation for getting real-time database
  updates from MongoDB.
    - Add support for all operators except `$where` and `$near`. Limit and
      skip are not supported yet.
    - Add optimizations to avoid needless data fetches from MongoDB.
    - Fix an error ("Cannot call method 'has' of null") in an oplog
      callback. [#1767](https://github.com/meteor/meteor/issues/1767)

* Add and improve support for minimongo operators.
  - Support `$comment`.
  - Support `obj` name in `$where`.
  - `$regex` matches actual regexps properly.
  - Improve support for `$nin`, `$ne`, `$not`.
  - Support using `{ $in: [/foo/, /bar/] }`. [#1707](https://github.com/meteor/meteor/issues/1707)
  - Support `{$exists: false}`.
  - Improve type-checking for selectors.
  - Support `{x: {$elemMatch: {$gt: 5}}}`.
  - Match Mongo's behavior better when there are arrays in the document.
  - Support `$near` with sort.
  - Implement updates with `{ $set: { 'a.$.b': 5 } }`.
  - Support `{$type: 4}` queries.
  - Optimize `remove({})` when observers are paused.
  - Make update-by-id constant time.
  - Allow `{$set: {'x._id': 1}}`.  [#1794](https://github.com/meteor/meteor/issues/1794)

* Upgraded dependencies
  - node: 0.10.25 (from 0.10.22). The workaround for specific Node
    versions from 0.7.0 is now removed; 0.10.25+ is supported.
  - jquery: 1.11.0 (from 1.8.2). See
    http://jquery.com/upgrade-guide/1.9/ for upgrade instructions.
  - jquery-waypoints: 2.0.4 (from 1.1.7). Contains
    backwards-incompatible changes.
  - source-map: 0.3.2 (from 0.3.30) [#1782](https://github.com/meteor/meteor/issues/1782)
  - websocket-driver: 0.3.2 (from 0.3.1)
  - http-proxy: 1.0.2 (from a pre-release fork of 1.0)
  - semver: 2.2.1 (from 2.1.0)
  - request: 2.33.0 (from 2.27.0)
  - fstream: 0.1.25 (from 0.1.24)
  - tar: 0.1.19 (from 0.1.18)
  - eachline: a fork of 2.4.0 (from 2.3.3)
  - source-map: 0.1.31 (from 0.1.30)
  - source-map-support: 0.2.5 (from 0.2.3)
  - mongo: 2.4.9 (from 2.4.8)
  - openssl in mongo: 1.0.1f (from 1.0.1e)
  - kexec: 0.2.0 (from 0.1.1)
  - less: 1.6.1 (from 1.3.3)
  - stylus: 0.42.2 (from 0.37.0)
  - nib: 1.0.2 (from 1.0.0)
  - coffeescript: 1.7.1 (from 1.6.3)

* CSS preprocessing and sourcemaps:
  - Add sourcemap support for CSS stylesheet preprocessors. Use
    sourcemaps for stylesheets compiled with LESS.
  - Improve CSS minification to deal with `@import` statements correctly.
  - Lint CSS files for invalid `@` directives.
  - Change the recommended suffix for imported LESS files from
    `.lessimport` to `.import.less`. Add `.import.styl` to allow
    `stylus` imports. `.lessimport` continues to work but is deprecated.

* Add `clientAddress` and `httpHeaders` to `this.connection` in method
  calls and publish functions.

* Hash login tokens before storing them in the database. Legacy unhashed
  tokens are upgraded to hashed tokens in the database as they are used
  in login requests.

* Change default accounts-ui styling and add more CSS classes.

* Refactor command-line tool. Add test harness and better tests. Run
  `meteor self-test --help` for info on running the tools test suite.

* Speed up application re-build in development mode by re-using file
  hash computation between file change watching code and application
  build code..

* Fix issues with documents containing a key named `length` with a
  numeric value. Underscore treated these as arrays instead of objects,
  leading to exceptions when . Patch Underscore to not treat plain
  objects (`x.constructor === Object`) with numeric `length` fields as
  arrays. [#594](https://github.com/meteor/meteor/issues/594) [#1737](https://github.com/meteor/meteor/issues/1737)

* Deprecate `Accounts.loginServiceConfiguration` in favor of
  `ServiceConfiguration.configurations`, exported by the
  `service-configuration` package. `Accounts.loginServiceConfiguration`
  is maintained for backwards-compatibility, but it is defined in a
  `Meteor.startup` block and so cannot be used from top-level code.

* Cursors with a field specifier containing `{_id: 0}` can no longer be
  used with `observeChanges` or `observe`. This includes the implicit
  calls to these functions that are done when returning a cursor from a
  publish function or using `{{#each}}`.

* Transform functions must return objects and may not change the `_id`
  field, though they may leave it out.

* Remove broken IE7 support from the `localstorage` package. Meteor
  accounts logins no longer persist in IE7.

* Fix the `localstorage` package when used with Safari in private
  browsing mode. This fixes a problem with login token storage and
  account login. [#1291](https://github.com/meteor/meteor/issues/1291)

* Types added with `EJSON.addType` now have default `clone` and `equals`
  implementations. Users may still specify `clone` or `equals` functions
  to override the default behavior.  [#1745](https://github.com/meteor/meteor/issues/1745)

* Add `frame-src` to `browser-policy-content` and account for
  cross-browser CSP disparities.

* Deprecate `Oauth.initiateLogin` in favor of `Oauth.showPopup`.

* Add `WebApp.rawConnectHandlers` for adding connect handlers that run
  before any other Meteor handlers, except `connect.compress()`. Raw
  connect handlers see the URL's full path (even if ROOT_URL contains a
  non-empty path) and they run before static assets are served.

* Add `Accounts.connection` to allow using Meteor accounts packages with
  a non-default DDP connection.

* Detect and reload if minified CSS files fail to load at startup. This
  prevents the application from running unstyled if the page load occurs
  while the server is switching versions.

* Allow Npm.depends to specify any http or https URL containing a full
  40-hex-digit SHA.  [#1686](https://github.com/meteor/meteor/issues/1686)

* Add `retry` package for connection retry with exponential backoff.

* Pass `update` and `remove` return values correctly when using
  collections validated with `allow` and `deny` rules. [#1759](https://github.com/meteor/meteor/issues/1759)

* If you're using Deps on the server, computations and invalidation
  functions are not allowed to yield. Throw an error instead of behaving
  unpredictably.

* Fix namespacing in coffeescript files added to a package with the
  `bare: true` option. [#1668](https://github.com/meteor/meteor/issues/1668)

* Fix races when calling login and/or logoutOtherClients from multiple
  tabs. [#1616](https://github.com/meteor/meteor/issues/1616)

* Include oauth_verifier as a header rather than a parameter in
  the `oauth1` package. [#1825](https://github.com/meteor/meteor/issues/1825)

* Fix `force-ssl` to allow local development with `meteor run` in IPv6
  environments. [#1751](https://github.com/meteor/meteor/issues/1751)`

* Allow cursors on named local collections to be returned from a publish
  function in an array.  [#1820](https://github.com/meteor/meteor/issues/1820)

* Fix build failure caused by a directory in `programs/` without a
  package.js file.

* Do a better job of handling shrinkwrap files when an npm module
  depends on something that isn't a semver. [#1684](https://github.com/meteor/meteor/issues/1684)

* Fix failures updating npm dependencies when a node_modules directory
  exists above the project directory.  [#1761](https://github.com/meteor/meteor/issues/1761)

* Preserve permissions (eg, executable bit) on npm files.  [#1808](https://github.com/meteor/meteor/issues/1808)

* SockJS tweak to support relative base URLs.

* Don't leak sockets on error in dev-mode proxy.

* Clone arguments to `added` and `changed` methods in publish
  functions. This allows callers to reuse objects and prevents already
  published data from changing after the fact.  [#1750](https://github.com/meteor/meteor/issues/1750)

* Ensure springboarding to a different meteor tools version always uses
  `exec` to run the old version. This simplifies process management for
  wrapper scripts.

Patches contributed by GitHub users DenisGorbachev, EOT, OyoKooN, awwx,
dandv, icellan, jfhamlin, marcandre, michaelbishop, mitar, mizzao,
mquandalle, paulswartz, rdickert, rzymek, timhaines, and yeputons.


## v0.7.0.1, 2013-12-20

* Two fixes to `meteor run` Mongo startup bugs that could lead to hangs with the
  message "Initializing mongo database... this may take a moment.".  [#1696](https://github.com/meteor/meteor/issues/1696)

* Apply the Node patch to 0.10.24 as well (see the 0.7.0 section for details).

* Fix gratuitous IE7 incompatibility.  [#1690](https://github.com/meteor/meteor/issues/1690)


## v0.7.0, 2013-12-17

This version of Meteor contains a patch for a bug in Node 0.10 which
most commonly affects websockets. The patch is against Node version
0.10.22 and 0.10.23. We strongly recommend using one of these precise
versions of Node in production so that the patch will be applied. If you
use a newer version of Node with this version of Meteor, Meteor will not
apply the patch and will instead disable websockets.

* Rework how Meteor gets realtime database updates from MongoDB. Meteor
  now reads the MongoDB "oplog" -- a special collection that records all
  the write operations as they are applied to your database. This means
  changes to the database are instantly noticed and reflected in Meteor,
  whether they originated from Meteor or from an external database
  client. Oplog tailing is automatically enabled in development mode
  with `meteor run`, and can be enabled in production with the
  `MONGO_OPLOG_URL` environment variable. Currently the only supported
  selectors are equality checks; `$`-operators, `limit` and `skip`
  queries fall back to the original poll-and-diff algorithm. See
  https://github.com/meteor/meteor/wiki/Oplog-Observe-Driver
  for details.

* Add `Meteor.onConnection` and add `this.connection` to method
  invocations and publish functions. These can be used to store data
  associated with individual clients between subscriptions and method
  calls. See http://docs.meteor.com/#meteor_onconnection for details. [#1611](https://github.com/meteor/meteor/issues/1611)

* Bundler failures cause non-zero exit code in `meteor run`.  [#1515](https://github.com/meteor/meteor/issues/1515)

* Fix error when publish function callbacks are called during session shutdown.

* Rework hot code push. The new `autoupdate` package drives automatic
  reloads on update using standard DDP messages instead of a hardcoded
  message at DDP startup. Now the hot code push only triggers when
  client code changes; server-only code changes will not cause the page
  to reload.

* New `facts` package publishes internal statistics about Meteor.

* Add an explicit check that publish functions return a cursor, an array
  of cursors, or a falsey value. This is a safety check to to prevent
  users from accidentally returning Collection.findOne() or some other
  value and expecting it to be published.

* Implement `$each`, `$sort`, and `$slice` options for minimongo's `$push`
  modifier.  [#1492](https://github.com/meteor/meteor/issues/1492)

* Introduce `--raw-logs` option to `meteor run` to disable log
  coloring and timestamps.

* Add `WebAppInternals.setBundledJsCssPrefix()` to control where the
  client loads bundled JavaScript and CSS files. This allows serving
  files from a CDN to decrease page load times and reduce server load.

* Attempt to exit cleanly on `SIGHUP`. Stop accepting incoming
  connections, kill DDP connections, and finish all outstanding requests
  for static assets.

* In the HTTP server, only keep sockets with no active HTTP requests alive for 5
  seconds.

* Fix handling of `fields` option in minimongo when only `_id` is present. [#1651](https://github.com/meteor/meteor/issues/1651)

* Fix issue where setting `process.env.MAIL_URL` in app code would not
  alter where mail was sent. This was a regression in 0.6.6 from 0.6.5. [#1649](https://github.com/meteor/meteor/issues/1649)

* Use stderr instead of stdout (for easier automation in shell scripts) when
  prompting for passwords and when downloading the dev bundle. [#1600](https://github.com/meteor/meteor/issues/1600)

* Ensure more downtime during file watching.  [#1506](https://github.com/meteor/meteor/issues/1506)

* Fix `meteor run` with settings files containing non-ASCII characters.  [#1497](https://github.com/meteor/meteor/issues/1497)

* Support `EJSON.clone` for `Meteor.Error`. As a result, they are properly
  stringified in DDP even if thrown through a `Future`.  [#1482](https://github.com/meteor/meteor/issues/1482)

* Fix passing `transform: null` option to `collection.allow()` to disable
  transformation in validators.  [#1659](https://github.com/meteor/meteor/issues/1659)

* Fix livedata error on `this.removed` during session shutdown. [#1540](https://github.com/meteor/meteor/issues/1540) [#1553](https://github.com/meteor/meteor/issues/1553)

* Fix incompatibility with Phusion Passenger by removing an unused line. [#1613](https://github.com/meteor/meteor/issues/1613)

* Ensure install script creates /usr/local on machines where it does not
  exist (eg. fresh install of OSX Mavericks).

* Set x-forwarded-* headers in `meteor run`.

* Clean up package dirs containing only ".build".

* Check for matching hostname before doing end-of-oauth redirect.

* Only count files that actually go in the cache towards the `appcache`
  size check. [#1653](https://github.com/meteor/meteor/issues/1653).

* Increase the maximum size spiderable will return for a page from 200kB
  to 5MB.

* Upgraded dependencies:
  * SockJS server from 0.3.7 to 0.3.8, including new faye-websocket module.
  * Node from 0.10.21 to 0.10.22
  * MongoDB from 2.4.6 to 2.4.8
  * clean-css from 1.1.2 to 2.0.2
  * uglify-js from a fork of 2.4.0 to 2.4.7
  * handlebars npm module no longer available outside of handlebars package

Patches contributed by GitHub users AlexeyMK, awwx, dandv, DenisGorbachev,
emgee3, FooBarWidget, mitar, mcbain, rzymek, and sdarnell.


## v0.6.6.3, 2013-11-04

* Fix error when publish function callbacks are called during session
  shutdown.  [#1540](https://github.com/meteor/meteor/issues/1540) [#1553](https://github.com/meteor/meteor/issues/1553)

* Improve `meteor run` CPU usage in projects with many
  directories.  [#1506](https://github.com/meteor/meteor/issues/1506)


## v0.6.6.2, 2013-10-21

* Upgrade Node from 0.10.20 to 0.10.21 (security update).


## v0.6.6.1, 2013-10-12

* Fix file watching on OSX. Work around Node issue [#6251](https://github.com/meteor/meteor/issues/6251) by not using
  fs.watch. [#1483](https://github.com/meteor/meteor/issues/1483)


## v0.6.6, 2013-10-10


#### Security

* Add `browser-policy` package for configuring and sending
  Content-Security-Policy and X-Frame-Options HTTP headers.
  [See the docs](http://docs.meteor.com/#browserpolicy) for more.

* Use cryptographically strong pseudorandom number generators when available.

#### MongoDB

* Add upsert support. `Collection.update` now supports the `{upsert:
  true}` option. Additionally, add a `Collection.upsert` method which
  returns the newly inserted object id if applicable.

* `update` and `remove` now return the number of documents affected.  [#1046](https://github.com/meteor/meteor/issues/1046)

* `$near` operator for `2d` and `2dsphere` indices.

* The `fields` option to the collection methods `find` and `findOne` now works
  on the client as well.  (Operators such as `$elemMatch` and `$` are not yet
  supported in `fields` projections.) [#1287](https://github.com/meteor/meteor/issues/1287)

* Pass an index and the cursor itself to the callbacks in `cursor.forEach` and
  `cursor.map`, just like the corresponding `Array` methods.  [#63](https://github.com/meteor/meteor/issues/63)

* Support `c.find(query, {limit: N}).count()` on the client.  [#654](https://github.com/meteor/meteor/issues/654)

* Improve behavior of `$ne`, `$nin`, and `$not` selectors with objects containing
  arrays.  [#1451](https://github.com/meteor/meteor/issues/1451)

* Fix various bugs if you had two documents with the same _id field in
  String and ObjectID form.

#### Accounts

* [Behavior Change] Expire login tokens periodically. Defaults to 90
  days. Use `Accounts.config({loginExpirationInDays: null})` to disable
  token expiration.

* [Behavior Change] Write dates generated by Meteor Accounts to Mongo as
  Date instead of number; existing data can be converted by passing it
  through `new Date()`. [#1228](https://github.com/meteor/meteor/issues/1228)

* Log out and close connections for users if they are deleted from the
  database.

* Add Meteor.logoutOtherClients() for logging out other connections
  logged in as the current user.

* `restrictCreationByEmailDomain` option in `Accounts.config` to restrict new
  users to emails of specific domain (eg. only users with @meteor.com emails) or
  a custom validator. [#1332](https://github.com/meteor/meteor/issues/1332)

* Support OAuth1 services that require request token secrets as well as
  authentication token secrets.  [#1253](https://github.com/meteor/meteor/issues/1253)

* Warn if `Accounts.config` is only called on the client.  [#828](https://github.com/meteor/meteor/issues/828)

* Fix bug where callbacks to login functions could be called multiple
  times when the client reconnects.

#### DDP

* Fix infinite loop if a client disconnects while a long yielding method is
  running.

* Unfinished code to support DDP session resumption has been removed. Meteor
  servers now stop processing messages from clients and reclaim memory
  associated with them as soon as they are disconnected instead of a few minutes
  later.

#### Tools

* The pre-0.6.5 `Package.register_extension` API has been removed. Use
  `Package._transitional_registerBuildPlugin` instead, which was introduced in
  0.6.5. (A bug prevented the 0.6.5 reimplementation of `register_extension`
  from working properly anyway.)

* Support using an HTTP proxy in the `meteor` command line tool. This
  allows the `update`, `deploy`, `logs`, and `mongo` commands to work
  behind a proxy. Use the standard `http_proxy` environment variable to
  specify your proxy endpoint.  [#429](https://github.com/meteor/meteor/issues/429), [#689](https://github.com/meteor/meteor/issues/689), [#1338](https://github.com/meteor/meteor/issues/1338)

* Build Linux binaries on an older Linux machine. Meteor now supports
  running on Linux machines with glibc 2.9 or newer (Ubuntu 10.04+, RHEL
  and CentOS 6+, Fedora 10+, Debian 6+). Improve error message when running
  on Linux with unsupported glibc, and include Mongo stderr if it fails
  to start.

* Install NPM modules with `--force` to avoid corrupted local caches.

* Rebuild NPM modules in packages when upgrading to a version of Meteor that
  uses a different version of Node.

* Disable the Mongo http interface. This lets you run meteor on two ports
  differing by 1000 at the same time.

#### Misc

* [Known issue] Breaks support for pre-release OSX 10.9 'Mavericks'.
  Will be addressed shortly. See issues:
  https://github.com/joyent/node/issues/6251
  https://github.com/joyent/node/issues/6296

* `EJSON.stringify` now takes options:
  - `canonical` causes objects keys to be stringified in sorted order
  - `indent` allows formatting control over the EJSON stringification

* EJSON now supports `Infinity`, `-Infinity` and `NaN`.

* Check that the argument to `EJSON.parse` is a string.  [#1401](https://github.com/meteor/meteor/issues/1401)

* Better error from functions that use `Meteor._wrapAsync` (eg collection write
  methods and `HTTP` methods) and in DDP server message processing.  [#1387](https://github.com/meteor/meteor/issues/1387)

* Support `appcache` on Chrome for iOS.

* Support literate CoffeeScript files with the extension `.coffee.md` (in
  addition to the already-supported `.litcoffee` extension). [#1407](https://github.com/meteor/meteor/issues/1407)

* Make `madewith` package work again (broken in 0.6.5).  [#1448](https://github.com/meteor/meteor/issues/1448)

* Better error when passing a string to `{{#each}}`. [#722](https://github.com/meteor/meteor/issues/722)

* Add support for JSESSIONID cookies for sticky sessions. Set the
  `USE_JSESSIONID` environment variable to enable placing a JSESSIONID
  cookie on sockjs requests.

* Simplify the static analysis used to detect package-scope variables.

* Upgraded dependencies:
  * Node from 0.8.24 to 0.10.20
  * MongoDB from 2.4.4 to 2.4.6
  * MongoDB driver from 1.3.17 to 1.3.19
  * http-proxy from 0.10.1 to a pre-release of 1.0.0
  * stylus from 0.30.1 to 0.37.0
  * nib from 0.8.2 to 1.0.0
  * optimist from 0.3.5 to 0.6.0
  * semver from 1.1.0 to 2.1.0
  * request from 2.12.0 to 2.27.0
  * keypress from 0.1.0 to 0.2.1
  * underscore from 1.5.1 to 1.5.2
  * fstream from 0.1.21 to 0.1.24
  * tar from 0.1.14 to 0.1.18
  * source-map from 0.1.26 to 0.1.30
  * source-map-support from a fork of 0.1.8 to 0.2.3
  * escope from a fork of 0.0.15 to 1.0.0
  * estraverse from 1.1.2-1 to 1.3.1
  * simplesmtp from 0.1.25 to 0.3.10
  * stream-buffers from 0.2.3 to 0.2.5
  * websocket from 1.0.7 to 1.0.8
  * cli-color from 0.2.2 to 0.2.3
  * clean-css from 1.0.11 to 1.1.2
  * UglifyJS2 from a fork of 2.3.6 to a different fork of 2.4.0
  * connect from 2.7.10 to 2.9.0
  * send from 0.1.0 to 0.1.4
  * useragent from 2.0.1 to 2.0.7
  * replaced byline with eachline 2.3.3

Patches contributed by GitHub users ansman, awwx, codeinthehole, jacott,
Maxhodges, meawoppl, mitar, mizzao, mquandalle, nathan-muir, RobertLowe, ryw,
sdarnell, and timhaines.


## v0.6.5.3, 2014-12-09 (backport)

* Fix a security issue in allow/deny rules that could result in data
  loss. If your app uses allow/deny rules, or uses packages that use
  allow/deny rules, we recommend that you update immediately.
  Backport from 1.0.1.


## v0.6.5.2, 2013-10-21

* Upgrade Node from 0.8.24 to 0.8.26 (security patch)


## v0.6.5.1, 2013-08-28

* Fix syntax errors on lines that end with a backslash. [#1326](https://github.com/meteor/meteor/issues/1326)

* Fix serving static files with special characters in their name. [#1339](https://github.com/meteor/meteor/issues/1339)

* Upgrade `esprima` JavaScript parser to fix bug parsing complex regexps.

* Export `Spiderable` from `spiderable` package to allow users to set
  `Spiderable.userAgentRegExps` to control what user agents are treated
  as spiders.

* Add EJSON to standard-app-packages. [#1343](https://github.com/meteor/meteor/issues/1343)

* Fix bug in d3 tab character parsing.

* Fix regression when using Mongo ObjectIDs in Spark templates.


## v0.6.5, 2013-08-14

* New package system with package compiler and linker:

  * Each package now has it own namespace for variable
    declarations. Global variables used in a package are limited to
    package scope.

  * Packages must explicitly declare which symbols they export with
    `api.export` in `package.js`.

  * Apps and packages only see the exported symbols from packages they
    explicitly use. For example, if your app uses package A which in
    turn depends on package B, only package A's symbols will be
    available in the app.

  * Package names can only contain alphanumeric characters, dashes, and
    dots. Packages with spaces and underscores must be renamed.

  * Remove hardcoded list of required packages. New default
    `standard-app-packages` package adds dependencies on the core Meteor
    stack. This package can be removed to make an app with only parts of
    the Meteor stack. `standard-app-packages` will be automatically
    added to a project when it is updated to Meteor 0.6.5.

  * Custom app packages in the `packages` directory are no longer
    automatically used. They must be explicitly added to the app with
    `meteor add <packagename>`. To help with the transition, all
    packages in the `packages` directory will be automatically added to
    the project when it is updated to Meteor 0.6.5.

  * New "unipackage" on-disk format for built packages. Compiled packages are
    cached and rebuilt only when their source or dependencies change.

  * Add "unordered" and "weak" package dependency modes to allow
    circular package dependencies and conditional code inclusion.

  * New API (`_transitional_registerBuildPlugin`) for declaring
    compilers, preprocessors, and file extension handlers. These new
    build plugins are full compilation targets in their own right, and
    have their own namespace, source files, NPM requirements, and package
    dependencies. The old `register_extension` API is deprecated. Please
    note that the `package.js` format and especially
    `_transitional_registerBuildPlugin` are not frozen interfaces and
    are subject to change in future releases.

  * Add `api.imply`, which allows one package to "imply" another. If
    package A implies package B, then anything that depends on package
    A automatically depends on package B as well (and receives package
    B's imports). This is useful for creating umbrella packages
    (`standard-app-packages`) or sometimes for factoring common code
    out of related packages (`accounts-base`).

* Move HTTP serving out of the server bootstrap and into the `webapp`
  package. This allows building Meteor apps that are not web servers
  (eg. command line tools, DDP clients, etc.). Connect middlewares can
  now be registered on the new `WebApp.connectHandlers` instead of the
  old `__meteor_bootstrap__.app`.

* The entire Meteor build process now has first-class source map
  support. A source map is maintained for every source file as it
  passes through the build pipeline. Currently, the source maps are
  only served in development mode. Not all web browsers support source
  maps yet and for those that do, you may have to turn on an option to
  enable them. Source maps will always be used when reporting
  exceptions on the server.

* Update the `coffeescript` package to generate source maps.

* Add new `Assets` API and `private` subdirectory for including and
  accessing static assets on the server. http://docs.meteor.com/#assets

* Add `Meteor.disconnect`. Call this to disconnect from the
  server and stop all live data updates. [#1151](https://github.com/meteor/meteor/issues/1151)

* Add `Match.Integer` to `check` for 32-bit signed integers.

* `Meteor.connect` has been renamed to `DDP.connect` and is now fully
  supported on the server. Server-to-server DDP connections use
  websockets, and can be used for both method calls and subscriptions.

* Rename `Meteor.default_connection` to `Meteor.connection` and
  `Meteor.default_server` to `Meteor.server`.

* Rename `Meteor.http` to `HTTP`.

* `ROOT_URL` may now have a path part. This allows serving multiple
  Meteor apps on the same domain.

* Support creating named unmanaged collections with
  `new Meteor.Collection("name", {connection: null})`.

* New `Log` function in the `logging` package which prints with
  timestamps, color, filenames and linenumbers.

* Include http response in errors from oauth providers. [#1246](https://github.com/meteor/meteor/issues/1246)

* The `observe` callback `movedTo` now has a fourth argument `before`.

* Move NPM control files for packages from `.npm` to
  `.npm/package`. This is to allow build plugins such as `coffeescript`
  to depend on NPM packages. Also, when removing the last NPM
  dependency, clean up the `.npm` dir.

* Remove deprecated `Meteor.is_client` and `Meteor.is_server` variables.

* Implement "meteor bundle --debug" [#748](https://github.com/meteor/meteor/issues/748)

* Add `forceApprovalPrompt` option to `Meteor.loginWithGoogle`. [#1226](https://github.com/meteor/meteor/issues/1226)

* Make server-side Mongo `insert`s, `update`s, and `remove`s run
  asynchronously when a callback is passed.

* Improve memory usage when calling `findOne()` on the server.

* Delete login tokens from server when user logs out.

* Rename package compatibility mode option to `add_files` from `raw` to
  `bare`.

* Fix Mongo selectors of the form: {$regex: /foo/}.

* Fix Spark memory leak.  [#1157](https://github.com/meteor/meteor/issues/1157)

* Fix EPIPEs during dev mode hot code reload.

* Fix bug where we would never quiesce if we tried to revive subs that errored
  out (5e7138d)

* Fix bug where `this.fieldname` in handlebars template might refer to a
  helper instead of a property of the current data context. [#1143](https://github.com/meteor/meteor/issues/1143)

* Fix submit events on IE8. [#1191](https://github.com/meteor/meteor/issues/1191)

* Handle `Meteor.loginWithX` being called with a callback but no options. [#1181](https://github.com/meteor/meteor/issues/1181)

* Work around a Chrome bug where hitting reload could cause a tab to
  lose the DDP connection and never recover. [#1244](https://github.com/meteor/meteor/issues/1244)

* Upgraded dependencies:
  * Node from 0.8.18 to 0.8.24
  * MongoDB from 2.4.3 to 2.4.4, now with SSL support
  * CleanCSS from 0.8.3 to 1.0.11
  * Underscore from 1.4.4 to 1.5.1
  * Fibers from 1.0.0 to 1.0.1
  * MongoDB Driver from 1.3.7 to 1.3.17

Patches contributed by GitHub users btipling, mizzao, timhaines and zol.


## v0.6.4.1, 2013-07-19

* Update mongodb driver to use version 0.2.1 of the bson module.


## v0.6.4, 2013-06-10

* Separate OAuth flow logic from Accounts into separate packages. The
  `facebook`, `github`, `google`, `meetup`, `twitter`, and `weibo`
  packages can be used to perform an OAuth exchange without creating an
  account and logging in.  [#1024](https://github.com/meteor/meteor/issues/1024)

* If you set the `DISABLE_WEBSOCKETS` environment variable, browsers will not
  attempt to connect to your app using Websockets. Use this if you know your
  server environment does not properly proxy Websockets to reduce connection
  startup time.

* Make `Meteor.defer` work in an inactive tab in iOS.  [#1023](https://github.com/meteor/meteor/issues/1023)

* Allow new `Random` instances to be constructed with specified seed. This
  can be used to create repeatable test cases for code that picks random
  values.  [#1033](https://github.com/meteor/meteor/issues/1033)

* Fix CoffeeScript error reporting to include source file and line
  number again.  [#1052](https://github.com/meteor/meteor/issues/1052)

* Fix Mongo queries which nested JavaScript RegExp objects inside `$or`.  [#1089](https://github.com/meteor/meteor/issues/1089)

* Upgraded dependencies:
  * Underscore from 1.4.2 to 1.4.4  [#776](https://github.com/meteor/meteor/issues/776)
  * http-proxy from 0.8.5 to 0.10.1  [#513](https://github.com/meteor/meteor/issues/513)
  * connect from 1.9.2 to 2.7.10
  * Node mongodb client from 1.2.13 to 1.3.7  [#1060](https://github.com/meteor/meteor/issues/1060)

Patches contributed by GitHub users awwx, johnston, and timhaines.


## v0.6.3, 2013-05-15

* Add new `check` package for ensuring that a value matches a required
  type and structure. This is used to validate untrusted input from the
  client. See http://docs.meteor.com/#match for details.

* Use Websockets by default on supported browsers. This reduces latency
  and eliminates the constant network spinner on iOS devices.

* With `autopublish` on, publish many useful fields on `Meteor.users`.

* Files in the `client/compatibility/` subdirectory of a Meteor app do
  not get wrapped in a new variable scope. This is useful for
  third-party libraries which expect `var` statements at the outermost
  level to be global.

* Add synthetic `tap` event for use on touch enabled devices. This is a
  replacement for `click` that fires immediately.

* When using the `http` package synchronously on the server, errors
  are thrown rather than passed in `result.error`

* The `manager` option to the `Meteor.Collection` constructor is now called
  `connection`. The old name still works for now.  [#987](https://github.com/meteor/meteor/issues/987)

* The `localstorage-polyfill` smart package has been replaced by a
  `localstorage` package, which defines a `Meteor._localStorage` API instead of
  trying to replace the DOM `window.localStorage` facility. (Now, apps can use
  the existence of `window.localStorage` to detect if the full localStorage API
  is supported.)  [#979](https://github.com/meteor/meteor/issues/979)

* Upgrade MongoDB from 2.2.1 to 2.4.3.

* Upgrade CoffeeScript from 1.5.0 to 1.6.2.  [#972](https://github.com/meteor/meteor/issues/972)

* Faster reconnects when regaining connectivity.  [#696](https://github.com/meteor/meteor/issues/696)

* `Email.send` has a new `headers` option to set arbitrary headers.  [#963](https://github.com/meteor/meteor/issues/963)

* Cursor transform functions on the server no longer are required to return
  objects with correct `_id` fields.  [#974](https://github.com/meteor/meteor/issues/974)

* Rework `observe()` callback ordering in minimongo to improve fiber
  safety on the server. This makes subscriptions on server to server DDP
  more usable.

* Use binary search in minimongo when updating ordered queries.  [#969](https://github.com/meteor/meteor/issues/969)

* Fix EJSON base64 decoding bug.  [#1001](https://github.com/meteor/meteor/issues/1001)

* Support `appcache` on Chromium.  [#958](https://github.com/meteor/meteor/issues/958)

Patches contributed by GitHub users awwx, jagill, spang, and timhaines.


## v0.6.2.1, 2013-04-24

* When authenticating with GitHub, include a user agent string. This
  unbreaks "Sign in with GitHub"

Patch contributed by GitHub user pmark.


## v0.6.2, 2013-04-16

* Better error reporting:
  * Capture real stack traces for `Meteor.Error`.
  * Report better errors with misconfigured OAuth services.

* Add per-package upgrade notices to `meteor update`.

* Experimental server-to-server DDP support: `Meteor.connect` on the
  server will connect to a remote DDP endpoint via WebSockets. Method
  calls should work fine, but subscriptions and minimongo on the server
  are still a work in progress.

* Upgrade d3 from 2.x to 3.1.4. See
  https://github.com/mbostock/d3/wiki/Upgrading-to-3.0 for compatibility notes.

* Allow CoffeeScript to set global variables when using `use strict`. [#933](https://github.com/meteor/meteor/issues/933)

* Return the inserted documented ID from `LocalCollection.insert`. [#908](https://github.com/meteor/meteor/issues/908)

* Add Weibo token expiration time to `services.weibo.expiresAt`.

* `Spiderable.userAgentRegExps` can now be modified to change what user agents
  are treated as spiders by the `spiderable` package.

* Prevent observe callbacks from affecting the arguments to identical
  observes. [#855](https://github.com/meteor/meteor/issues/855)

* Fix meteor command line tool when run from a home directory with
  spaces in its name. If you previously installed meteor release 0.6.0
  or 0.6.1 you'll need to uninstall and reinstall meteor to support
  users with spaces in their usernames (see
  https://github.com/meteor/meteor/blob/master/README.md#uninstalling-meteor)

Patches contributed by GitHub users andreas-karlsson, awwx, jacott,
joshuaconner, and timhaines.


## v0.6.1, 2013-04-08

* Correct NPM behavior in packages in case there is a `node_modules` directory
  somewhere above the app directory. [#927](https://github.com/meteor/meteor/issues/927)

* Small bug fix in the low-level `routepolicy` package.

Patches contributed by GitHub users andreas-karlsson and awwx.


## v0.6.0, 2013-04-04

* Meteor has a brand new distribution system! In this new system, code-named
  Engine, packages are downloaded individually and on demand. All of the
  packages in each official Meteor release are prefetched and cached so you can
  still use Meteor while offline. You can have multiple releases of Meteor
  installed simultaneously; apps are pinned to specific Meteor releases.
  All `meteor` commands accept a `--release` argument to specify which release
  to use; `meteor update` changes what release the app is pinned to.
  Inside an app, the name of the release is available at `Meteor.release`.
  When running Meteor directly from a git checkout, the release is ignored.

* Variables declared with `var` at the outermost level of a JavaScript
  source file are now private to that file. Remove the `var` to share
  a value between files.

* Meteor now supports any x86 (32- or 64-bit) Linux system, not just those which
  use Debian or RedHat package management.

* Apps may contain packages inside a top-level directory named `packages`.

* Packages may depend on [NPM modules](https://npmjs.org), using the new
  `Npm.depends` directive in their `package.js` file. (Note: if the NPM module
  has architecture-specific binary components, bundles built with `meteor
  bundle` or `meteor deploy` will contain the components as built for the
  developer's platform and may not run on other platforms.)

* Meteor's internal package tests (as well as tests you add to your app's
  packages with the unsupported `Tinytest` framework) are now run with the new
  command `meteor test-packages`.

* `{{#each}}` helper can now iterate over falsey values without throwing an
  exception. [#815](https://github.com/meteor/meteor/issues/815), [#801](https://github.com/meteor/meteor/issues/801)

* `{{#with}}` helper now only includes its block if its argument is not falsey,
  and runs an `{{else}}` block if provided if the argument is falsey. [#770](https://github.com/meteor/meteor/issues/770), [#866](https://github.com/meteor/meteor/issues/866)

* Twitter login now stores `profile_image_url` and `profile_image_url_https`
  attributes in the `user.services.twitter` namespace. [#788](https://github.com/meteor/meteor/issues/788)

* Allow packages to register file extensions with dots in the filename.

* When calling `this.changed` in a publish function, it is no longer an error to
  clear a field which was never set. [#850](https://github.com/meteor/meteor/issues/850)

* Deps API
  * Add `dep.depend()`, deprecate `Deps.depend(dep)` and
    `dep.addDependent()`.
  * If first run of `Deps.autorun` throws an exception, stop it and don't
    rerun.  This prevents a Spark exception when template rendering fails
    ("Can't call 'firstNode' of undefined").
  * If an exception is thrown during `Deps.flush` with no stack, the
    message is logged instead. [#822](https://github.com/meteor/meteor/issues/822)

* When connecting to MongoDB, use the JavaScript BSON parser unless specifically
  requested in `MONGO_URL`; the native BSON parser sometimes segfaults. (Meteor
  only started using the native parser in 0.5.8.)

* Calls to the `update` collection function in untrusted code may only use a
  whitelisted list of modifier operators.

Patches contributed by GitHub users awwx, blackcoat, cmather, estark37,
mquandalle, Primigenus, raix, reustle, and timhaines.


## v0.5.9, 2013-03-14

* Fix regression in 0.5.8 that prevented users from editing their own
  profile. [#809](https://github.com/meteor/meteor/issues/809)

* Fix regression in 0.5.8 where `Meteor.loggingIn()` would not update
  reactively. [#811](https://github.com/meteor/meteor/issues/811)


## v0.5.8, 2013-03-13

* Calls to the `update` and `remove` collection functions in untrusted code may
  no longer use arbitrary selectors. You must specify a single document ID when
  invoking these functions from the client (other than in a method stub).

  You may still use other selectors when calling `update` and `remove` on the
  server and from client method stubs, so you can replace calls that are no
  longer supported (eg, in event handlers) with custom method calls.

  The corresponding `update` and `remove` callbacks passed to `allow` and `deny`
  now take a single document instead of an array.

* Add new `appcache` package. Add this package to your project to speed
  up page load and make hot code reload smoother using the HTML5
  AppCache API. See http://docs.meteor.com/#appcache for details.

* Rewrite reactivity library. `Meteor.deps` is now `Deps` and has a new
  API. `Meteor.autorun` and `Meteor.flush` are now called `Deps.autorun` and
  `Deps.flush` (the old names still work for now). The other names under
  `Meteor.deps` such as `Context` no longer exist. The new API is documented at
  http://docs.meteor.com/#deps

* You can now provide a `transform` option to collections, which is a
  function that documents coming out of that collection are passed
  through. `find`, `findOne`, `allow`, and `deny` now take `transform` options,
  which may override the Collection's `transform`.  Specifying a `transform`
  of `null` causes you to receive the documents unmodified.

* Publish functions may now return an array of cursors to publish. Currently,
  the cursors must all be from different collections. [#716](https://github.com/meteor/meteor/issues/716)

* User documents have id's when `onCreateUser` and `validateNewUser` hooks run.

* Encode and store custom EJSON types in MongoDB.

* Support literate CoffeeScript files with the extension `.litcoffee`. [#766](https://github.com/meteor/meteor/issues/766)

* Add new login service provider for Meetup.com in `accounts-meetup` package.

* If you call `observe` or `observeChanges` on a cursor created with the
  `reactive: false` option, it now only calls initial add callbacks and
  does not continue watching the query. [#771](https://github.com/meteor/meteor/issues/771)

* In an event handler, if the data context is falsey, default it to `{}`
  rather than to the global object. [#777](https://github.com/meteor/meteor/issues/777)

* Allow specifying multiple event handlers for the same selector. [#753](https://github.com/meteor/meteor/issues/753)

* Revert caching header change from 0.5.5. This fixes image flicker on redraw.

* Stop making `Session` available on the server; it's not useful there. [#751](https://github.com/meteor/meteor/issues/751)

* Force URLs in stack traces in browser consoles to be hyperlinks. [#725](https://github.com/meteor/meteor/issues/725)

* Suppress spurious `changed` callbacks with empty `fields` from
  `Cursor.observeChanges`.

* Fix logic bug in template branch matching. [#724](https://github.com/meteor/meteor/issues/724)

* Make `spiderable` user-agent test case insensitive. [#721](https://github.com/meteor/meteor/issues/721)

* Fix several bugs in EJSON type support:
  * Fix `{$type: 5}` selectors for binary values on browsers that do
    not support `Uint8Array`.
  * Fix EJSON equality on falsey values.
  * Fix for returning a scalar EJSON type from a method. [#731](https://github.com/meteor/meteor/issues/731)

* Upgraded dependencies:
  * mongodb driver to version 1.2.13 (from 0.1.11)
  * mime module removed (it was unused)


Patches contributed by GitHub users awwx, cmather, graemian, jagill,
jmhredsox, kevinxucs, krizka, mitar, raix, and rasmuserik.


## v0.5.7, 2013-02-21

* The DDP wire protocol has been redesigned.

  * The handshake message is now versioned. This breaks backwards
    compatibility between sites with `Meteor.connect()`. Older meteor
    apps can not talk to new apps and vice versa. This includes the
    `madewith` package, apps using `madewith` must upgrade.

  * New [EJSON](http://docs.meteor.com/#ejson) package allows you to use
    Dates, Mongo ObjectIDs, and binary data in your collections and
    Session variables.  You can also add your own custom datatypes.

  * Meteor now correctly represents empty documents in Collections.

  * There is an informal specification in `packages/livedata/DDP.md`.


* Breaking API changes

  * Changed the API for `observe`.  Observing with `added`, `changed`
    and `removed` callbacks is now unordered; for ordering information
    use `addedAt`, `changedAt`, `removedAt`, and `movedTo`. Full
    documentation is in the [`observe` docs](http://docs.meteor.com/#observe).
    All callers of `observe` need to be updated.

  * Changed the API for publish functions that do not return a cursor
    (ie functions that call `this.set` and `this.unset`). See the
    [`publish` docs](http://docs.meteor.com/#meteor_publish) for the new
    API.


* New Features

  * Added new [`observeChanges`](http://docs.meteor.com/#observe_changes)
    API for keeping track of the contents of a cursor more efficiently.

  * There is a new reactive function on subscription handles: `ready()`
    returns true when the subscription has received all of its initial
    documents.

  * Added `Session.setDefault(key, value)` so you can easily provide
    initial values for session variables that will not be clobbered on
    hot code push.

  * You can specify that a collection should use MongoDB ObjectIDs as
    its `_id` fields for inserts instead of strings. This allows you to
    use Meteor with existing MongoDB databases that have ObjectID
    `_id`s. If you do this, you must use `EJSON.equals()` for comparing
    equality instead of `===`. See http://docs.meteor.com/#meteor_collection.

  * New [`random` package](http://docs.meteor.com/#random) provides
    several functions for generating random values. The new
    `Random.id()` function is used to provide shorter string IDs for
    MongoDB documents. `Meteor.uuid()` is deprecated.

  * `Meteor.status()` can return the status `failed` if DDP version
    negotiation fails.


* Major Performance Enhancements

  * Rewrote subscription duplication detection logic to use a more
    efficient algorithm. This significantly reduces CPU usage on the
    server during initial page load and when dealing with large amounts
    of data.

  * Reduced unnecessary MongoDB re-polling of live queries. Meteor no
    longer polls for changes on queries that specify `_id` when
    updates for a different specific `_id` are processed. This
    drastically improves performance when dealing with many
    subscriptions and updates to individual objects, such as those
    generated by the `accounts-base` package on the `Meteor.users`
    collection.


* Upgraded UglifyJS2 to version 2.2.5


Patches contributed by GitHub users awwx and michaelglenadams.


## v0.5.6, 2013-02-15

* Fix 0.5.5 regression: Minimongo selectors matching subdocuments under arrays
  did not work correctly.

* Some Bootstrap icons should have appeared white.

Patches contributed by GitHub user benjaminchelli.

## v0.5.5, 2013-02-13

* Deprecate `Meteor.autosubscribe`. `Meteor.subscribe` now works within
  `Meteor.autorun`.

* Allow access to `Meteor.settings.public` on the client. If the JSON
  file you gave to `meteor --settings` includes a field called `public`,
  that field will be available on the client as well as the server.

* `@import` works in `less`. Use the `.lessimport` file extension to
  make a less file that is ignored by preprocessor so as to avoid double
  processing. [#203](https://github.com/meteor/meteor/issues/203)

* Upgrade Fibers to version 1.0.0. The `Fiber` and `Future` symbols are
  no longer exposed globally. To use fibers directly you can use:
   `var Fiber = __meteor_bootstrap__.require('fibers');` and
   `var Future = __meteor_bootstrap__.require('fibers/future');`

* Call version 1.1 of the Twitter API when authenticating with
  OAuth. `accounts-twitter` users have until March 5th, 2013 to
  upgrade before Twitter disables the old API. [#527](https://github.com/meteor/meteor/issues/527)

* Treat Twitter ids as strings, not numbers, as recommended by
  Twitter. [#629](https://github.com/meteor/meteor/issues/629)

* You can now specify the `_id` field of a document passed to `insert`.
  Meteor still auto-generates `_id` if it is not present.

* Expose an `invalidated` flag on `Meteor.deps.Context`.

* Populate user record with additional data from Facebook and Google. [#664](https://github.com/meteor/meteor/issues/664)

* Add Facebook token expiration time to `services.facebook.expiresAt`. [#576](https://github.com/meteor/meteor/issues/576)

* Allow piping a password to `meteor deploy` on `stdin`. [#623](https://github.com/meteor/meteor/issues/623)

* Correctly type cast arguments to handlebars helper. [#617](https://github.com/meteor/meteor/issues/617)

* Fix leaked global `userId` symbol.

* Terminate `phantomjs` properly on error when using the `spiderable`
  package. [#571](https://github.com/meteor/meteor/issues/571)

* Stop serving non-cachable files with caching headers. [#631](https://github.com/meteor/meteor/issues/631)

* Fix race condition if server restarted between page load and initial
  DDP connection. [#653](https://github.com/meteor/meteor/issues/653)

* Resolve issue where login methods sometimes blocked future methods. [#555](https://github.com/meteor/meteor/issues/555)

* Fix `Meteor.http` parsing of JSON responses on Firefox. [#553](https://github.com/meteor/meteor/issues/553)

* Minimongo no longer uses `eval`. [#480](https://github.com/meteor/meteor/issues/480)

* Serve 404 for `/app.manifest`. This allows experimenting with the
  upcoming `appcache` smart package. [#628](https://github.com/meteor/meteor/issues/628)

* Upgraded many dependencies, including:
  * node.js to version 0.8.18
  * jquery-layout to version 1.3.0RC
  * Twitter Bootstrap to version 2.3.0
  * Less to version 1.3.3
  * Uglify to version 2.2.3
  * useragent to version 2.0.1

Patches contributed by GitHub users awwx, bminer, bramp, crunchie84,
danawoodman, dbimmler, Ed-von-Schleck, geoffd123, jperl, kevee,
milesmatthias, Primigenus, raix, timhaines, and xenolf.


## v0.5.4, 2013-01-08

* Fix 0.5.3 regression: `meteor run` could fail on OSX 10.8 if environment
  variables such as `DYLD_LIBRARY_PATH` are set.


## v0.5.3, 2013-01-07

* Add `--settings` argument to `meteor deploy` and `meteor run`. This
  allows you to specify deployment-specific information made available
  to server code in the variable `Meteor.settings`.

* Support unlimited open tabs in a single browser. Work around the
  browser per-hostname connection limit by using randomized hostnames
  for deployed apps. [#131](https://github.com/meteor/meteor/issues/131)

* minimongo improvements:
  * Allow observing cursors with `skip` or `limit`.  [#528](https://github.com/meteor/meteor/issues/528)
  * Allow sorting on `dotted.sub.keys`.  [#533](https://github.com/meteor/meteor/issues/533)
  * Allow querying specific array elements (`foo.1.bar`).
  * `$and`, `$or`, and `$nor` no longer accept empty arrays (for consistency
    with Mongo)

* Re-rendering a template with Spark no longer reverts changes made by
  users to a `preserve`d form element. Instead, the newly rendered value
  is only applied if it is different from the previously rendered value.
  Additionally, `<INPUT>` elements with type other than TEXT can now have
  reactive values (eg, the labels on submit buttons can now be
  reactive).  [#510](https://github.com/meteor/meteor/issues/510) [#514](https://github.com/meteor/meteor/issues/514) [#523](https://github.com/meteor/meteor/issues/523) [#537](https://github.com/meteor/meteor/issues/537) [#558](https://github.com/meteor/meteor/issues/558)

* Support JavaScript RegExp objects in selectors in Collection write
  methods on the client, eg `myCollection.remove({foo: /bar/})`.  [#346](https://github.com/meteor/meteor/issues/346)

* `meteor` command-line improvements:
  * Improve error message when mongod fails to start.
  * The `NODE_OPTIONS` environment variable can be used to pass command-line
    flags to node (eg, `--debug` or `--debug-brk` to enable the debugger).
  * Die with error if an app name is mistakenly passed to `meteor reset`.

* Add support for "offline" access tokens with Google login. [#464](https://github.com/meteor/meteor/issues/464) [#525](https://github.com/meteor/meteor/issues/525)

* Don't remove `serviceData` fields from previous logins when logging in
  with an external service.

* Improve `OAuth1Binding` to allow making authenticated API calls to
  OAuth1 providers (eg Twitter).  [#539](https://github.com/meteor/meteor/issues/539)

* New login providers automatically work with `{{loginButtons}}` without
  needing to edit the `accounts-ui-unstyled` package.  [#572](https://github.com/meteor/meteor/issues/572)

* Use `Content-Type: application/json` by default when sending JSON data
  with `Meteor.http`.

* Improvements to `jsparse`: hex literals, keywords as property names, ES5 line
  continuations, trailing commas in object literals, line numbers in error
  messages, decimal literals starting with `.`, regex character classes with
  slashes.

* Spark improvements:
  * Improve rendering of `<SELECT>` elements on IE.  [#496](https://github.com/meteor/meteor/issues/496)
  * Don't lose nested data contexts in IE9/10 after two seconds.  [#458](https://github.com/meteor/meteor/issues/458)
  * Don't print a stack trace if DOM nodes are manually removed
    from the document without calling `Spark.finalize`.  [#392](https://github.com/meteor/meteor/issues/392)

* Always use the `autoReconnect` flag when connecting to Mongo.  [#425](https://github.com/meteor/meteor/issues/425)

* Fix server-side `observe` with no `added` callback.  [#589](https://github.com/meteor/meteor/issues/589)

* Fix re-sending method calls on reconnect.  [#538](https://github.com/meteor/meteor/issues/538)

* Remove deprecated `/sockjs` URL support from `Meteor.connect`.

* Avoid losing a few bits of randomness in UUID v4 creation.  [#519](https://github.com/meteor/meteor/issues/519)

* Update clean-css package from 0.8.2 to 0.8.3, fixing minification of `0%`
  values in `hsl` colors.  [#515](https://github.com/meteor/meteor/issues/515)

Patches contributed by GitHub users Ed-von-Schleck, egtann, jwulf, lvbreda,
martin-naumann, meawoppl, nwmartin, timhaines, and zealoushacker.


## v0.5.2, 2012-11-27

* Fix 0.5.1 regression: Cursor `observe` works during server startup.  [#507](https://github.com/meteor/meteor/issues/507)

## v0.5.1, 2012-11-20

* Speed up server-side subscription handling by avoiding redundant work
  when the same Mongo query is observed multiple times concurrently (eg,
  by multiple users subscribing to the same subscription), and by using
  a simpler "unordered" algorithm.

* Meteor now waits to invoke method callbacks until all the data written by the
  method is available in the local cache. This way, method callbacks can see the
  full effects of their writes. This includes the callbacks passed to
  `Meteor.call` and `Meteor.apply`, as well as to the `Meteor.Collection`
  `insert`/`update`/`remove` methods.

  If you want to process the method's result as soon as it arrives from the
  server, even if the method's writes are not available yet, you can now specify
  an `onResultReceived` callback to `Meteor.apply`.

* Rework latency compensation to show server data changes sooner. Previously, as
  long as any method calls were in progress, Meteor would buffer all data
  changes sent from the server until all methods finished. Meteor now only
  buffers writes to documents written by client stubs, and applies the writes as
  soon as all methods that wrote that document have finished.

* `Meteor.userLoaded()` and `{{currentUserLoaded}}` have been removed.
  Previously, during the login process on the client, `Meteor.userId()` could be
  set but the document at `Meteor.user()` could be incomplete. Meteor provided
  the function `Meteor.userLoaded()` to differentiate between these states. Now,
  this in-between state does not occur: when a user logs in, `Meteor.userId()`
  only is set once `Meteor.user()` is fully loaded.

* New reactive function `Meteor.loggingIn()` and template helper
  `{{loggingIn}}`; they are true whenever some login method is in progress.
  `accounts-ui` now uses this to show an animation during login.

* The `sass` CSS preprocessor package has been removed. It was based on an
  unmaintained NPM module which did not implement recent versions of the Sass
  language and had no error handling.  Consider using the `less` or `stylus`
  packages instead.  [#143](https://github.com/meteor/meteor/issues/143)

* `Meteor.setPassword` is now called `Accounts.setPassword`, matching the
  documentation and original intention.  [#454](https://github.com/meteor/meteor/issues/454)

* Passing the `wait` option to `Meteor.apply` now waits for all in-progress
  method calls to finish before sending the method, instead of only guaranteeing
  that its callback occurs after the callbacks of in-progress methods.

* New function `Accounts.callLoginMethod` which should be used to call custom
  login handlers (such as those registered with
  `Accounts.registerLoginHandler`).

* The callbacks for `Meteor.loginWithToken` and `Accounts.createUser` now match
  the other login callbacks: they are called with error on error or with no
  arguments on success.

* Fix bug where method calls could be dropped during a brief disconnection. [#339](https://github.com/meteor/meteor/issues/339)

* Prevent running the `meteor` command-line tool and server on unsupported Node
  versions.

* Fix Minimongo query bug with nested objects.  [#455](https://github.com/meteor/meteor/issues/455)

* In `accounts-ui`, stop page layout from changing during login.

* Use `path.join` instead of `/` in paths (helpful for the unofficial Windows
  port) [#303](https://github.com/meteor/meteor/issues/303)

* The `spiderable` package serves pages to
  [`facebookexternalhit`](https://www.facebook.com/externalhit_uatext.php) [#411](https://github.com/meteor/meteor/issues/411)

* Fix error on Firefox with DOM Storage disabled.

* Avoid invalidating listeners if setUserId is called with current value.

* Upgrade many dependencies, including:
  * MongoDB 2.2.1 (from 2.2.0)
  * underscore 1.4.2 (from 1.3.3)
  * bootstrap 2.2.1 (from 2.1.1)
  * jQuery 1.8.2 (from 1.7.2)
  * less 1.3.1 (from 1.3.0)
  * stylus 0.30.1 (from 0.29.0)
  * coffee-script 1.4.0 (from 1.3.3)

Patches contributed by GitHub users ayal, dandv, possibilities, TomWij,
tmeasday, and workmad3.

## v0.5.0, 2012-10-17

* This release introduces Meteor Accounts, a full-featured auth system that supports
  - fine-grained user-based control over database reads and writes
  - federated login with any OAuth provider (with built-in support for
    Facebook, GitHub, Google, Twitter, and Weibo)
  - secure password login
  - email validation and password recovery
  - an optional set of UI widgets implementing standard login/signup/password
    change/logout flows

  When you upgrade to Meteor 0.5.0, existing apps will lose the ability to write
  to the database from the client. To restore this, either:
  - configure each of your collections with
    [`collection.allow`](http://docs.meteor.com/#allow) and
    [`collection.deny`](http://docs.meteor.com/#deny) calls to specify which
    users can perform which write operations, or
  - add the `insecure` smart package (which is included in new apps by default)
    to restore the old behavior where anyone can write to any collection which
    has not been configured with `allow` or `deny`

  For more information on Meteor Accounts, see
  http://docs.meteor.com/#dataandsecurity and
  http://docs.meteor.com/#accounts_api

* The new function `Meteor.autorun` allows you run any code in a reactive
  context. See http://docs.meteor.com/#meteor_autorun

* Arrays and objects can now be stored in the `Session`; mutating the value you
  retrieve with `Session.get` does not affect the value in the session.

* On the client, `Meteor.apply` takes a new `wait` option, which ensures that no
  further method calls are sent to the server until this method is finished; it
  is used for login and logout methods in order to keep the user ID
  well-defined. You can also specifiy an `onReconnect` handler which is run when
  re-establishing a connection; Meteor Accounts uses this to log back in on
  reconnect.

* Meteor now provides a compatible replacement for the DOM `localStorage`
  facility that works in IE7, in the `localstorage-polyfill` smart package.

* Meteor now packages the D3 library for manipulating documents based on data in
  a smart package called `d3`.

* `Meteor.Collection` now takes its optional `manager` argument (used to
  associate a collection with a server you've connected to with
  `Meteor.connect`) as a named option. (The old call syntax continues to work
  for now.)

* Fix a bug where trying to immediately resubscribe to a record set after
  unsubscribing could fail silently.

* Better error handling for failed Mongo writes from inside methods; previously,
  errors here could cause clients to stop processing data from the server.


Patches contributed by GitHub users bradens, dandv, dybskiy, possibilities,
zhangcheng, and 75lb.


## v0.4.2, 2012-10-02

* Fix connection failure on iOS6. SockJS 0.3.3 includes this fix.

* The new `preserve-inputs` package, included by default in new Meteor apps,
  restores the pre-v0.4.0 behavior of "preserving" all form input elements by ID
  and name during re-rendering; users who want more precise control over
  preservation can still use the APIs added in v0.4.0.

* A few changes to the `Meteor.absoluteUrl` function:
  - Added a `replaceLocalhost` option.
  - The `ROOT_URL` environment variable is respected by `meteor run`.
  - It is now included in all apps via the `meteor` package. Apps that
    explicitly added the now-deprecated `absolute-url` smart package will log a
    deprecation warning.

* Upgrade Node from 0.8.8 to 0.8.11.

* If a Handlebars helper function `foo` returns null, you can now run do
  `{{foo.bar}}` without error, just like when `foo` is a non-existent property.

* If you pass a non-scalar object to `Session.set`, an error will now be thrown
  (matching the behavior of `Session.equals`). [#215](https://github.com/meteor/meteor/issues/215)

* HTML pages are now served with a `charset=utf-8` Content-Type header. [#264](https://github.com/meteor/meteor/issues/264)

* The contents of `<select>` tags can now be reactive even in IE 7 and 8.

* The `meteor` tool no longer gets confused if a parent directory of your
  project is named `public`. [#352](https://github.com/meteor/meteor/issues/352)

* Fix a race condition in the `spiderable` package which could include garbage
  in the spidered page.

* The REPL run by `admin/node.sh` no longer crashes Emacs M-x shell on exit.

* Refactor internal `reload` API.

* New internal `jsparse` smart package. Not yet exposed publicly.


Patch contributed by GitHub user yanivoliver.


## v0.4.1, 2012-09-24

* New `email` smart package, with [`Email.send`](http://docs.meteor.com/#email)
  API.

* Upgrade Node from 0.6.17 to 0.8.8, as well as many Node modules in the dev
  bundle; those that are user-exposed are:
  * coffee-script: 1.3.3 (from 1.3.1)
  * stylus: 0.29.0 (from 0.28.1)
  * nib: 0.8.2 (from 0.7.0)

* All publicly documented APIs now use `camelCase` rather than
  `under_scores`. The old spellings continue to work for now. New names are:
  - `Meteor.isClient`/`isServer`
  - `this.isSimulation` inside a method invocation
  - `Meteor.deps.Context.onInvalidate`
  - `Meteor.status().retryCount`/`retryTime`

* Spark improvements
  * Optimize selector matching for event maps.
  * Fix `Spark._currentRenderer` behavior in timer callbacks.
  * Fix bug caused by interaction between `Template.foo.preserve` and
    `{{#constant}}`. [#323](https://github.com/meteor/meteor/issues/323)
  * Allow `{{#each}}` over a collection of objects without `_id`. [#281](https://github.com/meteor/meteor/issues/281)
  * Spark now supports Firefox 3.6.
  * Added a script to build a standalone spark.js that does not depend on
    Meteor (it depends on jQuery or Sizzle if you need IE7 support,
    and otherwise is fully standalone).

* Database writes from within `Meteor.setTimeout`/`setInterval`/`defer` will be
  batched with other writes from the current method invocation if they start
  before the method completes.

* Make `Meteor.Cursor.forEach` fully synchronous even if the user's callback
  yields. [#321](https://github.com/meteor/meteor/issues/321).

* Recover from exceptions thrown in `Meteor.publish` handlers.

* Upgrade bootstrap to version 2.1.1. [#336](https://github.com/meteor/meteor/issues/336), [#337](https://github.com/meteor/meteor/issues/337), [#288](https://github.com/meteor/meteor/issues/288), [#293](https://github.com/meteor/meteor/issues/293)

* Change the implementation of the `meteor deploy` password prompt to not crash
  Emacs M-x shell.

* Optimize `LocalCollection.remove(id)` to be O(1) rather than O(n).

* Optimize client-side database performance when receiving updated data from the
  server outside of method calls.

* Better error reporting when a package in `.meteor/packages` does not exist.

* Better error reporting for coffeescript. [#331](https://github.com/meteor/meteor/issues/331)

* Better error handling in `Handlebars.Exception`.


Patches contributed by GitHub users fivethirty, tmeasday, and xenolf.


## v0.4.0, 2012-08-30

* Merge Spark, a new live page update engine
  * Breaking API changes
     * Input elements no longer preserved based on `id` and `name`
       attributes. Use [`preserve`](http://docs.meteor.com/#template_preserve)
       instead.
     * All `Meteor.ui` functions removed. Use `Meteor.render`,
       `Meteor.renderList`, and
       [Spark](https://github.com/meteor/meteor/wiki/Spark) functions instead.
     * New template functions (eg. `created`, `rendered`, etc) may collide with
       existing helpers. Use `Template.foo.helpers()` to avoid conflicts.
     * New syntax for declaring event maps. Use
       `Template.foo.events({...})`. For backwards compatibility, both syntaxes
       are allowed for now.
  * New Template features
     * Allow embedding non-Meteor widgets (eg. Google Maps) using
       [`{{#constant}}`](http://docs.meteor.com/#constant)
     * Callbacks when templates are rendered. See
       http://docs.meteor.com/#template_rendered
     * Explicit control of which nodes are preserved during re-rendering. See
       http://docs.meteor.com/#template_preserve
     * Easily find nodes within a template in event handlers and callbacks. See
       http://docs.meteor.com/#template_find
     * Allow parts of a template to be independently reactive with the
       [`{{#isolate}}`](http://docs.meteor.com/#isolate) block helper.

* Use PACKAGE_DIRS environment variable to override package location. [#227](https://github.com/meteor/meteor/issues/227)

* Add `absolute-url` package to construct URLs pointing to the application.

* Allow modifying documents returned by `observe` callbacks. [#209](https://github.com/meteor/meteor/issues/209)

* Fix periodic crash after client disconnect. [#212](https://github.com/meteor/meteor/issues/212)

* Fix minimingo crash on dotted queries with undefined keys. [#126](https://github.com/meteor/meteor/issues/126)


## v0.3.9, 2012-08-07

* Add `spiderable` package to allow web crawlers to index Meteor apps.

* `meteor deploy` uses SSL to protect application deployment.

* Fix `stopImmediatePropagation()`. [#205](https://github.com/meteor/meteor/issues/205)


## v0.3.8, 2012-07-12

* HTTPS support
  * Add `force-ssl` package to require site to load over HTTPS.
  * Use HTTPS for install script and `meteor update`.
  * Allow runtime configuration of default DDP endpoint.

* Handlebars improvements
  * Implement dotted path traversal for helpers and methods.
  * Allow functions in helper arguments.
  * Change helper nesting rules to allow functions as arguments.
  * Fix `{{this.foo}}` to never invoke helper `foo`.
  * Make event handler `this` reflect the node that matched the selector instead
    of the event target node.
  * Fix keyword arguments to helpers.

* Add `nib` support to stylus package. [#175](https://github.com/meteor/meteor/issues/175)

* Upgrade bootstrap to version 2.0.4. [#173](https://github.com/meteor/meteor/issues/173)

* Print changelog after `meteor update`.

* Fix mouseenter and mouseleave events. [#224](https://github.com/meteor/meteor/issues/224)

* Fix issue with spurious heartbeat failures on busy connections.

* Fix exception in minimongo when matching non-arrays using `$all`. [#183](https://github.com/meteor/meteor/issues/183)

* Fix serving an empty file when no cacheable assets exist. [#179](https://github.com/meteor/meteor/issues/179)


## v0.3.7, 2012-06-06

* Better parsing of `.html` template files
  * Allow HTML comments (`<!-- -->`) at top level
  * Allow whitespace anywhere in open/close tag
  * Provide names and line numbers on error
  * More helpful error messages

* Form control improvements
  * Fix reactive radio buttons in Internet Explorer.
  * Fix reactive textareas to update consistently across browsers, matching text
    field behavior.

* `http` package bug fixes:
  * Send correct Content-Type when POSTing `params` from the server. [#172](https://github.com/meteor/meteor/issues/172)
  * Correctly detect JSON response Content-Type when a charset is present.

* Support `Handlebars.SafeString`. [#160](https://github.com/meteor/meteor/issues/160)

* Fix intermittent "Cursor is closed" mongo error.

* Fix "Cannot read property 'nextSibling' of null" error in certain nested
  templates. [#142](https://github.com/meteor/meteor/issues/142)

* Add heartbeat timer on the client to notice when the server silently goes
  away.


## v0.3.6, 2012-05-16

* Rewrite event handling. `this` in event handlers now refers to the data
  context of the element that generated the event, *not* the top-level data
  context of the template where the event is declared.

* Add /websocket endpoint for raw websockets. Pass websockets through
  development mode proxy.

* Simplified API for Meteor.connect, which now receives a URL to a Meteor app
  rather than to a sockjs endpoint.

* Fix livedata to support subscriptions with overlapping documents.

* Update node.js to 0.6.17 to fix potential security issue.


## v0.3.5, 2012-04-28

* Fix 0.3.4 regression: Call event map handlers on bubbled events. [#107](https://github.com/meteor/meteor/issues/107)


## v0.3.4, 2012-04-27

* Add Twitter `bootstrap` package. [#84](https://github.com/meteor/meteor/issues/84)

* Add packages for `sass` and `stylus` CSS pre-processors. [#40](https://github.com/meteor/meteor/issues/40), [#50](https://github.com/meteor/meteor/issues/50)

* Bind events correctly on top level elements in a template.

* Fix dotted path selectors in minimongo. [#88](https://github.com/meteor/meteor/issues/88)

* Make `backbone` package also run on the server.

* Add `bare` option to coffee-script compilation so variables can be shared
  between multiple coffee-script file. [#85](https://github.com/meteor/meteor/issues/85)

* Upgrade many dependency versions. User visible highlights:
 * node.js 0.6.15
 * coffee-script 1.3.1
 * less 1.3.0
 * sockjs 0.3.1
 * underscore 1.3.3
 * backbone 0.9.2

* Several documentation fixes and test coverage improvements.


## v0.3.3, 2012-04-20

* Add `http` package for making HTTP requests to remote servers.

* Add `madewith` package to put a live-updating Made with Meteor badge on apps.

* Reduce size of mongo database on disk (--smallfiles).

* Prevent unnecessary hot-code pushes on deployed apps during server migration.

* Fix issue with spaces in directory names. [#39](https://github.com/meteor/meteor/issues/39)

* Workaround browser caching issues in development mode by using query
  parameters on all JavaScript and CSS requests.

* Many documentation and test fixups.


## v0.3.2, 2012-04-10

* Initial public launch<|MERGE_RESOLUTION|>--- conflicted
+++ resolved
@@ -1,9 +1,16 @@
 ## v.NEXT
 
-<<<<<<< HEAD
-* The `meteor-babel` npm package has been upgraded to version 0.15.2,
-  with support for dynamic `import(...)` syntax.
-=======
+* Running `meteor add dynamic-import` installs support for ECMAScript
+  [dynamic `import(...)`](https://github.com/tc39/proposal-dynamic-import),
+  a new language feature which allows for asynchronous module fetching
+  (sometimes referred to as "code splitting"). See this [blog
+  post](https://blog.meteor.com/meteor-1-5-react-loadable-f029a320e59c)
+  and [PR #8327](https://github.com/meteor/meteor/pull/8327) for more
+  information about how dynamic `import(...)` works in Meteor, and how to
+  use it in your applications.
+
+## v1.4.3.3, TBD
+
 * Thanks to the outstanding efforts of @sethmurphy18, the `minifier-js`
   package now uses [Babili](https://github.com/babel/babili) instead of
   [UglifyJS](https://github.com/mishoo/UglifyJS2), resolving numerous
@@ -34,7 +41,6 @@
   Read the ECMA262 proposals here:
   * https://github.com/leebyron/ecmascript-export-ns-from
   * https://github.com/leebyron/ecmascript-export-default-from
->>>>>>> 5ab626ce
 
 ## v1.4.3.2, 2017-03-14
 
