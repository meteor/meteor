## v.NEXT

* The `meteor-babel` npm package (along with its Babel-related
  dependencies) has been updated to version 7.0.0-beta.35, a major update
  from Babel 6. Thanks to the strong abstraction of the `meteor-babel`
  package, the most noticeable consequence of the Babel 7 upgrade is that
  the `babel-runtime` npm package has been replaced by `@babel/runtime`,
  which can be installed by running
  ```js
  meteor npm install @babel/runtime
  ```
  in your application directory. There's a good chance that the old
  `babel-runtime` package can be removed from your `package.json`
  dependencies, though there's no harm in leaving it there. Please see
  [this blog post](https://babeljs.io/blog/2017/09/12/planning-for-7.0)
  for general information about updating to Babel 7 (note especially any
  changes to plugins you've been using in any `.babelrc` files).
  [PR #9440](https://github.com/meteor/meteor/pull/9440)

* The previously served `/manifest.json` application metadata file is now
  served from `/__meteor__/webapp/manifest.json`.
  [Issue #6674](https://github.com/meteor/meteor/issues/6674)
  [PR #9424](https://github.com/meteor/meteor/pull/9424)

* The bundled version of MongoDB used by `meteor run` in development
  on 64-bit architectures has been updated to 3.4.10. 32-bit architectures
  will continue to use MongoDB 3.2.x versions since MongoDB is no longer
  producing 32-bit versions of MongoDB for newer release tracks.
  [PR #9396](https://github.com/meteor/meteor/pull/9396)

* Meteor's internal `minifier-css` package has been updated to use `postcss`
  for CSS parsing and minifying, instead of the abandoned `css-parse` and
  `css-stringify` packages. Changes made to the `CssTools` API exposed by the
  `minifier-css` package are mostly backwards compatible (the
  `standard-minifier-css` package that uses it didn't have to change for
  example), but now that we're using `postcss` the AST accepted and returned
  from certain functions is different. This could impact developers who are
  tying into Meteor's internal `minifier-css` package directly. The AST based
  function changes are:

  * `CssTools.parseCss` now returns a PostCSS
    [`Root`](http://api.postcss.org/Root.html) object.    
  * `CssTools.stringifyCss` expects a PostCSS `Root` object as its first
    parameter.    
  * `CssTools.mergeCssAsts` expects an array of PostCSS `Root` objects as its
    first parameter.    
  * `CssTools.rewriteCssUrls` expects a PostCSS `Root` object as its first
    parameter.

  [PR #9263](https://github.com/meteor/meteor/pull/9263)

* Dynamically `import()`ed modules will now be fetched from the
  application server using an HTTP POST request, rather than a WebSocket
  message. This strategy has all the benefits of the previous strategy,
  except that it does not require establishing a WebSocket connection
  before fetching dynamic modules, in exchange for slightly higher latency
  per request. [PR #9384](https://github.com/meteor/meteor/pull/9384)

* To reduce the total number of HTTP requests for dynamic modules, rapid
  sequences of `import()` calls within the same tick of the event loop
  will now be automatically batched into a single HTTP request. In other
  words, the following code will result in only one HTTP request:
  ```js
  const [
    React,
    ReactDOM
  ] = await Promise.all([
    import("react"),
    import("react-dom")
  ]);
  ```

* The `Tinytest.addAsync` API now accepts test functions that return
  `Promise` objects, making the `onComplete` callback unnecessary:
  ```js
  Tinytest.addAsync("some async stuff", async function (test) {
    test.equal(shouldReturnFoo(), "foo");
    const bar = await shouldReturnBarAsync();
    test.equal(bar, "bar");
  });
  ```
  [PR #9409](https://github.com/meteor/meteor/pull/9409)

<<<<<<< HEAD
* The `minifier-js` package has been updated to use `uglify-es` 3.2.2.
=======
* The `reify` npm package has been updated to version 0.13.5.

* The `minifier-js` package has been updated to use `uglify-es` 3.1.9.
>>>>>>> 9380be53

* The `request` npm package used by the `http` package has been upgraded
  to version 2.83.0.

* The deprecated `Meteor.http` object has been removed. If your
  application is still using `Meteor.http`, you should now use `HTTP`
  instead:
  ```js
  import { HTTP } from "meteor/http";
  HTTP.call("GET", url, ...);
  ```

* [`cordova-lib`](https://github.com/apache/cordova-cli) has been updated to
  version 7.1.0, [`cordova-android`](https://github.com/apache/cordova-android/)
  has been updated to version 6.3.0, and [`cordova-ios`](https://github.com/apache/cordova-ios/)
  has been updated to version 4.5.4. The cordova-plugins `cordova-plugin-console`,
  `cordova-plugin-device-motion`, and `cordova-plugin-device-orientation` have been
  [deprecated](https://cordova.apache.org/news/2017/09/22/plugins-release.html)
  and will likely be removed in a future Meteor release.
  [Feature Request #196](https://github.com/meteor/meteor-feature-requests/issues/196)
  [PR #9213](https://github.com/meteor/meteor/pull/9213)
  [Issue #9447](https://github.com/meteor/meteor/issues/9447)
  [PR #9448](https://github.com/meteor/meteor/pull/9448)

* Provide basic support for [iPhone X](https://developer.apple.com/ios/update-apps-for-iphone-x/)
  status bar and launch screens, which includes updates to
  [`cordova-plugin-statusbar@2.3.0`](https://github.com/apache/cordova-plugin-statusbar/blob/master/RELEASENOTES.md#230-nov-06-2017)
  and [`cordova-plugin-splashscreen@4.1.0`](https://github.com/apache/cordova-plugin-splashscreen/blob/master/RELEASENOTES.md#410-nov-06-2017).
  [Issue #9041](https://github.com/meteor/meteor/issues/9041)
  [PR #9375](https://github.com/meteor/meteor/pull/9375)

* Fixed an issue preventing the installation of scoped Cordova packages.
  E.g. meteor add cordova:@somescope/some-cordova-plugin@1.0.0 will now
  work properly.
  [Issue #7336](https://github.com/meteor/meteor/issues/7336)
  [PR #9334](https://github.com/meteor/meteor/pull/9334)

* iOS icons and launch screens have been updated to support iOS 11
  [Issue #9196](https://github.com/meteor/meteor/issues/9196)
  [PR #9198](https://github.com/meteor/meteor/pull/9198)

* Enables passing `false` to `cursor.count()` on the client to prevent skip
  and limit from having an effect on the result.
  [Issue #1201](https://github.com/meteor/meteor/issues/1201)
  [PR #9205](https://github.com/meteor/meteor/pull/9205)

* An `onExternalLogin` hook has been added to the accounts system, to allow
  the customization of OAuth user profile updates.
  [PR #9042](https://github.com/meteor/meteor/pull/9042)

* `Accounts.config` now supports a `bcryptRounds` option that
  overrides the default 10 rounds currently used to secure passwords.
  [PR #9044](https://github.com/meteor/meteor/pull/9044)

* Developers running Meteor from an interactive shell within Emacs should
  notice a substantial performance improvement thanks to automatic
  disabling of the progress spinner, which otherwise reacts slowly.
  [PR #9341](https://github.com/meteor/meteor/pull/9341)

* `Npm.depends` can now specify any `http` or `https` URL.
  [Issue #9236](https://github.com/meteor/meteor/issues/9236)
  [PR #9237](https://github.com/meteor/meteor/pull/9237)

* Byte order marks included in `--settings` files will no longer crash the
  Meteor Tool.
  [Issue #5180](https://github.com/meteor/meteor/issues/5180)
  [PR #9459](https://github.com/meteor/meteor/pull/9459)

* Meteor's Node Mongo driver is now configured with the
  [`ignoreUndefined`](http://mongodb.github.io/node-mongodb-native/2.2/api/MongoClient.html#connect)
  connection option set to `true`, to make sure fields with `undefined`
  values are not first converted to `null`, when inserted/updated. Fields
  with `undefined` values are now ignored when inserting/updating.
  [Issue #6051](https://github.com/meteor/meteor/issues/6051)
  [PR #9444](https://github.com/meteor/meteor/pull/9444)

* The `accounts-ui-unstyled` package has been updated to use `<form />` and
  `<button />` tags with its login/signup form, instead of `<div />`'s. This
  change helps browser's notice login/signup requests, allowing them to
  trigger their "remember your login/password" functionality.

  > **Note:** If your application is styling the login/signup form using a CSS
    path that includes the replaced `div` elements (e.g.
    `div.login-form { ...` or `div.login-button { ...`), your styles will
    break. You can either update your CSS to use `form.` / `button.` or
    adjust your CSS specificity by styling on `class` / `id` attributes
    only.

  [Issue #1746](https://github.com/meteor/meteor/issues/1746)
  [PR #9442](https://github.com/meteor/meteor/pull/9442)

* The `stylus` package has been deprecated and will no longer be
  supported/maintained.
  [PR #9445](https://github.com/meteor/meteor/pull/9445)  

## v1.6.0.1, 2017-12-08

* Node has been upgraded to version
  [8.9.3](https://nodejs.org/en/blog/release/v8.9.3/), an important
  [security release](https://nodejs.org/en/blog/vulnerability/december-2017-security-releases/).

* The `npm` package has been upgraded to version 5.5.1.

## v1.6, 2017-10-30

* **Important note for package maintainers:**

  With the jump to Node 8, some packages published using Meteor 1.6 may no
  longer be compatible with older Meteor versions. In order to maintain
  compatibility with Meteor 1.5 apps when publishing your package, you can
  specify a release version with the meteor publish command:

  ```
  meteor --release 1.5.3 publish
  ```

  If you're interested in taking advantage of Meteor 1.6 while still
  supporting older Meteor versions, you can consider publishing for Meteor
  1.6 from a new branch, with your package's minor or major version bumped.
  You can then continue to publish for Meteor 1.5 from the original branch.
  Note that the 1.6 branch version bump is important so that you can continue
  publishing patch updates for Meteor 1.5 from the original branch.

  [Issue #9308](https://github.com/meteor/meteor/issues/9308)

* Node.js has been upgraded to version 8.8.1, which will be entering
  long-term support (LTS) coverage on 31 October 2017, lasting through
  December 2019 ([full schedule](https://github.com/nodejs/Release#nodejs-release-working-group)).
  This is a *major* upgrade from the previous version of Node.js used by
  Meteor, 4.8.4.

* The `npm` npm package has been upgraded to version 5.4.2, a major
  upgrade from 4.6.1. While this update should be backwards-compatible for
  existing Meteor apps and packages, if you are the maintainer of any
  Meteor packages, pay close attention to your `npm-shrinkwrap.json` files
  when first using this version of `npm`. For normal Meteor application
  development, this upgrade primarily affects the version of `npm` used by
  `meteor npm ...` commands. A functional installation of `git` may be
  required to support GitHub repository and/or tarball URLs.
  [Troubleshooting](https://docs.npmjs.com/troubleshooting/common-errors).
  [PR #8835](https://github.com/meteor/meteor/pull/8835)

* In addition to `meteor node` and `meteor npm`, which are convenient
  shorthands for `node` and `npm`, `meteor npx <command>` can be used to
  execute commands from a local `node_modules/.bin` directory or from the
  `npm` cache. Any packages necessary to run the command will be
  automatically downloaded. [Read](https://www.npmjs.com/package/npx)
  about it, or just try some commands:
  ```sh
  meteor npx cowsay mooooo
  meteor npx uuid
  meteor npx nyancat
  meteor npx yarn
  ```

* The `meteor debug` command has been superseded by the more flexible
  `--inspect` and `--inspect-brk` command-line flags, which work for any
  `run`, `test`, or `test-packages` command.

  The syntax of these flags is the same as the equivalent Node.js
  [flags](https://nodejs.org/en/docs/inspector/#command-line-options),
  with two notable differences:

  * The flags affect the server process spawned by the build process,
    rather than affecting the build process itself.

  * The `--inspect-brk` flag causes the server process to pause just after
    server code has loaded but before it begins to execute, giving the
    developer a chance to set breakpoints in server code.

  [Feature Request #194](https://github.com/meteor/meteor-feature-requests/issues/194)

* On Windows, Meteor can now be installed or reinstalled from scratch
  using the command `choco install meteor`, using the
  [Chocolatey](https://chocolatey.org/) package manager. This method of
  installation replaces the old `InstallMeteor.exe` installer, which had a
  number of shortcomings, and will no longer be supported.

* Fresh installs of Meteor 1.6 on 64-bit Windows machines will now use
  native 64-bit Node.js binaries, rather than a 32-bit version of Node.js.
  In addition to being faster, native 64-bit support will enable Windows
  developers to debug asynchronous stack traces more easily in the new
  Node.js inspector, which is only fully supported by native 64-bit
  architectures. Note that merely running `meteor update` from a 32-bit
  version of Meteor will still install a 32-bit version of Meteor 1.6, so
  you should use `choco install meteor` to get a fresh 64-bit version.
  [PR #9218](https://github.com/meteor/meteor/pull/9218)

* To support developers running on a 32-bit OS, Meteor now supports both 32-
  and 64-bit versions of Mongo. Mongo 3.2 is the last 32-bit version available
  from Mongo. Meteor running on a 32-bit OS will use a 32-bit version of Mongo
  3.2 and 64-bit platforms will receive newer Mongo versions in future releases.
  [PR #9173](https://github.com/meteor/meteor/pull/9173)

* After several reliability improvements, native file watching has been
  un-disabled on Windows. Though native file change notifications will
  probably never work with network or shared virtual file systems (e.g.,
  NTFS or Vagrant-mounted disks), Meteor uses an efficient prioritized
  polling system as a fallback for those file systems.

* Various optimizations have reduced the on-disk size of the `meteor-tool`
  package from 545MB (1.5.2.2) to 219MB.

* The `meteor-babel` package has been upgraded to version 0.24.6, to take
  better advantage of native language features in Node 8.

* The `reify` npm package has been upgraded to version 0.12.3.

* The `meteor-promise` package has been upgraded to version 0.8.6, to
  enable better handling of `UnhandledPromiseRejectionWarning`s.

* The `node-gyp` npm package has been upgraded to version 3.6.2.

* The `node-pre-gyp` npm package has been updated to version 0.6.36.

* The `fibers` npm package has been upgraded to version 2.0.0.

* The `pathwatcher` npm package has been upgraded to version 7.1.0.

* The `http-proxy` npm package has been upgraded to version 1.16.2.

* The `semver` npm package has been upgraded to version 5.4.1.

* When running Meteor tool tests (i.e. `./meteor self-test`) during the
  course of developing Meteor itself, it is no longer necessary to
  `./meteor npm install -g phantomjs-prebuilt browserstack-webdriver`.
  These will now be installed automatically upon their use.

* You can now run `meteor test --driver-package user:package` without
  first running `meteor add user:package`.

* iOS icons and launch screens have been updated to support iOS 11
  [Issue #9196](https://github.com/meteor/meteor/issues/9196)
  [PR #9198](https://github.com/meteor/meteor/pull/9198)

## v1.5.4.1, 2017-12-08

* Node has been upgraded to version
  [4.8.7](https://nodejs.org/en/blog/release/v4.8.7/), an important
  [security release](https://nodejs.org/en/blog/vulnerability/december-2017-security-releases/).

## v1.5.4, 2017-11-08

* Node has been updated to version 4.8.6. This release officially
  includes our fix of a faulty backport of garbage collection-related
  logic in V8 and ends Meteor's use of a custom Node with that patch.
  In addition, it includes small OpenSSL updates as announced on the
  Node blog: https://nodejs.org/en/blog/release/v4.8.6/.
  [Issue #8648](https://github.com/meteor/meteor/issues/8648)

## v1.5.3, 2017-11-04

* Node has been upgraded to version 4.8.5, a recommended security
  release: https://nodejs.org/en/blog/release/v4.8.5/. While it was
  expected that Node 4.8.5 would also include our fix of a faulty
  backport of garbage collection-related logic in V8, the timing
  of this security release has caused that to be delayed until 4.8.6.
  Therefore, this Node still includes our patch for this issue.
  [Issue #8648](https://github.com/meteor/meteor/issues/8648)

* Various backports from Meteor 1.6, as detailed in the
  [PR for Meteor 1.5.3](https://github.com/meteor/meteor/pull/9266).
  Briefly, these involve fixes for:
  * Child imports of dynamically imported modules within packages.
    [#9182](https://github.com/meteor/meteor/issues/9182)
  * Unresolved circular dependencies.
    [#9176](https://github.com/meteor/meteor/issues/9176)
  * Windows temporary directory handling.

## v1.5.2.2, 2017-10-02

* Fixes a regression in 1.5.2.1 which resulted in the macOS firewall
  repeatedly asking to "accept incoming network connections". While the
  `node` binary in 1.5.2.1 was functionally the same as 1.5.2, it had
  been recompiled on our build farm (which re-compiles all architectures
  at the same time) to ensure compatibility with older (but still
  supported) Linux distributions. Unfortunately, macOS took issue with
  the binary having a different 'signature' (but same 'identifier') as
  one it had already seen, and refused to permanently "allow" it in the
  firewall. Our macOS `node` binaries are now signed with a certificate,
  hopefully preventing this from occurring again.
  [Issue #9139](https://github.com/meteor/meteor/issues/9139)

* Fixes a regression in `accounts-base` caused by changes to the (now
  deprecated) `connection.onReconnect` function which caused users to be
  logged out shortly after logging in.
  [Issue #9140](https://github.com/meteor/meteor/issues/9140)
  [PR #](https://github.com/meteor/meteor/pull/9148)

* [`cordova-ios`](https://github.com/apache/cordova-ios) has been updated to
  version 4.5.1, to add in iOS 11 / Xcode 9 compatibility.
  [Issue #9098](https://github.com/meteor/meteor/issues/9098)
  [Issue #9126](https://github.com/meteor/meteor/issues/9126)
  [PR #9137](https://github.com/meteor/meteor/pull/9137)

* Includes a follow-up change to the (not commonly necessary)
  `Npm.require` which ensures built-in modules are loaded first, which
  was necessary after a change in 1.5.2.1 which reduced its scope.
  This resolves "Cannot find module crypto" and similar errors.
  [Issue #9136](https://github.com/meteor/meteor/issues/9136)

* A bug that prevented building some binary npm packages on Windows has
  been fixed. [Issue #9153](https://github.com/meteor/meteor/issues/9153)

## v1.5.2.1, 2017-09-26

* Updating to Meteor 1.5.2.1 will automatically patch a security
  vulnerability in the `allow-deny` package, since `meteor-tool@1.5.2_1`
  requires `allow-deny@1.0.9` or later. If for any reason you are not
  ready or able to update to Meteor 1.5.2.1 by running `meteor update`,
  please at least run
  ```sh
  meteor update allow-deny
  ```
  instead. More details about the security vulnerability can be found on
  the Meteor forums.

* The command-line `meteor` tool no longer invokes `node` with the
  `--expose-gc` flag. Although this flag allowed the build process to be
  more aggressive about collecting garbage, it was also a source of
  problems in Meteor 1.5.2 and Node 4.8.4, from increased segmentation
  faults during (the more frequent) garbage collections to occasional
  slowness in rebuilding local packages. The flag is likely to return in
  Meteor 1.6, where it has not exhibited any of the same problems.

* Meteor now supports `.meteorignore` files, which cause the build system
  to ignore certain files and directories using the same pattern syntax as
  [`.gitignore` files](https://git-scm.com/docs/gitignore). These files
  may appear in any directory of your app or package, specifying rules for
  the directory tree below them. Of course, `.meteorignore` files are also
  fully integrated with Meteor's file watching system, so they can be
  added, removed, or modified during development.
  [Feature request #5](https://github.com/meteor/meteor-feature-requests/issues/5)

* DDP's `connection.onReconnect = func` feature has been deprecated. This
  functionality was previously supported as a way to set a function to be
  called as the first step of reconnecting. This approach has proven to be
  inflexible as only one function can be defined to be called when
  reconnecting. Meteor's accounts system was already setting an
  `onReconnect` callback to be used internally, which means anyone setting
  their own `onReconnect` callback was inadvertently overwriting code used
  internally. Moving forward the `DDP.onReconnect(callback)` method should be
  used to register callbacks to call when a connection reconnects. The
  connection that is reconnecting is passed as the only argument to
  `callback`. This is used by the accounts system to re-login on reconnects
  without interfering with other code that uses `connection.onReconnect`.
  [Issue #5665](https://github.com/meteor/meteor/issues/5665)
  [PR #9092](https://github.com/meteor/meteor/pull/9092)

* `reactive-dict` now supports `destroy`. `destroy` will clear the `ReactiveDict`s
  data and unregister the `ReactiveDict` from data migration.  
  i.e. When a `ReactiveDict` is instantiated with a name on the client and the
  `reload` package is present in the project.
  [Feature Request #76](https://github.com/meteor/meteor-feature-requests/issues/76)
  [PR #9063](https://github.com/meteor/meteor/pull/9063)

* The `webapp` package has been updated to support UNIX domain sockets. If a
  `UNIX_SOCKET_PATH` environment variable is set with a valid
  UNIX socket file path (e.g. `UNIX_SOCKET_PATH=/tmp/socktest.sock`), Meteor's
  HTTP server will use that socket file for inter-process communication,
  instead of TCP. This can be useful in cases like using Nginx to proxy
  requests back to an internal Meteor application. Leveraging UNIX domain
  sockets for inter-process communication reduces the sometimes unnecessary
  overhead required by TCP based communication.
  [Issue #7392](https://github.com/meteor/meteor/issues/7392)
  [PR #8702](https://github.com/meteor/meteor/pull/8702)

* The `fastclick` package (previously included by default in Cordova
  applications through the `mobile-experience` package) has been deprecated.
  This package is no longer maintained and has years of outstanding
  unresolved issues, some of which are impacting Meteor users. Most modern
  mobile web browsers have removed the 300ms tap delay that `fastclick` worked
  around, as long as the following `<head />` `meta` element is set (which
  is generally considered a mobile best practice regardless, and which the
  Meteor boilerplate generator already sets by default for Cordova apps):
  `<meta name="viewport" content="width=device-width">`
  If anyone is still interested in using `fastclick` with their application,
  it can be installed from npm directly (`meteor npm install --save fastclick`).
  Reference:
  [Mobile Chrome](https://developers.google.com/web/updates/2013/12/300ms-tap-delay-gone-away)
  [Mobile Safari](https://bugs.webkit.org/show_bug.cgi?id=150604)
  [PR #9039](https://github.com/meteor/meteor/pull/9039)

* Minimongo cursors are now JavaScript iterable objects and can now be iterated over
  using `for...of` loops, spread operator, `yield*`, and destructuring assignments.
  [PR #8888](https://github.com/meteor/meteor/pull/8888)

## v1.5.2, 2017-09-05

* Node 4.8.4 has been patched to include
  https://github.com/nodejs/node/pull/14829, an important PR implemented
  by our own @abernix (:tada:), which fixes a faulty backport of garbage
  collection-related logic in V8 that was causing occasional segmentation
  faults during Meteor development and testing, ever since Node 4.6.2
  (Meteor 1.4.2.3). When Node 4.8.5 is officially released with these
  changes, we will immediately publish a small follow-up release.
  [Issue #8648](https://github.com/meteor/meteor/issues/8648)

* When Meteor writes to watched files during the build process, it no
  longer relies on file watchers to detect the change and invalidate the
  optimistic file system cache, which should fix a number of problems
  related by the symptom of endless rebuilding.
  [Issue #8988](https://github.com/meteor/meteor/issues/8988)
  [Issue #8942](https://github.com/meteor/meteor/issues/8942)
  [PR #9007](https://github.com/meteor/meteor/pull/9007)

* The `cordova-lib` npm package has been updated to 7.0.1, along with
  cordova-android (6.2.3) and cordova-ios (4.4.0), and various plugins.
  [PR #8919](https://github.com/meteor/meteor/pull/8919) resolves the
  umbrella [issue #8686](https://github.com/meteor/meteor/issues/8686), as
  well as several Android build issues:
  [#8408](https://github.com/meteor/meteor/issues/8408),
  [#8424](https://github.com/meteor/meteor/issues/8424), and
  [#8464](https://github.com/meteor/meteor/issues/8464).

* The [`boilerplate-generator`](https://github.com/meteor/meteor/tree/release-1.5.2/packages/boilerplate-generator)
  package responsible for generating initial HTML documents for Meteor
  apps has been refactored by @stevenhao to avoid using the
  `spacebars`-related packages, which means it is now possible to remove
  Blaze as a dependency from the server as well as the client.
  [PR #8820](https://github.com/meteor/meteor/pull/8820)

* The `meteor-babel` package has been upgraded to version 0.23.1.

* The `reify` npm package has been upgraded to version 0.12.0, which
  includes a minor breaking
  [change](https://github.com/benjamn/reify/commit/8defc645e556429283e0b522fd3afababf6525ea)
  that correctly skips exports named `default` in `export * from "module"`
  declarations. If you have any wrapper modules that re-export another
  module's exports using `export * from "./wrapped/module"`, and the
  wrapped module has a `default` export that you want to be included, you
  should now explicitly re-export `default` using a second declaration:
  ```js
  export * from "./wrapped/module";
  export { default } "./wrapped/module";
  ```

* The `meteor-promise` package has been upgraded to version 0.8.5,
  and the `promise` polyfill package has been upgraded to 8.0.1.

* The `semver` npm package has been upgraded to version 5.3.0.
  [PR #8859](https://github.com/meteor/meteor/pull/8859)

* The `faye-websocket` npm package has been upgraded to version 0.11.1,
  and its dependency `websocket-driver` has been upgraded to a version
  containing [this fix](https://github.com/faye/websocket-driver-node/issues/21),
  thanks to [@sdarnell](https://github.com/sdarnell).
  [meteor-feature-requests#160](https://github.com/meteor/meteor-feature-requests/issues/160)

* The `uglify-js` npm package has been upgraded to version 3.0.28.

* Thanks to PRs [#8960](https://github.com/meteor/meteor/pull/8960) and
  [#9018](https://github.com/meteor/meteor/pull/9018) by @GeoffreyBooth, a
  [`coffeescript-compiler`](https://github.com/meteor/meteor/tree/release-1.5.2/packages/non-core/coffeescript-compiler)
  package has been extracted from the `coffeescript` package, similar to
  how the `babel-compiler` package is separate from the `ecmascript`
  package, so that other packages (such as
  [`vue-coffee`](https://github.com/meteor-vue/vue-meteor/tree/master/packages/vue-coffee))
  can make use of `coffeescript-compiler`. All `coffeescript`-related
  packages have been moved to
  [`packages/non-core`](https://github.com/meteor/meteor/tree/release-1.5.2/packages/non-core),
  so that they can be published independently from Meteor releases.

* `meteor list --tree` can now be used to list all transitive package
  dependencies (and versions) in an application. Weakly referenced dependencies
  can also be listed by using the `--weak` option. For more information, run
  `meteor help list`.
  [PR #8936](https://github.com/meteor/meteor/pull/8936)

* The `star.json` manifest created within the root of a `meteor build` bundle
  will now contain `nodeVersion` and `npmVersion` which will specify the exact
  versions of Node.js and npm (respectively) which the Meteor release was
  bundled with.  The `.node_version.txt` file will still be written into the
  root of the bundle, but it may be deprecated in a future version of Meteor.
  [PR #8956](https://github.com/meteor/meteor/pull/8956)

* A new package called `mongo-dev-server` has been created and wired into
  `mongo` as a dependency. As long as this package is included in a Meteor
  application (which it is by default since all new Meteor apps have `mongo`
  as a dependency), a local development MongoDB server is started alongside
  the application. This package was created to provide a way to disable the
  local development Mongo server, when `mongo` isn't needed (e.g. when using
  Meteor as a build system only). If an application has no dependency on
  `mongo`, the `mongo-dev-server` package is not added, which means no local
  development Mongo server is started.
  [Feature Request #31](https://github.com/meteor/meteor-feature-requests/issues/31)
  [PR #8853](https://github.com/meteor/meteor/pull/8853)

* `Accounts.config` no longer mistakenly allows tokens to expire when
  the `loginExpirationInDays` option is set to `null`.
  [Issue #5121](https://github.com/meteor/meteor/issues/5121)
  [PR #8917](https://github.com/meteor/meteor/pull/8917)

* The `"env"` field is now supported in `.babelrc` files.
  [PR #8963](https://github.com/meteor/meteor/pull/8963)

* Files contained by `client/compatibility/` directories or added with
  `api.addFiles(files, ..., { bare: true })` are now evaluated before
  importing modules with `require`, which may be a breaking change if you
  depend on the interleaving of `bare` files with eager module evaluation.
  [PR #8972](https://github.com/meteor/meteor/pull/8972)

* When `meteor test-packages` runs in a browser, uncaught exceptions will
  now be displayed above the test results, along with the usual summary of
  test failures, in case those uncaught errors have something to do with
  later test failures.
  [Issue #4979](https://github.com/meteor/meteor/issues/4979)
  [PR #9034](https://github.com/meteor/meteor/pull/9034)

## v1.5.1, 2017-07-12

* Node has been upgraded to version 4.8.4.

* A new core Meteor package called `server-render` provides generic
  support for server-side rendering of HTML, as described in the package's
  [`README.md`](https://github.com/meteor/meteor/blob/release-1.5.1/packages/server-render/README.md).
  [PR #8841](https://github.com/meteor/meteor/pull/8841)

* To reduce the total number of file descriptors held open by the Meteor
  build system, native file watchers will now be started only for files
  that have changed at least once. This new policy means you may have to
  [wait up to 5000ms](https://github.com/meteor/meteor/blob/6bde360b9c075f1c78c3850eadbdfa7fe271f396/tools/fs/safe-watcher.js#L20-L21)
  for changes to be detected when you first edit a file, but thereafter
  changes will be detected instantaneously. In return for that small
  initial waiting time, the number of open file descriptors will now be
  bounded roughly by the number of files you are actively editing, rather
  than the number of files involved in the build (often thousands), which
  should help with issues like
  [#8648](https://github.com/meteor/meteor/issues/8648). If you need to
  disable the new behavior for any reason, simply set the
  `METEOR_WATCH_PRIORITIZE_CHANGED` environment variable to `"false"`, as
  explained in [PR #8866](https://github.com/meteor/meteor/pull/8866).

* All `observe` and `observeChanges` callbacks are now bound using
  `Meteor.bindEnvironment`.  The same `EnvironmentVariable`s that were
  present when `observe` or `observeChanges` was called are now available
  inside the callbacks. [PR #8734](https://github.com/meteor/meteor/pull/8734)

* A subscription's `onReady` is now fired again during a re-subscription, even
  if the subscription has the same arguments.  Previously, when subscribing
  to a publication the `onReady` would have only been called if the arguments
  were different, creating a confusing difference in functionality.  This may be
  breaking behavior if an app uses the firing of `onReady` as an assumption
  that the data was just received from the server.  If such functionality is
  still necessary, consider using
  [`observe`](https://docs.meteor.com/api/collections.html#Mongo-Cursor-observe)
  or
  [`observeChanges`](https://docs.meteor.com/api/collections.html#Mongo-Cursor-observeChanges)
  [PR #8754](https://github.com/meteor/meteor/pull/8754)
  [Issue #1173](https://github.com/meteor/meteor/issues/1173)

* The `minimongo` and `mongo` packages are now compliant with the upsert behavior
  of MongoDB 2.6 and higher. **As a result support for MongoDB 2.4 has been dropped.**
  This mainly changes the effect of the selector on newly inserted documents.
  [PR #8815](https://github.com/meteor/meteor/pull/8815)

* `reactive-dict` now supports setting initial data when defining a named
  `ReactiveDict`. No longer run migration logic when used on the server,
  this is to prevent duplicate name error on reloads. Initial data is now
  properly serialized.

* `accounts-password` now uses `example.com` as a default "from" address instead
  of `meteor.com`. This change could break account-related e-mail notifications
  (forgot password, activation, etc.) for applications which do not properly
  configure a "from" domain since e-mail providers will often reject mail sent
  from `example.com`. Ensure that `Accounts.emailTemplates.from` is set to a
  proper domain in all applications.
  [PR #8760](https://github.com/meteor/meteor/issues/8760)

* The `accounts-facebook` and `facebook-oauth` packages have been updated to
  use the v2.9 of the Facebook Graph API for the Login Dialog since the v2.2
  version will be deprecated by Facebook in July.  There shouldn't be a problem
  regardless since Facebook simply rolls over to the next active version
  (v2.3, in this case) however this should assist in avoiding deprecation
  warnings and should enable any new functionality which has become available.
  [PR #8858](https://github.com/meteor/meteor/pull/8858)

* Add `DDP._CurrentPublicationInvocation` and `DDP._CurrentMethodInvocation`.
  `DDP._CurrentInvocation` remains for backwards-compatibility. This change
  allows method calls from publications to inherit the `connection` from the
  the publication which called the method.
  [PR #8629](https://github.com/meteor/meteor/pull/8629)

  > Note: If you're calling methods from publications that are using `this.connection`
  > to see if the method was called from server code or not. These checks will now
  > be more restrictive because `this.connection` will now be available when a
  > method is called from a publication.

* Fix issue with publications temporarily having `DDP._CurrentInvocation` set on
  re-run after a user logged in.  This is now provided through
  `DDP._CurrentPublicationInvocation` at all times inside a publication,
  as described above.
  [PR #8031](https://github.com/meteor/meteor/pull/8031)
  [PR #8629](https://github.com/meteor/meteor/pull/8629)

* `Meteor.userId()` and `Meteor.user()` can now be used in both method calls and
  publications.
  [PR #8629](https://github.com/meteor/meteor/pull/8629)

* `this.onStop` callbacks in publications are now run with the publication's
  context and with its `EnvironmentVariable`s bound.
  [PR #8629](https://github.com/meteor/meteor/pull/8629)

* The `minifier-js` package will now replace `process.env.NODE_ENV` with
  its string value (or `"development"` if unspecified).

* The `meteor-babel` npm package has been upgraded to version 0.22.0.

* The `reify` npm package has been upgraded to version 0.11.24.

* The `uglify-js` npm package has been upgraded to version 3.0.18.

* Illegal characters in paths written in build output directories will now
  be replaced with `_`s rather than removed, so that file and directory
  names consisting of only illegal characters do not become empty
  strings. [PR #8765](https://github.com/meteor/meteor/pull/8765).

* Additional "extra" packages (packages that aren't saved in `.meteor/packages`)
  can be included temporarily using the `--extra-packages`
  option.  For example: `meteor run --extra-packages bundle-visualizer`.
  Both `meteor test` and `meteor test-packages` also support the
  `--extra-packages` option and commas separate multiple package names.
  [PR #8769](https://github.com/meteor/meteor/pull/8769)

  > Note: Packages specified using the `--extra-packages` option override
  > version constraints from `.meteor/packages`.

* The `coffeescript` package has been updated to use CoffeeScript version
  1.12.6. [PR #8777](https://github.com/meteor/meteor/pull/8777)

* It's now possible to pipe a series of statements to `meteor shell`,
  whereas previously the input had to be an expression; for example:
  ```sh
  > echo 'import pkg from "babel-runtime/package.json";
  quote> pkg.version' |
  pipe> meteor shell
  "6.23.0"
  ```
  [Issue #8823](https://github.com/meteor/meteor/issues/8823)
  [PR #8833](https://github.com/meteor/meteor/pull/8833)

* Any `Error` thrown by a DDP method with the `error.isClientSafe`
  property set to `true` will now be serialized and displayed to the
  client, whereas previously only `Meteor.Error` objects were considered
  client-safe. [PR #8756](https://github.com/meteor/meteor/pull/8756)

## v1.5, 2017-05-30

* The `meteor-base` package implies a new `dynamic-import` package, which
  provides runtime support for [the proposed ECMAScript dynamic
  `import(...)` syntax](https://github.com/tc39/proposal-dynamic-import),
  enabling asynchronous module fetching or "code splitting." If your app
  does not use the `meteor-base` package, you can use the package by
  simply running `meteor add dynamic-import`. See this [blog
  post](https://blog.meteor.com/meteor-1-5-react-loadable-f029a320e59c)
  and [PR #8327](https://github.com/meteor/meteor/pull/8327) for more
  information about how dynamic `import(...)` works in Meteor, and how to
  use it in your applications.

* The `ecmascript-runtime` package, which provides polyfills for various
  new ECMAScript runtime APIs and language features, has been split into
  `ecmascript-runtime-client` and `ecmascript-runtime-server`, to reflect
  the different needs of browsers versus Node 4. The client runtime now
  relies on the `core-js` library found in the `node_modules` directory of
  the application, rather than a private duplicate installed via
  `Npm.depends`. This is unlikely to be a disruptive change for most
  developers, since the `babel-runtime` npm package is expected to be
  installed, and `core-js` is a dependency of `babel-runtime`, so
  `node_modules/core-js` should already be present. If that's not the
  case, just run `meteor npm install --save core-js` to install it.

* The `npm` npm package has been upgraded to version 4.6.1.

* The `meteor-babel` npm package has been upgraded to version 0.21.4,
  enabling the latest Reify compiler and the transform-class-properties
  plugin, among other improvements.

* The `reify` npm package has been upgraded to version 0.11.21, fixing
  [issue #8595](https://github.com/meteor/meteor/issues/8595) and
  improving compilation and runtime performance.

> Note: With this version of Reify, `import` declarations are compiled to
  `module.watch(require(id), ...)` instead of `module.importSync(id, ...)`
  or the older `module.import(id, ...)`. The behavior of the compiled code
  should be the same as before, but the details seemed different enough to
  warrant a note.

* The `install` npm package has been upgraded to version 0.10.1.

* The `meteor-promise` npm package has been upgraded to version 0.8.4.

* The `uglify-js` npm package has been upgraded to version 3.0.13, fixing
  [#8704](https://github.com/meteor/meteor/issues/8704).

* If you're using the `standard-minifier-js` Meteor package, as most
  Meteor developers do, it will now produce a detailed analysis of package
  and module sizes within your production `.js` bundle whenever you run
  `meteor build` or `meteor run --production`. These data are served by
  the application web server at the same URL as the minified `.js` bundle,
  except with a `.stats.json` file extension instead of `.js`. If you're
  using a different minifier plugin, and would like to support similar
  functionality, refer to
  [these](https://github.com/meteor/meteor/pull/8327/commits/084801237a8c288d99ec82b0fbc1c76bdf1aab16)
  [commits](https://github.com/meteor/meteor/pull/8327/commits/1c8bc7353e9a8d526880634a58c506b423c4a55e)
  for inspiration.

* To visualize the bundle size data produced by `standard-minifier-js`,
  run `meteor add bundle-visualizer` and then start your development
  server in production mode with `meteor run --production`. Be sure to
  remove the `bundle-visualizer` package before actually deploying your
  app, or the visualization will be displayed to your users.

* If you've been developing an app with multiple versions of Meteor, or
  testing with beta versions, and you haven't recently run `meteor reset`,
  your `.meteor/local/bundler-cache` directory may have become quite
  large. This is just a friendly reminder that this directory is perfectly
  safe to delete, and Meteor will repopulate it with only the most recent
  cached bundles.

* Apps created with `meteor create --bare` now use the `static-html`
  package for processing `.html` files instead of `blaze-html-templates`,
  to avoid large unnecessary dependencies like the `jquery` package.

* Babel plugins now receive file paths without leading `/` characters,
  which should prevent confusion about whether the path should be treated
  as absolute. [PR #8610](https://github.com/meteor/meteor/pull/8610)

* It is now possible to override the Cordova iOS and/or Android
  compatibility version by setting the `METEOR_CORDOVA_COMPAT_VERSION_IOS`
  and/or `METEOR_CORDOVA_COMPAT_VERSION_ANDROID` environment variables.
  [PR #8581](https://github.com/meteor/meteor/pull/8581)

* Modules in `node_modules` directories will no longer automatically have
  access to the `Buffer` polyfill on the client, since that polyfill
  contributed more than 22KB of minified JavaScript to the client bundle,
  and was rarely used. If you really need the Buffer API on the client,
  you should now obtain it explicitly with `require("buffer").Buffer`.
  [Issue #8645](https://github.com/meteor/meteor/issues/8645).

* Packages in `node_modules` directories are now considered non-portable
  (and thus may be automatically rebuilt for the current architecture), if
  their `package.json` files contain any of the following install hooks:
  `install`, `preinstall`, or `postinstall`. Previously, a package was
  considered non-portable only if it contained any `.node` binary modules.
  [Issue #8225](https://github.com/meteor/meteor/issues/8225)

## v1.4.4.5, 2017-12-08

* Node has been upgraded to version
  [4.8.7](https://nodejs.org/en/blog/release/v4.8.7/), an important
  [security release](https://nodejs.org/en/blog/vulnerability/december-2017-security-releases/).

## v1.4.4.4, 2017-09-26

* Updating to Meteor 1.4.4.4 will automatically patch a security
  vulnerability in the `allow-deny` package, since `meteor-tool@1.4.4_4`
  requires `allow-deny@1.0.9` or later. If for any reason you are not
  ready or able to update to Meteor 1.4.4.4 by running `meteor update`,
  please at least run
  ```sh
  meteor update allow-deny
  ```
  instead. More details about the security vulnerability can be found on
  the Meteor forums.

## v1.4.4.3, 2017-05-22

* Node has been upgraded to version 4.8.3.

* A bug in checking body lengths of HTTP responses that was affecting
  Galaxy deploys has been fixed.
  [PR #8709](https://github.com/meteor/meteor/pull/8709).

## v1.4.4.2, 2017-05-02

* Node has been upgraded to version 4.8.2.

* The `npm` npm package has been upgraded to version 4.5.0.
  Note that when using npm `scripts` there has been a change regarding
  what happens when `SIGINT` (Ctrl-C) is received.  Read more
  [here](https://github.com/npm/npm/releases/tag/v4.5.0).

* Fix a regression which prevented us from displaying a helpful banner when
  running `meteor debug` because of a change in Node.js.

* Update `node-inspector` npm to 1.1.1, fixing a problem encountered when trying
  to press "Enter" in the inspector console.
  [Issue #8469](https://github.com/meteor/meteor/issues/8469)

* The `email` package has had its `mailcomposer` npm package swapped with
  a Node 4 fork of `nodemailer` due to its ability to support connection pooling
  in a similar fashion as the original `mailcomposer`.
  [Issue #8591](https://github.com/meteor/meteor/issues/8591)
  [PR #8605](https://github.com/meteor/meteor/pull/8605)

    > Note: The `MAIL_URL` should be configured with a scheme which matches the
    > protocol desired by your e-mail vendor/mail-transport agent.  For
    > encrypted connections (typically listening on port 465), this means
    > using `smtps://`.  Unencrypted connections or those secured through
    > a `STARTTLS` connection upgrade (typically using port 587 and sometimes
    > port 25) should continue to use `smtp://`.  TLS/SSL will be automatically
    > enabled if the mail provider supports it.

* A new `Tracker.inFlush()` has been added to provide a global Tracker
  "flushing" state.
  [PR #8565](https://github.com/meteor/meteor/pull/8565).

* The `meteor-babel` npm package has been upgraded to version 0.20.1, and
  the `reify` npm package has been upgraded to version 0.7.4, fixing
  [issue #8595](https://github.com/meteor/meteor/issues/8595).
  (This was fixed between full Meteor releases, but is being mentioned here.)

## v1.4.4.1, 2017-04-07

* A change in Meteor 1.4.4 to remove "garbage" directories asynchronously
  in `files.renameDirAlmostAtomically` had unintended consequences for
  rebuilding some npm packages, so that change was reverted, and those
  directories are now removed before `files.renameDirAlmostAtomically`
  returns. [PR #8574](https://github.com/meteor/meteor/pull/8574)

## v1.4.4, 2017-04-07

* Node has been upgraded to version 4.8.1.

* The `npm` npm package has been upgraded to version 4.4.4.
  It should be noted that this version reduces extra noise
  previously included in some npm errors.

* The `node-gyp` npm package has been upgraded to 3.6.0 which
  adds support for VS2017 on Windows.

* The `node-pre-gyp` npm package has been updated to 0.6.34.

* Thanks to the outstanding efforts of @sethmurphy18, the `minifier-js`
  package now uses [Babili](https://github.com/babel/babili) instead of
  [UglifyJS](https://github.com/mishoo/UglifyJS2), resolving numerous
  long-standing bugs due to UglifyJS's poor support for ES2015+ syntax.
  [Issue #8378](https://github.com/meteor/meteor/issues/8378)
  [PR #8397](https://github.com/meteor/meteor/pull/8397)

* The `meteor-babel` npm package has been upgraded to version 0.19.1, and
  `reify` has been upgraded to version 0.6.6, fixing several subtle bugs
  introduced by Meteor 1.4.3 (see below), including
  [issue #8461](https://github.com/meteor/meteor/issues/8461).

* The Reify module compiler is now a Babel plugin, making it possible for
  other custom Babel plugins configured in `.babelrc` or `package.json`
  files to run before Reify, fixing bugs that resulted from running Reify
  before other plugins in Meteor 1.4.3.
  [Issue #8399](https://github.com/meteor/meteor/issues/8399)
  [Issue #8422](https://github.com/meteor/meteor/issues/8422)
  [`meteor-babel` issue #13](https://github.com/meteor/babel/issues/13)

* Two new `export ... from ...` syntax extensions are now supported:
  ```js
  export * as namespace from "./module"
  export def from "./module"
  ```
  Read the ECMA262 proposals here:
  * https://github.com/leebyron/ecmascript-export-ns-from
  * https://github.com/leebyron/ecmascript-export-default-from

* When `Meteor.call` is used on the server to invoke a method that
  returns a `Promise` object, the result will no longer be the `Promise`
  object, but the resolved value of the `Promise`.
  [Issue #8367](https://github.com/meteor/meteor/issues/8367)

> Note: if you actually want a `Promise` when calling `Meteor.call` or
  `Meteor.apply` on the server, use `Meteor.callAsync` and/or
  `Meteor.applyAsync` instead.
  [Issue #8367](https://github.com/meteor/meteor/issues/8367),
  https://github.com/meteor/meteor/commit/0cbd25111d1249a61ca7adce23fad5215408c821

* The `mailcomposer` and `smtp-connection` npms have been updated to resolve an
  issue with the encoding of long header lines.
  [Issue #8425](https://github.com/meteor/meteor/issues/8425)
  [PR #8495](https://github.com/meteor/meteor/pull/8495)

* `Accounts.config` now supports an `ambiguousErrorMessages` option which
  enabled generalization of messages produced by the `accounts-*` packages.
  [PR #8520](https://github.com/meteor/meteor/pull/8520)

* A bug which caused account enrollment tokens to be deleted too soon was fixed.
  [Issue #8218](https://github.com/meteor/meteor/issues/8218)
  [PR #8474](https://github.com/meteor/meteor/pull/8474)

* On Windows, bundles built during `meteor build` or `meteor deploy` will
  maintain the executable bit for commands installed in the
  `node_modules\.bin` directory.
  [PR #8503](https://github.com/meteor/meteor/pull/8503)

* On Windows, the upgrades to Node.js, `npm` and `mongodb` are now in-sync with
  other archs again after being mistakenly overlooked in 1.4.3.2.  An admin
  script enhancement has been applied to prevent this from happening again.
  [PR #8505](https://github.com/meteor/meteor/pull/8505)

## v1.4.3.2, 2017-03-14

* Node has been upgraded to version 4.8.0.

* The `npm` npm package has been upgraded to version 4.3.0.

* The `node-gyp` npm package has been upgraded to 3.5.0.

* The `node-pre-gyp` npm package has been updated to 0.6.33.

* The bundled version of MongoDB used by `meteor run` in development
  has been upgraded to 3.2.12.

* The `mongodb` npm package used by the `npm-mongo` Meteor package has
  been updated to version 2.2.24.
  [PR #8453](https://github.com/meteor/meteor/pull/8453)
  [Issue #8449](https://github.com/meteor/meteor/issues/8449)

* The `check` package has had its copy of `jQuery.isPlainObject`
  updated to a newer implementation to resolve an issue where the
  `nodeType` property of an object couldn't be checked, fixing
  [#7354](https://github.com/meteor/meteor/issues/7354).

* The `standard-minifier-js` and `minifier-js` packages now have improved
  error capturing to provide more information on otherwise unhelpful errors
  thrown when UglifyJS encounters ECMAScript grammar it is not familiar with.
  [#8414](https://github.com/meteor/meteor/pull/8414)

* Similar in behavior to `Meteor.loggingIn()`, `accounts-base` now offers a
  reactive `Meteor.loggingOut()` method (and related Blaze helpers,
  `loggingOut` and `loggingInOrOut`).
  [PR #8271](https://github.com/meteor/meteor/pull/8271)
  [Issue #1331](https://github.com/meteor/meteor/issues/1331)
  [Issue #769](https://github.com/meteor/meteor/issues/769)

* Using `length` as a selector field name and with a `Number` as a value
  in a `Mongo.Collection` transformation will no longer cause odd results.
  [#8329](https://github.com/meteor/meteor/issues/8329).

* `observe-sequence` (and thus Blaze) now properly supports `Array`s which were
  created in a vm or across frame boundaries, even if they were sub-classed.
  [Issue #8160](https://github.com/meteor/meteor/issues/8160)
  [PR #8401](https://github.com/meteor/meteor/pull/8401)

* Minimongo now supports `$bitsAllClear`, `$bitsAllSet`, `$bitsAnySet` and
  `$bitsAnyClear`.
  [#8350](https://github.com/meteor/meteor/pull/8350)

* A new [Development.md](DEVELOPMENT.md) document has been created to provide
  an easier path for developers looking to make contributions to Meteor Core
  (that is, the `meteor` tool itself) along with plenty of helpful reminders
  for those that have already done so!
  [#8267](https://github.com/meteor/meteor/pull/8267)

* The suggestion to add a `{oauth-service}-config-ui` package will no longer be
  made on the console if `service-configuration` package is already installed.
  [Issue #8366](https://github.com/meteor/meteor/issues/8366)
  [PR #8429](https://github.com/meteor/meteor/pull/8429)

* `Meteor.apply`'s `throwStubExceptions` option is now properly documented in
  the documentation whereas it was previously only mentioned in the Guide.
  [Issue #8435](https://github.com/meteor/meteor/issues/8435)
  [PR #8443](https://github.com/meteor/meteor/pull/8443)

* `DDPRateLimiter.addRule` now accepts a callback which will be executed after
  a rule is executed, allowing additional actions to be taken if necessary.
  [Issue #5541](https://github.com/meteor/meteor/issues/5541)
  [PR #8237](https://github.com/meteor/meteor/pull/8237)

* `jquery` is no longer a dependency of the `http` package.
  [#8389](https://github.com/meteor/meteor/pull/8389)

* `jquery` is no longer in the default package list after running
  `meteor create`, however is still available thanks to `blaze-html-templates`.
  If you still require jQuery, the recommended approach is to install it from
  npm with `meteor npm install --save jquery` and then `import`-ing it into your
  application.
  [#8388](https://github.com/meteor/meteor/pull/8388)

* The `shell-server` package (i.e. `meteor shell`) has been updated to more
  gracefully handle recoverable errors (such as `SyntaxError`s) in the same
  fashion as the Node REPL.
  [Issue #8290](https://github.com/meteor/meteor/issues/8290)
  [PR #8446](https://github.com/meteor/meteor/pull/8446)

* The `webapp` package now reveals a `WebApp.connectApp` to make it easier to
  provide custom error middleware.
  [#8403](https://github.com/meteor/meteor/pull/8403)

* The `meteor update --all-packages` command has been properly documented in
  command-line help (i.e. `meteor update --help`).
  [PR #8431](https://github.com/meteor/meteor/pull/8431)
  [Issue #8154](https://github.com/meteor/meteor/issues/8154)

* Syntax errors encountered while scanning `package.json` files for binary
  dependencies are now safely and silently ignored.
  [Issue #8427](https://github.com/meteor/meteor/issues/8427)
  [PR #8468](https://github.com/meteor/meteor/pull/8468)

## v1.4.3.1, 2017-02-14

* The `meteor-babel` npm package has been upgraded to version 0.14.4,
  fixing [#8349](https://github.com/meteor/meteor/issues/8349).

* The `reify` npm package has been upgraded to version 0.4.9.

* Partial `npm-shrinkwrap.json` files are now disregarded when
  (re)installing npm dependencies of Meteor packages, fixing
  [#8349](https://github.com/meteor/meteor/issues/8349). Further
  discussion of the new `npm` behavior can be found
  [here](https://github.com/npm/npm/blob/latest/CHANGELOG.md#no-more-partial-shrinkwraps-breaking).

## v1.4.3, 2017-02-13

* Versions of Meteor [core
  packages](https://github.com/meteor/meteor/tree/release-1.4.3/packages)
  are once again constrained by the current Meteor release.

> Before Meteor 1.4, the current release dictated the exact version of
  every installed core package, which meant newer core packages could not
  be installed without publishing a new Meteor release. In order to
  support incremental development of core packages, Meteor 1.4 removed all
  release-based constraints on core package versions
  ([#7084](https://github.com/meteor/meteor/pull/7084)). Now, in Meteor
  1.4.3, core package versions must remain patch-compatible with the
  versions they had when the Meteor release was published. This middle
  ground restores meaning to Meteor releases, yet still permits patch
  updates to core packages.

* The `cordova-lib` npm package has been updated to 6.4.0, along with
  cordova-android (6.1.1) and cordova-ios (4.3.0), and various plugins.
  [#8239](https://github.com/meteor/meteor/pull/8239)

* The `coffeescript` Meteor package has been moved from
  `packages/coffeescript` to `packages/non-core/coffeescript`, so that it
  will not be subject to the constraints described above.

* CoffeeScript source maps should be now be working properly in development.
  [#8298](https://github.com/meteor/meteor/pull/8298)

* The individual account "service" packages (`facebook`, `google`, `twitter`,
  `github`, `meteor-developer`, `meetup` and `weibo`) have been split into:
  - `<service>-oauth` (which interfaces with the `<service>` directly) and
  - `<service>-config-ui` (the Blaze configuration templates for `accounts-ui`)

  This means you can now use `accounts-<service>` without needing Blaze.

  If you are using `accounts-ui` and `accounts-<service>`, you will probably
  need to install the `<service>-config-ui` package if you want to configure it
  using the Accounts UI.

  - [Issue #7715](https://github.com/meteor/meteor/issues/7715)
  - [PR(`facebook`) #7728](https://github.com/meteor/meteor/pull/7728)
  - [PR(`google`) #8275](https://github.com/meteor/meteor/pull/8275)
  - [PR(`twitter`) #8283](https://github.com/meteor/meteor/pull/8283)
  - [PR(`github`) #8303](https://github.com/meteor/meteor/pull/8303)
  - [PR(`meteor-developer`) #8305](https://github.com/meteor/meteor/pull/8305)
  - [PR(`meetup`) #8321](https://github.com/meteor/meteor/pull/8321)
  - [PR(`weibo`) #8302](https://github.com/meteor/meteor/pull/8302)

* The `url` and `http` packages now encode to a less error-prone
  format which more closely resembles that used by PHP, Ruby, `jQuery.param`
  and others. `Object`s and `Array`s can now be encoded, however, if you have
  previously relied on `Array`s passed as `params` being simply `join`-ed with
  commas, you may need to adjust your `HTTP.call` implementations.
  [#8261](https://github.com/meteor/meteor/pull/8261) and
  [#8342](https://github.com/meteor/meteor/pull/8342).

* The `npm` npm package is still at version 4.1.2 (as it was when Meteor
  1.4.3 was originally published), even though `npm` was downgraded to
  3.10.9 in Meteor 1.4.2.7.

* The `meteor-babel` npm package has been upgraded to version 0.14.3,
  fixing [#8021](https://github.com/meteor/meteor/issues/8021) and
  [#7662](https://github.com/meteor/meteor/issues/7662).

* The `reify` npm package has been upgraded to 0.4.7.

* Added support for frame-ancestors CSP option in browser-policy.
  [#7970](https://github.com/meteor/meteor/pull/7970)

* You can now use autoprefixer with stylus files added via packages.
  [#7727](https://github.com/meteor/meteor/pull/7727)

* Restored [#8213](https://github.com/meteor/meteor/pull/8213)
  after those changes were reverted in
  [v1.4.2.5](https://github.com/meteor/meteor/blob/devel/History.md#v1425).

* npm dependencies of Meteor packages will now be automatically rebuilt if
  the npm package's `package.json` file has "scripts" section containing a
  `preinstall`, `install`, or `postinstall` command, as well as when the
  npm package contains any `.node` files. Discussion
  [here](https://github.com/meteor/meteor/issues/8225#issuecomment-275044900).

* The `meteor create` command now runs `meteor npm install` automatically
  to install dependencies specified in the default `package.json` file.
  [#8108](https://github.com/meteor/meteor/pull/8108)

## v1.4.2.7, 2017-02-13

* The `npm` npm package has been *downgraded* from version 4.1.2 back to
  version 3.10.9, reverting the upgrade in Meteor 1.4.2.4.

## v1.4.2.6, 2017-02-08

* Fixed a critical [bug](https://github.com/meteor/meteor/issues/8325)
  that was introduced by the fix for
  [Issue #8136](https://github.com/meteor/meteor/issues/8136), which
  caused some npm packages in nested `node_modules` directories to be
  omitted from bundles produced by `meteor build` and `meteor deploy`.

## v1.4.2.5, 2017-02-03

* Reverted [#8213](https://github.com/meteor/meteor/pull/8213) as the
  change was deemed too significant for this release.

> Note: The decision to revert the above change was made late in the
  Meteor 1.4.2.4 release process, before it was ever recommended but too
  late in the process to avoid the additional increment of the version number.
  See [#8311](https://github.com/meteor/meteor/pull/8311) for additional
  information. This change will still be released in an upcoming version
  of Meteor with a more seamless upgrade.

## v1.4.2.4, 2017-02-02

* Node has been upgraded to version 4.7.3.

* The `npm` npm package has been upgraded from version 3.10.9 to 4.1.2.

> Note: This change was later deemed too substantial for a point release
  and was reverted in Meteor 1.4.2.7.

* Fix for [Issue #8136](https://github.com/meteor/meteor/issues/8136).

* Fix for [Issue #8222](https://github.com/meteor/meteor/issues/8222).

* Fix for [Issue #7849](https://github.com/meteor/meteor/issues/7849).

* The version of 7-zip included in the Windows dev bundle has been
  upgraded from 1602 to 1604 in an attempt to mitigate
  [Issue #7688](https://github.com/meteor/meteor/issues/7688).

* The `"main"` field of `package.json` modules will no longer be
  overwritten with the value of the optional `"browser"` field, now that
  the `install` npm package can make sense of the `"browser"` field at
  runtime. If you experience module resolution failures on the client
  after updating Meteor, make sure you've updated the `modules-runtime`
  Meteor package to at least version 0.7.8.
  [#8213](https://github.com/meteor/meteor/pull/8213)

## v1.4.2.3, 2016-11-17

* Style improvements for `meteor create --full`.
  [#8045](https://github.com/meteor/meteor/pull/8045)

> Note: Meteor 1.4.2.2 was finalized before
  [#8045](https://github.com/meteor/meteor/pull/8045) was merged, but
  those changes were [deemed important
  enough](https://github.com/meteor/meteor/pull/8044#issuecomment-260913739)
  to skip recommending 1.4.2.2 and instead immediately release 1.4.2.3.

## v1.4.2.2, 2016-11-15

* Node has been upgraded to version 4.6.2.

* `meteor create` now has a new `--full` option, which generates an larger app,
  demonstrating development techniques highlighted in the
  [Meteor Guide](http://guide.meteor.com)

  [Issue #6974](https://github.com/meteor/meteor/issues/6974)
  [PR #7807](https://github.com/meteor/meteor/pull/7807)

* Minimongo now supports `$min`, `$max` and partially supports `$currentDate`.

  [Issue #7857](https://github.com/meteor/meteor/issues/7857)
  [PR #7858](https://github.com/meteor/meteor/pull/7858)

* Fix for [Issue #5676](https://github.com/meteor/meteor/issues/5676)
  [PR #7968](https://github.com/meteor/meteor/pull/7968)

* It is now possible for packages to specify a *lazy* main module:
  ```js
  Package.onUse(function (api) {
    api.mainModule("client.js", "client", { lazy: true });
  });
  ```
  This means the `client.js` module will not be evaluated during app
  startup unless/until another module imports it, and will not even be
  included in the client bundle if no importing code is found. **Note 1:**
  packages with lazy main modules cannot use `api.export` to export global
  symbols to other packages/apps. **Note 2:** packages with lazy main
  modules should be restricted to Meteor 1.4.2.2 or later via
  `api.versionsFrom("1.4.2.2")`, since older versions of Meteor cannot
  import lazy main modules using `import "meteor/<package name>"` but must
  explicitly name the module: `import "meteor/<package name>/client.js"`.

## v1.4.2.1, 2016-11-08

* Installing the `babel-runtime` npm package in your application
  `node_modules` directory is now required for most Babel-transformed code
  to work, as the Meteor `babel-runtime` package no longer attempts to
  provide custom implementations of Babel helper functions. To install
  the `babel-runtime` package, simply run the command
  ```sh
  meteor npm install --save babel-runtime
  ```
  in any Meteor application directory. The Meteor `babel-runtime` package
  version has been bumped to 1.0.0 to reflect this major change.
  [#7995](https://github.com/meteor/meteor/pull/7995)

* File system operations performed by the command-line tool no longer use
  fibers unless the `METEOR_DISABLE_FS_FIBERS` environment variable is
  explicitly set to a falsy value. For larger apps, this change results in
  significant build performance improvements due to the creation of fewer
  fibers and the avoidance of unnecessary asyncronous delays.
  https://github.com/meteor/meteor/pull/7975/commits/ca4baed90ae0675e55c93976411d4ed91f12dd63

* Running Meteor as `root` is still discouraged, and results in a fatal
  error by default, but the `--allow-superuser` flag now works as claimed.
  [#7959](https://github.com/meteor/meteor/issues/7959)

* The `dev_bundle\python\python.exe` executable has been restored to the
  Windows dev bundle, which may help with `meteor npm rebuild` commands.
  [#7960](https://github.com/meteor/meteor/issues/7960)

* Changes within linked npm packages now trigger a partial rebuild,
  whereas previously (in 1.4.2) they were ignored.
  [#7978](https://github.com/meteor/meteor/issues/7978)

* Miscellaneous fixed bugs:
  [#2876](https://github.com/meteor/meteor/issues/2876)
  [#7154](https://github.com/meteor/meteor/issues/7154)
  [#7956](https://github.com/meteor/meteor/issues/7956)
  [#7974](https://github.com/meteor/meteor/issues/7974)
  [#7999](https://github.com/meteor/meteor/issues/7999)
  [#8005](https://github.com/meteor/meteor/issues/8005)
  [#8007](https://github.com/meteor/meteor/issues/8007)

## v1.4.2, 2016-10-25

* This release implements a number of rebuild performance optimizations.
  As you edit files in development, the server should restart and rebuild
  much more quickly, especially if you have many `node_modules` files.
  See https://github.com/meteor/meteor/pull/7668 for more details.

> Note: the `METEOR_PROFILE` environment variable now provides data for
  server startup time as well as build time, which should make it easier
  to tell which of your packages are responsible for slow startup times.
  Please include the output of `METEOR_PROFILE=10 meteor run` with any
  GitHub issue about rebuild performance.

* `npm` has been upgraded to version 3.10.9.

* The `cordova-lib` npm package has been updated to 6.3.1, along with
  cordova-android (5.2.2) and cordova-ios (4.2.1), and various plugins.

* The `node-pre-gyp` npm package has been updated to 0.6.30.

* The `lru-cache` npm package has been updated to 4.0.1.

* The `meteor-promise` npm package has been updated to 0.8.0 for better
  asynchronous stack traces.

* The `meteor` tool is now prevented from running as `root` as this is
  not recommended and can cause issues with permissions.  In some environments,
  (e.g. Docker), it may still be desired to run as `root` and this can be
  permitted by passing `--unsafe-perm` to the `meteor` command.
  [#7821](https://github.com/meteor/meteor/pull/7821)

* Blaze-related packages have been extracted to
  [`meteor/blaze`](https://github.com/meteor/blaze), and the main
  [`meteor/meteor`](https://github.com/meteor/meteor) repository now
  refers to them via git submodules (see
  [#7633](https://github.com/meteor/meteor/pull/7633)).
  When running `meteor` from a checkout, you must now update these
  submodules by running
  ```sh
  git submodule update --init --recursive
  ```
  in the root directory of your `meteor` checkout.

* Accounts.forgotPassword and .verifyEmail no longer throw errors if callback is provided. [Issue #5664](https://github.com/meteor/meteor/issues/5664) [Origin PR #5681](https://github.com/meteor/meteor/pull/5681) [Merged PR](https://github.com/meteor/meteor/pull/7117)

* The default content security policy (CSP) for Cordova now includes `ws:`
  and `wss:` WebSocket protocols.
  [#7774](https://github.com/meteor/meteor/pull/7774)

* `meteor npm` commands are now configured to use `dev_bundle/.npm` as the
  npm cache directory by default, which should make npm commands less
  sensitive to non-reproducible factors in the external environment.
  https://github.com/meteor/meteor/pull/7668/commits/3313180a6ff33ee63602f7592a9506012029e919

* The `meteor test` command now supports the `--no-release-check` flag.
  https://github.com/meteor/meteor/pull/7668/commits/7097f78926f331fb9e70a06300ce1711adae2850

* JavaScript module bundles on the server no longer include transitive
  `node_modules` dependencies, since those dependencies can be evaluated
  directly by Node. This optimization should improve server rebuild times
  for apps and packages with large `node_modules` directories.
  https://github.com/meteor/meteor/pull/7668/commits/03c5346873849151cecc3e00606c6e5aa13b3bbc

* The `standard-minifier-css` package now does basic caching for the
  expensive `mergeCss` function.
  https://github.com/meteor/meteor/pull/7668/commits/bfa67337dda1e90610830611fd99dcb1bd44846a

* The `coffeescript` package now natively supports `import` and `export`
  declarations. [#7818](https://github.com/meteor/meteor/pull/7818)

* Due to changes in how Cordova generates version numbers for iOS and Android
  apps, you may experience issues with apps updating on user devices.  To avoid
  this, consider managing the `buildNumber` manually using
  `App.info('buildNumber', 'XXX');` in `mobile-config.js`. There are additional
  considerations if you have been setting `android:versionCode` or
  `ios-CFBundleVersion`.  See
  [#7205](https://github.com/meteor/meteor/issues/7205) and
  [#6978](https://github.com/meteor/meteor/issues/6978) for more information.

## v1.4.1.3, 2016-10-21

* Node has been updated to version 4.6.1:
  https://nodejs.org/en/blog/release/v4.6.1/

* The `mongodb` npm package used by the `npm-mongo` Meteor package has
  been updated to version 2.2.11.
  [#7780](https://github.com/meteor/meteor/pull/7780)

* The `fibers` npm package has been upgraded to version 1.0.15.

* Running Meteor with a different `--port` will now automatically
  reconfigure the Mongo replica set when using the WiredTiger storage
  engine, instead of failing to start Mongo.
  [#7840](https://github.com/meteor/meteor/pull/7840).

* When the Meteor development server shuts down, it now attempts to kill
  the `mongod` process it spawned, in addition to killing any running
  `mongod` processes when the server first starts up.
  https://github.com/meteor/meteor/pull/7668/commits/295d3d5678228f06ee0ab6c0d60139849a0ea192

* The `meteor <command> ...` syntax will now work for any command
  installed in `dev_bundle/bin`, except for Meteor's own commands.

* Incomplete package downloads will now fail (and be retried several
  times) instead of silently succeeding, which was the cause of the
  dreaded `Error: ENOENT: no such file or directory, open... os.json`
  error. [#7806](https://github.com/meteor/meteor/issues/7806)

## v1.4.1.2, 2016-10-04

* Node has been upgraded to version 4.6.0, a recommended security release:
  https://nodejs.org/en/blog/release/v4.6.0/

* `npm` has been upgraded to version 3.10.8.

## v1.4.1.1, 2016-08-24

* Update the version of our Node MongoDB driver to 2.2.8 to fix a bug in
  reconnection logic, leading to some `update` and `remove` commands being
  treated as `insert`s. [#7594](https://github.com/meteor/meteor/issues/7594)

## v1.4.1, 2016-08-18

* Node has been upgraded to 4.5.0.

* `npm` has been upgraded to 3.10.6.

* The `meteor publish-for-arch` command is no longer necessary when
  publishing Meteor packages with binary npm dependencies. Instead, binary
  dependencies will be rebuilt automatically on the installation side.
  Meteor package authors are not responsible for failures due to compiler
  toolchain misconfiguration, and any compilation problems with the
  underlying npm packages should be taken up with the authors of those
  packages. That said, if a Meteor package author really needs or wants to
  continue using `meteor publish-for-arch`, she should publish her package
  using an older release: e.g. `meteor --release 1.4 publish`.
  [#7608](https://github.com/meteor/meteor/pull/7608)

* The `.meteor-last-rebuild-version.json` files that determine if a binary
  npm package needs to be rebuilt now include more information from the
  `process` object, namely `process.{platform,arch,versions}` instead of
  just `process.versions`. Note also that the comparison of versions now
  ignores differences in patch versions, to avoid needless rebuilds.

* The `npm-bcrypt` package now uses a pure-JavaScript implementation by
  default, but will prefer the native `bcrypt` implementation if it is
  installed in the application's `node_modules` directory. In other words,
  run `meteor install --save bcrypt` in your application if you need or
  want to use the native implementation of `bcrypt`.
  [#7595](https://github.com/meteor/meteor/pull/7595)

* After Meteor packages are downloaded from Atmosphere, they will now be
  extracted using native `tar` or `7z.exe` on Windows, instead of the
  https://www.npmjs.com/package/tar library, for a significant performance
  improvement. [#7457](https://github.com/meteor/meteor/pull/7457)

* The npm `tar` package has been upgraded to 2.2.1, though it is now only
  used as a fallback after native `tar` and/or `7z.exe`.

* The progress indicator now distinguishes between downloading,
  extracting, and loading newly-installed Meteor packages, instead of
  lumping all of that work into a "downloading" status message.

* Background Meteor updates will no longer modify the `~/.meteor/meteor`
  symbolic link (or `AppData\Local\.meteor\meteor.bat` on Windows).
  Instead, developers must explicitly type `meteor update` to begin using
  a new version of the `meteor` script.

* Password Reset tokens now expire (after 3 days by default -- can be modified via `Accounts.config({ passwordResetTokenExpirationInDays: ...}`). [PR #7534](https://github.com/meteor/meteor/pull/7534)

* The `google` package now uses the `email` scope as a mandatory field instead
  of the `profile` scope. The `profile` scope is still added by default if the
  `requestPermissions` option is not specified to maintain backward
  compatibility, but it is now possible to pass an empty array to
  `requestPermissions` in order to only request the `email` scope, which
  reduces the amount of permissions requested from the user in the Google
  popup. [PR #6975](https://github.com/meteor/meteor/pull/6975)

* Added `Facebook.handleAuthFromAccessToken` in the case where you get the FB
  accessToken in some out-of-band way. [PR #7550](https://github.com/meteor/meteor/pull/7550)

* `Accounts.onLogout` gets `{ user, connection }` context in a similar fashion
  to `Accounts.onLogin`. [Issue #7397](https://github.com/meteor/meteor/issues/7397) [PR #7433](https://github.com/meteor/meteor/pull/7433)

* The `node-gyp` and `node-pre-gyp` tools will now be installed in
  `bundle/programs/server/node_modules`, to assist with rebuilding binary
  npm packages when deploying an app to Galaxy or elsewhere.
  [#7571](https://github.com/meteor/meteor/pull/7571)

* The `standard-minifier-{js,css}` packages no longer minify .js or .css
  files on the server. [#7572](https://github.com/meteor/meteor/pull/7572)

* Multi-line input to `meteor shell`, which was broken by changes to the
  `repl` module in Node 4, works again.
  [#7562](https://github.com/meteor/meteor/pull/7562)

* The implementation of the command-line `meteor` tool now forbids
  misbehaving polyfill libraries from overwriting `global.Promise`.
  [#7569](https://github.com/meteor/meteor/pull/7569)

* The `oauth-encryption` package no longer depends on the
  `npm-node-aes-gcm` package (or any special npm packages), because the
  Node 4 `crypto` library natively supports the `aes-128-gcm` algorithm.
  [#7548](https://github.com/meteor/meteor/pull/7548)

* The server-side component of the `meteor shell` command has been moved
  into a Meteor package, so that it can be developed independently from
  the Meteor release process, thanks to version unpinning.
  [#7624](https://github.com/meteor/meteor/pull/7624)

* The `meteor shell` command now works when running `meteor test`.

* The `meteor debug` command no longer pauses at the first statement
  in the Node process, yet still reliably stops at custom breakpoints
  it encounters later.

* The `meteor-babel` package has been upgraded to 0.12.0.

* The `meteor-ecmascript-runtime` package has been upgraded to 0.2.9, to
  support several additional [stage 4
  proposals](https://github.com/meteor/ecmascript-runtime/pull/4).

* A bug that prevented @-scoped npm packages from getting bundled for
  deployed apps has been fixed.
  [#7609](https://github.com/meteor/meteor/pull/7609).

* The `meteor update` command now supports an `--all-packages` flag to
  update all packages (including indirect dependencies) to their latest
  compatible versions, similar to passing the names of all your packages
  to the `meteor update` command.
  [#7653](https://github.com/meteor/meteor/pull/7653)

* Background release updates can now be disabled by invoking either
  `meteor --no-release-check` or `METEOR_NO_RELEASE_CHECK=1 meteor`.
  [#7445](https://github.com/meteor/meteor/pull/7445)

## v1.4.0.1, 2016-07-29

* Fix issue with the 1.4 tool springboarding to older releases (see [Issue #7491](https://github.com/meteor/meteor/issues/7491))

* Fix issue with running in development on Linux 32bit [Issue #7511](https://github.com/meteor/meteor/issues/7511)

## v1.4, 2016-07-25

* Node has been upgraded to 4.4.7.

* The `meteor-babel` npm package has been upgraded to 0.11.7.

* The `reify` npm package has been upgraded to 0.3.6.

* The `bcrypt` npm package has been upgraded to 0.8.7.

* Nested `import` declarations are now enabled for package code as well as
  application code. 699cf1f38e9b2a074169515d23983f74148c7223

* Meteor has been upgraded to support Mongo 3.2 by default (the bundled version
  used by `meteor run` has been upgraded). Internally it now uses the 2.2.4
  version of the `mongodb` npm driver, and has been tested against at Mongo 3.2
  server. [Issue #6957](https://github.com/meteor/meteor/issues/6957)

  Mongo 3.2 defaults to the new WiredTiger storage engine. You can update your
  database following the instructions here:
  https://docs.mongodb.com/v3.0/release-notes/3.0-upgrade/.
  In development, you can also just use `meteor reset` to remove your old
  database, and Meteor will create a new WiredTiger database for you. The Mongo
  driver will continue to work with the old MMAPv1 storage engine however.

  The new version of the Mongo driver has been tested with MongoDB versions from
  2.6 up. Mongo 2.4 has now reached end-of-life
  (https://www.mongodb.com/support-policy), and is no longer supported.

  If you are setting `MONGO_OPLOG_URL`, especially in production, ensure you are
  passing in the `replicaSet` argument (see [#7450]
    (https://github.com/meteor/meteor/issues/7450))

* Custom Mongo options can now be specified using the
  `Mongo.setConnectionOptions(options)` API.
  [#7277](https://github.com/meteor/meteor/pull/7277)

* On the server, cursor.count() now takes a single argument `applySkipLimit`
  (see the corresponding [Mongo documentation]
    (http://mongodb.github.io/node-mongodb-native/2.1/api/Cursor.html#count))

* Fix for regression caused by #5837 which incorrectly rewrote
  network-path references (e.g. `//domain.com/image.gif`) in CSS URLs.
  [#7416](https://github.com/meteor/meteor/issues/7416)
* Added Angular2 boilerplate example [#7364](https://github.com/meteor/meteor/pull/7363)

## v1.3.5.1, 2016-07-18

* This release fixed a small bug in 1.3.5 that prevented updating apps
  whose `.meteor/release` files refer to releases no longer installed in
  `~/.meteor/packages/meteor-tool`. [576468eae8d8dd7c1fe2fa381ac51dee5cb792cd](https://github.com/meteor/meteor/commit/576468eae8d8dd7c1fe2fa381ac51dee5cb792cd)

## v1.3.5, 2016-07-16

* Failed Meteor package downloads are now automatically resumed from the
  point of failure, up to ten times, with a five-second delay between
  attempts. [#7399](https://github.com/meteor/meteor/pull/7399)

* If an app has no `package.json` file, all packages in `node_modules`
  will be built into the production bundle. In other words, make sure you
  have a `package.json` file if you want to benefit from `devDependencies`
  pruning. [7b2193188fc9e297eefc841ce6035825164f0684](https://github.com/meteor/meteor/commit/7b2193188fc9e297eefc841ce6035825164f0684)

* Binary npm dependencies of compiler plugins are now automatically
  rebuilt when Node/V8 versions change.
  [#7297](https://github.com/meteor/meteor/issues/7297)

* Because `.meteor/local` is where purely local information should be
  stored, the `.meteor/dev_bundle` link has been renamed to
  `.meteor/local/dev_bundle`.

* The `.meteor/local/dev_bundle` link now corresponds exactly to
  `.meteor/release` even when an app is using an older version of
  Meteor. d732c2e649794f350238d515153f7fb71969c526

* When recompiling binary npm packages, the `npm rebuild` command now
  receives the flags `--update-binary` and `--no-bin-links`, in addition
  to respecting the `$METEOR_NPM_REBUILD_FLAGS` environment variable.
  [#7401](https://github.com/meteor/meteor/issues/7401)

* The last solution found by the package version constraint solver is now
  stored in `.meteor/local/resolver-result-cache.json` so that it need not
  be recomputed every time Meteor starts up.

* If the `$GYP_MSVS_VERSION` environment variable is not explicitly
  provided to `meteor {node,npm}`, the `node-gyp` tool will infer the
  appropriate version (though it still defaults to "2015").

## v1.3.4.4, 2016-07-10

* Fixed [#7374](https://github.com/meteor/meteor/issues/7374).

* The default loglevel for internal `npm` commands (e.g., those related to
  `Npm.depends`) has been set to "error" instead of "warn". Note that this
  change does not affect `meteor npm ...` commands, which can be easily
  configured using `.npmrc` files or command-line flags.
  [0689cae25a3e0da3615a402cdd0bec94ce8455c8](https://github.com/meteor/meteor/commit/0689cae25a3e0da3615a402cdd0bec94ce8455c8)

## v1.3.4.3, 2016-07-08

* Node has been upgraded to 0.10.46.

* `npm` has been upgraded to 3.10.5.

* The `node-gyp` npm package has been upgraded to 3.4.0.

* The `node-pre-gyp` npm package has been upgraded to 0.6.29.

* The `~/.meteor/meteor` symlink (or `AppData\Local\.meteor\meteor.bat` on
  Windows) will now be updated properly after `meteor update` succeeds. This was
  promised in [v1.3.4.2](https://github.com/meteor/meteor/blob/devel/History.md#v1342)
  but [not fully delivered](https://github.com/meteor/meteor/pull/7369#issue-164569763).

* The `.meteor/dev_bundle` symbolic link introduced in
  [v1.3.4.2](https://github.com/meteor/meteor/blob/devel/History.md#v1342)
  is now updated whenever `.meteor/release` is read.

* The `.meteor/dev_bundle` symbolic link is now ignored by
  `.meteor/.gitignore`.

## v1.3.4.2, 2016-07-07

* The `meteor node` and `meteor npm` commands now respect
  `.meteor/release` when resolving which versions of `node` and `npm` to
  invoke. Note that you must `meteor update` to 1.3.4.2 before this logic
  will take effect, but it will work in all app directories after
  updating, even those pinned to older versions.
  [#7338](https://github.com/meteor/meteor/issues/7338)

* The Meteor installer now has the ability to resume downloads, so
  installing Meteor on a spotty internet connection should be more
  reliable. [#7348](https://github.com/meteor/meteor/pull/7348)

* When running `meteor test`, shared directories are symlinked (or
  junction-linked on Windows) into the temporary test directory, not
  copied, leading to much faster test start times after the initial build.
  The directories: `.meteor/local/{bundler-cache,isopacks,plugin-cache}`

* `App.appendToConfig` allows adding custom tags to config.xml.
  [#7307](https://github.com/meteor/meteor/pull/7307)

* When using `ROOT_URL` with a path, relative CSS URLs are rewriten
  accordingly. [#5837](https://github.com/meteor/meteor/issues/5837)

* Fixed bugs:
  [#7149](https://github.com/meteor/meteor/issues/7149)
  [#7296](https://github.com/meteor/meteor/issues/7296)
  [#7309](https://github.com/meteor/meteor/issues/7309)
  [#7312](https://github.com/meteor/meteor/issues/7312)

## v1.3.4.1, 2016-06-23

* Increased the default HTTP timeout for requests made by the `meteor`
  command-line tool to 60 seconds (previously 30), and [disabled the
  timeout completely for Galaxy
  deploys](https://forums.meteor.com/t/1-3-4-breaks-galaxy-deployment-etimedout/25383/).

* Minor bug fixes: [#7281](https://github.com/meteor/meteor/pull/7281)
  [#7276](https://github.com/meteor/meteor/pull/7276)

## v1.3.4, 2016-06-22

* The version of `npm` used by `meteor npm` and when installing
  `Npm.depends` dependencies of Meteor packages has been upgraded from
  2.15.1 to **3.9.6**, which should lead to much flatter node_modules
  dependency trees.

* The `meteor-babel` npm package has been upgraded to 0.11.6, and is now
  installed using `npm@3.9.6`, fixing bugs arising from Windows path
  limits, such as [#7247](https://github.com/meteor/meteor/issues/7247).

* The `reify` npm package has been upgraded to 0.3.4, fixing
  [#7250](https://github.com/meteor/meteor/issues/7250).

* Thanks to caching improvements for the
  `files.{stat,lstat,readdir,realpath}` methods and
  `PackageSource#_findSources`, development server restart times are no
  longer proportional to the number of files in `node_modules`
  directories. [#7253](https://github.com/meteor/meteor/issues/7253)
  [#7008](https://github.com/meteor/meteor/issues/7008)

* When installed via `InstallMeteor.exe` on Windows, Meteor can now be
  easily uninstalled through the "Programs and Features" control panel.

* HTTP requests made by the `meteor` command-line tool now have a timeout
  of 30 seconds, which can be adjusted by the `$TIMEOUT_SCALE_FACTOR`
  environment variable. [#7143](https://github.com/meteor/meteor/pull/7143)

* The `request` npm dependency of the `http` package has been upgraded
  from 2.53.0 to 2.72.0.

* The `--headless` option is now supported by `meteor test` and
  `meteor test-packages`, in addition to `meteor self-test`.
  [#7245](https://github.com/meteor/meteor/pull/7245)

* Miscellaneous fixed bugs:
  [#7255](https://github.com/meteor/meteor/pull/7255)
  [#7239](https://github.com/meteor/meteor/pull/7239)

## v1.3.3.1, 2016-06-17

* Fixed bugs:
  [#7226](https://github.com/meteor/meteor/pull/7226)
  [#7181](https://github.com/meteor/meteor/pull/7181)
  [#7221](https://github.com/meteor/meteor/pull/7221)
  [#7215](https://github.com/meteor/meteor/pull/7215)
  [#7217](https://github.com/meteor/meteor/pull/7217)

* The `node-aes-gcm` npm package used by `oauth-encryption` has been
  upgraded to 0.1.5. [#7217](https://github.com/meteor/meteor/issues/7217)

* The `reify` module compiler has been upgraded to 0.3.3.

* The `meteor-babel` package has been upgraded to 0.11.4.

* The `pathwatcher` npm package has been upgraded to 6.7.0.

* In CoffeeScript files with raw JavaScript enclosed by backticks, the
  compiled JS will no longer contain `require` calls inserted by Babel.
  [#7226](https://github.com/meteor/meteor/issues/7226)

* Code related to the Velocity testing system has been removed.
  [#7235](https://github.com/meteor/meteor/pull/7235)

* Allow smtps:// in MAIL_URL [#7043](https://github.com/meteor/meteor/pull/7043)

* Adds `Accounts.onLogout()` a hook directly analogous to `Accounts.onLogin()`. [PR #6889](https://github.com/meteor/meteor/pull/6889)

## v1.3.3, 2016-06-10

* Node has been upgraded from 0.10.43 to 0.10.45.

* `npm` has been upgraded from 2.14.22 to 2.15.1.

* The `fibers` package has been upgraded to 1.0.13.

* The `meteor-babel` package has been upgraded to 0.10.9.

* The `meteor-promise` package has been upgraded to 0.7.1, a breaking
  change for code that uses `Promise.denodeify`, `Promise.nodeify`,
  `Function.prototype.async`, or `Function.prototype.asyncApply`, since
  those APIs have been removed.

* Meteor packages with binary npm dependencies are now automatically
  rebuilt using `npm rebuild` whenever the version of Node or V8 changes,
  making it much simpler to use Meteor with different versions of Node.
  5dc51d39ecc9e8e342884f3b4f8a489f734b4352

* `*.min.js` files are no longer minified during the build process.
  [PR #6986](https://github.com/meteor/meteor/pull/6986) [Issue #5363](https://github.com/meteor/meteor/issues/5363)

* You can now pick where the `.meteor/local` directory is created by setting the `METEOR_LOCAL_DIR` environment variable. This lets you run multiple instances of the same Meteor app.
  [PR #6760](https://github.com/meteor/meteor/pull/6760) [Issue #6532](https://github.com/meteor/meteor/issues/6532)

* Allow using authType in Facebook login [PR #5694](https://github.com/meteor/meteor/pull/5694)

* Adds flush() method to Tracker to force recomputation [PR #4710](https://github.com/meteor/meteor/pull/4710)

* Adds `defineMutationMethods` option (default: true) to `new Mongo.Collection` to override default behavior that sets up mutation methods (/collection/[insert|update...]) [PR #5778](https://github.com/meteor/meteor/pull/5778)

* Allow overridding the default warehouse url by specifying `METEOR_WAREHOUSE_URLBASE` [PR #7054](https://github.com/meteor/meteor/pull/7054)

* Allow `_id` in `$setOnInsert` in Minimongo: https://github.com/meteor/meteor/pull/7066

* Added support for `$eq` to Minimongo: https://github.com/meteor/meteor/pull/4235

* Insert a `Date` header into emails by default: https://github.com/meteor/meteor/pull/6916/files

* `meteor test` now supports setting the bind address using `--port IP:PORT` the same as `meteor run` [PR #6964](https://github.com/meteor/meteor/pull/6964) [Issue #6961](https://github.com/meteor/meteor/issues/6961)

* `Meteor.apply` now takes a `noRetry` option to opt-out of automatically retrying non-idempotent methods on connection blips: [PR #6180](https://github.com/meteor/meteor/pull/6180)

* DDP callbacks are now batched on the client side. This means that after a DDP message arrives, the local DDP client will batch changes for a minimum of 5ms (configurable via `bufferedWritesInterval`) and a maximum of 500ms (configurable via `bufferedWritesMaxAge`) before calling any callbacks (such as cursor observe callbacks).

* PhantomJS is no longer included in the Meteor dev bundle (#6905). If you
  previously relied on PhantomJS for local testing, the `spiderable`
  package, Velocity tests, or testing Meteor from a checkout, you should
  now install PhantomJS yourself, by running the following commmand:
  `meteor npm install -g phantomjs-prebuilt`

* The `babel-compiler` package now looks for `.babelrc` files and
  `package.json` files with a "babel" section. If found, these files may
  contribute additional Babel transforms that run before the usual
  `babel-preset-meteor` set of transforms. In other words, if you don't
  like the way `babel-preset-meteor` handles a particular kind of syntax,
  you can add your preferred transform plugins to the "presets" or
  "plugins" section of your `.babelrc` or `package.json` file. #6351

* When `BabelCompiler` cannot resolve a Babel plugin or preset package in
  `.babelrc` or `package.json`, it now merely warns instead of
  crashing. #7179

* Compiler plugins can now import npm packages that are visible to their
  input files using `inputFile.require(id)`. b16e8d50194b37d3511889b316345f31d689b020

* `import` statements in application modules now declare normal variables
  for the symbols that are imported, making it significantly easier to
  inspect imported variables when debugging in the browser console or in
  `meteor shell`.

* `import` statements in application modules are no longer restricted to
  the top level, and may now appear inside conditional statements
  (e.g. `if (Meteor.isServer) { import ... }`) or in nested scopes.

* `import` statements now work as expected in `meteor shell`. #6271

* Commands installed in `dev_bundle/lib/node_modules/.bin` (such as
  `node-gyp` and `node-pre-gyp`) are now available to scripts run by
  `meteor npm`. e95dfe410e1b43e8131bc2df9d2c29decdd1eaf6

* When building an application using `meteor build`, "devDependencies"
  listed in `package.json` are no longer copied into the bundle. #6750

* Packages tested with `meteor test-packages` now have access to local
  `node_modules` directories installed in the parent application or in the
  package directory itself. #6827

* You no longer need to specify `DEPLOY_HOSTNAME=galaxy.meteor.com` to run
  `meteor deploy` (and similar commands) against Galaxy. The AWS us-east-1
  Galaxy is now the default for `DEPLOY_HOSTNAME`. If your app's DNS points to
  another Galaxy region, `meteor deploy` will detect that automatically as
  well. #7055

* The `coffeescript` plugin now passes raw JavaScript code enclosed by
  back-ticks to `BabelCompiler`, enabling all ECMAScript features
  (including `import` and `export`) within CoffeeScript. #6000 #6691

* The `coffeescript` package now implies the same runtime environment as
  `ecmascript` (`ecmascript-runtime`, `babel-runtime`, and `promise`, but
  not `modules`). #7184

* When Meteor packages install `npm` dependencies, the
  `process.env.NPM_CONFIG_REGISTRY` environment variable is now
  respected. #7162

* `files.rename` now always executes synchronously. 9856d1d418a4d19c0adf22ec9a92f7ce81a23b05

* "Bare" files contained by `client/compatibility/` directories or added
  with `api.addFiles(path, ..., { bare: true })` are no longer compiled by
  Babel. https://github.com/meteor/meteor/pull/7033#issuecomment-225126778

* Miscellaneous fixed bugs: #6877 #6843 #6881

## v1.3.2.4, 2016-04-20

> Meteor 1.3.2.4 was published because publishing 1.3.2.3 failed in an
unrecoverable way. Meteor 1.3.2.4 contains no additional changes beyond
the changes in 1.3.2.3.

## v1.3.2.3, 2016-04-20

* Reverted accidental changes included in 1.3.2.1 and 1.3.2.2 that
  improved DDP performance by batching updates, but broke some packages
  that relied on private methods of the DDP client Connection class. See
  https://github.com/meteor/meteor/pull/5680 for more details. These
  changes will be reinstated in 1.3.3.

## v1.3.2.2, 2016-04-18

* Fixed bugs #6819 and #6831.

## v1.3.2.1, 2016-04-15

* Fixed faulty comparison of `.sourcePath` and `.targetPath` properties of
  files scanned by the `ImportScanner`, which caused problems for apps
  using the `tap:i18n` package. 6e792a7cf25847b8cd5d5664a0ff45c9fffd9e57

## v1.3.2, 2016-04-15

* The `meteor/meteor` repository now includes a `Roadmap.md` file:
  https://github.com/meteor/meteor/blob/devel/Roadmap.md

* Running `npm install` in `bundle/programs/server` when deploying an app
  also rebuilds any binary npm dependencies, fixing #6537. Set
  METEOR_SKIP_NPM_REBUILD=1 to disable this behavior if necessary.

* Non-.js(on) files in `node_modules` (such as `.less` and `.scss`) are
  now processed by compiler plugins and may be imported by JS. #6037

* The `jquery` package can now be completely removed from any app (#6563),
  and uses `<app>/node_modules/jquery` if available (#6626).

* Source maps are once again generated for all bundled JS files, even if
  they are merely identity mappings, so that the files appear distinct in
  the browser, and stack traces make more sense. #6639

* All application files in `imports` directories are now considered lazy,
  regardless of whether the app is using the `modules` package. This could
  be a breaking change for 1.3.2 apps that do not use `modules` or
  `ecmascript` but contain `imports` directories. Workaround: move files
  out of `imports`, or rename `imports` to something else.

* The `npm-bcrypt` package has been upgraded to use the latest version
  (0.8.5) of the `bcrypt` npm package.

* Compiler plugins can call `addJavaScript({ path })` multiple times with
  different paths for the same source file, and `module.id` will reflect
  this `path` instead of the source path, if they are different. #6806

* Fixed bugs: https://github.com/meteor/meteor/milestones/Release%201.3.2

* Fixed unintended change to `Match.Optional` which caused it to behave the same as the new `Match.Maybe` and incorrectly matching `null` where it previously would not have allowed it. #6735

## v1.3.1, 2016-04-03

* Long isopacket node_modules paths have been shortened, fixing upgrade
  problems on Windows. #6609

* Version 1.3.1 of Meteor can now publish packages for earlier versions of
  Meteor, provided those packages do not rely on modules. #6484 #6618

* The meteor-babel npm package used by babel-compiler has been upgraded to
  version 0.8.4. c8d12aed4e725217efbe86fa35de5d5e56d73c83

* The `meteor node` and `meteor npm` commands now return the same exit
  codes as their child processes. #6673 #6675

* Missing module warnings are no longer printed for Meteor packages, or
  for `require` calls when `require` is not a free variable, fixing
  https://github.com/practicalmeteor/meteor-mocha/issues/19.

* Cordova iOS builds are no longer built by Meteor, but merely prepared
  for building. 88d43a0f16a484a5716050cb7de8066b126c7b28

* Compiler plugin errors were formerly silenced for files not explicitly
  added in package.js. Now those errors are reported when/if the files are
  imported by the ImportScanner. be986fd70926c9dd8eff6d8866205f236c8562c4

## v1.3, 2016-03-27

### ES2015/Modules

* Enable ES2015 and CommonJS modules in Meteor apps and packages, on
  both client and server. Also let you install modules in apps and
  package by running `npm install`. See: https://github.com/meteor/meteor/blob/master/packages/modules/README.md

* Enable ES2015 generators and ES2016 async/await in the `ecmascript`
  package.

* Inherit static getters and setters in subclasses, when using the
  `ecmascript` package. #5624

* Report full file paths on compiler errors when using the
  `ecmascript` package. #5551

* Now possible to `import` or `require` files with a `.json` file
  extension. #5810

* `process.env.NODE_ENV` is now defined on both client and server as
  either `development` or `production`, which also determines the boolean
  flags `Meteor.isDevelopment` and `Meteor.isProduction`.

* Absolute identifiers for app modules no longer have the `/app/` prefix,
  and absolute identifiers for Meteor packages now have the prefix
  `/node_modules/meteor/` instead of just `/node_modules/`, meaning you
  should `import {Blaze} from "meteor/blaze"` instead of `from "blaze"`.

* Package variables imported by application code are once again exposed
  globally, allowing them to be accessed from the browser console or from
  `meteor shell`. #5868

* Fixed global variable assignment analysis during linking. #5870 #5819

* Changes to files in node_modules will now trigger a restart of the
  development server, just like any other file changes. #5815

* The meteor package now exports a `global` variable (a la Node) that
  provides a reliable reference to the global object for all Meteor code.

* Packages in local node_modules directories now take precedence over
  Meteor packages of the same name. #5933

* Upgraded `babel-compiler` to Babel 6, with the following set of plugins:
  https://github.com/meteor/babel-preset-meteor/blob/master/index.js

* Lazy CSS modules may now be imported by JS: 12c946ee651a93725f243f790c7919de3d445a19

* Packages in the top-level node_modules directory of an app can now be
  imported by Meteor packages: c631d3ac35f5ca418b93c454f521989855b8ec72

* Added support for wildcard import and export statements. #5872 #5897

* Client-side stubs for built-in Node modules are now provided
  automatically if the `meteor-node-stubs` npm package is installed. #6056

* Imported file extensions are now optional for file types handled by
  compiler plugins. #6151

* Upgraded Babel packages to ~6.5.0: 292824da3f8449afd1cd39fcd71acd415c809c0f
  Note: .babelrc files are now ignored (#6016), but may be reenabled (#6351).

* Polyfills now provided for `process.nextTick` and `process.platform`. #6167 #6198 #6055 efe53de492da6df785f1cbef2799d1d2b492a939

* The `meteor test-app` command is now `meteor test [--full-app]`:
  ab5ab15768136d55c76d51072e746d80b45ec181

* New apps now include a `package.json` file.
  c51b8cf7ffd8e7c9ca93768a2df93e4b552c199c

* `require.resolve` is now supported.
  https://github.com/benjamn/install/commit/ff6b25d6b5511d8a92930da41db73b93eb1d6cf8

* JSX now enabled in `.js` files processed by the `ecmascript` compiler
  plugin. #6151

* On the server, modules contained within `node_modules` directories are
  now loaded using the native Node `require` function. #6398

* All `<script>` tag(s) for application and package code now appear at the
  end of the `<body>` rather than in the `<head>`. #6375

* The client-side version of `process.env.NODE_ENV` (and other environment
  variables) now matches the corresponding server-side values. #6399

### Performance

* Don't reload package catalog from disk on rebuilds unless package
  dependencies changed. #5747

* Improve minimongo performance on updating documents when there are
  many active observes. #5627

### Platform

* Upgrade to Node v0.10.41.

* Allow all types of URLs that npm supports in `Npm.depends`
  declarations.

* Split up `standard-minifiers` in separate CSS
  (`standard-minifiers-css`) and JS minifiers
  (`standard-minifiers-js`). `standard-minifiers` now acts as an
  umbrella package for these 2 minifiers.

* Allow piping commands to `meteor shell` via STDIN. #5575

* Let users set the CAFILE environment variable to override the SSL
  root certificate list. #4757 #5523

* `force-ssl` is now marked production only.

### Cordova

* Cordova dependencies have been upgraded to the latest versions
  (`cordova-lib` 6.0.0, `cordova-ios` 4.0.1, and `cordova-android` 5.1.0).

* iOS apps now require iOS 8 or higher, and building for iOS requires Xcode 7.2
  to be installed.

* Building for Android now requires Android SDK 23 to be installed. You may also
  need to create a new AVD for the emulator.

* Building Cordova Android apps on Windows is now supported. #4155

* The Crosswalk plugin has been updated to 1.4.0.

* Cordova core plugins are now pinned to minimal versions known to be compatible
  with the included platforms. A warning is printed asking people to upgrade
  their dependencies if they specify an older version, but we'll always use
  the pinned version regardless.

* The plugin used for file serving and hot code push has been completely
  rewritten. Among many other improvements, it downloads updates incrementally,
  can recover from downloading faulty JavaScript code, and is much more
  reliable and performant.
  See [`cordova-plugin-meteor-webapp`](https://github.com/meteor/cordova-plugin-meteor-webapp)
  for more a more detailed description of the new design.

* If the callbacks added with `Meteor.startup()` do not complete within a set
  time, we consider a downloaded version faulty and will fallback to the last
  known good version. The default timeout is 20 seconds, but this can be
  configured by setting `App.setPreference("WebAppStartupTimeout", "10000");`
  (in milliseconds) in `mobile-config.js`.

* We now use `WKWebView` on iOS by default, even on iOS 8 (which works because
  we do not use `file://` URLs).

* We now use `localhost` instead of `meteor.local` to serve files from. Since
  `localhost` is considered a secure origin, this means the web view won't
  disable web platform features that it otherwise would.

* The local server port now lies between 12000-13000 and is chosen based on
  the `appId`, to both be consistent and lessen the chance of collisions between
  multiple Meteor Cordova apps installed on the same device.

* The plugin now allows for local file access on both iOS and Android, using a
  special URL prefix (`http://localhost:<port>/local-filesystem/<path>`).

* App icon and launch image sizes have been updated. Low resolution sizes for
  now unsupported devices have been deprecated, and higher resolution versions
  have been added.

* We now support the modern Cordova whitelist mechanism. `App.accessRule` has
  been updated with new options.

* `meteor build` now supports a `--server-only` option to avoid building
  the mobile apps when `ios` or `android` platforms have been added. It still
  builds the `web.cordova` architecture in the server bundle however, so it can
  be served for hot code pushes.

* `meteor run` now always tries to use an autodetected IP address as the
  mobile `ROOT_URL`, even if we're not running on a device. This avoids a situation
  where an app already installed on a device connects to a restarted development
  server and receives a `localhost` `ROOT_URL`. #5973

* Fixed a discrepancy between the way we calculated client hashes during a mobile
  build and on the server, which meant a Cordova app would always download a
  new version the first time it started up.

* In Cordova apps, `Meteor.startup()` now correctly waits for the
  device to be ready before firing the callback.

### Accounts

* Make `Accounts.forgotPassword` treat emails as case insensitive, as
  the rest of the accounts system does.

### Blaze

* Don't throw in certain cases when calling a template helper with an
  empty data context. #5411 #5736

* Improve automatic blocking of URLs in attribute values to also
  include `vbscript:` URLs.

### Check

* Introduced new matcher `Match.Maybe(type)` which will also match (permit) `null` in addition to `undefined`.  This is a suggested replacement (where appropriate) for `Match.Optional` which did not permit `null`.  This prevents the need to use `Match.OneOf(null, undefined, type)`. #6220

### Testing

* Packages can now be marked as `testOnly` to only run as part of app
  testing with `meteor test`. This is achieved by setting
  `testOnly: true` to `Package.describe`.


### Uncategorized

* Remove warning in the `simple-todos-react` example app. #5716

* Fix interaction between `browser-policy` and `oauth` packages. #5628

* Add README.md to the `tinytest` package. #5750

* Don't crash when calling `ReactiveDict.prototype.clear` if a
  property with a value wasn't previously accessed. #5530 #5602

* Move `DDPRateLimiter` to the server only, since it won't work if it
  is called from the client. It will now error if referenced from the
  client at all.

* Don't call function more than once when passing a `Match.Where`
  argument to `check`. #5630 #5651

* Fix empty object argument check in `this.subscribe` in
  templates. #5620

* Make `HTTP.call` not crash on undefined content. #5565 #5601

* Return observe handle from
  `Mongo.Collection.prototype._publishCursor`. #4983 #5615

* Add 'Did you mean?' reminders for some CLI commands to help Rails
  developers. #5593

* Make internal shell scripts compatible with other Unix-like
  systems. #5585

* Add a `_pollingInterval` option to `coll.find()` that can be used in
  conjunction with `_disableOplog: true`. #5586

* Expose Tinytest internals which can be used to extend it. #3541

* Improve error message from `check` when passing in null. #5545

* Split up `standard-minifiers` in separate CSS (`standard-minifier-css`) and JS
  minifiers(`standard-minifier-js`). `standard-minifiers` now acts as an umbrella package for these
  2 minifiers.

* Detect new Facebook user-agent in the `spiderable` package. #5516

* `Match.ObjectIncluding` now really requires plain objects. #6140

* Allow `git+` URL schemes for npm dependencies. #844

* Expose options `disableOplog`, `pollingIntervalMs`, and
  `pollingThrottleMs` to `Cursor.find` for tuning observe parameters
  on the server.

* Expose `dynamicHead` and `dynamicBody` hooks in boilerplate generation allowing code to inject content into the body and head tags from the server. #3860

* Add methods of the form `BrowserPolicy.content.allow<ContentType>BlobUrl()` to BrowserPolicy #5141

* Move `<script>` tags to end of `<body>` to enable 'loading' UI to be inserted into the boilerplate #6375

* Adds WebAppInternals.setBundledJsCssUrlRewriteHook allowing apps to supply a hook function that can create a dynamic bundledJsCssPrefix at runtime. This is useful if you're using a CDN by giving you a way to ensure the CDN won't cache broken js/css resources during an app upgrade.

Patches contributed by GitHub users vereed, mitar, nathan-muir,
robfallows, skishore, okland, Primigenus, zimme, welelay, rgoomar,
bySabi, mbrookes, TomFreudenberg, TechPlexEngineer, zacharydenton,
AlexeyMK, gwendall, dandv, devgrok, brianlukoff.


## v.1.2.1, 2015-10-26

* `coll.insert()` now uses a faster (but cryptographically insecure)
  algorithm to generate document IDs when called outside of a method
  and an `_id` field is not explicitly passed. With this change, there
  are no longer two algorithms used to generate document
  IDs. `Random.id()` can still be used to generate cryptographically
  secure document IDs. [#5161](https://github.com/meteor/meteor/issues/5161)

* The `ecmascript-collections` package has been renamed to
  `ecmascript-runtime` and now includes a more complete selection of
  ES2015 polyfills and shims from [`core-js`](https://www.npmjs.com/package/core-js).
  The complete list can be found
  [here](https://github.com/meteor/ecmascript-runtime/blob/master/server.js).

* Check type of `onException` argument to `bindEnvironment`. [#5271](https://github.com/meteor/meteor/issues/5271)

* WebApp's `PORT` environment variable can now be a named pipe to better support
  deployment on IIS on Windows. [4413](https://github.com/meteor/meteor/issues/4413)

* `Template.dynamic` can be now used as a block helper:
  `{{#Template.dynamic}} ... {{/Template.dynamic}}` [#4756](https://github.com/meteor/meteor/issues/4756)

* `Collection#allow/deny` now throw errors when passed falsy values. [#5442](https://github.com/meteor/meteor/pull/5442)

* `source-map` has been updated to a newer patch version, which fixes major bugs
  in particular around loading bundles generated by Webpack. [#5411](https://github.com/meteor/meteor/pull/5411)

* `check` now returns instead of throwing errors internally, which should make
  it much faster. `check` is used in many core Meteor packages, so this should
  result in small performance improvements across the framework. [#4584](https://github.com/meteor/meteor/pull/4584)

* The `userEmail` option to `Meteor.loginWithMeteorDeveloperAccount` has been
  renamed to `loginHint`, and now supports Google accounts as well. The old
  option still works for backwards compatibility. [#2422](https://github.com/meteor/meteor/issues/2422) [#5313](https://github.com/meteor/meteor/pull/5313)

* The old `addFiles` API for adding package assets no longer throws an error,
  making it easier to share packages between pre- and post-1.2 versions of
  Meteor. [#5458](https://github.com/meteor/meteor/issues/5458)

* Normally, you can't deploy to free meteor.com hosting or Galaxy from a
  non-Linux machine if you have *local* non-published packages with binary
  dependencies, nor can you run `meteor build --architecture SomeOtherArch`. As
  a temporary workaround, if you set the `METEOR_BINARY_DEP_WORKAROUND`
  variable, you will be able to deploy to Galaxy (but not free meteor.com
  hosting), and tarballs built with `meteor build` will contain a
  `programs/server/setup.sh` shell script which should be run on the server to
  install those packages.

## v1.2.0.2, 2015-09-28

* Update Crosswalk plugin for Cordova to 1.3.1. [#5267](https://github.com/meteor/meteor/issues/5267)

* Fix `meteor add` for a Cordova plugin using a Git URL with SHA.

* Upgraded the `promise` package to use `meteor-promise@0.5.0`, which uses
  the global `Promise` constructor in browsers that define it natively.

* Fix error in assigning attributes to `<body>` tag when using Blaze templates
  or `static-html`. [#5232](https://github.com/meteor/meteor/issues/5232)

## v1.2.0.1, 2015-09-22

* Fix incorrect publishing of packages with exports but no source. [#5228](https://github.com/meteor/meteor/issues/5228)

## v1.2, 2015-09-21

There are quite a lot of changes in Meteor 1.2. See the
[Wiki](https://github.com/meteor/meteor/wiki/Breaking-changes-in-Meteor-1.2) for
a shorter list of breaking changes you should be aware of when upgrading.

### Core Packages

* `meteor-platform` has been deprecated in favor of the smaller `meteor-base`,
  with apps listing their other dependencies explicitly.  The v1.2 upgrader
  will rewrite `meteor-platform` in existing apps.  `meteor-base` puts fewer
  symbols in the global namepsace, so it's no longer true that all apps
  have symbols like `Random` and `EJSON` in the global namespace.

* New packages: `ecmascript`, `es5-shim`, `ecmascript-collections`, `promise`,
  `static-html`, `jshint`, `babel-compiler`

* No longer include the `json` package by default, which contains code for
  `JSON.parse` and `JSON.stringify`.  (The last browser to not support JSON
  natively was Internet Explorer 7.)

* `autoupdate` has been renamed `hot-code-push`

### Meteor Accounts

* Login attempts are now rate-limited by default.  This can be turned off
  using `Accounts.removeDefaultRateLimit()`.

* `loginWithPassword` now matches username or email in a case insensitive
  manner. If there are multiple users with a username or email only differing
  in case, a case sensitive match is required. [#550](https://github.com/meteor/meteor/issues/550)

* `loginWithGithub` now requests `user:email` scope by default, and attempts
  to fetch the user's emails. If no public email has been set, we use the
  primary email instead. We also store the complete list of emails. [#4545](https://github.com/meteor/meteor/issues/4545)

* When an account's email address is verified, deactivate other verification
  tokens.  [#4626](https://github.com/meteor/meteor/issues/4626)

* Fix bug where blank page is shown when an expired login token is
  present. [#4825](https://github.com/meteor/meteor/issues/4825)

* Fix `OAuth1Binding.prototype.call` when making requests to Twitter
  with a large parameter set.

* Directions for setting up Google OAuth in accounts-ui have been updated to
  match Google's new requirements.

* Add `Accounts.oauth.unregisterService` method, and ensure that users can only
  log in with currently registered services.  [#4014](https://github.com/meteor/meteor/issues/4014)

* The `accounts-base` now defines reusable `AccountsClient` and
  `AccountsServer` constructors, so that users can create multiple
  independent instances of the `Accounts` namespace.  [#4233](https://github.com/meteor/meteor/issues/4233)

* Create an index for `Meteor.users` on
  `services.email.verificationTokens.token` (instead of
  `emails.validationTokens.token`, which never was used for anything).  [#4482](https://github.com/meteor/meteor/issues/4482)

* Remove an IE7-specific workaround from accounts-ui.  [#4485](https://github.com/meteor/meteor/issues/4485)

### Livequery

* Improved server performance by reducing overhead of processing oplog after
  database writes. Improvements are most noticeable in case when a method is
  doing a lot of writes on collections with plenty of active observers.  [#4694](https://github.com/meteor/meteor/issues/4694)

### Mobile

* The included Cordova tools have been updated to the latest version 5.2.0.
  This includes Cordova Android 4.1 and Cordova iOS 3.9. These updates may
  require you to make changes to your app. For details, see the [Cordova release
  notes] (https://cordova.apache.org/#news) for for the different versions.

* Thanks to Cordova Android's support for pluggable web views, it is now
  possible to install the [Crosswalk plugin]
  (https://crosswalk-project.org/documentation/cordova/cordova_4.html), which
  offers a hugely improved web view on older Android versions.
  You can add the plugin to your app with `meteor add crosswalk`.

* The bundled Android tools have been removed and a system-wide install of the
  Android SDK is now required. This should make it easier to keep the
  development toolchain up to date and helps avoid some difficult to diagnose
  failures. If you don't have your own Android tools installed already, you can
  find more information about installing the Android SDK for [Mac] (https://github.com/meteor/meteor/wiki/Mobile-Dev-Install:-Android-on-Mac)
  or [Linux]
  (https://github.com/meteor/meteor/wiki/Mobile-Dev-Install:-Android-on-Linux).

* As part of moving to npm, many Cordova plugins have been renamed. Meteor
  should perform conversions automatically, but you may want to be aware of this
  to avoid surprises. See [here]
  (https://cordova.apache.org/announcements/2015/04/21/plugins-release-and-move-to-npm.html)
  for more information.

* Installing plugins from the local filesystem is now supported using `file://`
  URLs, which should make developing your own plugins more convenient. It is
  also needed as a temporary workaround for using the Facebook plugin.
  Relative references are interpreted relative to the Meteor project directory.
  (As an example,
  `meteor add cordova:phonegap-facebook-plugin@file://../phonegap-facebook-plugin`
  would attempt to install the plugin from the same directory you Meteor project
  directory is located in.)

* Meteor no longer supports installing Cordova plugins from tarball URLs, but
  does support Git URLs with a SHA reference (like
  `https://github.com/apache/cordova-plugin-file#c452f1a67f41cb1165c92555f0e721fbb07329cc`).
  Existing GitHub tarball URLs are converted automatically.

* Allow specifying a `buildNumber` in `App.info`, which is used to set the
  `android-versionCode` and `ios-CFBundleVersion` in the `config.xml` of the
  Cordova project. The build number is used to differentiate between
  different versions of the app, and should be incremented before distributing
  a built app to stores or testing services. [#4048](https://github.com/meteor/meteor/issues/4048)

* Other changes include performance enhancements when building and running,
  and improved requirements checking and error reporting.

* Known issue: we do not currently show logging output when running on the
  iOS Simulator. As a workaround, you can `meteor run ios-device` to open the
  project in Xcode and watch the output there.

### Templates/Blaze

* New syntax: Handlebars sub-expressions are now supported -- as in,
  `{{helper (anotherHelper arg1 arg2)}}` -- as well as new block helper forms
  `#each .. in ..` and `#let x=y`.  See
  https://github.com/meteor/meteor/tree/devel/packages/spacebars

* Add a special case for the new `react-template-helper` package -- don't let
  templates use {{> React}} with siblings since `React.render` assumes it's
  being rendered into an empty container element. (This lets us throw the error
  when compiling templates rather than when the app runs.)

* Improve parsing of `<script>` and `<style>` tags.  [#3797](https://github.com/meteor/meteor/issues/3797)

* Fix a bug in `observe-sequence`. The bug was causing unnecessary rerenderings
  in an instance of `#each` block helper followed by false "duplicate ids"
  warnings. [#4049](https://github.com/meteor/meteor/issues/4049)

* `TemplateInstance#subscribe` now has a new `connection` option, which
  specifies which connection should be used when making the subscription. The
  default is `Meteor.connection`, which is the connection used when calling
  `Meteor.subscribe`.

* Fix external `<script>` tags in body or templates.  [#4415](https://github.com/meteor/meteor/issues/4415)

* Fix memory leak.  [#4289](https://github.com/meteor/meteor/issues/4289)

* Avoid recursion when materializing DOM elements, to avoid stack overflow
  errors in certain browsers. [#3028](https://github.com/meteor/meteor/issues/3028)

* Blaze and Meteor's built-in templating are now removable using
  `meteor remove blaze-html-templates`. You can add back support for static
  `head` and `body` tags in `.html` files by using the `static-html` package.

### DDP

* Websockets now support the
  [`permessage-deflate`](https://tools.ietf.org/id/draft-ietf-hybi-permessage-compression-19.txt)
  extension, which compresses data on the wire. It is enabled by default on the
  server. To disable it, set `$SERVER_WEBSOCKET_COMPRESSION` to `0`. To configure
  compression options, set `$SERVER_WEBSOCKET_COMPRESSION` to a JSON object that
  will be used as an argument to
  [`deflate.configure`](https://github.com/faye/permessage-deflate-node/blob/master/README.md).
  Compression is supported on the client side by Meteor's Node DDP client and by
  browsers including Chrome, Safari, and Firefox 37.

* The `ddp` package has been split into `ddp-client` and `ddp-server` packages;
  using `ddp` is equivalent to using both. This allows you to use the Node DDP
  client without adding the DDP server to your app.  [#4191](https://github.com/meteor/meteor/issues/4191) [#3452](https://github.com/meteor/meteor/issues/3452)

* On the client, `Meteor.call` now takes a `throwStubExceptions` option; if set,
  exceptions thrown by method stubs will be thrown instead of logged, and the
  method will not be invoked on the server.  [#4202](https://github.com/meteor/meteor/issues/4202)

* `sub.ready()` should return true inside that subscription's `onReady`
  callback.  [#4614](https://github.com/meteor/meteor/issues/4614)

* Fix method calls causing broken state when socket is reconnecting.  [#5104](https://github.com/meteor/meteor/issues/5104)

### Isobuild

* Build plugins will no longer process files whose names match the extension
  exactly (with no extra dot). If your build plugin needs to match filenames
  exactly, you should use the new build plugin API in this release which
  supplies a special `filenames` option. [#3985](https://github.com/meteor/meteor/issues/3985)

* Adding the same file twice in the same package is now an error. Previously,
  this could either lead to the file being included multiple times, or to a
  build time crash.

* You may now specify the `bare` option for JavaScript files on the server.
  Previous versions only allowed this on the client. [#3681](https://github.com/meteor/meteor/issues/3681)

* Ignore `node_modules` directories in apps instead of processing them as Meteor
  source code.  [#4457](https://github.com/meteor/meteor/issues/4457) [#4452](https://github.com/meteor/meteor/issues/4452)

* Backwards-incompatible change for package authors: Static assets in package.js files must now be
  explicitly declared by using `addAssets` instead of `addFiles`. Previously,
  any file that didn't have a source handler was automatically registered as a
  server-side asset. The `isAsset` option to `addFiles` is also deprecated in
  favor of `addAssets`.

* Built files are now always annotated with line number comments, to improve the
  debugging experience in browsers that don't support source maps.

* There is a completely new API for defining build plugins that cache their
  output. There are now special APIs for defining linters and minifiers in
  addition to compilers. The core Meteor packages for `less`, `coffee`, `stylus`
  and `html` files have been updated to use this new API. Read more on the
  [Wiki page](https://github.com/meteor/meteor/wiki/Build-Plugins-API).

### CSS

* LESS and Stylus now support cross-package imports.

* CSS concatenation and minification is delegated to the `standard-minifiers`
  package, which is present by default (and added to existing apps by the v1.2
  upgrader).

* CSS output is now split into multiple stylesheets to avoid hitting limits on
  rules per stylesheet in certain versions of Internet Explorer. [#1876](https://github.com/meteor/meteor/issues/1876)

### Mongo

* The oplog observe driver now properly updates queries when you drop a
  database.  [#3847](https://github.com/meteor/meteor/issues/3847)

* MongoID logic has been moved out of `minimongo` into a new package called
  `mongo-id`.

* Fix Mongo upserts with dotted keys in selector.  [#4522](https://github.com/meteor/meteor/issues/4522)


### `meteor` command-line tool

* You can now create three new example apps with the command line tool. These
  are the apps from the official tutorials at http://meteor.com/tutorials, which
  demonstrate building the same app with Blaze, Angular, and React. Try these
  apps with:

  ```sh
  meteor create --example simple-todos
  meteor create --example simple-todos-react
  meteor create --example simple-todos-angular
  ```

* `meteor shell` no longer crashes when piped from another command.

* Avoid a race condition in `meteor --test` and work with newer versions of the
  Velocity package.  [#3957](https://github.com/meteor/meteor/issues/3957)

* Improve error handling when publishing packages.  [#3977](https://github.com/meteor/meteor/issues/3977)

* Improve messaging around publishing binary packages.  [#3961](https://github.com/meteor/meteor/issues/3961)

* Preserve the value of `_` in `meteor shell`.  [#4010](https://github.com/meteor/meteor/issues/4010)

* `meteor mongo` now works on OS X when certain non-ASCII characters are in the
  pathname, as long as the `pgrep` utility is installed (it ships standard with
  OS X 10.8 and newer).  [#3999](https://github.com/meteor/meteor/issues/3999)

* `meteor run` no longer ignores (and often reverts) external changes to
  `.meteor/versions` which occur while the process is running.  [#3582](https://github.com/meteor/meteor/issues/3582)

* Fix crash when downloading two builds of the same package version
  simultaneously.  [#4163](https://github.com/meteor/meteor/issues/4163)

* Improve messages printed by `meteor update`, displaying list of packages
  that are not at the latest version available.

* When determining file load order, split file paths on path separator
  before comparing path components alphabetically.  [#4300](https://github.com/meteor/meteor/issues/4300)

* Fix inability to run `mongod` due to lack of locale configuration on some
  platforms, and improve error message if the failure still occurs.  [#4019](https://github.com/meteor/meteor/issues/4019)

* New `meteor lint` command.

### Minimongo

* The `$push` query modifier now supports a `$position` argument.  [#4312](https://github.com/meteor/meteor/issues/4312)

* `c.update(selector, replacementDoc)` no longer shares mutable state between
  replacementDoc and Minimongo internals. [#4377](https://github.com/meteor/meteor/issues/4377)

### Email

* `Email.send` now has a new option, `attachments`, in the same style as
  `mailcomposer`.
  [Details here.](https://github.com/andris9/mailcomposer#add-attachments)

### Tracker

* New `Tracker.Computation#onStop` method.  [#3915](https://github.com/meteor/meteor/issues/3915)

* `ReactiveDict` has two new methods, `clear` and `all`. `clear` resets
  the dictionary as if no items had been added, meaning all calls to `get` will
  return `undefined`. `all` converts the dictionary into a regular JavaScript
  object with a snapshot of the keys and values. Inside an autorun, `all`
  registers a dependency on any changes to the dictionary. [#3135](https://github.com/meteor/meteor/issues/3135)

### Utilities

* New `beforeSend` option to `HTTP.call` on the client allows you to directly
  access the `XMLHttpRequest` object and abort the call.  [#4419](https://github.com/meteor/meteor/issues/4419) [#3243](https://github.com/meteor/meteor/issues/3243) [#3266](https://github.com/meteor/meteor/issues/3266)

* Parse `application/javascript` and `application/x-javascript` HTTP replies as
  JSON too.  [#4595](https://github.com/meteor/meteor/issues/4595)

* `Match.test` from the `check` package now properly compares boolean literals,
  just like it does with Numbers and Strings. This applies to the `check`
  function as well.

* Provide direct access to the `mailcomposer` npm module used by the `email`
  package on `EmailInternals.NpmModules`. Allow specifying a `MailComposer`
  object to `Email.send` instead of individual options.  [#4209](https://github.com/meteor/meteor/issues/4209)

* Expose `Spiderable.requestTimeoutMs` from `spiderable` package to
  allow apps to set the timeout for running phantomjs.

* The `spiderable` package now reports the URL it's trying to fetch on failure.


### Other bug fixes and improvements

* Upgraded dependencies:

  - Node: 0.10.40 (from 0.10.36)
  - uglify-js: 2.4.20 (from 2.4.17)
  - http-proxy: 1.11.1 (from 1.6.0)

* `Meteor.loginWithGoogle` now supports `prompt`. Choose a prompt to always be
  displayed on Google login.

* Upgraded `coffeescript` package to depend on NPM packages
  coffeescript@1.9.2 and source-map@0.4.2. [#4302](https://github.com/meteor/meteor/issues/4302)

* Upgraded `fastclick` to 1.0.6 to fix an issue in iOS Safari. [#4393](https://github.com/meteor/meteor/issues/4393)

* Fix `Error: Can't render headers after they are sent to the client`.  [#4253](https://github.com/meteor/meteor/issues/4253) [#4750](https://github.com/meteor/meteor/issues/4750)

* `Meteor.settings.public` is always available on client and server,
  and modifications made on the server (for example, during app initialization)
  affect the value seen by connecting clients. [#4704](https://github.com/meteor/meteor/issues/4704)

### Windows

* Increase the buffer size for `netstat` when looking for running Mongo servers. [#4125](https://github.com/meteor/meteor/issues/4125)

* The Windows installer now always fetches the latest available version of
  Meteor at runtime, so that it doesn't need to be recompiled for every release.

* Fix crash in `meteor mongo` on Windows.  [#4711](https://github.com/meteor/meteor/issues/4711)


## v1.1.0.3, 2015-08-03

### Accounts

* When using Facebook API version 2.4, properly fetch `email` and other fields.
  Facebook recently forced all new apps to use version 2.4 of their API.  [#4743](https://github.com/meteor/meteor/issues/4743)


## v1.1.0.2, 2015-04-06

### `meteor` command-line tool

* Revert a change in 1.1.0.1 that caused `meteor mongo` to fail on some Linux
  systems. [#4115](https://github.com/meteor/meteor/issues/4115), [#4124](https://github.com/meteor/meteor/issues/4124), [#4134](https://github.com/meteor/meteor/issues/4134)


## v1.1.0.1, 2015-04-02

### Blaze

* Fix a regression in 1.1 in Blaze Templates: an error happening when View is
  invalidated immediately, causing a client-side crash (accessing
  `destroyMembers` of `undefined`). [#4097](https://github.com/meteor/meteor/issues/4097)

## v1.1, 2015-03-31

### Windows Support

* The Meteor command line tool now officially supports Windows 7, Windows 8.1,
  Windows Server 2008, and Windows Server 2012. It can run from PowerShell or
  Command Prompt.

* There is a native Windows installer that will be available for download from
  <https://www.meteor.com/install> starting with this release.

* In this release, Meteor on Windows supports all features available on Linux
  and Mac except building mobile apps with PhoneGap/Cordova.

* The `meteor admin get-machine` command now supports an additional
  architecture, `os.windows.x86_32`, which can be used to build binary packages
  for Windows.

### Version Solver

* The code that selects compatible package versions for `meteor update`
  and resolves conflicts on `meteor add` has been rewritten from the ground up.
  The core solver algorithm is now based on MiniSat, an open-source SAT solver,
  improving performance and maintainability.

* Refresh the catalog instead of downgrading packages when the versions in
  `.meteor/versions` aren't in the cache.  [#3653](https://github.com/meteor/meteor/issues/3653)

* Don't downgrade packages listed in `.meteor/packages`, or upgrade to a new
  major version, unless the new flag `--allow-incompatible-update` is passed
  as an override.

* Error messages are more detailed when constraints are unsatisfiable.

* Prefer "patched" versions of new indirect dependencies, and take patches
  to them on `meteor update` (for example, `1.0.1` or `1.0.0_1` over `1.0.0`).

* Version Solver is instrumented for profiling (`METEOR_PROFILE=1` in the
  environment).

* Setting the `METEOR_PRINT_CONSTRAINT_SOLVER_INPUT` environment variable
  prints information useful for diagnosing constraint solver bugs.

### Tracker

* Schedule the flush cycle using a better technique than `setTimeout` when
  available.  [#3889](https://github.com/meteor/meteor/issues/3889)

* Yield to the event loop during the flush cycle, unless we're executing a
  synchronous `Tracker.flush()`.  [#3901](https://github.com/meteor/meteor/issues/3901)

* Fix error reporting not being source-mapped properly. [#3655](https://github.com/meteor/meteor/issues/3655)

* Introduce a new option for `Tracker.autorun` - `onError`. This callback can be
  used to handle errors caught in the reactive computations. [#3822](https://github.com/meteor/meteor/issues/3822)

### Blaze

* Fix stack overflow from nested templates and helpers by avoiding recursion
  during rendering.  [#3028](https://github.com/meteor/meteor/issues/3028)

### `meteor` command-line tool

* Don't fail if `npm` prints more than 200K.  [#3887](https://github.com/meteor/meteor/issues/3887)


### Other bug fixes and improvements

* Upgraded dependencies:

  - uglify-js: 2.4.17 (from 2.4.13)

Patches contributed by GitHub users hwillson, mitar, murillo128, Primigenus,
rjakobsson, and tmeasday.


## v1.0.5, 2015-03-25

* This version of Meteor now uses version 2.2 of the Facebook API for
  authentication, instead of 1.0. If you use additional Facebook API methods
  beyond login, you may need to request new permissions.

  Facebook will automatically switch all apps to API version 2.0 on April
  30th, 2015. Please make sure to update your application's permissions and API
  calls by that date.

  For more details, see
  https://github.com/meteor/meteor/wiki/Facebook-Graph-API-Upgrade


## v1.0.4.2, 2015-03-20

* Fix regression in 1.0.4 where using Cordova for the first time in a project
  with hyphens in its directory name would fail.  [#3950](https://github.com/meteor/meteor/issues/3950)


## v1.0.4.1, 2015-03-18

* Fix regression in 1.0.4 where `meteor publish-for-arch` only worked for
  packages without colons in their name.  [#3951](https://github.com/meteor/meteor/issues/3951)

## v1.0.4, 2015-03-17

### Mongo Driver

* Meteor is now tested against MongoDB 2.6 by default (and the bundled version
  used by `meteor run` has been upgraded). It should still work fine with
  MongoDB 2.4.  Previous versions of Meteor mostly worked with MongoDB 2.6, with
  a few caveats:

    - Some upsert invocations did not work with MongoDB in previous versions of
      Meteor.
    - Previous versions of Meteor required setting up a special "user-defined
      role" with access to the `system.replset` table to use the oplog observe
      driver with MongoDB 2.6.  These extra permissions are not required with
      this version of Meteor.

  The MongoDB command needed to set up user permissions for the oplog observe
  driver is slightly different in MongoDB 2.6; see
  https://github.com/meteor/meteor/wiki/Oplog-Observe-Driver for details.

  We have also tested Meteor against the recently-released MongoDB 3.0.0.
  While we are not shipping MongoDB 3.0 with Meteor in this release (preferring
  to wait until its deployment is more widespread), we believe that Meteor
  1.0.4 apps will work fine when used with MongoDB 3.0.0 servers.

* Fix 0.8.1 regression where failure to connect to Mongo at startup would log a
  message but otherwise be ignored. Now it crashes the process, as it did before
  0.8.1.  [#3038](https://github.com/meteor/meteor/issues/3038)

* Use correct transform for allow/deny rules in `update` when different rules
  have different transforms.  [#3108](https://github.com/meteor/meteor/issues/3108)

* Provide direct access to the collection and database objects from the npm
  Mongo driver via new `rawCollection` and `rawDatabase` methods on
  `Mongo.Collection`.  [#3640](https://github.com/meteor/meteor/issues/3640)

* Observing or publishing an invalid query now throws an error instead of
  effectively hanging the server.  [#2534](https://github.com/meteor/meteor/issues/2534)


### Livequery

* If the oplog observe driver gets too far behind in processing the oplog, skip
  entries and re-poll queries instead of trying to keep up.  [#2668](https://github.com/meteor/meteor/issues/2668)

* Optimize common cases faced by the "crossbar" data structure (used by oplog
  tailing and DDP method write tracking).  [#3697](https://github.com/meteor/meteor/issues/3697)

* The oplog observe driver recovers from failed attempts to apply the modifier
  from the oplog (eg, because of empty field names).


### Minimongo

* When acting as an insert, `c.upsert({_id: 'x'}, {foo: 1})` now uses the `_id`
  of `'x'` rather than a random `_id` in the Minimongo implementation of
  `upsert`, just like it does for `c.upsert({_id: 'x'}, {$set: {foo: 1}})`.
  (The previous behavior matched a bug in the MongoDB 2.4 implementation of
  upsert that is fixed in MongoDB 2.6.)  [#2278](https://github.com/meteor/meteor/issues/2278)

* Avoid unnecessary work while paused in minimongo.

* Fix bugs related to observing queries with field filters: `changed` callbacks
  should not trigger unless a field in the filter has changed, and `changed`
  callbacks need to trigger when a parent of an included field is
  unset.  [#2254](https://github.com/meteor/meteor/issues/2254) [#3571](https://github.com/meteor/meteor/issues/3571)

* Disallow setting fields with empty names in minimongo, to match MongoDB 2.6
  semantics.


### DDP

* Subscription handles returned from `Meteor.subscribe` and
  `TemplateInstance#subscribe` now have a `subscriptionId` property to identify
  which subscription the handle is for.

* The `onError` callback to `Meteor.subscribe` has been replaced with a more
  general `onStop` callback that has an error as an optional first argument.
  The `onStop` callback is called when the subscription is terminated for
  any reason.  `onError` is still supported for backwards compatibility. [#1461](https://github.com/meteor/meteor/issues/1461)

* The return value from a server-side `Meteor.call` or `Meteor.apply` is now a
  clone of what the function returned rather than sharing mutable state.  [#3201](https://github.com/meteor/meteor/issues/3201)

* Make it easier to use the Node DDP client implementation without running a web
  server too.  [#3452](https://github.com/meteor/meteor/issues/3452)


### Blaze

* Template instances now have a `subscribe` method that functions exactly like
  `Meteor.subscribe`, but stops the subscription when the template is destroyed.
  There is a new method on Template instances called `subscriptionsReady()`
  which is a reactive function that returns true when all of the subscriptions
  made with `TemplateInstance#subscribe` are ready. There is also a built-in
  helper that returns the same thing and can be accessed with
  `Template.subscriptionsReady` inside any template.

* Add `onRendered`, `onCreated`, and `onDestroyed` methods to
  `Template`. Assignments to `Template.foo.rendered` and so forth are deprecated
  but are still supported for backwards compatibility.

* Fix bug where, when a helper or event handler was called from inside a custom
  block helper,  `Template.instance()` returned the `Template.contentBlock`
  template instead of the actual user-defined template, making it difficult to
  use `Template.instance()` for local template state.

* `Template.instance()` now works inside `Template.body`.  [#3631](https://github.com/meteor/meteor/issues/3631)

* Allow specifying attributes on `<body>` tags in templates.

* Improve performance of rendering large arrays.  [#3596](https://github.com/meteor/meteor/issues/3596)


### Isobuild

* Support `Npm.require('foo/bar')`.  [#3505](https://github.com/meteor/meteor/issues/3505) [#3526](https://github.com/meteor/meteor/issues/3526)

* In `package.js` files, `Npm.require` can only require built-in Node modules
  (and dev bundle modules, though you shouldn't depend on that), not the modules
  from its own `Npm.depends`. Previously, such code would work but only on the
  second time a `package.js` was executed.

* Ignore vim swap files in the `public` and `private` directories.  [#3322](https://github.com/meteor/meteor/issues/3322)

* Fix regression in 1.0.2 where packages might not be rebuilt when the compiler
  version changes.


### Meteor Accounts

* The `accounts-password` `Accounts.emailTemplates` can now specify arbitrary
  email `headers`.  The `from` address can now be set separately on the
  individual templates, and is a function there rather than a static
  string. [#2858](https://github.com/meteor/meteor/issues/2858) [#2854](https://github.com/meteor/meteor/issues/2854)

* Add login hooks on the client: `Accounts.onLogin` and
  `Accounts.onLoginFailure`. [#3572](https://github.com/meteor/meteor/issues/3572)

* Add a unique index to the collection that stores OAuth login configuration to
  ensure that only one configuration exists per service.  [#3514](https://github.com/meteor/meteor/issues/3514)

* On the server, a new option
  `Accounts.setPassword(user, password, { logout: false })` overrides the
  default behavior of logging out all logged-in connections for the user.  [#3846](https://github.com/meteor/meteor/issues/3846)


### Webapp

* `spiderable` now supports escaped `#!` fragments.  [#2938](https://github.com/meteor/meteor/issues/2938)

* Disable `appcache` on Firefox by default.  [#3248](https://github.com/meteor/meteor/issues/3248)

* Don't overly escape `Meteor.settings.public` and other parts of
  `__meteor_runtime_config__`.  [#3730](https://github.com/meteor/meteor/issues/3730)

* Reload the client program on `SIGHUP` or Node-specific IPC messages, not
  `SIGUSR2`.


### `meteor` command-line tool

* Enable tab-completion of global variables in `meteor shell`.  [#3227](https://github.com/meteor/meteor/issues/3227)

* Improve the stability of `meteor shell`.  [#3437](https://github.com/meteor/meteor/issues/3437) [#3595](https://github.com/meteor/meteor/issues/3595) [#3591](https://github.com/meteor/meteor/issues/3591)

* `meteor login --email` no longer takes an ignored argument.  [#3532](https://github.com/meteor/meteor/issues/3532)

* Fix regression in 1.0.2 where `meteor run --settings s` would ignore errors
  reading or parsing the settings file.  [#3757](https://github.com/meteor/meteor/issues/3757)

* Fix crash in `meteor publish` in some cases when the package is inside an
  app. [#3676](https://github.com/meteor/meteor/issues/3676)

* Fix crashes in `meteor search --show-all` and `meteor search --maintainer`.
  \#3636

* Kill PhantomJS processes after `meteor --test`, and only run the app
  once. [#3205](https://github.com/meteor/meteor/issues/3205) [#3793](https://github.com/meteor/meteor/issues/3793)

* Give a better error when Mongo fails to start up due to a full disk.  [#2378](https://github.com/meteor/meteor/issues/2378)

* After killing existing `mongod` servers, also clear the `mongod.lock` file.

* Stricter validation for package names: they cannot begin with a hyphen, end
  with a dot, contain two consecutive dots, or start or end with a colon.  (No
  packages on Atmosphere fail this validation.)  Additionally, `meteor create
  --package` applies the same validation as `meteor publish` and disallows
  packages with multiple colons.  (Packages with multiple colons like
  `local-test:iron:router` are used internally by `meteor test-packages` so that
  is not a strict validation rule.)

* `meteor create --package` now no longer creates a directory with the full
  name of the package, since Windows file systems cannot have colon characters
  in file paths. Instead, the command now creates a directory named the same
  as the second part of the package name after the colon (without the username
  prefix).


### Meteor Mobile

* Upgrade the Cordova CLI dependency from 3.5.1 to 4.2.0. See the release notes
  for the 4.x series of the Cordova CLI [on Apache
  Cordova](http://cordova.apache.org/announcements/2014/10/16/cordova-4.html).

* Related to the recently discovered [attack
  vectors](http://cordova.apache.org/announcements/2014/08/04/android-351.html)
  in Android Cordova apps, Meteor Cordova apps no longer allow access to all
  domains by default. If your app access external resources over XHR, you need
  to add them to the whitelist of allowed domains with the newly added
  [`App.accessRule`
  method](https://docs.meteor.com/#/full/App-accessRule) in your
  `mobile-config.js` file.

* Upgrade Cordova Plugins dependencies in Meteor Core packages:
  - `org.apache.cordova.file`: from 1.3.0 to 1.3.3
  - `org.apache.cordova.file-transfer`: from 0.4.4 to 0.5.0
  - `org.apache.cordova.splashscreen`: from 0.3.3 to 1.0.0
  - `org.apache.cordova.console`: from 0.2.10 to 0.2.13
  - `org.apache.cordova.device`: from 0.2.11 to 0.3.0
  - `org.apache.cordova.statusbar`: from 0.1.7 to 0.1.10
  - `org.apache.cordova.inappbrowser`: from 0.5.1 to 0.6.0
  - `org.apache.cordova.inappbrowser`: from 0.5.1 to 0.6.0

* Use the newer `ios-sim` binary, compiled with Xcode 6 on OS X Mavericks.


### Tracker

* Use `Session.set({k1: v1, k2: v2})` to set multiple values at once.


### Utilities

* Provide direct access to all options supported by the `request` npm module via
  the new server-only `npmRequestOptions` option to `HTTP.call`.  [#1703](https://github.com/meteor/meteor/issues/1703)


### Other bug fixes and improvements

* Many internal refactorings towards supporting Meteor on Windows are in this
  release.

* Remove some packages used internally to support legacy MDG systems
  (`application-configuration`, `ctl`, `ctl-helper`, `follower-livedata`,
  `dev-bundle-fetcher`, and `star-translate`).

* Provide direct access to some npm modules used by core packages on the
  `NpmModules` field of `WebAppInternals`, `MongoInternals`, and
  `HTTPInternals`.

* Upgraded dependencies:

  - node: 0.10.36 (from 0.10.33)
  - Fibers: 1.0.5 (from 1.0.1)
  - MongoDB: 2.6.7 (from 2.4.12)
  - openssl in mongo: 1.0.2 (from 1.0.1j)
  - MongoDB driver: 1.4.32 (from 1.4.1)
  - bson: 0.2.18 (from 0.2.7)
  - request: 2.53.0 (from 2.47.0)


Patches contributed by GitHub users 0a-, awatson1978, awwx, bwhitty,
christianbundy, d4nyll, dandv, DanielDent, DenisGorbachev, fay-jai, gsuess,
hwillson, jakozaur, meonkeys, mitar, netanelgilad, queso, rbabayoff, RobertLowe,
romanzolotarev, Siilwyn, and tmeasday.


## v.1.0.3.2, 2015-02-25

* Fix regression in 1.0.3 where the `meteor` tool could crash when downloading
  the second build of a given package version; for example, when running `meteor
  deploy` on an OSX or 32-bit Linux system for an app containing a binary
  package.  [#3761](https://github.com/meteor/meteor/issues/3761)


## v.1.0.3.1, 2015-01-20

* Rewrite `meteor show` and `meteor search` to show package information for
  local packages and to show if the package is installed for non-local
  packages. Introduce the `--show-all` flag, and deprecate the
  `--show-unmigrated` and `--show-old flags`.  Introduce the `--ejson` flag to
  output an EJSON object.

* Support README.md files in`meteor publish`. Take in the documentation file in
  `package.js` (set to `README.md` by default) and upload it to the server at
  publication time. Excerpt the first non-header Markdown section for use in
  `meteor show`.

* Support updates of package version metadata after that version has been
  published by running `meteor publish --update` from the package directory.

* Add `meteor test-packages --velocity` (similar to `meteor run --test`).  [#3330](https://github.com/meteor/meteor/issues/3330)

* Fix `meteor update <packageName>` to update `<packageName>` even if it's an
  indirect dependency of your app.  [#3282](https://github.com/meteor/meteor/issues/3282)

* Fix stack trace when a browser tries to use the server like a proxy.  [#1212](https://github.com/meteor/meteor/issues/1212)

* Fix inaccurate session statistics and possible multiple invocation of
  Connection.onClose callbacks.

* Switch CLI tool filesystem calls from synchronous to yielding (pro: more
  concurrency, more responsive to signals; con: could introduce concurrency
  bugs)

* Don't apply CDN prefix on Cordova. [#3278](https://github.com/meteor/meteor/issues/3278) [#3311](https://github.com/meteor/meteor/issues/3311)

* Don't try to refresh client app in the runner unless the app actually has the
  autoupdate package. [#3365](https://github.com/meteor/meteor/issues/3365)

* Fix custom release banner logic. [#3353](https://github.com/meteor/meteor/issues/3353)

* Apply HTTP followRedirects option to non-GET requests.  [#2808](https://github.com/meteor/meteor/issues/2808)

* Clean up temporary directories used by package downloads sooner.  [#3324](https://github.com/meteor/meteor/issues/3324)

* If the tool knows about the requested release but doesn't know about the build
  of its tool for the platform, refresh the catalog rather than failing
  immediately.  [#3317](https://github.com/meteor/meteor/issues/3317)

* Fix `meteor --get-ready` to not add packages to your app.

* Fix some corner cases in cleaning up app processes in the runner. Drop
  undocumented `--keepalive` support. [#3315](https://github.com/meteor/meteor/issues/3315)

* Fix CSS autoupdate when `$ROOT_URL` has a non-trivial path.  [#3111](https://github.com/meteor/meteor/issues/3111)

* Save Google OAuth idToken to the User service info object.

* Add git info to `meteor --version`.

* Correctly catch a case of illegal `Tracker.flush` during `Tracker.autorun`.  [#3037](https://github.com/meteor/meteor/issues/3037)

* Upgraded dependencies:

  - jquery: 1.11.2 (from 1.11.0)

Patches by GitHub users DanielDent, DanielDornhardt, PooMaster, Primigenus,
Tarang, TomFreudenberg, adnissen, dandv, fay-jai, knownasilya, mquandalle,
ogourment, restebanez, rissem, smallhelm and tmeasday.

## v1.0.2.1, 2014-12-22

* Fix crash in file change watcher.  [#3336](https://github.com/meteor/meteor/issues/3336)

* Allow `meteor test-packages packages/*` even if not all package directories
  have tests.  [#3334](https://github.com/meteor/meteor/issues/3334)

* Fix typo in `meteor shell` output. [#3326](https://github.com/meteor/meteor/issues/3326)


## v1.0.2, 2014-12-19

### Improvements to the `meteor` command-line tool

* A new command called `meteor shell` attaches an interactive terminal to
  an already-running server process, enabling inspection and execution of
  server-side data and code, with dynamic tab completion of variable names
  and properties. To see `meteor shell` in action, type `meteor run` in an
  app directory, then (in another terminal) type `meteor shell` in the
  same app directory. You do not have to wait for the app to start before
  typing `meteor shell`, as it will automatically connect when the server
  is ready. Note that `meteor shell` currently works for local development
  only, and is not yet supported for apps running on remote hosts.

* We've done a major internal overhaul of the `meteor` command-line tool with an
  eye to correctness, maintainability, and performance.  Some details include:
  * Refresh the package catalog for build commands only when an error
    occurs that could be fixed by a refresh, not for every build command.
  * Never run the constraint solver to select package versions more than once
    per build.
  * Built packages ("isopacks") are now cached inside individual app directories
    instead of inside their source directories.
  * `meteor run` starts Mongo in parallel with building the application.
  * The constraint solver no longer leaves a `versions.json` file in your
    packages source directories; when publishing a package that is not inside an
    app, it will leave a `.versions` file (with the same format as
    `.meteor/versions`) which you should check into source control.
  * The constraint solver's model has been simplified so that plugins must use
    the same version of packages as their surrounding package when built from
    local source.

* Using `meteor debug` no longer requires manually continuing the debugger when
  your app restarts, and it no longer overwrites the symbol `_` inside your app.

* Output from the command-line tool is now word-wrapped to the width of your
  terminal.

* Remove support for the undocumented earliestCompatibleVersion feature of the
  package system.

* Reduce CPU usage and disk I/O bandwidth by using kernel file-system change
  notification events where possible. On file systems that do not support these
  events (NFS, Vagrant Virtualbox shared folders, etc), file changes will only
  be detected every 5 seconds; to detect changes more often in these cases (but
  use more CPU), set the `METEOR_WATCH_FORCE_POLLING` environment
  variable. [#2135](https://github.com/meteor/meteor/issues/2135)

* Reduce CPU usage by fixing a check for a parent process in `meteor
  run` that was happening constantly instead of every few seconds. [#3252](https://github.com/meteor/meteor/issues/3252)

* Fix crash when two plugins defined source handlers for the same
  extension. [#3015](https://github.com/meteor/meteor/issues/3015) [#3180](https://github.com/meteor/meteor/issues/3180)

* Fix bug (introduced in 0.9.3) where the warning about using experimental
  versions of packages was printed too often.

* Fix bug (introduced in 1.0) where `meteor update --patch` crashed.

* Fix bug (introduced in 0.9.4) where banners about new releases could be
  printed too many times.

* Fix crash when a package version contained a dot-separated pre-release part
  with both digits and non-digits. [#3147](https://github.com/meteor/meteor/issues/3147)

* Corporate HTTP proxy support is now implemented using our websocket library's
  new built-in implementation instead of a custom implementation. [#2515](https://github.com/meteor/meteor/issues/2515)

### Blaze

* Add default behavior for `Template.parentData` with no arguments. This
  selects the first parent. [#2861](https://github.com/meteor/meteor/issues/2861)

* Fix `Blaze.remove` on a template's view to correctly remove the DOM
  elements when the template was inserted using
  `Blaze.renderWithData`. [#3130](https://github.com/meteor/meteor/issues/3130)

* Allow curly braces to be escaped in Spacebars. Use the special
  sequences `{{|` and `{{{|` to insert a literal `{{` or `{{{`.

### Meteor Accounts

* Allow integration with OAuth1 servers that require additional query
  parameters to be passed with the access token. [#2894](https://github.com/meteor/meteor/issues/2894)

* Expire a user's password reset and login tokens in all circumstances when
  their password is changed.

### Other bug fixes and improvements

* Some packages are no longer released as part of the core release process:
  amplify, backbone, bootstrap, d3, jquery-history, and jquery-layout. This
  means that new versions of these packages can be published outside of the full
  Meteor release cycle.

* Require plain objects as the update parameter when doing replacements
  in server-side collections.

* Fix audit-argument-checks spurious failure when an argument is NaN. [#2914](https://github.com/meteor/meteor/issues/2914)

### Upgraded dependencies

  - node: 0.10.33 (from 0.10.29)
  - source-map-support: 0.2.8 (from 0.2.5)
  - semver: 4.1.0 (from 2.2.1)
  - request: 2.47.0 (from 2.33.0)
  - tar: 1.0.2 (from 1.0.1)
  - source-map: 0.1.40 (from 0.1.32)
  - sqlite3: 3.0.2 (from 3.0.0)
  - phantomjs npm module: 1.9.12 (from 1.8.1-1)
  - http-proxy: 1.6.0 (from a fork of 1.0.2)
  - esprima: 1.2.2 (from an unreleased 1.1-era commit)
  - escope: 1.0.1 (from 1.0.0)
  - openssl in mongo: 1.0.1j (from 1.0.1g)
  - faye-websocket: 0.8.1 (from using websocket-driver instead)
  - MongoDB: 2.4.12 (from 2.4.9)


Patches by GitHub users andylash, anstarovoyt, benweissmann, chrisbridgett,
colllin, dandv, ecwyne, graemian, JamesLefrere, kevinchiu, LyuGGang, matteodem,
mitar, mquandalle, musically-ut, ograycode, pcjpcj2, physiocoder, rgoomar,
timhaines, trusktr, Urigo, and zol.


## v1.0.1, 2014-12-09

* Fix a security issue in allow/deny rules that could result in data
  loss. If your app uses allow/deny rules, or uses packages that use
  allow/deny rules, we recommend that you update immediately.


## v1.0, 2014-10-28

### New Features

* Add the `meteor admin get-machine` command to make it easier to
  publish packages with binary dependencies for all
  architectures. `meteor publish` no longer publishes builds
  automatically if your package has binary NPM dependencies.

* New `localmarket` example, highlighting Meteor's support for mobile
  app development.

* Restyle the `leaderboard` example, and optimize it for both desktop
  and mobile.

### Performance

* Reduce unnecessary syncs with the package server, which speeds up
  startup times for many commands.

* Speed up `meteor deploy` by not bundling unnecessary files and
  programs.

* To make Meteor easier to use on slow or unreliable network
  connections, increase timeouts for DDP connections that the Meteor
  tool uses to communicate with the package server. [#2777](https://github.com/meteor/meteor/issues/2777), [#2789](https://github.com/meteor/meteor/issues/2789).

### Mobile App Support

* Implemented reasonable default behavior for launch screens on mobile
  apps.

* Don't build for Android when only the iOS build is required, and
  vice versa.

* Fix bug that could cause mobile apps to stop being able to receive hot
  code push updates.

* Fix bug where Cordova clients connected to http://example.com instead
  of https://example.com when https:// was specified in the
  --mobile-server option. [#2880](https://github.com/meteor/meteor/issues/2880)

* Fix stack traces when attempting to build or run iOS apps on Linux.

* Print a warning when building an app with mobile platforms and
  outputting the build into the source tree. Outputting a build into the
  source tree can cause subsequent builds to fail because they will
  treat the build output as source files.

* Exit from `meteor run` when new Cordova plugins or platforms are
  added, since we don't support hot code push for new plugins or
  platforms.

* Fix quoting of arguments to Cordova plugins.

* The `accounts-twitter` package now works in Cordova apps in local
  development. For workarounds for other login providers in local
  development mode, see
  https://github.com/meteor/meteor/wiki/OAuth-for-mobile-Meteor-clients.

### Packaging

* `meteor publish-for-arch` can publish packages built with different Meteor
  releases.

* Fix default `api.versionsFrom` field in packages created with `meteor
  create --package`.

* Fix bug where changes in an app's .meteor/versions file would not
  cause the app to be rebuilt.

### Other bug fixes and improvements

* Use TLSv1 in the `spiderable` package, for compatibility with servers
  that have disabled SSLv3 in response to the POODLE bug.

* Work around the `meteor run` proxy occasionally running out of sockets.

* Fix bug with regular expressions in minimongo. [#2817](https://github.com/meteor/meteor/issues/2817)

* Add READMEs for several core packages.

* Include protocols in URLs printed by `meteor deploy`.

* Improve error message for limited ordered observe. [#1643](https://github.com/meteor/meteor/issues/1643)

* Fix missing dependency on `random` in the `autoupdate` package. [#2892](https://github.com/meteor/meteor/issues/2892)

* Fix bug where all CSS would be removed from connected clients if a
  CSS-only change is made between local development server restarts or
  when deploying with `meteor deploy`.

* Increase height of the Google OAuth popup to the Google-recommended
  value.

* Fix the layout of the OAuth configuration dialog when used with
  Bootstrap.

* Allow build plugins to override the 'bare' option on added source
  files. [#2834](https://github.com/meteor/meteor/issues/2834)

Patches by GitHub users DenisGorbachev, ecwyne, mitar, mquandalle,
Primigenus, svda, yauh, and zol.


## v0.9.4.1, 2014-12-09 (backport)

* Fix a security issue in allow/deny rules that could result in data
  loss. If your app uses allow/deny rules, or uses packages that use
  allow/deny rules, we recommend that you update immediately.
  Backport from 1.0.1.


## v0.9.4, 2014-10-13

### New Features

* The new `meteor debug` command and `--debug-port` command line option
  to `meteor run` allow you to easily use node-inspector to debug your
  server-side code. Add a `debugger` statement to your code to create a
  breakpoint.

* Add new a `meteor run --test` command that runs
  [Velocity](https://github.com/meteor-velocity/velocity) tests in your
  app .

* Add new callbacks `Accounts.onResetPasswordLink`,
  `Accounts.onEnrollmentLink`, and `Accounts.onEmailVerificationLink`
  that make it easier to build custom user interfaces on top of the
  accounts system. These callbacks should be registered before
  `Meteor.startup` fires, and will be called if the URL matches a link
  in an email sent by `Accounts.resetPassword`, etc. See
  https://docs.meteor.com/#Accounts-onResetPasswordLink.

* A new configuration file for mobile apps,
  `<APP>/mobile-config.js`. This allows you to set app metadata, icons,
  splash screens, preferences, and PhoneGap/Cordova plugin settings
  without needing a `cordova_build_override` directory. See
  https://docs.meteor.com/#mobileconfigjs.


### API Changes

* Rename `{{> UI.dynamic}}` to `{{> Template.dynamic}}`, and likewise
  with `UI.contentBlock` and `UI.elseBlock`. The UI namespace is no
  longer used anywhere except for backwards compatibility.

* Deprecate the `Template.someTemplate.myHelper = ...` syntax in favor
  of `Template.someTemplate.helpers(...)`.  Using the older syntax still
  works, but prints a deprecation warning to the console.

* `Package.registerBuildPlugin` its associated functions have been added
  to the public API, cleaned up, and documented. The new function is
  identical to the earlier _transitional_registerBuildPlugin except for
  minor backwards-compatible API changes. See
  https://docs.meteor.com/#Package-registerBuildPlugin

* Rename the `showdown` package to `markdown`.

* Deprecate the `amplify`, `backbone`, `bootstrap`, and `d3` integration
  packages in favor of community alternatives.  These packages will no
  longer be maintained by MDG.


### Tool Changes

* Improved output from `meteor build` to make it easier to publish
  mobile apps to the App Store and Play Store. See the wiki pages for
  instructions on how to publish your
  [iOS](https://github.com/meteor/meteor/wiki/How-to-submit-your-iOS-app-to-App-Store)
  and
  [Android](https://github.com/meteor/meteor/wiki/How-to-submit-your-Android-app-to-Play-Store)
  apps.

* Packages can now be marked as debug-mode only by adding `debugOnly:
  true` to `Package.describe`. Debug-only packages are not included in
  the app when it is bundled for production (`meteor build` or `meteor
  run --production`). This allows package authors to build packages
  specifically for testing and debugging without increasing the size of
  the resulting app bundle or causing apps to ship with debug
  functionality built in.

* Rework the process for installing mobile development SDKs. There is
  now a `meteor install-sdk` command that automatically install what
  software it can and points to documentation for the parts that
  require manual installation.

* The `.meteor/cordova-platforms` file has been renamed to
  `.meteor/platforms` and now includes the default `server` and
  `browser` platforms. The default platforms can't currently be removed
  from a project, though this will be possible in the future. The old
  file will be automatically migrated to the new one when the app is run
  with Meteor 0.9.4 or above.

* The `unipackage.json` file inside downloaded packages has been renamed
  to `isopack.json` and has an improved forwards-compatible format. To
  maintain backwards compatibility with previous releases, packages will
  be built with both files.

* The local package metadata cache now uses SQLite, which is much faster
  than the previous implementation. This improves `meteor` command line
  tool startup time.

* The constraint solver used by the client to find compatible versions
  of packages is now much faster.

* The `--port` option to `meteor run` now requires a numeric port
  (e.g. `meteor run --port example.com` is no longer valid).

* The `--mobile-port` option `meteor run` has been reworked. The option
  is now `--mobile-server` in `meteor run` and `--server` in `meteor
  build`. `--server` is required for `meteor build` in apps with mobile
  platforms installed. `--mobile-server` defaults to an automatically
  detected IP address on port 3000, and `--server` requires a hostname
  but defaults to port 80 if a port is not specified.

* Operations that take longer than a few seconds (e.g. downloading
  packages, installing the Android SDK, etc) now show a progress bar.

* Complete support for using an HTTP proxy in the `meteor` command line
  tool. Now all DDP connections can work through a proxy.  Use the standard
  `http_proxy` environment variable to specify your proxy endpoint.  [#2515](https://github.com/meteor/meteor/issues/2515)


### Bug Fixes

* Fix behavior of ROOT_URL with path ending in `/`.

* Fix source maps when using a ROOT_URL with a path. [#2627](https://github.com/meteor/meteor/issues/2627)

* Change the mechanism that the Meteor tool uses to clean up app server
  processes. The new mechanism is more resilient to slow app bundles and
  other CPU-intensive tasks. [#2536](https://github.com/meteor/meteor/issues/2536), [#2588](https://github.com/meteor/meteor/issues/2588).


Patches by GitHub users cryptoquick, Gaelan, jperl, meonkeys, mitar,
mquandalle, prapicault, pscanf, richguan, rick-golden-healthagen,
rissem, rosh93, rzymek, and timoabend


## v0.9.3.1, 2014-09-30

* Don't crash when failing to contact the package server. [#2713](https://github.com/meteor/meteor/issues/2713)

* Allow more than one dash in package versions. [#2715](https://github.com/meteor/meteor/issues/2715)


## v0.9.3, 2014-09-25

### More Package Version Number Flexibility

* Packages now support relying on multiple major versions of their
  dependencies (eg `blaze@1.0.0 || 2.0.0`). Additionally, you can now
  call `api.versionsFrom(<release>)` multiple times, or with an array
  (eg `api.versionsFrom([<release1>, <release2>])`. Meteor will
  interpret this to mean that the package will work with packages from
  all the listed releases.

* Support for "wrapped package" version numbers. There is now a `_` field
  in version numbers. The `_` field must be an integer, and versions with
  the `_` are sorted after versions without. This allows using the
  upstream version number as the Meteor package version number and being
  able to publish multiple version of the Meteor package (e.g.
  `jquery@1.11.1_2`).

Note: packages using the `||` operator or the `_` symbol in their
versions or dependencies will be invisible to pre-0.9.3 users. Meteor
versions 0.9.2 and before do not understand the new version formats and
will not be able to use versions of packages that use the new features.


### Other Command-line Tool Improvements

* More detailed constraint solver output. Meteor now tells you which
  constraints prevent upgrading or adding new packages. This will make
  it much easier to update your app to new versions.

* Better handling of pre-release versions (e.g. versions with
  `-`). Pre-release packages will now be included in an app if and only
  if there is no way to meet the app's constraints without using a
  pre-release package.

* Add `meteor admin set-unmigrated` to allow maintainers to hide
  pre-0.9.0 packages in `meteor search` and `meteor show`. This will not
  stop users from continuing to use the package, but it helps prevent
  new users from finding old non-functional packages.

* Progress bars for time-intensive operations, like downloading large
  packages.


### Other Changes

* Offically support `Meteor.wrapAsync` (renamed from
  `Meteor._wrapAsync`). Additionally, `Meteor.wrapAsync` now lets you
  pass an object to bind as `this` in the wrapped call. See
  https://docs.meteor.com/#meteor_wrapasync.

* The `reactive-dict` package now allows an optional name argument to
  enable data persistence during hot code push.


Patches by GitHub users evliu, meonkeys, mitar, mizzao, mquandalle,
prapicault, waitingkuo, wulfmeister.



## v0.9.2.2, 2014-09-17

* Fix regression in 0.9.2 that prevented some users from accessing the
  Meteor development server in their browser. Specifically, 0.9.2
  unintentionally changed the development mode server's default bind
  host to localhost instead of 0.0.0.0. [#2596](https://github.com/meteor/meteor/issues/2596)


## v0.9.2.1, 2014-09-15

* Fix versions of packages that were published with `-cordova` versions
  in 0.9.2 (appcache, fastclick, htmljs, logging, mobile-status-bar,
  routepolicy, webapp-hashing).


## v0.9.2, 2014-09-15

This release contains our first support for building mobile apps in
Meteor, for both iOS and Android. This support comes via an
integration with Apache's Cordova/PhoneGap project.

  * You can use Cordova/PhoneGap packages in your application or inside
    a Meteor package to access a device's native functions directly from
    JavaScript code.
  * The `meteor add-platform` and `meteor run` commands now let you
    launch the app in the iOS or Android simulator or run it on an
    attached hardware device.
  * This release extends hot code push to support live updates into
    installed native apps.
  * The `meteor bundle` command has been renamed to `meteor build` and
    now outputs build projects for the mobile version of the targeted
    app.
  * See
    https://github.com/meteor/meteor/wiki/Meteor-Cordova-Phonegap-integration
    for more information about how to get started building mobile apps
    with Meteor.

* Better mobile support for OAuth login: you can now use a
  redirect-based flow inside UIWebViews, and the existing popup-based
  flow has been adapted to work in Cordova/PhoneGap apps.

#### Bug fixes and minor improvements

* Fix sorting on non-trivial keys in Minimongo. [#2439](https://github.com/meteor/meteor/issues/2439)

* Bug fixes and performance improvements for the package system's
  constraint solver.

* Improved error reporting for misbehaving oplog observe driver. [#2033](https://github.com/meteor/meteor/issues/2033) [#2244](https://github.com/meteor/meteor/issues/2244)

* Drop deprecated source map linking format used for older versions of
  Firefox.  [#2385](https://github.com/meteor/meteor/issues/2385)

* Allow Meteor tool to run from a symlink. [#2462](https://github.com/meteor/meteor/issues/2462)

* Assets added via a plugin are no longer considered source files. [#2488](https://github.com/meteor/meteor/issues/2488)

* Remove support for long deprecated `SERVER_ID` environment
  variable. Use `AUTOUPDATE_VERSION` instead.

* Fix bug in reload-safetybelt package that resulted in reload loops in
  Chrome with cookies disabled.

* Change the paths for static assets served from packages. The `:`
  character is replaced with the `_` character in package names so as to
  allow serving on mobile devices and ease operation on Windows. For
  example, assets from the `abc:bootstrap` package are now served at
  `/packages/abc_bootstrap` instead of `/packages/abc:bootstrap`.

* Also change the paths within a bundled Meteor app to allow for
  different client architectures (eg mobile). For example,
  `bundle/programs/client` is now `bundle/programs/web.browser`.


Patches by GitHub users awwx, mizzao, and mquandalle.



## v0.9.1.1, 2014-09-06

* Fix backwards compatibility for packages that had weak dependencies
  on packages renamed in 0.9.1 (`ui`, `deps`, `livedata`). [#2521](https://github.com/meteor/meteor/issues/2521)

* Fix error when using the `reactive-dict` package without the `mongo`
  package.


## v0.9.1, 2014-09-04

#### Organizations in Meteor developer accounts

Meteor 0.9.1 ships with organizations support in Meteor developer
accounts. Organizations are teams of users that make it easy to
collaborate on apps and packages.

Create an organization at
https://www.meteor.com/account-settings/organizations. Run the `meteor
authorized` command in your terminal to give an organization
permissions to your apps. To add an organization as a maintainer of
your packages, use the `meteor admin maintainers` command. You can
also publish packages with an organization's name in the package name
prefix instead of your own username.


#### One backwards incompatible change for templates

* Templates can no longer be named "body" or "instance".

#### Backwards compatible Blaze API changes

* New public and documented APIs:
  * `Blaze.toHTMLWithData()`
  * `Template.currentData()`
  * `Blaze.getView()`
  * `Template.parentData()` (previously `UI._parentData()`)
  * `Template.instance()` (previously `UI._templateInstance()`)
  * `Template.body` (previously `UI.body`)
  * `new Template` (previously `Template.__create__`)
  * `Blaze.getData()` (previously `UI.getElementData`, or `Blaze.getCurrentData` with no arguments)

* Deprecate the `ui` package. Instead, use the `blaze` package. The
  `UI` and `Blaze` symbols are now the same.

* Deprecate `UI.insert`. `UI.render` and `UI.renderWithData` now
  render a template and place it in the DOM.

* Add an underscore to some undocumented Blaze APIs to make them
  internal. Notably: `Blaze._materializeView`, `Blaze._createView`,
  `Blaze._toText`, `Blaze._destroyView`, `Blaze._destroyNode`,
  `Blaze._withCurrentView`, `Blaze._DOMBackend`,
  `Blaze._TemplateWith`

* Document Views. Views are the machinery powering DOM updates in
  Blaze.

* Expose `view` property on template instances.

#### Backwards compatible renames

* Package renames
  * `livedata` -> `ddp`
  * `mongo-livedata` -> `mongo`
  * `standard-app-packages` -> `meteor-platform`
* Symbol renames
  * `Meteor.Collection` -> `Mongo.Collection`
  * `Meteor.Collection.Cursor` -> `Mongo.Cursor`
  * `Meteor.Collection.ObjectID` -> `Mongo.ObjectID`
  * `Deps` -> `Tracker`

#### Other

* Add `reactive-var` package. Lets you define a single reactive
  variable, like a single key in `Session`.

* Don't throw an exception in Chrome when cookies and local storage
  are blocked.

* Bump DDP version to "1". Clients connecting with version "pre1" or
  "pre2" should still work.

* Allow query parameters in OAuth1 URLs. [#2404](https://github.com/meteor/meteor/issues/2404)

* Fix `meteor list` if not all packages on server. Fixes [#2468](https://github.com/meteor/meteor/issues/2468)

Patch by GitHub user mitar.


## v0.9.0.1, 2014-08-27

* Fix issues preventing hot code reload from automatically reloading webapps in
  two cases: when the old app was a pre-0.9.0 app, and when the app used
  appcache. (In both cases, an explicit reload still worked.)

* Fix publishing packages containing a plugin with platform-specific code but
  no platform-specific code in the main package.

* Fix `meteor add package@version` when the package was already added with a
  different version constraint.

* Improve treatment of pre-release packages (packages with a dash in their
  version). Guarantee that they will not be chosen by the constraint solver
  unless explicitly requested.  `meteor list` won't suggest that you update to
  them.

* Fix slow spiderable executions.

* Fix dev-mode client-only restart when client files changed very soon after
  server restart.

* Fix stack trace on `meteor add` constraint solver failure.

* Fix "access-denied" stack trace when publishing packages.


## v0.9.0, 2014-08-26

Meteor 0.9.0 introduces the Meteor Package Server. Incorporating lessons from
our community's Meteorite tool, Meteor 0.9.0 allows users to develop and publish
Meteor packages to a central repository. The `meteor publish` command is used to
publish packages. Non-core packages can now be added with `meteor add`, and you
can specify version constraints on the packages you use. Binary packages can be
published for additional architectures with `meteor publish-for-arch`, which
allows cross-platform deploys and bundling.  You can search for packages with
`meteor search` and display information on them with `meteor show`, or you can
use the Atmosphere web interface developed by Percolate Studio at
https://atmospherejs.com/

See https://docs.meteor.com/#writingpackages and
https://docs.meteor.com/#packagejs for more details.

Other packaging-related changes:

* `meteor list` now lists the packages your app is using, which was formerly the
  behavior of `meteor list --using`. To search for packages you are not
  currently using, use `meteor search`.  The concept of an "internal" package
  (which did not show up in `meteor list`) no longer exists.

* To prepare a bundle created with `meteor bundle` for execution on a
  server, you now run `npm install` with no arguments instead of having
  to specify a few specific npm modules and their versions
  explicitly. See the README in the generated bundle for more details.

* All `under_score`-style `package.js` APIs (`Package.on_use`, `api.add_files`,
  etc) have been replaced with `camelCase` names (`Package.onUse`,
  `api.addFiles`, etc).  The old names continue to work for now.

* There's a new `archMatching` option to `Plugin.registerSourceHandler`, which
  should be used by any plugin whose output is only for the client or only for
  the server (eg, CSS and HTML templating packages); this allows Meteor to avoid
  restarting the server when files processed by these plugins change.

Other changes:

* When running your app with the local development server, changes that only
  affect the client no longer require restarting the server.  Changes that only
  affect CSS no longer require the browser to refresh the page, both in local
  development and in some production environments.  [#490](https://github.com/meteor/meteor/issues/490)

* When a call to `match` fails in a method or subscription, log the
  failure on the server. (This matches the behavior described in our docs)

* The `appcache` package now defaults to functioning on all browsers
  that support the AppCache API, rather than a whitelist of browsers.
  The main effect of this change is that `appcache` is now enabled by
  default on Firefox, because Firefox no longer makes a confusing
  popup. You can still disable individual browsers with
  `AppCache.config`.  [#2241](https://github.com/meteor/meteor/issues/2241)

* The `forceApprovalPrompt` option can now be specified in `Accounts.ui.config`
  in addition to `Meteor.loginWithGoogle`.  [#2149](https://github.com/meteor/meteor/issues/2149)

* Don't leak websocket clients in server-to-server DDP in some cases (and fix
  "Got open from inactive client"
  error). https://github.com/faye/websocket-driver-node/pull/8

* Updated OAuth url for login with Meetup.

* Allow minimongo `changed` callbacks to mutate their `oldDocument`
  argument. [#2231](https://github.com/meteor/meteor/issues/2231)

* Fix upsert called from client with no callback.  [#2413](https://github.com/meteor/meteor/issues/2413)

* Avoid a few harmless exceptions in OplogObserveDriver.

* Refactor `observe-sequence` package.

* Fix `spiderable` race condition.

* Re-apply our fix of NPM bug https://github.com/npm/npm/issues/3265 which got
  accidentally reverted upstream.

* Workaround for a crash in recent Safari
  versions. https://github.com/meteor/meteor/commit/e897539adb

* Upgraded dependencies:
  - less: 1.7.4 (from 1.7.1)
  - tar: 1.0.1 (from 0.1.19)
  - fstream: 1.0.2 (from 0.1.25)

Patches by GitHub users Cangit, dandv, ImtiazMajeed, MaximDubrovin, mitar,
mquandalle, rcy, RichardLitt, thatneat, and twhy.


## v0.8.3.1, 2014-12-09 (backport)

* Fix a security issue in allow/deny rules that could result in data
  loss. If your app uses allow/deny rules, or uses packages that use
  allow/deny rules, we recommend that you update immediately.
  Backport from 1.0.1.


## v0.8.3, 2014-07-29

#### Blaze

* Refactor Blaze to simplify internals while preserving the public
  API. `UI.Component` has been replaced with `Blaze.View.`

* Fix performance issues and memory leaks concerning event handlers.

* Add `UI.remove`, which removes a template after `UI.render`/`UI.insert`.

* Add `this.autorun` to the template instance, which is like `Deps.autorun`
  but is automatically stopped when the template is destroyed.

* Create `<a>` tags as SVG elements when they have `xlink:href`
  attributes. (Previously, `<a>` tags inside SVGs were never created as
  SVG elements.)  [#2178](https://github.com/meteor/meteor/issues/2178)

* Throw an error in `{{foo bar}}` if `foo` is missing or not a function.

* Cursors returned from template helpers for #each should implement
  the `observeChanges` method and don't have to be Minimongo cursors
  (allowing new custom data stores for Blaze like Miniredis).

* Remove warnings when {{#each}} iterates over a list of strings,
  numbers, or other items that contains duplicates.  [#1980](https://github.com/meteor/meteor/issues/1980)

#### Meteor Accounts

* Fix regression in 0.8.2 where an exception would be thrown if
  `Meteor.loginWithPassword` didn't have a callback. Callbacks to
  `Meteor.loginWithPassword` are now optional again.  [#2255](https://github.com/meteor/meteor/issues/2255)

* Fix OAuth popup flow in mobile apps that don't support
  `window.opener`.  [#2302](https://github.com/meteor/meteor/issues/2302)

* Fix "Email already exists" error with MongoDB 2.6.  [#2238](https://github.com/meteor/meteor/issues/2238)


#### mongo-livedata and minimongo

* Fix performance issue where a large batch of oplog updates could block
  the node event loop for long periods.  [#2299](https://github.com/meteor/meteor/issues/2299).

* Fix oplog bug resulting in error message "Buffer inexplicably empty".  [#2274](https://github.com/meteor/meteor/issues/2274)

* Fix regression from 0.8.2 that caused collections to appear empty in
  reactive `findOne()` or `fetch` queries that run before a mutator
  returns.  [#2275](https://github.com/meteor/meteor/issues/2275)


#### Miscellaneous

* Stop including code by default that automatically refreshes the page
  if JavaScript and CSS don't load correctly. While this code is useful
  in some multi-server deployments, it can cause infinite refresh loops
  if there are errors on the page. Add the `reload-safetybelt` package
  to your app if you want to include this code.

* On the server, `Meteor.startup(c)` now calls `c` immediately if the
  server has already started up, matching the client behavior.  [#2239](https://github.com/meteor/meteor/issues/2239)

* Add support for server-side source maps when debugging with
  `node-inspector`.

* Add `WebAppInternals.addStaticJs()` for adding static JavaScript code
  to be served in the app, inline if allowed by `browser-policy`.

* Make the `tinytest/run` method return immediately, so that `wait`
  method calls from client tests don't block on server tests completing.

* Log errors from method invocations on the client if there is no
  callback provided.

* Upgraded dependencies:
  - node: 0.10.29 (from 0.10.28)
  - less: 1.7.1 (from 1.6.1)

Patches contributed by GitHub users Cangit, cmather, duckspeaker, zol.


## v0.8.2, 2014-06-23

#### Meteor Accounts

* Switch `accounts-password` to use bcrypt to store passwords on the
  server. (Previous versions of Meteor used a protocol called SRP.)
  Users will be transparently transitioned when they log in. This
  transition is one-way, so you cannot downgrade a production app once
  you upgrade to 0.8.2. If you are maintaining an authenticating DDP
  client:
     - Clients that use the plaintext password login handler (i.e. call
       the `login` method with argument `{ password: <plaintext
       password> }`) will continue to work, but users will not be
       transitioned from SRP to bcrypt when logging in with this login
       handler.
     - Clients that use SRP will no longer work. These clients should
       instead directly call the `login` method, as in
       `Meteor.loginWithPassword`. The argument to the `login` method
       can be either:
         - `{ password: <plaintext password> }`, or
         - `{ password: { digest: <password hash>, algorithm: "sha-256" } }`,
           where the password hash is the hex-encoded SHA256 hash of the
           plaintext password.

* Show the display name of the currently logged-in user after following
  an email verification link or a password reset link in `accounts-ui`.

* Add a `userEmail` option to `Meteor.loginWithMeteorDeveloperAccount`
  to pre-fill the user's email address in the OAuth popup.

* Ensure that the user object has updated token information before
  it is passed to email template functions. [#2210](https://github.com/meteor/meteor/issues/2210)

* Export the function that serves the HTTP response at the end of an
  OAuth flow as `OAuth._endOfLoginResponse`. This function can be
  overridden to make the OAuth popup flow work in certain mobile
  environments where `window.opener` is not supported.

* Remove support for OAuth redirect URLs with a `redirect` query
  parameter. This OAuth flow was never documented and never fully
  worked.


#### Blaze

* Blaze now tracks individual CSS rules in `style` attributes and won't
  overwrite changes to them made by other JavaScript libraries.

* Add `{{> UI.dynamic}}` to make it easier to dynamically render a
  template with a data context.

* Add `UI._templateInstance()` for accessing the current template
  instance from within a block helper.

* Add `UI._parentData(n)` for accessing parent data contexts from
  within a block helper.

* Add preliminary API for registering hooks to run when Blaze intends to
  insert, move, or remove DOM elements. For example, you can use these
  hooks to animate nodes as they are inserted, moved, or removed. To use
  them, you can set the `_uihooks` property on a container DOM
  element. `_uihooks` is an object that can have any subset of the
  following three properties:

    - `insertElement: function (node, next)`: called when Blaze intends
      to insert the DOM element `node` before the element `next`
    - `moveElement: function (node, next)`: called when Blaze intends to
      move the DOM element `node` before the element `next`
    - `removeElement: function (node)`: called when Blaze intends to
      remove the DOM element `node`

    Note that when you set one of these functions on a container
    element, Blaze will not do the actual operation; it's your
    responsibility to actually insert, move, or remove the node (by
    calling `$(node).remove()`, for example).

* The `findAll` method on template instances now returns a vanilla
  array, not a jQuery object. The `$` method continues to
  return a jQuery object. [#2039](https://github.com/meteor/meteor/issues/2039)

* Fix a Blaze memory leak by cleaning up event handlers when a template
  instance is destroyed. [#1997](https://github.com/meteor/meteor/issues/1997)

* Fix a bug where helpers used by {{#with}} were still re-running when
  their reactive data sources changed after they had been removed from
  the DOM.

* Stop not updating form controls if they're focused. If a field is
  edited by one user while another user is focused on it, it will just
  lose its value but maintain its focus. [#1965](https://github.com/meteor/meteor/issues/1965)

* Add `_nestInCurrentComputation` option to `UI.render`, fixing a bug in
  {{#each}} when an item is added inside a computation that subsequently
  gets invalidated. [#2156](https://github.com/meteor/meteor/issues/2156)

* Fix bug where "=" was not allowed in helper arguments. [#2157](https://github.com/meteor/meteor/issues/2157)

* Fix bug when a template tag immediately follows a Spacebars block
  comment. [#2175](https://github.com/meteor/meteor/issues/2175)


#### Command-line tool

* Add --directory flag to `meteor bundle`. Setting this flag outputs a
  directory rather than a tarball.

* Speed up updates of NPM modules by upgrading Node to include our fix for
  https://github.com/npm/npm/issues/3265 instead of passing `--force` to
  `npm install`.

* Always rebuild on changes to npm-shrinkwrap.json files.  [#1648](https://github.com/meteor/meteor/issues/1648)

* Fix uninformative error message when deploying to long hostnames. [#1208](https://github.com/meteor/meteor/issues/1208)

* Increase a buffer size to avoid failing when running MongoDB due to a
  large number of processes running on the machine, and fix the error
  message when the failure does occur. [#2158](https://github.com/meteor/meteor/issues/2158)

* Clarify a `meteor mongo` error message when using the MONGO_URL
  environment variable. [#1256](https://github.com/meteor/meteor/issues/1256)


#### Testing

* Run server tests from multiple clients serially instead of in
  parallel. This allows testing features that modify global server
  state.  [#2088](https://github.com/meteor/meteor/issues/2088)


#### Security

* Add Content-Type headers on JavaScript and CSS resources.

* Add `X-Content-Type-Options: nosniff` header to
  `browser-policy-content`'s default policy. If you are using
  `browser-policy-content` and you don't want your app to send this
  header, then call `BrowserPolicy.content.allowContentTypeSniffing()`.

* Use `Meteor.absoluteUrl()` to compute the redirect URL in the `force-ssl`
  package (instead of the host header).


#### Miscellaneous

* Allow `check` to work on the server outside of a Fiber. [#2136](https://github.com/meteor/meteor/issues/2136)

* EJSON custom type conversion functions should not be permitted to yield. [#2136](https://github.com/meteor/meteor/issues/2136)

* The legacy polling observe driver handles errors communicating with MongoDB
  better and no longer gets "stuck" in some circumstances.

* Automatically rewind cursors before calls to `fetch`, `forEach`, or `map`. On
  the client, don't cache the return value of `cursor.count()` (consistently
  with the server behavior). `cursor.rewind()` is now a no-op. [#2114](https://github.com/meteor/meteor/issues/2114)

* Remove an obsolete hack in reporting line numbers for LESS errors. [#2216](https://github.com/meteor/meteor/issues/2216)

* Avoid exceptions when accessing localStorage in certain Internet
  Explorer configurations. [#1291](https://github.com/meteor/meteor/issues/1291), [#1688](https://github.com/meteor/meteor/issues/1688).

* Make `handle.ready()` reactively stop, where `handle` is a
  subscription handle.

* Fix an error message from `audit-argument-checks` after login.

* Make the DDP server send an error if the client sends a connect
  message with a missing or malformed `support` field. [#2125](https://github.com/meteor/meteor/issues/2125)

* Fix missing `jquery` dependency in the `amplify` package. [#2113](https://github.com/meteor/meteor/issues/2113)

* Ban inserting EJSON custom types as documents. [#2095](https://github.com/meteor/meteor/issues/2095)

* Fix incorrect URL rewrites in stylesheets. [#2106](https://github.com/meteor/meteor/issues/2106)

* Upgraded dependencies:
  - node: 0.10.28 (from 0.10.26)
  - uglify-js: 2.4.13 (from 2.4.7)
  - sockjs server: 0.3.9 (from 0.3.8)
  - websocket-driver: 0.3.4 (from 0.3.2)
  - stylus: 0.46.3 (from 0.42.3)

Patches contributed by GitHub users awwx, babenzele, Cangit, dandv,
ducdigital, emgee3, felixrabe, FredericoC, jbruni, kentonv, mizzao,
mquandalle, subhog, tbjers, tmeasday.


## v0.8.1.3, 2014-05-22

* Fix a security issue in the `spiderable` package. `spiderable` now
  uses the ROOT_URL environment variable instead of the Host header to
  determine which page to snapshot.

* Fix hardcoded Twitter URL in `oauth1` package. This fixes a regression
  in 0.8.0.1 that broke Atmosphere packages that do OAuth1
  logins. [#2154](https://github.com/meteor/meteor/issues/2154).

* Add `credentialSecret` argument to `Google.retrieveCredential`, which
  was forgotten in a previous release.

* Remove nonexistent `-a` and `-r` aliases for `--add` and `--remove` in
  `meteor help authorized`. [#2155](https://github.com/meteor/meteor/issues/2155)

* Add missing `underscore` dependency in the `oauth-encryption` package. [#2165](https://github.com/meteor/meteor/issues/2165)

* Work around IE8 bug that caused some apps to fail to render when
  minified. [#2037](https://github.com/meteor/meteor/issues/2037).


## v0.8.1.2, 2014-05-12

* Fix memory leak (introduced in 0.8.1) by making sure to unregister
  sessions at the server when they are closed due to heartbeat timeout.

* Add `credentialSecret` argument to `Google.retrieveCredential`,
  `Facebook.retrieveCredential`, etc., which is needed to use them as of
  0.8.1. [#2118](https://github.com/meteor/meteor/issues/2118)

* Fix 0.8.1 regression that broke apps using a `ROOT_URL` with a path
  prefix. [#2109](https://github.com/meteor/meteor/issues/2109)


## v0.8.1.1, 2014-05-01

* Fix 0.8.1 regression preventing clients from specifying `_id` on insert. [#2097](https://github.com/meteor/meteor/issues/2097)

* Fix handling of malformed URLs when merging CSS files. [#2103](https://github.com/meteor/meteor/issues/2103), [#2093](https://github.com/meteor/meteor/issues/2093)

* Loosen the checks on the `options` argument to `Collection.find` to
  allow undefined values.


## v0.8.1, 2014-04-30

#### Meteor Accounts

* Fix a security flaw in OAuth1 and OAuth2 implementations. If you are
  using any OAuth accounts packages (such as `accounts-google` or
  `accounts-twitter`), we recommend that you update immediately and log
  out your users' current sessions with the following MongoDB command:

    $ db.users.update({}, { $set: { 'services.resume.loginTokens': [] } }, { multi: true });

* OAuth redirect URLs are now required to be on the same origin as your app.

* Log out a user's other sessions when they change their password.

* Store pending OAuth login results in the database instead of
  in-memory, so that an OAuth flow succeeds even if different requests
  go to different server processes.

* When validateLoginAttempt callbacks return false, don't override a more
  specific error message.

* Add `Random.secret()` for generating security-critical secrets like
  login tokens.

* `Meteor.logoutOtherClients` now calls the user callback when other
  login tokens have actually been removed from the database, not when
  they have been marked for eventual removal.  [#1915](https://github.com/meteor/meteor/issues/1915)

* Rename `Oauth` to `OAuth`.  `Oauth` is now an alias for backwards
  compatibility.

* Add `oauth-encryption` package for encrypting sensitive account
  credentials in the database.

* A validate login hook can now override the exception thrown from
  `beginPasswordExchange` like it can for other login methods.

* Remove an expensive observe over all users in the `accounts-base`
  package.


#### Blaze

* Disallow `javascript:` URLs in URL attribute values by default, to
  help prevent cross-site scripting bugs. Call
  `UI._allowJavascriptUrls()` to allow them.

* Fix `UI.toHTML` on templates containing `{{#with}}`.

* Fix `{{#with}}` over a data context that is mutated.  [#2046](https://github.com/meteor/meteor/issues/2046)

* Clean up autoruns when calling `UI.toHTML`.

* Properly clean up event listeners when removing templates.

* Add support for `{{!-- block comments --}}` in Spacebars. Block comments may
  contain `}}`, so they are more useful than `{{! normal comments}}` for
  commenting out sections of Spacebars templates.

* Don't dynamically insert `<tbody>` tags in reactive tables

* When handling a custom jQuery event, additional arguments are
  no longer lost -- they now come after the template instance
  argument.  [#1988](https://github.com/meteor/meteor/issues/1988)


#### DDP and MongoDB

* Extend latency compensation to support an arbitrary sequence of
  inserts in methods.  Previously, documents created inside a method
  stub on the client would eventually be replaced by new documents
  from the server, causing the screen to flicker.  Calling `insert`
  inside a method body now generates the same ID on the client (inside
  the method stub) and on the server.  A sequence of inserts also
  generates the same sequence of IDs.  Code that wants a random stream
  that is consistent between method stub and real method execution can
  get one with `DDP.randomStream`.
  https://trello.com/c/moiiS2rP/57-pattern-for-creating-multiple-database-records-from-a-method

* The document passed to the `insert` callback of `allow` and `deny` now only
  has a `_id` field if the client explicitly specified one; this allows you to
  use `allow`/`deny` rules to prevent clients from specifying their own
  `_id`. As an exception, `allow`/`deny` rules with a `transform` always have an
  `_id`.

* DDP now has an implementation of bidirectional heartbeats which is consistent
  across SockJS and websocket transports. This enables connection keepalive and
  allows servers and clients to more consistently and efficiently detect
  disconnection.

* The DDP protocol version number has been incremented to "pre2" (adding
  randomSeed and heartbeats).

* The oplog observe driver handles errors communicating with MongoDB
  better and knows to re-poll all queries after a MongoDB failover.

* Fix bugs involving mutating DDP method arguments.


#### meteor command-line tool

* Move boilerplate HTML from tools to webapp.  Change internal
  `Webapp.addHtmlAttributeHook` API.

* Add `meteor list-sites` command for listing the sites that you have
  deployed to meteor.com with your Meteor developer account.

* Third-party template languages can request that their generated source loads
  before other JavaScript files, just like *.html files, by passing the
  isTemplate option to Plugin.registerSourceHandler.

* You can specify a particular interface for the dev mode runner to bind to with
  `meteor -p host:port`.

* Don't include proprietary tar tags in bundle tarballs.

* Convert relative URLs to absolute URLs when merging CSS files.


#### Upgraded dependencies

* Node.js from 0.10.25 to 0.10.26.
* MongoDB driver from 1.3.19 to 1.4.1
* stylus: 0.42.3 (from 0.42.2)
* showdown: 0.3.1
* css-parse: an unreleased version (from 1.7.0)
* css-stringify: an unreleased version (from 1.4.1)


Patches contributed by GitHub users aldeed, apendua, arbesfeld, awwx, dandv,
davegonzalez, emgee3, justinsb, mquandalle, Neftedollar, Pent, sdarnell,
and timhaines.


## v0.8.0.1, 2014-04-21

* Fix security flaw in OAuth1 implementation. Clients can no longer
  choose the callback_url for OAuth1 logins.


## v0.8.0, 2014-03-27

Meteor 0.8.0 introduces Blaze, a total rewrite of our live templating engine,
replacing Spark. Advantages of Blaze include:

  * Better interoperability with jQuery plugins and other techniques which
    directly manipulate the DOM
  * More fine-grained updates: only the specific elements or attributes that
    change are touched rather than the entire template
  * A fully documented templating language
  * No need for the confusing `{{#constant}}`, `{{#isolate}}`, and `preserve`
    directives
  * Uses standard jQuery delegation (`.on`) instead of our custom implementation
  * Blaze supports live SVG templates that work just like HTML templates

See
[the Using Blaze wiki page](https://github.com/meteor/meteor/wiki/Using-Blaze)
for full details on upgrading your app to 0.8.0.  This includes:

* The `Template.foo.rendered` callback is now only called once when the template
  is rendered, rather than repeatedly as it is "re-rendered", because templates
  now directly update changed data instead of fully re-rendering.

* The `accounts-ui` login buttons are now invoked as a `{{> loginButtons}}`
  rather than as `{{loginButtons}}`.

* Previous versions of Meteor used a heavily modified version of the Handlebars
  templating language. In 0.8.0, we've given it its own name: Spacebars!
  Spacebars has an
  [explicit specification](https://github.com/meteor/meteor/blob/devel/packages/spacebars/README.md)
  instead of being defined as a series of changes to Handlebars. There are some
  incompatibilities with our previous Handlebars fork, such as a
  [different way of specifying dynamic element attributes](https://github.com/meteor/meteor/blob/devel/packages/spacebars/README.md#in-attribute-values)
  and a
  [new way of defining custom block helpers](https://github.com/meteor/meteor/blob/devel/packages/spacebars/README.md#custom-block-helpers).

* Your template files must consist of
  [well-formed HTML](https://github.com/meteor/meteor/blob/devel/packages/spacebars/README.md#html-dialect). Invalid
  HTML is now a compilation failure.  (There is a current limitation in our HTML
  parser such that it does not support
  [omitting end tags](http://www.w3.org/TR/html5/syntax.html#syntax-tag-omission)
  on elements such as `<P>` and `<LI>`.)

* `Template.foo` is no longer a function. It is instead a
  "component". Components render to an intermediate representation of an HTML
  tree, not a string, so there is no longer an easy way to render a component to
  a static HTML string.

* `Meteor.render` and `Spark.render` have been removed. Use `UI.render` and
  `UI.insert` instead.

* The `<body>` tag now defines a template just like the `<template>` tag, which
  can have helpers and event handlers.  Define them directly on the object
  `UI.body`.

* Previous versions of Meteor shipped with a synthesized `tap` event,
  implementing a zero-delay click event on mobile browsers. Unfortunately, this
  event never worked very well. We're eliminating it. Instead, use one of the
  excellent third party solutions.

* The `madewith` package (which supported adding a badge to your website
  displaying its score from http://madewith.meteor.com/) has been removed, as it
  is not compatible with the new version of that site.

* The internal `spark`, `liverange`, `universal-events`, and `domutils` packages
  have been removed.

* The `Handlebars` namespace has been deprecated.  `Handlebars.SafeString` is
  now `Spacebars.SafeString`, and `Handlebars.registerHelper` is now
  `UI.registerHelper`.

Patches contributed by GitHub users cmather and mart-jansink.


## v0.7.2.3, 2014-12-09 (backport)

* Fix a security issue in allow/deny rules that could result in data
  loss. If your app uses allow/deny rules, or uses packages that use
  allow/deny rules, we recommend that you update immediately.
  Backport from 1.0.1.

## v0.7.2.2, 2014-04-21 (backport)

* Fix a security flaw in OAuth1 and OAuth2 implementations.
  Backport from 0.8.1; see its entry for recommended actions to take.

## v0.7.2.1, 2014-04-30 (backport)

* Fix security flaw in OAuth1 implementation. Clients can no longer
  choose the callback_url for OAuth1 logins.
  Backport from 0.8.0.1.

## v0.7.2, 2014-03-18

* Support oplog tailing on queries with the `limit` option. All queries
  except those containing `$near` or `$where` selectors or the `skip`
  option can now be used with the oplog driver.

* Add hooks to login process: `Accounts.onLogin`,
  `Accounts.onLoginFailure`, and `Accounts.validateLoginAttempt`. These
  functions allow for rate limiting login attempts, logging an audit
  trail, account lockout flags, and more. See:
  http://docs.meteor.com/#accounts_validateloginattempt [#1815](https://github.com/meteor/meteor/issues/1815)

* Change the `Accounts.registerLoginHandler` API for custom login
  methods. Login handlers now require a name and no longer have to deal
  with generating resume tokens. See
  https://github.com/meteor/meteor/blob/devel/packages/accounts-base/accounts_server.js
  for details. OAuth based login handlers using the
  `Oauth.registerService` packages are not affected.

* Add support for HTML email in `Accounts.emailTemplates`.  [#1785](https://github.com/meteor/meteor/issues/1785)

* minimongo: Support `{a: {$elemMatch: {x: 1, $or: [{a: 1}, {b: 1}]}}}`  [#1875](https://github.com/meteor/meteor/issues/1875)

* minimongo: Support `{a: {$regex: '', $options: 'i'}}`  [#1874](https://github.com/meteor/meteor/issues/1874)

* minimongo: Fix sort implementation with multiple sort fields which each look
  inside an array. eg, ensure that with sort key `{'a.x': 1, 'a.y': 1}`, the
  document `{a: [{x: 0, y: 4}]}` sorts before
  `{a: [{x: 0, y: 5}, {x: 1, y: 3}]}`, because the 3 should not be used as a
  tie-breaker because it is not "next to" the tied 0s.

* minimongo: Fix sort implementation when selector and sort key share a field,
  that field matches an array in the document, and only some values of the array
  match the selector. eg, ensure that with sort key `{a: 1}` and selector
  `{a: {$gt: 3}}`, the document `{a: [4, 6]}` sorts before `{a: [1, 5]}`,
  because the 1 should not be used as a sort key because it does not match the
  selector. (We only approximate the MongoDB behavior here by only supporting
  relatively selectors.)

* Use `faye-websocket` (0.7.2) npm module instead of `websocket` (1.0.8) for
  server-to-server DDP.

* Update Google OAuth package to use new `profile` and `email` scopes
  instead of deprecated URL-based scopes.  [#1887](https://github.com/meteor/meteor/issues/1887)

* Add `_throwFirstError` option to `Deps.flush`.

* Make `facts` package data available on the server as
  `Facts._factsByPackage`.

* Fix issue where `LESS` compilation error could crash the `meteor run`
  process.  [#1877](https://github.com/meteor/meteor/issues/1877)

* Fix crash caused by empty HTTP host header in `meteor run` development
  server.  [#1871](https://github.com/meteor/meteor/issues/1871)

* Fix hot code reload in private browsing mode in Safari.

* Fix appcache size calculation to avoid erronious warnings. [#1847](https://github.com/meteor/meteor/issues/1847)

* Remove unused `Deps._makeNonReactive` wrapper function. Call
  `Deps.nonreactive` directly instead.

* Avoid setting the `oplogReplay` on non-oplog collections. Doing so
  caused mongod to crash.

* Add startup message to `test-in-console` to ease automation. [#1884](https://github.com/meteor/meteor/issues/1884)

* Upgraded dependencies
  - amplify: 1.1.2 (from 1.1.0)

Patches contributed by GitHub users awwx, dandv, queso, rgould, timhaines, zol


## v0.7.1.2, 2014-02-27

* Fix bug in tool error handling that caused `meteor` to crash on Mac
  OSX when no computer name is set.

* Work around a bug that caused MongoDB to fail an assertion when using
  tailable cursors on non-oplog collections.


## v0.7.1.1, 2014-02-24

* Integrate with Meteor developer accounts, a new way of managing your
  meteor.com deployed sites. When you use `meteor deploy`, you will be
  prompted to create a developer account.
    - Once you've created a developer account, you can log in and out
      from the command line with `meteor login` and `meteor logout`.
    - You can claim legacy sites with `meteor claim`. This command will
      prompt you for your site password if you are claiming a
      password-protected site; after claiming it, you will not need to
      enter the site password again.
    - You can add or remove authorized users, and view the list of
      authorized users, for a site with `meteor authorized`.
    - You can view your current username with `meteor whoami`.
    - This release also includes the `accounts-meteor-developer` package
      for building Meteor apps that allow users to log in with their own
      developer accounts.

* Improve the oplog tailing implementation for getting real-time database
  updates from MongoDB.
    - Add support for all operators except `$where` and `$near`. Limit and
      skip are not supported yet.
    - Add optimizations to avoid needless data fetches from MongoDB.
    - Fix an error ("Cannot call method 'has' of null") in an oplog
      callback. [#1767](https://github.com/meteor/meteor/issues/1767)

* Add and improve support for minimongo operators.
  - Support `$comment`.
  - Support `obj` name in `$where`.
  - `$regex` matches actual regexps properly.
  - Improve support for `$nin`, `$ne`, `$not`.
  - Support using `{ $in: [/foo/, /bar/] }`. [#1707](https://github.com/meteor/meteor/issues/1707)
  - Support `{$exists: false}`.
  - Improve type-checking for selectors.
  - Support `{x: {$elemMatch: {$gt: 5}}}`.
  - Match Mongo's behavior better when there are arrays in the document.
  - Support `$near` with sort.
  - Implement updates with `{ $set: { 'a.$.b': 5 } }`.
  - Support `{$type: 4}` queries.
  - Optimize `remove({})` when observers are paused.
  - Make update-by-id constant time.
  - Allow `{$set: {'x._id': 1}}`.  [#1794](https://github.com/meteor/meteor/issues/1794)

* Upgraded dependencies
  - node: 0.10.25 (from 0.10.22). The workaround for specific Node
    versions from 0.7.0 is now removed; 0.10.25+ is supported.
  - jquery: 1.11.0 (from 1.8.2). See
    http://jquery.com/upgrade-guide/1.9/ for upgrade instructions.
  - jquery-waypoints: 2.0.4 (from 1.1.7). Contains
    backwards-incompatible changes.
  - source-map: 0.3.2 (from 0.3.30) [#1782](https://github.com/meteor/meteor/issues/1782)
  - websocket-driver: 0.3.2 (from 0.3.1)
  - http-proxy: 1.0.2 (from a pre-release fork of 1.0)
  - semver: 2.2.1 (from 2.1.0)
  - request: 2.33.0 (from 2.27.0)
  - fstream: 0.1.25 (from 0.1.24)
  - tar: 0.1.19 (from 0.1.18)
  - eachline: a fork of 2.4.0 (from 2.3.3)
  - source-map: 0.1.31 (from 0.1.30)
  - source-map-support: 0.2.5 (from 0.2.3)
  - mongo: 2.4.9 (from 2.4.8)
  - openssl in mongo: 1.0.1f (from 1.0.1e)
  - kexec: 0.2.0 (from 0.1.1)
  - less: 1.6.1 (from 1.3.3)
  - stylus: 0.42.2 (from 0.37.0)
  - nib: 1.0.2 (from 1.0.0)
  - coffeescript: 1.7.1 (from 1.6.3)

* CSS preprocessing and sourcemaps:
  - Add sourcemap support for CSS stylesheet preprocessors. Use
    sourcemaps for stylesheets compiled with LESS.
  - Improve CSS minification to deal with `@import` statements correctly.
  - Lint CSS files for invalid `@` directives.
  - Change the recommended suffix for imported LESS files from
    `.lessimport` to `.import.less`. Add `.import.styl` to allow
    `stylus` imports. `.lessimport` continues to work but is deprecated.

* Add `clientAddress` and `httpHeaders` to `this.connection` in method
  calls and publish functions.

* Hash login tokens before storing them in the database. Legacy unhashed
  tokens are upgraded to hashed tokens in the database as they are used
  in login requests.

* Change default accounts-ui styling and add more CSS classes.

* Refactor command-line tool. Add test harness and better tests. Run
  `meteor self-test --help` for info on running the tools test suite.

* Speed up application re-build in development mode by re-using file
  hash computation between file change watching code and application
  build code..

* Fix issues with documents containing a key named `length` with a
  numeric value. Underscore treated these as arrays instead of objects,
  leading to exceptions when . Patch Underscore to not treat plain
  objects (`x.constructor === Object`) with numeric `length` fields as
  arrays. [#594](https://github.com/meteor/meteor/issues/594) [#1737](https://github.com/meteor/meteor/issues/1737)

* Deprecate `Accounts.loginServiceConfiguration` in favor of
  `ServiceConfiguration.configurations`, exported by the
  `service-configuration` package. `Accounts.loginServiceConfiguration`
  is maintained for backwards-compatibility, but it is defined in a
  `Meteor.startup` block and so cannot be used from top-level code.

* Cursors with a field specifier containing `{_id: 0}` can no longer be
  used with `observeChanges` or `observe`. This includes the implicit
  calls to these functions that are done when returning a cursor from a
  publish function or using `{{#each}}`.

* Transform functions must return objects and may not change the `_id`
  field, though they may leave it out.

* Remove broken IE7 support from the `localstorage` package. Meteor
  accounts logins no longer persist in IE7.

* Fix the `localstorage` package when used with Safari in private
  browsing mode. This fixes a problem with login token storage and
  account login. [#1291](https://github.com/meteor/meteor/issues/1291)

* Types added with `EJSON.addType` now have default `clone` and `equals`
  implementations. Users may still specify `clone` or `equals` functions
  to override the default behavior.  [#1745](https://github.com/meteor/meteor/issues/1745)

* Add `frame-src` to `browser-policy-content` and account for
  cross-browser CSP disparities.

* Deprecate `Oauth.initiateLogin` in favor of `Oauth.showPopup`.

* Add `WebApp.rawConnectHandlers` for adding connect handlers that run
  before any other Meteor handlers, except `connect.compress()`. Raw
  connect handlers see the URL's full path (even if ROOT_URL contains a
  non-empty path) and they run before static assets are served.

* Add `Accounts.connection` to allow using Meteor accounts packages with
  a non-default DDP connection.

* Detect and reload if minified CSS files fail to load at startup. This
  prevents the application from running unstyled if the page load occurs
  while the server is switching versions.

* Allow Npm.depends to specify any http or https URL containing a full
  40-hex-digit SHA.  [#1686](https://github.com/meteor/meteor/issues/1686)

* Add `retry` package for connection retry with exponential backoff.

* Pass `update` and `remove` return values correctly when using
  collections validated with `allow` and `deny` rules. [#1759](https://github.com/meteor/meteor/issues/1759)

* If you're using Deps on the server, computations and invalidation
  functions are not allowed to yield. Throw an error instead of behaving
  unpredictably.

* Fix namespacing in coffeescript files added to a package with the
  `bare: true` option. [#1668](https://github.com/meteor/meteor/issues/1668)

* Fix races when calling login and/or logoutOtherClients from multiple
  tabs. [#1616](https://github.com/meteor/meteor/issues/1616)

* Include oauth_verifier as a header rather than a parameter in
  the `oauth1` package. [#1825](https://github.com/meteor/meteor/issues/1825)

* Fix `force-ssl` to allow local development with `meteor run` in IPv6
  environments. [#1751](https://github.com/meteor/meteor/issues/1751)`

* Allow cursors on named local collections to be returned from a publish
  function in an array.  [#1820](https://github.com/meteor/meteor/issues/1820)

* Fix build failure caused by a directory in `programs/` without a
  package.js file.

* Do a better job of handling shrinkwrap files when an npm module
  depends on something that isn't a semver. [#1684](https://github.com/meteor/meteor/issues/1684)

* Fix failures updating npm dependencies when a node_modules directory
  exists above the project directory.  [#1761](https://github.com/meteor/meteor/issues/1761)

* Preserve permissions (eg, executable bit) on npm files.  [#1808](https://github.com/meteor/meteor/issues/1808)

* SockJS tweak to support relative base URLs.

* Don't leak sockets on error in dev-mode proxy.

* Clone arguments to `added` and `changed` methods in publish
  functions. This allows callers to reuse objects and prevents already
  published data from changing after the fact.  [#1750](https://github.com/meteor/meteor/issues/1750)

* Ensure springboarding to a different meteor tools version always uses
  `exec` to run the old version. This simplifies process management for
  wrapper scripts.

Patches contributed by GitHub users DenisGorbachev, EOT, OyoKooN, awwx,
dandv, icellan, jfhamlin, marcandre, michaelbishop, mitar, mizzao,
mquandalle, paulswartz, rdickert, rzymek, timhaines, and yeputons.


## v0.7.0.1, 2013-12-20

* Two fixes to `meteor run` Mongo startup bugs that could lead to hangs with the
  message "Initializing mongo database... this may take a moment.".  [#1696](https://github.com/meteor/meteor/issues/1696)

* Apply the Node patch to 0.10.24 as well (see the 0.7.0 section for details).

* Fix gratuitous IE7 incompatibility.  [#1690](https://github.com/meteor/meteor/issues/1690)


## v0.7.0, 2013-12-17

This version of Meteor contains a patch for a bug in Node 0.10 which
most commonly affects websockets. The patch is against Node version
0.10.22 and 0.10.23. We strongly recommend using one of these precise
versions of Node in production so that the patch will be applied. If you
use a newer version of Node with this version of Meteor, Meteor will not
apply the patch and will instead disable websockets.

* Rework how Meteor gets realtime database updates from MongoDB. Meteor
  now reads the MongoDB "oplog" -- a special collection that records all
  the write operations as they are applied to your database. This means
  changes to the database are instantly noticed and reflected in Meteor,
  whether they originated from Meteor or from an external database
  client. Oplog tailing is automatically enabled in development mode
  with `meteor run`, and can be enabled in production with the
  `MONGO_OPLOG_URL` environment variable. Currently the only supported
  selectors are equality checks; `$`-operators, `limit` and `skip`
  queries fall back to the original poll-and-diff algorithm. See
  https://github.com/meteor/meteor/wiki/Oplog-Observe-Driver
  for details.

* Add `Meteor.onConnection` and add `this.connection` to method
  invocations and publish functions. These can be used to store data
  associated with individual clients between subscriptions and method
  calls. See http://docs.meteor.com/#meteor_onconnection for details. [#1611](https://github.com/meteor/meteor/issues/1611)

* Bundler failures cause non-zero exit code in `meteor run`.  [#1515](https://github.com/meteor/meteor/issues/1515)

* Fix error when publish function callbacks are called during session shutdown.

* Rework hot code push. The new `autoupdate` package drives automatic
  reloads on update using standard DDP messages instead of a hardcoded
  message at DDP startup. Now the hot code push only triggers when
  client code changes; server-only code changes will not cause the page
  to reload.

* New `facts` package publishes internal statistics about Meteor.

* Add an explicit check that publish functions return a cursor, an array
  of cursors, or a falsey value. This is a safety check to to prevent
  users from accidentally returning Collection.findOne() or some other
  value and expecting it to be published.

* Implement `$each`, `$sort`, and `$slice` options for minimongo's `$push`
  modifier.  [#1492](https://github.com/meteor/meteor/issues/1492)

* Introduce `--raw-logs` option to `meteor run` to disable log
  coloring and timestamps.

* Add `WebAppInternals.setBundledJsCssPrefix()` to control where the
  client loads bundled JavaScript and CSS files. This allows serving
  files from a CDN to decrease page load times and reduce server load.

* Attempt to exit cleanly on `SIGHUP`. Stop accepting incoming
  connections, kill DDP connections, and finish all outstanding requests
  for static assets.

* In the HTTP server, only keep sockets with no active HTTP requests alive for 5
  seconds.

* Fix handling of `fields` option in minimongo when only `_id` is present. [#1651](https://github.com/meteor/meteor/issues/1651)

* Fix issue where setting `process.env.MAIL_URL` in app code would not
  alter where mail was sent. This was a regression in 0.6.6 from 0.6.5. [#1649](https://github.com/meteor/meteor/issues/1649)

* Use stderr instead of stdout (for easier automation in shell scripts) when
  prompting for passwords and when downloading the dev bundle. [#1600](https://github.com/meteor/meteor/issues/1600)

* Ensure more downtime during file watching.  [#1506](https://github.com/meteor/meteor/issues/1506)

* Fix `meteor run` with settings files containing non-ASCII characters.  [#1497](https://github.com/meteor/meteor/issues/1497)

* Support `EJSON.clone` for `Meteor.Error`. As a result, they are properly
  stringified in DDP even if thrown through a `Future`.  [#1482](https://github.com/meteor/meteor/issues/1482)

* Fix passing `transform: null` option to `collection.allow()` to disable
  transformation in validators.  [#1659](https://github.com/meteor/meteor/issues/1659)

* Fix livedata error on `this.removed` during session shutdown. [#1540](https://github.com/meteor/meteor/issues/1540) [#1553](https://github.com/meteor/meteor/issues/1553)

* Fix incompatibility with Phusion Passenger by removing an unused line. [#1613](https://github.com/meteor/meteor/issues/1613)

* Ensure install script creates /usr/local on machines where it does not
  exist (eg. fresh install of OSX Mavericks).

* Set x-forwarded-* headers in `meteor run`.

* Clean up package dirs containing only ".build".

* Check for matching hostname before doing end-of-oauth redirect.

* Only count files that actually go in the cache towards the `appcache`
  size check. [#1653](https://github.com/meteor/meteor/issues/1653).

* Increase the maximum size spiderable will return for a page from 200kB
  to 5MB.

* Upgraded dependencies:
  * SockJS server from 0.3.7 to 0.3.8, including new faye-websocket module.
  * Node from 0.10.21 to 0.10.22
  * MongoDB from 2.4.6 to 2.4.8
  * clean-css from 1.1.2 to 2.0.2
  * uglify-js from a fork of 2.4.0 to 2.4.7
  * handlebars npm module no longer available outside of handlebars package

Patches contributed by GitHub users AlexeyMK, awwx, dandv, DenisGorbachev,
emgee3, FooBarWidget, mitar, mcbain, rzymek, and sdarnell.


## v0.6.6.3, 2013-11-04

* Fix error when publish function callbacks are called during session
  shutdown.  [#1540](https://github.com/meteor/meteor/issues/1540) [#1553](https://github.com/meteor/meteor/issues/1553)

* Improve `meteor run` CPU usage in projects with many
  directories.  [#1506](https://github.com/meteor/meteor/issues/1506)


## v0.6.6.2, 2013-10-21

* Upgrade Node from 0.10.20 to 0.10.21 (security update).


## v0.6.6.1, 2013-10-12

* Fix file watching on OSX. Work around Node issue [#6251](https://github.com/meteor/meteor/issues/6251) by not using
  fs.watch. [#1483](https://github.com/meteor/meteor/issues/1483)


## v0.6.6, 2013-10-10


#### Security

* Add `browser-policy` package for configuring and sending
  Content-Security-Policy and X-Frame-Options HTTP headers.
  [See the docs](http://docs.meteor.com/#browserpolicy) for more.

* Use cryptographically strong pseudorandom number generators when available.

#### MongoDB

* Add upsert support. `Collection.update` now supports the `{upsert:
  true}` option. Additionally, add a `Collection.upsert` method which
  returns the newly inserted object id if applicable.

* `update` and `remove` now return the number of documents affected.  [#1046](https://github.com/meteor/meteor/issues/1046)

* `$near` operator for `2d` and `2dsphere` indices.

* The `fields` option to the collection methods `find` and `findOne` now works
  on the client as well.  (Operators such as `$elemMatch` and `$` are not yet
  supported in `fields` projections.) [#1287](https://github.com/meteor/meteor/issues/1287)

* Pass an index and the cursor itself to the callbacks in `cursor.forEach` and
  `cursor.map`, just like the corresponding `Array` methods.  [#63](https://github.com/meteor/meteor/issues/63)

* Support `c.find(query, {limit: N}).count()` on the client.  [#654](https://github.com/meteor/meteor/issues/654)

* Improve behavior of `$ne`, `$nin`, and `$not` selectors with objects containing
  arrays.  [#1451](https://github.com/meteor/meteor/issues/1451)

* Fix various bugs if you had two documents with the same _id field in
  String and ObjectID form.

#### Accounts

* [Behavior Change] Expire login tokens periodically. Defaults to 90
  days. Use `Accounts.config({loginExpirationInDays: null})` to disable
  token expiration.

* [Behavior Change] Write dates generated by Meteor Accounts to Mongo as
  Date instead of number; existing data can be converted by passing it
  through `new Date()`. [#1228](https://github.com/meteor/meteor/issues/1228)

* Log out and close connections for users if they are deleted from the
  database.

* Add Meteor.logoutOtherClients() for logging out other connections
  logged in as the current user.

* `restrictCreationByEmailDomain` option in `Accounts.config` to restrict new
  users to emails of specific domain (eg. only users with @meteor.com emails) or
  a custom validator. [#1332](https://github.com/meteor/meteor/issues/1332)

* Support OAuth1 services that require request token secrets as well as
  authentication token secrets.  [#1253](https://github.com/meteor/meteor/issues/1253)

* Warn if `Accounts.config` is only called on the client.  [#828](https://github.com/meteor/meteor/issues/828)

* Fix bug where callbacks to login functions could be called multiple
  times when the client reconnects.

#### DDP

* Fix infinite loop if a client disconnects while a long yielding method is
  running.

* Unfinished code to support DDP session resumption has been removed. Meteor
  servers now stop processing messages from clients and reclaim memory
  associated with them as soon as they are disconnected instead of a few minutes
  later.

#### Tools

* The pre-0.6.5 `Package.register_extension` API has been removed. Use
  `Package._transitional_registerBuildPlugin` instead, which was introduced in
  0.6.5. (A bug prevented the 0.6.5 reimplementation of `register_extension`
  from working properly anyway.)

* Support using an HTTP proxy in the `meteor` command line tool. This
  allows the `update`, `deploy`, `logs`, and `mongo` commands to work
  behind a proxy. Use the standard `http_proxy` environment variable to
  specify your proxy endpoint.  [#429](https://github.com/meteor/meteor/issues/429), [#689](https://github.com/meteor/meteor/issues/689), [#1338](https://github.com/meteor/meteor/issues/1338)

* Build Linux binaries on an older Linux machine. Meteor now supports
  running on Linux machines with glibc 2.9 or newer (Ubuntu 10.04+, RHEL
  and CentOS 6+, Fedora 10+, Debian 6+). Improve error message when running
  on Linux with unsupported glibc, and include Mongo stderr if it fails
  to start.

* Install NPM modules with `--force` to avoid corrupted local caches.

* Rebuild NPM modules in packages when upgrading to a version of Meteor that
  uses a different version of Node.

* Disable the Mongo http interface. This lets you run meteor on two ports
  differing by 1000 at the same time.

#### Misc

* [Known issue] Breaks support for pre-release OSX 10.9 'Mavericks'.
  Will be addressed shortly. See issues:
  https://github.com/joyent/node/issues/6251
  https://github.com/joyent/node/issues/6296

* `EJSON.stringify` now takes options:
  - `canonical` causes objects keys to be stringified in sorted order
  - `indent` allows formatting control over the EJSON stringification

* EJSON now supports `Infinity`, `-Infinity` and `NaN`.

* Check that the argument to `EJSON.parse` is a string.  [#1401](https://github.com/meteor/meteor/issues/1401)

* Better error from functions that use `Meteor._wrapAsync` (eg collection write
  methods and `HTTP` methods) and in DDP server message processing.  [#1387](https://github.com/meteor/meteor/issues/1387)

* Support `appcache` on Chrome for iOS.

* Support literate CoffeeScript files with the extension `.coffee.md` (in
  addition to the already-supported `.litcoffee` extension). [#1407](https://github.com/meteor/meteor/issues/1407)

* Make `madewith` package work again (broken in 0.6.5).  [#1448](https://github.com/meteor/meteor/issues/1448)

* Better error when passing a string to `{{#each}}`. [#722](https://github.com/meteor/meteor/issues/722)

* Add support for JSESSIONID cookies for sticky sessions. Set the
  `USE_JSESSIONID` environment variable to enable placing a JSESSIONID
  cookie on sockjs requests.

* Simplify the static analysis used to detect package-scope variables.

* Upgraded dependencies:
  * Node from 0.8.24 to 0.10.20
  * MongoDB from 2.4.4 to 2.4.6
  * MongoDB driver from 1.3.17 to 1.3.19
  * http-proxy from 0.10.1 to a pre-release of 1.0.0
  * stylus from 0.30.1 to 0.37.0
  * nib from 0.8.2 to 1.0.0
  * optimist from 0.3.5 to 0.6.0
  * semver from 1.1.0 to 2.1.0
  * request from 2.12.0 to 2.27.0
  * keypress from 0.1.0 to 0.2.1
  * underscore from 1.5.1 to 1.5.2
  * fstream from 0.1.21 to 0.1.24
  * tar from 0.1.14 to 0.1.18
  * source-map from 0.1.26 to 0.1.30
  * source-map-support from a fork of 0.1.8 to 0.2.3
  * escope from a fork of 0.0.15 to 1.0.0
  * estraverse from 1.1.2-1 to 1.3.1
  * simplesmtp from 0.1.25 to 0.3.10
  * stream-buffers from 0.2.3 to 0.2.5
  * websocket from 1.0.7 to 1.0.8
  * cli-color from 0.2.2 to 0.2.3
  * clean-css from 1.0.11 to 1.1.2
  * UglifyJS2 from a fork of 2.3.6 to a different fork of 2.4.0
  * connect from 2.7.10 to 2.9.0
  * send from 0.1.0 to 0.1.4
  * useragent from 2.0.1 to 2.0.7
  * replaced byline with eachline 2.3.3

Patches contributed by GitHub users ansman, awwx, codeinthehole, jacott,
Maxhodges, meawoppl, mitar, mizzao, mquandalle, nathan-muir, RobertLowe, ryw,
sdarnell, and timhaines.


## v0.6.5.3, 2014-12-09 (backport)

* Fix a security issue in allow/deny rules that could result in data
  loss. If your app uses allow/deny rules, or uses packages that use
  allow/deny rules, we recommend that you update immediately.
  Backport from 1.0.1.


## v0.6.5.2, 2013-10-21

* Upgrade Node from 0.8.24 to 0.8.26 (security patch)


## v0.6.5.1, 2013-08-28

* Fix syntax errors on lines that end with a backslash. [#1326](https://github.com/meteor/meteor/issues/1326)

* Fix serving static files with special characters in their name. [#1339](https://github.com/meteor/meteor/issues/1339)

* Upgrade `esprima` JavaScript parser to fix bug parsing complex regexps.

* Export `Spiderable` from `spiderable` package to allow users to set
  `Spiderable.userAgentRegExps` to control what user agents are treated
  as spiders.

* Add EJSON to standard-app-packages. [#1343](https://github.com/meteor/meteor/issues/1343)

* Fix bug in d3 tab character parsing.

* Fix regression when using Mongo ObjectIDs in Spark templates.


## v0.6.5, 2013-08-14

* New package system with package compiler and linker:

  * Each package now has it own namespace for variable
    declarations. Global variables used in a package are limited to
    package scope.

  * Packages must explicitly declare which symbols they export with
    `api.export` in `package.js`.

  * Apps and packages only see the exported symbols from packages they
    explicitly use. For example, if your app uses package A which in
    turn depends on package B, only package A's symbols will be
    available in the app.

  * Package names can only contain alphanumeric characters, dashes, and
    dots. Packages with spaces and underscores must be renamed.

  * Remove hardcoded list of required packages. New default
    `standard-app-packages` package adds dependencies on the core Meteor
    stack. This package can be removed to make an app with only parts of
    the Meteor stack. `standard-app-packages` will be automatically
    added to a project when it is updated to Meteor 0.6.5.

  * Custom app packages in the `packages` directory are no longer
    automatically used. They must be explicitly added to the app with
    `meteor add <packagename>`. To help with the transition, all
    packages in the `packages` directory will be automatically added to
    the project when it is updated to Meteor 0.6.5.

  * New "unipackage" on-disk format for built packages. Compiled packages are
    cached and rebuilt only when their source or dependencies change.

  * Add "unordered" and "weak" package dependency modes to allow
    circular package dependencies and conditional code inclusion.

  * New API (`_transitional_registerBuildPlugin`) for declaring
    compilers, preprocessors, and file extension handlers. These new
    build plugins are full compilation targets in their own right, and
    have their own namespace, source files, NPM requirements, and package
    dependencies. The old `register_extension` API is deprecated. Please
    note that the `package.js` format and especially
    `_transitional_registerBuildPlugin` are not frozen interfaces and
    are subject to change in future releases.

  * Add `api.imply`, which allows one package to "imply" another. If
    package A implies package B, then anything that depends on package
    A automatically depends on package B as well (and receives package
    B's imports). This is useful for creating umbrella packages
    (`standard-app-packages`) or sometimes for factoring common code
    out of related packages (`accounts-base`).

* Move HTTP serving out of the server bootstrap and into the `webapp`
  package. This allows building Meteor apps that are not web servers
  (eg. command line tools, DDP clients, etc.). Connect middlewares can
  now be registered on the new `WebApp.connectHandlers` instead of the
  old `__meteor_bootstrap__.app`.

* The entire Meteor build process now has first-class source map
  support. A source map is maintained for every source file as it
  passes through the build pipeline. Currently, the source maps are
  only served in development mode. Not all web browsers support source
  maps yet and for those that do, you may have to turn on an option to
  enable them. Source maps will always be used when reporting
  exceptions on the server.

* Update the `coffeescript` package to generate source maps.

* Add new `Assets` API and `private` subdirectory for including and
  accessing static assets on the server. http://docs.meteor.com/#assets

* Add `Meteor.disconnect`. Call this to disconnect from the
  server and stop all live data updates. [#1151](https://github.com/meteor/meteor/issues/1151)

* Add `Match.Integer` to `check` for 32-bit signed integers.

* `Meteor.connect` has been renamed to `DDP.connect` and is now fully
  supported on the server. Server-to-server DDP connections use
  websockets, and can be used for both method calls and subscriptions.

* Rename `Meteor.default_connection` to `Meteor.connection` and
  `Meteor.default_server` to `Meteor.server`.

* Rename `Meteor.http` to `HTTP`.

* `ROOT_URL` may now have a path part. This allows serving multiple
  Meteor apps on the same domain.

* Support creating named unmanaged collections with
  `new Meteor.Collection("name", {connection: null})`.

* New `Log` function in the `logging` package which prints with
  timestamps, color, filenames and linenumbers.

* Include http response in errors from oauth providers. [#1246](https://github.com/meteor/meteor/issues/1246)

* The `observe` callback `movedTo` now has a fourth argument `before`.

* Move NPM control files for packages from `.npm` to
  `.npm/package`. This is to allow build plugins such as `coffeescript`
  to depend on NPM packages. Also, when removing the last NPM
  dependency, clean up the `.npm` dir.

* Remove deprecated `Meteor.is_client` and `Meteor.is_server` variables.

* Implement "meteor bundle --debug" [#748](https://github.com/meteor/meteor/issues/748)

* Add `forceApprovalPrompt` option to `Meteor.loginWithGoogle`. [#1226](https://github.com/meteor/meteor/issues/1226)

* Make server-side Mongo `insert`s, `update`s, and `remove`s run
  asynchronously when a callback is passed.

* Improve memory usage when calling `findOne()` on the server.

* Delete login tokens from server when user logs out.

* Rename package compatibility mode option to `add_files` from `raw` to
  `bare`.

* Fix Mongo selectors of the form: {$regex: /foo/}.

* Fix Spark memory leak.  [#1157](https://github.com/meteor/meteor/issues/1157)

* Fix EPIPEs during dev mode hot code reload.

* Fix bug where we would never quiesce if we tried to revive subs that errored
  out (5e7138d)

* Fix bug where `this.fieldname` in handlebars template might refer to a
  helper instead of a property of the current data context. [#1143](https://github.com/meteor/meteor/issues/1143)

* Fix submit events on IE8. [#1191](https://github.com/meteor/meteor/issues/1191)

* Handle `Meteor.loginWithX` being called with a callback but no options. [#1181](https://github.com/meteor/meteor/issues/1181)

* Work around a Chrome bug where hitting reload could cause a tab to
  lose the DDP connection and never recover. [#1244](https://github.com/meteor/meteor/issues/1244)

* Upgraded dependencies:
  * Node from 0.8.18 to 0.8.24
  * MongoDB from 2.4.3 to 2.4.4, now with SSL support
  * CleanCSS from 0.8.3 to 1.0.11
  * Underscore from 1.4.4 to 1.5.1
  * Fibers from 1.0.0 to 1.0.1
  * MongoDB Driver from 1.3.7 to 1.3.17

Patches contributed by GitHub users btipling, mizzao, timhaines and zol.


## v0.6.4.1, 2013-07-19

* Update mongodb driver to use version 0.2.1 of the bson module.


## v0.6.4, 2013-06-10

* Separate OAuth flow logic from Accounts into separate packages. The
  `facebook`, `github`, `google`, `meetup`, `twitter`, and `weibo`
  packages can be used to perform an OAuth exchange without creating an
  account and logging in.  [#1024](https://github.com/meteor/meteor/issues/1024)

* If you set the `DISABLE_WEBSOCKETS` environment variable, browsers will not
  attempt to connect to your app using Websockets. Use this if you know your
  server environment does not properly proxy Websockets to reduce connection
  startup time.

* Make `Meteor.defer` work in an inactive tab in iOS.  [#1023](https://github.com/meteor/meteor/issues/1023)

* Allow new `Random` instances to be constructed with specified seed. This
  can be used to create repeatable test cases for code that picks random
  values.  [#1033](https://github.com/meteor/meteor/issues/1033)

* Fix CoffeeScript error reporting to include source file and line
  number again.  [#1052](https://github.com/meteor/meteor/issues/1052)

* Fix Mongo queries which nested JavaScript RegExp objects inside `$or`.  [#1089](https://github.com/meteor/meteor/issues/1089)

* Upgraded dependencies:
  * Underscore from 1.4.2 to 1.4.4  [#776](https://github.com/meteor/meteor/issues/776)
  * http-proxy from 0.8.5 to 0.10.1  [#513](https://github.com/meteor/meteor/issues/513)
  * connect from 1.9.2 to 2.7.10
  * Node mongodb client from 1.2.13 to 1.3.7  [#1060](https://github.com/meteor/meteor/issues/1060)

Patches contributed by GitHub users awwx, johnston, and timhaines.


## v0.6.3, 2013-05-15

* Add new `check` package for ensuring that a value matches a required
  type and structure. This is used to validate untrusted input from the
  client. See http://docs.meteor.com/#match for details.

* Use Websockets by default on supported browsers. This reduces latency
  and eliminates the constant network spinner on iOS devices.

* With `autopublish` on, publish many useful fields on `Meteor.users`.

* Files in the `client/compatibility/` subdirectory of a Meteor app do
  not get wrapped in a new variable scope. This is useful for
  third-party libraries which expect `var` statements at the outermost
  level to be global.

* Add synthetic `tap` event for use on touch enabled devices. This is a
  replacement for `click` that fires immediately.

* When using the `http` package synchronously on the server, errors
  are thrown rather than passed in `result.error`

* The `manager` option to the `Meteor.Collection` constructor is now called
  `connection`. The old name still works for now.  [#987](https://github.com/meteor/meteor/issues/987)

* The `localstorage-polyfill` smart package has been replaced by a
  `localstorage` package, which defines a `Meteor._localStorage` API instead of
  trying to replace the DOM `window.localStorage` facility. (Now, apps can use
  the existence of `window.localStorage` to detect if the full localStorage API
  is supported.)  [#979](https://github.com/meteor/meteor/issues/979)

* Upgrade MongoDB from 2.2.1 to 2.4.3.

* Upgrade CoffeeScript from 1.5.0 to 1.6.2.  [#972](https://github.com/meteor/meteor/issues/972)

* Faster reconnects when regaining connectivity.  [#696](https://github.com/meteor/meteor/issues/696)

* `Email.send` has a new `headers` option to set arbitrary headers.  [#963](https://github.com/meteor/meteor/issues/963)

* Cursor transform functions on the server no longer are required to return
  objects with correct `_id` fields.  [#974](https://github.com/meteor/meteor/issues/974)

* Rework `observe()` callback ordering in minimongo to improve fiber
  safety on the server. This makes subscriptions on server to server DDP
  more usable.

* Use binary search in minimongo when updating ordered queries.  [#969](https://github.com/meteor/meteor/issues/969)

* Fix EJSON base64 decoding bug.  [#1001](https://github.com/meteor/meteor/issues/1001)

* Support `appcache` on Chromium.  [#958](https://github.com/meteor/meteor/issues/958)

Patches contributed by GitHub users awwx, jagill, spang, and timhaines.


## v0.6.2.1, 2013-04-24

* When authenticating with GitHub, include a user agent string. This
  unbreaks "Sign in with GitHub"

Patch contributed by GitHub user pmark.


## v0.6.2, 2013-04-16

* Better error reporting:
  * Capture real stack traces for `Meteor.Error`.
  * Report better errors with misconfigured OAuth services.

* Add per-package upgrade notices to `meteor update`.

* Experimental server-to-server DDP support: `Meteor.connect` on the
  server will connect to a remote DDP endpoint via WebSockets. Method
  calls should work fine, but subscriptions and minimongo on the server
  are still a work in progress.

* Upgrade d3 from 2.x to 3.1.4. See
  https://github.com/mbostock/d3/wiki/Upgrading-to-3.0 for compatibility notes.

* Allow CoffeeScript to set global variables when using `use strict`. [#933](https://github.com/meteor/meteor/issues/933)

* Return the inserted documented ID from `LocalCollection.insert`. [#908](https://github.com/meteor/meteor/issues/908)

* Add Weibo token expiration time to `services.weibo.expiresAt`.

* `Spiderable.userAgentRegExps` can now be modified to change what user agents
  are treated as spiders by the `spiderable` package.

* Prevent observe callbacks from affecting the arguments to identical
  observes. [#855](https://github.com/meteor/meteor/issues/855)

* Fix meteor command line tool when run from a home directory with
  spaces in its name. If you previously installed meteor release 0.6.0
  or 0.6.1 you'll need to uninstall and reinstall meteor to support
  users with spaces in their usernames (see
  https://github.com/meteor/meteor/blob/master/README.md#uninstalling-meteor)

Patches contributed by GitHub users andreas-karlsson, awwx, jacott,
joshuaconner, and timhaines.


## v0.6.1, 2013-04-08

* Correct NPM behavior in packages in case there is a `node_modules` directory
  somewhere above the app directory. [#927](https://github.com/meteor/meteor/issues/927)

* Small bug fix in the low-level `routepolicy` package.

Patches contributed by GitHub users andreas-karlsson and awwx.


## v0.6.0, 2013-04-04

* Meteor has a brand new distribution system! In this new system, code-named
  Engine, packages are downloaded individually and on demand. All of the
  packages in each official Meteor release are prefetched and cached so you can
  still use Meteor while offline. You can have multiple releases of Meteor
  installed simultaneously; apps are pinned to specific Meteor releases.
  All `meteor` commands accept a `--release` argument to specify which release
  to use; `meteor update` changes what release the app is pinned to.
  Inside an app, the name of the release is available at `Meteor.release`.
  When running Meteor directly from a git checkout, the release is ignored.

* Variables declared with `var` at the outermost level of a JavaScript
  source file are now private to that file. Remove the `var` to share
  a value between files.

* Meteor now supports any x86 (32- or 64-bit) Linux system, not just those which
  use Debian or RedHat package management.

* Apps may contain packages inside a top-level directory named `packages`.

* Packages may depend on [NPM modules](https://npmjs.org), using the new
  `Npm.depends` directive in their `package.js` file. (Note: if the NPM module
  has architecture-specific binary components, bundles built with `meteor
  bundle` or `meteor deploy` will contain the components as built for the
  developer's platform and may not run on other platforms.)

* Meteor's internal package tests (as well as tests you add to your app's
  packages with the unsupported `Tinytest` framework) are now run with the new
  command `meteor test-packages`.

* `{{#each}}` helper can now iterate over falsey values without throwing an
  exception. [#815](https://github.com/meteor/meteor/issues/815), [#801](https://github.com/meteor/meteor/issues/801)

* `{{#with}}` helper now only includes its block if its argument is not falsey,
  and runs an `{{else}}` block if provided if the argument is falsey. [#770](https://github.com/meteor/meteor/issues/770), [#866](https://github.com/meteor/meteor/issues/866)

* Twitter login now stores `profile_image_url` and `profile_image_url_https`
  attributes in the `user.services.twitter` namespace. [#788](https://github.com/meteor/meteor/issues/788)

* Allow packages to register file extensions with dots in the filename.

* When calling `this.changed` in a publish function, it is no longer an error to
  clear a field which was never set. [#850](https://github.com/meteor/meteor/issues/850)

* Deps API
  * Add `dep.depend()`, deprecate `Deps.depend(dep)` and
    `dep.addDependent()`.
  * If first run of `Deps.autorun` throws an exception, stop it and don't
    rerun.  This prevents a Spark exception when template rendering fails
    ("Can't call 'firstNode' of undefined").
  * If an exception is thrown during `Deps.flush` with no stack, the
    message is logged instead. [#822](https://github.com/meteor/meteor/issues/822)

* When connecting to MongoDB, use the JavaScript BSON parser unless specifically
  requested in `MONGO_URL`; the native BSON parser sometimes segfaults. (Meteor
  only started using the native parser in 0.5.8.)

* Calls to the `update` collection function in untrusted code may only use a
  whitelisted list of modifier operators.

Patches contributed by GitHub users awwx, blackcoat, cmather, estark37,
mquandalle, Primigenus, raix, reustle, and timhaines.


## v0.5.9, 2013-03-14

* Fix regression in 0.5.8 that prevented users from editing their own
  profile. [#809](https://github.com/meteor/meteor/issues/809)

* Fix regression in 0.5.8 where `Meteor.loggingIn()` would not update
  reactively. [#811](https://github.com/meteor/meteor/issues/811)


## v0.5.8, 2013-03-13

* Calls to the `update` and `remove` collection functions in untrusted code may
  no longer use arbitrary selectors. You must specify a single document ID when
  invoking these functions from the client (other than in a method stub).

  You may still use other selectors when calling `update` and `remove` on the
  server and from client method stubs, so you can replace calls that are no
  longer supported (eg, in event handlers) with custom method calls.

  The corresponding `update` and `remove` callbacks passed to `allow` and `deny`
  now take a single document instead of an array.

* Add new `appcache` package. Add this package to your project to speed
  up page load and make hot code reload smoother using the HTML5
  AppCache API. See http://docs.meteor.com/#appcache for details.

* Rewrite reactivity library. `Meteor.deps` is now `Deps` and has a new
  API. `Meteor.autorun` and `Meteor.flush` are now called `Deps.autorun` and
  `Deps.flush` (the old names still work for now). The other names under
  `Meteor.deps` such as `Context` no longer exist. The new API is documented at
  http://docs.meteor.com/#deps

* You can now provide a `transform` option to collections, which is a
  function that documents coming out of that collection are passed
  through. `find`, `findOne`, `allow`, and `deny` now take `transform` options,
  which may override the Collection's `transform`.  Specifying a `transform`
  of `null` causes you to receive the documents unmodified.

* Publish functions may now return an array of cursors to publish. Currently,
  the cursors must all be from different collections. [#716](https://github.com/meteor/meteor/issues/716)

* User documents have id's when `onCreateUser` and `validateNewUser` hooks run.

* Encode and store custom EJSON types in MongoDB.

* Support literate CoffeeScript files with the extension `.litcoffee`. [#766](https://github.com/meteor/meteor/issues/766)

* Add new login service provider for Meetup.com in `accounts-meetup` package.

* If you call `observe` or `observeChanges` on a cursor created with the
  `reactive: false` option, it now only calls initial add callbacks and
  does not continue watching the query. [#771](https://github.com/meteor/meteor/issues/771)

* In an event handler, if the data context is falsey, default it to `{}`
  rather than to the global object. [#777](https://github.com/meteor/meteor/issues/777)

* Allow specifying multiple event handlers for the same selector. [#753](https://github.com/meteor/meteor/issues/753)

* Revert caching header change from 0.5.5. This fixes image flicker on redraw.

* Stop making `Session` available on the server; it's not useful there. [#751](https://github.com/meteor/meteor/issues/751)

* Force URLs in stack traces in browser consoles to be hyperlinks. [#725](https://github.com/meteor/meteor/issues/725)

* Suppress spurious `changed` callbacks with empty `fields` from
  `Cursor.observeChanges`.

* Fix logic bug in template branch matching. [#724](https://github.com/meteor/meteor/issues/724)

* Make `spiderable` user-agent test case insensitive. [#721](https://github.com/meteor/meteor/issues/721)

* Fix several bugs in EJSON type support:
  * Fix `{$type: 5}` selectors for binary values on browsers that do
    not support `Uint8Array`.
  * Fix EJSON equality on falsey values.
  * Fix for returning a scalar EJSON type from a method. [#731](https://github.com/meteor/meteor/issues/731)

* Upgraded dependencies:
  * mongodb driver to version 1.2.13 (from 0.1.11)
  * mime module removed (it was unused)


Patches contributed by GitHub users awwx, cmather, graemian, jagill,
jmhredsox, kevinxucs, krizka, mitar, raix, and rasmuserik.


## v0.5.7, 2013-02-21

* The DDP wire protocol has been redesigned.

  * The handshake message is now versioned. This breaks backwards
    compatibility between sites with `Meteor.connect()`. Older meteor
    apps can not talk to new apps and vice versa. This includes the
    `madewith` package, apps using `madewith` must upgrade.

  * New [EJSON](http://docs.meteor.com/#ejson) package allows you to use
    Dates, Mongo ObjectIDs, and binary data in your collections and
    Session variables.  You can also add your own custom datatypes.

  * Meteor now correctly represents empty documents in Collections.

  * There is an informal specification in `packages/livedata/DDP.md`.


* Breaking API changes

  * Changed the API for `observe`.  Observing with `added`, `changed`
    and `removed` callbacks is now unordered; for ordering information
    use `addedAt`, `changedAt`, `removedAt`, and `movedTo`. Full
    documentation is in the [`observe` docs](http://docs.meteor.com/#observe).
    All callers of `observe` need to be updated.

  * Changed the API for publish functions that do not return a cursor
    (ie functions that call `this.set` and `this.unset`). See the
    [`publish` docs](http://docs.meteor.com/#meteor_publish) for the new
    API.


* New Features

  * Added new [`observeChanges`](http://docs.meteor.com/#observe_changes)
    API for keeping track of the contents of a cursor more efficiently.

  * There is a new reactive function on subscription handles: `ready()`
    returns true when the subscription has received all of its initial
    documents.

  * Added `Session.setDefault(key, value)` so you can easily provide
    initial values for session variables that will not be clobbered on
    hot code push.

  * You can specify that a collection should use MongoDB ObjectIDs as
    its `_id` fields for inserts instead of strings. This allows you to
    use Meteor with existing MongoDB databases that have ObjectID
    `_id`s. If you do this, you must use `EJSON.equals()` for comparing
    equality instead of `===`. See http://docs.meteor.com/#meteor_collection.

  * New [`random` package](http://docs.meteor.com/#random) provides
    several functions for generating random values. The new
    `Random.id()` function is used to provide shorter string IDs for
    MongoDB documents. `Meteor.uuid()` is deprecated.

  * `Meteor.status()` can return the status `failed` if DDP version
    negotiation fails.


* Major Performance Enhancements

  * Rewrote subscription duplication detection logic to use a more
    efficient algorithm. This significantly reduces CPU usage on the
    server during initial page load and when dealing with large amounts
    of data.

  * Reduced unnecessary MongoDB re-polling of live queries. Meteor no
    longer polls for changes on queries that specify `_id` when
    updates for a different specific `_id` are processed. This
    drastically improves performance when dealing with many
    subscriptions and updates to individual objects, such as those
    generated by the `accounts-base` package on the `Meteor.users`
    collection.


* Upgraded UglifyJS2 to version 2.2.5


Patches contributed by GitHub users awwx and michaelglenadams.


## v0.5.6, 2013-02-15

* Fix 0.5.5 regression: Minimongo selectors matching subdocuments under arrays
  did not work correctly.

* Some Bootstrap icons should have appeared white.

Patches contributed by GitHub user benjaminchelli.

## v0.5.5, 2013-02-13

* Deprecate `Meteor.autosubscribe`. `Meteor.subscribe` now works within
  `Meteor.autorun`.

* Allow access to `Meteor.settings.public` on the client. If the JSON
  file you gave to `meteor --settings` includes a field called `public`,
  that field will be available on the client as well as the server.

* `@import` works in `less`. Use the `.lessimport` file extension to
  make a less file that is ignored by preprocessor so as to avoid double
  processing. [#203](https://github.com/meteor/meteor/issues/203)

* Upgrade Fibers to version 1.0.0. The `Fiber` and `Future` symbols are
  no longer exposed globally. To use fibers directly you can use:
   `var Fiber = __meteor_bootstrap__.require('fibers');` and
   `var Future = __meteor_bootstrap__.require('fibers/future');`

* Call version 1.1 of the Twitter API when authenticating with
  OAuth. `accounts-twitter` users have until March 5th, 2013 to
  upgrade before Twitter disables the old API. [#527](https://github.com/meteor/meteor/issues/527)

* Treat Twitter ids as strings, not numbers, as recommended by
  Twitter. [#629](https://github.com/meteor/meteor/issues/629)

* You can now specify the `_id` field of a document passed to `insert`.
  Meteor still auto-generates `_id` if it is not present.

* Expose an `invalidated` flag on `Meteor.deps.Context`.

* Populate user record with additional data from Facebook and Google. [#664](https://github.com/meteor/meteor/issues/664)

* Add Facebook token expiration time to `services.facebook.expiresAt`. [#576](https://github.com/meteor/meteor/issues/576)

* Allow piping a password to `meteor deploy` on `stdin`. [#623](https://github.com/meteor/meteor/issues/623)

* Correctly type cast arguments to handlebars helper. [#617](https://github.com/meteor/meteor/issues/617)

* Fix leaked global `userId` symbol.

* Terminate `phantomjs` properly on error when using the `spiderable`
  package. [#571](https://github.com/meteor/meteor/issues/571)

* Stop serving non-cachable files with caching headers. [#631](https://github.com/meteor/meteor/issues/631)

* Fix race condition if server restarted between page load and initial
  DDP connection. [#653](https://github.com/meteor/meteor/issues/653)

* Resolve issue where login methods sometimes blocked future methods. [#555](https://github.com/meteor/meteor/issues/555)

* Fix `Meteor.http` parsing of JSON responses on Firefox. [#553](https://github.com/meteor/meteor/issues/553)

* Minimongo no longer uses `eval`. [#480](https://github.com/meteor/meteor/issues/480)

* Serve 404 for `/app.manifest`. This allows experimenting with the
  upcoming `appcache` smart package. [#628](https://github.com/meteor/meteor/issues/628)

* Upgraded many dependencies, including:
  * node.js to version 0.8.18
  * jquery-layout to version 1.3.0RC
  * Twitter Bootstrap to version 2.3.0
  * Less to version 1.3.3
  * Uglify to version 2.2.3
  * useragent to version 2.0.1

Patches contributed by GitHub users awwx, bminer, bramp, crunchie84,
danawoodman, dbimmler, Ed-von-Schleck, geoffd123, jperl, kevee,
milesmatthias, Primigenus, raix, timhaines, and xenolf.


## v0.5.4, 2013-01-08

* Fix 0.5.3 regression: `meteor run` could fail on OSX 10.8 if environment
  variables such as `DYLD_LIBRARY_PATH` are set.


## v0.5.3, 2013-01-07

* Add `--settings` argument to `meteor deploy` and `meteor run`. This
  allows you to specify deployment-specific information made available
  to server code in the variable `Meteor.settings`.

* Support unlimited open tabs in a single browser. Work around the
  browser per-hostname connection limit by using randomized hostnames
  for deployed apps. [#131](https://github.com/meteor/meteor/issues/131)

* minimongo improvements:
  * Allow observing cursors with `skip` or `limit`.  [#528](https://github.com/meteor/meteor/issues/528)
  * Allow sorting on `dotted.sub.keys`.  [#533](https://github.com/meteor/meteor/issues/533)
  * Allow querying specific array elements (`foo.1.bar`).
  * `$and`, `$or`, and `$nor` no longer accept empty arrays (for consistency
    with Mongo)

* Re-rendering a template with Spark no longer reverts changes made by
  users to a `preserve`d form element. Instead, the newly rendered value
  is only applied if it is different from the previously rendered value.
  Additionally, `<INPUT>` elements with type other than TEXT can now have
  reactive values (eg, the labels on submit buttons can now be
  reactive).  [#510](https://github.com/meteor/meteor/issues/510) [#514](https://github.com/meteor/meteor/issues/514) [#523](https://github.com/meteor/meteor/issues/523) [#537](https://github.com/meteor/meteor/issues/537) [#558](https://github.com/meteor/meteor/issues/558)

* Support JavaScript RegExp objects in selectors in Collection write
  methods on the client, eg `myCollection.remove({foo: /bar/})`.  [#346](https://github.com/meteor/meteor/issues/346)

* `meteor` command-line improvements:
  * Improve error message when mongod fails to start.
  * The `NODE_OPTIONS` environment variable can be used to pass command-line
    flags to node (eg, `--debug` or `--debug-brk` to enable the debugger).
  * Die with error if an app name is mistakenly passed to `meteor reset`.

* Add support for "offline" access tokens with Google login. [#464](https://github.com/meteor/meteor/issues/464) [#525](https://github.com/meteor/meteor/issues/525)

* Don't remove `serviceData` fields from previous logins when logging in
  with an external service.

* Improve `OAuth1Binding` to allow making authenticated API calls to
  OAuth1 providers (eg Twitter).  [#539](https://github.com/meteor/meteor/issues/539)

* New login providers automatically work with `{{loginButtons}}` without
  needing to edit the `accounts-ui-unstyled` package.  [#572](https://github.com/meteor/meteor/issues/572)

* Use `Content-Type: application/json` by default when sending JSON data
  with `Meteor.http`.

* Improvements to `jsparse`: hex literals, keywords as property names, ES5 line
  continuations, trailing commas in object literals, line numbers in error
  messages, decimal literals starting with `.`, regex character classes with
  slashes.

* Spark improvements:
  * Improve rendering of `<SELECT>` elements on IE.  [#496](https://github.com/meteor/meteor/issues/496)
  * Don't lose nested data contexts in IE9/10 after two seconds.  [#458](https://github.com/meteor/meteor/issues/458)
  * Don't print a stack trace if DOM nodes are manually removed
    from the document without calling `Spark.finalize`.  [#392](https://github.com/meteor/meteor/issues/392)

* Always use the `autoReconnect` flag when connecting to Mongo.  [#425](https://github.com/meteor/meteor/issues/425)

* Fix server-side `observe` with no `added` callback.  [#589](https://github.com/meteor/meteor/issues/589)

* Fix re-sending method calls on reconnect.  [#538](https://github.com/meteor/meteor/issues/538)

* Remove deprecated `/sockjs` URL support from `Meteor.connect`.

* Avoid losing a few bits of randomness in UUID v4 creation.  [#519](https://github.com/meteor/meteor/issues/519)

* Update clean-css package from 0.8.2 to 0.8.3, fixing minification of `0%`
  values in `hsl` colors.  [#515](https://github.com/meteor/meteor/issues/515)

Patches contributed by GitHub users Ed-von-Schleck, egtann, jwulf, lvbreda,
martin-naumann, meawoppl, nwmartin, timhaines, and zealoushacker.


## v0.5.2, 2012-11-27

* Fix 0.5.1 regression: Cursor `observe` works during server startup.  [#507](https://github.com/meteor/meteor/issues/507)

## v0.5.1, 2012-11-20

* Speed up server-side subscription handling by avoiding redundant work
  when the same Mongo query is observed multiple times concurrently (eg,
  by multiple users subscribing to the same subscription), and by using
  a simpler "unordered" algorithm.

* Meteor now waits to invoke method callbacks until all the data written by the
  method is available in the local cache. This way, method callbacks can see the
  full effects of their writes. This includes the callbacks passed to
  `Meteor.call` and `Meteor.apply`, as well as to the `Meteor.Collection`
  `insert`/`update`/`remove` methods.

  If you want to process the method's result as soon as it arrives from the
  server, even if the method's writes are not available yet, you can now specify
  an `onResultReceived` callback to `Meteor.apply`.

* Rework latency compensation to show server data changes sooner. Previously, as
  long as any method calls were in progress, Meteor would buffer all data
  changes sent from the server until all methods finished. Meteor now only
  buffers writes to documents written by client stubs, and applies the writes as
  soon as all methods that wrote that document have finished.

* `Meteor.userLoaded()` and `{{currentUserLoaded}}` have been removed.
  Previously, during the login process on the client, `Meteor.userId()` could be
  set but the document at `Meteor.user()` could be incomplete. Meteor provided
  the function `Meteor.userLoaded()` to differentiate between these states. Now,
  this in-between state does not occur: when a user logs in, `Meteor.userId()`
  only is set once `Meteor.user()` is fully loaded.

* New reactive function `Meteor.loggingIn()` and template helper
  `{{loggingIn}}`; they are true whenever some login method is in progress.
  `accounts-ui` now uses this to show an animation during login.

* The `sass` CSS preprocessor package has been removed. It was based on an
  unmaintained NPM module which did not implement recent versions of the Sass
  language and had no error handling.  Consider using the `less` or `stylus`
  packages instead.  [#143](https://github.com/meteor/meteor/issues/143)

* `Meteor.setPassword` is now called `Accounts.setPassword`, matching the
  documentation and original intention.  [#454](https://github.com/meteor/meteor/issues/454)

* Passing the `wait` option to `Meteor.apply` now waits for all in-progress
  method calls to finish before sending the method, instead of only guaranteeing
  that its callback occurs after the callbacks of in-progress methods.

* New function `Accounts.callLoginMethod` which should be used to call custom
  login handlers (such as those registered with
  `Accounts.registerLoginHandler`).

* The callbacks for `Meteor.loginWithToken` and `Accounts.createUser` now match
  the other login callbacks: they are called with error on error or with no
  arguments on success.

* Fix bug where method calls could be dropped during a brief disconnection. [#339](https://github.com/meteor/meteor/issues/339)

* Prevent running the `meteor` command-line tool and server on unsupported Node
  versions.

* Fix Minimongo query bug with nested objects.  [#455](https://github.com/meteor/meteor/issues/455)

* In `accounts-ui`, stop page layout from changing during login.

* Use `path.join` instead of `/` in paths (helpful for the unofficial Windows
  port) [#303](https://github.com/meteor/meteor/issues/303)

* The `spiderable` package serves pages to
  [`facebookexternalhit`](https://www.facebook.com/externalhit_uatext.php) [#411](https://github.com/meteor/meteor/issues/411)

* Fix error on Firefox with DOM Storage disabled.

* Avoid invalidating listeners if setUserId is called with current value.

* Upgrade many dependencies, including:
  * MongoDB 2.2.1 (from 2.2.0)
  * underscore 1.4.2 (from 1.3.3)
  * bootstrap 2.2.1 (from 2.1.1)
  * jQuery 1.8.2 (from 1.7.2)
  * less 1.3.1 (from 1.3.0)
  * stylus 0.30.1 (from 0.29.0)
  * coffee-script 1.4.0 (from 1.3.3)

Patches contributed by GitHub users ayal, dandv, possibilities, TomWij,
tmeasday, and workmad3.

## v0.5.0, 2012-10-17

* This release introduces Meteor Accounts, a full-featured auth system that supports
  - fine-grained user-based control over database reads and writes
  - federated login with any OAuth provider (with built-in support for
    Facebook, GitHub, Google, Twitter, and Weibo)
  - secure password login
  - email validation and password recovery
  - an optional set of UI widgets implementing standard login/signup/password
    change/logout flows

  When you upgrade to Meteor 0.5.0, existing apps will lose the ability to write
  to the database from the client. To restore this, either:
  - configure each of your collections with
    [`collection.allow`](http://docs.meteor.com/#allow) and
    [`collection.deny`](http://docs.meteor.com/#deny) calls to specify which
    users can perform which write operations, or
  - add the `insecure` smart package (which is included in new apps by default)
    to restore the old behavior where anyone can write to any collection which
    has not been configured with `allow` or `deny`

  For more information on Meteor Accounts, see
  http://docs.meteor.com/#dataandsecurity and
  http://docs.meteor.com/#accounts_api

* The new function `Meteor.autorun` allows you run any code in a reactive
  context. See http://docs.meteor.com/#meteor_autorun

* Arrays and objects can now be stored in the `Session`; mutating the value you
  retrieve with `Session.get` does not affect the value in the session.

* On the client, `Meteor.apply` takes a new `wait` option, which ensures that no
  further method calls are sent to the server until this method is finished; it
  is used for login and logout methods in order to keep the user ID
  well-defined. You can also specifiy an `onReconnect` handler which is run when
  re-establishing a connection; Meteor Accounts uses this to log back in on
  reconnect.

* Meteor now provides a compatible replacement for the DOM `localStorage`
  facility that works in IE7, in the `localstorage-polyfill` smart package.

* Meteor now packages the D3 library for manipulating documents based on data in
  a smart package called `d3`.

* `Meteor.Collection` now takes its optional `manager` argument (used to
  associate a collection with a server you've connected to with
  `Meteor.connect`) as a named option. (The old call syntax continues to work
  for now.)

* Fix a bug where trying to immediately resubscribe to a record set after
  unsubscribing could fail silently.

* Better error handling for failed Mongo writes from inside methods; previously,
  errors here could cause clients to stop processing data from the server.


Patches contributed by GitHub users bradens, dandv, dybskiy, possibilities,
zhangcheng, and 75lb.


## v0.4.2, 2012-10-02

* Fix connection failure on iOS6. SockJS 0.3.3 includes this fix.

* The new `preserve-inputs` package, included by default in new Meteor apps,
  restores the pre-v0.4.0 behavior of "preserving" all form input elements by ID
  and name during re-rendering; users who want more precise control over
  preservation can still use the APIs added in v0.4.0.

* A few changes to the `Meteor.absoluteUrl` function:
  - Added a `replaceLocalhost` option.
  - The `ROOT_URL` environment variable is respected by `meteor run`.
  - It is now included in all apps via the `meteor` package. Apps that
    explicitly added the now-deprecated `absolute-url` smart package will log a
    deprecation warning.

* Upgrade Node from 0.8.8 to 0.8.11.

* If a Handlebars helper function `foo` returns null, you can now run do
  `{{foo.bar}}` without error, just like when `foo` is a non-existent property.

* If you pass a non-scalar object to `Session.set`, an error will now be thrown
  (matching the behavior of `Session.equals`). [#215](https://github.com/meteor/meteor/issues/215)

* HTML pages are now served with a `charset=utf-8` Content-Type header. [#264](https://github.com/meteor/meteor/issues/264)

* The contents of `<select>` tags can now be reactive even in IE 7 and 8.

* The `meteor` tool no longer gets confused if a parent directory of your
  project is named `public`. [#352](https://github.com/meteor/meteor/issues/352)

* Fix a race condition in the `spiderable` package which could include garbage
  in the spidered page.

* The REPL run by `admin/node.sh` no longer crashes Emacs M-x shell on exit.

* Refactor internal `reload` API.

* New internal `jsparse` smart package. Not yet exposed publicly.


Patch contributed by GitHub user yanivoliver.


## v0.4.1, 2012-09-24

* New `email` smart package, with [`Email.send`](http://docs.meteor.com/#email)
  API.

* Upgrade Node from 0.6.17 to 0.8.8, as well as many Node modules in the dev
  bundle; those that are user-exposed are:
  * coffee-script: 1.3.3 (from 1.3.1)
  * stylus: 0.29.0 (from 0.28.1)
  * nib: 0.8.2 (from 0.7.0)

* All publicly documented APIs now use `camelCase` rather than
  `under_scores`. The old spellings continue to work for now. New names are:
  - `Meteor.isClient`/`isServer`
  - `this.isSimulation` inside a method invocation
  - `Meteor.deps.Context.onInvalidate`
  - `Meteor.status().retryCount`/`retryTime`

* Spark improvements
  * Optimize selector matching for event maps.
  * Fix `Spark._currentRenderer` behavior in timer callbacks.
  * Fix bug caused by interaction between `Template.foo.preserve` and
    `{{#constant}}`. [#323](https://github.com/meteor/meteor/issues/323)
  * Allow `{{#each}}` over a collection of objects without `_id`. [#281](https://github.com/meteor/meteor/issues/281)
  * Spark now supports Firefox 3.6.
  * Added a script to build a standalone spark.js that does not depend on
    Meteor (it depends on jQuery or Sizzle if you need IE7 support,
    and otherwise is fully standalone).

* Database writes from within `Meteor.setTimeout`/`setInterval`/`defer` will be
  batched with other writes from the current method invocation if they start
  before the method completes.

* Make `Meteor.Cursor.forEach` fully synchronous even if the user's callback
  yields. [#321](https://github.com/meteor/meteor/issues/321).

* Recover from exceptions thrown in `Meteor.publish` handlers.

* Upgrade bootstrap to version 2.1.1. [#336](https://github.com/meteor/meteor/issues/336), [#337](https://github.com/meteor/meteor/issues/337), [#288](https://github.com/meteor/meteor/issues/288), [#293](https://github.com/meteor/meteor/issues/293)

* Change the implementation of the `meteor deploy` password prompt to not crash
  Emacs M-x shell.

* Optimize `LocalCollection.remove(id)` to be O(1) rather than O(n).

* Optimize client-side database performance when receiving updated data from the
  server outside of method calls.

* Better error reporting when a package in `.meteor/packages` does not exist.

* Better error reporting for coffeescript. [#331](https://github.com/meteor/meteor/issues/331)

* Better error handling in `Handlebars.Exception`.


Patches contributed by GitHub users fivethirty, tmeasday, and xenolf.


## v0.4.0, 2012-08-30

* Merge Spark, a new live page update engine
  * Breaking API changes
     * Input elements no longer preserved based on `id` and `name`
       attributes. Use [`preserve`](http://docs.meteor.com/#template_preserve)
       instead.
     * All `Meteor.ui` functions removed. Use `Meteor.render`,
       `Meteor.renderList`, and
       [Spark](https://github.com/meteor/meteor/wiki/Spark) functions instead.
     * New template functions (eg. `created`, `rendered`, etc) may collide with
       existing helpers. Use `Template.foo.helpers()` to avoid conflicts.
     * New syntax for declaring event maps. Use
       `Template.foo.events({...})`. For backwards compatibility, both syntaxes
       are allowed for now.
  * New Template features
     * Allow embedding non-Meteor widgets (eg. Google Maps) using
       [`{{#constant}}`](http://docs.meteor.com/#constant)
     * Callbacks when templates are rendered. See
       http://docs.meteor.com/#template_rendered
     * Explicit control of which nodes are preserved during re-rendering. See
       http://docs.meteor.com/#template_preserve
     * Easily find nodes within a template in event handlers and callbacks. See
       http://docs.meteor.com/#template_find
     * Allow parts of a template to be independently reactive with the
       [`{{#isolate}}`](http://docs.meteor.com/#isolate) block helper.

* Use PACKAGE_DIRS environment variable to override package location. [#227](https://github.com/meteor/meteor/issues/227)

* Add `absolute-url` package to construct URLs pointing to the application.

* Allow modifying documents returned by `observe` callbacks. [#209](https://github.com/meteor/meteor/issues/209)

* Fix periodic crash after client disconnect. [#212](https://github.com/meteor/meteor/issues/212)

* Fix minimingo crash on dotted queries with undefined keys. [#126](https://github.com/meteor/meteor/issues/126)


## v0.3.9, 2012-08-07

* Add `spiderable` package to allow web crawlers to index Meteor apps.

* `meteor deploy` uses SSL to protect application deployment.

* Fix `stopImmediatePropagation()`. [#205](https://github.com/meteor/meteor/issues/205)


## v0.3.8, 2012-07-12

* HTTPS support
  * Add `force-ssl` package to require site to load over HTTPS.
  * Use HTTPS for install script and `meteor update`.
  * Allow runtime configuration of default DDP endpoint.

* Handlebars improvements
  * Implement dotted path traversal for helpers and methods.
  * Allow functions in helper arguments.
  * Change helper nesting rules to allow functions as arguments.
  * Fix `{{this.foo}}` to never invoke helper `foo`.
  * Make event handler `this` reflect the node that matched the selector instead
    of the event target node.
  * Fix keyword arguments to helpers.

* Add `nib` support to stylus package. [#175](https://github.com/meteor/meteor/issues/175)

* Upgrade bootstrap to version 2.0.4. [#173](https://github.com/meteor/meteor/issues/173)

* Print changelog after `meteor update`.

* Fix mouseenter and mouseleave events. [#224](https://github.com/meteor/meteor/issues/224)

* Fix issue with spurious heartbeat failures on busy connections.

* Fix exception in minimongo when matching non-arrays using `$all`. [#183](https://github.com/meteor/meteor/issues/183)

* Fix serving an empty file when no cacheable assets exist. [#179](https://github.com/meteor/meteor/issues/179)


## v0.3.7, 2012-06-06

* Better parsing of `.html` template files
  * Allow HTML comments (`<!-- -->`) at top level
  * Allow whitespace anywhere in open/close tag
  * Provide names and line numbers on error
  * More helpful error messages

* Form control improvements
  * Fix reactive radio buttons in Internet Explorer.
  * Fix reactive textareas to update consistently across browsers, matching text
    field behavior.

* `http` package bug fixes:
  * Send correct Content-Type when POSTing `params` from the server. [#172](https://github.com/meteor/meteor/issues/172)
  * Correctly detect JSON response Content-Type when a charset is present.

* Support `Handlebars.SafeString`. [#160](https://github.com/meteor/meteor/issues/160)

* Fix intermittent "Cursor is closed" mongo error.

* Fix "Cannot read property 'nextSibling' of null" error in certain nested
  templates. [#142](https://github.com/meteor/meteor/issues/142)

* Add heartbeat timer on the client to notice when the server silently goes
  away.


## v0.3.6, 2012-05-16

* Rewrite event handling. `this` in event handlers now refers to the data
  context of the element that generated the event, *not* the top-level data
  context of the template where the event is declared.

* Add /websocket endpoint for raw websockets. Pass websockets through
  development mode proxy.

* Simplified API for Meteor.connect, which now receives a URL to a Meteor app
  rather than to a sockjs endpoint.

* Fix livedata to support subscriptions with overlapping documents.

* Update node.js to 0.6.17 to fix potential security issue.


## v0.3.5, 2012-04-28

* Fix 0.3.4 regression: Call event map handlers on bubbled events. [#107](https://github.com/meteor/meteor/issues/107)


## v0.3.4, 2012-04-27

* Add Twitter `bootstrap` package. [#84](https://github.com/meteor/meteor/issues/84)

* Add packages for `sass` and `stylus` CSS pre-processors. [#40](https://github.com/meteor/meteor/issues/40), [#50](https://github.com/meteor/meteor/issues/50)

* Bind events correctly on top level elements in a template.

* Fix dotted path selectors in minimongo. [#88](https://github.com/meteor/meteor/issues/88)

* Make `backbone` package also run on the server.

* Add `bare` option to coffee-script compilation so variables can be shared
  between multiple coffee-script file. [#85](https://github.com/meteor/meteor/issues/85)

* Upgrade many dependency versions. User visible highlights:
 * node.js 0.6.15
 * coffee-script 1.3.1
 * less 1.3.0
 * sockjs 0.3.1
 * underscore 1.3.3
 * backbone 0.9.2

* Several documentation fixes and test coverage improvements.


## v0.3.3, 2012-04-20

* Add `http` package for making HTTP requests to remote servers.

* Add `madewith` package to put a live-updating Made with Meteor badge on apps.

* Reduce size of mongo database on disk (--smallfiles).

* Prevent unnecessary hot-code pushes on deployed apps during server migration.

* Fix issue with spaces in directory names. [#39](https://github.com/meteor/meteor/issues/39)

* Workaround browser caching issues in development mode by using query
  parameters on all JavaScript and CSS requests.

* Many documentation and test fixups.


## v0.3.2, 2012-04-10

* Initial public launch<|MERGE_RESOLUTION|>--- conflicted
+++ resolved
@@ -81,13 +81,9 @@
   ```
   [PR #9409](https://github.com/meteor/meteor/pull/9409)
 
-<<<<<<< HEAD
+* The `reify` npm package has been updated to version 0.13.5.
+
 * The `minifier-js` package has been updated to use `uglify-es` 3.2.2.
-=======
-* The `reify` npm package has been updated to version 0.13.5.
-
-* The `minifier-js` package has been updated to use `uglify-es` 3.1.9.
->>>>>>> 9380be53
 
 * The `request` npm package used by the `http` package has been upgraded
   to version 2.83.0.
