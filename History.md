## v.NEXT

## v1.7.1, TBD

* Compiler plugins that call `inputFile.addJavaScript` or
  `inputFile.addStylesheet` may now delay expensive compilation work by
  passing partial options (`{ path, hash }`) as the first argument,
  followed by a callback function as the second argument, which will be
  called by the build system once it knows the module will actually be
  included in the bundle. For example, here's the old implementation of
  `BabelCompiler#processFilesForTarget`:
  ```js
  processFilesForTarget(inputFiles) {
    inputFiles.forEach(inputFile => {
      var toBeAdded = this.processOneFileForTarget(inputFile);
      if (toBeAdded) {
        inputFile.addJavaScript(toBeAdded);
      }
    });
  }
  ```
  and here's the new version:
  ```js
  processFilesForTarget(inputFiles) {
    inputFiles.forEach(inputFile => {
      if (inputFile.supportsLazyCompilation) {
        inputFile.addJavaScript({
          path: inputFile.getPathInPackage(),
          hash: inputFile.getSourceHash(),
        }, function () {
          return this.processOneFileForTarget(inputFile);
        });
      } else {
        var toBeAdded = this.processOneFileForTarget(inputFile);
        if (toBeAdded) {
          inputFile.addJavaScript(toBeAdded);
        }
      }
    });
  }
  ```
  If you are an author of a compiler plugin, we strongly recommend using
  this new API, since unnecessary compilation of files that are not
  included in the bundle can be a major source of performance problems for
  compiler plugins. Although this new API is only available in Meteor
  1.7.1, you can use `inputFile.supportsLazyCompilation` to determine
  dynamically whether the new API is available, so you can support older
  versions of Meteor without having to publish multiple versions of your
  package. [PR #9983](https://github.com/meteor/meteor/pull/9983)

* The `npm` package has been upgraded to version 6.2.0, and our
  [fork](https://github.com/meteor/pacote/tree/v8.1.6-meteor) of its
  `pacote` dependency has been rebased against version 8.1.6.

* Scripts run via `meteor npm ...` can now use the `meteor` command more
  safely, since the `PATH` environment variable will now be set so that
  `meteor` always refers to the same `meteor` used to run `meteor npm`.
  [PR #9941](https://github.com/meteor/meteor/pull/9941)

* Meteor's `self-test` has been updated to use "headless" Chrome rather
  than PhantomJS for browser tests. PhantomJS can still be forced by
  passing the `--phantom` flag to the `meteor self-test` command.
  [PR #9814](https://github.com/meteor/meteor/pull/9814)

* Importing a directory containing an `index.*` file now works for
  non-`.js` file extensions. As before, the list of possible extensions is
  defined by which compiler plugins you have enabled.
  [PR #10027](https://github.com/meteor/meteor/pull/10027)

* Any client (modern or legacy) may now request any static JS or CSS
  `web.browser` or `web.browser.legacy` resource, even if it was built for
  a different architecture, which greatly simplifies CDN setup if your CDN
  does not forward the `User-Agent` header to the origin.
  [Issue #9953](https://github.com/meteor/meteor/issues/9953)
  [PR #9965](https://github.com/meteor/meteor/pull/9965)

* Cross-origin dynamic `import()` requests will now succeed in more cases.
  [PR #9954](https://github.com/meteor/meteor/pull/9954)

* Dynamic CSS modules (which are compiled to JS and handled like any other
  JS module) will now be properly minified in production and source mapped
  in development. [PR #9998](https://github.com/meteor/meteor/pull/9998)

* While CSS is only minified in production, CSS files must be merged
  together into a single stylesheet in both development and production.
  This merging is [cached by `standard-minifier-css`](https://github.com/meteor/meteor/blob/183d5ff9500d908d537f58d35ce6cd6d780ab270/packages/standard-minifier-css/plugin/minify-css.js#L58-L62)
  so that it does not happen on every rebuild in development, but not all
  CSS minifier packages use the same caching techniques. Thanks to
  [1ed095c36d](https://github.com/meteor/meteor/pull/9942/commits/1ed095c36d7b2915872eb0c943dae0c4f870d7e4),
  this caching is now performed within the Meteor build tool, so it works
  the same way for all CSS minifier packages, which may eliminate a few
  seconds of rebuild time for projects with lots of CSS.

* The `meteor-babel` npm package used by `babel-compiler` has been updated
  to version 7.0.0-beta.54.

* The `@babel/preset-env` and `@babel/preset-react` presets will be
  ignored by Meteor if included in a `.babelrc` file, since Meteor already
  provides equivalent/superior functionality without them. However, you
  should feel free to leave these plugins in your `.babelrc` file if they
  are needed by external tools.

* The `install` npm package used by `modules-runtime` has been updated to
  version 0.12.0.

* The `reify` npm package has been updated to version 0.16.4.

* The `uglify-es` npm package used by `minifier-js` has been replaced with
  [`terser@3.7.6`](https://www.npmjs.com/package/terser), a fork of
  `uglify-es` that appears to be (more actively) maintained.
  [Issue #10042](https://github.com/meteor/meteor/issues/10042)

<<<<<<< HEAD
* When a Meteor application uses a compiler plugin to process files with a
  particular file extension (other than `.js` or `.json`), those file
  extensions should be automatically appended to imports that do not
  resolve as written. However, this behavior was not previously enabled
  for modules inside `node_modules`. Thanks to
  [8b04c25390](https://github.com/meteor/meteor/pull/9942/commits/8b04c253900e4ca2a194d2fcaf6fc2ce9a9085e7),
  the same file extensions that are applied to modules outside the
  `node_modules` directory will now be applied to those within it, though
  `.js` and `.json` will always be tried first.

* As foreshadowed in this [talk](https://youtu.be/vpCotlPieIY?t=29m18s)
  about Meteor 1.7's modern/legacy bundling system
  ([slides](https://slides.com/benjamn/meteor-night-may-2018#/46)), Meteor
  now provides an isomorphic implementation of the [WHATWG `fetch()`
  API](https://fetch.spec.whatwg.org/), which can be installed by running
  ```sh
  meteor add fetch
  ```
  This package is a great demonstration of the modern/legacy bundling
  system, since it has very different implementations in modern
  browsers, legacy browsers, and Node.
  [PR #10029](https://github.com/meteor/meteor/pull/10029)

* The [`bundle-visualizer`
  package](https://github.com/meteor/meteor/tree/release-1.7.1/packages/non-core/bundle-visualizer)
  has received a number of UI improvements thanks to work by
  [@jamesmillerburgess](https://github.com/jamesmillerburgess) in
  [PR #10025](https://github.com/meteor/meteor/pull/10025).
  [Feature #310](https://github.com/meteor/meteor-feature-requests/issues/310)
=======
* The `mongodb` npm package used by `npm-mongo` has been updated to
  version 3.0.11.
>>>>>>> 6747a63c

* Sub-resource integrity hashes (sha512) can now be enabled for static CSS
  and JS assets by calling `WebAppInternals.enableSubresourceIntegrity()`.
  [PR #9933](https://github.com/meteor/meteor/pull/9933)
  [PR #10050](https://github.com/meteor/meteor/pull/10050)

## v1.7.0.3, 2018-06-13

* Fixed [Issue #9991](https://github.com/meteor/meteor/issues/9991),
  introduced in
  [Meteor 1.7.0.2](https://github.com/meteor/meteor/pull/9990)
  by [PR #9977](https://github.com/meteor/meteor/pull/9977).

## v1.7.0.2, 2018-06-13

* Node has been updated to version
  [8.11.3](https://nodejs.org/en/blog/release/v8.11.3/), an important
  [security release](https://nodejs.org/en/blog/vulnerability/june-2018-security-releases/).

* The `meteor-babel` npm package has been updated to version
  [7.0.0-beta.51](https://github.com/babel/babel/releases/tag/v7.0.0-beta.51).

* Meteor apps created with `meteor create` or `meteor create --minimal`
  will now have a directory called `tests/` rather than `test/`, so that
  test code will not be eagerly loaded if you decide to remove the
  `meteor.mainModule` configuration from `package.json`, thanks to
  [PR #9977](https://github.com/meteor/meteor/pull/9977) by
  [@robfallows](https://github.com/robfallows).
  [Issue #9961](https://github.com/meteor/meteor/issues/9961)

## v1.7.0.1, 2018-05-29

* Reverted an [optimization](https://github.com/meteor/meteor/pull/9825)
  introduced in Meteor 1.7 to stop scanning `node_modules` for files that
  might be of interest to compiler plugins, since the intended workarounds
  (creating symlinks) did not satisfy all existing use cases. We will
  revisit this optimization in Meteor 1.7.1.
  [mozfet/meteor-autoform-materialize#43](https://github.com/mozfet/meteor-autoform-materialize/issues/43)

* After updating to Meteor 1.7 or 1.7.0.1, you should update the
  `@babel/runtime` npm package (as well as other Babel-related packages)
  to their latest versions, along with the `meteor-node-stubs` package,
  by running the following command:
  ```sh
  meteor npm install @babel/runtime@latest meteor-node-stubs@latest
  ```

## v1.7, 2018-05-28

* More than 80% of internet users worldwide have access to a web browser
  that natively supports the latest ECMAScript features and keeps itself
  updated automatically, which means new features become available almost
  as soon as they ship. In other words, the future we envisioned when we
  first began [compiling code with
  Babel](https://blog.meteor.com/how-much-does-ecmascript-2015-cost-2ded41d70914)
  is finally here, yet most web frameworks and applications still compile
  a single client-side JavaScript bundle that must function simultaneously
  in the oldest and the newest browsers the application developer wishes
  to support.

  That choice is understandable, because the alternative is daunting: not
  only must you build multiple JavaScript and CSS bundles for different
  browsers, with different dependency graphs and compilation rules and
  webpack configurations, but your server must also be able to detect the
  capabilities of each visiting client, so that it can deliver the
  appropriate assets at runtime. Testing a matrix of different browsers
  and application versions gets cumbersome quickly, so it's no surprise
  that responsible web developers would rather ship a single, well-tested
  bundle, and forget about taking advantage of modern features until
  legacy browsers have disappeared completely.

  With Meteor 1.7, this awkward balancing act is no longer necessary,
  because Meteor now automatically builds two sets of client-side assets,
  one tailored to the capabilities of modern browsers, and the other
  designed to work in all supported browsers, thus keeping legacy browsers
  working exactly as they did before. Best of all, the entire Meteor
  community relies on the same system, so any bugs or differences in
  behavior can be identified and fixed quickly.

  In this system, a "modern" browser can be loosely defined as one with
  full native support for `async` functions and `await` expressions, which
  includes more than 80% of the world market, and 85% of the US market
  ([source](https://caniuse.com/#feat=async-functions)). This standard may
  seem extremely strict, since `async`/`await` was [just finalized in
  ECMAScript 2017](http://2ality.com/2016/10/async-function-tips.html),
  but the statistics clearly justify it. As another example, any modern
  browser can handle native `class` syntax, though newer syntax like class
  fields may still need to be compiled for now, whereas a legacy browser
  will need compilation for both advanced and basic `class` syntax. And of
  course you can safely assume that any modern browser has a native
  `Promise` implementation, because `async` functions must return
  `Promise`s. The list goes on and on.

  This boundary between modern and legacy browsers is designed to be tuned
  over time, not only by the Meteor framework itself but also by each
  individual Meteor application. For example, here's how the minimum
  versions for native ECMAScript `class` support might be expressed:

  ```js
  import { setMinimumBrowserVersions } from "meteor/modern-browsers";

  setMinimumBrowserVersions({
    chrome: 49,
    firefox: 45,
    edge: 12,
    ie: Infinity, // Sorry, IE11.
    mobile_safari: [9, 2], // 9.2.0+
    opera: 36,
    safari: 9,
    electron: 1,
  }, "classes");
  ```

  The minimum modern version for each browser is simply the maximum of all
  versions passed to `setMinimumBrowserVersions` for that browser. The
  Meteor development server decides which assets to deliver to each client
  based on the `User-Agent` string of the HTTP request. In production,
  different bundles are named with unique hashes, which prevents cache
  collisions, though Meteor also sets the `Vary: User-Agent` HTTP response
  header to let well-behaved clients know they should cache modern and
  legacy resources separately.

  For the most part, the modern/legacy system will transparently determine
  how your code is compiled, bundled, and delivered&mdash;and yes, it
  works with every existing part of Meteor, including dynamic `import()`
  and even [the old `appcache`
  package](https://github.com/meteor/meteor/pull/9776). However, if you're
  writing dynamic code that depends on modern features, you can use the
  boolean `Meteor.isModern` flag to detect the status of the current
  environment (Node 8 is modern, too, of course). If you're writing a
  Meteor package, you can call `api.addFiles(files, "legacy")` in your
  `package.js` configuration file to add extra files to the legacy bundle,
  or `api.addFiles(files, "client")` to add files to all client bundles,
  or `api.addFiles(files, "web.browser")` to add files only to the modern
  bundle, and the same rules apply to `api.mainModule`. Just be sure to
  call `setMinimumBrowserVersions` (in server startup code) to enforce
  your assumptions about ECMAScript feature support.

  We think this modern/legacy system is one of the most powerful features
  we've added since we first introduced the `ecmascript` package in Meteor
  1.2, and we look forward to other frameworks attempting to catch up.

  [PR #9439](https://github.com/meteor/meteor/pull/9439)

* Although Meteor does not recompile packages installed in `node_modules`
  by default, compilation of specific npm packages (for example, to
  support older browsers that the package author neglected) can now be
  enabled in one of two ways:

  * Clone the package repository into your application's `imports`
    directory, make any modifications necessary, then use `npm install` to
    link `the-package` into `node_modules`:
    ```sh
    meteor npm install imports/the-package
    ```
    Meteor will compile the contents of the package exposed via
    `imports/the-package`, and this compiled code will be used when you
    import `the-package` in any of the usual ways:
    ```js
    import stuff from "the-package"
    require("the-package") === require("/imports/the-package")
    import("the-package").then(...)
    ```
    This reuse of compiled code is the critical new feature that was added
    in Meteor 1.7.

  * Install the package normally with `meteor npm install the-package`,
    then create a symbolic link *to* the installed package elsewhere in
    your application, outside of `node_modules`:
    ```sh
    meteor npm install the-package
    cd imports
    ln -s ../node_modules/the-package .
    ```
    Again, Meteor will compile the contents of the package because they
    are exposed outside of `node_modules`, and the compiled code will be
    used whenever `the-package` is imported from `node_modules`.

    > Note: this technique also works if you create symbolic links to
      individual files, rather than linking the entire package directory.

  In both cases, Meteor will compile the exposed code as if it was part of
  your application, using whatever compiler plugins you have installed.
  You can influence this compilation using `.babelrc` files or any other
  techniques you would normally use to configure compilation of
  application code. [PR #9771](https://github.com/meteor/meteor/pull/9771)
  [Feature #6](https://github.com/meteor/meteor-feature-requests/issues/6)

  > ~Note: since compilation of npm packages can now be enabled using the
    techniques described above, Meteor will no longer automatically scan
    `node_modules` directories for modules that can be compiled by
    compiler plugins. If you have been using that functionality to import
    compiled-to-JS modules from `node_modules`, you should start using the
    symlinking strategy instead.~ **Follow-up note: this optimization was
    reverted in Meteor 1.7.0.1 (see [above](#v1701-2018-05-29)).**

* Node has been updated to version
  [8.11.2](https://nodejs.org/en/blog/release/v8.11.2/), officially fixing
  a [cause](https://github.com/nodejs/node/issues/19274) of frequent
  segmentation faults in Meteor applications that was introduced in Node
  8.10.0. Meteor 1.6.1.1 shipped with a custom build of Node that patched
  this problem, but that approach was never intended to be permanent.

* The `npm` package has been upgraded to version 5.10.0, and our
  [fork](https://github.com/meteor/pacote/tree/v7.6.1-meteor) of its
  `pacote` dependency has been rebased against version 7.6.1.

* Applications may now specify client and server entry point modules in a
  newly-supported `"meteor"` section of `package.json`:
  ```js
  "meteor": {
    "mainModule": {
      "client": "client/main.js",
      "server": "server/main.js"
    }
  }
  ```
  When specified, these entry points override Meteor's default module
  loading semantics, rendering `imports` directories unnecessary. If
  `mainModule` is left unspecified for either client or server, the
  default rules will apply for that architecture, as before. To disable
  eager loading of modules on a given architecture, simply provide a
  `mainModule` value of `false`:
  ```js
  "meteor": {
    "mainModule": {
      "client": false,
      "server": "server/main.js"
    }
  }
  ```
  [Feature #135](https://github.com/meteor/meteor-feature-requests/issues/135)
  [PR #9690](https://github.com/meteor/meteor/pull/9690)

* In addition to `meteor.mainModule`, the `"meteor"` section of
  `package.json` may also specify `meteor.testModule` to control which
  test modules are loaded by `meteor test` or `meteor test --full-app`:
  ```js
  "meteor": {
    "mainModule": {...},
    "testModule": "tests.js"
  }
  ```
  If your client and server test files are different, you can expand the
  `testModule` configuration using the same syntax as `mainModule`:
  ```js
  "meteor": {
    "testModule": {
      "client": "client/tests.js",
      "server": "server/tests.js"
    }
  }
  ```
  The same test module will be loaded whether or not you use the
  `--full-app` option. Any tests that need to detect `--full-app` should
  check `Meteor.isAppTest`. The module(s) specified by `meteor.testModule`
  can import other test modules at runtime, so you can still distribute
  test files across your codebase; just make sure you import the ones you
  want to run. [PR #9714](https://github.com/meteor/meteor/pull/9714)

* The `meteor create` command now supports a `--minimal` option, which
  creates an app with as few Meteor packages as possible, in order to
  minimize client bundle size while still demonstrating advanced features
  such as server-side rendering. This starter application is a solid
  foundation for any application that doesn't need Mongo or DDP.

* The `meteor-babel` npm package has been updated to version
  7.0.0-beta.49-1. Note: while Babel has recently implemented support for
  a new kind of `babel.config.js` configuration file (see [this
  PR](https://github.com/babel/babel/pull/7358)), and future versions of
  Meteor will no doubt embrace this functionality, Meteor 1.7 supports
  only `.babelrc` files as a means of customizing the default Babel
  configuration provided by Meteor. In other words, if your project
  contains a `babel.config.js` file, it will be ignored by Meteor 1.7.

* The `reify` npm package has been updated to version 0.16.2.

* The `meteor-node-stubs` package, which provides stub implementations for
  any Node built-in modules used by the client (such as `path` and
  `http`), has a new minor version (0.4.1) that may help with Windows
  installation problems. To install the new version, run
  ```sh
  meteor npm install meteor-node-stubs@latest
  ```

* The `optimism` npm package has been updated to version 0.6.3.

* The `minifier-js` package has been updated to use `uglify-es` 3.3.9.

* Individual Meteor `self-test`'s can now be skipped by adjusting their
  `define` call to be prefixed by `skip`. For example,
  `selftest.skip.define('some test', ...` will skip running "some test".
  [PR #9579](https://github.com/meteor/meteor/pull/9579)

* Mongo has been upgraded to version 3.6.4 for 64-bit systems, and 3.2.19
  for 32-bit systems. [PR #9632](https://github.com/meteor/meteor/pull/9632)

  **NOTE:** After upgrading an application to use Mongo 3.6.4, it has been
  observed ([#9591](https://github.com/meteor/meteor/issues/9591))
  that attempting to run that application with an older version of
  Meteor (via `meteor --release X`), that uses an older version of Mongo, can
  prevent the application from starting. This can be fixed by either
  running `meteor reset`, or by repairing the Mongo database. To repair the
  database, find the `mongod` binary on your system that lines up with the
  Meteor release you're jumping back to, and run
  `mongodb --dbpath your-apps-db --repair`. For example:
  ```sh
  ~/.meteor/packages/meteor-tool/1.6.0_1/mt-os.osx.x86_64/dev_bundle/mongodb/bin/mongod --dbpath /my-app/.meteor/local/db --repair
  ```
  [PR #9632](https://github.com/meteor/meteor/pull/9632)

* The `mongodb` driver package has been updated from version 2.2.34 to
  version 3.0.7. [PR #9790](https://github.com/meteor/meteor/pull/9790)
  [PR #9831](https://github.com/meteor/meteor/pull/9831)
  [Feature #268](https://github.com/meteor/meteor-feature-requests/issues/268)

* The `cordova-plugin-meteor-webapp` package depended on by the Meteor
  `webapp` package has been updated to version 1.6.0.
  [PR #9761](https://github.com/meteor/meteor/pull/9761)

* Any settings read from a JSON file passed with the `--settings` option
  during Cordova run/build/deploy will be exposed in `mobile-config.js`
  via the `App.settings` property, similar to `Meteor.settings`.
  [PR #9873](https://github.com/meteor/meteor/pull/9873)

* The `@babel/plugin-proposal-class-properties` plugin provided by
  `meteor-babel` now runs with the `loose:true` option, as required by
  other (optional) plugins like `@babel/plugin-proposal-decorators`.
  [Issue #9628](https://github.com/meteor/meteor/issues/9628)
  
* The `underscore` package has been removed as a dependency from `meteor-base`.
  This opens up the possibility of removing 14.4 kb from production bundles.
  Since this would be a breaking change for any apps that may have been 
  using `_` without having any packages that depend on `underscore` 
  besides `meteor-base`, we have added an upgrader that will automatically 
  add `underscore` to the `.meteor/packages` file of any project which 
  lists `meteor-base`, but not `underscore`. Apps which do not require this 
  package can safely remove it using `meteor remove underscore`.
  [PR #9596](https://github.com/meteor/meteor/pull/9596)

* Meteor's `promise` package has been updated to support
  [`Promise.prototype.finally`](https://github.com/tc39/proposal-promise-finally).
  [Issue 9639](https://github.com/meteor/meteor/issues/9639)
  [PR #9663](https://github.com/meteor/meteor/pull/9663)

* Assets made available via symlinks in the `public` and `private` directories
  of an application are now copied into Meteor application bundles when
  using `meteor build`. This means npm package assets that need to be made
  available publicly can now be symlinked from their `node_modules` location,
  in the `public` directory, and remain available in production bundles.
  [Issue #7013](https://github.com/meteor/meteor/issues/7013)
  [PR #9666](https://github.com/meteor/meteor/pull/9666)

* The `facts` package has been split into `facts-base` and `facts-ui`. The
  original `facts` package has been deprecated.
  [PR #9629](https://github.com/meteor/meteor/pull/9629)

* If the new pseudo tag `<meteor-bundled-css />` is used anywhere in the
  `<head />` of an app, it will be replaced by the `link` to Meteor's bundled
  CSS. If the new tag isn't used, the bundle will be placed at the top of
  the `<head />` section as before (for backwards compatibility).
  [Feature #24](https://github.com/meteor/meteor-feature-requests/issues/24)
  [PR #9657](https://github.com/meteor/meteor/pull/9657)

## v1.6.1.3, 2018-06-16

* Node has been updated to version
  [8.11.3](https://nodejs.org/en/blog/release/v8.11.3/), an important
  [security release](https://nodejs.org/en/blog/vulnerability/june-2018-security-releases/).

## v1.6.1.2, 2018-05-28

* Meteor 1.6.1.2 is a very small release intended to fix
  [#9863](https://github.com/meteor/meteor/issues/9863) by making
  [#9887](https://github.com/meteor/meteor/pull/9887) available to Windows
  users without forcing them to update to Meteor 1.7 (yet). Thanks very
  much to [@zodern](https://github.com/zodern) for identifying a solution
  to this problem. [PR #9910](https://github.com/meteor/meteor/pull/9910)

## v1.6.1.1, 2018-04-02

* Node has been updated to version
  [8.11.1](https://nodejs.org/en/blog/release/v8.11.1/), an important
  [security release](https://nodejs.org/en/blog/vulnerability/march-2018-security-releases/),
  with a critical [patch](https://github.com/nodejs/node/pull/19477)
  [applied](https://github.com/meteor/node/commits/v8.11.1-meteor) to
  solve a segmentation fault
  [problem](https://github.com/nodejs/node/issues/19274) that was
  introduced in Node 8.10.0.

* The `meteor-babel` npm package has been updated to version
  7.0.0-beta.42, which may require updating any custom Babel plugins
  you've enabled in a `.babelrc` file, and/or running the following
  command to update `@babel/runtime`:
  ```sh
  meteor npm install @babel/runtime@latest
  ```

## v1.6.1, 2018-01-19

* Node has been updated to version
  [8.9.4](https://nodejs.org/en/blog/release/v8.9.4/).

* The `meteor-babel` npm package (along with its Babel-related
  dependencies) has been updated to version 7.0.0-beta.38, a major
  update from Babel 6. Thanks to the strong abstraction of the
  `meteor-babel` package, the most noticeable consequence of the Babel 7
  upgrade is that the `babel-runtime` npm package has been replaced by
  `@babel/runtime`, which can be installed by running
  ```js
  meteor npm install @babel/runtime
  ```
  in your application directory. There's a good chance that the old
  `babel-runtime` package can be removed from your `package.json`
  dependencies, though there's no harm in leaving it there. Please see
  [this blog post](https://babeljs.io/blog/2017/09/12/planning-for-7.0)
  for general information about updating to Babel 7 (note especially any
  changes to plugins you've been using in any `.babelrc` files).
  [PR #9440](https://github.com/meteor/meteor/pull/9440)

* Because `babel-compiler@7.0.0` is a major version bump for a core
  package, any package that explicitly depends on `babel-compiler` with
  `api.use` or `api.imply` will need to be updated and republished in
  order to remain compatible with Meteor 1.6.1. One notable example is the
  `practicalmeteor:mocha` package. If you have been using this test-driver
  package, we strongly recommend switching to `meteortesting:mocha`
  instead. If you are the author of a package that depends on
  `babel-compiler`, we recommend publishing your updated version using a
  new major or minor version, so that you can continue releasing patch
  updates compatible with older versions of Meteor, if necessary.

* The `server-render` package now supports passing a `Stream` object to
  `ServerSink` methods that previously expected a string, which enables
  [streaming server-side rendering with React
  16](https://hackernoon.com/whats-new-with-server-side-rendering-in-react-16-9b0d78585d67):
  ```js
  import React from "react";
  import { renderToNodeStream } from "react-dom/server";
  import { onPageLoad } from "meteor/server-render";
  import App from "/imports/Server.js";

  onPageLoad(sink => {
    sink.renderIntoElementById("app", renderToNodeStream(
      <App location={sink.request.url} />
    ));
  });
  ```
  [PR #9343](https://github.com/meteor/meteor/pull/9343)

* The [`cordova-lib`](https://github.com/apache/cordova-cli) package has
  been updated to version 7.1.0,
  [`cordova-android`](https://github.com/apache/cordova-android/) has been
  updated to version 6.4.0 (plus one additional
  [commit](https://github.com/meteor/cordova-android/commit/317db7df0f7a054444197bc6d28453cf4ab23280)),
  and [`cordova-ios`](https://github.com/apache/cordova-ios/) has been
  updated to version 4.5.4. The cordova plugins `cordova-plugin-console`,
  `cordova-plugin-device-motion`, and `cordova-plugin-device-orientation`
  have been [deprecated](https://cordova.apache.org/news/2017/09/22/plugins-release.html)
  and will likely be removed in a future Meteor release.
  [Feature Request #196](https://github.com/meteor/meteor-feature-requests/issues/196)
  [PR #9213](https://github.com/meteor/meteor/pull/9213)
  [Issue #9447](https://github.com/meteor/meteor/issues/9447)
  [PR #9448](https://github.com/meteor/meteor/pull/9448)

* The previously-served `/manifest.json` application metadata file is now
  served from `/__browser/manifest.json` for web browsers, to avoid
  confusion with other kinds of `manifest.json` files. Cordova clients
  will continue to load the manifest file from `/__cordova/manifest.json`,
  as before. [Issue #6674](https://github.com/meteor/meteor/issues/6674)
  [PR #9424](https://github.com/meteor/meteor/pull/9424)

* The bundled version of MongoDB used by `meteor run` in development
  on 64-bit architectures has been updated to 3.4.10. 32-bit architectures
  will continue to use MongoDB 3.2.x versions since MongoDB is no longer
  producing 32-bit versions of MongoDB for newer release tracks.
  [PR #9396](https://github.com/meteor/meteor/pull/9396)

* Meteor's internal `minifier-css` package has been updated to use `postcss`
  for CSS parsing and minifying, instead of the abandoned `css-parse` and
  `css-stringify` packages. Changes made to the `CssTools` API exposed by the
  `minifier-css` package are mostly backwards compatible (the
  `standard-minifier-css` package that uses it didn't have to change for
  example), but now that we're using `postcss` the AST accepted and returned
  from certain functions is different. This could impact developers who are
  tying into Meteor's internal `minifier-css` package directly. The AST based
  function changes are:

  * `CssTools.parseCss` now returns a PostCSS
    [`Root`](http://api.postcss.org/Root.html) object.    
  * `CssTools.stringifyCss` expects a PostCSS `Root` object as its first
    parameter.    
  * `CssTools.mergeCssAsts` expects an array of PostCSS `Root` objects as its
    first parameter.    
  * `CssTools.rewriteCssUrls` expects a PostCSS `Root` object as its first
    parameter.

  [PR #9263](https://github.com/meteor/meteor/pull/9263)

* The `_` variable will once again remain bound to `underscore` (if
  installed) in `meteor shell`, fixing a regression introduced by Node 8.
  [PR #9406](https://github.com/meteor/meteor/pull/9406)

* Dynamically `import()`ed modules will now be fetched from the
  application server using an HTTP POST request, rather than a WebSocket
  message. This strategy has all the benefits of the previous strategy,
  except that it does not require establishing a WebSocket connection
  before fetching dynamic modules, in exchange for slightly higher latency
  per request. [PR #9384](https://github.com/meteor/meteor/pull/9384)

* To reduce the total number of HTTP requests for dynamic modules, rapid
  sequences of `import()` calls within the same tick of the event loop
  will now be automatically batched into a single HTTP request. In other
  words, the following code will result in only one HTTP request:
  ```js
  const [
    React,
    ReactDOM
  ] = await Promise.all([
    import("react"),
    import("react-dom")
  ]);
  ```

* Thanks to a feature request and pull request from
  [@CaptainN](https://github.com/CaptainN), all available dynamic modules
  will be automatically prefetched after page load and permanently cached
  in IndexedDB when the `appcache` package is in use, ensuring that
  dynamic `import()` will work for offline apps. Although the HTML5
  Application Cache was deliberately *not* used for this prefetching, the
  new behavior matches the spirit/intention of the `appcache` package.
  [Feature Request #236](https://github.com/meteor/meteor-feature-requests/issues/236)
  [PR #9482](https://github.com/meteor/meteor/pull/9482)
  [PR #9434](https://github.com/meteor/meteor/pull/9434)

* The `es5-shim` library is no longer included in the initial JavaScript
  bundle, but is instead injected using a `<script>` tag in older browsers
  that may be missing full support for ECMAScript 5. For the vast majority
  of modern browsers that do not need `es5-shim`, this change will reduce
  the bundle size by about 10KB (minified, pre-gzip). For testing
  purposes, the `<script>` tag injection can be triggered in any browser
  by appending `?force_es5_shim=1` to the application URL.
  [PR #9360](https://github.com/meteor/meteor/pull/9360)

* The `Tinytest.addAsync` API now accepts test functions that return
  `Promise` objects, making the `onComplete` callback unnecessary:
  ```js
  Tinytest.addAsync("some async stuff", async function (test) {
    test.equal(shouldReturnFoo(), "foo");
    const bar = await shouldReturnBarAsync();
    test.equal(bar, "bar");
  });
  ```
  [PR #9409](https://github.com/meteor/meteor/pull/9409)

* Line number comments are no longer added to bundled JavaScript files on
  the client or the server. Several years ago, before all major browsers
  supported source maps, we felt it was important to provide line number
  information in generated files using end-of-line comments like
  ```js
  some.code(1234); // 123
  more.code(5, 6); // 124
  ```
  Adding all these comments was always slower than leaving the code
  unmodified, but recently the comments have begun interacting badly with
  certain newer ECMAScript syntax, such as multi-line template strings.
  Since source maps are well supported in most browsers that developers
  are likely to be using for development, and the line number comments are
  now causing substantive problems beyond the performance cost, we
  concluded it was time to stop using them.
  [PR #9323](https://github.com/meteor/meteor/pull/9323)
  [Issue #9160](https://github.com/meteor/meteor/issues/9160)

* Since Meteor 1.3, Meteor has supported string-valued `"browser"` fields
  in `package.json` files, to enable alternate entry points for packages
  in client JavaScript bundles. In Meteor 1.6.1, we are expanding support
  to include object-valued `"browser"` fields, according to this
  unofficial and woefully incomplete (but widely-implemented) "[spec
  document](https://github.com/defunctzombie/package-browser-field-spec)."
  We are only supporting the "relative style" of browser replacements,
  however, and not the "package style" (as detailed in this
  [comment](https://github.com/meteor/meteor/issues/6890#issuecomment-339817703)),
  because supporting the package style would have imposed an unacceptable
  runtime cost on all imports (not just those overridden by a `"browser"`
  field).
  [PR #9311](https://github.com/meteor/meteor/pull/9311)
  [Issue #6890](https://github.com/meteor/meteor/issues/6890)

* The `Boilerplate#toHTML` method from the `boilerplate-generator` package
  has been deprecated in favor of `toHTMLAsync` (which returns a `Promise`
  that resolves to a string of HTML) or `toHTMLStream` (which returns a
  `Stream` of HTML). Although direct usage of `toHTML` is unlikely, please
  update any code that calls this method if you see deprecation warnings
  in development. [Issue #9521](https://github.com/meteor/meteor/issues/9521).

* The `npm` package has been upgraded to version 5.6.0, and our fork of
  its `pacote` dependency has been rebased against version 7.0.2.

* The `reify` npm package has been updated to version 0.13.7.

* The `minifier-js` package has been updated to use `uglify-es` 3.2.2.

* The `request` npm package used by both the `http` package and the
  `meteor` command-line tool has been upgraded to version 2.83.0.

* The `kexec` npm package has been updated to version 3.0.0.

* The `moment` npm package has been updated to version 2.20.1.

* The `rimraf` npm package has been updated to version 2.6.2.

* The `glob` npm package has been updated to version 7.1.2.

* The `ignore` npm package has been updated to version 3.3.7.

* The `escope` npm package has been updated to version 3.6.0.

* The `split2` npm package has been updated to version 2.2.0.

* The `multipipe` npm package has been updated to version 2.0.1.

* The `pathwatcher` npm package has been updated to version 7.1.1.

* The `lru-cache` npm package has been updated to version 4.1.1.

* The deprecated `Meteor.http` object has been removed. If your
  application is still using `Meteor.http`, you should now use `HTTP`
  instead:
  ```js
  import { HTTP } from "meteor/http";
  HTTP.call("GET", url, ...);
  ```

* The deprecated `Meteor.uuid` function has been removed. If your
  application is still using `Meteor.uuid`, you should run
  ```sh
  meteor npm install uuid
  ```
  to install the widely used [`uuid`](https://www.npmjs.com/package/uuid)
  package from npm. Example usage:
  ```js
  import uuid from "uuid";
  console.log(uuid());
  ```

* The log-suppressing flags on errors in `ddp-client` and `ddp-server` have been
  changed from `expected` to `_expectedByTest` in order to avoid inadvertently
  silencing errors in production.
  [Issue #6912](https://github.com/meteor/meteor/issues/6912)
  [PR #9515](https://github.com/meteor/meteor/pull/9515)

* Provide basic support for [iPhone X](https://developer.apple.com/ios/update-apps-for-iphone-x/)
  status bar and launch screens, which includes updates to
  [`cordova-plugin-statusbar@2.3.0`](https://github.com/apache/cordova-plugin-statusbar/blob/master/RELEASENOTES.md#230-nov-06-2017)
  and [`cordova-plugin-splashscreen@4.1.0`](https://github.com/apache/cordova-plugin-splashscreen/blob/master/RELEASENOTES.md#410-nov-06-2017).
  [Issue #9041](https://github.com/meteor/meteor/issues/9041)
  [PR #9375](https://github.com/meteor/meteor/pull/9375)

* Fixed an issue preventing the installation of scoped Cordova packages.
  For example,
  ```sh
  meteor add cordova:@somescope/some-cordova-plugin@1.0.0
  ```
  will now work properly.
  [Issue #7336](https://github.com/meteor/meteor/issues/7336)
  [PR #9334](https://github.com/meteor/meteor/pull/9334)

* iOS icons and launch screens have been updated to support iOS 11
  [Issue #9196](https://github.com/meteor/meteor/issues/9196)
  [PR #9198](https://github.com/meteor/meteor/pull/9198)

* Enables passing `false` to `cursor.count()` on the client to prevent skip
  and limit from having an effect on the result.
  [Issue #1201](https://github.com/meteor/meteor/issues/1201)
  [PR #9205](https://github.com/meteor/meteor/pull/9205)

* An `onExternalLogin` hook has been added to the accounts system, to allow
  the customization of OAuth user profile updates.
  [PR #9042](https://github.com/meteor/meteor/pull/9042)

* `Accounts.config` now supports a `bcryptRounds` option that
  overrides the default 10 rounds currently used to secure passwords.
  [PR #9044](https://github.com/meteor/meteor/pull/9044)

* Developers running Meteor from an interactive shell within Emacs should
  notice a substantial performance improvement thanks to automatic
  disabling of the progress spinner, which otherwise reacts slowly.
  [PR #9341](https://github.com/meteor/meteor/pull/9341)

* `Npm.depends` can now specify any `http` or `https` URL.
  [Issue #9236](https://github.com/meteor/meteor/issues/9236)
  [PR #9237](https://github.com/meteor/meteor/pull/9237)

* Byte order marks included in `--settings` files will no longer crash the
  Meteor Tool.
  [Issue #5180](https://github.com/meteor/meteor/issues/5180)
  [PR #9459](https://github.com/meteor/meteor/pull/9459)

* Meteor's Node Mongo driver is now configured with the
  [`ignoreUndefined`](http://mongodb.github.io/node-mongodb-native/2.2/api/MongoClient.html#connect)
  connection option set to `true`, to make sure fields with `undefined`
  values are not first converted to `null`, when inserted/updated. Fields
  with `undefined` values are now ignored when inserting/updating.
  [Issue #6051](https://github.com/meteor/meteor/issues/6051)
  [PR #9444](https://github.com/meteor/meteor/pull/9444)

* The `accounts-ui-unstyled` package has been updated to use `<form />` and
  `<button />` tags with its login/signup form, instead of `<div />`'s. This
  change helps browser's notice login/signup requests, allowing them to
  trigger their "remember your login/password" functionality.

  > **Note:** If your application is styling the login/signup form using a CSS
    path that includes the replaced `div` elements (e.g.
    `div.login-form { ...` or `div.login-button { ...`), your styles will
    break. You can either update your CSS to use `form.` / `button.` or
    adjust your CSS specificity by styling on `class` / `id` attributes
    only.

  [Issue #1746](https://github.com/meteor/meteor/issues/1746)
  [PR #9442](https://github.com/meteor/meteor/pull/9442)

* The `stylus` package has been deprecated and will no longer be
  supported/maintained.
  [PR #9445](https://github.com/meteor/meteor/pull/9445)

* Support for the `meteor admin get-machine` command has been removed, and
  the build farm has been discontinued. Ever since Meteor 1.4, packages
  with binary dependencies have been automatically (re)compiled when they
  are installed in an application, assuming the target machine has a basic
  compiler toolchain. To see the requirements for this compilation step,
  consult the [platform requirements for
  `node-gyp`](https://github.com/nodejs/node-gyp#installation).

* Client side `Accounts.onLogin` callbacks now receive a login details
  object, with the attempted login type (e.g. `{ type: password }` after a
  successful password based login, `{ type: resume }` after a DDP reconnect,
  etc.).
  [Issue #5127](https://github.com/meteor/meteor/issues/5127)
  [PR #9512](https://github.com/meteor/meteor/pull/9512)

## v1.6.0.1, 2017-12-08

* Node has been upgraded to version
  [8.9.3](https://nodejs.org/en/blog/release/v8.9.3/), an important
  [security release](https://nodejs.org/en/blog/vulnerability/december-2017-security-releases/).

* The `npm` package has been upgraded to version 5.5.1, which supports
  several new features, including two-factor authentication, as described
  in the [release notes](https://github.com/npm/npm/blob/latest/CHANGELOG.md#v551-2017-10-04).

## v1.6, 2017-10-30

* **Important note for package maintainers:**

  With the jump to Node 8, some packages published using Meteor 1.6 may no
  longer be compatible with older Meteor versions. In order to maintain
  compatibility with Meteor 1.5 apps when publishing your package, you can
  specify a release version with the meteor publish command:

  ```
  meteor --release 1.5.3 publish
  ```

  If you're interested in taking advantage of Meteor 1.6 while still
  supporting older Meteor versions, you can consider publishing for Meteor
  1.6 from a new branch, with your package's minor or major version bumped.
  You can then continue to publish for Meteor 1.5 from the original branch.
  Note that the 1.6 branch version bump is important so that you can continue
  publishing patch updates for Meteor 1.5 from the original branch.

  [Issue #9308](https://github.com/meteor/meteor/issues/9308)

* Node.js has been upgraded to version 8.8.1, which will be entering
  long-term support (LTS) coverage on 31 October 2017, lasting through
  December 2019 ([full schedule](https://github.com/nodejs/Release#nodejs-release-working-group)).
  This is a *major* upgrade from the previous version of Node.js used by
  Meteor, 4.8.4.

* The `npm` npm package has been upgraded to version 5.4.2, a major
  upgrade from 4.6.1. While this update should be backwards-compatible for
  existing Meteor apps and packages, if you are the maintainer of any
  Meteor packages, pay close attention to your `npm-shrinkwrap.json` files
  when first using this version of `npm`. For normal Meteor application
  development, this upgrade primarily affects the version of `npm` used by
  `meteor npm ...` commands. A functional installation of `git` may be
  required to support GitHub repository and/or tarball URLs.
  [Troubleshooting](https://docs.npmjs.com/troubleshooting/common-errors).
  [PR #8835](https://github.com/meteor/meteor/pull/8835)

* In addition to `meteor node` and `meteor npm`, which are convenient
  shorthands for `node` and `npm`, `meteor npx <command>` can be used to
  execute commands from a local `node_modules/.bin` directory or from the
  `npm` cache. Any packages necessary to run the command will be
  automatically downloaded. [Read](https://www.npmjs.com/package/npx)
  about it, or just try some commands:
  ```sh
  meteor npx cowsay mooooo
  meteor npx uuid
  meteor npx nyancat
  meteor npx yarn
  ```

* The `meteor debug` command has been superseded by the more flexible
  `--inspect` and `--inspect-brk` command-line flags, which work for any
  `run`, `test`, or `test-packages` command.

  The syntax of these flags is the same as the equivalent Node.js
  [flags](https://nodejs.org/en/docs/inspector/#command-line-options),
  with two notable differences:

  * The flags affect the server process spawned by the build process,
    rather than affecting the build process itself.

  * The `--inspect-brk` flag causes the server process to pause just after
    server code has loaded but before it begins to execute, giving the
    developer a chance to set breakpoints in server code.

  [Feature Request #194](https://github.com/meteor/meteor-feature-requests/issues/194)

* On Windows, Meteor can now be installed or reinstalled from scratch
  using the command `choco install meteor`, using the
  [Chocolatey](https://chocolatey.org/) package manager. This method of
  installation replaces the old `InstallMeteor.exe` installer, which had a
  number of shortcomings, and will no longer be supported.

* Fresh installs of Meteor 1.6 on 64-bit Windows machines will now use
  native 64-bit Node.js binaries, rather than a 32-bit version of Node.js.
  In addition to being faster, native 64-bit support will enable Windows
  developers to debug asynchronous stack traces more easily in the new
  Node.js inspector, which is only fully supported by native 64-bit
  architectures. Note that merely running `meteor update` from a 32-bit
  version of Meteor will still install a 32-bit version of Meteor 1.6, so
  you should use `choco install meteor` to get a fresh 64-bit version.
  [PR #9218](https://github.com/meteor/meteor/pull/9218)

* To support developers running on a 32-bit OS, Meteor now supports both 32-
  and 64-bit versions of Mongo. Mongo 3.2 is the last 32-bit version available
  from Mongo. Meteor running on a 32-bit OS will use a 32-bit version of Mongo
  3.2 and 64-bit platforms will receive newer Mongo versions in future releases.
  [PR #9173](https://github.com/meteor/meteor/pull/9173)

* After several reliability improvements, native file watching has been
  un-disabled on Windows. Though native file change notifications will
  probably never work with network or shared virtual file systems (e.g.,
  NTFS or Vagrant-mounted disks), Meteor uses an efficient prioritized
  polling system as a fallback for those file systems.

* Various optimizations have reduced the on-disk size of the `meteor-tool`
  package from 545MB (1.5.2.2) to 219MB.

* The `meteor-babel` package has been upgraded to version 0.24.6, to take
  better advantage of native language features in Node 8.

* The `reify` npm package has been upgraded to version 0.12.3.

* The `meteor-promise` package has been upgraded to version 0.8.6, to
  enable better handling of `UnhandledPromiseRejectionWarning`s.

* The `node-gyp` npm package has been upgraded to version 3.6.2.

* The `node-pre-gyp` npm package has been updated to version 0.6.36.

* The `fibers` npm package has been upgraded to version 2.0.0.

* The `pathwatcher` npm package has been upgraded to version 7.1.0.

* The `http-proxy` npm package has been upgraded to version 1.16.2.

* The `semver` npm package has been upgraded to version 5.4.1.

* When running Meteor tool tests (i.e. `./meteor self-test`) during the
  course of developing Meteor itself, it is no longer necessary to
  `./meteor npm install -g phantomjs-prebuilt browserstack-webdriver`.
  These will now be installed automatically upon their use.

* You can now run `meteor test --driver-package user:package` without
  first running `meteor add user:package`.

* iOS icons and launch screens have been updated to support iOS 11
  [Issue #9196](https://github.com/meteor/meteor/issues/9196)
  [PR #9198](https://github.com/meteor/meteor/pull/9198)

## v1.5.4.2, 2018-04-02

* Node has been upgraded to version
  [4.9.0](https://nodejs.org/en/blog/release/v4.9.0/), an important
  [security release](https://nodejs.org/en/blog/vulnerability/march-2018-security-releases/).

## v1.5.4.1, 2017-12-08

* Node has been upgraded to version
  [4.8.7](https://nodejs.org/en/blog/release/v4.8.7/), an important
  [security release](https://nodejs.org/en/blog/vulnerability/december-2017-security-releases/).

## v1.5.4, 2017-11-08

* Node has been updated to version 4.8.6. This release officially
  includes our fix of a faulty backport of garbage collection-related
  logic in V8 and ends Meteor's use of a custom Node with that patch.
  In addition, it includes small OpenSSL updates as announced on the
  Node blog: https://nodejs.org/en/blog/release/v4.8.6/.
  [Issue #8648](https://github.com/meteor/meteor/issues/8648)

## v1.5.3, 2017-11-04

* Node has been upgraded to version 4.8.5, a recommended security
  release: https://nodejs.org/en/blog/release/v4.8.5/. While it was
  expected that Node 4.8.5 would also include our fix of a faulty
  backport of garbage collection-related logic in V8, the timing
  of this security release has caused that to be delayed until 4.8.6.
  Therefore, this Node still includes our patch for this issue.
  [Issue #8648](https://github.com/meteor/meteor/issues/8648)

* Various backports from Meteor 1.6, as detailed in the
  [PR for Meteor 1.5.3](https://github.com/meteor/meteor/pull/9266).
  Briefly, these involve fixes for:
  * Child imports of dynamically imported modules within packages.
    [#9182](https://github.com/meteor/meteor/issues/9182)
  * Unresolved circular dependencies.
    [#9176](https://github.com/meteor/meteor/issues/9176)
  * Windows temporary directory handling.

## v1.5.2.2, 2017-10-02

* Fixes a regression in 1.5.2.1 which resulted in the macOS firewall
  repeatedly asking to "accept incoming network connections". While the
  `node` binary in 1.5.2.1 was functionally the same as 1.5.2, it had
  been recompiled on our build farm (which re-compiles all architectures
  at the same time) to ensure compatibility with older (but still
  supported) Linux distributions. Unfortunately, macOS took issue with
  the binary having a different 'signature' (but same 'identifier') as
  one it had already seen, and refused to permanently "allow" it in the
  firewall. Our macOS `node` binaries are now signed with a certificate,
  hopefully preventing this from occurring again.
  [Issue #9139](https://github.com/meteor/meteor/issues/9139)

* Fixes a regression in `accounts-base` caused by changes to the (now
  deprecated) `connection.onReconnect` function which caused users to be
  logged out shortly after logging in.
  [Issue #9140](https://github.com/meteor/meteor/issues/9140)
  [PR #](https://github.com/meteor/meteor/pull/9148)

* [`cordova-ios`](https://github.com/apache/cordova-ios) has been updated to
  version 4.5.1, to add in iOS 11 / Xcode 9 compatibility.
  [Issue #9098](https://github.com/meteor/meteor/issues/9098)
  [Issue #9126](https://github.com/meteor/meteor/issues/9126)
  [PR #9137](https://github.com/meteor/meteor/pull/9137)

* Includes a follow-up change to the (not commonly necessary)
  `Npm.require` which ensures built-in modules are loaded first, which
  was necessary after a change in 1.5.2.1 which reduced its scope.
  This resolves "Cannot find module crypto" and similar errors.
  [Issue #9136](https://github.com/meteor/meteor/issues/9136)

* A bug that prevented building some binary npm packages on Windows has
  been fixed. [Issue #9153](https://github.com/meteor/meteor/issues/9153)

## v1.5.2.1, 2017-09-26

* Updating to Meteor 1.5.2.1 will automatically patch a security
  vulnerability in the `allow-deny` package, since `meteor-tool@1.5.2_1`
  requires `allow-deny@1.0.9` or later. If for any reason you are not
  ready or able to update to Meteor 1.5.2.1 by running `meteor update`,
  please at least run
  ```sh
  meteor update allow-deny
  ```
  instead. More details about the security vulnerability can be found on
  the Meteor forums.

* The command-line `meteor` tool no longer invokes `node` with the
  `--expose-gc` flag. Although this flag allowed the build process to be
  more aggressive about collecting garbage, it was also a source of
  problems in Meteor 1.5.2 and Node 4.8.4, from increased segmentation
  faults during (the more frequent) garbage collections to occasional
  slowness in rebuilding local packages. The flag is likely to return in
  Meteor 1.6, where it has not exhibited any of the same problems.

* Meteor now supports `.meteorignore` files, which cause the build system
  to ignore certain files and directories using the same pattern syntax as
  [`.gitignore` files](https://git-scm.com/docs/gitignore). These files
  may appear in any directory of your app or package, specifying rules for
  the directory tree below them. Of course, `.meteorignore` files are also
  fully integrated with Meteor's file watching system, so they can be
  added, removed, or modified during development.
  [Feature request #5](https://github.com/meteor/meteor-feature-requests/issues/5)

* DDP's `connection.onReconnect = func` feature has been deprecated. This
  functionality was previously supported as a way to set a function to be
  called as the first step of reconnecting. This approach has proven to be
  inflexible as only one function can be defined to be called when
  reconnecting. Meteor's accounts system was already setting an
  `onReconnect` callback to be used internally, which means anyone setting
  their own `onReconnect` callback was inadvertently overwriting code used
  internally. Moving forward the `DDP.onReconnect(callback)` method should be
  used to register callbacks to call when a connection reconnects. The
  connection that is reconnecting is passed as the only argument to
  `callback`. This is used by the accounts system to re-login on reconnects
  without interfering with other code that uses `connection.onReconnect`.
  [Issue #5665](https://github.com/meteor/meteor/issues/5665)
  [PR #9092](https://github.com/meteor/meteor/pull/9092)

* `reactive-dict` now supports `destroy`. `destroy` will clear the `ReactiveDict`s
  data and unregister the `ReactiveDict` from data migration.  
  i.e. When a `ReactiveDict` is instantiated with a name on the client and the
  `reload` package is present in the project.
  [Feature Request #76](https://github.com/meteor/meteor-feature-requests/issues/76)
  [PR #9063](https://github.com/meteor/meteor/pull/9063)

* The `webapp` package has been updated to support UNIX domain sockets. If a
  `UNIX_SOCKET_PATH` environment variable is set with a valid
  UNIX socket file path (e.g. `UNIX_SOCKET_PATH=/tmp/socktest.sock`), Meteor's
  HTTP server will use that socket file for inter-process communication,
  instead of TCP. This can be useful in cases like using Nginx to proxy
  requests back to an internal Meteor application. Leveraging UNIX domain
  sockets for inter-process communication reduces the sometimes unnecessary
  overhead required by TCP based communication.
  [Issue #7392](https://github.com/meteor/meteor/issues/7392)
  [PR #8702](https://github.com/meteor/meteor/pull/8702)

* The `fastclick` package (previously included by default in Cordova
  applications through the `mobile-experience` package) has been deprecated.
  This package is no longer maintained and has years of outstanding
  unresolved issues, some of which are impacting Meteor users. Most modern
  mobile web browsers have removed the 300ms tap delay that `fastclick` worked
  around, as long as the following `<head />` `meta` element is set (which
  is generally considered a mobile best practice regardless, and which the
  Meteor boilerplate generator already sets by default for Cordova apps):
  `<meta name="viewport" content="width=device-width">`
  If anyone is still interested in using `fastclick` with their application,
  it can be installed from npm directly (`meteor npm install --save fastclick`).
  Reference:
  [Mobile Chrome](https://developers.google.com/web/updates/2013/12/300ms-tap-delay-gone-away)
  [Mobile Safari](https://bugs.webkit.org/show_bug.cgi?id=150604)
  [PR #9039](https://github.com/meteor/meteor/pull/9039)

* Minimongo cursors are now JavaScript iterable objects and can now be iterated over
  using `for...of` loops, spread operator, `yield*`, and destructuring assignments.
  [PR #8888](https://github.com/meteor/meteor/pull/8888)

## v1.5.2, 2017-09-05

* Node 4.8.4 has been patched to include
  https://github.com/nodejs/node/pull/14829, an important PR implemented
  by our own @abernix (:tada:), which fixes a faulty backport of garbage
  collection-related logic in V8 that was causing occasional segmentation
  faults during Meteor development and testing, ever since Node 4.6.2
  (Meteor 1.4.2.3). When Node 4.8.5 is officially released with these
  changes, we will immediately publish a small follow-up release.
  [Issue #8648](https://github.com/meteor/meteor/issues/8648)

* When Meteor writes to watched files during the build process, it no
  longer relies on file watchers to detect the change and invalidate the
  optimistic file system cache, which should fix a number of problems
  related by the symptom of endless rebuilding.
  [Issue #8988](https://github.com/meteor/meteor/issues/8988)
  [Issue #8942](https://github.com/meteor/meteor/issues/8942)
  [PR #9007](https://github.com/meteor/meteor/pull/9007)

* The `cordova-lib` npm package has been updated to 7.0.1, along with
  cordova-android (6.2.3) and cordova-ios (4.4.0), and various plugins.
  [PR #8919](https://github.com/meteor/meteor/pull/8919) resolves the
  umbrella [issue #8686](https://github.com/meteor/meteor/issues/8686), as
  well as several Android build issues:
  [#8408](https://github.com/meteor/meteor/issues/8408),
  [#8424](https://github.com/meteor/meteor/issues/8424), and
  [#8464](https://github.com/meteor/meteor/issues/8464).

* The [`boilerplate-generator`](https://github.com/meteor/meteor/tree/release-1.5.2/packages/boilerplate-generator)
  package responsible for generating initial HTML documents for Meteor
  apps has been refactored by @stevenhao to avoid using the
  `spacebars`-related packages, which means it is now possible to remove
  Blaze as a dependency from the server as well as the client.
  [PR #8820](https://github.com/meteor/meteor/pull/8820)

* The `meteor-babel` package has been upgraded to version 0.23.1.

* The `reify` npm package has been upgraded to version 0.12.0, which
  includes a minor breaking
  [change](https://github.com/benjamn/reify/commit/8defc645e556429283e0b522fd3afababf6525ea)
  that correctly skips exports named `default` in `export * from "module"`
  declarations. If you have any wrapper modules that re-export another
  module's exports using `export * from "./wrapped/module"`, and the
  wrapped module has a `default` export that you want to be included, you
  should now explicitly re-export `default` using a second declaration:
  ```js
  export * from "./wrapped/module";
  export { default } "./wrapped/module";
  ```

* The `meteor-promise` package has been upgraded to version 0.8.5,
  and the `promise` polyfill package has been upgraded to 8.0.1.

* The `semver` npm package has been upgraded to version 5.3.0.
  [PR #8859](https://github.com/meteor/meteor/pull/8859)

* The `faye-websocket` npm package has been upgraded to version 0.11.1,
  and its dependency `websocket-driver` has been upgraded to a version
  containing [this fix](https://github.com/faye/websocket-driver-node/issues/21),
  thanks to [@sdarnell](https://github.com/sdarnell).
  [meteor-feature-requests#160](https://github.com/meteor/meteor-feature-requests/issues/160)

* The `uglify-js` npm package has been upgraded to version 3.0.28.

* Thanks to PRs [#8960](https://github.com/meteor/meteor/pull/8960) and
  [#9018](https://github.com/meteor/meteor/pull/9018) by @GeoffreyBooth, a
  [`coffeescript-compiler`](https://github.com/meteor/meteor/tree/release-1.5.2/packages/non-core/coffeescript-compiler)
  package has been extracted from the `coffeescript` package, similar to
  how the `babel-compiler` package is separate from the `ecmascript`
  package, so that other packages (such as
  [`vue-coffee`](https://github.com/meteor-vue/vue-meteor/tree/master/packages/vue-coffee))
  can make use of `coffeescript-compiler`. All `coffeescript`-related
  packages have been moved to
  [`packages/non-core`](https://github.com/meteor/meteor/tree/release-1.5.2/packages/non-core),
  so that they can be published independently from Meteor releases.

* `meteor list --tree` can now be used to list all transitive package
  dependencies (and versions) in an application. Weakly referenced dependencies
  can also be listed by using the `--weak` option. For more information, run
  `meteor help list`.
  [PR #8936](https://github.com/meteor/meteor/pull/8936)

* The `star.json` manifest created within the root of a `meteor build` bundle
  will now contain `nodeVersion` and `npmVersion` which will specify the exact
  versions of Node.js and npm (respectively) which the Meteor release was
  bundled with.  The `.node_version.txt` file will still be written into the
  root of the bundle, but it may be deprecated in a future version of Meteor.
  [PR #8956](https://github.com/meteor/meteor/pull/8956)

* A new package called `mongo-dev-server` has been created and wired into
  `mongo` as a dependency. As long as this package is included in a Meteor
  application (which it is by default since all new Meteor apps have `mongo`
  as a dependency), a local development MongoDB server is started alongside
  the application. This package was created to provide a way to disable the
  local development Mongo server, when `mongo` isn't needed (e.g. when using
  Meteor as a build system only). If an application has no dependency on
  `mongo`, the `mongo-dev-server` package is not added, which means no local
  development Mongo server is started.
  [Feature Request #31](https://github.com/meteor/meteor-feature-requests/issues/31)
  [PR #8853](https://github.com/meteor/meteor/pull/8853)

* `Accounts.config` no longer mistakenly allows tokens to expire when
  the `loginExpirationInDays` option is set to `null`.
  [Issue #5121](https://github.com/meteor/meteor/issues/5121)
  [PR #8917](https://github.com/meteor/meteor/pull/8917)

* The `"env"` field is now supported in `.babelrc` files.
  [PR #8963](https://github.com/meteor/meteor/pull/8963)

* Files contained by `client/compatibility/` directories or added with
  `api.addFiles(files, ..., { bare: true })` are now evaluated before
  importing modules with `require`, which may be a breaking change if you
  depend on the interleaving of `bare` files with eager module evaluation.
  [PR #8972](https://github.com/meteor/meteor/pull/8972)

* When `meteor test-packages` runs in a browser, uncaught exceptions will
  now be displayed above the test results, along with the usual summary of
  test failures, in case those uncaught errors have something to do with
  later test failures.
  [Issue #4979](https://github.com/meteor/meteor/issues/4979)
  [PR #9034](https://github.com/meteor/meteor/pull/9034)

## v1.5.1, 2017-07-12

* Node has been upgraded to version 4.8.4.

* A new core Meteor package called `server-render` provides generic
  support for server-side rendering of HTML, as described in the package's
  [`README.md`](https://github.com/meteor/meteor/blob/release-1.5.1/packages/server-render/README.md).
  [PR #8841](https://github.com/meteor/meteor/pull/8841)

* To reduce the total number of file descriptors held open by the Meteor
  build system, native file watchers will now be started only for files
  that have changed at least once. This new policy means you may have to
  [wait up to 5000ms](https://github.com/meteor/meteor/blob/6bde360b9c075f1c78c3850eadbdfa7fe271f396/tools/fs/safe-watcher.js#L20-L21)
  for changes to be detected when you first edit a file, but thereafter
  changes will be detected instantaneously. In return for that small
  initial waiting time, the number of open file descriptors will now be
  bounded roughly by the number of files you are actively editing, rather
  than the number of files involved in the build (often thousands), which
  should help with issues like
  [#8648](https://github.com/meteor/meteor/issues/8648). If you need to
  disable the new behavior for any reason, simply set the
  `METEOR_WATCH_PRIORITIZE_CHANGED` environment variable to `"false"`, as
  explained in [PR #8866](https://github.com/meteor/meteor/pull/8866).

* All `observe` and `observeChanges` callbacks are now bound using
  `Meteor.bindEnvironment`.  The same `EnvironmentVariable`s that were
  present when `observe` or `observeChanges` was called are now available
  inside the callbacks. [PR #8734](https://github.com/meteor/meteor/pull/8734)

* A subscription's `onReady` is now fired again during a re-subscription, even
  if the subscription has the same arguments.  Previously, when subscribing
  to a publication the `onReady` would have only been called if the arguments
  were different, creating a confusing difference in functionality.  This may be
  breaking behavior if an app uses the firing of `onReady` as an assumption
  that the data was just received from the server.  If such functionality is
  still necessary, consider using
  [`observe`](https://docs.meteor.com/api/collections.html#Mongo-Cursor-observe)
  or
  [`observeChanges`](https://docs.meteor.com/api/collections.html#Mongo-Cursor-observeChanges)
  [PR #8754](https://github.com/meteor/meteor/pull/8754)
  [Issue #1173](https://github.com/meteor/meteor/issues/1173)

* The `minimongo` and `mongo` packages are now compliant with the upsert behavior
  of MongoDB 2.6 and higher. **As a result support for MongoDB 2.4 has been dropped.**
  This mainly changes the effect of the selector on newly inserted documents.
  [PR #8815](https://github.com/meteor/meteor/pull/8815)

* `reactive-dict` now supports setting initial data when defining a named
  `ReactiveDict`. No longer run migration logic when used on the server,
  this is to prevent duplicate name error on reloads. Initial data is now
  properly serialized.

* `accounts-password` now uses `example.com` as a default "from" address instead
  of `meteor.com`. This change could break account-related e-mail notifications
  (forgot password, activation, etc.) for applications which do not properly
  configure a "from" domain since e-mail providers will often reject mail sent
  from `example.com`. Ensure that `Accounts.emailTemplates.from` is set to a
  proper domain in all applications.
  [PR #8760](https://github.com/meteor/meteor/issues/8760)

* The `accounts-facebook` and `facebook-oauth` packages have been updated to
  use the v2.9 of the Facebook Graph API for the Login Dialog since the v2.2
  version will be deprecated by Facebook in July.  There shouldn't be a problem
  regardless since Facebook simply rolls over to the next active version
  (v2.3, in this case) however this should assist in avoiding deprecation
  warnings and should enable any new functionality which has become available.
  [PR #8858](https://github.com/meteor/meteor/pull/8858)

* Add `DDP._CurrentPublicationInvocation` and `DDP._CurrentMethodInvocation`.
  `DDP._CurrentInvocation` remains for backwards-compatibility. This change
  allows method calls from publications to inherit the `connection` from the
  the publication which called the method.
  [PR #8629](https://github.com/meteor/meteor/pull/8629)

  > Note: If you're calling methods from publications that are using `this.connection`
  > to see if the method was called from server code or not. These checks will now
  > be more restrictive because `this.connection` will now be available when a
  > method is called from a publication.

* Fix issue with publications temporarily having `DDP._CurrentInvocation` set on
  re-run after a user logged in.  This is now provided through
  `DDP._CurrentPublicationInvocation` at all times inside a publication,
  as described above.
  [PR #8031](https://github.com/meteor/meteor/pull/8031)
  [PR #8629](https://github.com/meteor/meteor/pull/8629)

* `Meteor.userId()` and `Meteor.user()` can now be used in both method calls and
  publications.
  [PR #8629](https://github.com/meteor/meteor/pull/8629)

* `this.onStop` callbacks in publications are now run with the publication's
  context and with its `EnvironmentVariable`s bound.
  [PR #8629](https://github.com/meteor/meteor/pull/8629)

* The `minifier-js` package will now replace `process.env.NODE_ENV` with
  its string value (or `"development"` if unspecified).

* The `meteor-babel` npm package has been upgraded to version 0.22.0.

* The `reify` npm package has been upgraded to version 0.11.24.

* The `uglify-js` npm package has been upgraded to version 3.0.18.

* Illegal characters in paths written in build output directories will now
  be replaced with `_`s rather than removed, so that file and directory
  names consisting of only illegal characters do not become empty
  strings. [PR #8765](https://github.com/meteor/meteor/pull/8765).

* Additional "extra" packages (packages that aren't saved in `.meteor/packages`)
  can be included temporarily using the `--extra-packages`
  option.  For example: `meteor run --extra-packages bundle-visualizer`.
  Both `meteor test` and `meteor test-packages` also support the
  `--extra-packages` option and commas separate multiple package names.
  [PR #8769](https://github.com/meteor/meteor/pull/8769)

  > Note: Packages specified using the `--extra-packages` option override
  > version constraints from `.meteor/packages`.

* The `coffeescript` package has been updated to use CoffeeScript version
  1.12.6. [PR #8777](https://github.com/meteor/meteor/pull/8777)

* It's now possible to pipe a series of statements to `meteor shell`,
  whereas previously the input had to be an expression; for example:
  ```sh
  > echo 'import pkg from "babel-runtime/package.json";
  quote> pkg.version' |
  pipe> meteor shell
  "6.23.0"
  ```
  [Issue #8823](https://github.com/meteor/meteor/issues/8823)
  [PR #8833](https://github.com/meteor/meteor/pull/8833)

* Any `Error` thrown by a DDP method with the `error.isClientSafe`
  property set to `true` will now be serialized and displayed to the
  client, whereas previously only `Meteor.Error` objects were considered
  client-safe. [PR #8756](https://github.com/meteor/meteor/pull/8756)

## v1.5, 2017-05-30

* The `meteor-base` package implies a new `dynamic-import` package, which
  provides runtime support for [the proposed ECMAScript dynamic
  `import(...)` syntax](https://github.com/tc39/proposal-dynamic-import),
  enabling asynchronous module fetching or "code splitting." If your app
  does not use the `meteor-base` package, you can use the package by
  simply running `meteor add dynamic-import`. See this [blog
  post](https://blog.meteor.com/meteor-1-5-react-loadable-f029a320e59c)
  and [PR #8327](https://github.com/meteor/meteor/pull/8327) for more
  information about how dynamic `import(...)` works in Meteor, and how to
  use it in your applications.

* The `ecmascript-runtime` package, which provides polyfills for various
  new ECMAScript runtime APIs and language features, has been split into
  `ecmascript-runtime-client` and `ecmascript-runtime-server`, to reflect
  the different needs of browsers versus Node 4. The client runtime now
  relies on the `core-js` library found in the `node_modules` directory of
  the application, rather than a private duplicate installed via
  `Npm.depends`. This is unlikely to be a disruptive change for most
  developers, since the `babel-runtime` npm package is expected to be
  installed, and `core-js` is a dependency of `babel-runtime`, so
  `node_modules/core-js` should already be present. If that's not the
  case, just run `meteor npm install --save core-js` to install it.

* The `npm` npm package has been upgraded to version 4.6.1.

* The `meteor-babel` npm package has been upgraded to version 0.21.4,
  enabling the latest Reify compiler and the transform-class-properties
  plugin, among other improvements.

* The `reify` npm package has been upgraded to version 0.11.21, fixing
  [issue #8595](https://github.com/meteor/meteor/issues/8595) and
  improving compilation and runtime performance.

> Note: With this version of Reify, `import` declarations are compiled to
  `module.watch(require(id), ...)` instead of `module.importSync(id, ...)`
  or the older `module.import(id, ...)`. The behavior of the compiled code
  should be the same as before, but the details seemed different enough to
  warrant a note.

* The `install` npm package has been upgraded to version 0.10.1.

* The `meteor-promise` npm package has been upgraded to version 0.8.4.

* The `uglify-js` npm package has been upgraded to version 3.0.13, fixing
  [#8704](https://github.com/meteor/meteor/issues/8704).

* If you're using the `standard-minifier-js` Meteor package, as most
  Meteor developers do, it will now produce a detailed analysis of package
  and module sizes within your production `.js` bundle whenever you run
  `meteor build` or `meteor run --production`. These data are served by
  the application web server at the same URL as the minified `.js` bundle,
  except with a `.stats.json` file extension instead of `.js`. If you're
  using a different minifier plugin, and would like to support similar
  functionality, refer to
  [these](https://github.com/meteor/meteor/pull/8327/commits/084801237a8c288d99ec82b0fbc1c76bdf1aab16)
  [commits](https://github.com/meteor/meteor/pull/8327/commits/1c8bc7353e9a8d526880634a58c506b423c4a55e)
  for inspiration.

* To visualize the bundle size data produced by `standard-minifier-js`,
  run `meteor add bundle-visualizer` and then start your development
  server in production mode with `meteor run --production`. Be sure to
  remove the `bundle-visualizer` package before actually deploying your
  app, or the visualization will be displayed to your users.

* If you've been developing an app with multiple versions of Meteor, or
  testing with beta versions, and you haven't recently run `meteor reset`,
  your `.meteor/local/bundler-cache` directory may have become quite
  large. This is just a friendly reminder that this directory is perfectly
  safe to delete, and Meteor will repopulate it with only the most recent
  cached bundles.

* Apps created with `meteor create --bare` now use the `static-html`
  package for processing `.html` files instead of `blaze-html-templates`,
  to avoid large unnecessary dependencies like the `jquery` package.

* Babel plugins now receive file paths without leading `/` characters,
  which should prevent confusion about whether the path should be treated
  as absolute. [PR #8610](https://github.com/meteor/meteor/pull/8610)

* It is now possible to override the Cordova iOS and/or Android
  compatibility version by setting the `METEOR_CORDOVA_COMPAT_VERSION_IOS`
  and/or `METEOR_CORDOVA_COMPAT_VERSION_ANDROID` environment variables.
  [PR #8581](https://github.com/meteor/meteor/pull/8581)

* Modules in `node_modules` directories will no longer automatically have
  access to the `Buffer` polyfill on the client, since that polyfill
  contributed more than 22KB of minified JavaScript to the client bundle,
  and was rarely used. If you really need the Buffer API on the client,
  you should now obtain it explicitly with `require("buffer").Buffer`.
  [Issue #8645](https://github.com/meteor/meteor/issues/8645).

* Packages in `node_modules` directories are now considered non-portable
  (and thus may be automatically rebuilt for the current architecture), if
  their `package.json` files contain any of the following install hooks:
  `install`, `preinstall`, or `postinstall`. Previously, a package was
  considered non-portable only if it contained any `.node` binary modules.
  [Issue #8225](https://github.com/meteor/meteor/issues/8225)

## v1.4.4.6, 2018-04-02

* Node has been upgraded to version
  [4.9.0](https://nodejs.org/en/blog/release/v4.9.0/), an important
  [security release](https://nodejs.org/en/blog/vulnerability/march-2018-security-releases/).
  The Node v4.x release line will exit the Node.js Foundation's
  [long-term support (LTS) status](https://github.com/nodejs/LTS) on April 30,
  2018. We strongly advise updating to a version of Meteor using a newer
  version of Node which is still under LTS status, such as Meteor 1.6.x
  which uses Node 8.x.

* The `npm` package has been upgraded to version
  [4.6.1](https://github.com/npm/npm/releases/tag/v4.6.1).

## v1.4.4.5, 2017-12-08

* Node has been upgraded to version
  [4.8.7](https://nodejs.org/en/blog/release/v4.8.7/), an important
  [security release](https://nodejs.org/en/blog/vulnerability/december-2017-security-releases/).

## v1.4.4.4, 2017-09-26

* Updating to Meteor 1.4.4.4 will automatically patch a security
  vulnerability in the `allow-deny` package, since `meteor-tool@1.4.4_4`
  requires `allow-deny@1.0.9` or later. If for any reason you are not
  ready or able to update to Meteor 1.4.4.4 by running `meteor update`,
  please at least run
  ```sh
  meteor update allow-deny
  ```
  instead. More details about the security vulnerability can be found on
  the Meteor forums.

## v1.4.4.3, 2017-05-22

* Node has been upgraded to version 4.8.3.

* A bug in checking body lengths of HTTP responses that was affecting
  Galaxy deploys has been fixed.
  [PR #8709](https://github.com/meteor/meteor/pull/8709).

## v1.4.4.2, 2017-05-02

* Node has been upgraded to version 4.8.2.

* The `npm` npm package has been upgraded to version 4.5.0.
  Note that when using npm `scripts` there has been a change regarding
  what happens when `SIGINT` (Ctrl-C) is received.  Read more
  [here](https://github.com/npm/npm/releases/tag/v4.5.0).

* Fix a regression which prevented us from displaying a helpful banner when
  running `meteor debug` because of a change in Node.js.

* Update `node-inspector` npm to 1.1.1, fixing a problem encountered when trying
  to press "Enter" in the inspector console.
  [Issue #8469](https://github.com/meteor/meteor/issues/8469)

* The `email` package has had its `mailcomposer` npm package swapped with
  a Node 4 fork of `nodemailer` due to its ability to support connection pooling
  in a similar fashion as the original `mailcomposer`.
  [Issue #8591](https://github.com/meteor/meteor/issues/8591)
  [PR #8605](https://github.com/meteor/meteor/pull/8605)

    > Note: The `MAIL_URL` should be configured with a scheme which matches the
    > protocol desired by your e-mail vendor/mail-transport agent.  For
    > encrypted connections (typically listening on port 465), this means
    > using `smtps://`.  Unencrypted connections or those secured through
    > a `STARTTLS` connection upgrade (typically using port 587 and sometimes
    > port 25) should continue to use `smtp://`.  TLS/SSL will be automatically
    > enabled if the mail provider supports it.

* A new `Tracker.inFlush()` has been added to provide a global Tracker
  "flushing" state.
  [PR #8565](https://github.com/meteor/meteor/pull/8565).

* The `meteor-babel` npm package has been upgraded to version 0.20.1, and
  the `reify` npm package has been upgraded to version 0.7.4, fixing
  [issue #8595](https://github.com/meteor/meteor/issues/8595).
  (This was fixed between full Meteor releases, but is being mentioned here.)

## v1.4.4.1, 2017-04-07

* A change in Meteor 1.4.4 to remove "garbage" directories asynchronously
  in `files.renameDirAlmostAtomically` had unintended consequences for
  rebuilding some npm packages, so that change was reverted, and those
  directories are now removed before `files.renameDirAlmostAtomically`
  returns. [PR #8574](https://github.com/meteor/meteor/pull/8574)

## v1.4.4, 2017-04-07

* Node has been upgraded to version 4.8.1.

* The `npm` npm package has been upgraded to version 4.4.4.
  It should be noted that this version reduces extra noise
  previously included in some npm errors.

* The `node-gyp` npm package has been upgraded to 3.6.0 which
  adds support for VS2017 on Windows.

* The `node-pre-gyp` npm package has been updated to 0.6.34.

* Thanks to the outstanding efforts of @sethmurphy18, the `minifier-js`
  package now uses [Babili](https://github.com/babel/babili) instead of
  [UglifyJS](https://github.com/mishoo/UglifyJS2), resolving numerous
  long-standing bugs due to UglifyJS's poor support for ES2015+ syntax.
  [Issue #8378](https://github.com/meteor/meteor/issues/8378)
  [PR #8397](https://github.com/meteor/meteor/pull/8397)

* The `meteor-babel` npm package has been upgraded to version 0.19.1, and
  `reify` has been upgraded to version 0.6.6, fixing several subtle bugs
  introduced by Meteor 1.4.3 (see below), including
  [issue #8461](https://github.com/meteor/meteor/issues/8461).

* The Reify module compiler is now a Babel plugin, making it possible for
  other custom Babel plugins configured in `.babelrc` or `package.json`
  files to run before Reify, fixing bugs that resulted from running Reify
  before other plugins in Meteor 1.4.3.
  [Issue #8399](https://github.com/meteor/meteor/issues/8399)
  [Issue #8422](https://github.com/meteor/meteor/issues/8422)
  [`meteor-babel` issue #13](https://github.com/meteor/babel/issues/13)

* Two new `export ... from ...` syntax extensions are now supported:
  ```js
  export * as namespace from "./module"
  export def from "./module"
  ```
  Read the ECMA262 proposals here:
  * https://github.com/leebyron/ecmascript-export-ns-from
  * https://github.com/leebyron/ecmascript-export-default-from

* When `Meteor.call` is used on the server to invoke a method that
  returns a `Promise` object, the result will no longer be the `Promise`
  object, but the resolved value of the `Promise`.
  [Issue #8367](https://github.com/meteor/meteor/issues/8367)

> Note: if you actually want a `Promise` when calling `Meteor.call` or
  `Meteor.apply` on the server, use `Meteor.callAsync` and/or
  `Meteor.applyAsync` instead.
  [Issue #8367](https://github.com/meteor/meteor/issues/8367),
  https://github.com/meteor/meteor/commit/0cbd25111d1249a61ca7adce23fad5215408c821

* The `mailcomposer` and `smtp-connection` npms have been updated to resolve an
  issue with the encoding of long header lines.
  [Issue #8425](https://github.com/meteor/meteor/issues/8425)
  [PR #8495](https://github.com/meteor/meteor/pull/8495)

* `Accounts.config` now supports an `ambiguousErrorMessages` option which
  enabled generalization of messages produced by the `accounts-*` packages.
  [PR #8520](https://github.com/meteor/meteor/pull/8520)

* A bug which caused account enrollment tokens to be deleted too soon was fixed.
  [Issue #8218](https://github.com/meteor/meteor/issues/8218)
  [PR #8474](https://github.com/meteor/meteor/pull/8474)

* On Windows, bundles built during `meteor build` or `meteor deploy` will
  maintain the executable bit for commands installed in the
  `node_modules\.bin` directory.
  [PR #8503](https://github.com/meteor/meteor/pull/8503)

* On Windows, the upgrades to Node.js, `npm` and `mongodb` are now in-sync with
  other archs again after being mistakenly overlooked in 1.4.3.2.  An admin
  script enhancement has been applied to prevent this from happening again.
  [PR #8505](https://github.com/meteor/meteor/pull/8505)

## v1.4.3.2, 2017-03-14

* Node has been upgraded to version 4.8.0.

* The `npm` npm package has been upgraded to version 4.3.0.

* The `node-gyp` npm package has been upgraded to 3.5.0.

* The `node-pre-gyp` npm package has been updated to 0.6.33.

* The bundled version of MongoDB used by `meteor run` in development
  has been upgraded to 3.2.12.

* The `mongodb` npm package used by the `npm-mongo` Meteor package has
  been updated to version 2.2.24.
  [PR #8453](https://github.com/meteor/meteor/pull/8453)
  [Issue #8449](https://github.com/meteor/meteor/issues/8449)

* The `check` package has had its copy of `jQuery.isPlainObject`
  updated to a newer implementation to resolve an issue where the
  `nodeType` property of an object couldn't be checked, fixing
  [#7354](https://github.com/meteor/meteor/issues/7354).

* The `standard-minifier-js` and `minifier-js` packages now have improved
  error capturing to provide more information on otherwise unhelpful errors
  thrown when UglifyJS encounters ECMAScript grammar it is not familiar with.
  [#8414](https://github.com/meteor/meteor/pull/8414)

* Similar in behavior to `Meteor.loggingIn()`, `accounts-base` now offers a
  reactive `Meteor.loggingOut()` method (and related Blaze helpers,
  `loggingOut` and `loggingInOrOut`).
  [PR #8271](https://github.com/meteor/meteor/pull/8271)
  [Issue #1331](https://github.com/meteor/meteor/issues/1331)
  [Issue #769](https://github.com/meteor/meteor/issues/769)

* Using `length` as a selector field name and with a `Number` as a value
  in a `Mongo.Collection` transformation will no longer cause odd results.
  [#8329](https://github.com/meteor/meteor/issues/8329).

* `observe-sequence` (and thus Blaze) now properly supports `Array`s which were
  created in a vm or across frame boundaries, even if they were sub-classed.
  [Issue #8160](https://github.com/meteor/meteor/issues/8160)
  [PR #8401](https://github.com/meteor/meteor/pull/8401)

* Minimongo now supports `$bitsAllClear`, `$bitsAllSet`, `$bitsAnySet` and
  `$bitsAnyClear`.
  [#8350](https://github.com/meteor/meteor/pull/8350)

* A new [Development.md](DEVELOPMENT.md) document has been created to provide
  an easier path for developers looking to make contributions to Meteor Core
  (that is, the `meteor` tool itself) along with plenty of helpful reminders
  for those that have already done so!
  [#8267](https://github.com/meteor/meteor/pull/8267)

* The suggestion to add a `{oauth-service}-config-ui` package will no longer be
  made on the console if `service-configuration` package is already installed.
  [Issue #8366](https://github.com/meteor/meteor/issues/8366)
  [PR #8429](https://github.com/meteor/meteor/pull/8429)

* `Meteor.apply`'s `throwStubExceptions` option is now properly documented in
  the documentation whereas it was previously only mentioned in the Guide.
  [Issue #8435](https://github.com/meteor/meteor/issues/8435)
  [PR #8443](https://github.com/meteor/meteor/pull/8443)

* `DDPRateLimiter.addRule` now accepts a callback which will be executed after
  a rule is executed, allowing additional actions to be taken if necessary.
  [Issue #5541](https://github.com/meteor/meteor/issues/5541)
  [PR #8237](https://github.com/meteor/meteor/pull/8237)

* `jquery` is no longer a dependency of the `http` package.
  [#8389](https://github.com/meteor/meteor/pull/8389)

* `jquery` is no longer in the default package list after running
  `meteor create`, however is still available thanks to `blaze-html-templates`.
  If you still require jQuery, the recommended approach is to install it from
  npm with `meteor npm install --save jquery` and then `import`-ing it into your
  application.
  [#8388](https://github.com/meteor/meteor/pull/8388)

* The `shell-server` package (i.e. `meteor shell`) has been updated to more
  gracefully handle recoverable errors (such as `SyntaxError`s) in the same
  fashion as the Node REPL.
  [Issue #8290](https://github.com/meteor/meteor/issues/8290)
  [PR #8446](https://github.com/meteor/meteor/pull/8446)

* The `webapp` package now reveals a `WebApp.connectApp` to make it easier to
  provide custom error middleware.
  [#8403](https://github.com/meteor/meteor/pull/8403)

* The `meteor update --all-packages` command has been properly documented in
  command-line help (i.e. `meteor update --help`).
  [PR #8431](https://github.com/meteor/meteor/pull/8431)
  [Issue #8154](https://github.com/meteor/meteor/issues/8154)

* Syntax errors encountered while scanning `package.json` files for binary
  dependencies are now safely and silently ignored.
  [Issue #8427](https://github.com/meteor/meteor/issues/8427)
  [PR #8468](https://github.com/meteor/meteor/pull/8468)

## v1.4.3.1, 2017-02-14

* The `meteor-babel` npm package has been upgraded to version 0.14.4,
  fixing [#8349](https://github.com/meteor/meteor/issues/8349).

* The `reify` npm package has been upgraded to version 0.4.9.

* Partial `npm-shrinkwrap.json` files are now disregarded when
  (re)installing npm dependencies of Meteor packages, fixing
  [#8349](https://github.com/meteor/meteor/issues/8349). Further
  discussion of the new `npm` behavior can be found
  [here](https://github.com/npm/npm/blob/latest/CHANGELOG.md#no-more-partial-shrinkwraps-breaking).

## v1.4.3, 2017-02-13

* Versions of Meteor [core
  packages](https://github.com/meteor/meteor/tree/release-1.4.3/packages)
  are once again constrained by the current Meteor release.

> Before Meteor 1.4, the current release dictated the exact version of
  every installed core package, which meant newer core packages could not
  be installed without publishing a new Meteor release. In order to
  support incremental development of core packages, Meteor 1.4 removed all
  release-based constraints on core package versions
  ([#7084](https://github.com/meteor/meteor/pull/7084)). Now, in Meteor
  1.4.3, core package versions must remain patch-compatible with the
  versions they had when the Meteor release was published. This middle
  ground restores meaning to Meteor releases, yet still permits patch
  updates to core packages.

* The `cordova-lib` npm package has been updated to 6.4.0, along with
  cordova-android (6.1.1) and cordova-ios (4.3.0), and various plugins.
  [#8239](https://github.com/meteor/meteor/pull/8239)

* The `coffeescript` Meteor package has been moved from
  `packages/coffeescript` to `packages/non-core/coffeescript`, so that it
  will not be subject to the constraints described above.

* CoffeeScript source maps should be now be working properly in development.
  [#8298](https://github.com/meteor/meteor/pull/8298)

* The individual account "service" packages (`facebook`, `google`, `twitter`,
  `github`, `meteor-developer`, `meetup` and `weibo`) have been split into:
  - `<service>-oauth` (which interfaces with the `<service>` directly) and
  - `<service>-config-ui` (the Blaze configuration templates for `accounts-ui`)

  This means you can now use `accounts-<service>` without needing Blaze.

  If you are using `accounts-ui` and `accounts-<service>`, you will probably
  need to install the `<service>-config-ui` package if you want to configure it
  using the Accounts UI.

  - [Issue #7715](https://github.com/meteor/meteor/issues/7715)
  - [PR(`facebook`) #7728](https://github.com/meteor/meteor/pull/7728)
  - [PR(`google`) #8275](https://github.com/meteor/meteor/pull/8275)
  - [PR(`twitter`) #8283](https://github.com/meteor/meteor/pull/8283)
  - [PR(`github`) #8303](https://github.com/meteor/meteor/pull/8303)
  - [PR(`meteor-developer`) #8305](https://github.com/meteor/meteor/pull/8305)
  - [PR(`meetup`) #8321](https://github.com/meteor/meteor/pull/8321)
  - [PR(`weibo`) #8302](https://github.com/meteor/meteor/pull/8302)

* The `url` and `http` packages now encode to a less error-prone
  format which more closely resembles that used by PHP, Ruby, `jQuery.param`
  and others. `Object`s and `Array`s can now be encoded, however, if you have
  previously relied on `Array`s passed as `params` being simply `join`-ed with
  commas, you may need to adjust your `HTTP.call` implementations.
  [#8261](https://github.com/meteor/meteor/pull/8261) and
  [#8342](https://github.com/meteor/meteor/pull/8342).

* The `npm` npm package is still at version 4.1.2 (as it was when Meteor
  1.4.3 was originally published), even though `npm` was downgraded to
  3.10.9 in Meteor 1.4.2.7.

* The `meteor-babel` npm package has been upgraded to version 0.14.3,
  fixing [#8021](https://github.com/meteor/meteor/issues/8021) and
  [#7662](https://github.com/meteor/meteor/issues/7662).

* The `reify` npm package has been upgraded to 0.4.7.

* Added support for frame-ancestors CSP option in browser-policy.
  [#7970](https://github.com/meteor/meteor/pull/7970)

* You can now use autoprefixer with stylus files added via packages.
  [#7727](https://github.com/meteor/meteor/pull/7727)

* Restored [#8213](https://github.com/meteor/meteor/pull/8213)
  after those changes were reverted in
  [v1.4.2.5](https://github.com/meteor/meteor/blob/devel/History.md#v1425).

* npm dependencies of Meteor packages will now be automatically rebuilt if
  the npm package's `package.json` file has "scripts" section containing a
  `preinstall`, `install`, or `postinstall` command, as well as when the
  npm package contains any `.node` files. Discussion
  [here](https://github.com/meteor/meteor/issues/8225#issuecomment-275044900).

* The `meteor create` command now runs `meteor npm install` automatically
  to install dependencies specified in the default `package.json` file.
  [#8108](https://github.com/meteor/meteor/pull/8108)

## v1.4.2.7, 2017-02-13

* The `npm` npm package has been *downgraded* from version 4.1.2 back to
  version 3.10.9, reverting the upgrade in Meteor 1.4.2.4.

## v1.4.2.6, 2017-02-08

* Fixed a critical [bug](https://github.com/meteor/meteor/issues/8325)
  that was introduced by the fix for
  [Issue #8136](https://github.com/meteor/meteor/issues/8136), which
  caused some npm packages in nested `node_modules` directories to be
  omitted from bundles produced by `meteor build` and `meteor deploy`.

## v1.4.2.5, 2017-02-03

* Reverted [#8213](https://github.com/meteor/meteor/pull/8213) as the
  change was deemed too significant for this release.

> Note: The decision to revert the above change was made late in the
  Meteor 1.4.2.4 release process, before it was ever recommended but too
  late in the process to avoid the additional increment of the version number.
  See [#8311](https://github.com/meteor/meteor/pull/8311) for additional
  information. This change will still be released in an upcoming version
  of Meteor with a more seamless upgrade.

## v1.4.2.4, 2017-02-02

* Node has been upgraded to version 4.7.3.

* The `npm` npm package has been upgraded from version 3.10.9 to 4.1.2.

> Note: This change was later deemed too substantial for a point release
  and was reverted in Meteor 1.4.2.7.

* Fix for [Issue #8136](https://github.com/meteor/meteor/issues/8136).

* Fix for [Issue #8222](https://github.com/meteor/meteor/issues/8222).

* Fix for [Issue #7849](https://github.com/meteor/meteor/issues/7849).

* The version of 7-zip included in the Windows dev bundle has been
  upgraded from 1602 to 1604 in an attempt to mitigate
  [Issue #7688](https://github.com/meteor/meteor/issues/7688).

* The `"main"` field of `package.json` modules will no longer be
  overwritten with the value of the optional `"browser"` field, now that
  the `install` npm package can make sense of the `"browser"` field at
  runtime. If you experience module resolution failures on the client
  after updating Meteor, make sure you've updated the `modules-runtime`
  Meteor package to at least version 0.7.8.
  [#8213](https://github.com/meteor/meteor/pull/8213)

## v1.4.2.3, 2016-11-17

* Style improvements for `meteor create --full`.
  [#8045](https://github.com/meteor/meteor/pull/8045)

> Note: Meteor 1.4.2.2 was finalized before
  [#8045](https://github.com/meteor/meteor/pull/8045) was merged, but
  those changes were [deemed important
  enough](https://github.com/meteor/meteor/pull/8044#issuecomment-260913739)
  to skip recommending 1.4.2.2 and instead immediately release 1.4.2.3.

## v1.4.2.2, 2016-11-15

* Node has been upgraded to version 4.6.2.

* `meteor create` now has a new `--full` option, which generates an larger app,
  demonstrating development techniques highlighted in the
  [Meteor Guide](http://guide.meteor.com)

  [Issue #6974](https://github.com/meteor/meteor/issues/6974)
  [PR #7807](https://github.com/meteor/meteor/pull/7807)

* Minimongo now supports `$min`, `$max` and partially supports `$currentDate`.

  [Issue #7857](https://github.com/meteor/meteor/issues/7857)
  [PR #7858](https://github.com/meteor/meteor/pull/7858)

* Fix for [Issue #5676](https://github.com/meteor/meteor/issues/5676)
  [PR #7968](https://github.com/meteor/meteor/pull/7968)

* It is now possible for packages to specify a *lazy* main module:
  ```js
  Package.onUse(function (api) {
    api.mainModule("client.js", "client", { lazy: true });
  });
  ```
  This means the `client.js` module will not be evaluated during app
  startup unless/until another module imports it, and will not even be
  included in the client bundle if no importing code is found. **Note 1:**
  packages with lazy main modules cannot use `api.export` to export global
  symbols to other packages/apps. **Note 2:** packages with lazy main
  modules should be restricted to Meteor 1.4.2.2 or later via
  `api.versionsFrom("1.4.2.2")`, since older versions of Meteor cannot
  import lazy main modules using `import "meteor/<package name>"` but must
  explicitly name the module: `import "meteor/<package name>/client.js"`.

## v1.4.2.1, 2016-11-08

* Installing the `babel-runtime` npm package in your application
  `node_modules` directory is now required for most Babel-transformed code
  to work, as the Meteor `babel-runtime` package no longer attempts to
  provide custom implementations of Babel helper functions. To install
  the `babel-runtime` package, simply run the command
  ```sh
  meteor npm install --save babel-runtime
  ```
  in any Meteor application directory. The Meteor `babel-runtime` package
  version has been bumped to 1.0.0 to reflect this major change.
  [#7995](https://github.com/meteor/meteor/pull/7995)

* File system operations performed by the command-line tool no longer use
  fibers unless the `METEOR_DISABLE_FS_FIBERS` environment variable is
  explicitly set to a falsy value. For larger apps, this change results in
  significant build performance improvements due to the creation of fewer
  fibers and the avoidance of unnecessary asyncronous delays.
  https://github.com/meteor/meteor/pull/7975/commits/ca4baed90ae0675e55c93976411d4ed91f12dd63

* Running Meteor as `root` is still discouraged, and results in a fatal
  error by default, but the `--allow-superuser` flag now works as claimed.
  [#7959](https://github.com/meteor/meteor/issues/7959)

* The `dev_bundle\python\python.exe` executable has been restored to the
  Windows dev bundle, which may help with `meteor npm rebuild` commands.
  [#7960](https://github.com/meteor/meteor/issues/7960)

* Changes within linked npm packages now trigger a partial rebuild,
  whereas previously (in 1.4.2) they were ignored.
  [#7978](https://github.com/meteor/meteor/issues/7978)

* Miscellaneous fixed bugs:
  [#2876](https://github.com/meteor/meteor/issues/2876)
  [#7154](https://github.com/meteor/meteor/issues/7154)
  [#7956](https://github.com/meteor/meteor/issues/7956)
  [#7974](https://github.com/meteor/meteor/issues/7974)
  [#7999](https://github.com/meteor/meteor/issues/7999)
  [#8005](https://github.com/meteor/meteor/issues/8005)
  [#8007](https://github.com/meteor/meteor/issues/8007)

## v1.4.2, 2016-10-25

* This release implements a number of rebuild performance optimizations.
  As you edit files in development, the server should restart and rebuild
  much more quickly, especially if you have many `node_modules` files.
  See https://github.com/meteor/meteor/pull/7668 for more details.

> Note: the `METEOR_PROFILE` environment variable now provides data for
  server startup time as well as build time, which should make it easier
  to tell which of your packages are responsible for slow startup times.
  Please include the output of `METEOR_PROFILE=10 meteor run` with any
  GitHub issue about rebuild performance.

* `npm` has been upgraded to version 3.10.9.

* The `cordova-lib` npm package has been updated to 6.3.1, along with
  cordova-android (5.2.2) and cordova-ios (4.2.1), and various plugins.

* The `node-pre-gyp` npm package has been updated to 0.6.30.

* The `lru-cache` npm package has been updated to 4.0.1.

* The `meteor-promise` npm package has been updated to 0.8.0 for better
  asynchronous stack traces.

* The `meteor` tool is now prevented from running as `root` as this is
  not recommended and can cause issues with permissions.  In some environments,
  (e.g. Docker), it may still be desired to run as `root` and this can be
  permitted by passing `--unsafe-perm` to the `meteor` command.
  [#7821](https://github.com/meteor/meteor/pull/7821)

* Blaze-related packages have been extracted to
  [`meteor/blaze`](https://github.com/meteor/blaze), and the main
  [`meteor/meteor`](https://github.com/meteor/meteor) repository now
  refers to them via git submodules (see
  [#7633](https://github.com/meteor/meteor/pull/7633)).
  When running `meteor` from a checkout, you must now update these
  submodules by running
  ```sh
  git submodule update --init --recursive
  ```
  in the root directory of your `meteor` checkout.

* Accounts.forgotPassword and .verifyEmail no longer throw errors if callback is provided. [Issue #5664](https://github.com/meteor/meteor/issues/5664) [Origin PR #5681](https://github.com/meteor/meteor/pull/5681) [Merged PR](https://github.com/meteor/meteor/pull/7117)

* The default content security policy (CSP) for Cordova now includes `ws:`
  and `wss:` WebSocket protocols.
  [#7774](https://github.com/meteor/meteor/pull/7774)

* `meteor npm` commands are now configured to use `dev_bundle/.npm` as the
  npm cache directory by default, which should make npm commands less
  sensitive to non-reproducible factors in the external environment.
  https://github.com/meteor/meteor/pull/7668/commits/3313180a6ff33ee63602f7592a9506012029e919

* The `meteor test` command now supports the `--no-release-check` flag.
  https://github.com/meteor/meteor/pull/7668/commits/7097f78926f331fb9e70a06300ce1711adae2850

* JavaScript module bundles on the server no longer include transitive
  `node_modules` dependencies, since those dependencies can be evaluated
  directly by Node. This optimization should improve server rebuild times
  for apps and packages with large `node_modules` directories.
  https://github.com/meteor/meteor/pull/7668/commits/03c5346873849151cecc3e00606c6e5aa13b3bbc

* The `standard-minifier-css` package now does basic caching for the
  expensive `mergeCss` function.
  https://github.com/meteor/meteor/pull/7668/commits/bfa67337dda1e90610830611fd99dcb1bd44846a

* The `coffeescript` package now natively supports `import` and `export`
  declarations. [#7818](https://github.com/meteor/meteor/pull/7818)

* Due to changes in how Cordova generates version numbers for iOS and Android
  apps, you may experience issues with apps updating on user devices.  To avoid
  this, consider managing the `buildNumber` manually using
  `App.info('buildNumber', 'XXX');` in `mobile-config.js`. There are additional
  considerations if you have been setting `android:versionCode` or
  `ios-CFBundleVersion`.  See
  [#7205](https://github.com/meteor/meteor/issues/7205) and
  [#6978](https://github.com/meteor/meteor/issues/6978) for more information.

## v1.4.1.3, 2016-10-21

* Node has been updated to version 4.6.1:
  https://nodejs.org/en/blog/release/v4.6.1/

* The `mongodb` npm package used by the `npm-mongo` Meteor package has
  been updated to version 2.2.11.
  [#7780](https://github.com/meteor/meteor/pull/7780)

* The `fibers` npm package has been upgraded to version 1.0.15.

* Running Meteor with a different `--port` will now automatically
  reconfigure the Mongo replica set when using the WiredTiger storage
  engine, instead of failing to start Mongo.
  [#7840](https://github.com/meteor/meteor/pull/7840).

* When the Meteor development server shuts down, it now attempts to kill
  the `mongod` process it spawned, in addition to killing any running
  `mongod` processes when the server first starts up.
  https://github.com/meteor/meteor/pull/7668/commits/295d3d5678228f06ee0ab6c0d60139849a0ea192

* The `meteor <command> ...` syntax will now work for any command
  installed in `dev_bundle/bin`, except for Meteor's own commands.

* Incomplete package downloads will now fail (and be retried several
  times) instead of silently succeeding, which was the cause of the
  dreaded `Error: ENOENT: no such file or directory, open... os.json`
  error. [#7806](https://github.com/meteor/meteor/issues/7806)

## v1.4.1.2, 2016-10-04

* Node has been upgraded to version 4.6.0, a recommended security release:
  https://nodejs.org/en/blog/release/v4.6.0/

* `npm` has been upgraded to version 3.10.8.

## v1.4.1.1, 2016-08-24

* Update the version of our Node MongoDB driver to 2.2.8 to fix a bug in
  reconnection logic, leading to some `update` and `remove` commands being
  treated as `insert`s. [#7594](https://github.com/meteor/meteor/issues/7594)

## v1.4.1, 2016-08-18

* Node has been upgraded to 4.5.0.

* `npm` has been upgraded to 3.10.6.

* The `meteor publish-for-arch` command is no longer necessary when
  publishing Meteor packages with binary npm dependencies. Instead, binary
  dependencies will be rebuilt automatically on the installation side.
  Meteor package authors are not responsible for failures due to compiler
  toolchain misconfiguration, and any compilation problems with the
  underlying npm packages should be taken up with the authors of those
  packages. That said, if a Meteor package author really needs or wants to
  continue using `meteor publish-for-arch`, she should publish her package
  using an older release: e.g. `meteor --release 1.4 publish`.
  [#7608](https://github.com/meteor/meteor/pull/7608)

* The `.meteor-last-rebuild-version.json` files that determine if a binary
  npm package needs to be rebuilt now include more information from the
  `process` object, namely `process.{platform,arch,versions}` instead of
  just `process.versions`. Note also that the comparison of versions now
  ignores differences in patch versions, to avoid needless rebuilds.

* The `npm-bcrypt` package now uses a pure-JavaScript implementation by
  default, but will prefer the native `bcrypt` implementation if it is
  installed in the application's `node_modules` directory. In other words,
  run `meteor install --save bcrypt` in your application if you need or
  want to use the native implementation of `bcrypt`.
  [#7595](https://github.com/meteor/meteor/pull/7595)

* After Meteor packages are downloaded from Atmosphere, they will now be
  extracted using native `tar` or `7z.exe` on Windows, instead of the
  https://www.npmjs.com/package/tar library, for a significant performance
  improvement. [#7457](https://github.com/meteor/meteor/pull/7457)

* The npm `tar` package has been upgraded to 2.2.1, though it is now only
  used as a fallback after native `tar` and/or `7z.exe`.

* The progress indicator now distinguishes between downloading,
  extracting, and loading newly-installed Meteor packages, instead of
  lumping all of that work into a "downloading" status message.

* Background Meteor updates will no longer modify the `~/.meteor/meteor`
  symbolic link (or `AppData\Local\.meteor\meteor.bat` on Windows).
  Instead, developers must explicitly type `meteor update` to begin using
  a new version of the `meteor` script.

* Password Reset tokens now expire (after 3 days by default -- can be modified via `Accounts.config({ passwordResetTokenExpirationInDays: ...}`). [PR #7534](https://github.com/meteor/meteor/pull/7534)

* The `google` package now uses the `email` scope as a mandatory field instead
  of the `profile` scope. The `profile` scope is still added by default if the
  `requestPermissions` option is not specified to maintain backward
  compatibility, but it is now possible to pass an empty array to
  `requestPermissions` in order to only request the `email` scope, which
  reduces the amount of permissions requested from the user in the Google
  popup. [PR #6975](https://github.com/meteor/meteor/pull/6975)

* Added `Facebook.handleAuthFromAccessToken` in the case where you get the FB
  accessToken in some out-of-band way. [PR #7550](https://github.com/meteor/meteor/pull/7550)

* `Accounts.onLogout` gets `{ user, connection }` context in a similar fashion
  to `Accounts.onLogin`. [Issue #7397](https://github.com/meteor/meteor/issues/7397) [PR #7433](https://github.com/meteor/meteor/pull/7433)

* The `node-gyp` and `node-pre-gyp` tools will now be installed in
  `bundle/programs/server/node_modules`, to assist with rebuilding binary
  npm packages when deploying an app to Galaxy or elsewhere.
  [#7571](https://github.com/meteor/meteor/pull/7571)

* The `standard-minifier-{js,css}` packages no longer minify .js or .css
  files on the server. [#7572](https://github.com/meteor/meteor/pull/7572)

* Multi-line input to `meteor shell`, which was broken by changes to the
  `repl` module in Node 4, works again.
  [#7562](https://github.com/meteor/meteor/pull/7562)

* The implementation of the command-line `meteor` tool now forbids
  misbehaving polyfill libraries from overwriting `global.Promise`.
  [#7569](https://github.com/meteor/meteor/pull/7569)

* The `oauth-encryption` package no longer depends on the
  `npm-node-aes-gcm` package (or any special npm packages), because the
  Node 4 `crypto` library natively supports the `aes-128-gcm` algorithm.
  [#7548](https://github.com/meteor/meteor/pull/7548)

* The server-side component of the `meteor shell` command has been moved
  into a Meteor package, so that it can be developed independently from
  the Meteor release process, thanks to version unpinning.
  [#7624](https://github.com/meteor/meteor/pull/7624)

* The `meteor shell` command now works when running `meteor test`.

* The `meteor debug` command no longer pauses at the first statement
  in the Node process, yet still reliably stops at custom breakpoints
  it encounters later.

* The `meteor-babel` package has been upgraded to 0.12.0.

* The `meteor-ecmascript-runtime` package has been upgraded to 0.2.9, to
  support several additional [stage 4
  proposals](https://github.com/meteor/ecmascript-runtime/pull/4).

* A bug that prevented @-scoped npm packages from getting bundled for
  deployed apps has been fixed.
  [#7609](https://github.com/meteor/meteor/pull/7609).

* The `meteor update` command now supports an `--all-packages` flag to
  update all packages (including indirect dependencies) to their latest
  compatible versions, similar to passing the names of all your packages
  to the `meteor update` command.
  [#7653](https://github.com/meteor/meteor/pull/7653)

* Background release updates can now be disabled by invoking either
  `meteor --no-release-check` or `METEOR_NO_RELEASE_CHECK=1 meteor`.
  [#7445](https://github.com/meteor/meteor/pull/7445)

## v1.4.0.1, 2016-07-29

* Fix issue with the 1.4 tool springboarding to older releases (see [Issue #7491](https://github.com/meteor/meteor/issues/7491))

* Fix issue with running in development on Linux 32bit [Issue #7511](https://github.com/meteor/meteor/issues/7511)

## v1.4, 2016-07-25

* Node has been upgraded to 4.4.7.

* The `meteor-babel` npm package has been upgraded to 0.11.7.

* The `reify` npm package has been upgraded to 0.3.6.

* The `bcrypt` npm package has been upgraded to 0.8.7.

* Nested `import` declarations are now enabled for package code as well as
  application code. 699cf1f38e9b2a074169515d23983f74148c7223

* Meteor has been upgraded to support Mongo 3.2 by default (the bundled version
  used by `meteor run` has been upgraded). Internally it now uses the 2.2.4
  version of the `mongodb` npm driver, and has been tested against at Mongo 3.2
  server. [Issue #6957](https://github.com/meteor/meteor/issues/6957)

  Mongo 3.2 defaults to the new WiredTiger storage engine. You can update your
  database following the instructions here:
  https://docs.mongodb.com/v3.0/release-notes/3.0-upgrade/.
  In development, you can also just use `meteor reset` to remove your old
  database, and Meteor will create a new WiredTiger database for you. The Mongo
  driver will continue to work with the old MMAPv1 storage engine however.

  The new version of the Mongo driver has been tested with MongoDB versions from
  2.6 up. Mongo 2.4 has now reached end-of-life
  (https://www.mongodb.com/support-policy), and is no longer supported.

  If you are setting `MONGO_OPLOG_URL`, especially in production, ensure you are
  passing in the `replicaSet` argument (see [#7450]
    (https://github.com/meteor/meteor/issues/7450))

* Custom Mongo options can now be specified using the
  `Mongo.setConnectionOptions(options)` API.
  [#7277](https://github.com/meteor/meteor/pull/7277)

* On the server, cursor.count() now takes a single argument `applySkipLimit`
  (see the corresponding [Mongo documentation]
    (http://mongodb.github.io/node-mongodb-native/2.1/api/Cursor.html#count))

* Fix for regression caused by #5837 which incorrectly rewrote
  network-path references (e.g. `//domain.com/image.gif`) in CSS URLs.
  [#7416](https://github.com/meteor/meteor/issues/7416)
* Added Angular2 boilerplate example [#7364](https://github.com/meteor/meteor/pull/7363)

## v1.3.5.1, 2016-07-18

* This release fixed a small bug in 1.3.5 that prevented updating apps
  whose `.meteor/release` files refer to releases no longer installed in
  `~/.meteor/packages/meteor-tool`. [576468eae8d8dd7c1fe2fa381ac51dee5cb792cd](https://github.com/meteor/meteor/commit/576468eae8d8dd7c1fe2fa381ac51dee5cb792cd)

## v1.3.5, 2016-07-16

* Failed Meteor package downloads are now automatically resumed from the
  point of failure, up to ten times, with a five-second delay between
  attempts. [#7399](https://github.com/meteor/meteor/pull/7399)

* If an app has no `package.json` file, all packages in `node_modules`
  will be built into the production bundle. In other words, make sure you
  have a `package.json` file if you want to benefit from `devDependencies`
  pruning. [7b2193188fc9e297eefc841ce6035825164f0684](https://github.com/meteor/meteor/commit/7b2193188fc9e297eefc841ce6035825164f0684)

* Binary npm dependencies of compiler plugins are now automatically
  rebuilt when Node/V8 versions change.
  [#7297](https://github.com/meteor/meteor/issues/7297)

* Because `.meteor/local` is where purely local information should be
  stored, the `.meteor/dev_bundle` link has been renamed to
  `.meteor/local/dev_bundle`.

* The `.meteor/local/dev_bundle` link now corresponds exactly to
  `.meteor/release` even when an app is using an older version of
  Meteor. d732c2e649794f350238d515153f7fb71969c526

* When recompiling binary npm packages, the `npm rebuild` command now
  receives the flags `--update-binary` and `--no-bin-links`, in addition
  to respecting the `$METEOR_NPM_REBUILD_FLAGS` environment variable.
  [#7401](https://github.com/meteor/meteor/issues/7401)

* The last solution found by the package version constraint solver is now
  stored in `.meteor/local/resolver-result-cache.json` so that it need not
  be recomputed every time Meteor starts up.

* If the `$GYP_MSVS_VERSION` environment variable is not explicitly
  provided to `meteor {node,npm}`, the `node-gyp` tool will infer the
  appropriate version (though it still defaults to "2015").

## v1.3.4.4, 2016-07-10

* Fixed [#7374](https://github.com/meteor/meteor/issues/7374).

* The default loglevel for internal `npm` commands (e.g., those related to
  `Npm.depends`) has been set to "error" instead of "warn". Note that this
  change does not affect `meteor npm ...` commands, which can be easily
  configured using `.npmrc` files or command-line flags.
  [0689cae25a3e0da3615a402cdd0bec94ce8455c8](https://github.com/meteor/meteor/commit/0689cae25a3e0da3615a402cdd0bec94ce8455c8)

## v1.3.4.3, 2016-07-08

* Node has been upgraded to 0.10.46.

* `npm` has been upgraded to 3.10.5.

* The `node-gyp` npm package has been upgraded to 3.4.0.

* The `node-pre-gyp` npm package has been upgraded to 0.6.29.

* The `~/.meteor/meteor` symlink (or `AppData\Local\.meteor\meteor.bat` on
  Windows) will now be updated properly after `meteor update` succeeds. This was
  promised in [v1.3.4.2](https://github.com/meteor/meteor/blob/devel/History.md#v1342)
  but [not fully delivered](https://github.com/meteor/meteor/pull/7369#issue-164569763).

* The `.meteor/dev_bundle` symbolic link introduced in
  [v1.3.4.2](https://github.com/meteor/meteor/blob/devel/History.md#v1342)
  is now updated whenever `.meteor/release` is read.

* The `.meteor/dev_bundle` symbolic link is now ignored by
  `.meteor/.gitignore`.

## v1.3.4.2, 2016-07-07

* The `meteor node` and `meteor npm` commands now respect
  `.meteor/release` when resolving which versions of `node` and `npm` to
  invoke. Note that you must `meteor update` to 1.3.4.2 before this logic
  will take effect, but it will work in all app directories after
  updating, even those pinned to older versions.
  [#7338](https://github.com/meteor/meteor/issues/7338)

* The Meteor installer now has the ability to resume downloads, so
  installing Meteor on a spotty internet connection should be more
  reliable. [#7348](https://github.com/meteor/meteor/pull/7348)

* When running `meteor test`, shared directories are symlinked (or
  junction-linked on Windows) into the temporary test directory, not
  copied, leading to much faster test start times after the initial build.
  The directories: `.meteor/local/{bundler-cache,isopacks,plugin-cache}`

* `App.appendToConfig` allows adding custom tags to config.xml.
  [#7307](https://github.com/meteor/meteor/pull/7307)

* When using `ROOT_URL` with a path, relative CSS URLs are rewriten
  accordingly. [#5837](https://github.com/meteor/meteor/issues/5837)

* Fixed bugs:
  [#7149](https://github.com/meteor/meteor/issues/7149)
  [#7296](https://github.com/meteor/meteor/issues/7296)
  [#7309](https://github.com/meteor/meteor/issues/7309)
  [#7312](https://github.com/meteor/meteor/issues/7312)

## v1.3.4.1, 2016-06-23

* Increased the default HTTP timeout for requests made by the `meteor`
  command-line tool to 60 seconds (previously 30), and [disabled the
  timeout completely for Galaxy
  deploys](https://forums.meteor.com/t/1-3-4-breaks-galaxy-deployment-etimedout/25383/).

* Minor bug fixes: [#7281](https://github.com/meteor/meteor/pull/7281)
  [#7276](https://github.com/meteor/meteor/pull/7276)

## v1.3.4, 2016-06-22

* The version of `npm` used by `meteor npm` and when installing
  `Npm.depends` dependencies of Meteor packages has been upgraded from
  2.15.1 to **3.9.6**, which should lead to much flatter node_modules
  dependency trees.

* The `meteor-babel` npm package has been upgraded to 0.11.6, and is now
  installed using `npm@3.9.6`, fixing bugs arising from Windows path
  limits, such as [#7247](https://github.com/meteor/meteor/issues/7247).

* The `reify` npm package has been upgraded to 0.3.4, fixing
  [#7250](https://github.com/meteor/meteor/issues/7250).

* Thanks to caching improvements for the
  `files.{stat,lstat,readdir,realpath}` methods and
  `PackageSource#_findSources`, development server restart times are no
  longer proportional to the number of files in `node_modules`
  directories. [#7253](https://github.com/meteor/meteor/issues/7253)
  [#7008](https://github.com/meteor/meteor/issues/7008)

* When installed via `InstallMeteor.exe` on Windows, Meteor can now be
  easily uninstalled through the "Programs and Features" control panel.

* HTTP requests made by the `meteor` command-line tool now have a timeout
  of 30 seconds, which can be adjusted by the `$TIMEOUT_SCALE_FACTOR`
  environment variable. [#7143](https://github.com/meteor/meteor/pull/7143)

* The `request` npm dependency of the `http` package has been upgraded
  from 2.53.0 to 2.72.0.

* The `--headless` option is now supported by `meteor test` and
  `meteor test-packages`, in addition to `meteor self-test`.
  [#7245](https://github.com/meteor/meteor/pull/7245)

* Miscellaneous fixed bugs:
  [#7255](https://github.com/meteor/meteor/pull/7255)
  [#7239](https://github.com/meteor/meteor/pull/7239)

## v1.3.3.1, 2016-06-17

* Fixed bugs:
  [#7226](https://github.com/meteor/meteor/pull/7226)
  [#7181](https://github.com/meteor/meteor/pull/7181)
  [#7221](https://github.com/meteor/meteor/pull/7221)
  [#7215](https://github.com/meteor/meteor/pull/7215)
  [#7217](https://github.com/meteor/meteor/pull/7217)

* The `node-aes-gcm` npm package used by `oauth-encryption` has been
  upgraded to 0.1.5. [#7217](https://github.com/meteor/meteor/issues/7217)

* The `reify` module compiler has been upgraded to 0.3.3.

* The `meteor-babel` package has been upgraded to 0.11.4.

* The `pathwatcher` npm package has been upgraded to 6.7.0.

* In CoffeeScript files with raw JavaScript enclosed by backticks, the
  compiled JS will no longer contain `require` calls inserted by Babel.
  [#7226](https://github.com/meteor/meteor/issues/7226)

* Code related to the Velocity testing system has been removed.
  [#7235](https://github.com/meteor/meteor/pull/7235)

* Allow smtps:// in MAIL_URL [#7043](https://github.com/meteor/meteor/pull/7043)

* Adds `Accounts.onLogout()` a hook directly analogous to `Accounts.onLogin()`. [PR #6889](https://github.com/meteor/meteor/pull/6889)

## v1.3.3, 2016-06-10

* Node has been upgraded from 0.10.43 to 0.10.45.

* `npm` has been upgraded from 2.14.22 to 2.15.1.

* The `fibers` package has been upgraded to 1.0.13.

* The `meteor-babel` package has been upgraded to 0.10.9.

* The `meteor-promise` package has been upgraded to 0.7.1, a breaking
  change for code that uses `Promise.denodeify`, `Promise.nodeify`,
  `Function.prototype.async`, or `Function.prototype.asyncApply`, since
  those APIs have been removed.

* Meteor packages with binary npm dependencies are now automatically
  rebuilt using `npm rebuild` whenever the version of Node or V8 changes,
  making it much simpler to use Meteor with different versions of Node.
  5dc51d39ecc9e8e342884f3b4f8a489f734b4352

* `*.min.js` files are no longer minified during the build process.
  [PR #6986](https://github.com/meteor/meteor/pull/6986) [Issue #5363](https://github.com/meteor/meteor/issues/5363)

* You can now pick where the `.meteor/local` directory is created by setting the `METEOR_LOCAL_DIR` environment variable. This lets you run multiple instances of the same Meteor app.
  [PR #6760](https://github.com/meteor/meteor/pull/6760) [Issue #6532](https://github.com/meteor/meteor/issues/6532)

* Allow using authType in Facebook login [PR #5694](https://github.com/meteor/meteor/pull/5694)

* Adds flush() method to Tracker to force recomputation [PR #4710](https://github.com/meteor/meteor/pull/4710)

* Adds `defineMutationMethods` option (default: true) to `new Mongo.Collection` to override default behavior that sets up mutation methods (/collection/[insert|update...]) [PR #5778](https://github.com/meteor/meteor/pull/5778)

* Allow overridding the default warehouse url by specifying `METEOR_WAREHOUSE_URLBASE` [PR #7054](https://github.com/meteor/meteor/pull/7054)

* Allow `_id` in `$setOnInsert` in Minimongo: https://github.com/meteor/meteor/pull/7066

* Added support for `$eq` to Minimongo: https://github.com/meteor/meteor/pull/4235

* Insert a `Date` header into emails by default: https://github.com/meteor/meteor/pull/6916/files

* `meteor test` now supports setting the bind address using `--port IP:PORT` the same as `meteor run` [PR #6964](https://github.com/meteor/meteor/pull/6964) [Issue #6961](https://github.com/meteor/meteor/issues/6961)

* `Meteor.apply` now takes a `noRetry` option to opt-out of automatically retrying non-idempotent methods on connection blips: [PR #6180](https://github.com/meteor/meteor/pull/6180)

* DDP callbacks are now batched on the client side. This means that after a DDP message arrives, the local DDP client will batch changes for a minimum of 5ms (configurable via `bufferedWritesInterval`) and a maximum of 500ms (configurable via `bufferedWritesMaxAge`) before calling any callbacks (such as cursor observe callbacks).

* PhantomJS is no longer included in the Meteor dev bundle (#6905). If you
  previously relied on PhantomJS for local testing, the `spiderable`
  package, Velocity tests, or testing Meteor from a checkout, you should
  now install PhantomJS yourself, by running the following commmand:
  `meteor npm install -g phantomjs-prebuilt`

* The `babel-compiler` package now looks for `.babelrc` files and
  `package.json` files with a "babel" section. If found, these files may
  contribute additional Babel transforms that run before the usual
  `babel-preset-meteor` set of transforms. In other words, if you don't
  like the way `babel-preset-meteor` handles a particular kind of syntax,
  you can add your preferred transform plugins to the "presets" or
  "plugins" section of your `.babelrc` or `package.json` file. #6351

* When `BabelCompiler` cannot resolve a Babel plugin or preset package in
  `.babelrc` or `package.json`, it now merely warns instead of
  crashing. #7179

* Compiler plugins can now import npm packages that are visible to their
  input files using `inputFile.require(id)`. b16e8d50194b37d3511889b316345f31d689b020

* `import` statements in application modules now declare normal variables
  for the symbols that are imported, making it significantly easier to
  inspect imported variables when debugging in the browser console or in
  `meteor shell`.

* `import` statements in application modules are no longer restricted to
  the top level, and may now appear inside conditional statements
  (e.g. `if (Meteor.isServer) { import ... }`) or in nested scopes.

* `import` statements now work as expected in `meteor shell`. #6271

* Commands installed in `dev_bundle/lib/node_modules/.bin` (such as
  `node-gyp` and `node-pre-gyp`) are now available to scripts run by
  `meteor npm`. e95dfe410e1b43e8131bc2df9d2c29decdd1eaf6

* When building an application using `meteor build`, "devDependencies"
  listed in `package.json` are no longer copied into the bundle. #6750

* Packages tested with `meteor test-packages` now have access to local
  `node_modules` directories installed in the parent application or in the
  package directory itself. #6827

* You no longer need to specify `DEPLOY_HOSTNAME=galaxy.meteor.com` to run
  `meteor deploy` (and similar commands) against Galaxy. The AWS us-east-1
  Galaxy is now the default for `DEPLOY_HOSTNAME`. If your app's DNS points to
  another Galaxy region, `meteor deploy` will detect that automatically as
  well. #7055

* The `coffeescript` plugin now passes raw JavaScript code enclosed by
  back-ticks to `BabelCompiler`, enabling all ECMAScript features
  (including `import` and `export`) within CoffeeScript. #6000 #6691

* The `coffeescript` package now implies the same runtime environment as
  `ecmascript` (`ecmascript-runtime`, `babel-runtime`, and `promise`, but
  not `modules`). #7184

* When Meteor packages install `npm` dependencies, the
  `process.env.NPM_CONFIG_REGISTRY` environment variable is now
  respected. #7162

* `files.rename` now always executes synchronously. 9856d1d418a4d19c0adf22ec9a92f7ce81a23b05

* "Bare" files contained by `client/compatibility/` directories or added
  with `api.addFiles(path, ..., { bare: true })` are no longer compiled by
  Babel. https://github.com/meteor/meteor/pull/7033#issuecomment-225126778

* Miscellaneous fixed bugs: #6877 #6843 #6881

## v1.3.2.4, 2016-04-20

> Meteor 1.3.2.4 was published because publishing 1.3.2.3 failed in an
unrecoverable way. Meteor 1.3.2.4 contains no additional changes beyond
the changes in 1.3.2.3.

## v1.3.2.3, 2016-04-20

* Reverted accidental changes included in 1.3.2.1 and 1.3.2.2 that
  improved DDP performance by batching updates, but broke some packages
  that relied on private methods of the DDP client Connection class. See
  https://github.com/meteor/meteor/pull/5680 for more details. These
  changes will be reinstated in 1.3.3.

## v1.3.2.2, 2016-04-18

* Fixed bugs #6819 and #6831.

## v1.3.2.1, 2016-04-15

* Fixed faulty comparison of `.sourcePath` and `.targetPath` properties of
  files scanned by the `ImportScanner`, which caused problems for apps
  using the `tap:i18n` package. 6e792a7cf25847b8cd5d5664a0ff45c9fffd9e57

## v1.3.2, 2016-04-15

* The `meteor/meteor` repository now includes a `Roadmap.md` file:
  https://github.com/meteor/meteor/blob/devel/Roadmap.md

* Running `npm install` in `bundle/programs/server` when deploying an app
  also rebuilds any binary npm dependencies, fixing #6537. Set
  METEOR_SKIP_NPM_REBUILD=1 to disable this behavior if necessary.

* Non-.js(on) files in `node_modules` (such as `.less` and `.scss`) are
  now processed by compiler plugins and may be imported by JS. #6037

* The `jquery` package can now be completely removed from any app (#6563),
  and uses `<app>/node_modules/jquery` if available (#6626).

* Source maps are once again generated for all bundled JS files, even if
  they are merely identity mappings, so that the files appear distinct in
  the browser, and stack traces make more sense. #6639

* All application files in `imports` directories are now considered lazy,
  regardless of whether the app is using the `modules` package. This could
  be a breaking change for 1.3.2 apps that do not use `modules` or
  `ecmascript` but contain `imports` directories. Workaround: move files
  out of `imports`, or rename `imports` to something else.

* The `npm-bcrypt` package has been upgraded to use the latest version
  (0.8.5) of the `bcrypt` npm package.

* Compiler plugins can call `addJavaScript({ path })` multiple times with
  different paths for the same source file, and `module.id` will reflect
  this `path` instead of the source path, if they are different. #6806

* Fixed bugs: https://github.com/meteor/meteor/milestones/Release%201.3.2

* Fixed unintended change to `Match.Optional` which caused it to behave the same as the new `Match.Maybe` and incorrectly matching `null` where it previously would not have allowed it. #6735

## v1.3.1, 2016-04-03

* Long isopacket node_modules paths have been shortened, fixing upgrade
  problems on Windows. #6609

* Version 1.3.1 of Meteor can now publish packages for earlier versions of
  Meteor, provided those packages do not rely on modules. #6484 #6618

* The meteor-babel npm package used by babel-compiler has been upgraded to
  version 0.8.4. c8d12aed4e725217efbe86fa35de5d5e56d73c83

* The `meteor node` and `meteor npm` commands now return the same exit
  codes as their child processes. #6673 #6675

* Missing module warnings are no longer printed for Meteor packages, or
  for `require` calls when `require` is not a free variable, fixing
  https://github.com/practicalmeteor/meteor-mocha/issues/19.

* Cordova iOS builds are no longer built by Meteor, but merely prepared
  for building. 88d43a0f16a484a5716050cb7de8066b126c7b28

* Compiler plugin errors were formerly silenced for files not explicitly
  added in package.js. Now those errors are reported when/if the files are
  imported by the ImportScanner. be986fd70926c9dd8eff6d8866205f236c8562c4

## v1.3, 2016-03-27

### ES2015/Modules

* Enable ES2015 and CommonJS modules in Meteor apps and packages, on
  both client and server. Also let you install modules in apps and
  package by running `npm install`. See: https://github.com/meteor/meteor/blob/master/packages/modules/README.md

* Enable ES2015 generators and ES2016 async/await in the `ecmascript`
  package.

* Inherit static getters and setters in subclasses, when using the
  `ecmascript` package. #5624

* Report full file paths on compiler errors when using the
  `ecmascript` package. #5551

* Now possible to `import` or `require` files with a `.json` file
  extension. #5810

* `process.env.NODE_ENV` is now defined on both client and server as
  either `development` or `production`, which also determines the boolean
  flags `Meteor.isDevelopment` and `Meteor.isProduction`.

* Absolute identifiers for app modules no longer have the `/app/` prefix,
  and absolute identifiers for Meteor packages now have the prefix
  `/node_modules/meteor/` instead of just `/node_modules/`, meaning you
  should `import {Blaze} from "meteor/blaze"` instead of `from "blaze"`.

* Package variables imported by application code are once again exposed
  globally, allowing them to be accessed from the browser console or from
  `meteor shell`. #5868

* Fixed global variable assignment analysis during linking. #5870 #5819

* Changes to files in node_modules will now trigger a restart of the
  development server, just like any other file changes. #5815

* The meteor package now exports a `global` variable (a la Node) that
  provides a reliable reference to the global object for all Meteor code.

* Packages in local node_modules directories now take precedence over
  Meteor packages of the same name. #5933

* Upgraded `babel-compiler` to Babel 6, with the following set of plugins:
  https://github.com/meteor/babel-preset-meteor/blob/master/index.js

* Lazy CSS modules may now be imported by JS: 12c946ee651a93725f243f790c7919de3d445a19

* Packages in the top-level node_modules directory of an app can now be
  imported by Meteor packages: c631d3ac35f5ca418b93c454f521989855b8ec72

* Added support for wildcard import and export statements. #5872 #5897

* Client-side stubs for built-in Node modules are now provided
  automatically if the `meteor-node-stubs` npm package is installed. #6056

* Imported file extensions are now optional for file types handled by
  compiler plugins. #6151

* Upgraded Babel packages to ~6.5.0: 292824da3f8449afd1cd39fcd71acd415c809c0f
  Note: .babelrc files are now ignored (#6016), but may be reenabled (#6351).

* Polyfills now provided for `process.nextTick` and `process.platform`. #6167 #6198 #6055 efe53de492da6df785f1cbef2799d1d2b492a939

* The `meteor test-app` command is now `meteor test [--full-app]`:
  ab5ab15768136d55c76d51072e746d80b45ec181

* New apps now include a `package.json` file.
  c51b8cf7ffd8e7c9ca93768a2df93e4b552c199c

* `require.resolve` is now supported.
  https://github.com/benjamn/install/commit/ff6b25d6b5511d8a92930da41db73b93eb1d6cf8

* JSX now enabled in `.js` files processed by the `ecmascript` compiler
  plugin. #6151

* On the server, modules contained within `node_modules` directories are
  now loaded using the native Node `require` function. #6398

* All `<script>` tag(s) for application and package code now appear at the
  end of the `<body>` rather than in the `<head>`. #6375

* The client-side version of `process.env.NODE_ENV` (and other environment
  variables) now matches the corresponding server-side values. #6399

### Performance

* Don't reload package catalog from disk on rebuilds unless package
  dependencies changed. #5747

* Improve minimongo performance on updating documents when there are
  many active observes. #5627

### Platform

* Upgrade to Node v0.10.41.

* Allow all types of URLs that npm supports in `Npm.depends`
  declarations.

* Split up `standard-minifiers` in separate CSS
  (`standard-minifiers-css`) and JS minifiers
  (`standard-minifiers-js`). `standard-minifiers` now acts as an
  umbrella package for these 2 minifiers.

* Allow piping commands to `meteor shell` via STDIN. #5575

* Let users set the CAFILE environment variable to override the SSL
  root certificate list. #4757 #5523

* `force-ssl` is now marked production only.

### Cordova

* Cordova dependencies have been upgraded to the latest versions
  (`cordova-lib` 6.0.0, `cordova-ios` 4.0.1, and `cordova-android` 5.1.0).

* iOS apps now require iOS 8 or higher, and building for iOS requires Xcode 7.2
  to be installed.

* Building for Android now requires Android SDK 23 to be installed. You may also
  need to create a new AVD for the emulator.

* Building Cordova Android apps on Windows is now supported. #4155

* The Crosswalk plugin has been updated to 1.4.0.

* Cordova core plugins are now pinned to minimal versions known to be compatible
  with the included platforms. A warning is printed asking people to upgrade
  their dependencies if they specify an older version, but we'll always use
  the pinned version regardless.

* The plugin used for file serving and hot code push has been completely
  rewritten. Among many other improvements, it downloads updates incrementally,
  can recover from downloading faulty JavaScript code, and is much more
  reliable and performant.
  See [`cordova-plugin-meteor-webapp`](https://github.com/meteor/cordova-plugin-meteor-webapp)
  for more a more detailed description of the new design.

* If the callbacks added with `Meteor.startup()` do not complete within a set
  time, we consider a downloaded version faulty and will fallback to the last
  known good version. The default timeout is 20 seconds, but this can be
  configured by setting `App.setPreference("WebAppStartupTimeout", "10000");`
  (in milliseconds) in `mobile-config.js`.

* We now use `WKWebView` on iOS by default, even on iOS 8 (which works because
  we do not use `file://` URLs).

* We now use `localhost` instead of `meteor.local` to serve files from. Since
  `localhost` is considered a secure origin, this means the web view won't
  disable web platform features that it otherwise would.

* The local server port now lies between 12000-13000 and is chosen based on
  the `appId`, to both be consistent and lessen the chance of collisions between
  multiple Meteor Cordova apps installed on the same device.

* The plugin now allows for local file access on both iOS and Android, using a
  special URL prefix (`http://localhost:<port>/local-filesystem/<path>`).

* App icon and launch image sizes have been updated. Low resolution sizes for
  now unsupported devices have been deprecated, and higher resolution versions
  have been added.

* We now support the modern Cordova whitelist mechanism. `App.accessRule` has
  been updated with new options.

* `meteor build` now supports a `--server-only` option to avoid building
  the mobile apps when `ios` or `android` platforms have been added. It still
  builds the `web.cordova` architecture in the server bundle however, so it can
  be served for hot code pushes.

* `meteor run` now always tries to use an autodetected IP address as the
  mobile `ROOT_URL`, even if we're not running on a device. This avoids a situation
  where an app already installed on a device connects to a restarted development
  server and receives a `localhost` `ROOT_URL`. #5973

* Fixed a discrepancy between the way we calculated client hashes during a mobile
  build and on the server, which meant a Cordova app would always download a
  new version the first time it started up.

* In Cordova apps, `Meteor.startup()` now correctly waits for the
  device to be ready before firing the callback.

### Accounts

* Make `Accounts.forgotPassword` treat emails as case insensitive, as
  the rest of the accounts system does.

### Blaze

* Don't throw in certain cases when calling a template helper with an
  empty data context. #5411 #5736

* Improve automatic blocking of URLs in attribute values to also
  include `vbscript:` URLs.

### Check

* Introduced new matcher `Match.Maybe(type)` which will also match (permit) `null` in addition to `undefined`.  This is a suggested replacement (where appropriate) for `Match.Optional` which did not permit `null`.  This prevents the need to use `Match.OneOf(null, undefined, type)`. #6220

### Testing

* Packages can now be marked as `testOnly` to only run as part of app
  testing with `meteor test`. This is achieved by setting
  `testOnly: true` to `Package.describe`.


### Uncategorized

* Remove warning in the `simple-todos-react` example app. #5716

* Fix interaction between `browser-policy` and `oauth` packages. #5628

* Add README.md to the `tinytest` package. #5750

* Don't crash when calling `ReactiveDict.prototype.clear` if a
  property with a value wasn't previously accessed. #5530 #5602

* Move `DDPRateLimiter` to the server only, since it won't work if it
  is called from the client. It will now error if referenced from the
  client at all.

* Don't call function more than once when passing a `Match.Where`
  argument to `check`. #5630 #5651

* Fix empty object argument check in `this.subscribe` in
  templates. #5620

* Make `HTTP.call` not crash on undefined content. #5565 #5601

* Return observe handle from
  `Mongo.Collection.prototype._publishCursor`. #4983 #5615

* Add 'Did you mean?' reminders for some CLI commands to help Rails
  developers. #5593

* Make internal shell scripts compatible with other Unix-like
  systems. #5585

* Add a `_pollingInterval` option to `coll.find()` that can be used in
  conjunction with `_disableOplog: true`. #5586

* Expose Tinytest internals which can be used to extend it. #3541

* Improve error message from `check` when passing in null. #5545

* Split up `standard-minifiers` in separate CSS (`standard-minifier-css`) and JS
  minifiers(`standard-minifier-js`). `standard-minifiers` now acts as an umbrella package for these
  2 minifiers.

* Detect new Facebook user-agent in the `spiderable` package. #5516

* `Match.ObjectIncluding` now really requires plain objects. #6140

* Allow `git+` URL schemes for npm dependencies. #844

* Expose options `disableOplog`, `pollingIntervalMs`, and
  `pollingThrottleMs` to `Cursor.find` for tuning observe parameters
  on the server.

* Expose `dynamicHead` and `dynamicBody` hooks in boilerplate generation allowing code to inject content into the body and head tags from the server. #3860

* Add methods of the form `BrowserPolicy.content.allow<ContentType>BlobUrl()` to BrowserPolicy #5141

* Move `<script>` tags to end of `<body>` to enable 'loading' UI to be inserted into the boilerplate #6375

* Adds WebAppInternals.setBundledJsCssUrlRewriteHook allowing apps to supply a hook function that can create a dynamic bundledJsCssPrefix at runtime. This is useful if you're using a CDN by giving you a way to ensure the CDN won't cache broken js/css resources during an app upgrade.

Patches contributed by GitHub users vereed, mitar, nathan-muir,
robfallows, skishore, okland, Primigenus, zimme, welelay, rgoomar,
bySabi, mbrookes, TomFreudenberg, TechPlexEngineer, zacharydenton,
AlexeyMK, gwendall, dandv, devgrok, brianlukoff.


## v.1.2.1, 2015-10-26

* `coll.insert()` now uses a faster (but cryptographically insecure)
  algorithm to generate document IDs when called outside of a method
  and an `_id` field is not explicitly passed. With this change, there
  are no longer two algorithms used to generate document
  IDs. `Random.id()` can still be used to generate cryptographically
  secure document IDs. [#5161](https://github.com/meteor/meteor/issues/5161)

* The `ecmascript-collections` package has been renamed to
  `ecmascript-runtime` and now includes a more complete selection of
  ES2015 polyfills and shims from [`core-js`](https://www.npmjs.com/package/core-js).
  The complete list can be found
  [here](https://github.com/meteor/ecmascript-runtime/blob/master/server.js).

* Check type of `onException` argument to `bindEnvironment`. [#5271](https://github.com/meteor/meteor/issues/5271)

* WebApp's `PORT` environment variable can now be a named pipe to better support
  deployment on IIS on Windows. [4413](https://github.com/meteor/meteor/issues/4413)

* `Template.dynamic` can be now used as a block helper:
  `{{#Template.dynamic}} ... {{/Template.dynamic}}` [#4756](https://github.com/meteor/meteor/issues/4756)

* `Collection#allow/deny` now throw errors when passed falsy values. [#5442](https://github.com/meteor/meteor/pull/5442)

* `source-map` has been updated to a newer patch version, which fixes major bugs
  in particular around loading bundles generated by Webpack. [#5411](https://github.com/meteor/meteor/pull/5411)

* `check` now returns instead of throwing errors internally, which should make
  it much faster. `check` is used in many core Meteor packages, so this should
  result in small performance improvements across the framework. [#4584](https://github.com/meteor/meteor/pull/4584)

* The `userEmail` option to `Meteor.loginWithMeteorDeveloperAccount` has been
  renamed to `loginHint`, and now supports Google accounts as well. The old
  option still works for backwards compatibility. [#2422](https://github.com/meteor/meteor/issues/2422) [#5313](https://github.com/meteor/meteor/pull/5313)

* The old `addFiles` API for adding package assets no longer throws an error,
  making it easier to share packages between pre- and post-1.2 versions of
  Meteor. [#5458](https://github.com/meteor/meteor/issues/5458)

* Normally, you can't deploy to free meteor.com hosting or Galaxy from a
  non-Linux machine if you have *local* non-published packages with binary
  dependencies, nor can you run `meteor build --architecture SomeOtherArch`. As
  a temporary workaround, if you set the `METEOR_BINARY_DEP_WORKAROUND`
  variable, you will be able to deploy to Galaxy (but not free meteor.com
  hosting), and tarballs built with `meteor build` will contain a
  `programs/server/setup.sh` shell script which should be run on the server to
  install those packages.

## v1.2.0.2, 2015-09-28

* Update Crosswalk plugin for Cordova to 1.3.1. [#5267](https://github.com/meteor/meteor/issues/5267)

* Fix `meteor add` for a Cordova plugin using a Git URL with SHA.

* Upgraded the `promise` package to use `meteor-promise@0.5.0`, which uses
  the global `Promise` constructor in browsers that define it natively.

* Fix error in assigning attributes to `<body>` tag when using Blaze templates
  or `static-html`. [#5232](https://github.com/meteor/meteor/issues/5232)

## v1.2.0.1, 2015-09-22

* Fix incorrect publishing of packages with exports but no source. [#5228](https://github.com/meteor/meteor/issues/5228)

## v1.2, 2015-09-21

There are quite a lot of changes in Meteor 1.2. See the
[Wiki](https://github.com/meteor/meteor/wiki/Breaking-changes-in-Meteor-1.2) for
a shorter list of breaking changes you should be aware of when upgrading.

### Core Packages

* `meteor-platform` has been deprecated in favor of the smaller `meteor-base`,
  with apps listing their other dependencies explicitly.  The v1.2 upgrader
  will rewrite `meteor-platform` in existing apps.  `meteor-base` puts fewer
  symbols in the global namepsace, so it's no longer true that all apps
  have symbols like `Random` and `EJSON` in the global namespace.

* New packages: `ecmascript`, `es5-shim`, `ecmascript-collections`, `promise`,
  `static-html`, `jshint`, `babel-compiler`

* No longer include the `json` package by default, which contains code for
  `JSON.parse` and `JSON.stringify`.  (The last browser to not support JSON
  natively was Internet Explorer 7.)

* `autoupdate` has been renamed `hot-code-push`

### Meteor Accounts

* Login attempts are now rate-limited by default.  This can be turned off
  using `Accounts.removeDefaultRateLimit()`.

* `loginWithPassword` now matches username or email in a case insensitive
  manner. If there are multiple users with a username or email only differing
  in case, a case sensitive match is required. [#550](https://github.com/meteor/meteor/issues/550)

* `loginWithGithub` now requests `user:email` scope by default, and attempts
  to fetch the user's emails. If no public email has been set, we use the
  primary email instead. We also store the complete list of emails. [#4545](https://github.com/meteor/meteor/issues/4545)

* When an account's email address is verified, deactivate other verification
  tokens.  [#4626](https://github.com/meteor/meteor/issues/4626)

* Fix bug where blank page is shown when an expired login token is
  present. [#4825](https://github.com/meteor/meteor/issues/4825)

* Fix `OAuth1Binding.prototype.call` when making requests to Twitter
  with a large parameter set.

* Directions for setting up Google OAuth in accounts-ui have been updated to
  match Google's new requirements.

* Add `Accounts.oauth.unregisterService` method, and ensure that users can only
  log in with currently registered services.  [#4014](https://github.com/meteor/meteor/issues/4014)

* The `accounts-base` now defines reusable `AccountsClient` and
  `AccountsServer` constructors, so that users can create multiple
  independent instances of the `Accounts` namespace.  [#4233](https://github.com/meteor/meteor/issues/4233)

* Create an index for `Meteor.users` on
  `services.email.verificationTokens.token` (instead of
  `emails.validationTokens.token`, which never was used for anything).  [#4482](https://github.com/meteor/meteor/issues/4482)

* Remove an IE7-specific workaround from accounts-ui.  [#4485](https://github.com/meteor/meteor/issues/4485)

### Livequery

* Improved server performance by reducing overhead of processing oplog after
  database writes. Improvements are most noticeable in case when a method is
  doing a lot of writes on collections with plenty of active observers.  [#4694](https://github.com/meteor/meteor/issues/4694)

### Mobile

* The included Cordova tools have been updated to the latest version 5.2.0.
  This includes Cordova Android 4.1 and Cordova iOS 3.9. These updates may
  require you to make changes to your app. For details, see the [Cordova release
  notes] (https://cordova.apache.org/#news) for for the different versions.

* Thanks to Cordova Android's support for pluggable web views, it is now
  possible to install the [Crosswalk plugin]
  (https://crosswalk-project.org/documentation/cordova/cordova_4.html), which
  offers a hugely improved web view on older Android versions.
  You can add the plugin to your app with `meteor add crosswalk`.

* The bundled Android tools have been removed and a system-wide install of the
  Android SDK is now required. This should make it easier to keep the
  development toolchain up to date and helps avoid some difficult to diagnose
  failures. If you don't have your own Android tools installed already, you can
  find more information about installing the Android SDK for [Mac] (https://github.com/meteor/meteor/wiki/Mobile-Dev-Install:-Android-on-Mac)
  or [Linux]
  (https://github.com/meteor/meteor/wiki/Mobile-Dev-Install:-Android-on-Linux).

* As part of moving to npm, many Cordova plugins have been renamed. Meteor
  should perform conversions automatically, but you may want to be aware of this
  to avoid surprises. See [here]
  (https://cordova.apache.org/announcements/2015/04/21/plugins-release-and-move-to-npm.html)
  for more information.

* Installing plugins from the local filesystem is now supported using `file://`
  URLs, which should make developing your own plugins more convenient. It is
  also needed as a temporary workaround for using the Facebook plugin.
  Relative references are interpreted relative to the Meteor project directory.
  (As an example,
  `meteor add cordova:phonegap-facebook-plugin@file://../phonegap-facebook-plugin`
  would attempt to install the plugin from the same directory you Meteor project
  directory is located in.)

* Meteor no longer supports installing Cordova plugins from tarball URLs, but
  does support Git URLs with a SHA reference (like
  `https://github.com/apache/cordova-plugin-file#c452f1a67f41cb1165c92555f0e721fbb07329cc`).
  Existing GitHub tarball URLs are converted automatically.

* Allow specifying a `buildNumber` in `App.info`, which is used to set the
  `android-versionCode` and `ios-CFBundleVersion` in the `config.xml` of the
  Cordova project. The build number is used to differentiate between
  different versions of the app, and should be incremented before distributing
  a built app to stores or testing services. [#4048](https://github.com/meteor/meteor/issues/4048)

* Other changes include performance enhancements when building and running,
  and improved requirements checking and error reporting.

* Known issue: we do not currently show logging output when running on the
  iOS Simulator. As a workaround, you can `meteor run ios-device` to open the
  project in Xcode and watch the output there.

### Templates/Blaze

* New syntax: Handlebars sub-expressions are now supported -- as in,
  `{{helper (anotherHelper arg1 arg2)}}` -- as well as new block helper forms
  `#each .. in ..` and `#let x=y`.  See
  https://github.com/meteor/meteor/tree/devel/packages/spacebars

* Add a special case for the new `react-template-helper` package -- don't let
  templates use {{> React}} with siblings since `React.render` assumes it's
  being rendered into an empty container element. (This lets us throw the error
  when compiling templates rather than when the app runs.)

* Improve parsing of `<script>` and `<style>` tags.  [#3797](https://github.com/meteor/meteor/issues/3797)

* Fix a bug in `observe-sequence`. The bug was causing unnecessary rerenderings
  in an instance of `#each` block helper followed by false "duplicate ids"
  warnings. [#4049](https://github.com/meteor/meteor/issues/4049)

* `TemplateInstance#subscribe` now has a new `connection` option, which
  specifies which connection should be used when making the subscription. The
  default is `Meteor.connection`, which is the connection used when calling
  `Meteor.subscribe`.

* Fix external `<script>` tags in body or templates.  [#4415](https://github.com/meteor/meteor/issues/4415)

* Fix memory leak.  [#4289](https://github.com/meteor/meteor/issues/4289)

* Avoid recursion when materializing DOM elements, to avoid stack overflow
  errors in certain browsers. [#3028](https://github.com/meteor/meteor/issues/3028)

* Blaze and Meteor's built-in templating are now removable using
  `meteor remove blaze-html-templates`. You can add back support for static
  `head` and `body` tags in `.html` files by using the `static-html` package.

### DDP

* Websockets now support the
  [`permessage-deflate`](https://tools.ietf.org/id/draft-ietf-hybi-permessage-compression-19.txt)
  extension, which compresses data on the wire. It is enabled by default on the
  server. To disable it, set `$SERVER_WEBSOCKET_COMPRESSION` to `0`. To configure
  compression options, set `$SERVER_WEBSOCKET_COMPRESSION` to a JSON object that
  will be used as an argument to
  [`deflate.configure`](https://github.com/faye/permessage-deflate-node/blob/master/README.md).
  Compression is supported on the client side by Meteor's Node DDP client and by
  browsers including Chrome, Safari, and Firefox 37.

* The `ddp` package has been split into `ddp-client` and `ddp-server` packages;
  using `ddp` is equivalent to using both. This allows you to use the Node DDP
  client without adding the DDP server to your app.  [#4191](https://github.com/meteor/meteor/issues/4191) [#3452](https://github.com/meteor/meteor/issues/3452)

* On the client, `Meteor.call` now takes a `throwStubExceptions` option; if set,
  exceptions thrown by method stubs will be thrown instead of logged, and the
  method will not be invoked on the server.  [#4202](https://github.com/meteor/meteor/issues/4202)

* `sub.ready()` should return true inside that subscription's `onReady`
  callback.  [#4614](https://github.com/meteor/meteor/issues/4614)

* Fix method calls causing broken state when socket is reconnecting.  [#5104](https://github.com/meteor/meteor/issues/5104)

### Isobuild

* Build plugins will no longer process files whose names match the extension
  exactly (with no extra dot). If your build plugin needs to match filenames
  exactly, you should use the new build plugin API in this release which
  supplies a special `filenames` option. [#3985](https://github.com/meteor/meteor/issues/3985)

* Adding the same file twice in the same package is now an error. Previously,
  this could either lead to the file being included multiple times, or to a
  build time crash.

* You may now specify the `bare` option for JavaScript files on the server.
  Previous versions only allowed this on the client. [#3681](https://github.com/meteor/meteor/issues/3681)

* Ignore `node_modules` directories in apps instead of processing them as Meteor
  source code.  [#4457](https://github.com/meteor/meteor/issues/4457) [#4452](https://github.com/meteor/meteor/issues/4452)

* Backwards-incompatible change for package authors: Static assets in package.js files must now be
  explicitly declared by using `addAssets` instead of `addFiles`. Previously,
  any file that didn't have a source handler was automatically registered as a
  server-side asset. The `isAsset` option to `addFiles` is also deprecated in
  favor of `addAssets`.

* Built files are now always annotated with line number comments, to improve the
  debugging experience in browsers that don't support source maps.

* There is a completely new API for defining build plugins that cache their
  output. There are now special APIs for defining linters and minifiers in
  addition to compilers. The core Meteor packages for `less`, `coffee`, `stylus`
  and `html` files have been updated to use this new API. Read more on the
  [Wiki page](https://github.com/meteor/meteor/wiki/Build-Plugins-API).

### CSS

* LESS and Stylus now support cross-package imports.

* CSS concatenation and minification is delegated to the `standard-minifiers`
  package, which is present by default (and added to existing apps by the v1.2
  upgrader).

* CSS output is now split into multiple stylesheets to avoid hitting limits on
  rules per stylesheet in certain versions of Internet Explorer. [#1876](https://github.com/meteor/meteor/issues/1876)

### Mongo

* The oplog observe driver now properly updates queries when you drop a
  database.  [#3847](https://github.com/meteor/meteor/issues/3847)

* MongoID logic has been moved out of `minimongo` into a new package called
  `mongo-id`.

* Fix Mongo upserts with dotted keys in selector.  [#4522](https://github.com/meteor/meteor/issues/4522)


### `meteor` command-line tool

* You can now create three new example apps with the command line tool. These
  are the apps from the official tutorials at http://meteor.com/tutorials, which
  demonstrate building the same app with Blaze, Angular, and React. Try these
  apps with:

  ```sh
  meteor create --example simple-todos
  meteor create --example simple-todos-react
  meteor create --example simple-todos-angular
  ```

* `meteor shell` no longer crashes when piped from another command.

* Avoid a race condition in `meteor --test` and work with newer versions of the
  Velocity package.  [#3957](https://github.com/meteor/meteor/issues/3957)

* Improve error handling when publishing packages.  [#3977](https://github.com/meteor/meteor/issues/3977)

* Improve messaging around publishing binary packages.  [#3961](https://github.com/meteor/meteor/issues/3961)

* Preserve the value of `_` in `meteor shell`.  [#4010](https://github.com/meteor/meteor/issues/4010)

* `meteor mongo` now works on OS X when certain non-ASCII characters are in the
  pathname, as long as the `pgrep` utility is installed (it ships standard with
  OS X 10.8 and newer).  [#3999](https://github.com/meteor/meteor/issues/3999)

* `meteor run` no longer ignores (and often reverts) external changes to
  `.meteor/versions` which occur while the process is running.  [#3582](https://github.com/meteor/meteor/issues/3582)

* Fix crash when downloading two builds of the same package version
  simultaneously.  [#4163](https://github.com/meteor/meteor/issues/4163)

* Improve messages printed by `meteor update`, displaying list of packages
  that are not at the latest version available.

* When determining file load order, split file paths on path separator
  before comparing path components alphabetically.  [#4300](https://github.com/meteor/meteor/issues/4300)

* Fix inability to run `mongod` due to lack of locale configuration on some
  platforms, and improve error message if the failure still occurs.  [#4019](https://github.com/meteor/meteor/issues/4019)

* New `meteor lint` command.

### Minimongo

* The `$push` query modifier now supports a `$position` argument.  [#4312](https://github.com/meteor/meteor/issues/4312)

* `c.update(selector, replacementDoc)` no longer shares mutable state between
  replacementDoc and Minimongo internals. [#4377](https://github.com/meteor/meteor/issues/4377)

### Email

* `Email.send` now has a new option, `attachments`, in the same style as
  `mailcomposer`.
  [Details here.](https://github.com/andris9/mailcomposer#add-attachments)

### Tracker

* New `Tracker.Computation#onStop` method.  [#3915](https://github.com/meteor/meteor/issues/3915)

* `ReactiveDict` has two new methods, `clear` and `all`. `clear` resets
  the dictionary as if no items had been added, meaning all calls to `get` will
  return `undefined`. `all` converts the dictionary into a regular JavaScript
  object with a snapshot of the keys and values. Inside an autorun, `all`
  registers a dependency on any changes to the dictionary. [#3135](https://github.com/meteor/meteor/issues/3135)

### Utilities

* New `beforeSend` option to `HTTP.call` on the client allows you to directly
  access the `XMLHttpRequest` object and abort the call.  [#4419](https://github.com/meteor/meteor/issues/4419) [#3243](https://github.com/meteor/meteor/issues/3243) [#3266](https://github.com/meteor/meteor/issues/3266)

* Parse `application/javascript` and `application/x-javascript` HTTP replies as
  JSON too.  [#4595](https://github.com/meteor/meteor/issues/4595)

* `Match.test` from the `check` package now properly compares boolean literals,
  just like it does with Numbers and Strings. This applies to the `check`
  function as well.

* Provide direct access to the `mailcomposer` npm module used by the `email`
  package on `EmailInternals.NpmModules`. Allow specifying a `MailComposer`
  object to `Email.send` instead of individual options.  [#4209](https://github.com/meteor/meteor/issues/4209)

* Expose `Spiderable.requestTimeoutMs` from `spiderable` package to
  allow apps to set the timeout for running phantomjs.

* The `spiderable` package now reports the URL it's trying to fetch on failure.


### Other bug fixes and improvements

* Upgraded dependencies:

  - Node: 0.10.40 (from 0.10.36)
  - uglify-js: 2.4.20 (from 2.4.17)
  - http-proxy: 1.11.1 (from 1.6.0)

* `Meteor.loginWithGoogle` now supports `prompt`. Choose a prompt to always be
  displayed on Google login.

* Upgraded `coffeescript` package to depend on NPM packages
  coffeescript@1.9.2 and source-map@0.4.2. [#4302](https://github.com/meteor/meteor/issues/4302)

* Upgraded `fastclick` to 1.0.6 to fix an issue in iOS Safari. [#4393](https://github.com/meteor/meteor/issues/4393)

* Fix `Error: Can't render headers after they are sent to the client`.  [#4253](https://github.com/meteor/meteor/issues/4253) [#4750](https://github.com/meteor/meteor/issues/4750)

* `Meteor.settings.public` is always available on client and server,
  and modifications made on the server (for example, during app initialization)
  affect the value seen by connecting clients. [#4704](https://github.com/meteor/meteor/issues/4704)

### Windows

* Increase the buffer size for `netstat` when looking for running Mongo servers. [#4125](https://github.com/meteor/meteor/issues/4125)

* The Windows installer now always fetches the latest available version of
  Meteor at runtime, so that it doesn't need to be recompiled for every release.

* Fix crash in `meteor mongo` on Windows.  [#4711](https://github.com/meteor/meteor/issues/4711)


## v1.1.0.3, 2015-08-03

### Accounts

* When using Facebook API version 2.4, properly fetch `email` and other fields.
  Facebook recently forced all new apps to use version 2.4 of their API.  [#4743](https://github.com/meteor/meteor/issues/4743)


## v1.1.0.2, 2015-04-06

### `meteor` command-line tool

* Revert a change in 1.1.0.1 that caused `meteor mongo` to fail on some Linux
  systems. [#4115](https://github.com/meteor/meteor/issues/4115), [#4124](https://github.com/meteor/meteor/issues/4124), [#4134](https://github.com/meteor/meteor/issues/4134)


## v1.1.0.1, 2015-04-02

### Blaze

* Fix a regression in 1.1 in Blaze Templates: an error happening when View is
  invalidated immediately, causing a client-side crash (accessing
  `destroyMembers` of `undefined`). [#4097](https://github.com/meteor/meteor/issues/4097)

## v1.1, 2015-03-31

### Windows Support

* The Meteor command line tool now officially supports Windows 7, Windows 8.1,
  Windows Server 2008, and Windows Server 2012. It can run from PowerShell or
  Command Prompt.

* There is a native Windows installer that will be available for download from
  <https://www.meteor.com/install> starting with this release.

* In this release, Meteor on Windows supports all features available on Linux
  and Mac except building mobile apps with PhoneGap/Cordova.

* The `meteor admin get-machine` command now supports an additional
  architecture, `os.windows.x86_32`, which can be used to build binary packages
  for Windows.

### Version Solver

* The code that selects compatible package versions for `meteor update`
  and resolves conflicts on `meteor add` has been rewritten from the ground up.
  The core solver algorithm is now based on MiniSat, an open-source SAT solver,
  improving performance and maintainability.

* Refresh the catalog instead of downgrading packages when the versions in
  `.meteor/versions` aren't in the cache.  [#3653](https://github.com/meteor/meteor/issues/3653)

* Don't downgrade packages listed in `.meteor/packages`, or upgrade to a new
  major version, unless the new flag `--allow-incompatible-update` is passed
  as an override.

* Error messages are more detailed when constraints are unsatisfiable.

* Prefer "patched" versions of new indirect dependencies, and take patches
  to them on `meteor update` (for example, `1.0.1` or `1.0.0_1` over `1.0.0`).

* Version Solver is instrumented for profiling (`METEOR_PROFILE=1` in the
  environment).

* Setting the `METEOR_PRINT_CONSTRAINT_SOLVER_INPUT` environment variable
  prints information useful for diagnosing constraint solver bugs.

### Tracker

* Schedule the flush cycle using a better technique than `setTimeout` when
  available.  [#3889](https://github.com/meteor/meteor/issues/3889)

* Yield to the event loop during the flush cycle, unless we're executing a
  synchronous `Tracker.flush()`.  [#3901](https://github.com/meteor/meteor/issues/3901)

* Fix error reporting not being source-mapped properly. [#3655](https://github.com/meteor/meteor/issues/3655)

* Introduce a new option for `Tracker.autorun` - `onError`. This callback can be
  used to handle errors caught in the reactive computations. [#3822](https://github.com/meteor/meteor/issues/3822)

### Blaze

* Fix stack overflow from nested templates and helpers by avoiding recursion
  during rendering.  [#3028](https://github.com/meteor/meteor/issues/3028)

### `meteor` command-line tool

* Don't fail if `npm` prints more than 200K.  [#3887](https://github.com/meteor/meteor/issues/3887)


### Other bug fixes and improvements

* Upgraded dependencies:

  - uglify-js: 2.4.17 (from 2.4.13)

Patches contributed by GitHub users hwillson, mitar, murillo128, Primigenus,
rjakobsson, and tmeasday.


## v1.0.5, 2015-03-25

* This version of Meteor now uses version 2.2 of the Facebook API for
  authentication, instead of 1.0. If you use additional Facebook API methods
  beyond login, you may need to request new permissions.

  Facebook will automatically switch all apps to API version 2.0 on April
  30th, 2015. Please make sure to update your application's permissions and API
  calls by that date.

  For more details, see
  https://github.com/meteor/meteor/wiki/Facebook-Graph-API-Upgrade


## v1.0.4.2, 2015-03-20

* Fix regression in 1.0.4 where using Cordova for the first time in a project
  with hyphens in its directory name would fail.  [#3950](https://github.com/meteor/meteor/issues/3950)


## v1.0.4.1, 2015-03-18

* Fix regression in 1.0.4 where `meteor publish-for-arch` only worked for
  packages without colons in their name.  [#3951](https://github.com/meteor/meteor/issues/3951)

## v1.0.4, 2015-03-17

### Mongo Driver

* Meteor is now tested against MongoDB 2.6 by default (and the bundled version
  used by `meteor run` has been upgraded). It should still work fine with
  MongoDB 2.4.  Previous versions of Meteor mostly worked with MongoDB 2.6, with
  a few caveats:

    - Some upsert invocations did not work with MongoDB in previous versions of
      Meteor.
    - Previous versions of Meteor required setting up a special "user-defined
      role" with access to the `system.replset` table to use the oplog observe
      driver with MongoDB 2.6.  These extra permissions are not required with
      this version of Meteor.

  The MongoDB command needed to set up user permissions for the oplog observe
  driver is slightly different in MongoDB 2.6; see
  https://github.com/meteor/meteor/wiki/Oplog-Observe-Driver for details.

  We have also tested Meteor against the recently-released MongoDB 3.0.0.
  While we are not shipping MongoDB 3.0 with Meteor in this release (preferring
  to wait until its deployment is more widespread), we believe that Meteor
  1.0.4 apps will work fine when used with MongoDB 3.0.0 servers.

* Fix 0.8.1 regression where failure to connect to Mongo at startup would log a
  message but otherwise be ignored. Now it crashes the process, as it did before
  0.8.1.  [#3038](https://github.com/meteor/meteor/issues/3038)

* Use correct transform for allow/deny rules in `update` when different rules
  have different transforms.  [#3108](https://github.com/meteor/meteor/issues/3108)

* Provide direct access to the collection and database objects from the npm
  Mongo driver via new `rawCollection` and `rawDatabase` methods on
  `Mongo.Collection`.  [#3640](https://github.com/meteor/meteor/issues/3640)

* Observing or publishing an invalid query now throws an error instead of
  effectively hanging the server.  [#2534](https://github.com/meteor/meteor/issues/2534)


### Livequery

* If the oplog observe driver gets too far behind in processing the oplog, skip
  entries and re-poll queries instead of trying to keep up.  [#2668](https://github.com/meteor/meteor/issues/2668)

* Optimize common cases faced by the "crossbar" data structure (used by oplog
  tailing and DDP method write tracking).  [#3697](https://github.com/meteor/meteor/issues/3697)

* The oplog observe driver recovers from failed attempts to apply the modifier
  from the oplog (eg, because of empty field names).


### Minimongo

* When acting as an insert, `c.upsert({_id: 'x'}, {foo: 1})` now uses the `_id`
  of `'x'` rather than a random `_id` in the Minimongo implementation of
  `upsert`, just like it does for `c.upsert({_id: 'x'}, {$set: {foo: 1}})`.
  (The previous behavior matched a bug in the MongoDB 2.4 implementation of
  upsert that is fixed in MongoDB 2.6.)  [#2278](https://github.com/meteor/meteor/issues/2278)

* Avoid unnecessary work while paused in minimongo.

* Fix bugs related to observing queries with field filters: `changed` callbacks
  should not trigger unless a field in the filter has changed, and `changed`
  callbacks need to trigger when a parent of an included field is
  unset.  [#2254](https://github.com/meteor/meteor/issues/2254) [#3571](https://github.com/meteor/meteor/issues/3571)

* Disallow setting fields with empty names in minimongo, to match MongoDB 2.6
  semantics.


### DDP

* Subscription handles returned from `Meteor.subscribe` and
  `TemplateInstance#subscribe` now have a `subscriptionId` property to identify
  which subscription the handle is for.

* The `onError` callback to `Meteor.subscribe` has been replaced with a more
  general `onStop` callback that has an error as an optional first argument.
  The `onStop` callback is called when the subscription is terminated for
  any reason.  `onError` is still supported for backwards compatibility. [#1461](https://github.com/meteor/meteor/issues/1461)

* The return value from a server-side `Meteor.call` or `Meteor.apply` is now a
  clone of what the function returned rather than sharing mutable state.  [#3201](https://github.com/meteor/meteor/issues/3201)

* Make it easier to use the Node DDP client implementation without running a web
  server too.  [#3452](https://github.com/meteor/meteor/issues/3452)


### Blaze

* Template instances now have a `subscribe` method that functions exactly like
  `Meteor.subscribe`, but stops the subscription when the template is destroyed.
  There is a new method on Template instances called `subscriptionsReady()`
  which is a reactive function that returns true when all of the subscriptions
  made with `TemplateInstance#subscribe` are ready. There is also a built-in
  helper that returns the same thing and can be accessed with
  `Template.subscriptionsReady` inside any template.

* Add `onRendered`, `onCreated`, and `onDestroyed` methods to
  `Template`. Assignments to `Template.foo.rendered` and so forth are deprecated
  but are still supported for backwards compatibility.

* Fix bug where, when a helper or event handler was called from inside a custom
  block helper,  `Template.instance()` returned the `Template.contentBlock`
  template instead of the actual user-defined template, making it difficult to
  use `Template.instance()` for local template state.

* `Template.instance()` now works inside `Template.body`.  [#3631](https://github.com/meteor/meteor/issues/3631)

* Allow specifying attributes on `<body>` tags in templates.

* Improve performance of rendering large arrays.  [#3596](https://github.com/meteor/meteor/issues/3596)


### Isobuild

* Support `Npm.require('foo/bar')`.  [#3505](https://github.com/meteor/meteor/issues/3505) [#3526](https://github.com/meteor/meteor/issues/3526)

* In `package.js` files, `Npm.require` can only require built-in Node modules
  (and dev bundle modules, though you shouldn't depend on that), not the modules
  from its own `Npm.depends`. Previously, such code would work but only on the
  second time a `package.js` was executed.

* Ignore vim swap files in the `public` and `private` directories.  [#3322](https://github.com/meteor/meteor/issues/3322)

* Fix regression in 1.0.2 where packages might not be rebuilt when the compiler
  version changes.


### Meteor Accounts

* The `accounts-password` `Accounts.emailTemplates` can now specify arbitrary
  email `headers`.  The `from` address can now be set separately on the
  individual templates, and is a function there rather than a static
  string. [#2858](https://github.com/meteor/meteor/issues/2858) [#2854](https://github.com/meteor/meteor/issues/2854)

* Add login hooks on the client: `Accounts.onLogin` and
  `Accounts.onLoginFailure`. [#3572](https://github.com/meteor/meteor/issues/3572)

* Add a unique index to the collection that stores OAuth login configuration to
  ensure that only one configuration exists per service.  [#3514](https://github.com/meteor/meteor/issues/3514)

* On the server, a new option
  `Accounts.setPassword(user, password, { logout: false })` overrides the
  default behavior of logging out all logged-in connections for the user.  [#3846](https://github.com/meteor/meteor/issues/3846)


### Webapp

* `spiderable` now supports escaped `#!` fragments.  [#2938](https://github.com/meteor/meteor/issues/2938)

* Disable `appcache` on Firefox by default.  [#3248](https://github.com/meteor/meteor/issues/3248)

* Don't overly escape `Meteor.settings.public` and other parts of
  `__meteor_runtime_config__`.  [#3730](https://github.com/meteor/meteor/issues/3730)

* Reload the client program on `SIGHUP` or Node-specific IPC messages, not
  `SIGUSR2`.


### `meteor` command-line tool

* Enable tab-completion of global variables in `meteor shell`.  [#3227](https://github.com/meteor/meteor/issues/3227)

* Improve the stability of `meteor shell`.  [#3437](https://github.com/meteor/meteor/issues/3437) [#3595](https://github.com/meteor/meteor/issues/3595) [#3591](https://github.com/meteor/meteor/issues/3591)

* `meteor login --email` no longer takes an ignored argument.  [#3532](https://github.com/meteor/meteor/issues/3532)

* Fix regression in 1.0.2 where `meteor run --settings s` would ignore errors
  reading or parsing the settings file.  [#3757](https://github.com/meteor/meteor/issues/3757)

* Fix crash in `meteor publish` in some cases when the package is inside an
  app. [#3676](https://github.com/meteor/meteor/issues/3676)

* Fix crashes in `meteor search --show-all` and `meteor search --maintainer`.
  \#3636

* Kill PhantomJS processes after `meteor --test`, and only run the app
  once. [#3205](https://github.com/meteor/meteor/issues/3205) [#3793](https://github.com/meteor/meteor/issues/3793)

* Give a better error when Mongo fails to start up due to a full disk.  [#2378](https://github.com/meteor/meteor/issues/2378)

* After killing existing `mongod` servers, also clear the `mongod.lock` file.

* Stricter validation for package names: they cannot begin with a hyphen, end
  with a dot, contain two consecutive dots, or start or end with a colon.  (No
  packages on Atmosphere fail this validation.)  Additionally, `meteor create
  --package` applies the same validation as `meteor publish` and disallows
  packages with multiple colons.  (Packages with multiple colons like
  `local-test:iron:router` are used internally by `meteor test-packages` so that
  is not a strict validation rule.)

* `meteor create --package` now no longer creates a directory with the full
  name of the package, since Windows file systems cannot have colon characters
  in file paths. Instead, the command now creates a directory named the same
  as the second part of the package name after the colon (without the username
  prefix).


### Meteor Mobile

* Upgrade the Cordova CLI dependency from 3.5.1 to 4.2.0. See the release notes
  for the 4.x series of the Cordova CLI [on Apache
  Cordova](http://cordova.apache.org/announcements/2014/10/16/cordova-4.html).

* Related to the recently discovered [attack
  vectors](http://cordova.apache.org/announcements/2014/08/04/android-351.html)
  in Android Cordova apps, Meteor Cordova apps no longer allow access to all
  domains by default. If your app access external resources over XHR, you need
  to add them to the whitelist of allowed domains with the newly added
  [`App.accessRule`
  method](https://docs.meteor.com/#/full/App-accessRule) in your
  `mobile-config.js` file.

* Upgrade Cordova Plugins dependencies in Meteor Core packages:
  - `org.apache.cordova.file`: from 1.3.0 to 1.3.3
  - `org.apache.cordova.file-transfer`: from 0.4.4 to 0.5.0
  - `org.apache.cordova.splashscreen`: from 0.3.3 to 1.0.0
  - `org.apache.cordova.console`: from 0.2.10 to 0.2.13
  - `org.apache.cordova.device`: from 0.2.11 to 0.3.0
  - `org.apache.cordova.statusbar`: from 0.1.7 to 0.1.10
  - `org.apache.cordova.inappbrowser`: from 0.5.1 to 0.6.0
  - `org.apache.cordova.inappbrowser`: from 0.5.1 to 0.6.0

* Use the newer `ios-sim` binary, compiled with Xcode 6 on OS X Mavericks.


### Tracker

* Use `Session.set({k1: v1, k2: v2})` to set multiple values at once.


### Utilities

* Provide direct access to all options supported by the `request` npm module via
  the new server-only `npmRequestOptions` option to `HTTP.call`.  [#1703](https://github.com/meteor/meteor/issues/1703)


### Other bug fixes and improvements

* Many internal refactorings towards supporting Meteor on Windows are in this
  release.

* Remove some packages used internally to support legacy MDG systems
  (`application-configuration`, `ctl`, `ctl-helper`, `follower-livedata`,
  `dev-bundle-fetcher`, and `star-translate`).

* Provide direct access to some npm modules used by core packages on the
  `NpmModules` field of `WebAppInternals`, `MongoInternals`, and
  `HTTPInternals`.

* Upgraded dependencies:

  - node: 0.10.36 (from 0.10.33)
  - Fibers: 1.0.5 (from 1.0.1)
  - MongoDB: 2.6.7 (from 2.4.12)
  - openssl in mongo: 1.0.2 (from 1.0.1j)
  - MongoDB driver: 1.4.32 (from 1.4.1)
  - bson: 0.2.18 (from 0.2.7)
  - request: 2.53.0 (from 2.47.0)


Patches contributed by GitHub users 0a-, awatson1978, awwx, bwhitty,
christianbundy, d4nyll, dandv, DanielDent, DenisGorbachev, fay-jai, gsuess,
hwillson, jakozaur, meonkeys, mitar, netanelgilad, queso, rbabayoff, RobertLowe,
romanzolotarev, Siilwyn, and tmeasday.


## v.1.0.3.2, 2015-02-25

* Fix regression in 1.0.3 where the `meteor` tool could crash when downloading
  the second build of a given package version; for example, when running `meteor
  deploy` on an OSX or 32-bit Linux system for an app containing a binary
  package.  [#3761](https://github.com/meteor/meteor/issues/3761)


## v.1.0.3.1, 2015-01-20

* Rewrite `meteor show` and `meteor search` to show package information for
  local packages and to show if the package is installed for non-local
  packages. Introduce the `--show-all` flag, and deprecate the
  `--show-unmigrated` and `--show-old flags`.  Introduce the `--ejson` flag to
  output an EJSON object.

* Support README.md files in`meteor publish`. Take in the documentation file in
  `package.js` (set to `README.md` by default) and upload it to the server at
  publication time. Excerpt the first non-header Markdown section for use in
  `meteor show`.

* Support updates of package version metadata after that version has been
  published by running `meteor publish --update` from the package directory.

* Add `meteor test-packages --velocity` (similar to `meteor run --test`).  [#3330](https://github.com/meteor/meteor/issues/3330)

* Fix `meteor update <packageName>` to update `<packageName>` even if it's an
  indirect dependency of your app.  [#3282](https://github.com/meteor/meteor/issues/3282)

* Fix stack trace when a browser tries to use the server like a proxy.  [#1212](https://github.com/meteor/meteor/issues/1212)

* Fix inaccurate session statistics and possible multiple invocation of
  Connection.onClose callbacks.

* Switch CLI tool filesystem calls from synchronous to yielding (pro: more
  concurrency, more responsive to signals; con: could introduce concurrency
  bugs)

* Don't apply CDN prefix on Cordova. [#3278](https://github.com/meteor/meteor/issues/3278) [#3311](https://github.com/meteor/meteor/issues/3311)

* Don't try to refresh client app in the runner unless the app actually has the
  autoupdate package. [#3365](https://github.com/meteor/meteor/issues/3365)

* Fix custom release banner logic. [#3353](https://github.com/meteor/meteor/issues/3353)

* Apply HTTP followRedirects option to non-GET requests.  [#2808](https://github.com/meteor/meteor/issues/2808)

* Clean up temporary directories used by package downloads sooner.  [#3324](https://github.com/meteor/meteor/issues/3324)

* If the tool knows about the requested release but doesn't know about the build
  of its tool for the platform, refresh the catalog rather than failing
  immediately.  [#3317](https://github.com/meteor/meteor/issues/3317)

* Fix `meteor --get-ready` to not add packages to your app.

* Fix some corner cases in cleaning up app processes in the runner. Drop
  undocumented `--keepalive` support. [#3315](https://github.com/meteor/meteor/issues/3315)

* Fix CSS autoupdate when `$ROOT_URL` has a non-trivial path.  [#3111](https://github.com/meteor/meteor/issues/3111)

* Save Google OAuth idToken to the User service info object.

* Add git info to `meteor --version`.

* Correctly catch a case of illegal `Tracker.flush` during `Tracker.autorun`.  [#3037](https://github.com/meteor/meteor/issues/3037)

* Upgraded dependencies:

  - jquery: 1.11.2 (from 1.11.0)

Patches by GitHub users DanielDent, DanielDornhardt, PooMaster, Primigenus,
Tarang, TomFreudenberg, adnissen, dandv, fay-jai, knownasilya, mquandalle,
ogourment, restebanez, rissem, smallhelm and tmeasday.

## v1.0.2.1, 2014-12-22

* Fix crash in file change watcher.  [#3336](https://github.com/meteor/meteor/issues/3336)

* Allow `meteor test-packages packages/*` even if not all package directories
  have tests.  [#3334](https://github.com/meteor/meteor/issues/3334)

* Fix typo in `meteor shell` output. [#3326](https://github.com/meteor/meteor/issues/3326)


## v1.0.2, 2014-12-19

### Improvements to the `meteor` command-line tool

* A new command called `meteor shell` attaches an interactive terminal to
  an already-running server process, enabling inspection and execution of
  server-side data and code, with dynamic tab completion of variable names
  and properties. To see `meteor shell` in action, type `meteor run` in an
  app directory, then (in another terminal) type `meteor shell` in the
  same app directory. You do not have to wait for the app to start before
  typing `meteor shell`, as it will automatically connect when the server
  is ready. Note that `meteor shell` currently works for local development
  only, and is not yet supported for apps running on remote hosts.

* We've done a major internal overhaul of the `meteor` command-line tool with an
  eye to correctness, maintainability, and performance.  Some details include:
  * Refresh the package catalog for build commands only when an error
    occurs that could be fixed by a refresh, not for every build command.
  * Never run the constraint solver to select package versions more than once
    per build.
  * Built packages ("isopacks") are now cached inside individual app directories
    instead of inside their source directories.
  * `meteor run` starts Mongo in parallel with building the application.
  * The constraint solver no longer leaves a `versions.json` file in your
    packages source directories; when publishing a package that is not inside an
    app, it will leave a `.versions` file (with the same format as
    `.meteor/versions`) which you should check into source control.
  * The constraint solver's model has been simplified so that plugins must use
    the same version of packages as their surrounding package when built from
    local source.

* Using `meteor debug` no longer requires manually continuing the debugger when
  your app restarts, and it no longer overwrites the symbol `_` inside your app.

* Output from the command-line tool is now word-wrapped to the width of your
  terminal.

* Remove support for the undocumented earliestCompatibleVersion feature of the
  package system.

* Reduce CPU usage and disk I/O bandwidth by using kernel file-system change
  notification events where possible. On file systems that do not support these
  events (NFS, Vagrant Virtualbox shared folders, etc), file changes will only
  be detected every 5 seconds; to detect changes more often in these cases (but
  use more CPU), set the `METEOR_WATCH_FORCE_POLLING` environment
  variable. [#2135](https://github.com/meteor/meteor/issues/2135)

* Reduce CPU usage by fixing a check for a parent process in `meteor
  run` that was happening constantly instead of every few seconds. [#3252](https://github.com/meteor/meteor/issues/3252)

* Fix crash when two plugins defined source handlers for the same
  extension. [#3015](https://github.com/meteor/meteor/issues/3015) [#3180](https://github.com/meteor/meteor/issues/3180)

* Fix bug (introduced in 0.9.3) where the warning about using experimental
  versions of packages was printed too often.

* Fix bug (introduced in 1.0) where `meteor update --patch` crashed.

* Fix bug (introduced in 0.9.4) where banners about new releases could be
  printed too many times.

* Fix crash when a package version contained a dot-separated pre-release part
  with both digits and non-digits. [#3147](https://github.com/meteor/meteor/issues/3147)

* Corporate HTTP proxy support is now implemented using our websocket library's
  new built-in implementation instead of a custom implementation. [#2515](https://github.com/meteor/meteor/issues/2515)

### Blaze

* Add default behavior for `Template.parentData` with no arguments. This
  selects the first parent. [#2861](https://github.com/meteor/meteor/issues/2861)

* Fix `Blaze.remove` on a template's view to correctly remove the DOM
  elements when the template was inserted using
  `Blaze.renderWithData`. [#3130](https://github.com/meteor/meteor/issues/3130)

* Allow curly braces to be escaped in Spacebars. Use the special
  sequences `{{|` and `{{{|` to insert a literal `{{` or `{{{`.

### Meteor Accounts

* Allow integration with OAuth1 servers that require additional query
  parameters to be passed with the access token. [#2894](https://github.com/meteor/meteor/issues/2894)

* Expire a user's password reset and login tokens in all circumstances when
  their password is changed.

### Other bug fixes and improvements

* Some packages are no longer released as part of the core release process:
  amplify, backbone, bootstrap, d3, jquery-history, and jquery-layout. This
  means that new versions of these packages can be published outside of the full
  Meteor release cycle.

* Require plain objects as the update parameter when doing replacements
  in server-side collections.

* Fix audit-argument-checks spurious failure when an argument is NaN. [#2914](https://github.com/meteor/meteor/issues/2914)

### Upgraded dependencies

  - node: 0.10.33 (from 0.10.29)
  - source-map-support: 0.2.8 (from 0.2.5)
  - semver: 4.1.0 (from 2.2.1)
  - request: 2.47.0 (from 2.33.0)
  - tar: 1.0.2 (from 1.0.1)
  - source-map: 0.1.40 (from 0.1.32)
  - sqlite3: 3.0.2 (from 3.0.0)
  - phantomjs npm module: 1.9.12 (from 1.8.1-1)
  - http-proxy: 1.6.0 (from a fork of 1.0.2)
  - esprima: 1.2.2 (from an unreleased 1.1-era commit)
  - escope: 1.0.1 (from 1.0.0)
  - openssl in mongo: 1.0.1j (from 1.0.1g)
  - faye-websocket: 0.8.1 (from using websocket-driver instead)
  - MongoDB: 2.4.12 (from 2.4.9)


Patches by GitHub users andylash, anstarovoyt, benweissmann, chrisbridgett,
colllin, dandv, ecwyne, graemian, JamesLefrere, kevinchiu, LyuGGang, matteodem,
mitar, mquandalle, musically-ut, ograycode, pcjpcj2, physiocoder, rgoomar,
timhaines, trusktr, Urigo, and zol.


## v1.0.1, 2014-12-09

* Fix a security issue in allow/deny rules that could result in data
  loss. If your app uses allow/deny rules, or uses packages that use
  allow/deny rules, we recommend that you update immediately.


## v1.0, 2014-10-28

### New Features

* Add the `meteor admin get-machine` command to make it easier to
  publish packages with binary dependencies for all
  architectures. `meteor publish` no longer publishes builds
  automatically if your package has binary NPM dependencies.

* New `localmarket` example, highlighting Meteor's support for mobile
  app development.

* Restyle the `leaderboard` example, and optimize it for both desktop
  and mobile.

### Performance

* Reduce unnecessary syncs with the package server, which speeds up
  startup times for many commands.

* Speed up `meteor deploy` by not bundling unnecessary files and
  programs.

* To make Meteor easier to use on slow or unreliable network
  connections, increase timeouts for DDP connections that the Meteor
  tool uses to communicate with the package server. [#2777](https://github.com/meteor/meteor/issues/2777), [#2789](https://github.com/meteor/meteor/issues/2789).

### Mobile App Support

* Implemented reasonable default behavior for launch screens on mobile
  apps.

* Don't build for Android when only the iOS build is required, and
  vice versa.

* Fix bug that could cause mobile apps to stop being able to receive hot
  code push updates.

* Fix bug where Cordova clients connected to http://example.com instead
  of https://example.com when https:// was specified in the
  --mobile-server option. [#2880](https://github.com/meteor/meteor/issues/2880)

* Fix stack traces when attempting to build or run iOS apps on Linux.

* Print a warning when building an app with mobile platforms and
  outputting the build into the source tree. Outputting a build into the
  source tree can cause subsequent builds to fail because they will
  treat the build output as source files.

* Exit from `meteor run` when new Cordova plugins or platforms are
  added, since we don't support hot code push for new plugins or
  platforms.

* Fix quoting of arguments to Cordova plugins.

* The `accounts-twitter` package now works in Cordova apps in local
  development. For workarounds for other login providers in local
  development mode, see
  https://github.com/meteor/meteor/wiki/OAuth-for-mobile-Meteor-clients.

### Packaging

* `meteor publish-for-arch` can publish packages built with different Meteor
  releases.

* Fix default `api.versionsFrom` field in packages created with `meteor
  create --package`.

* Fix bug where changes in an app's .meteor/versions file would not
  cause the app to be rebuilt.

### Other bug fixes and improvements

* Use TLSv1 in the `spiderable` package, for compatibility with servers
  that have disabled SSLv3 in response to the POODLE bug.

* Work around the `meteor run` proxy occasionally running out of sockets.

* Fix bug with regular expressions in minimongo. [#2817](https://github.com/meteor/meteor/issues/2817)

* Add READMEs for several core packages.

* Include protocols in URLs printed by `meteor deploy`.

* Improve error message for limited ordered observe. [#1643](https://github.com/meteor/meteor/issues/1643)

* Fix missing dependency on `random` in the `autoupdate` package. [#2892](https://github.com/meteor/meteor/issues/2892)

* Fix bug where all CSS would be removed from connected clients if a
  CSS-only change is made between local development server restarts or
  when deploying with `meteor deploy`.

* Increase height of the Google OAuth popup to the Google-recommended
  value.

* Fix the layout of the OAuth configuration dialog when used with
  Bootstrap.

* Allow build plugins to override the 'bare' option on added source
  files. [#2834](https://github.com/meteor/meteor/issues/2834)

Patches by GitHub users DenisGorbachev, ecwyne, mitar, mquandalle,
Primigenus, svda, yauh, and zol.


## v0.9.4.1, 2014-12-09 (backport)

* Fix a security issue in allow/deny rules that could result in data
  loss. If your app uses allow/deny rules, or uses packages that use
  allow/deny rules, we recommend that you update immediately.
  Backport from 1.0.1.


## v0.9.4, 2014-10-13

### New Features

* The new `meteor debug` command and `--debug-port` command line option
  to `meteor run` allow you to easily use node-inspector to debug your
  server-side code. Add a `debugger` statement to your code to create a
  breakpoint.

* Add new a `meteor run --test` command that runs
  [Velocity](https://github.com/meteor-velocity/velocity) tests in your
  app .

* Add new callbacks `Accounts.onResetPasswordLink`,
  `Accounts.onEnrollmentLink`, and `Accounts.onEmailVerificationLink`
  that make it easier to build custom user interfaces on top of the
  accounts system. These callbacks should be registered before
  `Meteor.startup` fires, and will be called if the URL matches a link
  in an email sent by `Accounts.resetPassword`, etc. See
  https://docs.meteor.com/#Accounts-onResetPasswordLink.

* A new configuration file for mobile apps,
  `<APP>/mobile-config.js`. This allows you to set app metadata, icons,
  splash screens, preferences, and PhoneGap/Cordova plugin settings
  without needing a `cordova_build_override` directory. See
  https://docs.meteor.com/#mobileconfigjs.


### API Changes

* Rename `{{> UI.dynamic}}` to `{{> Template.dynamic}}`, and likewise
  with `UI.contentBlock` and `UI.elseBlock`. The UI namespace is no
  longer used anywhere except for backwards compatibility.

* Deprecate the `Template.someTemplate.myHelper = ...` syntax in favor
  of `Template.someTemplate.helpers(...)`.  Using the older syntax still
  works, but prints a deprecation warning to the console.

* `Package.registerBuildPlugin` its associated functions have been added
  to the public API, cleaned up, and documented. The new function is
  identical to the earlier _transitional_registerBuildPlugin except for
  minor backwards-compatible API changes. See
  https://docs.meteor.com/#Package-registerBuildPlugin

* Rename the `showdown` package to `markdown`.

* Deprecate the `amplify`, `backbone`, `bootstrap`, and `d3` integration
  packages in favor of community alternatives.  These packages will no
  longer be maintained by MDG.


### Tool Changes

* Improved output from `meteor build` to make it easier to publish
  mobile apps to the App Store and Play Store. See the wiki pages for
  instructions on how to publish your
  [iOS](https://github.com/meteor/meteor/wiki/How-to-submit-your-iOS-app-to-App-Store)
  and
  [Android](https://github.com/meteor/meteor/wiki/How-to-submit-your-Android-app-to-Play-Store)
  apps.

* Packages can now be marked as debug-mode only by adding `debugOnly:
  true` to `Package.describe`. Debug-only packages are not included in
  the app when it is bundled for production (`meteor build` or `meteor
  run --production`). This allows package authors to build packages
  specifically for testing and debugging without increasing the size of
  the resulting app bundle or causing apps to ship with debug
  functionality built in.

* Rework the process for installing mobile development SDKs. There is
  now a `meteor install-sdk` command that automatically install what
  software it can and points to documentation for the parts that
  require manual installation.

* The `.meteor/cordova-platforms` file has been renamed to
  `.meteor/platforms` and now includes the default `server` and
  `browser` platforms. The default platforms can't currently be removed
  from a project, though this will be possible in the future. The old
  file will be automatically migrated to the new one when the app is run
  with Meteor 0.9.4 or above.

* The `unipackage.json` file inside downloaded packages has been renamed
  to `isopack.json` and has an improved forwards-compatible format. To
  maintain backwards compatibility with previous releases, packages will
  be built with both files.

* The local package metadata cache now uses SQLite, which is much faster
  than the previous implementation. This improves `meteor` command line
  tool startup time.

* The constraint solver used by the client to find compatible versions
  of packages is now much faster.

* The `--port` option to `meteor run` now requires a numeric port
  (e.g. `meteor run --port example.com` is no longer valid).

* The `--mobile-port` option `meteor run` has been reworked. The option
  is now `--mobile-server` in `meteor run` and `--server` in `meteor
  build`. `--server` is required for `meteor build` in apps with mobile
  platforms installed. `--mobile-server` defaults to an automatically
  detected IP address on port 3000, and `--server` requires a hostname
  but defaults to port 80 if a port is not specified.

* Operations that take longer than a few seconds (e.g. downloading
  packages, installing the Android SDK, etc) now show a progress bar.

* Complete support for using an HTTP proxy in the `meteor` command line
  tool. Now all DDP connections can work through a proxy.  Use the standard
  `http_proxy` environment variable to specify your proxy endpoint.  [#2515](https://github.com/meteor/meteor/issues/2515)


### Bug Fixes

* Fix behavior of ROOT_URL with path ending in `/`.

* Fix source maps when using a ROOT_URL with a path. [#2627](https://github.com/meteor/meteor/issues/2627)

* Change the mechanism that the Meteor tool uses to clean up app server
  processes. The new mechanism is more resilient to slow app bundles and
  other CPU-intensive tasks. [#2536](https://github.com/meteor/meteor/issues/2536), [#2588](https://github.com/meteor/meteor/issues/2588).


Patches by GitHub users cryptoquick, Gaelan, jperl, meonkeys, mitar,
mquandalle, prapicault, pscanf, richguan, rick-golden-healthagen,
rissem, rosh93, rzymek, and timoabend


## v0.9.3.1, 2014-09-30

* Don't crash when failing to contact the package server. [#2713](https://github.com/meteor/meteor/issues/2713)

* Allow more than one dash in package versions. [#2715](https://github.com/meteor/meteor/issues/2715)


## v0.9.3, 2014-09-25

### More Package Version Number Flexibility

* Packages now support relying on multiple major versions of their
  dependencies (eg `blaze@1.0.0 || 2.0.0`). Additionally, you can now
  call `api.versionsFrom(<release>)` multiple times, or with an array
  (eg `api.versionsFrom([<release1>, <release2>])`. Meteor will
  interpret this to mean that the package will work with packages from
  all the listed releases.

* Support for "wrapped package" version numbers. There is now a `_` field
  in version numbers. The `_` field must be an integer, and versions with
  the `_` are sorted after versions without. This allows using the
  upstream version number as the Meteor package version number and being
  able to publish multiple version of the Meteor package (e.g.
  `jquery@1.11.1_2`).

Note: packages using the `||` operator or the `_` symbol in their
versions or dependencies will be invisible to pre-0.9.3 users. Meteor
versions 0.9.2 and before do not understand the new version formats and
will not be able to use versions of packages that use the new features.


### Other Command-line Tool Improvements

* More detailed constraint solver output. Meteor now tells you which
  constraints prevent upgrading or adding new packages. This will make
  it much easier to update your app to new versions.

* Better handling of pre-release versions (e.g. versions with
  `-`). Pre-release packages will now be included in an app if and only
  if there is no way to meet the app's constraints without using a
  pre-release package.

* Add `meteor admin set-unmigrated` to allow maintainers to hide
  pre-0.9.0 packages in `meteor search` and `meteor show`. This will not
  stop users from continuing to use the package, but it helps prevent
  new users from finding old non-functional packages.

* Progress bars for time-intensive operations, like downloading large
  packages.


### Other Changes

* Offically support `Meteor.wrapAsync` (renamed from
  `Meteor._wrapAsync`). Additionally, `Meteor.wrapAsync` now lets you
  pass an object to bind as `this` in the wrapped call. See
  https://docs.meteor.com/#meteor_wrapasync.

* The `reactive-dict` package now allows an optional name argument to
  enable data persistence during hot code push.


Patches by GitHub users evliu, meonkeys, mitar, mizzao, mquandalle,
prapicault, waitingkuo, wulfmeister.



## v0.9.2.2, 2014-09-17

* Fix regression in 0.9.2 that prevented some users from accessing the
  Meteor development server in their browser. Specifically, 0.9.2
  unintentionally changed the development mode server's default bind
  host to localhost instead of 0.0.0.0. [#2596](https://github.com/meteor/meteor/issues/2596)


## v0.9.2.1, 2014-09-15

* Fix versions of packages that were published with `-cordova` versions
  in 0.9.2 (appcache, fastclick, htmljs, logging, mobile-status-bar,
  routepolicy, webapp-hashing).


## v0.9.2, 2014-09-15

This release contains our first support for building mobile apps in
Meteor, for both iOS and Android. This support comes via an
integration with Apache's Cordova/PhoneGap project.

  * You can use Cordova/PhoneGap packages in your application or inside
    a Meteor package to access a device's native functions directly from
    JavaScript code.
  * The `meteor add-platform` and `meteor run` commands now let you
    launch the app in the iOS or Android simulator or run it on an
    attached hardware device.
  * This release extends hot code push to support live updates into
    installed native apps.
  * The `meteor bundle` command has been renamed to `meteor build` and
    now outputs build projects for the mobile version of the targeted
    app.
  * See
    https://github.com/meteor/meteor/wiki/Meteor-Cordova-Phonegap-integration
    for more information about how to get started building mobile apps
    with Meteor.

* Better mobile support for OAuth login: you can now use a
  redirect-based flow inside UIWebViews, and the existing popup-based
  flow has been adapted to work in Cordova/PhoneGap apps.

#### Bug fixes and minor improvements

* Fix sorting on non-trivial keys in Minimongo. [#2439](https://github.com/meteor/meteor/issues/2439)

* Bug fixes and performance improvements for the package system's
  constraint solver.

* Improved error reporting for misbehaving oplog observe driver. [#2033](https://github.com/meteor/meteor/issues/2033) [#2244](https://github.com/meteor/meteor/issues/2244)

* Drop deprecated source map linking format used for older versions of
  Firefox.  [#2385](https://github.com/meteor/meteor/issues/2385)

* Allow Meteor tool to run from a symlink. [#2462](https://github.com/meteor/meteor/issues/2462)

* Assets added via a plugin are no longer considered source files. [#2488](https://github.com/meteor/meteor/issues/2488)

* Remove support for long deprecated `SERVER_ID` environment
  variable. Use `AUTOUPDATE_VERSION` instead.

* Fix bug in reload-safetybelt package that resulted in reload loops in
  Chrome with cookies disabled.

* Change the paths for static assets served from packages. The `:`
  character is replaced with the `_` character in package names so as to
  allow serving on mobile devices and ease operation on Windows. For
  example, assets from the `abc:bootstrap` package are now served at
  `/packages/abc_bootstrap` instead of `/packages/abc:bootstrap`.

* Also change the paths within a bundled Meteor app to allow for
  different client architectures (eg mobile). For example,
  `bundle/programs/client` is now `bundle/programs/web.browser`.


Patches by GitHub users awwx, mizzao, and mquandalle.



## v0.9.1.1, 2014-09-06

* Fix backwards compatibility for packages that had weak dependencies
  on packages renamed in 0.9.1 (`ui`, `deps`, `livedata`). [#2521](https://github.com/meteor/meteor/issues/2521)

* Fix error when using the `reactive-dict` package without the `mongo`
  package.


## v0.9.1, 2014-09-04

#### Organizations in Meteor developer accounts

Meteor 0.9.1 ships with organizations support in Meteor developer
accounts. Organizations are teams of users that make it easy to
collaborate on apps and packages.

Create an organization at
https://www.meteor.com/account-settings/organizations. Run the `meteor
authorized` command in your terminal to give an organization
permissions to your apps. To add an organization as a maintainer of
your packages, use the `meteor admin maintainers` command. You can
also publish packages with an organization's name in the package name
prefix instead of your own username.


#### One backwards incompatible change for templates

* Templates can no longer be named "body" or "instance".

#### Backwards compatible Blaze API changes

* New public and documented APIs:
  * `Blaze.toHTMLWithData()`
  * `Template.currentData()`
  * `Blaze.getView()`
  * `Template.parentData()` (previously `UI._parentData()`)
  * `Template.instance()` (previously `UI._templateInstance()`)
  * `Template.body` (previously `UI.body`)
  * `new Template` (previously `Template.__create__`)
  * `Blaze.getData()` (previously `UI.getElementData`, or `Blaze.getCurrentData` with no arguments)

* Deprecate the `ui` package. Instead, use the `blaze` package. The
  `UI` and `Blaze` symbols are now the same.

* Deprecate `UI.insert`. `UI.render` and `UI.renderWithData` now
  render a template and place it in the DOM.

* Add an underscore to some undocumented Blaze APIs to make them
  internal. Notably: `Blaze._materializeView`, `Blaze._createView`,
  `Blaze._toText`, `Blaze._destroyView`, `Blaze._destroyNode`,
  `Blaze._withCurrentView`, `Blaze._DOMBackend`,
  `Blaze._TemplateWith`

* Document Views. Views are the machinery powering DOM updates in
  Blaze.

* Expose `view` property on template instances.

#### Backwards compatible renames

* Package renames
  * `livedata` -> `ddp`
  * `mongo-livedata` -> `mongo`
  * `standard-app-packages` -> `meteor-platform`
* Symbol renames
  * `Meteor.Collection` -> `Mongo.Collection`
  * `Meteor.Collection.Cursor` -> `Mongo.Cursor`
  * `Meteor.Collection.ObjectID` -> `Mongo.ObjectID`
  * `Deps` -> `Tracker`

#### Other

* Add `reactive-var` package. Lets you define a single reactive
  variable, like a single key in `Session`.

* Don't throw an exception in Chrome when cookies and local storage
  are blocked.

* Bump DDP version to "1". Clients connecting with version "pre1" or
  "pre2" should still work.

* Allow query parameters in OAuth1 URLs. [#2404](https://github.com/meteor/meteor/issues/2404)

* Fix `meteor list` if not all packages on server. Fixes [#2468](https://github.com/meteor/meteor/issues/2468)

Patch by GitHub user mitar.


## v0.9.0.1, 2014-08-27

* Fix issues preventing hot code reload from automatically reloading webapps in
  two cases: when the old app was a pre-0.9.0 app, and when the app used
  appcache. (In both cases, an explicit reload still worked.)

* Fix publishing packages containing a plugin with platform-specific code but
  no platform-specific code in the main package.

* Fix `meteor add package@version` when the package was already added with a
  different version constraint.

* Improve treatment of pre-release packages (packages with a dash in their
  version). Guarantee that they will not be chosen by the constraint solver
  unless explicitly requested.  `meteor list` won't suggest that you update to
  them.

* Fix slow spiderable executions.

* Fix dev-mode client-only restart when client files changed very soon after
  server restart.

* Fix stack trace on `meteor add` constraint solver failure.

* Fix "access-denied" stack trace when publishing packages.


## v0.9.0, 2014-08-26

Meteor 0.9.0 introduces the Meteor Package Server. Incorporating lessons from
our community's Meteorite tool, Meteor 0.9.0 allows users to develop and publish
Meteor packages to a central repository. The `meteor publish` command is used to
publish packages. Non-core packages can now be added with `meteor add`, and you
can specify version constraints on the packages you use. Binary packages can be
published for additional architectures with `meteor publish-for-arch`, which
allows cross-platform deploys and bundling.  You can search for packages with
`meteor search` and display information on them with `meteor show`, or you can
use the Atmosphere web interface developed by Percolate Studio at
https://atmospherejs.com/

See https://docs.meteor.com/#writingpackages and
https://docs.meteor.com/#packagejs for more details.

Other packaging-related changes:

* `meteor list` now lists the packages your app is using, which was formerly the
  behavior of `meteor list --using`. To search for packages you are not
  currently using, use `meteor search`.  The concept of an "internal" package
  (which did not show up in `meteor list`) no longer exists.

* To prepare a bundle created with `meteor bundle` for execution on a
  server, you now run `npm install` with no arguments instead of having
  to specify a few specific npm modules and their versions
  explicitly. See the README in the generated bundle for more details.

* All `under_score`-style `package.js` APIs (`Package.on_use`, `api.add_files`,
  etc) have been replaced with `camelCase` names (`Package.onUse`,
  `api.addFiles`, etc).  The old names continue to work for now.

* There's a new `archMatching` option to `Plugin.registerSourceHandler`, which
  should be used by any plugin whose output is only for the client or only for
  the server (eg, CSS and HTML templating packages); this allows Meteor to avoid
  restarting the server when files processed by these plugins change.

Other changes:

* When running your app with the local development server, changes that only
  affect the client no longer require restarting the server.  Changes that only
  affect CSS no longer require the browser to refresh the page, both in local
  development and in some production environments.  [#490](https://github.com/meteor/meteor/issues/490)

* When a call to `match` fails in a method or subscription, log the
  failure on the server. (This matches the behavior described in our docs)

* The `appcache` package now defaults to functioning on all browsers
  that support the AppCache API, rather than a whitelist of browsers.
  The main effect of this change is that `appcache` is now enabled by
  default on Firefox, because Firefox no longer makes a confusing
  popup. You can still disable individual browsers with
  `AppCache.config`.  [#2241](https://github.com/meteor/meteor/issues/2241)

* The `forceApprovalPrompt` option can now be specified in `Accounts.ui.config`
  in addition to `Meteor.loginWithGoogle`.  [#2149](https://github.com/meteor/meteor/issues/2149)

* Don't leak websocket clients in server-to-server DDP in some cases (and fix
  "Got open from inactive client"
  error). https://github.com/faye/websocket-driver-node/pull/8

* Updated OAuth url for login with Meetup.

* Allow minimongo `changed` callbacks to mutate their `oldDocument`
  argument. [#2231](https://github.com/meteor/meteor/issues/2231)

* Fix upsert called from client with no callback.  [#2413](https://github.com/meteor/meteor/issues/2413)

* Avoid a few harmless exceptions in OplogObserveDriver.

* Refactor `observe-sequence` package.

* Fix `spiderable` race condition.

* Re-apply our fix of NPM bug https://github.com/npm/npm/issues/3265 which got
  accidentally reverted upstream.

* Workaround for a crash in recent Safari
  versions. https://github.com/meteor/meteor/commit/e897539adb

* Upgraded dependencies:
  - less: 1.7.4 (from 1.7.1)
  - tar: 1.0.1 (from 0.1.19)
  - fstream: 1.0.2 (from 0.1.25)

Patches by GitHub users Cangit, dandv, ImtiazMajeed, MaximDubrovin, mitar,
mquandalle, rcy, RichardLitt, thatneat, and twhy.


## v0.8.3.1, 2014-12-09 (backport)

* Fix a security issue in allow/deny rules that could result in data
  loss. If your app uses allow/deny rules, or uses packages that use
  allow/deny rules, we recommend that you update immediately.
  Backport from 1.0.1.


## v0.8.3, 2014-07-29

#### Blaze

* Refactor Blaze to simplify internals while preserving the public
  API. `UI.Component` has been replaced with `Blaze.View.`

* Fix performance issues and memory leaks concerning event handlers.

* Add `UI.remove`, which removes a template after `UI.render`/`UI.insert`.

* Add `this.autorun` to the template instance, which is like `Deps.autorun`
  but is automatically stopped when the template is destroyed.

* Create `<a>` tags as SVG elements when they have `xlink:href`
  attributes. (Previously, `<a>` tags inside SVGs were never created as
  SVG elements.)  [#2178](https://github.com/meteor/meteor/issues/2178)

* Throw an error in `{{foo bar}}` if `foo` is missing or not a function.

* Cursors returned from template helpers for #each should implement
  the `observeChanges` method and don't have to be Minimongo cursors
  (allowing new custom data stores for Blaze like Miniredis).

* Remove warnings when {{#each}} iterates over a list of strings,
  numbers, or other items that contains duplicates.  [#1980](https://github.com/meteor/meteor/issues/1980)

#### Meteor Accounts

* Fix regression in 0.8.2 where an exception would be thrown if
  `Meteor.loginWithPassword` didn't have a callback. Callbacks to
  `Meteor.loginWithPassword` are now optional again.  [#2255](https://github.com/meteor/meteor/issues/2255)

* Fix OAuth popup flow in mobile apps that don't support
  `window.opener`.  [#2302](https://github.com/meteor/meteor/issues/2302)

* Fix "Email already exists" error with MongoDB 2.6.  [#2238](https://github.com/meteor/meteor/issues/2238)


#### mongo-livedata and minimongo

* Fix performance issue where a large batch of oplog updates could block
  the node event loop for long periods.  [#2299](https://github.com/meteor/meteor/issues/2299).

* Fix oplog bug resulting in error message "Buffer inexplicably empty".  [#2274](https://github.com/meteor/meteor/issues/2274)

* Fix regression from 0.8.2 that caused collections to appear empty in
  reactive `findOne()` or `fetch` queries that run before a mutator
  returns.  [#2275](https://github.com/meteor/meteor/issues/2275)


#### Miscellaneous

* Stop including code by default that automatically refreshes the page
  if JavaScript and CSS don't load correctly. While this code is useful
  in some multi-server deployments, it can cause infinite refresh loops
  if there are errors on the page. Add the `reload-safetybelt` package
  to your app if you want to include this code.

* On the server, `Meteor.startup(c)` now calls `c` immediately if the
  server has already started up, matching the client behavior.  [#2239](https://github.com/meteor/meteor/issues/2239)

* Add support for server-side source maps when debugging with
  `node-inspector`.

* Add `WebAppInternals.addStaticJs()` for adding static JavaScript code
  to be served in the app, inline if allowed by `browser-policy`.

* Make the `tinytest/run` method return immediately, so that `wait`
  method calls from client tests don't block on server tests completing.

* Log errors from method invocations on the client if there is no
  callback provided.

* Upgraded dependencies:
  - node: 0.10.29 (from 0.10.28)
  - less: 1.7.1 (from 1.6.1)

Patches contributed by GitHub users Cangit, cmather, duckspeaker, zol.


## v0.8.2, 2014-06-23

#### Meteor Accounts

* Switch `accounts-password` to use bcrypt to store passwords on the
  server. (Previous versions of Meteor used a protocol called SRP.)
  Users will be transparently transitioned when they log in. This
  transition is one-way, so you cannot downgrade a production app once
  you upgrade to 0.8.2. If you are maintaining an authenticating DDP
  client:
     - Clients that use the plaintext password login handler (i.e. call
       the `login` method with argument `{ password: <plaintext
       password> }`) will continue to work, but users will not be
       transitioned from SRP to bcrypt when logging in with this login
       handler.
     - Clients that use SRP will no longer work. These clients should
       instead directly call the `login` method, as in
       `Meteor.loginWithPassword`. The argument to the `login` method
       can be either:
         - `{ password: <plaintext password> }`, or
         - `{ password: { digest: <password hash>, algorithm: "sha-256" } }`,
           where the password hash is the hex-encoded SHA256 hash of the
           plaintext password.

* Show the display name of the currently logged-in user after following
  an email verification link or a password reset link in `accounts-ui`.

* Add a `userEmail` option to `Meteor.loginWithMeteorDeveloperAccount`
  to pre-fill the user's email address in the OAuth popup.

* Ensure that the user object has updated token information before
  it is passed to email template functions. [#2210](https://github.com/meteor/meteor/issues/2210)

* Export the function that serves the HTTP response at the end of an
  OAuth flow as `OAuth._endOfLoginResponse`. This function can be
  overridden to make the OAuth popup flow work in certain mobile
  environments where `window.opener` is not supported.

* Remove support for OAuth redirect URLs with a `redirect` query
  parameter. This OAuth flow was never documented and never fully
  worked.


#### Blaze

* Blaze now tracks individual CSS rules in `style` attributes and won't
  overwrite changes to them made by other JavaScript libraries.

* Add `{{> UI.dynamic}}` to make it easier to dynamically render a
  template with a data context.

* Add `UI._templateInstance()` for accessing the current template
  instance from within a block helper.

* Add `UI._parentData(n)` for accessing parent data contexts from
  within a block helper.

* Add preliminary API for registering hooks to run when Blaze intends to
  insert, move, or remove DOM elements. For example, you can use these
  hooks to animate nodes as they are inserted, moved, or removed. To use
  them, you can set the `_uihooks` property on a container DOM
  element. `_uihooks` is an object that can have any subset of the
  following three properties:

    - `insertElement: function (node, next)`: called when Blaze intends
      to insert the DOM element `node` before the element `next`
    - `moveElement: function (node, next)`: called when Blaze intends to
      move the DOM element `node` before the element `next`
    - `removeElement: function (node)`: called when Blaze intends to
      remove the DOM element `node`

    Note that when you set one of these functions on a container
    element, Blaze will not do the actual operation; it's your
    responsibility to actually insert, move, or remove the node (by
    calling `$(node).remove()`, for example).

* The `findAll` method on template instances now returns a vanilla
  array, not a jQuery object. The `$` method continues to
  return a jQuery object. [#2039](https://github.com/meteor/meteor/issues/2039)

* Fix a Blaze memory leak by cleaning up event handlers when a template
  instance is destroyed. [#1997](https://github.com/meteor/meteor/issues/1997)

* Fix a bug where helpers used by {{#with}} were still re-running when
  their reactive data sources changed after they had been removed from
  the DOM.

* Stop not updating form controls if they're focused. If a field is
  edited by one user while another user is focused on it, it will just
  lose its value but maintain its focus. [#1965](https://github.com/meteor/meteor/issues/1965)

* Add `_nestInCurrentComputation` option to `UI.render`, fixing a bug in
  {{#each}} when an item is added inside a computation that subsequently
  gets invalidated. [#2156](https://github.com/meteor/meteor/issues/2156)

* Fix bug where "=" was not allowed in helper arguments. [#2157](https://github.com/meteor/meteor/issues/2157)

* Fix bug when a template tag immediately follows a Spacebars block
  comment. [#2175](https://github.com/meteor/meteor/issues/2175)


#### Command-line tool

* Add --directory flag to `meteor bundle`. Setting this flag outputs a
  directory rather than a tarball.

* Speed up updates of NPM modules by upgrading Node to include our fix for
  https://github.com/npm/npm/issues/3265 instead of passing `--force` to
  `npm install`.

* Always rebuild on changes to npm-shrinkwrap.json files.  [#1648](https://github.com/meteor/meteor/issues/1648)

* Fix uninformative error message when deploying to long hostnames. [#1208](https://github.com/meteor/meteor/issues/1208)

* Increase a buffer size to avoid failing when running MongoDB due to a
  large number of processes running on the machine, and fix the error
  message when the failure does occur. [#2158](https://github.com/meteor/meteor/issues/2158)

* Clarify a `meteor mongo` error message when using the MONGO_URL
  environment variable. [#1256](https://github.com/meteor/meteor/issues/1256)


#### Testing

* Run server tests from multiple clients serially instead of in
  parallel. This allows testing features that modify global server
  state.  [#2088](https://github.com/meteor/meteor/issues/2088)


#### Security

* Add Content-Type headers on JavaScript and CSS resources.

* Add `X-Content-Type-Options: nosniff` header to
  `browser-policy-content`'s default policy. If you are using
  `browser-policy-content` and you don't want your app to send this
  header, then call `BrowserPolicy.content.allowContentTypeSniffing()`.

* Use `Meteor.absoluteUrl()` to compute the redirect URL in the `force-ssl`
  package (instead of the host header).


#### Miscellaneous

* Allow `check` to work on the server outside of a Fiber. [#2136](https://github.com/meteor/meteor/issues/2136)

* EJSON custom type conversion functions should not be permitted to yield. [#2136](https://github.com/meteor/meteor/issues/2136)

* The legacy polling observe driver handles errors communicating with MongoDB
  better and no longer gets "stuck" in some circumstances.

* Automatically rewind cursors before calls to `fetch`, `forEach`, or `map`. On
  the client, don't cache the return value of `cursor.count()` (consistently
  with the server behavior). `cursor.rewind()` is now a no-op. [#2114](https://github.com/meteor/meteor/issues/2114)

* Remove an obsolete hack in reporting line numbers for LESS errors. [#2216](https://github.com/meteor/meteor/issues/2216)

* Avoid exceptions when accessing localStorage in certain Internet
  Explorer configurations. [#1291](https://github.com/meteor/meteor/issues/1291), [#1688](https://github.com/meteor/meteor/issues/1688).

* Make `handle.ready()` reactively stop, where `handle` is a
  subscription handle.

* Fix an error message from `audit-argument-checks` after login.

* Make the DDP server send an error if the client sends a connect
  message with a missing or malformed `support` field. [#2125](https://github.com/meteor/meteor/issues/2125)

* Fix missing `jquery` dependency in the `amplify` package. [#2113](https://github.com/meteor/meteor/issues/2113)

* Ban inserting EJSON custom types as documents. [#2095](https://github.com/meteor/meteor/issues/2095)

* Fix incorrect URL rewrites in stylesheets. [#2106](https://github.com/meteor/meteor/issues/2106)

* Upgraded dependencies:
  - node: 0.10.28 (from 0.10.26)
  - uglify-js: 2.4.13 (from 2.4.7)
  - sockjs server: 0.3.9 (from 0.3.8)
  - websocket-driver: 0.3.4 (from 0.3.2)
  - stylus: 0.46.3 (from 0.42.3)

Patches contributed by GitHub users awwx, babenzele, Cangit, dandv,
ducdigital, emgee3, felixrabe, FredericoC, jbruni, kentonv, mizzao,
mquandalle, subhog, tbjers, tmeasday.


## v0.8.1.3, 2014-05-22

* Fix a security issue in the `spiderable` package. `spiderable` now
  uses the ROOT_URL environment variable instead of the Host header to
  determine which page to snapshot.

* Fix hardcoded Twitter URL in `oauth1` package. This fixes a regression
  in 0.8.0.1 that broke Atmosphere packages that do OAuth1
  logins. [#2154](https://github.com/meteor/meteor/issues/2154).

* Add `credentialSecret` argument to `Google.retrieveCredential`, which
  was forgotten in a previous release.

* Remove nonexistent `-a` and `-r` aliases for `--add` and `--remove` in
  `meteor help authorized`. [#2155](https://github.com/meteor/meteor/issues/2155)

* Add missing `underscore` dependency in the `oauth-encryption` package. [#2165](https://github.com/meteor/meteor/issues/2165)

* Work around IE8 bug that caused some apps to fail to render when
  minified. [#2037](https://github.com/meteor/meteor/issues/2037).


## v0.8.1.2, 2014-05-12

* Fix memory leak (introduced in 0.8.1) by making sure to unregister
  sessions at the server when they are closed due to heartbeat timeout.

* Add `credentialSecret` argument to `Google.retrieveCredential`,
  `Facebook.retrieveCredential`, etc., which is needed to use them as of
  0.8.1. [#2118](https://github.com/meteor/meteor/issues/2118)

* Fix 0.8.1 regression that broke apps using a `ROOT_URL` with a path
  prefix. [#2109](https://github.com/meteor/meteor/issues/2109)


## v0.8.1.1, 2014-05-01

* Fix 0.8.1 regression preventing clients from specifying `_id` on insert. [#2097](https://github.com/meteor/meteor/issues/2097)

* Fix handling of malformed URLs when merging CSS files. [#2103](https://github.com/meteor/meteor/issues/2103), [#2093](https://github.com/meteor/meteor/issues/2093)

* Loosen the checks on the `options` argument to `Collection.find` to
  allow undefined values.


## v0.8.1, 2014-04-30

#### Meteor Accounts

* Fix a security flaw in OAuth1 and OAuth2 implementations. If you are
  using any OAuth accounts packages (such as `accounts-google` or
  `accounts-twitter`), we recommend that you update immediately and log
  out your users' current sessions with the following MongoDB command:

    $ db.users.update({}, { $set: { 'services.resume.loginTokens': [] } }, { multi: true });

* OAuth redirect URLs are now required to be on the same origin as your app.

* Log out a user's other sessions when they change their password.

* Store pending OAuth login results in the database instead of
  in-memory, so that an OAuth flow succeeds even if different requests
  go to different server processes.

* When validateLoginAttempt callbacks return false, don't override a more
  specific error message.

* Add `Random.secret()` for generating security-critical secrets like
  login tokens.

* `Meteor.logoutOtherClients` now calls the user callback when other
  login tokens have actually been removed from the database, not when
  they have been marked for eventual removal.  [#1915](https://github.com/meteor/meteor/issues/1915)

* Rename `Oauth` to `OAuth`.  `Oauth` is now an alias for backwards
  compatibility.

* Add `oauth-encryption` package for encrypting sensitive account
  credentials in the database.

* A validate login hook can now override the exception thrown from
  `beginPasswordExchange` like it can for other login methods.

* Remove an expensive observe over all users in the `accounts-base`
  package.


#### Blaze

* Disallow `javascript:` URLs in URL attribute values by default, to
  help prevent cross-site scripting bugs. Call
  `UI._allowJavascriptUrls()` to allow them.

* Fix `UI.toHTML` on templates containing `{{#with}}`.

* Fix `{{#with}}` over a data context that is mutated.  [#2046](https://github.com/meteor/meteor/issues/2046)

* Clean up autoruns when calling `UI.toHTML`.

* Properly clean up event listeners when removing templates.

* Add support for `{{!-- block comments --}}` in Spacebars. Block comments may
  contain `}}`, so they are more useful than `{{! normal comments}}` for
  commenting out sections of Spacebars templates.

* Don't dynamically insert `<tbody>` tags in reactive tables

* When handling a custom jQuery event, additional arguments are
  no longer lost -- they now come after the template instance
  argument.  [#1988](https://github.com/meteor/meteor/issues/1988)


#### DDP and MongoDB

* Extend latency compensation to support an arbitrary sequence of
  inserts in methods.  Previously, documents created inside a method
  stub on the client would eventually be replaced by new documents
  from the server, causing the screen to flicker.  Calling `insert`
  inside a method body now generates the same ID on the client (inside
  the method stub) and on the server.  A sequence of inserts also
  generates the same sequence of IDs.  Code that wants a random stream
  that is consistent between method stub and real method execution can
  get one with `DDP.randomStream`.
  https://trello.com/c/moiiS2rP/57-pattern-for-creating-multiple-database-records-from-a-method

* The document passed to the `insert` callback of `allow` and `deny` now only
  has a `_id` field if the client explicitly specified one; this allows you to
  use `allow`/`deny` rules to prevent clients from specifying their own
  `_id`. As an exception, `allow`/`deny` rules with a `transform` always have an
  `_id`.

* DDP now has an implementation of bidirectional heartbeats which is consistent
  across SockJS and websocket transports. This enables connection keepalive and
  allows servers and clients to more consistently and efficiently detect
  disconnection.

* The DDP protocol version number has been incremented to "pre2" (adding
  randomSeed and heartbeats).

* The oplog observe driver handles errors communicating with MongoDB
  better and knows to re-poll all queries after a MongoDB failover.

* Fix bugs involving mutating DDP method arguments.


#### meteor command-line tool

* Move boilerplate HTML from tools to webapp.  Change internal
  `Webapp.addHtmlAttributeHook` API.

* Add `meteor list-sites` command for listing the sites that you have
  deployed to meteor.com with your Meteor developer account.

* Third-party template languages can request that their generated source loads
  before other JavaScript files, just like *.html files, by passing the
  isTemplate option to Plugin.registerSourceHandler.

* You can specify a particular interface for the dev mode runner to bind to with
  `meteor -p host:port`.

* Don't include proprietary tar tags in bundle tarballs.

* Convert relative URLs to absolute URLs when merging CSS files.


#### Upgraded dependencies

* Node.js from 0.10.25 to 0.10.26.
* MongoDB driver from 1.3.19 to 1.4.1
* stylus: 0.42.3 (from 0.42.2)
* showdown: 0.3.1
* css-parse: an unreleased version (from 1.7.0)
* css-stringify: an unreleased version (from 1.4.1)


Patches contributed by GitHub users aldeed, apendua, arbesfeld, awwx, dandv,
davegonzalez, emgee3, justinsb, mquandalle, Neftedollar, Pent, sdarnell,
and timhaines.


## v0.8.0.1, 2014-04-21

* Fix security flaw in OAuth1 implementation. Clients can no longer
  choose the callback_url for OAuth1 logins.


## v0.8.0, 2014-03-27

Meteor 0.8.0 introduces Blaze, a total rewrite of our live templating engine,
replacing Spark. Advantages of Blaze include:

  * Better interoperability with jQuery plugins and other techniques which
    directly manipulate the DOM
  * More fine-grained updates: only the specific elements or attributes that
    change are touched rather than the entire template
  * A fully documented templating language
  * No need for the confusing `{{#constant}}`, `{{#isolate}}`, and `preserve`
    directives
  * Uses standard jQuery delegation (`.on`) instead of our custom implementation
  * Blaze supports live SVG templates that work just like HTML templates

See
[the Using Blaze wiki page](https://github.com/meteor/meteor/wiki/Using-Blaze)
for full details on upgrading your app to 0.8.0.  This includes:

* The `Template.foo.rendered` callback is now only called once when the template
  is rendered, rather than repeatedly as it is "re-rendered", because templates
  now directly update changed data instead of fully re-rendering.

* The `accounts-ui` login buttons are now invoked as a `{{> loginButtons}}`
  rather than as `{{loginButtons}}`.

* Previous versions of Meteor used a heavily modified version of the Handlebars
  templating language. In 0.8.0, we've given it its own name: Spacebars!
  Spacebars has an
  [explicit specification](https://github.com/meteor/meteor/blob/devel/packages/spacebars/README.md)
  instead of being defined as a series of changes to Handlebars. There are some
  incompatibilities with our previous Handlebars fork, such as a
  [different way of specifying dynamic element attributes](https://github.com/meteor/meteor/blob/devel/packages/spacebars/README.md#in-attribute-values)
  and a
  [new way of defining custom block helpers](https://github.com/meteor/meteor/blob/devel/packages/spacebars/README.md#custom-block-helpers).

* Your template files must consist of
  [well-formed HTML](https://github.com/meteor/meteor/blob/devel/packages/spacebars/README.md#html-dialect). Invalid
  HTML is now a compilation failure.  (There is a current limitation in our HTML
  parser such that it does not support
  [omitting end tags](http://www.w3.org/TR/html5/syntax.html#syntax-tag-omission)
  on elements such as `<P>` and `<LI>`.)

* `Template.foo` is no longer a function. It is instead a
  "component". Components render to an intermediate representation of an HTML
  tree, not a string, so there is no longer an easy way to render a component to
  a static HTML string.

* `Meteor.render` and `Spark.render` have been removed. Use `UI.render` and
  `UI.insert` instead.

* The `<body>` tag now defines a template just like the `<template>` tag, which
  can have helpers and event handlers.  Define them directly on the object
  `UI.body`.

* Previous versions of Meteor shipped with a synthesized `tap` event,
  implementing a zero-delay click event on mobile browsers. Unfortunately, this
  event never worked very well. We're eliminating it. Instead, use one of the
  excellent third party solutions.

* The `madewith` package (which supported adding a badge to your website
  displaying its score from http://madewith.meteor.com/) has been removed, as it
  is not compatible with the new version of that site.

* The internal `spark`, `liverange`, `universal-events`, and `domutils` packages
  have been removed.

* The `Handlebars` namespace has been deprecated.  `Handlebars.SafeString` is
  now `Spacebars.SafeString`, and `Handlebars.registerHelper` is now
  `UI.registerHelper`.

Patches contributed by GitHub users cmather and mart-jansink.


## v0.7.2.3, 2014-12-09 (backport)

* Fix a security issue in allow/deny rules that could result in data
  loss. If your app uses allow/deny rules, or uses packages that use
  allow/deny rules, we recommend that you update immediately.
  Backport from 1.0.1.

## v0.7.2.2, 2014-04-21 (backport)

* Fix a security flaw in OAuth1 and OAuth2 implementations.
  Backport from 0.8.1; see its entry for recommended actions to take.

## v0.7.2.1, 2014-04-30 (backport)

* Fix security flaw in OAuth1 implementation. Clients can no longer
  choose the callback_url for OAuth1 logins.
  Backport from 0.8.0.1.

## v0.7.2, 2014-03-18

* Support oplog tailing on queries with the `limit` option. All queries
  except those containing `$near` or `$where` selectors or the `skip`
  option can now be used with the oplog driver.

* Add hooks to login process: `Accounts.onLogin`,
  `Accounts.onLoginFailure`, and `Accounts.validateLoginAttempt`. These
  functions allow for rate limiting login attempts, logging an audit
  trail, account lockout flags, and more. See:
  http://docs.meteor.com/#accounts_validateloginattempt [#1815](https://github.com/meteor/meteor/issues/1815)

* Change the `Accounts.registerLoginHandler` API for custom login
  methods. Login handlers now require a name and no longer have to deal
  with generating resume tokens. See
  https://github.com/meteor/meteor/blob/devel/packages/accounts-base/accounts_server.js
  for details. OAuth based login handlers using the
  `Oauth.registerService` packages are not affected.

* Add support for HTML email in `Accounts.emailTemplates`.  [#1785](https://github.com/meteor/meteor/issues/1785)

* minimongo: Support `{a: {$elemMatch: {x: 1, $or: [{a: 1}, {b: 1}]}}}`  [#1875](https://github.com/meteor/meteor/issues/1875)

* minimongo: Support `{a: {$regex: '', $options: 'i'}}`  [#1874](https://github.com/meteor/meteor/issues/1874)

* minimongo: Fix sort implementation with multiple sort fields which each look
  inside an array. eg, ensure that with sort key `{'a.x': 1, 'a.y': 1}`, the
  document `{a: [{x: 0, y: 4}]}` sorts before
  `{a: [{x: 0, y: 5}, {x: 1, y: 3}]}`, because the 3 should not be used as a
  tie-breaker because it is not "next to" the tied 0s.

* minimongo: Fix sort implementation when selector and sort key share a field,
  that field matches an array in the document, and only some values of the array
  match the selector. eg, ensure that with sort key `{a: 1}` and selector
  `{a: {$gt: 3}}`, the document `{a: [4, 6]}` sorts before `{a: [1, 5]}`,
  because the 1 should not be used as a sort key because it does not match the
  selector. (We only approximate the MongoDB behavior here by only supporting
  relatively selectors.)

* Use `faye-websocket` (0.7.2) npm module instead of `websocket` (1.0.8) for
  server-to-server DDP.

* Update Google OAuth package to use new `profile` and `email` scopes
  instead of deprecated URL-based scopes.  [#1887](https://github.com/meteor/meteor/issues/1887)

* Add `_throwFirstError` option to `Deps.flush`.

* Make `facts` package data available on the server as
  `Facts._factsByPackage`.

* Fix issue where `LESS` compilation error could crash the `meteor run`
  process.  [#1877](https://github.com/meteor/meteor/issues/1877)

* Fix crash caused by empty HTTP host header in `meteor run` development
  server.  [#1871](https://github.com/meteor/meteor/issues/1871)

* Fix hot code reload in private browsing mode in Safari.

* Fix appcache size calculation to avoid erronious warnings. [#1847](https://github.com/meteor/meteor/issues/1847)

* Remove unused `Deps._makeNonReactive` wrapper function. Call
  `Deps.nonreactive` directly instead.

* Avoid setting the `oplogReplay` on non-oplog collections. Doing so
  caused mongod to crash.

* Add startup message to `test-in-console` to ease automation. [#1884](https://github.com/meteor/meteor/issues/1884)

* Upgraded dependencies
  - amplify: 1.1.2 (from 1.1.0)

Patches contributed by GitHub users awwx, dandv, queso, rgould, timhaines, zol


## v0.7.1.2, 2014-02-27

* Fix bug in tool error handling that caused `meteor` to crash on Mac
  OSX when no computer name is set.

* Work around a bug that caused MongoDB to fail an assertion when using
  tailable cursors on non-oplog collections.


## v0.7.1.1, 2014-02-24

* Integrate with Meteor developer accounts, a new way of managing your
  meteor.com deployed sites. When you use `meteor deploy`, you will be
  prompted to create a developer account.
    - Once you've created a developer account, you can log in and out
      from the command line with `meteor login` and `meteor logout`.
    - You can claim legacy sites with `meteor claim`. This command will
      prompt you for your site password if you are claiming a
      password-protected site; after claiming it, you will not need to
      enter the site password again.
    - You can add or remove authorized users, and view the list of
      authorized users, for a site with `meteor authorized`.
    - You can view your current username with `meteor whoami`.
    - This release also includes the `accounts-meteor-developer` package
      for building Meteor apps that allow users to log in with their own
      developer accounts.

* Improve the oplog tailing implementation for getting real-time database
  updates from MongoDB.
    - Add support for all operators except `$where` and `$near`. Limit and
      skip are not supported yet.
    - Add optimizations to avoid needless data fetches from MongoDB.
    - Fix an error ("Cannot call method 'has' of null") in an oplog
      callback. [#1767](https://github.com/meteor/meteor/issues/1767)

* Add and improve support for minimongo operators.
  - Support `$comment`.
  - Support `obj` name in `$where`.
  - `$regex` matches actual regexps properly.
  - Improve support for `$nin`, `$ne`, `$not`.
  - Support using `{ $in: [/foo/, /bar/] }`. [#1707](https://github.com/meteor/meteor/issues/1707)
  - Support `{$exists: false}`.
  - Improve type-checking for selectors.
  - Support `{x: {$elemMatch: {$gt: 5}}}`.
  - Match Mongo's behavior better when there are arrays in the document.
  - Support `$near` with sort.
  - Implement updates with `{ $set: { 'a.$.b': 5 } }`.
  - Support `{$type: 4}` queries.
  - Optimize `remove({})` when observers are paused.
  - Make update-by-id constant time.
  - Allow `{$set: {'x._id': 1}}`.  [#1794](https://github.com/meteor/meteor/issues/1794)

* Upgraded dependencies
  - node: 0.10.25 (from 0.10.22). The workaround for specific Node
    versions from 0.7.0 is now removed; 0.10.25+ is supported.
  - jquery: 1.11.0 (from 1.8.2). See
    http://jquery.com/upgrade-guide/1.9/ for upgrade instructions.
  - jquery-waypoints: 2.0.4 (from 1.1.7). Contains
    backwards-incompatible changes.
  - source-map: 0.3.2 (from 0.3.30) [#1782](https://github.com/meteor/meteor/issues/1782)
  - websocket-driver: 0.3.2 (from 0.3.1)
  - http-proxy: 1.0.2 (from a pre-release fork of 1.0)
  - semver: 2.2.1 (from 2.1.0)
  - request: 2.33.0 (from 2.27.0)
  - fstream: 0.1.25 (from 0.1.24)
  - tar: 0.1.19 (from 0.1.18)
  - eachline: a fork of 2.4.0 (from 2.3.3)
  - source-map: 0.1.31 (from 0.1.30)
  - source-map-support: 0.2.5 (from 0.2.3)
  - mongo: 2.4.9 (from 2.4.8)
  - openssl in mongo: 1.0.1f (from 1.0.1e)
  - kexec: 0.2.0 (from 0.1.1)
  - less: 1.6.1 (from 1.3.3)
  - stylus: 0.42.2 (from 0.37.0)
  - nib: 1.0.2 (from 1.0.0)
  - coffeescript: 1.7.1 (from 1.6.3)

* CSS preprocessing and sourcemaps:
  - Add sourcemap support for CSS stylesheet preprocessors. Use
    sourcemaps for stylesheets compiled with LESS.
  - Improve CSS minification to deal with `@import` statements correctly.
  - Lint CSS files for invalid `@` directives.
  - Change the recommended suffix for imported LESS files from
    `.lessimport` to `.import.less`. Add `.import.styl` to allow
    `stylus` imports. `.lessimport` continues to work but is deprecated.

* Add `clientAddress` and `httpHeaders` to `this.connection` in method
  calls and publish functions.

* Hash login tokens before storing them in the database. Legacy unhashed
  tokens are upgraded to hashed tokens in the database as they are used
  in login requests.

* Change default accounts-ui styling and add more CSS classes.

* Refactor command-line tool. Add test harness and better tests. Run
  `meteor self-test --help` for info on running the tools test suite.

* Speed up application re-build in development mode by re-using file
  hash computation between file change watching code and application
  build code..

* Fix issues with documents containing a key named `length` with a
  numeric value. Underscore treated these as arrays instead of objects,
  leading to exceptions when . Patch Underscore to not treat plain
  objects (`x.constructor === Object`) with numeric `length` fields as
  arrays. [#594](https://github.com/meteor/meteor/issues/594) [#1737](https://github.com/meteor/meteor/issues/1737)

* Deprecate `Accounts.loginServiceConfiguration` in favor of
  `ServiceConfiguration.configurations`, exported by the
  `service-configuration` package. `Accounts.loginServiceConfiguration`
  is maintained for backwards-compatibility, but it is defined in a
  `Meteor.startup` block and so cannot be used from top-level code.

* Cursors with a field specifier containing `{_id: 0}` can no longer be
  used with `observeChanges` or `observe`. This includes the implicit
  calls to these functions that are done when returning a cursor from a
  publish function or using `{{#each}}`.

* Transform functions must return objects and may not change the `_id`
  field, though they may leave it out.

* Remove broken IE7 support from the `localstorage` package. Meteor
  accounts logins no longer persist in IE7.

* Fix the `localstorage` package when used with Safari in private
  browsing mode. This fixes a problem with login token storage and
  account login. [#1291](https://github.com/meteor/meteor/issues/1291)

* Types added with `EJSON.addType` now have default `clone` and `equals`
  implementations. Users may still specify `clone` or `equals` functions
  to override the default behavior.  [#1745](https://github.com/meteor/meteor/issues/1745)

* Add `frame-src` to `browser-policy-content` and account for
  cross-browser CSP disparities.

* Deprecate `Oauth.initiateLogin` in favor of `Oauth.showPopup`.

* Add `WebApp.rawConnectHandlers` for adding connect handlers that run
  before any other Meteor handlers, except `connect.compress()`. Raw
  connect handlers see the URL's full path (even if ROOT_URL contains a
  non-empty path) and they run before static assets are served.

* Add `Accounts.connection` to allow using Meteor accounts packages with
  a non-default DDP connection.

* Detect and reload if minified CSS files fail to load at startup. This
  prevents the application from running unstyled if the page load occurs
  while the server is switching versions.

* Allow Npm.depends to specify any http or https URL containing a full
  40-hex-digit SHA.  [#1686](https://github.com/meteor/meteor/issues/1686)

* Add `retry` package for connection retry with exponential backoff.

* Pass `update` and `remove` return values correctly when using
  collections validated with `allow` and `deny` rules. [#1759](https://github.com/meteor/meteor/issues/1759)

* If you're using Deps on the server, computations and invalidation
  functions are not allowed to yield. Throw an error instead of behaving
  unpredictably.

* Fix namespacing in coffeescript files added to a package with the
  `bare: true` option. [#1668](https://github.com/meteor/meteor/issues/1668)

* Fix races when calling login and/or logoutOtherClients from multiple
  tabs. [#1616](https://github.com/meteor/meteor/issues/1616)

* Include oauth_verifier as a header rather than a parameter in
  the `oauth1` package. [#1825](https://github.com/meteor/meteor/issues/1825)

* Fix `force-ssl` to allow local development with `meteor run` in IPv6
  environments. [#1751](https://github.com/meteor/meteor/issues/1751)`

* Allow cursors on named local collections to be returned from a publish
  function in an array.  [#1820](https://github.com/meteor/meteor/issues/1820)

* Fix build failure caused by a directory in `programs/` without a
  package.js file.

* Do a better job of handling shrinkwrap files when an npm module
  depends on something that isn't a semver. [#1684](https://github.com/meteor/meteor/issues/1684)

* Fix failures updating npm dependencies when a node_modules directory
  exists above the project directory.  [#1761](https://github.com/meteor/meteor/issues/1761)

* Preserve permissions (eg, executable bit) on npm files.  [#1808](https://github.com/meteor/meteor/issues/1808)

* SockJS tweak to support relative base URLs.

* Don't leak sockets on error in dev-mode proxy.

* Clone arguments to `added` and `changed` methods in publish
  functions. This allows callers to reuse objects and prevents already
  published data from changing after the fact.  [#1750](https://github.com/meteor/meteor/issues/1750)

* Ensure springboarding to a different meteor tools version always uses
  `exec` to run the old version. This simplifies process management for
  wrapper scripts.

Patches contributed by GitHub users DenisGorbachev, EOT, OyoKooN, awwx,
dandv, icellan, jfhamlin, marcandre, michaelbishop, mitar, mizzao,
mquandalle, paulswartz, rdickert, rzymek, timhaines, and yeputons.


## v0.7.0.1, 2013-12-20

* Two fixes to `meteor run` Mongo startup bugs that could lead to hangs with the
  message "Initializing mongo database... this may take a moment.".  [#1696](https://github.com/meteor/meteor/issues/1696)

* Apply the Node patch to 0.10.24 as well (see the 0.7.0 section for details).

* Fix gratuitous IE7 incompatibility.  [#1690](https://github.com/meteor/meteor/issues/1690)


## v0.7.0, 2013-12-17

This version of Meteor contains a patch for a bug in Node 0.10 which
most commonly affects websockets. The patch is against Node version
0.10.22 and 0.10.23. We strongly recommend using one of these precise
versions of Node in production so that the patch will be applied. If you
use a newer version of Node with this version of Meteor, Meteor will not
apply the patch and will instead disable websockets.

* Rework how Meteor gets realtime database updates from MongoDB. Meteor
  now reads the MongoDB "oplog" -- a special collection that records all
  the write operations as they are applied to your database. This means
  changes to the database are instantly noticed and reflected in Meteor,
  whether they originated from Meteor or from an external database
  client. Oplog tailing is automatically enabled in development mode
  with `meteor run`, and can be enabled in production with the
  `MONGO_OPLOG_URL` environment variable. Currently the only supported
  selectors are equality checks; `$`-operators, `limit` and `skip`
  queries fall back to the original poll-and-diff algorithm. See
  https://github.com/meteor/meteor/wiki/Oplog-Observe-Driver
  for details.

* Add `Meteor.onConnection` and add `this.connection` to method
  invocations and publish functions. These can be used to store data
  associated with individual clients between subscriptions and method
  calls. See http://docs.meteor.com/#meteor_onconnection for details. [#1611](https://github.com/meteor/meteor/issues/1611)

* Bundler failures cause non-zero exit code in `meteor run`.  [#1515](https://github.com/meteor/meteor/issues/1515)

* Fix error when publish function callbacks are called during session shutdown.

* Rework hot code push. The new `autoupdate` package drives automatic
  reloads on update using standard DDP messages instead of a hardcoded
  message at DDP startup. Now the hot code push only triggers when
  client code changes; server-only code changes will not cause the page
  to reload.

* New `facts` package publishes internal statistics about Meteor.

* Add an explicit check that publish functions return a cursor, an array
  of cursors, or a falsey value. This is a safety check to to prevent
  users from accidentally returning Collection.findOne() or some other
  value and expecting it to be published.

* Implement `$each`, `$sort`, and `$slice` options for minimongo's `$push`
  modifier.  [#1492](https://github.com/meteor/meteor/issues/1492)

* Introduce `--raw-logs` option to `meteor run` to disable log
  coloring and timestamps.

* Add `WebAppInternals.setBundledJsCssPrefix()` to control where the
  client loads bundled JavaScript and CSS files. This allows serving
  files from a CDN to decrease page load times and reduce server load.

* Attempt to exit cleanly on `SIGHUP`. Stop accepting incoming
  connections, kill DDP connections, and finish all outstanding requests
  for static assets.

* In the HTTP server, only keep sockets with no active HTTP requests alive for 5
  seconds.

* Fix handling of `fields` option in minimongo when only `_id` is present. [#1651](https://github.com/meteor/meteor/issues/1651)

* Fix issue where setting `process.env.MAIL_URL` in app code would not
  alter where mail was sent. This was a regression in 0.6.6 from 0.6.5. [#1649](https://github.com/meteor/meteor/issues/1649)

* Use stderr instead of stdout (for easier automation in shell scripts) when
  prompting for passwords and when downloading the dev bundle. [#1600](https://github.com/meteor/meteor/issues/1600)

* Ensure more downtime during file watching.  [#1506](https://github.com/meteor/meteor/issues/1506)

* Fix `meteor run` with settings files containing non-ASCII characters.  [#1497](https://github.com/meteor/meteor/issues/1497)

* Support `EJSON.clone` for `Meteor.Error`. As a result, they are properly
  stringified in DDP even if thrown through a `Future`.  [#1482](https://github.com/meteor/meteor/issues/1482)

* Fix passing `transform: null` option to `collection.allow()` to disable
  transformation in validators.  [#1659](https://github.com/meteor/meteor/issues/1659)

* Fix livedata error on `this.removed` during session shutdown. [#1540](https://github.com/meteor/meteor/issues/1540) [#1553](https://github.com/meteor/meteor/issues/1553)

* Fix incompatibility with Phusion Passenger by removing an unused line. [#1613](https://github.com/meteor/meteor/issues/1613)

* Ensure install script creates /usr/local on machines where it does not
  exist (eg. fresh install of OSX Mavericks).

* Set x-forwarded-* headers in `meteor run`.

* Clean up package dirs containing only ".build".

* Check for matching hostname before doing end-of-oauth redirect.

* Only count files that actually go in the cache towards the `appcache`
  size check. [#1653](https://github.com/meteor/meteor/issues/1653).

* Increase the maximum size spiderable will return for a page from 200kB
  to 5MB.

* Upgraded dependencies:
  * SockJS server from 0.3.7 to 0.3.8, including new faye-websocket module.
  * Node from 0.10.21 to 0.10.22
  * MongoDB from 2.4.6 to 2.4.8
  * clean-css from 1.1.2 to 2.0.2
  * uglify-js from a fork of 2.4.0 to 2.4.7
  * handlebars npm module no longer available outside of handlebars package

Patches contributed by GitHub users AlexeyMK, awwx, dandv, DenisGorbachev,
emgee3, FooBarWidget, mitar, mcbain, rzymek, and sdarnell.


## v0.6.6.3, 2013-11-04

* Fix error when publish function callbacks are called during session
  shutdown.  [#1540](https://github.com/meteor/meteor/issues/1540) [#1553](https://github.com/meteor/meteor/issues/1553)

* Improve `meteor run` CPU usage in projects with many
  directories.  [#1506](https://github.com/meteor/meteor/issues/1506)


## v0.6.6.2, 2013-10-21

* Upgrade Node from 0.10.20 to 0.10.21 (security update).


## v0.6.6.1, 2013-10-12

* Fix file watching on OSX. Work around Node issue [#6251](https://github.com/meteor/meteor/issues/6251) by not using
  fs.watch. [#1483](https://github.com/meteor/meteor/issues/1483)


## v0.6.6, 2013-10-10


#### Security

* Add `browser-policy` package for configuring and sending
  Content-Security-Policy and X-Frame-Options HTTP headers.
  [See the docs](http://docs.meteor.com/#browserpolicy) for more.

* Use cryptographically strong pseudorandom number generators when available.

#### MongoDB

* Add upsert support. `Collection.update` now supports the `{upsert:
  true}` option. Additionally, add a `Collection.upsert` method which
  returns the newly inserted object id if applicable.

* `update` and `remove` now return the number of documents affected.  [#1046](https://github.com/meteor/meteor/issues/1046)

* `$near` operator for `2d` and `2dsphere` indices.

* The `fields` option to the collection methods `find` and `findOne` now works
  on the client as well.  (Operators such as `$elemMatch` and `$` are not yet
  supported in `fields` projections.) [#1287](https://github.com/meteor/meteor/issues/1287)

* Pass an index and the cursor itself to the callbacks in `cursor.forEach` and
  `cursor.map`, just like the corresponding `Array` methods.  [#63](https://github.com/meteor/meteor/issues/63)

* Support `c.find(query, {limit: N}).count()` on the client.  [#654](https://github.com/meteor/meteor/issues/654)

* Improve behavior of `$ne`, `$nin`, and `$not` selectors with objects containing
  arrays.  [#1451](https://github.com/meteor/meteor/issues/1451)

* Fix various bugs if you had two documents with the same _id field in
  String and ObjectID form.

#### Accounts

* [Behavior Change] Expire login tokens periodically. Defaults to 90
  days. Use `Accounts.config({loginExpirationInDays: null})` to disable
  token expiration.

* [Behavior Change] Write dates generated by Meteor Accounts to Mongo as
  Date instead of number; existing data can be converted by passing it
  through `new Date()`. [#1228](https://github.com/meteor/meteor/issues/1228)

* Log out and close connections for users if they are deleted from the
  database.

* Add Meteor.logoutOtherClients() for logging out other connections
  logged in as the current user.

* `restrictCreationByEmailDomain` option in `Accounts.config` to restrict new
  users to emails of specific domain (eg. only users with @meteor.com emails) or
  a custom validator. [#1332](https://github.com/meteor/meteor/issues/1332)

* Support OAuth1 services that require request token secrets as well as
  authentication token secrets.  [#1253](https://github.com/meteor/meteor/issues/1253)

* Warn if `Accounts.config` is only called on the client.  [#828](https://github.com/meteor/meteor/issues/828)

* Fix bug where callbacks to login functions could be called multiple
  times when the client reconnects.

#### DDP

* Fix infinite loop if a client disconnects while a long yielding method is
  running.

* Unfinished code to support DDP session resumption has been removed. Meteor
  servers now stop processing messages from clients and reclaim memory
  associated with them as soon as they are disconnected instead of a few minutes
  later.

#### Tools

* The pre-0.6.5 `Package.register_extension` API has been removed. Use
  `Package._transitional_registerBuildPlugin` instead, which was introduced in
  0.6.5. (A bug prevented the 0.6.5 reimplementation of `register_extension`
  from working properly anyway.)

* Support using an HTTP proxy in the `meteor` command line tool. This
  allows the `update`, `deploy`, `logs`, and `mongo` commands to work
  behind a proxy. Use the standard `http_proxy` environment variable to
  specify your proxy endpoint.  [#429](https://github.com/meteor/meteor/issues/429), [#689](https://github.com/meteor/meteor/issues/689), [#1338](https://github.com/meteor/meteor/issues/1338)

* Build Linux binaries on an older Linux machine. Meteor now supports
  running on Linux machines with glibc 2.9 or newer (Ubuntu 10.04+, RHEL
  and CentOS 6+, Fedora 10+, Debian 6+). Improve error message when running
  on Linux with unsupported glibc, and include Mongo stderr if it fails
  to start.

* Install NPM modules with `--force` to avoid corrupted local caches.

* Rebuild NPM modules in packages when upgrading to a version of Meteor that
  uses a different version of Node.

* Disable the Mongo http interface. This lets you run meteor on two ports
  differing by 1000 at the same time.

#### Misc

* [Known issue] Breaks support for pre-release OSX 10.9 'Mavericks'.
  Will be addressed shortly. See issues:
  https://github.com/joyent/node/issues/6251
  https://github.com/joyent/node/issues/6296

* `EJSON.stringify` now takes options:
  - `canonical` causes objects keys to be stringified in sorted order
  - `indent` allows formatting control over the EJSON stringification

* EJSON now supports `Infinity`, `-Infinity` and `NaN`.

* Check that the argument to `EJSON.parse` is a string.  [#1401](https://github.com/meteor/meteor/issues/1401)

* Better error from functions that use `Meteor._wrapAsync` (eg collection write
  methods and `HTTP` methods) and in DDP server message processing.  [#1387](https://github.com/meteor/meteor/issues/1387)

* Support `appcache` on Chrome for iOS.

* Support literate CoffeeScript files with the extension `.coffee.md` (in
  addition to the already-supported `.litcoffee` extension). [#1407](https://github.com/meteor/meteor/issues/1407)

* Make `madewith` package work again (broken in 0.6.5).  [#1448](https://github.com/meteor/meteor/issues/1448)

* Better error when passing a string to `{{#each}}`. [#722](https://github.com/meteor/meteor/issues/722)

* Add support for JSESSIONID cookies for sticky sessions. Set the
  `USE_JSESSIONID` environment variable to enable placing a JSESSIONID
  cookie on sockjs requests.

* Simplify the static analysis used to detect package-scope variables.

* Upgraded dependencies:
  * Node from 0.8.24 to 0.10.20
  * MongoDB from 2.4.4 to 2.4.6
  * MongoDB driver from 1.3.17 to 1.3.19
  * http-proxy from 0.10.1 to a pre-release of 1.0.0
  * stylus from 0.30.1 to 0.37.0
  * nib from 0.8.2 to 1.0.0
  * optimist from 0.3.5 to 0.6.0
  * semver from 1.1.0 to 2.1.0
  * request from 2.12.0 to 2.27.0
  * keypress from 0.1.0 to 0.2.1
  * underscore from 1.5.1 to 1.5.2
  * fstream from 0.1.21 to 0.1.24
  * tar from 0.1.14 to 0.1.18
  * source-map from 0.1.26 to 0.1.30
  * source-map-support from a fork of 0.1.8 to 0.2.3
  * escope from a fork of 0.0.15 to 1.0.0
  * estraverse from 1.1.2-1 to 1.3.1
  * simplesmtp from 0.1.25 to 0.3.10
  * stream-buffers from 0.2.3 to 0.2.5
  * websocket from 1.0.7 to 1.0.8
  * cli-color from 0.2.2 to 0.2.3
  * clean-css from 1.0.11 to 1.1.2
  * UglifyJS2 from a fork of 2.3.6 to a different fork of 2.4.0
  * connect from 2.7.10 to 2.9.0
  * send from 0.1.0 to 0.1.4
  * useragent from 2.0.1 to 2.0.7
  * replaced byline with eachline 2.3.3

Patches contributed by GitHub users ansman, awwx, codeinthehole, jacott,
Maxhodges, meawoppl, mitar, mizzao, mquandalle, nathan-muir, RobertLowe, ryw,
sdarnell, and timhaines.


## v0.6.5.3, 2014-12-09 (backport)

* Fix a security issue in allow/deny rules that could result in data
  loss. If your app uses allow/deny rules, or uses packages that use
  allow/deny rules, we recommend that you update immediately.
  Backport from 1.0.1.


## v0.6.5.2, 2013-10-21

* Upgrade Node from 0.8.24 to 0.8.26 (security patch)


## v0.6.5.1, 2013-08-28

* Fix syntax errors on lines that end with a backslash. [#1326](https://github.com/meteor/meteor/issues/1326)

* Fix serving static files with special characters in their name. [#1339](https://github.com/meteor/meteor/issues/1339)

* Upgrade `esprima` JavaScript parser to fix bug parsing complex regexps.

* Export `Spiderable` from `spiderable` package to allow users to set
  `Spiderable.userAgentRegExps` to control what user agents are treated
  as spiders.

* Add EJSON to standard-app-packages. [#1343](https://github.com/meteor/meteor/issues/1343)

* Fix bug in d3 tab character parsing.

* Fix regression when using Mongo ObjectIDs in Spark templates.


## v0.6.5, 2013-08-14

* New package system with package compiler and linker:

  * Each package now has it own namespace for variable
    declarations. Global variables used in a package are limited to
    package scope.

  * Packages must explicitly declare which symbols they export with
    `api.export` in `package.js`.

  * Apps and packages only see the exported symbols from packages they
    explicitly use. For example, if your app uses package A which in
    turn depends on package B, only package A's symbols will be
    available in the app.

  * Package names can only contain alphanumeric characters, dashes, and
    dots. Packages with spaces and underscores must be renamed.

  * Remove hardcoded list of required packages. New default
    `standard-app-packages` package adds dependencies on the core Meteor
    stack. This package can be removed to make an app with only parts of
    the Meteor stack. `standard-app-packages` will be automatically
    added to a project when it is updated to Meteor 0.6.5.

  * Custom app packages in the `packages` directory are no longer
    automatically used. They must be explicitly added to the app with
    `meteor add <packagename>`. To help with the transition, all
    packages in the `packages` directory will be automatically added to
    the project when it is updated to Meteor 0.6.5.

  * New "unipackage" on-disk format for built packages. Compiled packages are
    cached and rebuilt only when their source or dependencies change.

  * Add "unordered" and "weak" package dependency modes to allow
    circular package dependencies and conditional code inclusion.

  * New API (`_transitional_registerBuildPlugin`) for declaring
    compilers, preprocessors, and file extension handlers. These new
    build plugins are full compilation targets in their own right, and
    have their own namespace, source files, NPM requirements, and package
    dependencies. The old `register_extension` API is deprecated. Please
    note that the `package.js` format and especially
    `_transitional_registerBuildPlugin` are not frozen interfaces and
    are subject to change in future releases.

  * Add `api.imply`, which allows one package to "imply" another. If
    package A implies package B, then anything that depends on package
    A automatically depends on package B as well (and receives package
    B's imports). This is useful for creating umbrella packages
    (`standard-app-packages`) or sometimes for factoring common code
    out of related packages (`accounts-base`).

* Move HTTP serving out of the server bootstrap and into the `webapp`
  package. This allows building Meteor apps that are not web servers
  (eg. command line tools, DDP clients, etc.). Connect middlewares can
  now be registered on the new `WebApp.connectHandlers` instead of the
  old `__meteor_bootstrap__.app`.

* The entire Meteor build process now has first-class source map
  support. A source map is maintained for every source file as it
  passes through the build pipeline. Currently, the source maps are
  only served in development mode. Not all web browsers support source
  maps yet and for those that do, you may have to turn on an option to
  enable them. Source maps will always be used when reporting
  exceptions on the server.

* Update the `coffeescript` package to generate source maps.

* Add new `Assets` API and `private` subdirectory for including and
  accessing static assets on the server. http://docs.meteor.com/#assets

* Add `Meteor.disconnect`. Call this to disconnect from the
  server and stop all live data updates. [#1151](https://github.com/meteor/meteor/issues/1151)

* Add `Match.Integer` to `check` for 32-bit signed integers.

* `Meteor.connect` has been renamed to `DDP.connect` and is now fully
  supported on the server. Server-to-server DDP connections use
  websockets, and can be used for both method calls and subscriptions.

* Rename `Meteor.default_connection` to `Meteor.connection` and
  `Meteor.default_server` to `Meteor.server`.

* Rename `Meteor.http` to `HTTP`.

* `ROOT_URL` may now have a path part. This allows serving multiple
  Meteor apps on the same domain.

* Support creating named unmanaged collections with
  `new Meteor.Collection("name", {connection: null})`.

* New `Log` function in the `logging` package which prints with
  timestamps, color, filenames and linenumbers.

* Include http response in errors from oauth providers. [#1246](https://github.com/meteor/meteor/issues/1246)

* The `observe` callback `movedTo` now has a fourth argument `before`.

* Move NPM control files for packages from `.npm` to
  `.npm/package`. This is to allow build plugins such as `coffeescript`
  to depend on NPM packages. Also, when removing the last NPM
  dependency, clean up the `.npm` dir.

* Remove deprecated `Meteor.is_client` and `Meteor.is_server` variables.

* Implement "meteor bundle --debug" [#748](https://github.com/meteor/meteor/issues/748)

* Add `forceApprovalPrompt` option to `Meteor.loginWithGoogle`. [#1226](https://github.com/meteor/meteor/issues/1226)

* Make server-side Mongo `insert`s, `update`s, and `remove`s run
  asynchronously when a callback is passed.

* Improve memory usage when calling `findOne()` on the server.

* Delete login tokens from server when user logs out.

* Rename package compatibility mode option to `add_files` from `raw` to
  `bare`.

* Fix Mongo selectors of the form: {$regex: /foo/}.

* Fix Spark memory leak.  [#1157](https://github.com/meteor/meteor/issues/1157)

* Fix EPIPEs during dev mode hot code reload.

* Fix bug where we would never quiesce if we tried to revive subs that errored
  out (5e7138d)

* Fix bug where `this.fieldname` in handlebars template might refer to a
  helper instead of a property of the current data context. [#1143](https://github.com/meteor/meteor/issues/1143)

* Fix submit events on IE8. [#1191](https://github.com/meteor/meteor/issues/1191)

* Handle `Meteor.loginWithX` being called with a callback but no options. [#1181](https://github.com/meteor/meteor/issues/1181)

* Work around a Chrome bug where hitting reload could cause a tab to
  lose the DDP connection and never recover. [#1244](https://github.com/meteor/meteor/issues/1244)

* Upgraded dependencies:
  * Node from 0.8.18 to 0.8.24
  * MongoDB from 2.4.3 to 2.4.4, now with SSL support
  * CleanCSS from 0.8.3 to 1.0.11
  * Underscore from 1.4.4 to 1.5.1
  * Fibers from 1.0.0 to 1.0.1
  * MongoDB Driver from 1.3.7 to 1.3.17

Patches contributed by GitHub users btipling, mizzao, timhaines and zol.


## v0.6.4.1, 2013-07-19

* Update mongodb driver to use version 0.2.1 of the bson module.


## v0.6.4, 2013-06-10

* Separate OAuth flow logic from Accounts into separate packages. The
  `facebook`, `github`, `google`, `meetup`, `twitter`, and `weibo`
  packages can be used to perform an OAuth exchange without creating an
  account and logging in.  [#1024](https://github.com/meteor/meteor/issues/1024)

* If you set the `DISABLE_WEBSOCKETS` environment variable, browsers will not
  attempt to connect to your app using Websockets. Use this if you know your
  server environment does not properly proxy Websockets to reduce connection
  startup time.

* Make `Meteor.defer` work in an inactive tab in iOS.  [#1023](https://github.com/meteor/meteor/issues/1023)

* Allow new `Random` instances to be constructed with specified seed. This
  can be used to create repeatable test cases for code that picks random
  values.  [#1033](https://github.com/meteor/meteor/issues/1033)

* Fix CoffeeScript error reporting to include source file and line
  number again.  [#1052](https://github.com/meteor/meteor/issues/1052)

* Fix Mongo queries which nested JavaScript RegExp objects inside `$or`.  [#1089](https://github.com/meteor/meteor/issues/1089)

* Upgraded dependencies:
  * Underscore from 1.4.2 to 1.4.4  [#776](https://github.com/meteor/meteor/issues/776)
  * http-proxy from 0.8.5 to 0.10.1  [#513](https://github.com/meteor/meteor/issues/513)
  * connect from 1.9.2 to 2.7.10
  * Node mongodb client from 1.2.13 to 1.3.7  [#1060](https://github.com/meteor/meteor/issues/1060)

Patches contributed by GitHub users awwx, johnston, and timhaines.


## v0.6.3, 2013-05-15

* Add new `check` package for ensuring that a value matches a required
  type and structure. This is used to validate untrusted input from the
  client. See http://docs.meteor.com/#match for details.

* Use Websockets by default on supported browsers. This reduces latency
  and eliminates the constant network spinner on iOS devices.

* With `autopublish` on, publish many useful fields on `Meteor.users`.

* Files in the `client/compatibility/` subdirectory of a Meteor app do
  not get wrapped in a new variable scope. This is useful for
  third-party libraries which expect `var` statements at the outermost
  level to be global.

* Add synthetic `tap` event for use on touch enabled devices. This is a
  replacement for `click` that fires immediately.

* When using the `http` package synchronously on the server, errors
  are thrown rather than passed in `result.error`

* The `manager` option to the `Meteor.Collection` constructor is now called
  `connection`. The old name still works for now.  [#987](https://github.com/meteor/meteor/issues/987)

* The `localstorage-polyfill` smart package has been replaced by a
  `localstorage` package, which defines a `Meteor._localStorage` API instead of
  trying to replace the DOM `window.localStorage` facility. (Now, apps can use
  the existence of `window.localStorage` to detect if the full localStorage API
  is supported.)  [#979](https://github.com/meteor/meteor/issues/979)

* Upgrade MongoDB from 2.2.1 to 2.4.3.

* Upgrade CoffeeScript from 1.5.0 to 1.6.2.  [#972](https://github.com/meteor/meteor/issues/972)

* Faster reconnects when regaining connectivity.  [#696](https://github.com/meteor/meteor/issues/696)

* `Email.send` has a new `headers` option to set arbitrary headers.  [#963](https://github.com/meteor/meteor/issues/963)

* Cursor transform functions on the server no longer are required to return
  objects with correct `_id` fields.  [#974](https://github.com/meteor/meteor/issues/974)

* Rework `observe()` callback ordering in minimongo to improve fiber
  safety on the server. This makes subscriptions on server to server DDP
  more usable.

* Use binary search in minimongo when updating ordered queries.  [#969](https://github.com/meteor/meteor/issues/969)

* Fix EJSON base64 decoding bug.  [#1001](https://github.com/meteor/meteor/issues/1001)

* Support `appcache` on Chromium.  [#958](https://github.com/meteor/meteor/issues/958)

Patches contributed by GitHub users awwx, jagill, spang, and timhaines.


## v0.6.2.1, 2013-04-24

* When authenticating with GitHub, include a user agent string. This
  unbreaks "Sign in with GitHub"

Patch contributed by GitHub user pmark.


## v0.6.2, 2013-04-16

* Better error reporting:
  * Capture real stack traces for `Meteor.Error`.
  * Report better errors with misconfigured OAuth services.

* Add per-package upgrade notices to `meteor update`.

* Experimental server-to-server DDP support: `Meteor.connect` on the
  server will connect to a remote DDP endpoint via WebSockets. Method
  calls should work fine, but subscriptions and minimongo on the server
  are still a work in progress.

* Upgrade d3 from 2.x to 3.1.4. See
  https://github.com/mbostock/d3/wiki/Upgrading-to-3.0 for compatibility notes.

* Allow CoffeeScript to set global variables when using `use strict`. [#933](https://github.com/meteor/meteor/issues/933)

* Return the inserted documented ID from `LocalCollection.insert`. [#908](https://github.com/meteor/meteor/issues/908)

* Add Weibo token expiration time to `services.weibo.expiresAt`.

* `Spiderable.userAgentRegExps` can now be modified to change what user agents
  are treated as spiders by the `spiderable` package.

* Prevent observe callbacks from affecting the arguments to identical
  observes. [#855](https://github.com/meteor/meteor/issues/855)

* Fix meteor command line tool when run from a home directory with
  spaces in its name. If you previously installed meteor release 0.6.0
  or 0.6.1 you'll need to uninstall and reinstall meteor to support
  users with spaces in their usernames (see
  https://github.com/meteor/meteor/blob/master/README.md#uninstalling-meteor)

Patches contributed by GitHub users andreas-karlsson, awwx, jacott,
joshuaconner, and timhaines.


## v0.6.1, 2013-04-08

* Correct NPM behavior in packages in case there is a `node_modules` directory
  somewhere above the app directory. [#927](https://github.com/meteor/meteor/issues/927)

* Small bug fix in the low-level `routepolicy` package.

Patches contributed by GitHub users andreas-karlsson and awwx.


## v0.6.0, 2013-04-04

* Meteor has a brand new distribution system! In this new system, code-named
  Engine, packages are downloaded individually and on demand. All of the
  packages in each official Meteor release are prefetched and cached so you can
  still use Meteor while offline. You can have multiple releases of Meteor
  installed simultaneously; apps are pinned to specific Meteor releases.
  All `meteor` commands accept a `--release` argument to specify which release
  to use; `meteor update` changes what release the app is pinned to.
  Inside an app, the name of the release is available at `Meteor.release`.
  When running Meteor directly from a git checkout, the release is ignored.

* Variables declared with `var` at the outermost level of a JavaScript
  source file are now private to that file. Remove the `var` to share
  a value between files.

* Meteor now supports any x86 (32- or 64-bit) Linux system, not just those which
  use Debian or RedHat package management.

* Apps may contain packages inside a top-level directory named `packages`.

* Packages may depend on [NPM modules](https://npmjs.org), using the new
  `Npm.depends` directive in their `package.js` file. (Note: if the NPM module
  has architecture-specific binary components, bundles built with `meteor
  bundle` or `meteor deploy` will contain the components as built for the
  developer's platform and may not run on other platforms.)

* Meteor's internal package tests (as well as tests you add to your app's
  packages with the unsupported `Tinytest` framework) are now run with the new
  command `meteor test-packages`.

* `{{#each}}` helper can now iterate over falsey values without throwing an
  exception. [#815](https://github.com/meteor/meteor/issues/815), [#801](https://github.com/meteor/meteor/issues/801)

* `{{#with}}` helper now only includes its block if its argument is not falsey,
  and runs an `{{else}}` block if provided if the argument is falsey. [#770](https://github.com/meteor/meteor/issues/770), [#866](https://github.com/meteor/meteor/issues/866)

* Twitter login now stores `profile_image_url` and `profile_image_url_https`
  attributes in the `user.services.twitter` namespace. [#788](https://github.com/meteor/meteor/issues/788)

* Allow packages to register file extensions with dots in the filename.

* When calling `this.changed` in a publish function, it is no longer an error to
  clear a field which was never set. [#850](https://github.com/meteor/meteor/issues/850)

* Deps API
  * Add `dep.depend()`, deprecate `Deps.depend(dep)` and
    `dep.addDependent()`.
  * If first run of `Deps.autorun` throws an exception, stop it and don't
    rerun.  This prevents a Spark exception when template rendering fails
    ("Can't call 'firstNode' of undefined").
  * If an exception is thrown during `Deps.flush` with no stack, the
    message is logged instead. [#822](https://github.com/meteor/meteor/issues/822)

* When connecting to MongoDB, use the JavaScript BSON parser unless specifically
  requested in `MONGO_URL`; the native BSON parser sometimes segfaults. (Meteor
  only started using the native parser in 0.5.8.)

* Calls to the `update` collection function in untrusted code may only use a
  whitelisted list of modifier operators.

Patches contributed by GitHub users awwx, blackcoat, cmather, estark37,
mquandalle, Primigenus, raix, reustle, and timhaines.


## v0.5.9, 2013-03-14

* Fix regression in 0.5.8 that prevented users from editing their own
  profile. [#809](https://github.com/meteor/meteor/issues/809)

* Fix regression in 0.5.8 where `Meteor.loggingIn()` would not update
  reactively. [#811](https://github.com/meteor/meteor/issues/811)


## v0.5.8, 2013-03-13

* Calls to the `update` and `remove` collection functions in untrusted code may
  no longer use arbitrary selectors. You must specify a single document ID when
  invoking these functions from the client (other than in a method stub).

  You may still use other selectors when calling `update` and `remove` on the
  server and from client method stubs, so you can replace calls that are no
  longer supported (eg, in event handlers) with custom method calls.

  The corresponding `update` and `remove` callbacks passed to `allow` and `deny`
  now take a single document instead of an array.

* Add new `appcache` package. Add this package to your project to speed
  up page load and make hot code reload smoother using the HTML5
  AppCache API. See http://docs.meteor.com/#appcache for details.

* Rewrite reactivity library. `Meteor.deps` is now `Deps` and has a new
  API. `Meteor.autorun` and `Meteor.flush` are now called `Deps.autorun` and
  `Deps.flush` (the old names still work for now). The other names under
  `Meteor.deps` such as `Context` no longer exist. The new API is documented at
  http://docs.meteor.com/#deps

* You can now provide a `transform` option to collections, which is a
  function that documents coming out of that collection are passed
  through. `find`, `findOne`, `allow`, and `deny` now take `transform` options,
  which may override the Collection's `transform`.  Specifying a `transform`
  of `null` causes you to receive the documents unmodified.

* Publish functions may now return an array of cursors to publish. Currently,
  the cursors must all be from different collections. [#716](https://github.com/meteor/meteor/issues/716)

* User documents have id's when `onCreateUser` and `validateNewUser` hooks run.

* Encode and store custom EJSON types in MongoDB.

* Support literate CoffeeScript files with the extension `.litcoffee`. [#766](https://github.com/meteor/meteor/issues/766)

* Add new login service provider for Meetup.com in `accounts-meetup` package.

* If you call `observe` or `observeChanges` on a cursor created with the
  `reactive: false` option, it now only calls initial add callbacks and
  does not continue watching the query. [#771](https://github.com/meteor/meteor/issues/771)

* In an event handler, if the data context is falsey, default it to `{}`
  rather than to the global object. [#777](https://github.com/meteor/meteor/issues/777)

* Allow specifying multiple event handlers for the same selector. [#753](https://github.com/meteor/meteor/issues/753)

* Revert caching header change from 0.5.5. This fixes image flicker on redraw.

* Stop making `Session` available on the server; it's not useful there. [#751](https://github.com/meteor/meteor/issues/751)

* Force URLs in stack traces in browser consoles to be hyperlinks. [#725](https://github.com/meteor/meteor/issues/725)

* Suppress spurious `changed` callbacks with empty `fields` from
  `Cursor.observeChanges`.

* Fix logic bug in template branch matching. [#724](https://github.com/meteor/meteor/issues/724)

* Make `spiderable` user-agent test case insensitive. [#721](https://github.com/meteor/meteor/issues/721)

* Fix several bugs in EJSON type support:
  * Fix `{$type: 5}` selectors for binary values on browsers that do
    not support `Uint8Array`.
  * Fix EJSON equality on falsey values.
  * Fix for returning a scalar EJSON type from a method. [#731](https://github.com/meteor/meteor/issues/731)

* Upgraded dependencies:
  * mongodb driver to version 1.2.13 (from 0.1.11)
  * mime module removed (it was unused)


Patches contributed by GitHub users awwx, cmather, graemian, jagill,
jmhredsox, kevinxucs, krizka, mitar, raix, and rasmuserik.


## v0.5.7, 2013-02-21

* The DDP wire protocol has been redesigned.

  * The handshake message is now versioned. This breaks backwards
    compatibility between sites with `Meteor.connect()`. Older meteor
    apps can not talk to new apps and vice versa. This includes the
    `madewith` package, apps using `madewith` must upgrade.

  * New [EJSON](http://docs.meteor.com/#ejson) package allows you to use
    Dates, Mongo ObjectIDs, and binary data in your collections and
    Session variables.  You can also add your own custom datatypes.

  * Meteor now correctly represents empty documents in Collections.

  * There is an informal specification in `packages/livedata/DDP.md`.


* Breaking API changes

  * Changed the API for `observe`.  Observing with `added`, `changed`
    and `removed` callbacks is now unordered; for ordering information
    use `addedAt`, `changedAt`, `removedAt`, and `movedTo`. Full
    documentation is in the [`observe` docs](http://docs.meteor.com/#observe).
    All callers of `observe` need to be updated.

  * Changed the API for publish functions that do not return a cursor
    (ie functions that call `this.set` and `this.unset`). See the
    [`publish` docs](http://docs.meteor.com/#meteor_publish) for the new
    API.


* New Features

  * Added new [`observeChanges`](http://docs.meteor.com/#observe_changes)
    API for keeping track of the contents of a cursor more efficiently.

  * There is a new reactive function on subscription handles: `ready()`
    returns true when the subscription has received all of its initial
    documents.

  * Added `Session.setDefault(key, value)` so you can easily provide
    initial values for session variables that will not be clobbered on
    hot code push.

  * You can specify that a collection should use MongoDB ObjectIDs as
    its `_id` fields for inserts instead of strings. This allows you to
    use Meteor with existing MongoDB databases that have ObjectID
    `_id`s. If you do this, you must use `EJSON.equals()` for comparing
    equality instead of `===`. See http://docs.meteor.com/#meteor_collection.

  * New [`random` package](http://docs.meteor.com/#random) provides
    several functions for generating random values. The new
    `Random.id()` function is used to provide shorter string IDs for
    MongoDB documents. `Meteor.uuid()` is deprecated.

  * `Meteor.status()` can return the status `failed` if DDP version
    negotiation fails.


* Major Performance Enhancements

  * Rewrote subscription duplication detection logic to use a more
    efficient algorithm. This significantly reduces CPU usage on the
    server during initial page load and when dealing with large amounts
    of data.

  * Reduced unnecessary MongoDB re-polling of live queries. Meteor no
    longer polls for changes on queries that specify `_id` when
    updates for a different specific `_id` are processed. This
    drastically improves performance when dealing with many
    subscriptions and updates to individual objects, such as those
    generated by the `accounts-base` package on the `Meteor.users`
    collection.


* Upgraded UglifyJS2 to version 2.2.5


Patches contributed by GitHub users awwx and michaelglenadams.


## v0.5.6, 2013-02-15

* Fix 0.5.5 regression: Minimongo selectors matching subdocuments under arrays
  did not work correctly.

* Some Bootstrap icons should have appeared white.

Patches contributed by GitHub user benjaminchelli.

## v0.5.5, 2013-02-13

* Deprecate `Meteor.autosubscribe`. `Meteor.subscribe` now works within
  `Meteor.autorun`.

* Allow access to `Meteor.settings.public` on the client. If the JSON
  file you gave to `meteor --settings` includes a field called `public`,
  that field will be available on the client as well as the server.

* `@import` works in `less`. Use the `.lessimport` file extension to
  make a less file that is ignored by preprocessor so as to avoid double
  processing. [#203](https://github.com/meteor/meteor/issues/203)

* Upgrade Fibers to version 1.0.0. The `Fiber` and `Future` symbols are
  no longer exposed globally. To use fibers directly you can use:
   `var Fiber = __meteor_bootstrap__.require('fibers');` and
   `var Future = __meteor_bootstrap__.require('fibers/future');`

* Call version 1.1 of the Twitter API when authenticating with
  OAuth. `accounts-twitter` users have until March 5th, 2013 to
  upgrade before Twitter disables the old API. [#527](https://github.com/meteor/meteor/issues/527)

* Treat Twitter ids as strings, not numbers, as recommended by
  Twitter. [#629](https://github.com/meteor/meteor/issues/629)

* You can now specify the `_id` field of a document passed to `insert`.
  Meteor still auto-generates `_id` if it is not present.

* Expose an `invalidated` flag on `Meteor.deps.Context`.

* Populate user record with additional data from Facebook and Google. [#664](https://github.com/meteor/meteor/issues/664)

* Add Facebook token expiration time to `services.facebook.expiresAt`. [#576](https://github.com/meteor/meteor/issues/576)

* Allow piping a password to `meteor deploy` on `stdin`. [#623](https://github.com/meteor/meteor/issues/623)

* Correctly type cast arguments to handlebars helper. [#617](https://github.com/meteor/meteor/issues/617)

* Fix leaked global `userId` symbol.

* Terminate `phantomjs` properly on error when using the `spiderable`
  package. [#571](https://github.com/meteor/meteor/issues/571)

* Stop serving non-cachable files with caching headers. [#631](https://github.com/meteor/meteor/issues/631)

* Fix race condition if server restarted between page load and initial
  DDP connection. [#653](https://github.com/meteor/meteor/issues/653)

* Resolve issue where login methods sometimes blocked future methods. [#555](https://github.com/meteor/meteor/issues/555)

* Fix `Meteor.http` parsing of JSON responses on Firefox. [#553](https://github.com/meteor/meteor/issues/553)

* Minimongo no longer uses `eval`. [#480](https://github.com/meteor/meteor/issues/480)

* Serve 404 for `/app.manifest`. This allows experimenting with the
  upcoming `appcache` smart package. [#628](https://github.com/meteor/meteor/issues/628)

* Upgraded many dependencies, including:
  * node.js to version 0.8.18
  * jquery-layout to version 1.3.0RC
  * Twitter Bootstrap to version 2.3.0
  * Less to version 1.3.3
  * Uglify to version 2.2.3
  * useragent to version 2.0.1

Patches contributed by GitHub users awwx, bminer, bramp, crunchie84,
danawoodman, dbimmler, Ed-von-Schleck, geoffd123, jperl, kevee,
milesmatthias, Primigenus, raix, timhaines, and xenolf.


## v0.5.4, 2013-01-08

* Fix 0.5.3 regression: `meteor run` could fail on OSX 10.8 if environment
  variables such as `DYLD_LIBRARY_PATH` are set.


## v0.5.3, 2013-01-07

* Add `--settings` argument to `meteor deploy` and `meteor run`. This
  allows you to specify deployment-specific information made available
  to server code in the variable `Meteor.settings`.

* Support unlimited open tabs in a single browser. Work around the
  browser per-hostname connection limit by using randomized hostnames
  for deployed apps. [#131](https://github.com/meteor/meteor/issues/131)

* minimongo improvements:
  * Allow observing cursors with `skip` or `limit`.  [#528](https://github.com/meteor/meteor/issues/528)
  * Allow sorting on `dotted.sub.keys`.  [#533](https://github.com/meteor/meteor/issues/533)
  * Allow querying specific array elements (`foo.1.bar`).
  * `$and`, `$or`, and `$nor` no longer accept empty arrays (for consistency
    with Mongo)

* Re-rendering a template with Spark no longer reverts changes made by
  users to a `preserve`d form element. Instead, the newly rendered value
  is only applied if it is different from the previously rendered value.
  Additionally, `<INPUT>` elements with type other than TEXT can now have
  reactive values (eg, the labels on submit buttons can now be
  reactive).  [#510](https://github.com/meteor/meteor/issues/510) [#514](https://github.com/meteor/meteor/issues/514) [#523](https://github.com/meteor/meteor/issues/523) [#537](https://github.com/meteor/meteor/issues/537) [#558](https://github.com/meteor/meteor/issues/558)

* Support JavaScript RegExp objects in selectors in Collection write
  methods on the client, eg `myCollection.remove({foo: /bar/})`.  [#346](https://github.com/meteor/meteor/issues/346)

* `meteor` command-line improvements:
  * Improve error message when mongod fails to start.
  * The `NODE_OPTIONS` environment variable can be used to pass command-line
    flags to node (eg, `--debug` or `--debug-brk` to enable the debugger).
  * Die with error if an app name is mistakenly passed to `meteor reset`.

* Add support for "offline" access tokens with Google login. [#464](https://github.com/meteor/meteor/issues/464) [#525](https://github.com/meteor/meteor/issues/525)

* Don't remove `serviceData` fields from previous logins when logging in
  with an external service.

* Improve `OAuth1Binding` to allow making authenticated API calls to
  OAuth1 providers (eg Twitter).  [#539](https://github.com/meteor/meteor/issues/539)

* New login providers automatically work with `{{loginButtons}}` without
  needing to edit the `accounts-ui-unstyled` package.  [#572](https://github.com/meteor/meteor/issues/572)

* Use `Content-Type: application/json` by default when sending JSON data
  with `Meteor.http`.

* Improvements to `jsparse`: hex literals, keywords as property names, ES5 line
  continuations, trailing commas in object literals, line numbers in error
  messages, decimal literals starting with `.`, regex character classes with
  slashes.

* Spark improvements:
  * Improve rendering of `<SELECT>` elements on IE.  [#496](https://github.com/meteor/meteor/issues/496)
  * Don't lose nested data contexts in IE9/10 after two seconds.  [#458](https://github.com/meteor/meteor/issues/458)
  * Don't print a stack trace if DOM nodes are manually removed
    from the document without calling `Spark.finalize`.  [#392](https://github.com/meteor/meteor/issues/392)

* Always use the `autoReconnect` flag when connecting to Mongo.  [#425](https://github.com/meteor/meteor/issues/425)

* Fix server-side `observe` with no `added` callback.  [#589](https://github.com/meteor/meteor/issues/589)

* Fix re-sending method calls on reconnect.  [#538](https://github.com/meteor/meteor/issues/538)

* Remove deprecated `/sockjs` URL support from `Meteor.connect`.

* Avoid losing a few bits of randomness in UUID v4 creation.  [#519](https://github.com/meteor/meteor/issues/519)

* Update clean-css package from 0.8.2 to 0.8.3, fixing minification of `0%`
  values in `hsl` colors.  [#515](https://github.com/meteor/meteor/issues/515)

Patches contributed by GitHub users Ed-von-Schleck, egtann, jwulf, lvbreda,
martin-naumann, meawoppl, nwmartin, timhaines, and zealoushacker.


## v0.5.2, 2012-11-27

* Fix 0.5.1 regression: Cursor `observe` works during server startup.  [#507](https://github.com/meteor/meteor/issues/507)

## v0.5.1, 2012-11-20

* Speed up server-side subscription handling by avoiding redundant work
  when the same Mongo query is observed multiple times concurrently (eg,
  by multiple users subscribing to the same subscription), and by using
  a simpler "unordered" algorithm.

* Meteor now waits to invoke method callbacks until all the data written by the
  method is available in the local cache. This way, method callbacks can see the
  full effects of their writes. This includes the callbacks passed to
  `Meteor.call` and `Meteor.apply`, as well as to the `Meteor.Collection`
  `insert`/`update`/`remove` methods.

  If you want to process the method's result as soon as it arrives from the
  server, even if the method's writes are not available yet, you can now specify
  an `onResultReceived` callback to `Meteor.apply`.

* Rework latency compensation to show server data changes sooner. Previously, as
  long as any method calls were in progress, Meteor would buffer all data
  changes sent from the server until all methods finished. Meteor now only
  buffers writes to documents written by client stubs, and applies the writes as
  soon as all methods that wrote that document have finished.

* `Meteor.userLoaded()` and `{{currentUserLoaded}}` have been removed.
  Previously, during the login process on the client, `Meteor.userId()` could be
  set but the document at `Meteor.user()` could be incomplete. Meteor provided
  the function `Meteor.userLoaded()` to differentiate between these states. Now,
  this in-between state does not occur: when a user logs in, `Meteor.userId()`
  only is set once `Meteor.user()` is fully loaded.

* New reactive function `Meteor.loggingIn()` and template helper
  `{{loggingIn}}`; they are true whenever some login method is in progress.
  `accounts-ui` now uses this to show an animation during login.

* The `sass` CSS preprocessor package has been removed. It was based on an
  unmaintained NPM module which did not implement recent versions of the Sass
  language and had no error handling.  Consider using the `less` or `stylus`
  packages instead.  [#143](https://github.com/meteor/meteor/issues/143)

* `Meteor.setPassword` is now called `Accounts.setPassword`, matching the
  documentation and original intention.  [#454](https://github.com/meteor/meteor/issues/454)

* Passing the `wait` option to `Meteor.apply` now waits for all in-progress
  method calls to finish before sending the method, instead of only guaranteeing
  that its callback occurs after the callbacks of in-progress methods.

* New function `Accounts.callLoginMethod` which should be used to call custom
  login handlers (such as those registered with
  `Accounts.registerLoginHandler`).

* The callbacks for `Meteor.loginWithToken` and `Accounts.createUser` now match
  the other login callbacks: they are called with error on error or with no
  arguments on success.

* Fix bug where method calls could be dropped during a brief disconnection. [#339](https://github.com/meteor/meteor/issues/339)

* Prevent running the `meteor` command-line tool and server on unsupported Node
  versions.

* Fix Minimongo query bug with nested objects.  [#455](https://github.com/meteor/meteor/issues/455)

* In `accounts-ui`, stop page layout from changing during login.

* Use `path.join` instead of `/` in paths (helpful for the unofficial Windows
  port) [#303](https://github.com/meteor/meteor/issues/303)

* The `spiderable` package serves pages to
  [`facebookexternalhit`](https://www.facebook.com/externalhit_uatext.php) [#411](https://github.com/meteor/meteor/issues/411)

* Fix error on Firefox with DOM Storage disabled.

* Avoid invalidating listeners if setUserId is called with current value.

* Upgrade many dependencies, including:
  * MongoDB 2.2.1 (from 2.2.0)
  * underscore 1.4.2 (from 1.3.3)
  * bootstrap 2.2.1 (from 2.1.1)
  * jQuery 1.8.2 (from 1.7.2)
  * less 1.3.1 (from 1.3.0)
  * stylus 0.30.1 (from 0.29.0)
  * coffee-script 1.4.0 (from 1.3.3)

Patches contributed by GitHub users ayal, dandv, possibilities, TomWij,
tmeasday, and workmad3.

## v0.5.0, 2012-10-17

* This release introduces Meteor Accounts, a full-featured auth system that supports
  - fine-grained user-based control over database reads and writes
  - federated login with any OAuth provider (with built-in support for
    Facebook, GitHub, Google, Twitter, and Weibo)
  - secure password login
  - email validation and password recovery
  - an optional set of UI widgets implementing standard login/signup/password
    change/logout flows

  When you upgrade to Meteor 0.5.0, existing apps will lose the ability to write
  to the database from the client. To restore this, either:
  - configure each of your collections with
    [`collection.allow`](http://docs.meteor.com/#allow) and
    [`collection.deny`](http://docs.meteor.com/#deny) calls to specify which
    users can perform which write operations, or
  - add the `insecure` smart package (which is included in new apps by default)
    to restore the old behavior where anyone can write to any collection which
    has not been configured with `allow` or `deny`

  For more information on Meteor Accounts, see
  http://docs.meteor.com/#dataandsecurity and
  http://docs.meteor.com/#accounts_api

* The new function `Meteor.autorun` allows you run any code in a reactive
  context. See http://docs.meteor.com/#meteor_autorun

* Arrays and objects can now be stored in the `Session`; mutating the value you
  retrieve with `Session.get` does not affect the value in the session.

* On the client, `Meteor.apply` takes a new `wait` option, which ensures that no
  further method calls are sent to the server until this method is finished; it
  is used for login and logout methods in order to keep the user ID
  well-defined. You can also specifiy an `onReconnect` handler which is run when
  re-establishing a connection; Meteor Accounts uses this to log back in on
  reconnect.

* Meteor now provides a compatible replacement for the DOM `localStorage`
  facility that works in IE7, in the `localstorage-polyfill` smart package.

* Meteor now packages the D3 library for manipulating documents based on data in
  a smart package called `d3`.

* `Meteor.Collection` now takes its optional `manager` argument (used to
  associate a collection with a server you've connected to with
  `Meteor.connect`) as a named option. (The old call syntax continues to work
  for now.)

* Fix a bug where trying to immediately resubscribe to a record set after
  unsubscribing could fail silently.

* Better error handling for failed Mongo writes from inside methods; previously,
  errors here could cause clients to stop processing data from the server.


Patches contributed by GitHub users bradens, dandv, dybskiy, possibilities,
zhangcheng, and 75lb.


## v0.4.2, 2012-10-02

* Fix connection failure on iOS6. SockJS 0.3.3 includes this fix.

* The new `preserve-inputs` package, included by default in new Meteor apps,
  restores the pre-v0.4.0 behavior of "preserving" all form input elements by ID
  and name during re-rendering; users who want more precise control over
  preservation can still use the APIs added in v0.4.0.

* A few changes to the `Meteor.absoluteUrl` function:
  - Added a `replaceLocalhost` option.
  - The `ROOT_URL` environment variable is respected by `meteor run`.
  - It is now included in all apps via the `meteor` package. Apps that
    explicitly added the now-deprecated `absolute-url` smart package will log a
    deprecation warning.

* Upgrade Node from 0.8.8 to 0.8.11.

* If a Handlebars helper function `foo` returns null, you can now run do
  `{{foo.bar}}` without error, just like when `foo` is a non-existent property.

* If you pass a non-scalar object to `Session.set`, an error will now be thrown
  (matching the behavior of `Session.equals`). [#215](https://github.com/meteor/meteor/issues/215)

* HTML pages are now served with a `charset=utf-8` Content-Type header. [#264](https://github.com/meteor/meteor/issues/264)

* The contents of `<select>` tags can now be reactive even in IE 7 and 8.

* The `meteor` tool no longer gets confused if a parent directory of your
  project is named `public`. [#352](https://github.com/meteor/meteor/issues/352)

* Fix a race condition in the `spiderable` package which could include garbage
  in the spidered page.

* The REPL run by `admin/node.sh` no longer crashes Emacs M-x shell on exit.

* Refactor internal `reload` API.

* New internal `jsparse` smart package. Not yet exposed publicly.


Patch contributed by GitHub user yanivoliver.


## v0.4.1, 2012-09-24

* New `email` smart package, with [`Email.send`](http://docs.meteor.com/#email)
  API.

* Upgrade Node from 0.6.17 to 0.8.8, as well as many Node modules in the dev
  bundle; those that are user-exposed are:
  * coffee-script: 1.3.3 (from 1.3.1)
  * stylus: 0.29.0 (from 0.28.1)
  * nib: 0.8.2 (from 0.7.0)

* All publicly documented APIs now use `camelCase` rather than
  `under_scores`. The old spellings continue to work for now. New names are:
  - `Meteor.isClient`/`isServer`
  - `this.isSimulation` inside a method invocation
  - `Meteor.deps.Context.onInvalidate`
  - `Meteor.status().retryCount`/`retryTime`

* Spark improvements
  * Optimize selector matching for event maps.
  * Fix `Spark._currentRenderer` behavior in timer callbacks.
  * Fix bug caused by interaction between `Template.foo.preserve` and
    `{{#constant}}`. [#323](https://github.com/meteor/meteor/issues/323)
  * Allow `{{#each}}` over a collection of objects without `_id`. [#281](https://github.com/meteor/meteor/issues/281)
  * Spark now supports Firefox 3.6.
  * Added a script to build a standalone spark.js that does not depend on
    Meteor (it depends on jQuery or Sizzle if you need IE7 support,
    and otherwise is fully standalone).

* Database writes from within `Meteor.setTimeout`/`setInterval`/`defer` will be
  batched with other writes from the current method invocation if they start
  before the method completes.

* Make `Meteor.Cursor.forEach` fully synchronous even if the user's callback
  yields. [#321](https://github.com/meteor/meteor/issues/321).

* Recover from exceptions thrown in `Meteor.publish` handlers.

* Upgrade bootstrap to version 2.1.1. [#336](https://github.com/meteor/meteor/issues/336), [#337](https://github.com/meteor/meteor/issues/337), [#288](https://github.com/meteor/meteor/issues/288), [#293](https://github.com/meteor/meteor/issues/293)

* Change the implementation of the `meteor deploy` password prompt to not crash
  Emacs M-x shell.

* Optimize `LocalCollection.remove(id)` to be O(1) rather than O(n).

* Optimize client-side database performance when receiving updated data from the
  server outside of method calls.

* Better error reporting when a package in `.meteor/packages` does not exist.

* Better error reporting for coffeescript. [#331](https://github.com/meteor/meteor/issues/331)

* Better error handling in `Handlebars.Exception`.


Patches contributed by GitHub users fivethirty, tmeasday, and xenolf.


## v0.4.0, 2012-08-30

* Merge Spark, a new live page update engine
  * Breaking API changes
     * Input elements no longer preserved based on `id` and `name`
       attributes. Use [`preserve`](http://docs.meteor.com/#template_preserve)
       instead.
     * All `Meteor.ui` functions removed. Use `Meteor.render`,
       `Meteor.renderList`, and
       [Spark](https://github.com/meteor/meteor/wiki/Spark) functions instead.
     * New template functions (eg. `created`, `rendered`, etc) may collide with
       existing helpers. Use `Template.foo.helpers()` to avoid conflicts.
     * New syntax for declaring event maps. Use
       `Template.foo.events({...})`. For backwards compatibility, both syntaxes
       are allowed for now.
  * New Template features
     * Allow embedding non-Meteor widgets (eg. Google Maps) using
       [`{{#constant}}`](http://docs.meteor.com/#constant)
     * Callbacks when templates are rendered. See
       http://docs.meteor.com/#template_rendered
     * Explicit control of which nodes are preserved during re-rendering. See
       http://docs.meteor.com/#template_preserve
     * Easily find nodes within a template in event handlers and callbacks. See
       http://docs.meteor.com/#template_find
     * Allow parts of a template to be independently reactive with the
       [`{{#isolate}}`](http://docs.meteor.com/#isolate) block helper.

* Use PACKAGE_DIRS environment variable to override package location. [#227](https://github.com/meteor/meteor/issues/227)

* Add `absolute-url` package to construct URLs pointing to the application.

* Allow modifying documents returned by `observe` callbacks. [#209](https://github.com/meteor/meteor/issues/209)

* Fix periodic crash after client disconnect. [#212](https://github.com/meteor/meteor/issues/212)

* Fix minimingo crash on dotted queries with undefined keys. [#126](https://github.com/meteor/meteor/issues/126)


## v0.3.9, 2012-08-07

* Add `spiderable` package to allow web crawlers to index Meteor apps.

* `meteor deploy` uses SSL to protect application deployment.

* Fix `stopImmediatePropagation()`. [#205](https://github.com/meteor/meteor/issues/205)


## v0.3.8, 2012-07-12

* HTTPS support
  * Add `force-ssl` package to require site to load over HTTPS.
  * Use HTTPS for install script and `meteor update`.
  * Allow runtime configuration of default DDP endpoint.

* Handlebars improvements
  * Implement dotted path traversal for helpers and methods.
  * Allow functions in helper arguments.
  * Change helper nesting rules to allow functions as arguments.
  * Fix `{{this.foo}}` to never invoke helper `foo`.
  * Make event handler `this` reflect the node that matched the selector instead
    of the event target node.
  * Fix keyword arguments to helpers.

* Add `nib` support to stylus package. [#175](https://github.com/meteor/meteor/issues/175)

* Upgrade bootstrap to version 2.0.4. [#173](https://github.com/meteor/meteor/issues/173)

* Print changelog after `meteor update`.

* Fix mouseenter and mouseleave events. [#224](https://github.com/meteor/meteor/issues/224)

* Fix issue with spurious heartbeat failures on busy connections.

* Fix exception in minimongo when matching non-arrays using `$all`. [#183](https://github.com/meteor/meteor/issues/183)

* Fix serving an empty file when no cacheable assets exist. [#179](https://github.com/meteor/meteor/issues/179)


## v0.3.7, 2012-06-06

* Better parsing of `.html` template files
  * Allow HTML comments (`<!-- -->`) at top level
  * Allow whitespace anywhere in open/close tag
  * Provide names and line numbers on error
  * More helpful error messages

* Form control improvements
  * Fix reactive radio buttons in Internet Explorer.
  * Fix reactive textareas to update consistently across browsers, matching text
    field behavior.

* `http` package bug fixes:
  * Send correct Content-Type when POSTing `params` from the server. [#172](https://github.com/meteor/meteor/issues/172)
  * Correctly detect JSON response Content-Type when a charset is present.

* Support `Handlebars.SafeString`. [#160](https://github.com/meteor/meteor/issues/160)

* Fix intermittent "Cursor is closed" mongo error.

* Fix "Cannot read property 'nextSibling' of null" error in certain nested
  templates. [#142](https://github.com/meteor/meteor/issues/142)

* Add heartbeat timer on the client to notice when the server silently goes
  away.


## v0.3.6, 2012-05-16

* Rewrite event handling. `this` in event handlers now refers to the data
  context of the element that generated the event, *not* the top-level data
  context of the template where the event is declared.

* Add /websocket endpoint for raw websockets. Pass websockets through
  development mode proxy.

* Simplified API for Meteor.connect, which now receives a URL to a Meteor app
  rather than to a sockjs endpoint.

* Fix livedata to support subscriptions with overlapping documents.

* Update node.js to 0.6.17 to fix potential security issue.


## v0.3.5, 2012-04-28

* Fix 0.3.4 regression: Call event map handlers on bubbled events. [#107](https://github.com/meteor/meteor/issues/107)


## v0.3.4, 2012-04-27

* Add Twitter `bootstrap` package. [#84](https://github.com/meteor/meteor/issues/84)

* Add packages for `sass` and `stylus` CSS pre-processors. [#40](https://github.com/meteor/meteor/issues/40), [#50](https://github.com/meteor/meteor/issues/50)

* Bind events correctly on top level elements in a template.

* Fix dotted path selectors in minimongo. [#88](https://github.com/meteor/meteor/issues/88)

* Make `backbone` package also run on the server.

* Add `bare` option to coffee-script compilation so variables can be shared
  between multiple coffee-script file. [#85](https://github.com/meteor/meteor/issues/85)

* Upgrade many dependency versions. User visible highlights:
 * node.js 0.6.15
 * coffee-script 1.3.1
 * less 1.3.0
 * sockjs 0.3.1
 * underscore 1.3.3
 * backbone 0.9.2

* Several documentation fixes and test coverage improvements.


## v0.3.3, 2012-04-20

* Add `http` package for making HTTP requests to remote servers.

* Add `madewith` package to put a live-updating Made with Meteor badge on apps.

* Reduce size of mongo database on disk (--smallfiles).

* Prevent unnecessary hot-code pushes on deployed apps during server migration.

* Fix issue with spaces in directory names. [#39](https://github.com/meteor/meteor/issues/39)

* Workaround browser caching issues in development mode by using query
  parameters on all JavaScript and CSS requests.

* Many documentation and test fixups.


## v0.3.2, 2012-04-10

* Initial public launch<|MERGE_RESOLUTION|>--- conflicted
+++ resolved
@@ -110,7 +110,9 @@
   `uglify-es` that appears to be (more actively) maintained.
   [Issue #10042](https://github.com/meteor/meteor/issues/10042)
 
-<<<<<<< HEAD
+* The `mongodb` npm package used by `npm-mongo` has been updated to
+  version 3.0.11.
+
 * When a Meteor application uses a compiler plugin to process files with a
   particular file extension (other than `.js` or `.json`), those file
   extensions should be automatically appended to imports that do not
@@ -140,10 +142,6 @@
   [@jamesmillerburgess](https://github.com/jamesmillerburgess) in
   [PR #10025](https://github.com/meteor/meteor/pull/10025).
   [Feature #310](https://github.com/meteor/meteor-feature-requests/issues/310)
-=======
-* The `mongodb` npm package used by `npm-mongo` has been updated to
-  version 3.0.11.
->>>>>>> 6747a63c
 
 * Sub-resource integrity hashes (sha512) can now be enabled for static CSS
   and JS assets by calling `WebAppInternals.enableSubresourceIntegrity()`.
