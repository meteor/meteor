--- conflicted
+++ resolved
@@ -1,6 +1,13 @@
 ## v.NEXT
 
-<<<<<<< HEAD
+* Deprecate use of `connection.onReconnect = func`. Instead, a new
+  `DDP.onReconnect(callback)` method should be used to register callbacks to
+  call when a connection reconnects. The connection that is reconnecting is
+  passed as the only argument to `callback`. This is used by the accounts system
+  to relogin on reconnects without interfering with other code which uses
+  `connection.onReconnect`.
+  [#5665](https://github.com/meteor/meteor/issues/5665)
+
 * The `webapp` package has been updated to support UNIX domain sockets. If a
   `UNIX_SOCKET_PATH` environment variable is set with a valid
   UNIX socket file path (e.g. `UNIX_SOCKET_PATH=/tmp/socktest.sock`), Meteor's
@@ -1779,18 +1786,6 @@
 
 * Split up `standard-minifiers` in separate CSS (`standard-minifier-css`) and JS
   minifiers(`standard-minifier-js`). `standard-minifiers` now acts as an umbrella package for these
-=======
-* Deprecate use of `connection.onReconnect = func`. Instead, a new
-  `DDP.onReconnect(callback)` method should be used to register callbacks to
-  call when a connection reconnects. The connection that is reconnecting is
-  passed as the only argument to `callback`. This is used by the accounts system
-  to relogin on reconnects without interfering with other code which uses
-  `connection.onReconnect`.
-  [#5665](https://github.com/meteor/meteor/issues/5665)
-
-* Split up `standard-minifiers` in separate CSS (`standard-minifiers-css`) and JS
-  minifiers(`standard-minifiers-js`). `standard-minifiers` now acts as an umbrella package for these
->>>>>>> 3ef33502
   2 minifiers.
 
 * Detect new Facebook user-agent in the `spiderable` package. #5516
