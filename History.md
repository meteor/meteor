## v2.3, UNRELEASED

### Changes

#### Highlights

* Skelets dependencies updated to latest version

#### Meteor Version Release

#### Independent Releases

* Updated `ddp-server@2.3.3` and `socket-stream-client@0.3.2` dependencies which removes Node's HTTP deprecation warning.

* Released `ddp-client@2.4.1` re-ordering fields in DDP message for better client readability.

* Released `mongo@1.11.1` fixing a `Timestamp.ONE is undefined` bug.

<<<<<<< HEAD
* Released `accounts-server@1.7.1` to better test password format & limit password to 256 characters, you can change this limit by setting `Meteor.settings.packages.accounts.passwordMaxLength`
=======
* Released `mongo-id@1.0.8` removing unused dependency `id-map`.
>>>>>>> 3e1bce1b

## v2.2, 2021-04-15

#### Highlights

- MongoDB Update to 4.4.4
- Cordova Update to 10
- Typescript Update to 4.2.2
- New skeleton: `meteor create myapp --svelte`

### Breaking changes

* N/A

### Migration steps

* `meteor-tool` maybe you need to install the new Visual C++ Redistributable for Visual Studio 2019 to run MongoDB 4.4.4 on Windows. [read more](https://docs.meteor.com/windows.html)

* `mongo` package is now using useUnifiedTopology as `true` by default otherwise the new driver was producing a warning (see details below). It's important to test your app with this change.

* `cordova` plugins and main libraries were updated from 9 to 10. It's important to test your app with these changes.

* `typescript` was updated to 4.2.2, make sure your read the [breaking changes](https://devblogs.microsoft.com/typescript/announcing-typescript-4-2/#breaking-changes).

#### Meteor Version Release

* `meteor-tool@2.2`
  - Update embedded MongoDB version to 4.4.4 [#11341](https://github.com/meteor/meteor/pull/11341)
    - Maybe you need to install the new Visual C++ Redistributable for Visual Studio 2019 to run on Windows. [read more](https://docs.meteor.com/windows.html)
  - Fix WindowsLikeFilesystem true when release string includes case insensitive word microsoft. [#11321](https://github.com/meteor/meteor/pull/11321)
  - Fix absoluteFilePath on Windows. [#11346](https://github.com/meteor/meteor/pull/11346)
  - New skeleton: `meteor create myapp --svelte`
  - Update Blaze skeleton to use HMR

* `npm-mongo@3.9.0`
  - Update MongoDB driver version to 3.6.6

* `mongo@1.11.0`
  - Using useUnifiedTopology as `true` by default to avoid the warning: `(node:59240) [MONGODB DRIVER] Warning: Current Server Discovery and Monitoring engine is deprecated, and will be removed in a future version. To use the new Server Discover and Monitoring engine, pass option { useUnifiedTopology: true } to the MongoClient constructor. You can still use it as false with `Mongo._connectionOptions` or `Meteor.settings?.packages?.mongo?.options`.

* `cordova@10`
  - Update Cordova to 10.0.0 [#11208](https://github.com/meteor/meteor/pull/11208)

* `typescript@4.2.2`
  - Update Typescript to 4.2.2, make sure your read the [breaking changes](https://devblogs.microsoft.com/typescript/announcing-typescript-4-2/#breaking-changes) [#11329](https://github.com/meteor/meteor/pull/11329)

* `accounts-base@1.9.0`
  - Allow to set token expiration to be set in milliseconds. [#11366](https://github.com/meteor/meteor/pull/11366)

* `facebook-oauth@1.9.0`
  - Upgrade default Facebook API to v10 & allow overriding this value. [#11362](https://github.com/meteor/meteor/pull/11362)

* `minimongo@1.6.2`
  - Add [$mul](https://docs.mongodb.com/manual/reference/operator/update/mul/#up._S_mul) to minimongo. [#11364](https://github.com/meteor/meteor/pull/11364)

* `webapp@1.10.1`
  - Fix for UNIX sockets with node cluster. [#11369](https://github.com/meteor/meteor/pull/11369)

## v2.1.1, 2021-04-06

### Changes

#### Highlights

- Node.js security [update](https://nodejs.org/en/blog/vulnerability/april-2021-security-releases/) to 12.22.1

#### Meteor Version Release

* `meteor-tool@2.1.1`
  - Node.js security [update](https://nodejs.org/en/blog/vulnerability/april-2021-security-releases/) to 12.22.1
  - npm update to 6.14.12
  
### Breaking changes

* N/A

### Migration steps

* N/A

## v2.1, 2021-02-24

### Changes

#### Highlights

- Node.js security [update](https://nodejs.org/en/blog/vulnerability/february-2021-security-releases/) to 12.21.0

#### Meteor Version Release

* `meteor-tool@2.1`
  - Node.js security [update](https://nodejs.org/en/blog/vulnerability/february-2021-security-releases/) to 12.21.0
  - `meteor create my-app --plan professional` new flag `plan` to enable you to choose a plan from the deploy command.
  
### Breaking changes

* N/A

### Migration steps

* N/A

## v2.0, 2021-01-20

### Changes

#### Highlights

- Free deploy on [Cloud](https://www.meteor.com/cloud): Deploy for free to Cloud with one command: `meteor deploy myapp.meteorapp.com --free`. ([docs](https://docs.meteor.com/commandline.html#meteordeploy))
  

- Deploy including MongoDB on [Cloud](https://www.meteor.com/cloud): Deploy including MongoDB in a shared instance for free to Cloud with one command: `meteor deploy myapp.meteorapp.com --free --mongo`. ([docs](https://docs.meteor.com/commandline.html#meteordeploy))
  

- Hot Module Replacement (HMR): Updates the javascript modules in a running app that were modified during a rebuild. Reduces the feedback cycle while developing so you can view and test changes quicker (it even updates the app before the build has finished). Enabled by adding the `hot-module-replacement` package to an app. React components are automatically updated by default using React Fast Refresh. Integrations with other libraries and view layers can be provided by third party packages. Support for Blaze is coming soon. This first version supports app code in the modern web architecture. ([docs](https://guide.meteor.com/build-tool.html#hot-module-replacement)) [#11117](https://github.com/meteor/meteor/pull/11117)

#### Meteor Version Release

* `meteor-tool@2.0`
  - `meteor create my-app` now creates by default a project using React. If you want to create a new project using Blaze you should use the new option `--blaze`.
    - `meteor create --react my-app` is still going to create a React project.
  - `meteor create --free` deploy for free to Cloud with one command: `meteor deploy myapp.meteorapp.com --free`. ([docs](https://docs.meteor.com/commandline.html#meteordeploy)).
  - `meteor create --free --mongo` deploy including MongoDB in a shared instance for free to Cloud with one command: `meteor deploy myapp.meteorapp.com --free --mongo`. ([docs](https://docs.meteor.com/commandline.html#meteordeploy))
  - `isobuild` fixes a regression on recompiling node modules in different architectures. [#11290](https://github.com/meteor/meteor/pull/11290)
  - `isobuild` converts npm-discards.js to TypeScript. [#10663](https://github.com/meteor/meteor/pull/10663)
  - `cordova` ensures the pathname of the rootUrl is used in the mobile URL. [#11053](hhttps://github.com/meteor/meteor/pull/11053)
  - Add `file.hmrAvailable()` for compiler plugins to check if a file meets the minimum requirements to be updated with HMR [#11117](https://github.com/meteor/meteor/pull/11117)


* `hot-module-replacement@1.0.0`
  - New package that enables Hot Module Replacement for the Meteor app and provides an API to configure how updates are applied. HMR reduces the feedback cycle while developing by updating modified javascript modules within the running application. ([docs](https://docs.meteor.com/packages/hot-module-replacement.html)) [#11117](https://github.com/meteor/meteor/pull/11117)
  - These packages have been updated to support HMR: `autoupdate@1.7.0`, `babel-compiler@7.6.0`, `ddp-client@2.4.0`, `dynamic-import@0.6.0`, `ecmascript@0.15.0`, `modules@0.16.0`, `modules-runtime-hot@0.13.0`, `standard-minifier-css@1.7.2`, `webapp@1.10.0`, `webapp-hashing@1.1.0` 
  

* `react-fast-refresh@0.1.0`
  - New package that updates React components using HMR. This is enabled by default in apps that have HMR enabled and use a supported React version. ([docs](https://atmospherejs.com/meteor/react-fast-refresh)) [#11117](https://github.com/meteor/meteor/pull/11117)
  

* `dev-error-overlay@0.1.0`
  - New package that allows you to see build errors and server crashes in your browser during development. Requires the app to have HMR enabled. [#11117](https://github.com/meteor/meteor/pull/11117)


* `accounts-base@1.8.0` and `accounts-password@1.7.0`
  - Extra parameters can now be added to reset password, verify e-mail and enroll account links that are generated for account e-mails. By default, these are added as search parameters to the generated url. You can pass them as an object in the appropriate functions. E.g. `Accounts.sendEnrollmentEmail(userId, email, null, extraParams);`. [#11288](https://github.com/meteor/meteor/pull/11288)
    

* `logging@1.2.0`
  - Updates dependencies and make debug available for use in non production environments. [#11068](https://github.com/meteor/meteor/pull/11068)

#### Independent Releases
* `react-meteor-data@2.2.0`
  - Fix issue with useTracker and Subscriptions when using deps. [#306](https://github.com/meteor/react-packages/pull/306)
  - Remove version constraint on core TypeScript package [#308](https://github.com/meteor/react-packages/pull/308)
  

* `http`
    - It has been deprecated. [#11068](https://github.com/meteor/meteor/pull/11068)

### Breaking changes

* `http` package has been deprecated. Please start on migrating towards the [fetch](https://atmospherejs.com/meteor/fetch) package instead.

### Migration steps

Simple run `meteor update` in your app.

Great new features and no breaking changes (except one package deprecation). You can always check our [Roadmap](./Roadmap.md) to understand what is next.

## v1.12.1, 2021-01-06

### Breaking changes

N/A

### Migration steps

N/A

### Changes

#### Highlights

- Node.js 12.20.1 [release notes](https://nodejs.org/en/blog/vulnerability/january-2021-security-releases/)
- Fixes problem on IE because of modern syntax on `dynamic-import` package.

#### Meteor Version Release

* `dynamic-import@0.5.5`
  - Fixes problem on IE because of modern syntax (arrow function).
  
* `meteor-babel@7.10.6`
  - Allows to disable sourceMap generation [#36](https://github.com/meteor/babel/pull/36)
  
* `babel-compiler@7.5.5`
  - Allows to disable sourceMap generation [#36](https://github.com/meteor/babel/pull/36)

## v1.12, 2020-12-04

### Breaking changes

- When importing types, you might need to use the "type" qualifier, like so:
```js
import { Point } from 'react-easy-crop/types';
```
to
```ts
import type { Point } from 'react-easy-crop/types';
```
Because now emitDecoratorsMetadata is enabled.

- Refer to typescript breaking changes before migrating your existing project, from 3.7.6 to 4.1.2: https://github.com/Microsoft/TypeScript/wiki/Breaking-Changes

### Migration steps

N/A

### Changes

#### Highlights
- TypeScript update from 3.7.6 to 4.1.2.
  - enables decorators and metadata reflection. Important: these are stage 2 features so be aware that breaking changes could be introduced before they reach stage 3.

#### Meteor Version Release
* `meteor-tool@1.12`
  - updates TypeScript to 4.1.2. [#11225](https://github.com/meteor/meteor/pull/11225) and [#11255](https://github.com/meteor/meteor/pull/11255)
  - adds new options for `meteor list` command (TODO pending link to updated doc). [#11165](https://github.com/meteor/meteor/pull/11165)
  - supports Cordova add plugin command working again with plugin id or plugin name in the git URL as it was before Meteor 1.11. [#11202](https://github.com/meteor/meteor/pull/11202)
  - avoids MiTM by downloading through https. [#11188](https://github.com/meteor/meteor/pull/11188)
  
* `meteor-babel@7.10.5`
  - updates TypeScript to 4.1.2 and enables decorators and metadata reflection. [#11225](https://github.com/meteor/meteor/pull/11225) and [#11255](https://github.com/meteor/meteor/pull/11255)

* `minimongo@1.6.1`
  - fixes a null reference exception, if an array contains null values while compiling a fields projection. [#10499](https://github.com/meteor/meteor/pull/10499).

* `accounts-password@1.6.3`
  - adds a new function `createUserVerifyingEmail` (TODO pending link to updated doc). [#11080](https://github.com/meteor/meteor/pull/11080)
  - fixes a typo. [#11182](https://github.com/meteor/meteor/pull/11182)

* `browser-content-policy@1.1.1`
  - adds support to nonce
  ```js
    BrowserPolicy.content.allowScriptOrigin(`nonce-${nonce}`);
  ```

* `accounts-ui@1.3.2`
  - follow accounts-ui-unstyled release

* `accounts-ui-unstyled@1.4.3`
  - fixes the login form would send the server two login requests
  - fixes the "forgot password" form would not only send the email but also refresh the page

* `dynamic-import@0.5.4`
  - fixes prefetching errors. [#11209](https://github.com/meteor/meteor/pull/11209)
  - adds the option for dynamic-imports to fetch from the current origin instead of the absolute URL. [#11105](https://github.com/meteor/meteor/pull/11105)

* `mongo-decimal@0.1.2`
  - updates npm dependency `decimal.js` to v10.2.1

* `accounts-base@1.7.1`
  - adds the ability to define default user fields published on login. [#11118](https://github.com/meteor/meteor/pull/11118)

* `standard-minifier-css@1.7.0`
  - modernize and update dependencies. [#11196](https://github.com/meteor/meteor/pull/11196)


#### Independent Releases
* `facebook-oauth@1.7.3`
  - is now using Facebook GraphAPI v8. [#11160](https://github.com/meteor/meteor/pull/11160)

## v1.11.1, 2020-09-16

### Breaking changes

N/A

### Migration steps

N/A

### Changes

* `--apollo` skeleton was missing client cache setup [more](https://github.com/meteor/meteor/pull/11146)

* `--vue` skeleton was updated to use proper folder structure [more](https://github.com/meteor/meteor/pull/11174)

* All skeletons got their `npm` dependencies updated. [more](https://github.com/meteor/meteor/pull/11172)

* Node.js has been updated to version [12.18.4](https://nodejs.org/en/blog/release/v12.18.4/), this is a [security release](https://nodejs.org/en/blog/vulnerability/september-2020-security-releases/)

* Updated npm to version 6.14.8 [more](https://blog.npmjs.org/post/626732790304686080/release-6148)

* `npm-mongo` version 3.8.1 was published, updating `mongodb` to [3.6.2](https://github.com/mongodb/node-mongodb-native/releases/tag/v3.6.2) [more](https://github.com/advisories/GHSA-pp7h-53gx-mx7r)

* Updated PostCSS from 7.0.31 to 7.0.32 [more](https://github.com/meteor/meteor/issues/10682)

* Allow android-webview-video-poster [more](https://github.com/meteor/meteor/pull/11159)

## v1.11, 2020-08-18

### Breaking changes

* `email` package dependencies have been update and package version has been bumped to 2.0.0
    There is a potential breaking change as the underlying package started to use `dns.resolve()`
    instead of `dns.lookup()` which might be breaking on some environments.
    See [nodemailer changelog](https://github.com/nodemailer/nodemailer/blob/master/CHANGELOG.md) for more information.

* (Added later) Cordova add plugin is not working with plugin name in the git URL when the plugin id was different than the name in the config.xml. Fixed on [#11202](https://github.com/meteor/meteor/pull/11202)

### Migration steps

N/A

### Changes

* `meteor create --apollo` is now available thanks to [@StorytellerCZ](https://github.com/StorytellerCZ). PR [#11119](https://github.com/meteor/meteor/pull/11119)

* `meteor create --vue` is now available thanks to [@chris-visser](https://github.com/chris-visser). PR [#11086](https://github.com/meteor/meteor/pull/11086)

* `--cache-build` option is now available on `meteor deploy` command and you can use it safely all the time if you are using a Git repository to run your deploy. This is helpful if your upload is failing then you can retry just the upload and also if you deploy the same bundle to multiple environments. [Read more](https://galaxy-guide.meteor.com/deploy-guide.html#cache-build).

* Multiple optimizations in build performance, many of them for Windows thanks to [@zodern](https://github.com/zodern). PRs [#10838](https://github.com/meteor/meteor/pull/10838), [#11114](https://github.com/meteor/meteor/pull/11114), [#11115](https://github.com/meteor/meteor/pull/11115), [#11102](https://github.com/meteor/meteor/pull/11102), [#10839](https://github.com/meteor/meteor/pull/10839)

* Fixes error when removing cordova plugin that depends on cli variables. PR [#10976](https://github.com/meteor/meteor/pull/11052)

* `email` package now exposes `hookSend` that runs before emails are send.

* Node.js has been updated to version
    [12.18.3](https://nodejs.org/en/blog/release/v12.18.3/)

* Updated npm to version 6.14.5

* `mongodb` driver npm dependency has been updated to 3.6.0

* The version of MongoDB used by Meteor in development has been updated
    from 4.2.5 to 4.2.8

## v1.10.2, 2020-04-21

### Breaking changes

* The `babel-compiler` package, used by both `ecmascript` and
  `typescript`, no longer supports stripping [Flow](https://flow.org/)
  type annotations by default, which may be a breaking change if your
  application (or Meteor package) relied on Flow syntax.

### Migration steps

* If you still need Babel's Flow plugins, you can install them with npm
  and then enable them with a custom `.babelrc` file in your application's
  (or package's) root directory:
  ```json
  {
    "plugins": [
      "@babel/plugin-syntax-flow",
      "@babel/plugin-transform-flow-strip-types"
    ]
  }
  ```

### Changes

* Adds support to override MongoDB options via Meteor settings. Code PR
[#10976](https://github.com/meteor/meteor/pull/10976), Docs PR
[#662](https://github.com/meteor/docs/pull/662)

* The `meteor-babel` npm package has been updated to version 7.9.0.

* The `typescript` npm package has been updated to version 3.8.3.

* To pass Node command line flags to the server node instance,
  now it is recommended to use `SERVER_NODE_OPTIONS` instead of `NODE_OPTIONS`.
  Since Meteor 0.5.3, Meteor allowed to pass node command line flags via the  `NODE_OPTIONS`
  environment variable.
  However, since Node version 8 / Meteor 1.6 this has become a default node
  envar with the same behavior. The side effect is that this now also affects
  Meteor tool. The command line parameters could already be set separately
  via the `TOOL_NODE_FLAGS` envar. This is now also possible (again) for the server.

* The version of MongoDB used by Meteor in development has been updated from
  4.2.1 to 4.2.5.
  [PR #11020](https://github.com/meteor/meteor/pull/11020)

* The `url` package now provides an isomorphic implentation of the [WHATWG `url()`
  API](https://url.spec.whatwg.org/).
  While remaining backwards compatible, you can now also import `URL` and `URLSearchParams` from `meteor/url`.
  These will work for both modern and legacy browsers as well as node.


## v1.10.1, 2020-03-12

### Breaking changes

* Cordova has been updated from version 7 to 9. We recommend that you test
  your features that are taking advantage of Cordova plugins to be sure
  they are still working as expected.

  * WKWebViewOnly is set by default now as true so if you are relying on
  UIWebView or plugins that are using UIWebView APIs you probably want to
  set it as false, you can do this by calling
  `App.setPreference('WKWebViewOnly', false);` in your mobile-config.js. But we
  don't recommend turning this into false because
  [Apple have said](https://developer.apple.com/news/?id=12232019b) they are
  going to reject apps using UIWebView.

* Because MongoDB since 3.4 no longer supports 32-bit Windows, Meteor 1.10 has
  also dropped support for 32-bit Windows. In other words, Meteor 1.10 supports
  64-bit Mac, Windows 64-bit, and Linux 64-bit.

### Migration Steps
* If you get `Unexpected mongo exit code 62. Restarting.` when starting your local
  MongoDB, you can either reset your project (`meteor reset`)
  (if you don't care about your local data)
  or you will need to update the feature compatibility version of your local MongoDB:

    1. Downgrade your app to earlier version of Meteor `meteor update --release 1.9.2`
    2. Start your application
    3. While your application is running open a new terminal window, navigate to the
       app directory and open `mongo` shell: `meteor mongo`
    4. Use: `db.adminCommand({ getParameter: 1, featureCompatibilityVersion: 1 })` to
       check the current feature compatibility.
    5. If the returned version is less than 4.0 update like this:
       `db.adminCommand({ setFeatureCompatibilityVersion: "4.2" })`
    6. You can now stop your app and update to Meteor 1.10.

    For more information about this, check out [MongoDB documentation](https://docs.mongodb.com/manual/release-notes/4.2-upgrade-standalone/).

### Changes

* The version of MongoDB used by Meteor in development has been updated
  from 4.0.6 to 4.2.1, and the `mongodb` driver package has been updated
  from 3.2.7 to 3.5.4, thanks to [@klaussner](https://github.com/klaussner).
  [Feature #361](https://github.com/meteor/meteor-feature-requests/issues/361)
  [PR #10723](https://github.com/meteor/meteor/pull/10723)

* The `npm` command-line tool used by the `meteor npm` command (and by
  Meteor internally) has been updated to version 6.14.0, and our
  [fork](https://github.com/meteor/pacote/tree/v9.5.12-meteor) of its
  `pacote` dependency has been updated to version 9.5.12.

* Cordova was updated from version 7 to 9
  * cordova-lib from 7.1.0 to 9.0.1 [release notes](https://github.com/apache/cordova-lib/blob/master/RELEASENOTES.md)
  * cordova-common from 2.1.1 to 3.2.1 [release notes](https://github.com/apache/cordova-common/blob/master/RELEASENOTES.md)
  * cordova-android from 7.1.4 to 8.1.0 [release notes](https://github.com/apache/cordova-android/blob/master/RELEASENOTES.md)
  * cordova-ios from 4.5.5 to 5.1.1 [release notes](https://github.com/apache/cordova-ios/blob/master/RELEASENOTES.md)
  * cordova-plugin-wkwebview-engine from 1.1.4 to 1.2.1 [release notes](https://github.com/apache/cordova-plugin-wkwebview-engine/blob/master/RELEASENOTES.md#121-jul-20-2019)
  * cordova-plugin-whitelist from 1.3.3 to 1.3.4 [release notes](https://github.com/apache/cordova-plugin-whitelist/blob/master/RELEASENOTES.md#134-jun-19-2019)
  * cordova-plugin-splashscreen (included by mobile-experience > launch-screen)
  from 4.1.0 to 5.0.3 [release notes](https://github.com/apache/cordova-plugin-splashscreen/blob/master/RELEASENOTES.md#503-may-09-2019)
  * cordova-plugin-statusbar (included by mobile-experience > mobile-status-bar)
  from 2.3.0 to 2.4.3 [release notes](https://github.com/apache/cordova-plugin-statusbar/blob/master/RELEASENOTES.md#243-jun-19-2019)
  * On iOS WKWebViewOnly is set by default now as true.
  * On iOS the Swift version is now set by default to `5` this change can make
  your app to produce some warnings if your plugins are using old Swift code.
  You can override the Swift version using
  `App.setPreference('SwiftVersion', 4.2);` but we don't recommend that.

* New command to ensure that Cordova dependencies are installed. Usage:
  `meteor ensure-cordova-dependencies`. Meteor handles this automatically but in
  some cases, like running in a CI, is useful to install them in advance.

* You can now pass an `--exclude-archs` option to the `meteor run` and
  `meteor test` commands to temporarily disable building certain web
  architectures. For example, `meteor run --exclude-archs web.browser.legacy`.
  Multiple architectures should be separated by commas. This option can be
  used to improve (re)build times if you're not actively testing the
  excluded architectures during development.
  [Feature #333](https://github.com/meteor/meteor-feature-requests/issues/333),
  [PR #10824](https://github.com/meteor/meteor/pull/10824)

* `meteor create --react app` and `--typescript` now use `useTracker` hook instead of
  `withTracker` HOC, it also uses `function` components instead of `classes`.

## v1.9.3, 2020-03-09

### Breaking changes
* The MongoDB `retryWrites` option now defaults to `true` (it previously defaulted to false). Users of database services that don't support retryWrites will experience a fatal error due to this.

### Migration Steps
* If you get the error `MongoError: This MongoDB deployment does not support retryable writes. Please add retryWrites=false to your connection string.`, append `retryWrites=false` to your MongoDB connection string.

### Changes
* `mongodb` driver package has been updated
  from 3.2.7 to 3.5.4 [#10961](https://github.com/meteor/meteor/pull/10961)

## v1.9.2, 2020-02-20

### Breaking changes
N/A

### Migration Steps
N/A

### Changes

* Node.js has been updated to version
  [12.16.1](https://nodejs.org/en/blog/release/v12.16.1/), fixing several unintended
  [regressions](https://github.com/nodejs/node/blob/master/doc/changelogs/CHANGELOG_V12.md#12.16.1)
  introduced in 12.16.0.

* The `meteor-babel` npm package has been updated to version 7.8.2.

* The `typescript` npm package has been updated to version 3.7.5.

## v1.9.1, 2020-02-18

### Breaking changes

N/A

### Migration Steps
N/A

### Changes

* Node.js has been updated to version
  12.16.0 from 12.14.0, which includes
  security updates and small changes:
  * [12.16.0](https://nodejs.org/en/blog/release/v12.16.0/)
    * Updated V8 to [release v7.8](https://v8.dev/blog/v8-release-78) which includes improvements in performance, for example, object destructuring now is as fast as the equivalent variable assignment.
  * [12.15.0](https://nodejs.org/en/blog/release/v12.15.0/)

* `cursor.observeChanges` now accepts a second options argument.
  If your observer functions do not mutate the passed arguments, you can specify
  `{ nonMutatingCallbacks: true }`, which improves performance by reducing
  the amount of data copies.

## v1.9, 2020-01-09

### Breaking changes

* Because Node.js 12 no longer supports 32-bit Linux, Meteor 1.9 has also
  dropped support for 32-bit Linux. In other words, Meteor 1.9 supports
  64-bit Mac, Windows, and Linux, as well as 32-bit Windows.

### Migration Steps
N/A

### Changes

* Node.js has been updated to version
  [12.14.0](https://nodejs.org/en/blog/release/v12.14.0/), which includes
  several major Node.js versions since 8.17.0 (used by Meteor 1.8.3):
  * [12.0.0](https://nodejs.org/en/blog/release/v12.0.0/)
  * [11.0.0](https://nodejs.org/en/blog/release/v10.0.0/)
  * [10.0.0](https://nodejs.org/en/blog/release/v10.0.0/)
  * [9.0.0](https://nodejs.org/en/blog/release/v9.0.0/)

* The `fibers` npm package has been updated to version 4.0.3, which
  includes [changes](https://github.com/laverdet/node-fibers/pull/429)
  that may drastically reduce garbage collection pressure resulting from
  heavy `Fiber` usage.

* The `pathwatcher` npm package has been updated to use a fork of version
  8.0.2, with [PR #128](https://github.com/atom/node-pathwatcher/pull/128)
  applied.

* The `sqlite3` npm package has been updated to version 4.1.0.

* The `node-gyp` npm package has been updated to version 6.0.1, and
  `node-pre-gyp` has been updated to version 0.14.0.

* The feature that restarts the application up to two times if it crashes
  on startup has been removed.
  [Feature #335](https://github.com/meteor/meteor-feature-requests/issues/335)
  [PR #10345](https://github.com/meteor/meteor/pull/10345)

* Facebook OAuth has been updated to call v5 API endpoints. [PR #10738](https://github.com/meteor/meteor/pull/10738)

* `Meteor.user()`, `Meteor.findUserByEmail()` and `Meteor.findUserByUserName()` can take a new
  `options` parameter which can be used to limit the returned fields. Useful for minimizing
  DB bandwidth on the server and avoiding unnecessary reactive UI updates on the client.
  [Issue #10469](https://github.com/meteor/meteor/issues/10469)

* `Accounts.config()` has a new option `defaultFieldSelector` which will apply to all
  `Meteor.user()` and `Meteor.findUserBy...()` functions without explicit field selectors, and
  also to all `onLogin`, `onLogout` and `onLoginFailure` callbacks.  This is useful if you store
  large data on the user document (e.g. a growing list of transactions) which do no need to be
  retrieved from the DB whenever you or a package author call `Meteor.user()` without limiting the
  fields. [Issue #10469](https://github.com/meteor/meteor/issues/10469)

* Lots of internal calls to `Meteor.user()` without field specifiers in `accounts-base` and
  `accounts-password` packages have been optimized with explicit field selectors to only
  the fields needed by the functions they are in.
  [Issue #10469](https://github.com/meteor/meteor/issues/10469)

## v1.8.3, 2019-12-19

### Migration Steps

* If your application uses `blaze-html-templates`, the Meteor `jquery`
  package will be automatically installed in your `.meteor/packages` file
  when you update to Meteor 1.8.3. However, this new version of the Meteor
  `jquery` package no longer bundles its own copy of the `jquery` npm
  implementation, so you may need to install `jquery` from npm by running
  ```sh
  meteor npm i jquery
  ```
  in your application directory. Symptoms of not installing jquery include
  a blank browser window, with helpful error messages in the console.

### Changes

* Node has been updated to version
  [8.17.0](https://nodejs.org/en/blog/release/v8.17.0/).

* The `npm` npm package has been updated to version 6.13.4, and our
  [fork](https://github.com/meteor/pacote/tree/v9.5.11-meteor) of its
  `pacote` dependency has been updated to version 9.5.11, an important
  [security release](https://nodejs.org/en/blog/vulnerability/december-2019-security-releases/).

* Prior to Meteor 1.8.3, installing the `jquery` package from npm along
  with the Meteor `jquery` package could result in bundling jQuery twice.
  Thanks to [PR #10498](https://github.com/meteor/meteor/pull/10498), the
  Meteor `jquery` package will no longer provide its own copy of jQuery,
  but will simply display a warning in the console if the `jquery` npm
  package cannot be found in your `node_modules` directory. If you are
  using `blaze` in your application, updating to Meteor 1.8.3 will
  automatically add this new version of the Meteor `jquery` package to
  your application if you were not already using it (thanks to
  [PR #10801](https://github.com/meteor/meteor/pull/10801)), but you might
  need to run `meteor npm i jquery` manually, so that `blaze` can import
  `jquery` from your `node_modules` directory.

* The `meteor-babel` npm package has been updated to version 7.7.5.

* The `typescript` npm package has been updated to version 3.7.3.

## v1.8.2, 2019-11-14

### Breaking changes

* Module-level variable declarations named `require` or `exports` are no
  longer automatically renamed, so they may collide with module function
  parameters of the same name, leading to errors like
  `Uncaught SyntaxError: Identifier 'exports' has already been declared`.
  See [this comment](https://github.com/meteor/meteor/pull/10522#issuecomment-535535056)
  by [@SimonSimCity](https://github.com/SimonSimCity).

* `Plugin.fs` methods are now always sync and no longer accept a callback.

### Migration Steps

* Be sure to update the `@babel/runtime` npm package to its latest version
  (currently 7.7.2):
  ```sh
  meteor npm install @babel/runtime@latest
  ```

* New Meteor applications now depend on `meteor-node-stubs@1.0.0`, so it
  may be a good idea to update to the same major version:
  ```sh
  meteor npm install meteor-node-stubs@next
  ```

* If you are the author of any Meteor packages, and you encounter errors
  when using those packages in a Meteor 1.8.2 application (for example,
  `module.watch` being undefined), we recommend that you bump the minor
  version of your package and republish it using Meteor 1.8.2, so
  Meteor 1.8.2 applications will automatically use the new version of the
  package, as compiled by Meteor 1.8.2:
  ```sh
  cd path/to/your/package
  # Add api.versionsFrom("1.8.2") to Package.onUse in package.js...
  meteor --release 1.8.2 publish
  ```
  This may not be necessary for all packages, especially those that have
  been recently republished using Meteor 1.8.1, or local packages in the
  `packages/` directory (which are always recompiled from source).
  However, republishing packages is a general solution to a wide variety
  of package versioning and compilation problems, and package authors can
  make their users' lives easier by handling these issues proactively.

### Changes

* Node has been updated to version
  [8.16.2](https://nodejs.org/en/blog/release/v8.16.2/).

* The `npm` npm package has been updated to version 6.13.0, and our
  [fork](https://github.com/meteor/pacote/tree/v9.5.9-meteor) of its
  `pacote` dependency has been updated to version 9.5.9.

* New Meteor applications now include an official `typescript` package,
  supporting TypeScript compilation of `.ts` and `.tsx` modules, which can
  be added to existing apps by running `meteor add typescript`.

* New TypeScript-based Meteor applications can be created by running
  ```sh
  meteor create --typescript new-typescript-app
  ```
  This app skeleton contains a recommended tsconfig.json file, and should
  serve as a reference for how to make TypeScript and Meteor work together
  (to the best of our current knowledge).
  [PR #10695](https://github.com/meteor/meteor/pull/10695)

* When bundling modern client code, the Meteor module system now prefers
  the `"module"` field in `package.json` (if defined) over the `"main"`
  field, which should unlock various `import`/`export`-based optimizations
  such as tree shaking in future versions of Meteor. As before, server
  code uses only the `"main"` field, like Node.js, and legacy client code
  prefers `"browser"`, `"main"`, and then `"module"`.
  [PR #10541](https://github.com/meteor/meteor/pull/10541),
  [PR #10765](https://github.com/meteor/meteor/pull/10765).

* ECMAScript module syntax (`import`, `export`, and dynamic `import()`) is
  now supported by default everywhere, including in modules imported from
  `node_modules`, thanks to the [Reify](https://github.com/benjamn/reify)
  compiler.

* If you need to import code from `node_modules` that uses modern syntax
  beyond module syntax, it is now possible to enable recompilation for
  specific npm packages using the `meteor.nodeModules.recompile` option in
  your application's `package.json` file.
  See [PR #10603](https://github.com/meteor/meteor/pull/10603) for further
  explanation.

* The Meteor build process is now able to detect whether files changed in
  development were actually used by the server bundle, so that a full
  server restart can be avoided when no files used by the server bundle
  have changed. Client-only refreshes are typically much faster than
  server restarts. Run `meteor add autoupdate` to enable client refreshes,
  if you are not already using the `autoupdate` package.
  [Issue #10449](https://github.com/meteor/meteor/issues/10449)
  [PR #10686](https://github.com/meteor/meteor/pull/10686)

* The `mongodb` npm package used by the `npm-mongo` Meteor package has
  been updated to version 3.2.7.

* The `meteor-babel` npm package has been updated to version 7.7.0,
  enabling compilation of the `meteor/tools` codebase with TypeScript
  (specifically, version 3.7.2 of the `typescript` npm package).

* The `reify` npm package has been updated to version 0.20.12.

* The `core-js` npm package used by `ecmascript-runtime-client` and
  `ecmascript-runtime-server` has been updated to version 3.2.1.

* The `terser` npm package used by `minifier-js` (and indirectly by
  `standard-minifier-js`) has been updated to version 4.3.1.

* The `node-gyp` npm package has been updated to version 5.0.1, and
  `node-pre-gyp` has been updated to 0.13.0.

* The `optimism` npm package has been updated to version 0.11.3, which
  enables caching of thrown exceptions as well as ordinary results, in
  addition to performance improvements.

* The `pathwatcher` npm package has been updated to version 8.1.0.

* The `underscore` npm package installed in the Meteor dev bundle (for use
  by the `meteor/tools` codebase) has been updated from version 1.5.2 to
  version 1.9.1, and `@types/underscore` has been installed for better
  TypeScript support.

* In addition to the `.js` and `.jsx` file extensions, the `ecmascript`
  compiler plugin now automatically handles JavaScript modules with the
  `.mjs` file extension.

* Add `--cordova-server-port` option to override local port where Cordova will
  serve static resources, which is useful when multiple Cordova apps are built
  from the same application source code, since by default the port is generated
  using the ID from the application's `.meteor/.id` file.

* The `--test-app-path <directory>` option for `meteor test-packages` and
  `meteor test` now accepts relative paths as well as absolute paths.

## v1.8.1, 2019-04-03

### Breaking changes

* Although we are not aware of any specific backwards incompatibilities,
  the major upgrade of `cordova-android` from 6.4.0 to 7.1.4 likely
  deserves extra attention, if you use Cordova to build Android apps.

### Migration Steps
N/A

### Changes

* Node has been updated from version 8.11.4 to version
  [8.15.1](https://nodejs.org/en/blog/release/v8.15.1/), an important
  [security release](https://nodejs.org/en/blog/vulnerability/february-2019-security-releases/),
  which includes the changes from four other minor releases:
  * [8.15.0](https://nodejs.org/en/blog/release/v8.15.0/)
  * [8.14.0](https://nodejs.org/en/blog/release/v8.14.0/), an important
    [security release](https://nodejs.org/en/blog/vulnerability/november-2018-security-releases/)
  * [8.12.0](https://nodejs.org/en/blog/release/v8.12.0/)
  * [8.13.0](https://nodejs.org/en/blog/release/v8.13.0/)

  > Note: While Node 8.12.0 included changes that may improve the
  performance of Meteor apps, there have been reports of CPU usage spikes
  in production due to excessive garbage collection, so this version of
  Meteor should be considered experimental until those problems have been
  fixed. [Issue #10216](https://github.com/meteor/meteor/issues/10216)

* The `npm` tool has been upgraded to version
  [6.9.0](https://github.com/npm/cli/releases/tag/v6.9.0), and our
  [fork](https://github.com/meteor/pacote/tree/v9.5.0-meteor) of its
  `pacote` dependency has been updated to version 9.5.0.

* Mongo has been upgraded to version 4.0.6 for 64-bit systems (was 4.0.2),
  and 3.2.22 for 32-bit systems (was 3.2.19). The `mongodb` npm package
  used by `npm-mongo` has been updated to version 3.1.13 (was 3.1.6).

* The `fibers` npm package has been updated to version 3.1.1, a major
  update from version 2.0.0. Building this version of `fibers` requires a
  C++11 compiler, unlike previous versions. If you deploy your Meteor app
  manually (without using Galaxy), you may need to update the version of
  `g++` used when running `npm install` in the `bundle/programs/server`
  directory.

* The `meteor-babel` npm package has been updated to version 7.3.4.

* Cordova Hot Code Push mechanism is now switching versions explicitly with
  call to `WebAppLocalServer.switchToPendingVersion` instead of trying to
  switch every time a browser reload is detected. If you use any third
  party package or have your own HCP routines implemented be sure to call
  it before forcing a browser reload. If you use the automatic reload from
  the `Reload` meteor package you do not need to do anything.
  [cordova-plugin-meteor-webapp PR #62](https://github.com/meteor/cordova-plugin-meteor-webapp/pull/62)

* Multiple Cordova-related bugs have been fixed, including Xcode 10 build
  incompatibilities and hot code push errors due to duplicated
  images/assets. [PR #10339](https://github.com/meteor/meteor/pull/10339)

* The `cordova-android` and `cordova-ios` npm dependencies have been
  updated to 7.1.4 (from 6.4.0) and 4.5.5 (from 4.5.4), respectively.

* Build performance has improved (especially on Windows) thanks to
  additional caching implemented by [@zodern](https://github.com/zodern)
  in PRs [#10399](https://github.com/meteor/meteor/pull/10399),
  [#10452](https://github.com/meteor/meteor/pull/10452),
  [#10453](https://github.com/meteor/meteor/pull/10453), and
  [#10454](https://github.com/meteor/meteor/pull/10454).

* The `meteor mongo` command no longer uses the `--quiet` option, so the
  normal startup text will be displayed, albeit without the banner about
  Mongo's free monitoring service. See this
  [MongoDB Jira issue](https://jira.mongodb.org/browse/SERVER-38862)
  for more details.

* In Meteor packages, `client/` and `server/` directories no longer have
  any special meaning. In application code, `client/` directories are
  ignored during the server build, and `server/` directories are ignored
  during the client build, as before. This special behavior previously
  applied to packages as well, but has now been removed.
  [Issue #10393](https://github.com/meteor/meteor/issues/10393)
  [PR #10414](https://github.com/meteor/meteor/pull/10414)

* If your application is using Git for version control, the current Git
  commit hash will now be exposed via the `Meteor.gitCommitHash` property
  while the app is running (in both server and client code), and also via
  the `"gitCommitHash"` property in the `star.json` file located in the
  root directory of builds produced by `meteor build`, for consumption by
  deployment tools. If you are not using Git, neither property will be
  defined. [PR #10442](https://github.com/meteor/meteor/pull/10442)

* The Meteor Tool now uses a more reliable method (the MongoDB
  [`isMaster` command](https://docs.mongodb.com/manual/reference/command/isMaster/))
  to detect when the local development database has started and is ready to
  accept read and write operations.
  [PR #10500](https://github.com/meteor/meteor/pull/10500)

* Setting the `x-no-compression` request header will prevent the `webapp`
  package from compressing responses with `gzip`, which may be useful if
  your Meteor app is behind a proxy that compresses resources with another
  compression algorithm, such as [brotli](https://github.com/google/brotli).
  [PR #10378](https://github.com/meteor/meteor/pull/10378)

## v1.8.0.2, 2019-01-07

### Breaking changes
N/A

### Migration steps
N/A

### Changes

* The [React tutorial](https://www.meteor.com/tutorials/react/creating-an-app)
  has been updated to address a number of inaccuracies due to changes in
  recent Meteor releases that were not fully incorporated back into the
  tutorial. As a reminder, Meteor now supports a `meteor create --react`
  command that can be used to create a new React-based app quickly.

* Fixed a bug where modules named with `*.app-tests.js` (or `*.tests.js`)
  file extensions sometimes could not be imported by the
  `meteor.testModule` entry point when running the `meteor test` command
  (or `meteor test --full-app`).
  [PR #10402](https://github.com/meteor/meteor/pull/10402)

* The `meteor-promise` package has been updated to version 0.8.7, which
  includes a [commit](https://github.com/meteor/promise/commit/bbe4f0d20b70417950381aea112993c4cc8c1168)
  that should prevent memory leaks when excess fibers are discarded from
  the `Fiber` pool.

* The `meteor-babel` npm package has been updated to version 7.2.0,
  improving source maps for applications with custom `.babelrc` files.

## v1.8.0.1, 2018-11-23

### Breaking changes
N/A

### Migration steps
N/A

### Changes

* The `useragent` npm package used by `webapp` and (indirectly) by the
  `modern-browsers` package has been updated from 2.2.1 to 2.3.0. The
  `chromium` browser name has been aliased to use the same minimum modern
  version as `chrome`, and browser names are now processed
  case-insensitively by the `modern-browsers` package.
  [PR #10334](https://github.com/meteor/meteor/pull/10334)

* Fixed a module caching bug that allowed `findImportedModuleIdentifiers`
  to return the same identifiers for the modern and legacy versions of a
  given module, even if the set of imported modules is different (for
  example, because Babel injects fewer `@babel/runtime/...` imports into
  modern code). Now the caching is always based on the SHA-1 hash of the
  _generated_ code, rather than trusting the hash provided by compiler
  plugins. [PR #10330](https://github.com/meteor/meteor/pull/10330)

## v1.8, 2018-10-08

### Breaking changes
N/A

### Migration Steps

* Update the `@babel/runtime` npm package to version 7.0.0 or later:
  ```sh
  meteor npm install @babel/runtime@latest
  ```

### Changes

* Although Node 8.12.0 has been released, Meteor 1.8 still uses Node
  8.11.4, due to concerns about excessive garbage collection and CPU usage
  in production. To enable Galaxy customers to use Node 8.12.0, we are
  planning a quick follow-up Meteor 1.8.1 release, which can be obtained
  by running the command
  ```bash
  meteor update --release 1.8.1-beta.n
  ```
  where `-beta.n` is the latest beta release according to the
  [releases](https://github.com/meteor/meteor/releases) page (currently
  `-beta.6`).
  [Issue #10216](https://github.com/meteor/meteor/issues/10216)
  [PR #10248](https://github.com/meteor/meteor/pull/10248)

* Meteor 1.7 introduced a new client bundle called `web.browser.legacy` in
  addition to the `web.browser` (modern) and `web.cordova` bundles.
  Naturally, this extra bundle increased client (re)build times. Since
  developers spend most of their time testing the modern bundle in
  development, and the legacy bundle mostly provides a safe fallback in
  production, Meteor 1.8 cleverly postpones building the legacy bundle
  until just after the development server restarts, so that development
  can continue as soon as the modern bundle has finished building. Since
  the legacy build happens during a time when the build process would
  otherwise be completely idle, the impact of the legacy build on server
  performance is minimal. Nevertheless, the legacy bundle still gets
  rebuilt regularly, so any legacy build errors will be surfaced in a
  timely fashion, and legacy clients can test the new legacy bundle by
  waiting a bit longer than modern clients. Applications using the
  `autoupdate` or `hot-code-push` packages will reload modern and legacy
  clients independently, once each new bundle becomes available.
  [Issue #9948](https://github.com/meteor/meteor/issues/9948)
  [PR #10055](https://github.com/meteor/meteor/pull/10055)

* Compiler plugins that call `inputFile.addJavaScript` or
  `inputFile.addStylesheet` may now delay expensive compilation work by
  passing partial options (`{ path, hash }`) as the first argument,
  followed by a callback function as the second argument, which will be
  called by the build system once it knows the module will actually be
  included in the bundle. For example, here's the old implementation of
  `BabelCompiler#processFilesForTarget`:
  ```js
  processFilesForTarget(inputFiles) {
    inputFiles.forEach(inputFile => {
      var toBeAdded = this.processOneFileForTarget(inputFile);
      if (toBeAdded) {
        inputFile.addJavaScript(toBeAdded);
      }
    });
  }
  ```
  and here's the new version:
  ```js
  processFilesForTarget(inputFiles) {
    inputFiles.forEach(inputFile => {
      if (inputFile.supportsLazyCompilation) {
        inputFile.addJavaScript({
          path: inputFile.getPathInPackage(),
          hash: inputFile.getSourceHash(),
        }, function () {
          return this.processOneFileForTarget(inputFile);
        });
      } else {
        var toBeAdded = this.processOneFileForTarget(inputFile);
        if (toBeAdded) {
          inputFile.addJavaScript(toBeAdded);
        }
      }
    });
  }
  ```
  If you are an author of a compiler plugin, we strongly recommend using
  this new API, since unnecessary compilation of files that are not
  included in the bundle can be a major source of performance problems for
  compiler plugins. Although this new API is only available in Meteor 1.8,
  you can use `inputFile.supportsLazyCompilation` to determine dynamically
  whether the new API is available, so you can support older versions of
  Meteor without having to publish multiple versions of your package. [PR
  #9983](https://github.com/meteor/meteor/pull/9983)

* New [React](https://reactjs.org/)-based Meteor applications can now be
  created using the command
  ```bash
  meteor create --react new-react-app
  ```
  Though relatively simple, this application template reflects the ideas
  of many contributors, especially [@dmihal](https://github.com/dmihal)
  and [@alexsicart](https://github.com/alexsicart), and it will no doubt
  continue to evolve in future Meteor releases.
  [Feature #182](https://github.com/meteor/meteor-feature-requests/issues/182)
  [PR #10149](https://github.com/meteor/meteor/pull/10149)

* The `.meteor/packages` file supports a new syntax for overriding
  problematic version constraints from packages you do not control.

  If a package version constraint in `.meteor/packages` ends with a `!`
  character, any other (non-`!`) constraints on that package elsewhere in
  the application will be _weakened_ to allow any version greater than or
  equal to the constraint, even if the major/minor versions do not match.

  For example, using both CoffeeScript 2 and `practicalmeteor:mocha` used
  to be impossible (or at least very difficult) because of this
  [`api.versionsFrom("1.3")`](https://github.com/practicalmeteor/meteor-mocha/blob/3a2658070a920f8846df48bb8d8c7b678b8c6870/package.js#L28)
  statement, which unfortunately constrained the `coffeescript` package to
  version 1.x. In Meteor 1.8, if you want to update `coffeescript` to
  2.x, you can relax the `practicalmeteor:mocha` constraint by putting
  ```
  coffeescript@2.2.1_1! # note the !
  ```
  in your `.meteor/packages` file. The `coffeescript` version still needs
  to be at least 1.x, so that `practicalmeteor:mocha` can count on that
  minimum. However, `practicalmeteor:mocha` will no longer constrain the
  major version of `coffeescript`, so `coffeescript@2.2.1_1` will work.

  [Feature #208](https://github.com/meteor/meteor-feature-requests/issues/208)
  [Commit 4a70b12e](https://github.com/meteor/meteor/commit/4a70b12eddef00b6700f129e90018a6076cb1681)
  [Commit 9872a3a7](https://github.com/meteor/meteor/commit/9872a3a71df033e4cf6290b75fea28f44427c0c2)

* The `npm` package has been upgraded to version 6.4.1, and our
  [fork](https://github.com/meteor/pacote/tree/v8.1.6-meteor) of its
  `pacote` dependency has been rebased against version 8.1.6.

* The `node-gyp` npm package has been updated to version 3.7.0, and the
  `node-pre-gyp` npm package has been updated to version 0.10.3.

* Scripts run via `meteor npm ...` can now use the `meteor` command more
  safely, since the `PATH` environment variable will now be set so that
  `meteor` always refers to the same `meteor` used to run `meteor npm`.
  [PR #9941](https://github.com/meteor/meteor/pull/9941)

* Minimongo's behavior for sorting fields containing an array
  is now compatible with the behavior of [Mongo 3.6+](https://docs.mongodb.com/manual/release-notes/3.6-compatibility/#array-sort-behavior).
  Note that this means it is now incompatible with the behavior of earlier MongoDB versions.
  [PR #10214](https://github.com/meteor/meteor/pull/10214)

* Meteor's `self-test` has been updated to use "headless" Chrome rather
  than PhantomJS for browser tests. PhantomJS can still be forced by
  passing the `--phantom` flag to the `meteor self-test` command.
  [PR #9814](https://github.com/meteor/meteor/pull/9814)

* Importing a directory containing an `index.*` file now works for
  non-`.js` file extensions. As before, the list of possible extensions is
  defined by which compiler plugins you have enabled.
  [PR #10027](https://github.com/meteor/meteor/pull/10027)

* Any client (modern or legacy) may now request any static JS or CSS
  `web.browser` or `web.browser.legacy` resource, even if it was built for
  a different architecture, which greatly simplifies CDN setup if your CDN
  does not forward the `User-Agent` header to the origin.
  [Issue #9953](https://github.com/meteor/meteor/issues/9953)
  [PR #9965](https://github.com/meteor/meteor/pull/9965)

* Cross-origin dynamic `import()` requests will now succeed in more cases.
  [PR #9954](https://github.com/meteor/meteor/pull/9954)

* Dynamic CSS modules (which are compiled to JS and handled like any other
  JS module) will now be properly minified in production and source mapped
  in development. [PR #9998](https://github.com/meteor/meteor/pull/9998)

* While CSS is only minified in production, CSS files must be merged
  together into a single stylesheet in both development and production.
  This merging is [cached by `standard-minifier-css`](https://github.com/meteor/meteor/blob/183d5ff9500d908d537f58d35ce6cd6d780ab270/packages/standard-minifier-css/plugin/minify-css.js#L58-L62)
  so that it does not happen on every rebuild in development, but not all
  CSS minifier packages use the same caching techniques. Thanks to
  [1ed095c36d](https://github.com/meteor/meteor/pull/9942/commits/1ed095c36d7b2915872eb0c943dae0c4f870d7e4),
  this caching is now performed within the Meteor build tool, so it works
  the same way for all CSS minifier packages, which may eliminate a few
  seconds of rebuild time for projects with lots of CSS.

* The `meteor-babel` npm package used by `babel-compiler` has been updated
  to version 7.1.0. **Note:** This change _requires_ also updating the
  `@babel/runtime` npm package to version 7.0.0-beta.56 or later:
  ```sh
  meteor npm install @babel/runtime@latest
  ```
  [`meteor-babel` issue #22](https://github.com/meteor/babel/issues/22)

* The `@babel/preset-env` and `@babel/preset-react` presets will be
  ignored by Meteor if included in a `.babelrc` file, since Meteor already
  provides equivalent/superior functionality without them. However, you
  should feel free to leave these plugins in your `.babelrc` file if they
  are needed by external tools.

* The `install` npm package used by `modules-runtime` has been updated to
  version 0.12.0.

* The `reify` npm package has been updated to version 0.17.3, which
  introduces the `module.link(id, {...})` runtime method as a replacement
  for `module.watch(require(id), {...})`. Note: in future versions of
  `reify` and Meteor, the `module.watch` runtime API will be removed, but
  for now it still exists (and is used to implement `module.link`), so
  that existing code will continue to work without recompilation.

* The `uglify-es` npm package used by `minifier-js` has been replaced with
  [`terser@3.9.2`](https://www.npmjs.com/package/terser), a fork of
  `uglify-es` that appears to be (more actively) maintained.
  [Issue #10042](https://github.com/meteor/meteor/issues/10042)

* Mongo has been updated to version 4.0.2 and the `mongodb` npm package
  used by `npm-mongo` has been updated to version 3.1.6.
  [PR #10058](https://github.com/meteor/meteor/pull/10058)
  [Feature Request #269](https://github.com/meteor/meteor-feature-requests/issues/269)

* When a Meteor application uses a compiler plugin to process files with a
  particular file extension (other than `.js` or `.json`), those file
  extensions should be automatically appended to imports that do not
  resolve as written. However, this behavior was not previously enabled
  for modules inside `node_modules`. Thanks to
  [8b04c25390](https://github.com/meteor/meteor/pull/9942/commits/8b04c253900e4ca2a194d2fcaf6fc2ce9a9085e7),
  the same file extensions that are applied to modules outside the
  `node_modules` directory will now be applied to those within it, though
  `.js` and `.json` will always be tried first.

* As foreshadowed in this [talk](https://youtu.be/vpCotlPieIY?t=29m18s)
  about Meteor 1.7's modern/legacy bundling system
  ([slides](https://slides.com/benjamn/meteor-night-may-2018#/46)), Meteor
  now provides an isomorphic implementation of the [WHATWG `fetch()`
  API](https://fetch.spec.whatwg.org/), which can be installed by running
  ```sh
  meteor add fetch
  ```
  This package is a great demonstration of the modern/legacy bundling
  system, since it has very different implementations in modern
  browsers, legacy browsers, and Node.
  [PR #10029](https://github.com/meteor/meteor/pull/10029)

* The [`bundle-visualizer`
  package](https://github.com/meteor/meteor/tree/release-1.7.1/packages/non-core/bundle-visualizer)
  has received a number of UI improvements thanks to work by
  [@jamesmillerburgess](https://github.com/jamesmillerburgess) in
  [PR #10025](https://github.com/meteor/meteor/pull/10025).
  [Feature #310](https://github.com/meteor/meteor-feature-requests/issues/310)

* Sub-resource integrity hashes (sha512) can now be enabled for static CSS
  and JS assets by calling `WebAppInternals.enableSubresourceIntegrity()`.
  [PR #9933](https://github.com/meteor/meteor/pull/9933)
  [PR #10050](https://github.com/meteor/meteor/pull/10050)

* The environment variable `METEOR_PROFILE=milliseconds` now works for the
  build portion of the `meteor build` and `meteor deploy` commands.
  [Feature #239](https://github.com/meteor/meteor-feature-requests/issues/239)

* Babel compiler plugins will now receive a `caller` option of the
  following form:
  ```js
  { name: "meteor", arch }
  ```
  where `arch` is the target architecture, e.g. `os.*`, `web.browser`,
  `web.cordova`, or `web.browser.legacy`.
  [PR #10211](https://github.com/meteor/meteor/pull/10211)

## v1.7.0.5, 2018-08-16

### Breaking changes
N/A

### Migration Steps
N/A

### Changes

* Node has been updated to version
  [8.11.4](https://nodejs.org/en/blog/release/v8.11.4/), an important
  [security release](https://nodejs.org/en/blog/vulnerability/august-2018-security-releases/).

## v1.7.0.4, 2018-08-07

### Breaking changes
N/A

### Migration Steps
N/A

### Changes

* The npm package `@babel/runtime`, which is depended on by most Meteor
  apps, introduced a breaking change in version `7.0.0-beta.56` with the
  removal of the `@babel/runtime/helpers/builtin` directory. While this
  change has clear benefits in the long term, in the short term it has
  been disruptive for Meteor 1.7.0.x applications that accidentally
  updated to the latest version of `@babel/runtime`. Meteor 1.7.0.4 is a
  patch release that provides better warnings about this problem, and
  ensures newly created Meteor applications do not use `7.0.0-beta.56`.
  [PR #10134](https://github.com/meteor/meteor/pull/10134)

* The `npm` package has been upgraded to version 6.3.0, and our
  [fork](https://github.com/meteor/pacote/tree/v8.1.6-meteor) of its
  `pacote` dependency has been rebased against version 8.1.6.
  [Issue #9940](https://github.com/meteor/meteor/issues/9940)

* The `reify` npm package has been updated to version 0.16.4.

## v1.7.0.3, 2018-06-13

### Breaking changes
N/A

### Migration Steps
N/A

### Changes

* Fixed [Issue #9991](https://github.com/meteor/meteor/issues/9991),
  introduced in
  [Meteor 1.7.0.2](https://github.com/meteor/meteor/pull/9990)
  by [PR #9977](https://github.com/meteor/meteor/pull/9977).

## v1.7.0.2, 2018-06-13

### Breaking changes
N/A

### Migration Steps
N/A

### Changes

* Node has been updated to version
  [8.11.3](https://nodejs.org/en/blog/release/v8.11.3/), an important
  [security release](https://nodejs.org/en/blog/vulnerability/june-2018-security-releases/).

* The `meteor-babel` npm package has been updated to version
  [7.0.0-beta.51](https://github.com/babel/babel/releases/tag/v7.0.0-beta.51).

* Meteor apps created with `meteor create` or `meteor create --minimal`
  will now have a directory called `tests/` rather than `test/`, so that
  test code will not be eagerly loaded if you decide to remove the
  `meteor.mainModule` configuration from `package.json`, thanks to
  [PR #9977](https://github.com/meteor/meteor/pull/9977) by
  [@robfallows](https://github.com/robfallows).
  [Issue #9961](https://github.com/meteor/meteor/issues/9961)

## v1.7.0.1, 2018-05-29

### Breaking changes

* The `aggregate` method of raw Mongo collections now returns an
  `AggregationCursor` rather than returning the aggregation result
  directly. To obtain an array of aggregation results, you will need to
  call the `.toArray()` method of the cursor:
  ```js
  // With MongoDB 2.x, callback style:
  rawCollection.aggregate(
    pipeline,
    (error, results) => {...}
  );

  // With MongoDB 2.x, wrapAsync style:
  const results = Meteor.wrapAsync(
    rawCollection.aggregate,
    rawCollection
  )(pipeline);

  // With MongoDB 3.x, callback style:
  rawCollection.aggregate(
    pipeline,
    (error, aggregationCursor) => {
      ...
      const results = aggregationCursor.toArray();
      ...
    }
  );

  // With MongoDB 3.x, wrapAsync style:
  const results = Meteor.wrapAsync(
    rawCollection.aggregate,
    rawCollection
  )(pipeline).toArray();
  ```
  [Issue #9936](https://github.com/meteor/meteor/issues/9936)

### Migration Steps

* Update `@babel/runtime` (as well as other Babel-related packages) and
  `meteor-node-stubs` to their latest versions:
  ```sh
  meteor npm install @babel/runtime@latest meteor-node-stubs@latest
  ```

### Changes

* Reverted an [optimization](https://github.com/meteor/meteor/pull/9825)
  introduced in Meteor 1.7 to stop scanning `node_modules` for files that
  might be of interest to compiler plugins, since the intended workarounds
  (creating symlinks) did not satisfy all existing use cases. We will
  revisit this optimization in Meteor 1.8.
  [mozfet/meteor-autoform-materialize#43](https://github.com/mozfet/meteor-autoform-materialize/issues/43)

* After updating to Meteor 1.7 or 1.7.0.1, you should update the
  `@babel/runtime` npm package (as well as other Babel-related packages)
  to their latest versions, along with the `meteor-node-stubs` package,
  by running the following command:
  ```sh
  meteor npm install @babel/runtime@latest meteor-node-stubs@latest
  ```

## v1.7, 2018-05-28

### Breaking changes
N/A

### Migration Steps
N/A

### Changes

* More than 80% of internet users worldwide have access to a web browser
  that natively supports the latest ECMAScript features and keeps itself
  updated automatically, which means new features become available almost
  as soon as they ship. In other words, the future we envisioned when we
  first began [compiling code with
  Babel](https://blog.meteor.com/how-much-does-ecmascript-2015-cost-2ded41d70914)
  is finally here, yet most web frameworks and applications still compile
  a single client-side JavaScript bundle that must function simultaneously
  in the oldest and the newest browsers the application developer wishes
  to support.

  That choice is understandable, because the alternative is daunting: not
  only must you build multiple JavaScript and CSS bundles for different
  browsers, with different dependency graphs and compilation rules and
  webpack configurations, but your server must also be able to detect the
  capabilities of each visiting client, so that it can deliver the
  appropriate assets at runtime. Testing a matrix of different browsers
  and application versions gets cumbersome quickly, so it's no surprise
  that responsible web developers would rather ship a single, well-tested
  bundle, and forget about taking advantage of modern features until
  legacy browsers have disappeared completely.

  With Meteor 1.7, this awkward balancing act is no longer necessary,
  because Meteor now automatically builds two sets of client-side assets,
  one tailored to the capabilities of modern browsers, and the other
  designed to work in all supported browsers, thus keeping legacy browsers
  working exactly as they did before. Best of all, the entire Meteor
  community relies on the same system, so any bugs or differences in
  behavior can be identified and fixed quickly.

  In this system, a "modern" browser can be loosely defined as one with
  full native support for `async` functions and `await` expressions, which
  includes more than 80% of the world market, and 85% of the US market
  ([source](https://caniuse.com/#feat=async-functions)). This standard may
  seem extremely strict, since `async`/`await` was [just finalized in
  ECMAScript 2017](http://2ality.com/2016/10/async-function-tips.html),
  but the statistics clearly justify it. As another example, any modern
  browser can handle native `class` syntax, though newer syntax like class
  fields may still need to be compiled for now, whereas a legacy browser
  will need compilation for both advanced and basic `class` syntax. And of
  course you can safely assume that any modern browser has a native
  `Promise` implementation, because `async` functions must return
  `Promise`s. The list goes on and on.

  This boundary between modern and legacy browsers is designed to be tuned
  over time, not only by the Meteor framework itself but also by each
  individual Meteor application. For example, here's how the minimum
  versions for native ECMAScript `class` support might be expressed:

  ```js
  import { setMinimumBrowserVersions } from "meteor/modern-browsers";

  setMinimumBrowserVersions({
    chrome: 49,
    firefox: 45,
    edge: 12,
    ie: Infinity, // Sorry, IE11.
    mobile_safari: [9, 2], // 9.2.0+
    opera: 36,
    safari: 9,
    electron: 1,
  }, "classes");
  ```

  The minimum modern version for each browser is simply the maximum of all
  versions passed to `setMinimumBrowserVersions` for that browser. The
  Meteor development server decides which assets to deliver to each client
  based on the `User-Agent` string of the HTTP request. In production,
  different bundles are named with unique hashes, which prevents cache
  collisions, though Meteor also sets the `Vary: User-Agent` HTTP response
  header to let well-behaved clients know they should cache modern and
  legacy resources separately.

  For the most part, the modern/legacy system will transparently determine
  how your code is compiled, bundled, and delivered&mdash;and yes, it
  works with every existing part of Meteor, including dynamic `import()`
  and even [the old `appcache`
  package](https://github.com/meteor/meteor/pull/9776). However, if you're
  writing dynamic code that depends on modern features, you can use the
  boolean `Meteor.isModern` flag to detect the status of the current
  environment (Node 8 is modern, too, of course). If you're writing a
  Meteor package, you can call `api.addFiles(files, "legacy")` in your
  `package.js` configuration file to add extra files to the legacy bundle,
  or `api.addFiles(files, "client")` to add files to all client bundles,
  or `api.addFiles(files, "web.browser")` to add files only to the modern
  bundle, and the same rules apply to `api.mainModule`. Just be sure to
  call `setMinimumBrowserVersions` (in server startup code) to enforce
  your assumptions about ECMAScript feature support.

  We think this modern/legacy system is one of the most powerful features
  we've added since we first introduced the `ecmascript` package in Meteor
  1.2, and we look forward to other frameworks attempting to catch up.

  [PR #9439](https://github.com/meteor/meteor/pull/9439)

* Although Meteor does not recompile packages installed in `node_modules`
  by default, compilation of specific npm packages (for example, to
  support older browsers that the package author neglected) can now be
  enabled in one of two ways:

  * Clone the package repository into your application's `imports`
    directory, make any modifications necessary, then use `npm install` to
    link `the-package` into `node_modules`:
    ```sh
    meteor npm install imports/the-package
    ```
    Meteor will compile the contents of the package exposed via
    `imports/the-package`, and this compiled code will be used when you
    import `the-package` in any of the usual ways:
    ```js
    import stuff from "the-package"
    require("the-package") === require("/imports/the-package")
    import("the-package").then(...)
    ```
    This reuse of compiled code is the critical new feature that was added
    in Meteor 1.7.

  * Install the package normally with `meteor npm install the-package`,
    then create a symbolic link *to* the installed package elsewhere in
    your application, outside of `node_modules`:
    ```sh
    meteor npm install the-package
    cd imports
    ln -s ../node_modules/the-package .
    ```
    Again, Meteor will compile the contents of the package because they
    are exposed outside of `node_modules`, and the compiled code will be
    used whenever `the-package` is imported from `node_modules`.

    > Note: this technique also works if you create symbolic links to
      individual files, rather than linking the entire package directory.

  In both cases, Meteor will compile the exposed code as if it was part of
  your application, using whatever compiler plugins you have installed.
  You can influence this compilation using `.babelrc` files or any other
  techniques you would normally use to configure compilation of
  application code. [PR #9771](https://github.com/meteor/meteor/pull/9771)
  [Feature #6](https://github.com/meteor/meteor-feature-requests/issues/6)

  > ~Note: since compilation of npm packages can now be enabled using the
    techniques described above, Meteor will no longer automatically scan
    `node_modules` directories for modules that can be compiled by
    compiler plugins. If you have been using that functionality to import
    compiled-to-JS modules from `node_modules`, you should start using the
    symlinking strategy instead.~ **Follow-up note: this optimization was
    reverted in Meteor 1.7.0.1 (see [above](#v1701-2018-05-29)).**

* Node has been updated to version
  [8.11.2](https://nodejs.org/en/blog/release/v8.11.2/), officially fixing
  a [cause](https://github.com/nodejs/node/issues/19274) of frequent
  segmentation faults in Meteor applications that was introduced in Node
  8.10.0. Meteor 1.6.1.1 shipped with a custom build of Node that patched
  this problem, but that approach was never intended to be permanent.

* The `npm` package has been upgraded to version 5.10.0, and our
  [fork](https://github.com/meteor/pacote/tree/v7.6.1-meteor) of its
  `pacote` dependency has been rebased against version 7.6.1.

* Applications may now specify client and server entry point modules in a
  newly-supported `"meteor"` section of `package.json`:
  ```js
  "meteor": {
    "mainModule": {
      "client": "client/main.js",
      "server": "server/main.js"
    }
  }
  ```
  When specified, these entry points override Meteor's default module
  loading semantics, rendering `imports` directories unnecessary. If
  `mainModule` is left unspecified for either client or server, the
  default rules will apply for that architecture, as before. To disable
  eager loading of modules on a given architecture, simply provide a
  `mainModule` value of `false`:
  ```js
  "meteor": {
    "mainModule": {
      "client": false,
      "server": "server/main.js"
    }
  }
  ```
  [Feature #135](https://github.com/meteor/meteor-feature-requests/issues/135)
  [PR #9690](https://github.com/meteor/meteor/pull/9690)

* In addition to `meteor.mainModule`, the `"meteor"` section of
  `package.json` may also specify `meteor.testModule` to control which
  test modules are loaded by `meteor test` or `meteor test --full-app`:
  ```js
  "meteor": {
    "mainModule": {...},
    "testModule": "tests.js"
  }
  ```
  If your client and server test files are different, you can expand the
  `testModule` configuration using the same syntax as `mainModule`:
  ```js
  "meteor": {
    "testModule": {
      "client": "client/tests.js",
      "server": "server/tests.js"
    }
  }
  ```
  The same test module will be loaded whether or not you use the
  `--full-app` option. Any tests that need to detect `--full-app` should
  check `Meteor.isAppTest`. The module(s) specified by `meteor.testModule`
  can import other test modules at runtime, so you can still distribute
  test files across your codebase; just make sure you import the ones you
  want to run. [PR #9714](https://github.com/meteor/meteor/pull/9714)

* The `meteor create` command now supports a `--minimal` option, which
  creates an app with as few Meteor packages as possible, in order to
  minimize client bundle size while still demonstrating advanced features
  such as server-side rendering. This starter application is a solid
  foundation for any application that doesn't need Mongo or DDP.

* The `meteor-babel` npm package has been updated to version
  7.0.0-beta.49-1. Note: while Babel has recently implemented support for
  a new kind of `babel.config.js` configuration file (see [this
  PR](https://github.com/babel/babel/pull/7358)), and future versions of
  Meteor will no doubt embrace this functionality, Meteor 1.7 supports
  only `.babelrc` files as a means of customizing the default Babel
  configuration provided by Meteor. In other words, if your project
  contains a `babel.config.js` file, it will be ignored by Meteor 1.7.

* The `reify` npm package has been updated to version 0.16.2.

* The `meteor-node-stubs` package, which provides stub implementations for
  any Node built-in modules used by the client (such as `path` and
  `http`), has a new minor version (0.4.1) that may help with Windows
  installation problems. To install the new version, run
  ```sh
  meteor npm install meteor-node-stubs@latest
  ```

* The `optimism` npm package has been updated to version 0.6.3.

* The `minifier-js` package has been updated to use `uglify-es` 3.3.9.

* Individual Meteor `self-test`'s can now be skipped by adjusting their
  `define` call to be prefixed by `skip`. For example,
  `selftest.skip.define('some test', ...` will skip running "some test".
  [PR #9579](https://github.com/meteor/meteor/pull/9579)

* Mongo has been upgraded to version 3.6.4 for 64-bit systems, and 3.2.19
  for 32-bit systems. [PR #9632](https://github.com/meteor/meteor/pull/9632)

  **NOTE:** After upgrading an application to use Mongo 3.6.4, it has been
  observed ([#9591](https://github.com/meteor/meteor/issues/9591))
  that attempting to run that application with an older version of
  Meteor (via `meteor --release X`), that uses an older version of Mongo, can
  prevent the application from starting. This can be fixed by either
  running `meteor reset`, or by repairing the Mongo database. To repair the
  database, find the `mongod` binary on your system that lines up with the
  Meteor release you're jumping back to, and run
  `mongodb --dbpath your-apps-db --repair`. For example:
  ```sh
  ~/.meteor/packages/meteor-tool/1.6.0_1/mt-os.osx.x86_64/dev_bundle/mongodb/bin/mongod --dbpath /my-app/.meteor/local/db --repair
  ```
  [PR #9632](https://github.com/meteor/meteor/pull/9632)

* The `mongodb` driver package has been updated from version 2.2.34 to
  version 3.0.7. [PR #9790](https://github.com/meteor/meteor/pull/9790)
  [PR #9831](https://github.com/meteor/meteor/pull/9831)
  [Feature #268](https://github.com/meteor/meteor-feature-requests/issues/268)

* The `cordova-plugin-meteor-webapp` package depended on by the Meteor
  `webapp` package has been updated to version 1.6.0.
  [PR #9761](https://github.com/meteor/meteor/pull/9761)

* Any settings read from a JSON file passed with the `--settings` option
  during Cordova run/build/deploy will be exposed in `mobile-config.js`
  via the `App.settings` property, similar to `Meteor.settings`.
  [PR #9873](https://github.com/meteor/meteor/pull/9873)

* The `@babel/plugin-proposal-class-properties` plugin provided by
  `meteor-babel` now runs with the `loose:true` option, as required by
  other (optional) plugins like `@babel/plugin-proposal-decorators`.
  [Issue #9628](https://github.com/meteor/meteor/issues/9628)

* The `underscore` package has been removed as a dependency from `meteor-base`.
  This opens up the possibility of removing 14.4 kb from production bundles.
  Since this would be a breaking change for any apps that may have been
  using `_` without having any packages that depend on `underscore`
  besides `meteor-base`, we have added an upgrader that will automatically
  add `underscore` to the `.meteor/packages` file of any project which
  lists `meteor-base`, but not `underscore`. Apps which do not require this
  package can safely remove it using `meteor remove underscore`.
  [PR #9596](https://github.com/meteor/meteor/pull/9596)

* Meteor's `promise` package has been updated to support
  [`Promise.prototype.finally`](https://github.com/tc39/proposal-promise-finally).
  [Issue 9639](https://github.com/meteor/meteor/issues/9639)
  [PR #9663](https://github.com/meteor/meteor/pull/9663)

* Assets made available via symlinks in the `public` and `private` directories
  of an application are now copied into Meteor application bundles when
  using `meteor build`. This means npm package assets that need to be made
  available publicly can now be symlinked from their `node_modules` location,
  in the `public` directory, and remain available in production bundles.
  [Issue #7013](https://github.com/meteor/meteor/issues/7013)
  [PR #9666](https://github.com/meteor/meteor/pull/9666)

* The `facts` package has been split into `facts-base` and `facts-ui`. The
  original `facts` package has been deprecated.
  [PR #9629](https://github.com/meteor/meteor/pull/9629)

* If the new pseudo tag `<meteor-bundled-css />` is used anywhere in the
  `<head />` of an app, it will be replaced by the `link` to Meteor's bundled
  CSS. If the new tag isn't used, the bundle will be placed at the top of
  the `<head />` section as before (for backwards compatibility).
  [Feature #24](https://github.com/meteor/meteor-feature-requests/issues/24)
  [PR #9657](https://github.com/meteor/meteor/pull/9657)

## v1.6.1.4, 2018-08-16

### Breaking changes
N/A

### Migration Steps
N/A

### Changes

* Node has been updated to version
  [8.11.4](https://nodejs.org/en/blog/release/v8.11.4/), an important
  [security release](https://nodejs.org/en/blog/vulnerability/august-2018-security-releases/).

## v1.6.1.3, 2018-06-16

### Breaking changes
N/A

### Migration Steps
N/A

### Changes

* Node has been updated to version
  [8.11.3](https://nodejs.org/en/blog/release/v8.11.3/), an important
  [security release](https://nodejs.org/en/blog/vulnerability/june-2018-security-releases/).

## v1.6.1.2, 2018-05-28

### Breaking changes
N/A

### Migration Steps
N/A

### Changes

* Meteor 1.6.1.2 is a very small release intended to fix
  [#9863](https://github.com/meteor/meteor/issues/9863) by making
  [#9887](https://github.com/meteor/meteor/pull/9887) available to Windows
  users without forcing them to update to Meteor 1.7 (yet). Thanks very
  much to [@zodern](https://github.com/zodern) for identifying a solution
  to this problem. [PR #9910](https://github.com/meteor/meteor/pull/9910)

## v1.6.1.1, 2018-04-02

### Breaking changes
N/A

### Migration Steps
* Update `@babel/runtime` npm package and any custom Babel plugin enabled in
`.babelrc`
  ```sh
  meteor npm install @babel/runtime@latest
  ```

### Changes

* Node has been updated to version
  [8.11.1](https://nodejs.org/en/blog/release/v8.11.1/), an important
  [security release](https://nodejs.org/en/blog/vulnerability/march-2018-security-releases/),
  with a critical [patch](https://github.com/nodejs/node/pull/19477)
  [applied](https://github.com/meteor/node/commits/v8.11.1-meteor) to
  solve a segmentation fault
  [problem](https://github.com/nodejs/node/issues/19274) that was
  introduced in Node 8.10.0.

* The `meteor-babel` npm package has been updated to version
  7.0.0-beta.42, which may require updating any custom Babel plugins
  you've enabled in a `.babelrc` file, and/or running the following
  command to update `@babel/runtime`:
  ```sh
  meteor npm install @babel/runtime@latest
  ```

## v1.6.1, 2018-01-19

### Breaking changes

* Meteor's Node Mongo driver is now configured with the
  [`ignoreUndefined`](http://mongodb.github.io/node-mongodb-native/2.2/api/MongoClient.html#connect)
  connection option set to `true`, to make sure fields with `undefined`
  values are not first converted to `null`, when inserted/updated. `undefined`
  values are now removed from all Mongo queries and insert/update documents.

  This is a potentially breaking change if you are upgrading an existing app
  from an earlier version of Meteor.

  For example:
  ```js
  // return data pertaining to the current user
  db.privateUserData.find({
      userId: currentUser._id // undefined
  });
  ```
  Assuming there are no documents in the `privateUserData` collection with
  `userId: null`, in Meteor versions prior to 1.6.1 this query will return
  zero documents. From Meteor 1.6.1 onwards, this query will now return
  _every_ document in the collection. It is highly recommend you review all
  your existing queries to ensure that any potential usage of `undefined` in
  query objects won't lead to problems.

### Migration Steps
N/A

### Changes

* Node has been updated to version
  [8.9.4](https://nodejs.org/en/blog/release/v8.9.4/).

* The `meteor-babel` npm package (along with its Babel-related
  dependencies) has been updated to version 7.0.0-beta.38, a major
  update from Babel 6. Thanks to the strong abstraction of the
  `meteor-babel` package, the most noticeable consequence of the Babel 7
  upgrade is that the `babel-runtime` npm package has been replaced by
  `@babel/runtime`, which can be installed by running
  ```js
  meteor npm install @babel/runtime
  ```
  in your application directory. There's a good chance that the old
  `babel-runtime` package can be removed from your `package.json`
  dependencies, though there's no harm in leaving it there. Please see
  [this blog post](https://babeljs.io/blog/2017/09/12/planning-for-7.0)
  for general information about updating to Babel 7 (note especially any
  changes to plugins you've been using in any `.babelrc` files).
  [PR #9440](https://github.com/meteor/meteor/pull/9440)

* Because `babel-compiler@7.0.0` is a major version bump for a core
  package, any package that explicitly depends on `babel-compiler` with
  `api.use` or `api.imply` will need to be updated and republished in
  order to remain compatible with Meteor 1.6.1. One notable example is the
  `practicalmeteor:mocha` package. If you have been using this test-driver
  package, we strongly recommend switching to `meteortesting:mocha`
  instead. If you are the author of a package that depends on
  `babel-compiler`, we recommend publishing your updated version using a
  new major or minor version, so that you can continue releasing patch
  updates compatible with older versions of Meteor, if necessary.

* Meteor's Node Mongo driver is now configured with the
  [`ignoreUndefined`](http://mongodb.github.io/node-mongodb-native/2.2/api/MongoClient.html#connect)
  connection option set to `true`, to make sure fields with `undefined`
  values are not first converted to `null`, when inserted/updated. `undefined`
  values are now removed from all Mongo queries and insert/update documents.
  [Issue #6051](https://github.com/meteor/meteor/issues/6051)
  [PR #9444](https://github.com/meteor/meteor/pull/9444)

* The `server-render` package now supports passing a `Stream` object to
  `ServerSink` methods that previously expected a string, which enables
  [streaming server-side rendering with React
  16](https://hackernoon.com/whats-new-with-server-side-rendering-in-react-16-9b0d78585d67):
  ```js
  import React from "react";
  import { renderToNodeStream } from "react-dom/server";
  import { onPageLoad } from "meteor/server-render";
  import App from "/imports/Server.js";

  onPageLoad(sink => {
    sink.renderIntoElementById("app", renderToNodeStream(
      <App location={sink.request.url} />
    ));
  });
  ```
  [PR #9343](https://github.com/meteor/meteor/pull/9343)

* The [`cordova-lib`](https://github.com/apache/cordova-cli) package has
  been updated to version 7.1.0,
  [`cordova-android`](https://github.com/apache/cordova-android/) has been
  updated to version 6.4.0 (plus one additional
  [commit](https://github.com/meteor/cordova-android/commit/317db7df0f7a054444197bc6d28453cf4ab23280)),
  and [`cordova-ios`](https://github.com/apache/cordova-ios/) has been
  updated to version 4.5.4. The cordova plugins `cordova-plugin-console`,
  `cordova-plugin-device-motion`, and `cordova-plugin-device-orientation`
  have been [deprecated](https://cordova.apache.org/news/2017/09/22/plugins-release.html)
  and will likely be removed in a future Meteor release.
  [Feature Request #196](https://github.com/meteor/meteor-feature-requests/issues/196)
  [PR #9213](https://github.com/meteor/meteor/pull/9213)
  [Issue #9447](https://github.com/meteor/meteor/issues/9447)
  [PR #9448](https://github.com/meteor/meteor/pull/9448)

* The previously-served `/manifest.json` application metadata file is now
  served from `/__browser/manifest.json` for web browsers, to avoid
  confusion with other kinds of `manifest.json` files. Cordova clients
  will continue to load the manifest file from `/__cordova/manifest.json`,
  as before. [Issue #6674](https://github.com/meteor/meteor/issues/6674)
  [PR #9424](https://github.com/meteor/meteor/pull/9424)

* The bundled version of MongoDB used by `meteor run` in development
  on 64-bit architectures has been updated to 3.4.10. 32-bit architectures
  will continue to use MongoDB 3.2.x versions since MongoDB is no longer
  producing 32-bit versions of MongoDB for newer release tracks.
  [PR #9396](https://github.com/meteor/meteor/pull/9396)

* Meteor's internal `minifier-css` package has been updated to use `postcss`
  for CSS parsing and minifying, instead of the abandoned `css-parse` and
  `css-stringify` packages. Changes made to the `CssTools` API exposed by the
  `minifier-css` package are mostly backwards compatible (the
  `standard-minifier-css` package that uses it didn't have to change for
  example), but now that we're using `postcss` the AST accepted and returned
  from certain functions is different. This could impact developers who are
  tying into Meteor's internal `minifier-css` package directly. The AST based
  function changes are:

  * `CssTools.parseCss` now returns a PostCSS
    [`Root`](http://api.postcss.org/Root.html) object.
  * `CssTools.stringifyCss` expects a PostCSS `Root` object as its first
    parameter.
  * `CssTools.mergeCssAsts` expects an array of PostCSS `Root` objects as its
    first parameter.
  * `CssTools.rewriteCssUrls` expects a PostCSS `Root` object as its first
    parameter.

  [PR #9263](https://github.com/meteor/meteor/pull/9263)

* The `_` variable will once again remain bound to `underscore` (if
  installed) in `meteor shell`, fixing a regression introduced by Node 8.
  [PR #9406](https://github.com/meteor/meteor/pull/9406)

* Dynamically `import()`ed modules will now be fetched from the
  application server using an HTTP POST request, rather than a WebSocket
  message. This strategy has all the benefits of the previous strategy,
  except that it does not require establishing a WebSocket connection
  before fetching dynamic modules, in exchange for slightly higher latency
  per request. [PR #9384](https://github.com/meteor/meteor/pull/9384)

* To reduce the total number of HTTP requests for dynamic modules, rapid
  sequences of `import()` calls within the same tick of the event loop
  will now be automatically batched into a single HTTP request. In other
  words, the following code will result in only one HTTP request:
  ```js
  const [
    React,
    ReactDOM
  ] = await Promise.all([
    import("react"),
    import("react-dom")
  ]);
  ```

* Thanks to a feature request and pull request from
  [@CaptainN](https://github.com/CaptainN), all available dynamic modules
  will be automatically prefetched after page load and permanently cached
  in IndexedDB when the `appcache` package is in use, ensuring that
  dynamic `import()` will work for offline apps. Although the HTML5
  Application Cache was deliberately *not* used for this prefetching, the
  new behavior matches the spirit/intention of the `appcache` package.
  [Feature Request #236](https://github.com/meteor/meteor-feature-requests/issues/236)
  [PR #9482](https://github.com/meteor/meteor/pull/9482)
  [PR #9434](https://github.com/meteor/meteor/pull/9434)

* The `es5-shim` library is no longer included in the initial JavaScript
  bundle, but is instead injected using a `<script>` tag in older browsers
  that may be missing full support for ECMAScript 5. For the vast majority
  of modern browsers that do not need `es5-shim`, this change will reduce
  the bundle size by about 10KB (minified, pre-gzip). For testing
  purposes, the `<script>` tag injection can be triggered in any browser
  by appending `?force_es5_shim=1` to the application URL.
  [PR #9360](https://github.com/meteor/meteor/pull/9360)

* The `Tinytest.addAsync` API now accepts test functions that return
  `Promise` objects, making the `onComplete` callback unnecessary:
  ```js
  Tinytest.addAsync("some async stuff", async function (test) {
    test.equal(shouldReturnFoo(), "foo");
    const bar = await shouldReturnBarAsync();
    test.equal(bar, "bar");
  });
  ```
  [PR #9409](https://github.com/meteor/meteor/pull/9409)

* Line number comments are no longer added to bundled JavaScript files on
  the client or the server. Several years ago, before all major browsers
  supported source maps, we felt it was important to provide line number
  information in generated files using end-of-line comments like
  ```js
  some.code(1234); // 123
  more.code(5, 6); // 124
  ```
  Adding all these comments was always slower than leaving the code
  unmodified, but recently the comments have begun interacting badly with
  certain newer ECMAScript syntax, such as multi-line template strings.
  Since source maps are well supported in most browsers that developers
  are likely to be using for development, and the line number comments are
  now causing substantive problems beyond the performance cost, we
  concluded it was time to stop using them.
  [PR #9323](https://github.com/meteor/meteor/pull/9323)
  [Issue #9160](https://github.com/meteor/meteor/issues/9160)

* Since Meteor 1.3, Meteor has supported string-valued `"browser"` fields
  in `package.json` files, to enable alternate entry points for packages
  in client JavaScript bundles. In Meteor 1.6.1, we are expanding support
  to include object-valued `"browser"` fields, according to this
  unofficial and woefully incomplete (but widely-implemented) "[spec
  document](https://github.com/defunctzombie/package-browser-field-spec)."
  We are only supporting the "relative style" of browser replacements,
  however, and not the "package style" (as detailed in this
  [comment](https://github.com/meteor/meteor/issues/6890#issuecomment-339817703)),
  because supporting the package style would have imposed an unacceptable
  runtime cost on all imports (not just those overridden by a `"browser"`
  field).
  [PR #9311](https://github.com/meteor/meteor/pull/9311)
  [Issue #6890](https://github.com/meteor/meteor/issues/6890)

* The `Boilerplate#toHTML` method from the `boilerplate-generator` package
  has been deprecated in favor of `toHTMLAsync` (which returns a `Promise`
  that resolves to a string of HTML) or `toHTMLStream` (which returns a
  `Stream` of HTML). Although direct usage of `toHTML` is unlikely, please
  update any code that calls this method if you see deprecation warnings
  in development. [Issue #9521](https://github.com/meteor/meteor/issues/9521).

* The `npm` package has been upgraded to version 5.6.0, and our fork of
  its `pacote` dependency has been rebased against version 7.0.2.

* The `reify` npm package has been updated to version 0.13.7.

* The `minifier-js` package has been updated to use `uglify-es` 3.2.2.

* The `request` npm package used by both the `http` package and the
  `meteor` command-line tool has been upgraded to version 2.83.0.

* The `kexec` npm package has been updated to version 3.0.0.

* The `moment` npm package has been updated to version 2.20.1.

* The `rimraf` npm package has been updated to version 2.6.2.

* The `glob` npm package has been updated to version 7.1.2.

* The `ignore` npm package has been updated to version 3.3.7.

* The `escope` npm package has been updated to version 3.6.0.

* The `split2` npm package has been updated to version 2.2.0.

* The `multipipe` npm package has been updated to version 2.0.1.

* The `pathwatcher` npm package has been updated to version 7.1.1.

* The `lru-cache` npm package has been updated to version 4.1.1.

* The deprecated `Meteor.http` object has been removed. If your
  application is still using `Meteor.http`, you should now use `HTTP`
  instead:
  ```js
  import { HTTP } from "meteor/http";
  HTTP.call("GET", url, ...);
  ```

* The deprecated `Meteor.uuid` function has been removed. If your
  application is still using `Meteor.uuid`, you should run
  ```sh
  meteor npm install uuid
  ```
  to install the widely used [`uuid`](https://www.npmjs.com/package/uuid)
  package from npm. Example usage:
  ```js
  import uuid from "uuid";
  console.log(uuid());
  ```

* The log-suppressing flags on errors in `ddp-client` and `ddp-server` have been
  changed from `expected` to `_expectedByTest` in order to avoid inadvertently
  silencing errors in production.
  [Issue #6912](https://github.com/meteor/meteor/issues/6912)
  [PR #9515](https://github.com/meteor/meteor/pull/9515)

* Provide basic support for [iPhone X](https://developer.apple.com/ios/update-apps-for-iphone-x/)
  status bar and launch screens, which includes updates to
  [`cordova-plugin-statusbar@2.3.0`](https://github.com/apache/cordova-plugin-statusbar/blob/master/RELEASENOTES.md#230-nov-06-2017)
  and [`cordova-plugin-splashscreen@4.1.0`](https://github.com/apache/cordova-plugin-splashscreen/blob/master/RELEASENOTES.md#410-nov-06-2017).
  [Issue #9041](https://github.com/meteor/meteor/issues/9041)
  [PR #9375](https://github.com/meteor/meteor/pull/9375)

* Fixed an issue preventing the installation of scoped Cordova packages.
  For example,
  ```sh
  meteor add cordova:@somescope/some-cordova-plugin@1.0.0
  ```
  will now work properly.
  [Issue #7336](https://github.com/meteor/meteor/issues/7336)
  [PR #9334](https://github.com/meteor/meteor/pull/9334)

* iOS icons and launch screens have been updated to support iOS 11
  [Issue #9196](https://github.com/meteor/meteor/issues/9196)
  [PR #9198](https://github.com/meteor/meteor/pull/9198)

* Enables passing `false` to `cursor.count()` on the client to prevent skip
  and limit from having an effect on the result.
  [Issue #1201](https://github.com/meteor/meteor/issues/1201)
  [PR #9205](https://github.com/meteor/meteor/pull/9205)

* An `onExternalLogin` hook has been added to the accounts system, to allow
  the customization of OAuth user profile updates.
  [PR #9042](https://github.com/meteor/meteor/pull/9042)

* `Accounts.config` now supports a `bcryptRounds` option that
  overrides the default 10 rounds currently used to secure passwords.
  [PR #9044](https://github.com/meteor/meteor/pull/9044)

* Developers running Meteor from an interactive shell within Emacs should
  notice a substantial performance improvement thanks to automatic
  disabling of the progress spinner, which otherwise reacts slowly.
  [PR #9341](https://github.com/meteor/meteor/pull/9341)

* `Npm.depends` can now specify any `http` or `https` URL.
  [Issue #9236](https://github.com/meteor/meteor/issues/9236)
  [PR #9237](https://github.com/meteor/meteor/pull/9237)

* Byte order marks included in `--settings` files will no longer crash the
  Meteor Tool.
  [Issue #5180](https://github.com/meteor/meteor/issues/5180)
  [PR #9459](https://github.com/meteor/meteor/pull/9459)

* The `accounts-ui-unstyled` package has been updated to use `<form />` and
  `<button />` tags with its login/signup form, instead of `<div />`'s. This
  change helps browser's notice login/signup requests, allowing them to
  trigger their "remember your login/password" functionality.

  > **Note:** If your application is styling the login/signup form using a CSS
    path that includes the replaced `div` elements (e.g.
    `div.login-form { ...` or `div.login-button { ...`), your styles will
    break. You can either update your CSS to use `form.` / `button.` or
    adjust your CSS specificity by styling on `class` / `id` attributes
    only.

  [Issue #1746](https://github.com/meteor/meteor/issues/1746)
  [PR #9442](https://github.com/meteor/meteor/pull/9442)

* The `stylus` package has been deprecated and will no longer be
  supported/maintained.
  [PR #9445](https://github.com/meteor/meteor/pull/9445)

* Support for the `meteor admin get-machine` command has been removed, and
  the build farm has been discontinued. Ever since Meteor 1.4, packages
  with binary dependencies have been automatically (re)compiled when they
  are installed in an application, assuming the target machine has a basic
  compiler toolchain. To see the requirements for this compilation step,
  consult the [platform requirements for
  `node-gyp`](https://github.com/nodejs/node-gyp#installation).

* Client side `Accounts.onLogin` callbacks now receive a login details
  object, with the attempted login type (e.g. `{ type: password }` after a
  successful password based login, `{ type: resume }` after a DDP reconnect,
  etc.).
  [Issue #5127](https://github.com/meteor/meteor/issues/5127)
  [PR #9512](https://github.com/meteor/meteor/pull/9512)

## v1.6.0.1, 2017-12-08

* Node has been upgraded to version
  [8.9.3](https://nodejs.org/en/blog/release/v8.9.3/), an important
  [security release](https://nodejs.org/en/blog/vulnerability/december-2017-security-releases/).

* The `npm` package has been upgraded to version 5.5.1, which supports
  several new features, including two-factor authentication, as described
  in the [release notes](https://github.com/npm/npm/blob/latest/CHANGELOG.md#v551-2017-10-04).

## v1.6, 2017-10-30

* **Important note for package maintainers:**

  With the jump to Node 8, some packages published using Meteor 1.6 may no
  longer be compatible with older Meteor versions. In order to maintain
  compatibility with Meteor 1.5 apps when publishing your package, you can
  specify a release version with the meteor publish command:

  ```
  meteor --release 1.5.3 publish
  ```

  If you're interested in taking advantage of Meteor 1.6 while still
  supporting older Meteor versions, you can consider publishing for Meteor
  1.6 from a new branch, with your package's minor or major version bumped.
  You can then continue to publish for Meteor 1.5 from the original branch.
  Note that the 1.6 branch version bump is important so that you can continue
  publishing patch updates for Meteor 1.5 from the original branch.

  [Issue #9308](https://github.com/meteor/meteor/issues/9308)

* Node.js has been upgraded to version 8.8.1, which will be entering
  long-term support (LTS) coverage on 31 October 2017, lasting through
  December 2019 ([full schedule](https://github.com/nodejs/Release#nodejs-release-working-group)).
  This is a *major* upgrade from the previous version of Node.js used by
  Meteor, 4.8.4.

* The `npm` npm package has been upgraded to version 5.4.2, a major
  upgrade from 4.6.1. While this update should be backwards-compatible for
  existing Meteor apps and packages, if you are the maintainer of any
  Meteor packages, pay close attention to your `npm-shrinkwrap.json` files
  when first using this version of `npm`. For normal Meteor application
  development, this upgrade primarily affects the version of `npm` used by
  `meteor npm ...` commands. A functional installation of `git` may be
  required to support GitHub repository and/or tarball URLs.
  [Troubleshooting](https://docs.npmjs.com/troubleshooting/common-errors).
  [PR #8835](https://github.com/meteor/meteor/pull/8835)

* In addition to `meteor node` and `meteor npm`, which are convenient
  shorthands for `node` and `npm`, `meteor npx <command>` can be used to
  execute commands from a local `node_modules/.bin` directory or from the
  `npm` cache. Any packages necessary to run the command will be
  automatically downloaded. [Read](https://www.npmjs.com/package/npx)
  about it, or just try some commands:
  ```sh
  meteor npx cowsay mooooo
  meteor npx uuid
  meteor npx nyancat
  meteor npx yarn
  ```

* The `meteor debug` command has been superseded by the more flexible
  `--inspect` and `--inspect-brk` command-line flags, which work for any
  `run`, `test`, or `test-packages` command.

  The syntax of these flags is the same as the equivalent Node.js
  [flags](https://nodejs.org/en/docs/inspector/#command-line-options),
  with two notable differences:

  * The flags affect the server process spawned by the build process,
    rather than affecting the build process itself.

  * The `--inspect-brk` flag causes the server process to pause just after
    server code has loaded but before it begins to execute, giving the
    developer a chance to set breakpoints in server code.

  [Feature Request #194](https://github.com/meteor/meteor-feature-requests/issues/194)

* On Windows, Meteor can now be installed or reinstalled from scratch
  using the command `choco install meteor`, using the
  [Chocolatey](https://chocolatey.org/) package manager. This method of
  installation replaces the old `InstallMeteor.exe` installer, which had a
  number of shortcomings, and will no longer be supported.

* Fresh installs of Meteor 1.6 on 64-bit Windows machines will now use
  native 64-bit Node.js binaries, rather than a 32-bit version of Node.js.
  In addition to being faster, native 64-bit support will enable Windows
  developers to debug asynchronous stack traces more easily in the new
  Node.js inspector, which is only fully supported by native 64-bit
  architectures. Note that merely running `meteor update` from a 32-bit
  version of Meteor will still install a 32-bit version of Meteor 1.6, so
  you should use `choco install meteor` to get a fresh 64-bit version.
  [PR #9218](https://github.com/meteor/meteor/pull/9218)

* To support developers running on a 32-bit OS, Meteor now supports both 32-
  and 64-bit versions of Mongo. Mongo 3.2 is the last 32-bit version available
  from Mongo. Meteor running on a 32-bit OS will use a 32-bit version of Mongo
  3.2 and 64-bit platforms will receive newer Mongo versions in future releases.
  [PR #9173](https://github.com/meteor/meteor/pull/9173)

* After several reliability improvements, native file watching has been
  un-disabled on Windows. Though native file change notifications will
  probably never work with network or shared virtual file systems (e.g.,
  NTFS or Vagrant-mounted disks), Meteor uses an efficient prioritized
  polling system as a fallback for those file systems.

* Various optimizations have reduced the on-disk size of the `meteor-tool`
  package from 545MB (1.5.2.2) to 219MB.

* The `meteor-babel` package has been upgraded to version 0.24.6, to take
  better advantage of native language features in Node 8.

* The `reify` npm package has been upgraded to version 0.12.3.

* The `meteor-promise` package has been upgraded to version 0.8.6, to
  enable better handling of `UnhandledPromiseRejectionWarning`s.

* The `node-gyp` npm package has been upgraded to version 3.6.2.

* The `node-pre-gyp` npm package has been updated to version 0.6.36.

* The `fibers` npm package has been upgraded to version 2.0.0.

* The `pathwatcher` npm package has been upgraded to version 7.1.0.

* The `http-proxy` npm package has been upgraded to version 1.16.2.

* The `semver` npm package has been upgraded to version 5.4.1.

* When running Meteor tool tests (i.e. `./meteor self-test`) during the
  course of developing Meteor itself, it is no longer necessary to
  `./meteor npm install -g phantomjs-prebuilt browserstack-webdriver`.
  These will now be installed automatically upon their use.

* You can now run `meteor test --driver-package user:package` without
  first running `meteor add user:package`.

* iOS icons and launch screens have been updated to support iOS 11
  [Issue #9196](https://github.com/meteor/meteor/issues/9196)
  [PR #9198](https://github.com/meteor/meteor/pull/9198)

## v1.5.4.2, 2018-04-02

* Node has been upgraded to version
  [4.9.0](https://nodejs.org/en/blog/release/v4.9.0/), an important
  [security release](https://nodejs.org/en/blog/vulnerability/march-2018-security-releases/).

## v1.5.4.1, 2017-12-08

* Node has been upgraded to version
  [4.8.7](https://nodejs.org/en/blog/release/v4.8.7/), an important
  [security release](https://nodejs.org/en/blog/vulnerability/december-2017-security-releases/).

## v1.5.4, 2017-11-08

* Node has been updated to version 4.8.6. This release officially
  includes our fix of a faulty backport of garbage collection-related
  logic in V8 and ends Meteor's use of a custom Node with that patch.
  In addition, it includes small OpenSSL updates as announced on the
  Node blog: https://nodejs.org/en/blog/release/v4.8.6/.
  [Issue #8648](https://github.com/meteor/meteor/issues/8648)

## v1.5.3, 2017-11-04

* Node has been upgraded to version 4.8.5, a recommended security
  release: https://nodejs.org/en/blog/release/v4.8.5/. While it was
  expected that Node 4.8.5 would also include our fix of a faulty
  backport of garbage collection-related logic in V8, the timing
  of this security release has caused that to be delayed until 4.8.6.
  Therefore, this Node still includes our patch for this issue.
  [Issue #8648](https://github.com/meteor/meteor/issues/8648)

* Various backports from Meteor 1.6, as detailed in the
  [PR for Meteor 1.5.3](https://github.com/meteor/meteor/pull/9266).
  Briefly, these involve fixes for:
  * Child imports of dynamically imported modules within packages.
    [#9182](https://github.com/meteor/meteor/issues/9182)
  * Unresolved circular dependencies.
    [#9176](https://github.com/meteor/meteor/issues/9176)
  * Windows temporary directory handling.

## v1.5.2.2, 2017-10-02

* Fixes a regression in 1.5.2.1 which resulted in the macOS firewall
  repeatedly asking to "accept incoming network connections". While the
  `node` binary in 1.5.2.1 was functionally the same as 1.5.2, it had
  been recompiled on our build farm (which re-compiles all architectures
  at the same time) to ensure compatibility with older (but still
  supported) Linux distributions. Unfortunately, macOS took issue with
  the binary having a different 'signature' (but same 'identifier') as
  one it had already seen, and refused to permanently "allow" it in the
  firewall. Our macOS `node` binaries are now signed with a certificate,
  hopefully preventing this from occurring again.
  [Issue #9139](https://github.com/meteor/meteor/issues/9139)

* Fixes a regression in `accounts-base` caused by changes to the (now
  deprecated) `connection.onReconnect` function which caused users to be
  logged out shortly after logging in.
  [Issue #9140](https://github.com/meteor/meteor/issues/9140)
  [PR #](https://github.com/meteor/meteor/pull/9148)

* [`cordova-ios`](https://github.com/apache/cordova-ios) has been updated to
  version 4.5.1, to add in iOS 11 / Xcode 9 compatibility.
  [Issue #9098](https://github.com/meteor/meteor/issues/9098)
  [Issue #9126](https://github.com/meteor/meteor/issues/9126)
  [PR #9137](https://github.com/meteor/meteor/pull/9137)

* Includes a follow-up change to the (not commonly necessary)
  `Npm.require` which ensures built-in modules are loaded first, which
  was necessary after a change in 1.5.2.1 which reduced its scope.
  This resolves "Cannot find module crypto" and similar errors.
  [Issue #9136](https://github.com/meteor/meteor/issues/9136)

* A bug that prevented building some binary npm packages on Windows has
  been fixed. [Issue #9153](https://github.com/meteor/meteor/issues/9153)

## v1.5.2.1, 2017-09-26

* Updating to Meteor 1.5.2.1 will automatically patch a security
  vulnerability in the `allow-deny` package, since `meteor-tool@1.5.2_1`
  requires `allow-deny@1.0.9` or later. If for any reason you are not
  ready or able to update to Meteor 1.5.2.1 by running `meteor update`,
  please at least run
  ```sh
  meteor update allow-deny
  ```
  instead. More details about the security vulnerability can be found on
  the Meteor forums.

* The command-line `meteor` tool no longer invokes `node` with the
  `--expose-gc` flag. Although this flag allowed the build process to be
  more aggressive about collecting garbage, it was also a source of
  problems in Meteor 1.5.2 and Node 4.8.4, from increased segmentation
  faults during (the more frequent) garbage collections to occasional
  slowness in rebuilding local packages. The flag is likely to return in
  Meteor 1.6, where it has not exhibited any of the same problems.

* Meteor now supports `.meteorignore` files, which cause the build system
  to ignore certain files and directories using the same pattern syntax as
  [`.gitignore` files](https://git-scm.com/docs/gitignore). These files
  may appear in any directory of your app or package, specifying rules for
  the directory tree below them. Of course, `.meteorignore` files are also
  fully integrated with Meteor's file watching system, so they can be
  added, removed, or modified during development.
  [Feature request #5](https://github.com/meteor/meteor-feature-requests/issues/5)

* DDP's `connection.onReconnect = func` feature has been deprecated. This
  functionality was previously supported as a way to set a function to be
  called as the first step of reconnecting. This approach has proven to be
  inflexible as only one function can be defined to be called when
  reconnecting. Meteor's accounts system was already setting an
  `onReconnect` callback to be used internally, which means anyone setting
  their own `onReconnect` callback was inadvertently overwriting code used
  internally. Moving forward the `DDP.onReconnect(callback)` method should be
  used to register callbacks to call when a connection reconnects. The
  connection that is reconnecting is passed as the only argument to
  `callback`. This is used by the accounts system to re-login on reconnects
  without interfering with other code that uses `connection.onReconnect`.
  [Issue #5665](https://github.com/meteor/meteor/issues/5665)
  [PR #9092](https://github.com/meteor/meteor/pull/9092)

* `reactive-dict` now supports `destroy`. `destroy` will clear the `ReactiveDict`s
  data and unregister the `ReactiveDict` from data migration.
  i.e. When a `ReactiveDict` is instantiated with a name on the client and the
  `reload` package is present in the project.
  [Feature Request #76](https://github.com/meteor/meteor-feature-requests/issues/76)
  [PR #9063](https://github.com/meteor/meteor/pull/9063)

* The `webapp` package has been updated to support UNIX domain sockets. If a
  `UNIX_SOCKET_PATH` environment variable is set with a valid
  UNIX socket file path (e.g. `UNIX_SOCKET_PATH=/tmp/socktest.sock`), Meteor's
  HTTP server will use that socket file for inter-process communication,
  instead of TCP. This can be useful in cases like using Nginx to proxy
  requests back to an internal Meteor application. Leveraging UNIX domain
  sockets for inter-process communication reduces the sometimes unnecessary
  overhead required by TCP based communication.
  [Issue #7392](https://github.com/meteor/meteor/issues/7392)
  [PR #8702](https://github.com/meteor/meteor/pull/8702)

* The `fastclick` package (previously included by default in Cordova
  applications through the `mobile-experience` package) has been deprecated.
  This package is no longer maintained and has years of outstanding
  unresolved issues, some of which are impacting Meteor users. Most modern
  mobile web browsers have removed the 300ms tap delay that `fastclick` worked
  around, as long as the following `<head />` `meta` element is set (which
  is generally considered a mobile best practice regardless, and which the
  Meteor boilerplate generator already sets by default for Cordova apps):
  `<meta name="viewport" content="width=device-width">`
  If anyone is still interested in using `fastclick` with their application,
  it can be installed from npm directly (`meteor npm install --save fastclick`).
  Reference:
  [Mobile Chrome](https://developers.google.com/web/updates/2013/12/300ms-tap-delay-gone-away)
  [Mobile Safari](https://bugs.webkit.org/show_bug.cgi?id=150604)
  [PR #9039](https://github.com/meteor/meteor/pull/9039)

* Minimongo cursors are now JavaScript iterable objects and can now be iterated over
  using `for...of` loops, spread operator, `yield*`, and destructuring assignments.
  [PR #8888](https://github.com/meteor/meteor/pull/8888)

## v1.5.2, 2017-09-05

* Node 4.8.4 has been patched to include
  https://github.com/nodejs/node/pull/14829, an important PR implemented
  by our own @abernix (:tada:), which fixes a faulty backport of garbage
  collection-related logic in V8 that was causing occasional segmentation
  faults during Meteor development and testing, ever since Node 4.6.2
  (Meteor 1.4.2.3). When Node 4.8.5 is officially released with these
  changes, we will immediately publish a small follow-up release.
  [Issue #8648](https://github.com/meteor/meteor/issues/8648)

* When Meteor writes to watched files during the build process, it no
  longer relies on file watchers to detect the change and invalidate the
  optimistic file system cache, which should fix a number of problems
  related by the symptom of endless rebuilding.
  [Issue #8988](https://github.com/meteor/meteor/issues/8988)
  [Issue #8942](https://github.com/meteor/meteor/issues/8942)
  [PR #9007](https://github.com/meteor/meteor/pull/9007)

* The `cordova-lib` npm package has been updated to 7.0.1, along with
  cordova-android (6.2.3) and cordova-ios (4.4.0), and various plugins.
  [PR #8919](https://github.com/meteor/meteor/pull/8919) resolves the
  umbrella [issue #8686](https://github.com/meteor/meteor/issues/8686), as
  well as several Android build issues:
  [#8408](https://github.com/meteor/meteor/issues/8408),
  [#8424](https://github.com/meteor/meteor/issues/8424), and
  [#8464](https://github.com/meteor/meteor/issues/8464).

* The [`boilerplate-generator`](https://github.com/meteor/meteor/tree/release-1.5.2/packages/boilerplate-generator)
  package responsible for generating initial HTML documents for Meteor
  apps has been refactored by @stevenhao to avoid using the
  `spacebars`-related packages, which means it is now possible to remove
  Blaze as a dependency from the server as well as the client.
  [PR #8820](https://github.com/meteor/meteor/pull/8820)

* The `meteor-babel` package has been upgraded to version 0.23.1.

* The `reify` npm package has been upgraded to version 0.12.0, which
  includes a minor breaking
  [change](https://github.com/benjamn/reify/commit/8defc645e556429283e0b522fd3afababf6525ea)
  that correctly skips exports named `default` in `export * from "module"`
  declarations. If you have any wrapper modules that re-export another
  module's exports using `export * from "./wrapped/module"`, and the
  wrapped module has a `default` export that you want to be included, you
  should now explicitly re-export `default` using a second declaration:
  ```js
  export * from "./wrapped/module";
  export { default } "./wrapped/module";
  ```

* The `meteor-promise` package has been upgraded to version 0.8.5,
  and the `promise` polyfill package has been upgraded to 8.0.1.

* The `semver` npm package has been upgraded to version 5.3.0.
  [PR #8859](https://github.com/meteor/meteor/pull/8859)

* The `faye-websocket` npm package has been upgraded to version 0.11.1,
  and its dependency `websocket-driver` has been upgraded to a version
  containing [this fix](https://github.com/faye/websocket-driver-node/issues/21),
  thanks to [@sdarnell](https://github.com/sdarnell).
  [meteor-feature-requests#160](https://github.com/meteor/meteor-feature-requests/issues/160)

* The `uglify-js` npm package has been upgraded to version 3.0.28.

* Thanks to PRs [#8960](https://github.com/meteor/meteor/pull/8960) and
  [#9018](https://github.com/meteor/meteor/pull/9018) by @GeoffreyBooth, a
  [`coffeescript-compiler`](https://github.com/meteor/meteor/tree/release-1.5.2/packages/non-core/coffeescript-compiler)
  package has been extracted from the `coffeescript` package, similar to
  how the `babel-compiler` package is separate from the `ecmascript`
  package, so that other packages (such as
  [`vue-coffee`](https://github.com/meteor-vue/vue-meteor/tree/master/packages/vue-coffee))
  can make use of `coffeescript-compiler`. All `coffeescript`-related
  packages have been moved to
  [`packages/non-core`](https://github.com/meteor/meteor/tree/release-1.5.2/packages/non-core),
  so that they can be published independently from Meteor releases.

* `meteor list --tree` can now be used to list all transitive package
  dependencies (and versions) in an application. Weakly referenced dependencies
  can also be listed by using the `--weak` option. For more information, run
  `meteor help list`.
  [PR #8936](https://github.com/meteor/meteor/pull/8936)

* The `star.json` manifest created within the root of a `meteor build` bundle
  will now contain `nodeVersion` and `npmVersion` which will specify the exact
  versions of Node.js and npm (respectively) which the Meteor release was
  bundled with.  The `.node_version.txt` file will still be written into the
  root of the bundle, but it may be deprecated in a future version of Meteor.
  [PR #8956](https://github.com/meteor/meteor/pull/8956)

* A new package called `mongo-dev-server` has been created and wired into
  `mongo` as a dependency. As long as this package is included in a Meteor
  application (which it is by default since all new Meteor apps have `mongo`
  as a dependency), a local development MongoDB server is started alongside
  the application. This package was created to provide a way to disable the
  local development Mongo server, when `mongo` isn't needed (e.g. when using
  Meteor as a build system only). If an application has no dependency on
  `mongo`, the `mongo-dev-server` package is not added, which means no local
  development Mongo server is started.
  [Feature Request #31](https://github.com/meteor/meteor-feature-requests/issues/31)
  [PR #8853](https://github.com/meteor/meteor/pull/8853)

* `Accounts.config` no longer mistakenly allows tokens to expire when
  the `loginExpirationInDays` option is set to `null`.
  [Issue #5121](https://github.com/meteor/meteor/issues/5121)
  [PR #8917](https://github.com/meteor/meteor/pull/8917)

* The `"env"` field is now supported in `.babelrc` files.
  [PR #8963](https://github.com/meteor/meteor/pull/8963)

* Files contained by `client/compatibility/` directories or added with
  `api.addFiles(files, ..., { bare: true })` are now evaluated before
  importing modules with `require`, which may be a breaking change if you
  depend on the interleaving of `bare` files with eager module evaluation.
  [PR #8972](https://github.com/meteor/meteor/pull/8972)

* When `meteor test-packages` runs in a browser, uncaught exceptions will
  now be displayed above the test results, along with the usual summary of
  test failures, in case those uncaught errors have something to do with
  later test failures.
  [Issue #4979](https://github.com/meteor/meteor/issues/4979)
  [PR #9034](https://github.com/meteor/meteor/pull/9034)

## v1.5.1, 2017-07-12

* Node has been upgraded to version 4.8.4.

* A new core Meteor package called `server-render` provides generic
  support for server-side rendering of HTML, as described in the package's
  [`README.md`](https://github.com/meteor/meteor/blob/release-1.5.1/packages/server-render/README.md).
  [PR #8841](https://github.com/meteor/meteor/pull/8841)

* To reduce the total number of file descriptors held open by the Meteor
  build system, native file watchers will now be started only for files
  that have changed at least once. This new policy means you may have to
  [wait up to 5000ms](https://github.com/meteor/meteor/blob/6bde360b9c075f1c78c3850eadbdfa7fe271f396/tools/fs/safe-watcher.js#L20-L21)
  for changes to be detected when you first edit a file, but thereafter
  changes will be detected instantaneously. In return for that small
  initial waiting time, the number of open file descriptors will now be
  bounded roughly by the number of files you are actively editing, rather
  than the number of files involved in the build (often thousands), which
  should help with issues like
  [#8648](https://github.com/meteor/meteor/issues/8648). If you need to
  disable the new behavior for any reason, simply set the
  `METEOR_WATCH_PRIORITIZE_CHANGED` environment variable to `"false"`, as
  explained in [PR #8866](https://github.com/meteor/meteor/pull/8866).

* All `observe` and `observeChanges` callbacks are now bound using
  `Meteor.bindEnvironment`.  The same `EnvironmentVariable`s that were
  present when `observe` or `observeChanges` was called are now available
  inside the callbacks. [PR #8734](https://github.com/meteor/meteor/pull/8734)

* A subscription's `onReady` is now fired again during a re-subscription, even
  if the subscription has the same arguments.  Previously, when subscribing
  to a publication the `onReady` would have only been called if the arguments
  were different, creating a confusing difference in functionality.  This may be
  breaking behavior if an app uses the firing of `onReady` as an assumption
  that the data was just received from the server.  If such functionality is
  still necessary, consider using
  [`observe`](https://docs.meteor.com/api/collections.html#Mongo-Cursor-observe)
  or
  [`observeChanges`](https://docs.meteor.com/api/collections.html#Mongo-Cursor-observeChanges)
  [PR #8754](https://github.com/meteor/meteor/pull/8754)
  [Issue #1173](https://github.com/meteor/meteor/issues/1173)

* The `minimongo` and `mongo` packages are now compliant with the upsert behavior
  of MongoDB 2.6 and higher. **As a result support for MongoDB 2.4 has been dropped.**
  This mainly changes the effect of the selector on newly inserted documents.
  [PR #8815](https://github.com/meteor/meteor/pull/8815)

* `reactive-dict` now supports setting initial data when defining a named
  `ReactiveDict`. No longer run migration logic when used on the server,
  this is to prevent duplicate name error on reloads. Initial data is now
  properly serialized.

* `accounts-password` now uses `example.com` as a default "from" address instead
  of `meteor.com`. This change could break account-related e-mail notifications
  (forgot password, activation, etc.) for applications which do not properly
  configure a "from" domain since e-mail providers will often reject mail sent
  from `example.com`. Ensure that `Accounts.emailTemplates.from` is set to a
  proper domain in all applications.
  [PR #8760](https://github.com/meteor/meteor/issues/8760)

* The `accounts-facebook` and `facebook-oauth` packages have been updated to
  use the v2.9 of the Facebook Graph API for the Login Dialog since the v2.2
  version will be deprecated by Facebook in July.  There shouldn't be a problem
  regardless since Facebook simply rolls over to the next active version
  (v2.3, in this case) however this should assist in avoiding deprecation
  warnings and should enable any new functionality which has become available.
  [PR #8858](https://github.com/meteor/meteor/pull/8858)

* Add `DDP._CurrentPublicationInvocation` and `DDP._CurrentMethodInvocation`.
  `DDP._CurrentInvocation` remains for backwards-compatibility. This change
  allows method calls from publications to inherit the `connection` from the
  the publication which called the method.
  [PR #8629](https://github.com/meteor/meteor/pull/8629)

  > Note: If you're calling methods from publications that are using `this.connection`
  > to see if the method was called from server code or not. These checks will now
  > be more restrictive because `this.connection` will now be available when a
  > method is called from a publication.

* Fix issue with publications temporarily having `DDP._CurrentInvocation` set on
  re-run after a user logged in.  This is now provided through
  `DDP._CurrentPublicationInvocation` at all times inside a publication,
  as described above.
  [PR #8031](https://github.com/meteor/meteor/pull/8031)
  [PR #8629](https://github.com/meteor/meteor/pull/8629)

* `Meteor.userId()` and `Meteor.user()` can now be used in both method calls and
  publications.
  [PR #8629](https://github.com/meteor/meteor/pull/8629)

* `this.onStop` callbacks in publications are now run with the publication's
  context and with its `EnvironmentVariable`s bound.
  [PR #8629](https://github.com/meteor/meteor/pull/8629)

* The `minifier-js` package will now replace `process.env.NODE_ENV` with
  its string value (or `"development"` if unspecified).

* The `meteor-babel` npm package has been upgraded to version 0.22.0.

* The `reify` npm package has been upgraded to version 0.11.24.

* The `uglify-js` npm package has been upgraded to version 3.0.18.

* Illegal characters in paths written in build output directories will now
  be replaced with `_`s rather than removed, so that file and directory
  names consisting of only illegal characters do not become empty
  strings. [PR #8765](https://github.com/meteor/meteor/pull/8765).

* Additional "extra" packages (packages that aren't saved in `.meteor/packages`)
  can be included temporarily using the `--extra-packages`
  option.  For example: `meteor run --extra-packages bundle-visualizer`.
  Both `meteor test` and `meteor test-packages` also support the
  `--extra-packages` option and commas separate multiple package names.
  [PR #8769](https://github.com/meteor/meteor/pull/8769)

  > Note: Packages specified using the `--extra-packages` option override
  > version constraints from `.meteor/packages`.

* The `coffeescript` package has been updated to use CoffeeScript version
  1.12.6. [PR #8777](https://github.com/meteor/meteor/pull/8777)

* It's now possible to pipe a series of statements to `meteor shell`,
  whereas previously the input had to be an expression; for example:
  ```sh
  > echo 'import pkg from "babel-runtime/package.json";
  quote> pkg.version' |
  pipe> meteor shell
  "6.23.0"
  ```
  [Issue #8823](https://github.com/meteor/meteor/issues/8823)
  [PR #8833](https://github.com/meteor/meteor/pull/8833)

* Any `Error` thrown by a DDP method with the `error.isClientSafe`
  property set to `true` will now be serialized and displayed to the
  client, whereas previously only `Meteor.Error` objects were considered
  client-safe. [PR #8756](https://github.com/meteor/meteor/pull/8756)

## v1.5, 2017-05-30

* The `meteor-base` package implies a new `dynamic-import` package, which
  provides runtime support for [the proposed ECMAScript dynamic
  `import(...)` syntax](https://github.com/tc39/proposal-dynamic-import),
  enabling asynchronous module fetching or "code splitting." If your app
  does not use the `meteor-base` package, you can use the package by
  simply running `meteor add dynamic-import`. See this [blog
  post](https://blog.meteor.com/meteor-1-5-react-loadable-f029a320e59c)
  and [PR #8327](https://github.com/meteor/meteor/pull/8327) for more
  information about how dynamic `import(...)` works in Meteor, and how to
  use it in your applications.

* The `ecmascript-runtime` package, which provides polyfills for various
  new ECMAScript runtime APIs and language features, has been split into
  `ecmascript-runtime-client` and `ecmascript-runtime-server`, to reflect
  the different needs of browsers versus Node 4. The client runtime now
  relies on the `core-js` library found in the `node_modules` directory of
  the application, rather than a private duplicate installed via
  `Npm.depends`. This is unlikely to be a disruptive change for most
  developers, since the `babel-runtime` npm package is expected to be
  installed, and `core-js` is a dependency of `babel-runtime`, so
  `node_modules/core-js` should already be present. If that's not the
  case, just run `meteor npm install --save core-js` to install it.

* The `npm` npm package has been upgraded to version 4.6.1.

* The `meteor-babel` npm package has been upgraded to version 0.21.4,
  enabling the latest Reify compiler and the transform-class-properties
  plugin, among other improvements.

* The `reify` npm package has been upgraded to version 0.11.21, fixing
  [issue #8595](https://github.com/meteor/meteor/issues/8595) and
  improving compilation and runtime performance.

> Note: With this version of Reify, `import` declarations are compiled to
  `module.watch(require(id), ...)` instead of `module.importSync(id, ...)`
  or the older `module.import(id, ...)`. The behavior of the compiled code
  should be the same as before, but the details seemed different enough to
  warrant a note.

* The `install` npm package has been upgraded to version 0.10.1.

* The `meteor-promise` npm package has been upgraded to version 0.8.4.

* The `uglify-js` npm package has been upgraded to version 3.0.13, fixing
  [#8704](https://github.com/meteor/meteor/issues/8704).

* If you're using the `standard-minifier-js` Meteor package, as most
  Meteor developers do, it will now produce a detailed analysis of package
  and module sizes within your production `.js` bundle whenever you run
  `meteor build` or `meteor run --production`. These data are served by
  the application web server at the same URL as the minified `.js` bundle,
  except with a `.stats.json` file extension instead of `.js`. If you're
  using a different minifier plugin, and would like to support similar
  functionality, refer to
  [these](https://github.com/meteor/meteor/pull/8327/commits/084801237a8c288d99ec82b0fbc1c76bdf1aab16)
  [commits](https://github.com/meteor/meteor/pull/8327/commits/1c8bc7353e9a8d526880634a58c506b423c4a55e)
  for inspiration.

* To visualize the bundle size data produced by `standard-minifier-js`,
  run `meteor add bundle-visualizer` and then start your development
  server in production mode with `meteor run --production`. Be sure to
  remove the `bundle-visualizer` package before actually deploying your
  app, or the visualization will be displayed to your users.

* If you've been developing an app with multiple versions of Meteor, or
  testing with beta versions, and you haven't recently run `meteor reset`,
  your `.meteor/local/bundler-cache` directory may have become quite
  large. This is just a friendly reminder that this directory is perfectly
  safe to delete, and Meteor will repopulate it with only the most recent
  cached bundles.

* Apps created with `meteor create --bare` now use the `static-html`
  package for processing `.html` files instead of `blaze-html-templates`,
  to avoid large unnecessary dependencies like the `jquery` package.

* Babel plugins now receive file paths without leading `/` characters,
  which should prevent confusion about whether the path should be treated
  as absolute. [PR #8610](https://github.com/meteor/meteor/pull/8610)

* It is now possible to override the Cordova iOS and/or Android
  compatibility version by setting the `METEOR_CORDOVA_COMPAT_VERSION_IOS`
  and/or `METEOR_CORDOVA_COMPAT_VERSION_ANDROID` environment variables.
  [PR #8581](https://github.com/meteor/meteor/pull/8581)

* Modules in `node_modules` directories will no longer automatically have
  access to the `Buffer` polyfill on the client, since that polyfill
  contributed more than 22KB of minified JavaScript to the client bundle,
  and was rarely used. If you really need the Buffer API on the client,
  you should now obtain it explicitly with `require("buffer").Buffer`.
  [Issue #8645](https://github.com/meteor/meteor/issues/8645).

* Packages in `node_modules` directories are now considered non-portable
  (and thus may be automatically rebuilt for the current architecture), if
  their `package.json` files contain any of the following install hooks:
  `install`, `preinstall`, or `postinstall`. Previously, a package was
  considered non-portable only if it contained any `.node` binary modules.
  [Issue #8225](https://github.com/meteor/meteor/issues/8225)

## v1.4.4.6, 2018-04-02

* Node has been upgraded to version
  [4.9.0](https://nodejs.org/en/blog/release/v4.9.0/), an important
  [security release](https://nodejs.org/en/blog/vulnerability/march-2018-security-releases/).
  The Node v4.x release line will exit the Node.js Foundation's
  [long-term support (LTS) status](https://github.com/nodejs/LTS) on April 30,
  2018. We strongly advise updating to a version of Meteor using a newer
  version of Node which is still under LTS status, such as Meteor 1.6.x
  which uses Node 8.x.

* The `npm` package has been upgraded to version
  [4.6.1](https://github.com/npm/npm/releases/tag/v4.6.1).

## v1.4.4.5, 2017-12-08

* Node has been upgraded to version
  [4.8.7](https://nodejs.org/en/blog/release/v4.8.7/), an important
  [security release](https://nodejs.org/en/blog/vulnerability/december-2017-security-releases/).

## v1.4.4.4, 2017-09-26

* Updating to Meteor 1.4.4.4 will automatically patch a security
  vulnerability in the `allow-deny` package, since `meteor-tool@1.4.4_4`
  requires `allow-deny@1.0.9` or later. If for any reason you are not
  ready or able to update to Meteor 1.4.4.4 by running `meteor update`,
  please at least run
  ```sh
  meteor update allow-deny
  ```
  instead. More details about the security vulnerability can be found on
  the Meteor forums.

## v1.4.4.3, 2017-05-22

* Node has been upgraded to version 4.8.3.

* A bug in checking body lengths of HTTP responses that was affecting
  Galaxy deploys has been fixed.
  [PR #8709](https://github.com/meteor/meteor/pull/8709).

## v1.4.4.2, 2017-05-02

* Node has been upgraded to version 4.8.2.

* The `npm` npm package has been upgraded to version 4.5.0.
  Note that when using npm `scripts` there has been a change regarding
  what happens when `SIGINT` (Ctrl-C) is received.  Read more
  [here](https://github.com/npm/npm/releases/tag/v4.5.0).

* Fix a regression which prevented us from displaying a helpful banner when
  running `meteor debug` because of a change in Node.js.

* Update `node-inspector` npm to 1.1.1, fixing a problem encountered when trying
  to press "Enter" in the inspector console.
  [Issue #8469](https://github.com/meteor/meteor/issues/8469)

* The `email` package has had its `mailcomposer` npm package swapped with
  a Node 4 fork of `nodemailer` due to its ability to support connection pooling
  in a similar fashion as the original `mailcomposer`.
  [Issue #8591](https://github.com/meteor/meteor/issues/8591)
  [PR #8605](https://github.com/meteor/meteor/pull/8605)

    > Note: The `MAIL_URL` should be configured with a scheme which matches the
    > protocol desired by your e-mail vendor/mail-transport agent.  For
    > encrypted connections (typically listening on port 465), this means
    > using `smtps://`.  Unencrypted connections or those secured through
    > a `STARTTLS` connection upgrade (typically using port 587 and sometimes
    > port 25) should continue to use `smtp://`.  TLS/SSL will be automatically
    > enabled if the mail provider supports it.

* A new `Tracker.inFlush()` has been added to provide a global Tracker
  "flushing" state.
  [PR #8565](https://github.com/meteor/meteor/pull/8565).

* The `meteor-babel` npm package has been upgraded to version 0.20.1, and
  the `reify` npm package has been upgraded to version 0.7.4, fixing
  [issue #8595](https://github.com/meteor/meteor/issues/8595).
  (This was fixed between full Meteor releases, but is being mentioned here.)

## v1.4.4.1, 2017-04-07

* A change in Meteor 1.4.4 to remove "garbage" directories asynchronously
  in `files.renameDirAlmostAtomically` had unintended consequences for
  rebuilding some npm packages, so that change was reverted, and those
  directories are now removed before `files.renameDirAlmostAtomically`
  returns. [PR #8574](https://github.com/meteor/meteor/pull/8574)

## v1.4.4, 2017-04-07

* Node has been upgraded to version 4.8.1.

* The `npm` npm package has been upgraded to version 4.4.4.
  It should be noted that this version reduces extra noise
  previously included in some npm errors.

* The `node-gyp` npm package has been upgraded to 3.6.0 which
  adds support for VS2017 on Windows.

* The `node-pre-gyp` npm package has been updated to 0.6.34.

* Thanks to the outstanding efforts of @sethmurphy18, the `minifier-js`
  package now uses [Babili](https://github.com/babel/babili) instead of
  [UglifyJS](https://github.com/mishoo/UglifyJS2), resolving numerous
  long-standing bugs due to UglifyJS's poor support for ES2015+ syntax.
  [Issue #8378](https://github.com/meteor/meteor/issues/8378)
  [PR #8397](https://github.com/meteor/meteor/pull/8397)

* The `meteor-babel` npm package has been upgraded to version 0.19.1, and
  `reify` has been upgraded to version 0.6.6, fixing several subtle bugs
  introduced by Meteor 1.4.3 (see below), including
  [issue #8461](https://github.com/meteor/meteor/issues/8461).

* The Reify module compiler is now a Babel plugin, making it possible for
  other custom Babel plugins configured in `.babelrc` or `package.json`
  files to run before Reify, fixing bugs that resulted from running Reify
  before other plugins in Meteor 1.4.3.
  [Issue #8399](https://github.com/meteor/meteor/issues/8399)
  [Issue #8422](https://github.com/meteor/meteor/issues/8422)
  [`meteor-babel` issue #13](https://github.com/meteor/babel/issues/13)

* Two new `export ... from ...` syntax extensions are now supported:
  ```js
  export * as namespace from "./module"
  export def from "./module"
  ```
  Read the ECMA262 proposals here:
  * https://github.com/leebyron/ecmascript-export-ns-from
  * https://github.com/leebyron/ecmascript-export-default-from

* When `Meteor.call` is used on the server to invoke a method that
  returns a `Promise` object, the result will no longer be the `Promise`
  object, but the resolved value of the `Promise`.
  [Issue #8367](https://github.com/meteor/meteor/issues/8367)

> Note: if you actually want a `Promise` when calling `Meteor.call` or
  `Meteor.apply` on the server, use `Meteor.callAsync` and/or
  `Meteor.applyAsync` instead.
  [Issue #8367](https://github.com/meteor/meteor/issues/8367),
  https://github.com/meteor/meteor/commit/0cbd25111d1249a61ca7adce23fad5215408c821

* The `mailcomposer` and `smtp-connection` npms have been updated to resolve an
  issue with the encoding of long header lines.
  [Issue #8425](https://github.com/meteor/meteor/issues/8425)
  [PR #8495](https://github.com/meteor/meteor/pull/8495)

* `Accounts.config` now supports an `ambiguousErrorMessages` option which
  enabled generalization of messages produced by the `accounts-*` packages.
  [PR #8520](https://github.com/meteor/meteor/pull/8520)

* A bug which caused account enrollment tokens to be deleted too soon was fixed.
  [Issue #8218](https://github.com/meteor/meteor/issues/8218)
  [PR #8474](https://github.com/meteor/meteor/pull/8474)

* On Windows, bundles built during `meteor build` or `meteor deploy` will
  maintain the executable bit for commands installed in the
  `node_modules\.bin` directory.
  [PR #8503](https://github.com/meteor/meteor/pull/8503)

* On Windows, the upgrades to Node.js, `npm` and `mongodb` are now in-sync with
  other archs again after being mistakenly overlooked in 1.4.3.2.  An admin
  script enhancement has been applied to prevent this from happening again.
  [PR #8505](https://github.com/meteor/meteor/pull/8505)

## v1.4.3.2, 2017-03-14

* Node has been upgraded to version 4.8.0.

* The `npm` npm package has been upgraded to version 4.3.0.

* The `node-gyp` npm package has been upgraded to 3.5.0.

* The `node-pre-gyp` npm package has been updated to 0.6.33.

* The bundled version of MongoDB used by `meteor run` in development
  has been upgraded to 3.2.12.

* The `mongodb` npm package used by the `npm-mongo` Meteor package has
  been updated to version 2.2.24.
  [PR #8453](https://github.com/meteor/meteor/pull/8453)
  [Issue #8449](https://github.com/meteor/meteor/issues/8449)

* The `check` package has had its copy of `jQuery.isPlainObject`
  updated to a newer implementation to resolve an issue where the
  `nodeType` property of an object couldn't be checked, fixing
  [#7354](https://github.com/meteor/meteor/issues/7354).

* The `standard-minifier-js` and `minifier-js` packages now have improved
  error capturing to provide more information on otherwise unhelpful errors
  thrown when UglifyJS encounters ECMAScript grammar it is not familiar with.
  [#8414](https://github.com/meteor/meteor/pull/8414)

* Similar in behavior to `Meteor.loggingIn()`, `accounts-base` now offers a
  reactive `Meteor.loggingOut()` method (and related Blaze helpers,
  `loggingOut` and `loggingInOrOut`).
  [PR #8271](https://github.com/meteor/meteor/pull/8271)
  [Issue #1331](https://github.com/meteor/meteor/issues/1331)
  [Issue #769](https://github.com/meteor/meteor/issues/769)

* Using `length` as a selector field name and with a `Number` as a value
  in a `Mongo.Collection` transformation will no longer cause odd results.
  [#8329](https://github.com/meteor/meteor/issues/8329).

* `observe-sequence` (and thus Blaze) now properly supports `Array`s which were
  created in a vm or across frame boundaries, even if they were sub-classed.
  [Issue #8160](https://github.com/meteor/meteor/issues/8160)
  [PR #8401](https://github.com/meteor/meteor/pull/8401)

* Minimongo now supports `$bitsAllClear`, `$bitsAllSet`, `$bitsAnySet` and
  `$bitsAnyClear`.
  [#8350](https://github.com/meteor/meteor/pull/8350)

* A new [Development.md](DEVELOPMENT.md) document has been created to provide
  an easier path for developers looking to make contributions to Meteor Core
  (that is, the `meteor` tool itself) along with plenty of helpful reminders
  for those that have already done so!
  [#8267](https://github.com/meteor/meteor/pull/8267)

* The suggestion to add a `{oauth-service}-config-ui` package will no longer be
  made on the console if `service-configuration` package is already installed.
  [Issue #8366](https://github.com/meteor/meteor/issues/8366)
  [PR #8429](https://github.com/meteor/meteor/pull/8429)

* `Meteor.apply`'s `throwStubExceptions` option is now properly documented in
  the documentation whereas it was previously only mentioned in the Guide.
  [Issue #8435](https://github.com/meteor/meteor/issues/8435)
  [PR #8443](https://github.com/meteor/meteor/pull/8443)

* `DDPRateLimiter.addRule` now accepts a callback which will be executed after
  a rule is executed, allowing additional actions to be taken if necessary.
  [Issue #5541](https://github.com/meteor/meteor/issues/5541)
  [PR #8237](https://github.com/meteor/meteor/pull/8237)

* `jquery` is no longer a dependency of the `http` package.
  [#8389](https://github.com/meteor/meteor/pull/8389)

* `jquery` is no longer in the default package list after running
  `meteor create`, however is still available thanks to `blaze-html-templates`.
  If you still require jQuery, the recommended approach is to install it from
  npm with `meteor npm install --save jquery` and then `import`-ing it into your
  application.
  [#8388](https://github.com/meteor/meteor/pull/8388)

* The `shell-server` package (i.e. `meteor shell`) has been updated to more
  gracefully handle recoverable errors (such as `SyntaxError`s) in the same
  fashion as the Node REPL.
  [Issue #8290](https://github.com/meteor/meteor/issues/8290)
  [PR #8446](https://github.com/meteor/meteor/pull/8446)

* The `webapp` package now reveals a `WebApp.connectApp` to make it easier to
  provide custom error middleware.
  [#8403](https://github.com/meteor/meteor/pull/8403)

* The `meteor update --all-packages` command has been properly documented in
  command-line help (i.e. `meteor update --help`).
  [PR #8431](https://github.com/meteor/meteor/pull/8431)
  [Issue #8154](https://github.com/meteor/meteor/issues/8154)

* Syntax errors encountered while scanning `package.json` files for binary
  dependencies are now safely and silently ignored.
  [Issue #8427](https://github.com/meteor/meteor/issues/8427)
  [PR #8468](https://github.com/meteor/meteor/pull/8468)

## v1.4.3.1, 2017-02-14

* The `meteor-babel` npm package has been upgraded to version 0.14.4,
  fixing [#8349](https://github.com/meteor/meteor/issues/8349).

* The `reify` npm package has been upgraded to version 0.4.9.

* Partial `npm-shrinkwrap.json` files are now disregarded when
  (re)installing npm dependencies of Meteor packages, fixing
  [#8349](https://github.com/meteor/meteor/issues/8349). Further
  discussion of the new `npm` behavior can be found
  [here](https://github.com/npm/npm/blob/latest/CHANGELOG.md#no-more-partial-shrinkwraps-breaking).

## v1.4.3, 2017-02-13

* Versions of Meteor [core
  packages](https://github.com/meteor/meteor/tree/release-1.4.3/packages)
  are once again constrained by the current Meteor release.

> Before Meteor 1.4, the current release dictated the exact version of
  every installed core package, which meant newer core packages could not
  be installed without publishing a new Meteor release. In order to
  support incremental development of core packages, Meteor 1.4 removed all
  release-based constraints on core package versions
  ([#7084](https://github.com/meteor/meteor/pull/7084)). Now, in Meteor
  1.4.3, core package versions must remain patch-compatible with the
  versions they had when the Meteor release was published. This middle
  ground restores meaning to Meteor releases, yet still permits patch
  updates to core packages.

* The `cordova-lib` npm package has been updated to 6.4.0, along with
  cordova-android (6.1.1) and cordova-ios (4.3.0), and various plugins.
  [#8239](https://github.com/meteor/meteor/pull/8239)

* The `coffeescript` Meteor package has been moved from
  `packages/coffeescript` to `packages/non-core/coffeescript`, so that it
  will not be subject to the constraints described above.

* CoffeeScript source maps should be now be working properly in development.
  [#8298](https://github.com/meteor/meteor/pull/8298)

* The individual account "service" packages (`facebook`, `google`, `twitter`,
  `github`, `meteor-developer`, `meetup` and `weibo`) have been split into:
  - `<service>-oauth` (which interfaces with the `<service>` directly) and
  - `<service>-config-ui` (the Blaze configuration templates for `accounts-ui`)

  This means you can now use `accounts-<service>` without needing Blaze.

  If you are using `accounts-ui` and `accounts-<service>`, you will probably
  need to install the `<service>-config-ui` package if you want to configure it
  using the Accounts UI.

  - [Issue #7715](https://github.com/meteor/meteor/issues/7715)
  - [PR(`facebook`) #7728](https://github.com/meteor/meteor/pull/7728)
  - [PR(`google`) #8275](https://github.com/meteor/meteor/pull/8275)
  - [PR(`twitter`) #8283](https://github.com/meteor/meteor/pull/8283)
  - [PR(`github`) #8303](https://github.com/meteor/meteor/pull/8303)
  - [PR(`meteor-developer`) #8305](https://github.com/meteor/meteor/pull/8305)
  - [PR(`meetup`) #8321](https://github.com/meteor/meteor/pull/8321)
  - [PR(`weibo`) #8302](https://github.com/meteor/meteor/pull/8302)

* The `url` and `http` packages now encode to a less error-prone
  format which more closely resembles that used by PHP, Ruby, `jQuery.param`
  and others. `Object`s and `Array`s can now be encoded, however, if you have
  previously relied on `Array`s passed as `params` being simply `join`-ed with
  commas, you may need to adjust your `HTTP.call` implementations.
  [#8261](https://github.com/meteor/meteor/pull/8261) and
  [#8342](https://github.com/meteor/meteor/pull/8342).

* The `npm` npm package is still at version 4.1.2 (as it was when Meteor
  1.4.3 was originally published), even though `npm` was downgraded to
  3.10.9 in Meteor 1.4.2.7.

* The `meteor-babel` npm package has been upgraded to version 0.14.3,
  fixing [#8021](https://github.com/meteor/meteor/issues/8021) and
  [#7662](https://github.com/meteor/meteor/issues/7662).

* The `reify` npm package has been upgraded to 0.4.7.

* Added support for frame-ancestors CSP option in browser-policy.
  [#7970](https://github.com/meteor/meteor/pull/7970)

* You can now use autoprefixer with stylus files added via packages.
  [#7727](https://github.com/meteor/meteor/pull/7727)

* Restored [#8213](https://github.com/meteor/meteor/pull/8213)
  after those changes were reverted in
  [v1.4.2.5](https://github.com/meteor/meteor/blob/devel/History.md#v1425).

* npm dependencies of Meteor packages will now be automatically rebuilt if
  the npm package's `package.json` file has "scripts" section containing a
  `preinstall`, `install`, or `postinstall` command, as well as when the
  npm package contains any `.node` files. Discussion
  [here](https://github.com/meteor/meteor/issues/8225#issuecomment-275044900).

* The `meteor create` command now runs `meteor npm install` automatically
  to install dependencies specified in the default `package.json` file.
  [#8108](https://github.com/meteor/meteor/pull/8108)

## v1.4.2.7, 2017-02-13

* The `npm` npm package has been *downgraded* from version 4.1.2 back to
  version 3.10.9, reverting the upgrade in Meteor 1.4.2.4.

## v1.4.2.6, 2017-02-08

* Fixed a critical [bug](https://github.com/meteor/meteor/issues/8325)
  that was introduced by the fix for
  [Issue #8136](https://github.com/meteor/meteor/issues/8136), which
  caused some npm packages in nested `node_modules` directories to be
  omitted from bundles produced by `meteor build` and `meteor deploy`.

## v1.4.2.5, 2017-02-03

* Reverted [#8213](https://github.com/meteor/meteor/pull/8213) as the
  change was deemed too significant for this release.

> Note: The decision to revert the above change was made late in the
  Meteor 1.4.2.4 release process, before it was ever recommended but too
  late in the process to avoid the additional increment of the version number.
  See [#8311](https://github.com/meteor/meteor/pull/8311) for additional
  information. This change will still be released in an upcoming version
  of Meteor with a more seamless upgrade.

## v1.4.2.4, 2017-02-02

* Node has been upgraded to version 4.7.3.

* The `npm` npm package has been upgraded from version 3.10.9 to 4.1.2.

> Note: This change was later deemed too substantial for a point release
  and was reverted in Meteor 1.4.2.7.

* Fix for [Issue #8136](https://github.com/meteor/meteor/issues/8136).

* Fix for [Issue #8222](https://github.com/meteor/meteor/issues/8222).

* Fix for [Issue #7849](https://github.com/meteor/meteor/issues/7849).

* The version of 7-zip included in the Windows dev bundle has been
  upgraded from 1602 to 1604 in an attempt to mitigate
  [Issue #7688](https://github.com/meteor/meteor/issues/7688).

* The `"main"` field of `package.json` modules will no longer be
  overwritten with the value of the optional `"browser"` field, now that
  the `install` npm package can make sense of the `"browser"` field at
  runtime. If you experience module resolution failures on the client
  after updating Meteor, make sure you've updated the `modules-runtime`
  Meteor package to at least version 0.7.8.
  [#8213](https://github.com/meteor/meteor/pull/8213)

## v1.4.2.3, 2016-11-17

* Style improvements for `meteor create --full`.
  [#8045](https://github.com/meteor/meteor/pull/8045)

> Note: Meteor 1.4.2.2 was finalized before
  [#8045](https://github.com/meteor/meteor/pull/8045) was merged, but
  those changes were [deemed important
  enough](https://github.com/meteor/meteor/pull/8044#issuecomment-260913739)
  to skip recommending 1.4.2.2 and instead immediately release 1.4.2.3.

## v1.4.2.2, 2016-11-15

* Node has been upgraded to version 4.6.2.

* `meteor create` now has a new `--full` option, which generates an larger app,
  demonstrating development techniques highlighted in the
  [Meteor Guide](http://guide.meteor.com)

  [Issue #6974](https://github.com/meteor/meteor/issues/6974)
  [PR #7807](https://github.com/meteor/meteor/pull/7807)

* Minimongo now supports `$min`, `$max` and partially supports `$currentDate`.

  [Issue #7857](https://github.com/meteor/meteor/issues/7857)
  [PR #7858](https://github.com/meteor/meteor/pull/7858)

* Fix for [Issue #5676](https://github.com/meteor/meteor/issues/5676)
  [PR #7968](https://github.com/meteor/meteor/pull/7968)

* It is now possible for packages to specify a *lazy* main module:
  ```js
  Package.onUse(function (api) {
    api.mainModule("client.js", "client", { lazy: true });
  });
  ```
  This means the `client.js` module will not be evaluated during app
  startup unless/until another module imports it, and will not even be
  included in the client bundle if no importing code is found. **Note 1:**
  packages with lazy main modules cannot use `api.export` to export global
  symbols to other packages/apps. **Note 2:** packages with lazy main
  modules should be restricted to Meteor 1.4.2.2 or later via
  `api.versionsFrom("1.4.2.2")`, since older versions of Meteor cannot
  import lazy main modules using `import "meteor/<package name>"` but must
  explicitly name the module: `import "meteor/<package name>/client.js"`.

## v1.4.2.1, 2016-11-08

* Installing the `babel-runtime` npm package in your application
  `node_modules` directory is now required for most Babel-transformed code
  to work, as the Meteor `babel-runtime` package no longer attempts to
  provide custom implementations of Babel helper functions. To install
  the `babel-runtime` package, simply run the command
  ```sh
  meteor npm install --save babel-runtime
  ```
  in any Meteor application directory. The Meteor `babel-runtime` package
  version has been bumped to 1.0.0 to reflect this major change.
  [#7995](https://github.com/meteor/meteor/pull/7995)

* File system operations performed by the command-line tool no longer use
  fibers unless the `METEOR_DISABLE_FS_FIBERS` environment variable is
  explicitly set to a falsy value. For larger apps, this change results in
  significant build performance improvements due to the creation of fewer
  fibers and the avoidance of unnecessary asyncronous delays.
  https://github.com/meteor/meteor/pull/7975/commits/ca4baed90ae0675e55c93976411d4ed91f12dd63

* Running Meteor as `root` is still discouraged, and results in a fatal
  error by default, but the `--allow-superuser` flag now works as claimed.
  [#7959](https://github.com/meteor/meteor/issues/7959)

* The `dev_bundle\python\python.exe` executable has been restored to the
  Windows dev bundle, which may help with `meteor npm rebuild` commands.
  [#7960](https://github.com/meteor/meteor/issues/7960)

* Changes within linked npm packages now trigger a partial rebuild,
  whereas previously (in 1.4.2) they were ignored.
  [#7978](https://github.com/meteor/meteor/issues/7978)

* Miscellaneous fixed bugs:
  [#2876](https://github.com/meteor/meteor/issues/2876)
  [#7154](https://github.com/meteor/meteor/issues/7154)
  [#7956](https://github.com/meteor/meteor/issues/7956)
  [#7974](https://github.com/meteor/meteor/issues/7974)
  [#7999](https://github.com/meteor/meteor/issues/7999)
  [#8005](https://github.com/meteor/meteor/issues/8005)
  [#8007](https://github.com/meteor/meteor/issues/8007)

## v1.4.2, 2016-10-25

* This release implements a number of rebuild performance optimizations.
  As you edit files in development, the server should restart and rebuild
  much more quickly, especially if you have many `node_modules` files.
  See https://github.com/meteor/meteor/pull/7668 for more details.

> Note: the `METEOR_PROFILE` environment variable now provides data for
  server startup time as well as build time, which should make it easier
  to tell which of your packages are responsible for slow startup times.
  Please include the output of `METEOR_PROFILE=10 meteor run` with any
  GitHub issue about rebuild performance.

* `npm` has been upgraded to version 3.10.9.

* The `cordova-lib` npm package has been updated to 6.3.1, along with
  cordova-android (5.2.2) and cordova-ios (4.2.1), and various plugins.

* The `node-pre-gyp` npm package has been updated to 0.6.30.

* The `lru-cache` npm package has been updated to 4.0.1.

* The `meteor-promise` npm package has been updated to 0.8.0 for better
  asynchronous stack traces.

* The `meteor` tool is now prevented from running as `root` as this is
  not recommended and can cause issues with permissions.  In some environments,
  (e.g. Docker), it may still be desired to run as `root` and this can be
  permitted by passing `--unsafe-perm` to the `meteor` command.
  [#7821](https://github.com/meteor/meteor/pull/7821)

* Blaze-related packages have been extracted to
  [`meteor/blaze`](https://github.com/meteor/blaze), and the main
  [`meteor/meteor`](https://github.com/meteor/meteor) repository now
  refers to them via git submodules (see
  [#7633](https://github.com/meteor/meteor/pull/7633)).
  When running `meteor` from a checkout, you must now update these
  submodules by running
  ```sh
  git submodule update --init --recursive
  ```
  in the root directory of your `meteor` checkout.

* Accounts.forgotPassword and .verifyEmail no longer throw errors if callback is provided. [Issue #5664](https://github.com/meteor/meteor/issues/5664) [Origin PR #5681](https://github.com/meteor/meteor/pull/5681) [Merged PR](https://github.com/meteor/meteor/pull/7117)

* The default content security policy (CSP) for Cordova now includes `ws:`
  and `wss:` WebSocket protocols.
  [#7774](https://github.com/meteor/meteor/pull/7774)

* `meteor npm` commands are now configured to use `dev_bundle/.npm` as the
  npm cache directory by default, which should make npm commands less
  sensitive to non-reproducible factors in the external environment.
  https://github.com/meteor/meteor/pull/7668/commits/3313180a6ff33ee63602f7592a9506012029e919

* The `meteor test` command now supports the `--no-release-check` flag.
  https://github.com/meteor/meteor/pull/7668/commits/7097f78926f331fb9e70a06300ce1711adae2850

* JavaScript module bundles on the server no longer include transitive
  `node_modules` dependencies, since those dependencies can be evaluated
  directly by Node. This optimization should improve server rebuild times
  for apps and packages with large `node_modules` directories.
  https://github.com/meteor/meteor/pull/7668/commits/03c5346873849151cecc3e00606c6e5aa13b3bbc

* The `standard-minifier-css` package now does basic caching for the
  expensive `mergeCss` function.
  https://github.com/meteor/meteor/pull/7668/commits/bfa67337dda1e90610830611fd99dcb1bd44846a

* The `coffeescript` package now natively supports `import` and `export`
  declarations. [#7818](https://github.com/meteor/meteor/pull/7818)

* Due to changes in how Cordova generates version numbers for iOS and Android
  apps, you may experience issues with apps updating on user devices.  To avoid
  this, consider managing the `buildNumber` manually using
  `App.info('buildNumber', 'XXX');` in `mobile-config.js`. There are additional
  considerations if you have been setting `android:versionCode` or
  `ios-CFBundleVersion`.  See
  [#7205](https://github.com/meteor/meteor/issues/7205) and
  [#6978](https://github.com/meteor/meteor/issues/6978) for more information.

## v1.4.1.3, 2016-10-21

* Node has been updated to version 4.6.1:
  https://nodejs.org/en/blog/release/v4.6.1/

* The `mongodb` npm package used by the `npm-mongo` Meteor package has
  been updated to version 2.2.11.
  [#7780](https://github.com/meteor/meteor/pull/7780)

* The `fibers` npm package has been upgraded to version 1.0.15.

* Running Meteor with a different `--port` will now automatically
  reconfigure the Mongo replica set when using the WiredTiger storage
  engine, instead of failing to start Mongo.
  [#7840](https://github.com/meteor/meteor/pull/7840).

* When the Meteor development server shuts down, it now attempts to kill
  the `mongod` process it spawned, in addition to killing any running
  `mongod` processes when the server first starts up.
  https://github.com/meteor/meteor/pull/7668/commits/295d3d5678228f06ee0ab6c0d60139849a0ea192

* The `meteor <command> ...` syntax will now work for any command
  installed in `dev_bundle/bin`, except for Meteor's own commands.

* Incomplete package downloads will now fail (and be retried several
  times) instead of silently succeeding, which was the cause of the
  dreaded `Error: ENOENT: no such file or directory, open... os.json`
  error. [#7806](https://github.com/meteor/meteor/issues/7806)

## v1.4.1.2, 2016-10-04

* Node has been upgraded to version 4.6.0, a recommended security release:
  https://nodejs.org/en/blog/release/v4.6.0/

* `npm` has been upgraded to version 3.10.8.

## v1.4.1.1, 2016-08-24

* Update the version of our Node MongoDB driver to 2.2.8 to fix a bug in
  reconnection logic, leading to some `update` and `remove` commands being
  treated as `insert`s. [#7594](https://github.com/meteor/meteor/issues/7594)

## v1.4.1, 2016-08-18

* Node has been upgraded to 4.5.0.

* `npm` has been upgraded to 3.10.6.

* The `meteor publish-for-arch` command is no longer necessary when
  publishing Meteor packages with binary npm dependencies. Instead, binary
  dependencies will be rebuilt automatically on the installation side.
  Meteor package authors are not responsible for failures due to compiler
  toolchain misconfiguration, and any compilation problems with the
  underlying npm packages should be taken up with the authors of those
  packages. That said, if a Meteor package author really needs or wants to
  continue using `meteor publish-for-arch`, she should publish her package
  using an older release: e.g. `meteor --release 1.4 publish`.
  [#7608](https://github.com/meteor/meteor/pull/7608)

* The `.meteor-last-rebuild-version.json` files that determine if a binary
  npm package needs to be rebuilt now include more information from the
  `process` object, namely `process.{platform,arch,versions}` instead of
  just `process.versions`. Note also that the comparison of versions now
  ignores differences in patch versions, to avoid needless rebuilds.

* The `npm-bcrypt` package now uses a pure-JavaScript implementation by
  default, but will prefer the native `bcrypt` implementation if it is
  installed in the application's `node_modules` directory. In other words,
  run `meteor install --save bcrypt` in your application if you need or
  want to use the native implementation of `bcrypt`.
  [#7595](https://github.com/meteor/meteor/pull/7595)

* After Meteor packages are downloaded from Atmosphere, they will now be
  extracted using native `tar` or `7z.exe` on Windows, instead of the
  https://www.npmjs.com/package/tar library, for a significant performance
  improvement. [#7457](https://github.com/meteor/meteor/pull/7457)

* The npm `tar` package has been upgraded to 2.2.1, though it is now only
  used as a fallback after native `tar` and/or `7z.exe`.

* The progress indicator now distinguishes between downloading,
  extracting, and loading newly-installed Meteor packages, instead of
  lumping all of that work into a "downloading" status message.

* Background Meteor updates will no longer modify the `~/.meteor/meteor`
  symbolic link (or `AppData\Local\.meteor\meteor.bat` on Windows).
  Instead, developers must explicitly type `meteor update` to begin using
  a new version of the `meteor` script.

* Password Reset tokens now expire (after 3 days by default -- can be modified via `Accounts.config({ passwordResetTokenExpirationInDays: ...}`). [PR #7534](https://github.com/meteor/meteor/pull/7534)

* The `google` package now uses the `email` scope as a mandatory field instead
  of the `profile` scope. The `profile` scope is still added by default if the
  `requestPermissions` option is not specified to maintain backward
  compatibility, but it is now possible to pass an empty array to
  `requestPermissions` in order to only request the `email` scope, which
  reduces the amount of permissions requested from the user in the Google
  popup. [PR #6975](https://github.com/meteor/meteor/pull/6975)

* Added `Facebook.handleAuthFromAccessToken` in the case where you get the FB
  accessToken in some out-of-band way. [PR #7550](https://github.com/meteor/meteor/pull/7550)

* `Accounts.onLogout` gets `{ user, connection }` context in a similar fashion
  to `Accounts.onLogin`. [Issue #7397](https://github.com/meteor/meteor/issues/7397) [PR #7433](https://github.com/meteor/meteor/pull/7433)

* The `node-gyp` and `node-pre-gyp` tools will now be installed in
  `bundle/programs/server/node_modules`, to assist with rebuilding binary
  npm packages when deploying an app to Galaxy or elsewhere.
  [#7571](https://github.com/meteor/meteor/pull/7571)

* The `standard-minifier-{js,css}` packages no longer minify .js or .css
  files on the server. [#7572](https://github.com/meteor/meteor/pull/7572)

* Multi-line input to `meteor shell`, which was broken by changes to the
  `repl` module in Node 4, works again.
  [#7562](https://github.com/meteor/meteor/pull/7562)

* The implementation of the command-line `meteor` tool now forbids
  misbehaving polyfill libraries from overwriting `global.Promise`.
  [#7569](https://github.com/meteor/meteor/pull/7569)

* The `oauth-encryption` package no longer depends on the
  `npm-node-aes-gcm` package (or any special npm packages), because the
  Node 4 `crypto` library natively supports the `aes-128-gcm` algorithm.
  [#7548](https://github.com/meteor/meteor/pull/7548)

* The server-side component of the `meteor shell` command has been moved
  into a Meteor package, so that it can be developed independently from
  the Meteor release process, thanks to version unpinning.
  [#7624](https://github.com/meteor/meteor/pull/7624)

* The `meteor shell` command now works when running `meteor test`.

* The `meteor debug` command no longer pauses at the first statement
  in the Node process, yet still reliably stops at custom breakpoints
  it encounters later.

* The `meteor-babel` package has been upgraded to 0.12.0.

* The `meteor-ecmascript-runtime` package has been upgraded to 0.2.9, to
  support several additional [stage 4
  proposals](https://github.com/meteor/ecmascript-runtime/pull/4).

* A bug that prevented @-scoped npm packages from getting bundled for
  deployed apps has been fixed.
  [#7609](https://github.com/meteor/meteor/pull/7609).

* The `meteor update` command now supports an `--all-packages` flag to
  update all packages (including indirect dependencies) to their latest
  compatible versions, similar to passing the names of all your packages
  to the `meteor update` command.
  [#7653](https://github.com/meteor/meteor/pull/7653)

* Background release updates can now be disabled by invoking either
  `meteor --no-release-check` or `METEOR_NO_RELEASE_CHECK=1 meteor`.
  [#7445](https://github.com/meteor/meteor/pull/7445)

## v1.4.0.1, 2016-07-29

* Fix issue with the 1.4 tool springboarding to older releases (see [Issue #7491](https://github.com/meteor/meteor/issues/7491))

* Fix issue with running in development on Linux 32bit [Issue #7511](https://github.com/meteor/meteor/issues/7511)

## v1.4, 2016-07-25

* Node has been upgraded to 4.4.7.

* The `meteor-babel` npm package has been upgraded to 0.11.7.

* The `reify` npm package has been upgraded to 0.3.6.

* The `bcrypt` npm package has been upgraded to 0.8.7.

* Nested `import` declarations are now enabled for package code as well as
  application code. 699cf1f38e9b2a074169515d23983f74148c7223

* Meteor has been upgraded to support Mongo 3.2 by default (the bundled version
  used by `meteor run` has been upgraded). Internally it now uses the 2.2.4
  version of the `mongodb` npm driver, and has been tested against at Mongo 3.2
  server. [Issue #6957](https://github.com/meteor/meteor/issues/6957)

  Mongo 3.2 defaults to the new WiredTiger storage engine. You can update your
  database following the instructions here:
  https://docs.mongodb.com/v3.0/release-notes/3.0-upgrade/.
  In development, you can also just use `meteor reset` to remove your old
  database, and Meteor will create a new WiredTiger database for you. The Mongo
  driver will continue to work with the old MMAPv1 storage engine however.

  The new version of the Mongo driver has been tested with MongoDB versions from
  2.6 up. Mongo 2.4 has now reached end-of-life
  (https://www.mongodb.com/support-policy), and is no longer supported.

  If you are setting `MONGO_OPLOG_URL`, especially in production, ensure you are
  passing in the `replicaSet` argument (see [#7450]
    (https://github.com/meteor/meteor/issues/7450))

* Custom Mongo options can now be specified using the
  `Mongo.setConnectionOptions(options)` API.
  [#7277](https://github.com/meteor/meteor/pull/7277)

* On the server, cursor.count() now takes a single argument `applySkipLimit`
  (see the corresponding [Mongo documentation]
    (http://mongodb.github.io/node-mongodb-native/2.1/api/Cursor.html#count))

* Fix for regression caused by #5837 which incorrectly rewrote
  network-path references (e.g. `//domain.com/image.gif`) in CSS URLs.
  [#7416](https://github.com/meteor/meteor/issues/7416)
* Added Angular2 boilerplate example [#7364](https://github.com/meteor/meteor/pull/7363)

## v1.3.5.1, 2016-07-18

* This release fixed a small bug in 1.3.5 that prevented updating apps
  whose `.meteor/release` files refer to releases no longer installed in
  `~/.meteor/packages/meteor-tool`. [576468eae8d8dd7c1fe2fa381ac51dee5cb792cd](https://github.com/meteor/meteor/commit/576468eae8d8dd7c1fe2fa381ac51dee5cb792cd)

## v1.3.5, 2016-07-16

* Failed Meteor package downloads are now automatically resumed from the
  point of failure, up to ten times, with a five-second delay between
  attempts. [#7399](https://github.com/meteor/meteor/pull/7399)

* If an app has no `package.json` file, all packages in `node_modules`
  will be built into the production bundle. In other words, make sure you
  have a `package.json` file if you want to benefit from `devDependencies`
  pruning. [7b2193188fc9e297eefc841ce6035825164f0684](https://github.com/meteor/meteor/commit/7b2193188fc9e297eefc841ce6035825164f0684)

* Binary npm dependencies of compiler plugins are now automatically
  rebuilt when Node/V8 versions change.
  [#7297](https://github.com/meteor/meteor/issues/7297)

* Because `.meteor/local` is where purely local information should be
  stored, the `.meteor/dev_bundle` link has been renamed to
  `.meteor/local/dev_bundle`.

* The `.meteor/local/dev_bundle` link now corresponds exactly to
  `.meteor/release` even when an app is using an older version of
  Meteor. d732c2e649794f350238d515153f7fb71969c526

* When recompiling binary npm packages, the `npm rebuild` command now
  receives the flags `--update-binary` and `--no-bin-links`, in addition
  to respecting the `$METEOR_NPM_REBUILD_FLAGS` environment variable.
  [#7401](https://github.com/meteor/meteor/issues/7401)

* The last solution found by the package version constraint solver is now
  stored in `.meteor/local/resolver-result-cache.json` so that it need not
  be recomputed every time Meteor starts up.

* If the `$GYP_MSVS_VERSION` environment variable is not explicitly
  provided to `meteor {node,npm}`, the `node-gyp` tool will infer the
  appropriate version (though it still defaults to "2015").

## v1.3.4.4, 2016-07-10

* Fixed [#7374](https://github.com/meteor/meteor/issues/7374).

* The default loglevel for internal `npm` commands (e.g., those related to
  `Npm.depends`) has been set to "error" instead of "warn". Note that this
  change does not affect `meteor npm ...` commands, which can be easily
  configured using `.npmrc` files or command-line flags.
  [0689cae25a3e0da3615a402cdd0bec94ce8455c8](https://github.com/meteor/meteor/commit/0689cae25a3e0da3615a402cdd0bec94ce8455c8)

## v1.3.4.3, 2016-07-08

* Node has been upgraded to 0.10.46.

* `npm` has been upgraded to 3.10.5.

* The `node-gyp` npm package has been upgraded to 3.4.0.

* The `node-pre-gyp` npm package has been upgraded to 0.6.29.

* The `~/.meteor/meteor` symlink (or `AppData\Local\.meteor\meteor.bat` on
  Windows) will now be updated properly after `meteor update` succeeds. This was
  promised in [v1.3.4.2](https://github.com/meteor/meteor/blob/devel/History.md#v1342)
  but [not fully delivered](https://github.com/meteor/meteor/pull/7369#issue-164569763).

* The `.meteor/dev_bundle` symbolic link introduced in
  [v1.3.4.2](https://github.com/meteor/meteor/blob/devel/History.md#v1342)
  is now updated whenever `.meteor/release` is read.

* The `.meteor/dev_bundle` symbolic link is now ignored by
  `.meteor/.gitignore`.

## v1.3.4.2, 2016-07-07

* The `meteor node` and `meteor npm` commands now respect
  `.meteor/release` when resolving which versions of `node` and `npm` to
  invoke. Note that you must `meteor update` to 1.3.4.2 before this logic
  will take effect, but it will work in all app directories after
  updating, even those pinned to older versions.
  [#7338](https://github.com/meteor/meteor/issues/7338)

* The Meteor installer now has the ability to resume downloads, so
  installing Meteor on a spotty internet connection should be more
  reliable. [#7348](https://github.com/meteor/meteor/pull/7348)

* When running `meteor test`, shared directories are symlinked (or
  junction-linked on Windows) into the temporary test directory, not
  copied, leading to much faster test start times after the initial build.
  The directories: `.meteor/local/{bundler-cache,isopacks,plugin-cache}`

* `App.appendToConfig` allows adding custom tags to config.xml.
  [#7307](https://github.com/meteor/meteor/pull/7307)

* When using `ROOT_URL` with a path, relative CSS URLs are rewriten
  accordingly. [#5837](https://github.com/meteor/meteor/issues/5837)

* Fixed bugs:
  [#7149](https://github.com/meteor/meteor/issues/7149)
  [#7296](https://github.com/meteor/meteor/issues/7296)
  [#7309](https://github.com/meteor/meteor/issues/7309)
  [#7312](https://github.com/meteor/meteor/issues/7312)

## v1.3.4.1, 2016-06-23

* Increased the default HTTP timeout for requests made by the `meteor`
  command-line tool to 60 seconds (previously 30), and [disabled the
  timeout completely for Galaxy
  deploys](https://forums.meteor.com/t/1-3-4-breaks-galaxy-deployment-etimedout/25383/).

* Minor bug fixes: [#7281](https://github.com/meteor/meteor/pull/7281)
  [#7276](https://github.com/meteor/meteor/pull/7276)

## v1.3.4, 2016-06-22

* The version of `npm` used by `meteor npm` and when installing
  `Npm.depends` dependencies of Meteor packages has been upgraded from
  2.15.1 to **3.9.6**, which should lead to much flatter node_modules
  dependency trees.

* The `meteor-babel` npm package has been upgraded to 0.11.6, and is now
  installed using `npm@3.9.6`, fixing bugs arising from Windows path
  limits, such as [#7247](https://github.com/meteor/meteor/issues/7247).

* The `reify` npm package has been upgraded to 0.3.4, fixing
  [#7250](https://github.com/meteor/meteor/issues/7250).

* Thanks to caching improvements for the
  `files.{stat,lstat,readdir,realpath}` methods and
  `PackageSource#_findSources`, development server restart times are no
  longer proportional to the number of files in `node_modules`
  directories. [#7253](https://github.com/meteor/meteor/issues/7253)
  [#7008](https://github.com/meteor/meteor/issues/7008)

* When installed via `InstallMeteor.exe` on Windows, Meteor can now be
  easily uninstalled through the "Programs and Features" control panel.

* HTTP requests made by the `meteor` command-line tool now have a timeout
  of 30 seconds, which can be adjusted by the `$TIMEOUT_SCALE_FACTOR`
  environment variable. [#7143](https://github.com/meteor/meteor/pull/7143)

* The `request` npm dependency of the `http` package has been upgraded
  from 2.53.0 to 2.72.0.

* The `--headless` option is now supported by `meteor test` and
  `meteor test-packages`, in addition to `meteor self-test`.
  [#7245](https://github.com/meteor/meteor/pull/7245)

* Miscellaneous fixed bugs:
  [#7255](https://github.com/meteor/meteor/pull/7255)
  [#7239](https://github.com/meteor/meteor/pull/7239)

## v1.3.3.1, 2016-06-17

* Fixed bugs:
  [#7226](https://github.com/meteor/meteor/pull/7226)
  [#7181](https://github.com/meteor/meteor/pull/7181)
  [#7221](https://github.com/meteor/meteor/pull/7221)
  [#7215](https://github.com/meteor/meteor/pull/7215)
  [#7217](https://github.com/meteor/meteor/pull/7217)

* The `node-aes-gcm` npm package used by `oauth-encryption` has been
  upgraded to 0.1.5. [#7217](https://github.com/meteor/meteor/issues/7217)

* The `reify` module compiler has been upgraded to 0.3.3.

* The `meteor-babel` package has been upgraded to 0.11.4.

* The `pathwatcher` npm package has been upgraded to 6.7.0.

* In CoffeeScript files with raw JavaScript enclosed by backticks, the
  compiled JS will no longer contain `require` calls inserted by Babel.
  [#7226](https://github.com/meteor/meteor/issues/7226)

* Code related to the Velocity testing system has been removed.
  [#7235](https://github.com/meteor/meteor/pull/7235)

* Allow smtps:// in MAIL_URL [#7043](https://github.com/meteor/meteor/pull/7043)

* Adds `Accounts.onLogout()` a hook directly analogous to `Accounts.onLogin()`. [PR #6889](https://github.com/meteor/meteor/pull/6889)

## v1.3.3, 2016-06-10

* Node has been upgraded from 0.10.43 to 0.10.45.

* `npm` has been upgraded from 2.14.22 to 2.15.1.

* The `fibers` package has been upgraded to 1.0.13.

* The `meteor-babel` package has been upgraded to 0.10.9.

* The `meteor-promise` package has been upgraded to 0.7.1, a breaking
  change for code that uses `Promise.denodeify`, `Promise.nodeify`,
  `Function.prototype.async`, or `Function.prototype.asyncApply`, since
  those APIs have been removed.

* Meteor packages with binary npm dependencies are now automatically
  rebuilt using `npm rebuild` whenever the version of Node or V8 changes,
  making it much simpler to use Meteor with different versions of Node.
  5dc51d39ecc9e8e342884f3b4f8a489f734b4352

* `*.min.js` files are no longer minified during the build process.
  [PR #6986](https://github.com/meteor/meteor/pull/6986) [Issue #5363](https://github.com/meteor/meteor/issues/5363)

* You can now pick where the `.meteor/local` directory is created by setting the `METEOR_LOCAL_DIR` environment variable. This lets you run multiple instances of the same Meteor app.
  [PR #6760](https://github.com/meteor/meteor/pull/6760) [Issue #6532](https://github.com/meteor/meteor/issues/6532)

* Allow using authType in Facebook login [PR #5694](https://github.com/meteor/meteor/pull/5694)

* Adds flush() method to Tracker to force recomputation [PR #4710](https://github.com/meteor/meteor/pull/4710)

* Adds `defineMutationMethods` option (default: true) to `new Mongo.Collection` to override default behavior that sets up mutation methods (/collection/[insert|update...]) [PR #5778](https://github.com/meteor/meteor/pull/5778)

* Allow overridding the default warehouse url by specifying `METEOR_WAREHOUSE_URLBASE` [PR #7054](https://github.com/meteor/meteor/pull/7054)

* Allow `_id` in `$setOnInsert` in Minimongo: https://github.com/meteor/meteor/pull/7066

* Added support for `$eq` to Minimongo: https://github.com/meteor/meteor/pull/4235

* Insert a `Date` header into emails by default: https://github.com/meteor/meteor/pull/6916/files

* `meteor test` now supports setting the bind address using `--port IP:PORT` the same as `meteor run` [PR #6964](https://github.com/meteor/meteor/pull/6964) [Issue #6961](https://github.com/meteor/meteor/issues/6961)

* `Meteor.apply` now takes a `noRetry` option to opt-out of automatically retrying non-idempotent methods on connection blips: [PR #6180](https://github.com/meteor/meteor/pull/6180)

* DDP callbacks are now batched on the client side. This means that after a DDP message arrives, the local DDP client will batch changes for a minimum of 5ms (configurable via `bufferedWritesInterval`) and a maximum of 500ms (configurable via `bufferedWritesMaxAge`) before calling any callbacks (such as cursor observe callbacks).

* PhantomJS is no longer included in the Meteor dev bundle (#6905). If you
  previously relied on PhantomJS for local testing, the `spiderable`
  package, Velocity tests, or testing Meteor from a checkout, you should
  now install PhantomJS yourself, by running the following commmand:
  `meteor npm install -g phantomjs-prebuilt`

* The `babel-compiler` package now looks for `.babelrc` files and
  `package.json` files with a "babel" section. If found, these files may
  contribute additional Babel transforms that run before the usual
  `babel-preset-meteor` set of transforms. In other words, if you don't
  like the way `babel-preset-meteor` handles a particular kind of syntax,
  you can add your preferred transform plugins to the "presets" or
  "plugins" section of your `.babelrc` or `package.json` file. #6351

* When `BabelCompiler` cannot resolve a Babel plugin or preset package in
  `.babelrc` or `package.json`, it now merely warns instead of
  crashing. #7179

* Compiler plugins can now import npm packages that are visible to their
  input files using `inputFile.require(id)`. b16e8d50194b37d3511889b316345f31d689b020

* `import` statements in application modules now declare normal variables
  for the symbols that are imported, making it significantly easier to
  inspect imported variables when debugging in the browser console or in
  `meteor shell`.

* `import` statements in application modules are no longer restricted to
  the top level, and may now appear inside conditional statements
  (e.g. `if (Meteor.isServer) { import ... }`) or in nested scopes.

* `import` statements now work as expected in `meteor shell`. #6271

* Commands installed in `dev_bundle/lib/node_modules/.bin` (such as
  `node-gyp` and `node-pre-gyp`) are now available to scripts run by
  `meteor npm`. e95dfe410e1b43e8131bc2df9d2c29decdd1eaf6

* When building an application using `meteor build`, "devDependencies"
  listed in `package.json` are no longer copied into the bundle. #6750

* Packages tested with `meteor test-packages` now have access to local
  `node_modules` directories installed in the parent application or in the
  package directory itself. #6827

* You no longer need to specify `DEPLOY_HOSTNAME=galaxy.meteor.com` to run
  `meteor deploy` (and similar commands) against Galaxy. The AWS us-east-1
  Galaxy is now the default for `DEPLOY_HOSTNAME`. If your app's DNS points to
  another Galaxy region, `meteor deploy` will detect that automatically as
  well. #7055

* The `coffeescript` plugin now passes raw JavaScript code enclosed by
  back-ticks to `BabelCompiler`, enabling all ECMAScript features
  (including `import` and `export`) within CoffeeScript. #6000 #6691

* The `coffeescript` package now implies the same runtime environment as
  `ecmascript` (`ecmascript-runtime`, `babel-runtime`, and `promise`, but
  not `modules`). #7184

* When Meteor packages install `npm` dependencies, the
  `process.env.NPM_CONFIG_REGISTRY` environment variable is now
  respected. #7162

* `files.rename` now always executes synchronously. 9856d1d418a4d19c0adf22ec9a92f7ce81a23b05

* "Bare" files contained by `client/compatibility/` directories or added
  with `api.addFiles(path, ..., { bare: true })` are no longer compiled by
  Babel. https://github.com/meteor/meteor/pull/7033#issuecomment-225126778

* Miscellaneous fixed bugs: #6877 #6843 #6881

## v1.3.2.4, 2016-04-20

> Meteor 1.3.2.4 was published because publishing 1.3.2.3 failed in an
unrecoverable way. Meteor 1.3.2.4 contains no additional changes beyond
the changes in 1.3.2.3.

## v1.3.2.3, 2016-04-20

* Reverted accidental changes included in 1.3.2.1 and 1.3.2.2 that
  improved DDP performance by batching updates, but broke some packages
  that relied on private methods of the DDP client Connection class. See
  https://github.com/meteor/meteor/pull/5680 for more details. These
  changes will be reinstated in 1.3.3.

## v1.3.2.2, 2016-04-18

* Fixed bugs #6819 and #6831.

## v1.3.2.1, 2016-04-15

* Fixed faulty comparison of `.sourcePath` and `.targetPath` properties of
  files scanned by the `ImportScanner`, which caused problems for apps
  using the `tap:i18n` package. 6e792a7cf25847b8cd5d5664a0ff45c9fffd9e57

## v1.3.2, 2016-04-15

* The `meteor/meteor` repository now includes a `Roadmap.md` file:
  https://github.com/meteor/meteor/blob/devel/Roadmap.md

* Running `npm install` in `bundle/programs/server` when deploying an app
  also rebuilds any binary npm dependencies, fixing #6537. Set
  METEOR_SKIP_NPM_REBUILD=1 to disable this behavior if necessary.

* Non-.js(on) files in `node_modules` (such as `.less` and `.scss`) are
  now processed by compiler plugins and may be imported by JS. #6037

* The `jquery` package can now be completely removed from any app (#6563),
  and uses `<app>/node_modules/jquery` if available (#6626).

* Source maps are once again generated for all bundled JS files, even if
  they are merely identity mappings, so that the files appear distinct in
  the browser, and stack traces make more sense. #6639

* All application files in `imports` directories are now considered lazy,
  regardless of whether the app is using the `modules` package. This could
  be a breaking change for 1.3.2 apps that do not use `modules` or
  `ecmascript` but contain `imports` directories. Workaround: move files
  out of `imports`, or rename `imports` to something else.

* The `npm-bcrypt` package has been upgraded to use the latest version
  (0.8.5) of the `bcrypt` npm package.

* Compiler plugins can call `addJavaScript({ path })` multiple times with
  different paths for the same source file, and `module.id` will reflect
  this `path` instead of the source path, if they are different. #6806

* Fixed bugs: https://github.com/meteor/meteor/milestones/Release%201.3.2

* Fixed unintended change to `Match.Optional` which caused it to behave the same as the new `Match.Maybe` and incorrectly matching `null` where it previously would not have allowed it. #6735

## v1.3.1, 2016-04-03

* Long isopacket node_modules paths have been shortened, fixing upgrade
  problems on Windows. #6609

* Version 1.3.1 of Meteor can now publish packages for earlier versions of
  Meteor, provided those packages do not rely on modules. #6484 #6618

* The meteor-babel npm package used by babel-compiler has been upgraded to
  version 0.8.4. c8d12aed4e725217efbe86fa35de5d5e56d73c83

* The `meteor node` and `meteor npm` commands now return the same exit
  codes as their child processes. #6673 #6675

* Missing module warnings are no longer printed for Meteor packages, or
  for `require` calls when `require` is not a free variable, fixing
  https://github.com/practicalmeteor/meteor-mocha/issues/19.

* Cordova iOS builds are no longer built by Meteor, but merely prepared
  for building. 88d43a0f16a484a5716050cb7de8066b126c7b28

* Compiler plugin errors were formerly silenced for files not explicitly
  added in package.js. Now those errors are reported when/if the files are
  imported by the ImportScanner. be986fd70926c9dd8eff6d8866205f236c8562c4

## v1.3, 2016-03-27

### ES2015/Modules

* Enable ES2015 and CommonJS modules in Meteor apps and packages, on
  both client and server. Also let you install modules in apps and
  package by running `npm install`. See: https://github.com/meteor/meteor/blob/master/packages/modules/README.md

* Enable ES2015 generators and ES2016 async/await in the `ecmascript`
  package.

* Inherit static getters and setters in subclasses, when using the
  `ecmascript` package. #5624

* Report full file paths on compiler errors when using the
  `ecmascript` package. #5551

* Now possible to `import` or `require` files with a `.json` file
  extension. #5810

* `process.env.NODE_ENV` is now defined on both client and server as
  either `development` or `production`, which also determines the boolean
  flags `Meteor.isDevelopment` and `Meteor.isProduction`.

* Absolute identifiers for app modules no longer have the `/app/` prefix,
  and absolute identifiers for Meteor packages now have the prefix
  `/node_modules/meteor/` instead of just `/node_modules/`, meaning you
  should `import {Blaze} from "meteor/blaze"` instead of `from "blaze"`.

* Package variables imported by application code are once again exposed
  globally, allowing them to be accessed from the browser console or from
  `meteor shell`. #5868

* Fixed global variable assignment analysis during linking. #5870 #5819

* Changes to files in node_modules will now trigger a restart of the
  development server, just like any other file changes. #5815

* The meteor package now exports a `global` variable (a la Node) that
  provides a reliable reference to the global object for all Meteor code.

* Packages in local node_modules directories now take precedence over
  Meteor packages of the same name. #5933

* Upgraded `babel-compiler` to Babel 6, with the following set of plugins:
  https://github.com/meteor/babel-preset-meteor/blob/master/index.js

* Lazy CSS modules may now be imported by JS: 12c946ee651a93725f243f790c7919de3d445a19

* Packages in the top-level node_modules directory of an app can now be
  imported by Meteor packages: c631d3ac35f5ca418b93c454f521989855b8ec72

* Added support for wildcard import and export statements. #5872 #5897

* Client-side stubs for built-in Node modules are now provided
  automatically if the `meteor-node-stubs` npm package is installed. #6056

* Imported file extensions are now optional for file types handled by
  compiler plugins. #6151

* Upgraded Babel packages to ~6.5.0: 292824da3f8449afd1cd39fcd71acd415c809c0f
  Note: .babelrc files are now ignored (#6016), but may be reenabled (#6351).

* Polyfills now provided for `process.nextTick` and `process.platform`. #6167 #6198 #6055 efe53de492da6df785f1cbef2799d1d2b492a939

* The `meteor test-app` command is now `meteor test [--full-app]`:
  ab5ab15768136d55c76d51072e746d80b45ec181

* New apps now include a `package.json` file.
  c51b8cf7ffd8e7c9ca93768a2df93e4b552c199c

* `require.resolve` is now supported.
  https://github.com/benjamn/install/commit/ff6b25d6b5511d8a92930da41db73b93eb1d6cf8

* JSX now enabled in `.js` files processed by the `ecmascript` compiler
  plugin. #6151

* On the server, modules contained within `node_modules` directories are
  now loaded using the native Node `require` function. #6398

* All `<script>` tag(s) for application and package code now appear at the
  end of the `<body>` rather than in the `<head>`. #6375

* The client-side version of `process.env.NODE_ENV` (and other environment
  variables) now matches the corresponding server-side values. #6399

### Performance

* Don't reload package catalog from disk on rebuilds unless package
  dependencies changed. #5747

* Improve minimongo performance on updating documents when there are
  many active observes. #5627

### Platform

* Upgrade to Node v0.10.41.

* Allow all types of URLs that npm supports in `Npm.depends`
  declarations.

* Split up `standard-minifiers` in separate CSS
  (`standard-minifiers-css`) and JS minifiers
  (`standard-minifiers-js`). `standard-minifiers` now acts as an
  umbrella package for these 2 minifiers.

* Allow piping commands to `meteor shell` via STDIN. #5575

* Let users set the CAFILE environment variable to override the SSL
  root certificate list. #4757 #5523

* `force-ssl` is now marked production only.

### Cordova

* Cordova dependencies have been upgraded to the latest versions
  (`cordova-lib` 6.0.0, `cordova-ios` 4.0.1, and `cordova-android` 5.1.0).

* iOS apps now require iOS 8 or higher, and building for iOS requires Xcode 7.2
  to be installed.

* Building for Android now requires Android SDK 23 to be installed. You may also
  need to create a new AVD for the emulator.

* Building Cordova Android apps on Windows is now supported. #4155

* The Crosswalk plugin has been updated to 1.4.0.

* Cordova core plugins are now pinned to minimal versions known to be compatible
  with the included platforms. A warning is printed asking people to upgrade
  their dependencies if they specify an older version, but we'll always use
  the pinned version regardless.

* The plugin used for file serving and hot code push has been completely
  rewritten. Among many other improvements, it downloads updates incrementally,
  can recover from downloading faulty JavaScript code, and is much more
  reliable and performant.
  See [`cordova-plugin-meteor-webapp`](https://github.com/meteor/cordova-plugin-meteor-webapp)
  for more a more detailed description of the new design.

* If the callbacks added with `Meteor.startup()` do not complete within a set
  time, we consider a downloaded version faulty and will fallback to the last
  known good version. The default timeout is 20 seconds, but this can be
  configured by setting `App.setPreference("WebAppStartupTimeout", "10000");`
  (in milliseconds) in `mobile-config.js`.

* We now use `WKWebView` on iOS by default, even on iOS 8 (which works because
  we do not use `file://` URLs).

* We now use `localhost` instead of `meteor.local` to serve files from. Since
  `localhost` is considered a secure origin, this means the web view won't
  disable web platform features that it otherwise would.

* The local server port now lies between 12000-13000 and is chosen based on
  the `appId`, to both be consistent and lessen the chance of collisions between
  multiple Meteor Cordova apps installed on the same device.

* The plugin now allows for local file access on both iOS and Android, using a
  special URL prefix (`http://localhost:<port>/local-filesystem/<path>`).

* App icon and launch image sizes have been updated. Low resolution sizes for
  now unsupported devices have been deprecated, and higher resolution versions
  have been added.

* We now support the modern Cordova whitelist mechanism. `App.accessRule` has
  been updated with new options.

* `meteor build` now supports a `--server-only` option to avoid building
  the mobile apps when `ios` or `android` platforms have been added. It still
  builds the `web.cordova` architecture in the server bundle however, so it can
  be served for hot code pushes.

* `meteor run` now always tries to use an autodetected IP address as the
  mobile `ROOT_URL`, even if we're not running on a device. This avoids a situation
  where an app already installed on a device connects to a restarted development
  server and receives a `localhost` `ROOT_URL`. #5973

* Fixed a discrepancy between the way we calculated client hashes during a mobile
  build and on the server, which meant a Cordova app would always download a
  new version the first time it started up.

* In Cordova apps, `Meteor.startup()` now correctly waits for the
  device to be ready before firing the callback.

### Accounts

* Make `Accounts.forgotPassword` treat emails as case insensitive, as
  the rest of the accounts system does.

### Blaze

* Don't throw in certain cases when calling a template helper with an
  empty data context. #5411 #5736

* Improve automatic blocking of URLs in attribute values to also
  include `vbscript:` URLs.

### Check

* Introduced new matcher `Match.Maybe(type)` which will also match (permit) `null` in addition to `undefined`.  This is a suggested replacement (where appropriate) for `Match.Optional` which did not permit `null`.  This prevents the need to use `Match.OneOf(null, undefined, type)`. #6220

### Testing

* Packages can now be marked as `testOnly` to only run as part of app
  testing with `meteor test`. This is achieved by setting
  `testOnly: true` to `Package.describe`.


### Uncategorized

* Remove warning in the `simple-todos-react` example app. #5716

* Fix interaction between `browser-policy` and `oauth` packages. #5628

* Add README.md to the `tinytest` package. #5750

* Don't crash when calling `ReactiveDict.prototype.clear` if a
  property with a value wasn't previously accessed. #5530 #5602

* Move `DDPRateLimiter` to the server only, since it won't work if it
  is called from the client. It will now error if referenced from the
  client at all.

* Don't call function more than once when passing a `Match.Where`
  argument to `check`. #5630 #5651

* Fix empty object argument check in `this.subscribe` in
  templates. #5620

* Make `HTTP.call` not crash on undefined content. #5565 #5601

* Return observe handle from
  `Mongo.Collection.prototype._publishCursor`. #4983 #5615

* Add 'Did you mean?' reminders for some CLI commands to help Rails
  developers. #5593

* Make internal shell scripts compatible with other Unix-like
  systems. #5585

* Add a `_pollingInterval` option to `coll.find()` that can be used in
  conjunction with `_disableOplog: true`. #5586

* Expose Tinytest internals which can be used to extend it. #3541

* Improve error message from `check` when passing in null. #5545

* Split up `standard-minifiers` in separate CSS (`standard-minifier-css`) and JS
  minifiers(`standard-minifier-js`). `standard-minifiers` now acts as an umbrella package for these
  2 minifiers.

* Detect new Facebook user-agent in the `spiderable` package. #5516

* `Match.ObjectIncluding` now really requires plain objects. #6140

* Allow `git+` URL schemes for npm dependencies. #844

* Expose options `disableOplog`, `pollingIntervalMs`, and
  `pollingThrottleMs` to `Cursor.find` for tuning observe parameters
  on the server.

* Expose `dynamicHead` and `dynamicBody` hooks in boilerplate generation allowing code to inject content into the body and head tags from the server. #3860

* Add methods of the form `BrowserPolicy.content.allow<ContentType>BlobUrl()` to BrowserPolicy #5141

* Move `<script>` tags to end of `<body>` to enable 'loading' UI to be inserted into the boilerplate #6375

* Adds WebAppInternals.setBundledJsCssUrlRewriteHook allowing apps to supply a hook function that can create a dynamic bundledJsCssPrefix at runtime. This is useful if you're using a CDN by giving you a way to ensure the CDN won't cache broken js/css resources during an app upgrade.

Patches contributed by GitHub users vereed, mitar, nathan-muir,
robfallows, skishore, okland, Primigenus, zimme, welelay, rgoomar,
bySabi, mbrookes, TomFreudenberg, TechPlexEngineer, zacharydenton,
AlexeyMK, gwendall, dandv, devgrok, brianlukoff.


## v.1.2.1, 2015-10-26

* `coll.insert()` now uses a faster (but cryptographically insecure)
  algorithm to generate document IDs when called outside of a method
  and an `_id` field is not explicitly passed. With this change, there
  are no longer two algorithms used to generate document
  IDs. `Random.id()` can still be used to generate cryptographically
  secure document IDs. [#5161](https://github.com/meteor/meteor/issues/5161)

* The `ecmascript-collections` package has been renamed to
  `ecmascript-runtime` and now includes a more complete selection of
  ES2015 polyfills and shims from [`core-js`](https://www.npmjs.com/package/core-js).
  The complete list can be found
  [here](https://github.com/meteor/ecmascript-runtime/blob/master/server.js).

* Check type of `onException` argument to `bindEnvironment`. [#5271](https://github.com/meteor/meteor/issues/5271)

* WebApp's `PORT` environment variable can now be a named pipe to better support
  deployment on IIS on Windows. [4413](https://github.com/meteor/meteor/issues/4413)

* `Template.dynamic` can be now used as a block helper:
  `{{#Template.dynamic}} ... {{/Template.dynamic}}` [#4756](https://github.com/meteor/meteor/issues/4756)

* `Collection#allow/deny` now throw errors when passed falsy values. [#5442](https://github.com/meteor/meteor/pull/5442)

* `source-map` has been updated to a newer patch version, which fixes major bugs
  in particular around loading bundles generated by Webpack. [#5411](https://github.com/meteor/meteor/pull/5411)

* `check` now returns instead of throwing errors internally, which should make
  it much faster. `check` is used in many core Meteor packages, so this should
  result in small performance improvements across the framework. [#4584](https://github.com/meteor/meteor/pull/4584)

* The `userEmail` option to `Meteor.loginWithMeteorDeveloperAccount` has been
  renamed to `loginHint`, and now supports Google accounts as well. The old
  option still works for backwards compatibility. [#2422](https://github.com/meteor/meteor/issues/2422) [#5313](https://github.com/meteor/meteor/pull/5313)

* The old `addFiles` API for adding package assets no longer throws an error,
  making it easier to share packages between pre- and post-1.2 versions of
  Meteor. [#5458](https://github.com/meteor/meteor/issues/5458)

* Normally, you can't deploy to free meteor.com hosting or Galaxy from a
  non-Linux machine if you have *local* non-published packages with binary
  dependencies, nor can you run `meteor build --architecture SomeOtherArch`. As
  a temporary workaround, if you set the `METEOR_BINARY_DEP_WORKAROUND`
  variable, you will be able to deploy to Galaxy (but not free meteor.com
  hosting), and tarballs built with `meteor build` will contain a
  `programs/server/setup.sh` shell script which should be run on the server to
  install those packages.

## v1.2.0.2, 2015-09-28

* Update Crosswalk plugin for Cordova to 1.3.1. [#5267](https://github.com/meteor/meteor/issues/5267)

* Fix `meteor add` for a Cordova plugin using a Git URL with SHA.

* Upgraded the `promise` package to use `meteor-promise@0.5.0`, which uses
  the global `Promise` constructor in browsers that define it natively.

* Fix error in assigning attributes to `<body>` tag when using Blaze templates
  or `static-html`. [#5232](https://github.com/meteor/meteor/issues/5232)

## v1.2.0.1, 2015-09-22

* Fix incorrect publishing of packages with exports but no source. [#5228](https://github.com/meteor/meteor/issues/5228)

## v1.2, 2015-09-21

There are quite a lot of changes in Meteor 1.2. See the
[Wiki](https://github.com/meteor/meteor/wiki/Breaking-changes-in-Meteor-1.2) for
a shorter list of breaking changes you should be aware of when upgrading.

### Core Packages

* `meteor-platform` has been deprecated in favor of the smaller `meteor-base`,
  with apps listing their other dependencies explicitly.  The v1.2 upgrader
  will rewrite `meteor-platform` in existing apps.  `meteor-base` puts fewer
  symbols in the global namepsace, so it's no longer true that all apps
  have symbols like `Random` and `EJSON` in the global namespace.

* New packages: `ecmascript`, `es5-shim`, `ecmascript-collections`, `promise`,
  `static-html`, `jshint`, `babel-compiler`

* No longer include the `json` package by default, which contains code for
  `JSON.parse` and `JSON.stringify`.  (The last browser to not support JSON
  natively was Internet Explorer 7.)

* `autoupdate` has been renamed `hot-code-push`

### Meteor Accounts

* Login attempts are now rate-limited by default.  This can be turned off
  using `Accounts.removeDefaultRateLimit()`.

* `loginWithPassword` now matches username or email in a case insensitive
  manner. If there are multiple users with a username or email only differing
  in case, a case sensitive match is required. [#550](https://github.com/meteor/meteor/issues/550)

* `loginWithGithub` now requests `user:email` scope by default, and attempts
  to fetch the user's emails. If no public email has been set, we use the
  primary email instead. We also store the complete list of emails. [#4545](https://github.com/meteor/meteor/issues/4545)

* When an account's email address is verified, deactivate other verification
  tokens.  [#4626](https://github.com/meteor/meteor/issues/4626)

* Fix bug where blank page is shown when an expired login token is
  present. [#4825](https://github.com/meteor/meteor/issues/4825)

* Fix `OAuth1Binding.prototype.call` when making requests to Twitter
  with a large parameter set.

* Directions for setting up Google OAuth in accounts-ui have been updated to
  match Google's new requirements.

* Add `Accounts.oauth.unregisterService` method, and ensure that users can only
  log in with currently registered services.  [#4014](https://github.com/meteor/meteor/issues/4014)

* The `accounts-base` now defines reusable `AccountsClient` and
  `AccountsServer` constructors, so that users can create multiple
  independent instances of the `Accounts` namespace.  [#4233](https://github.com/meteor/meteor/issues/4233)

* Create an index for `Meteor.users` on
  `services.email.verificationTokens.token` (instead of
  `emails.validationTokens.token`, which never was used for anything).  [#4482](https://github.com/meteor/meteor/issues/4482)

* Remove an IE7-specific workaround from accounts-ui.  [#4485](https://github.com/meteor/meteor/issues/4485)

### Livequery

* Improved server performance by reducing overhead of processing oplog after
  database writes. Improvements are most noticeable in case when a method is
  doing a lot of writes on collections with plenty of active observers.  [#4694](https://github.com/meteor/meteor/issues/4694)

### Mobile

* The included Cordova tools have been updated to the latest version 5.2.0.
  This includes Cordova Android 4.1 and Cordova iOS 3.9. These updates may
  require you to make changes to your app. For details, see the [Cordova release
  notes] (https://cordova.apache.org/#news) for for the different versions.

* Thanks to Cordova Android's support for pluggable web views, it is now
  possible to install the [Crosswalk plugin]
  (https://crosswalk-project.org/documentation/cordova/cordova_4.html), which
  offers a hugely improved web view on older Android versions.
  You can add the plugin to your app with `meteor add crosswalk`.

* The bundled Android tools have been removed and a system-wide install of the
  Android SDK is now required. This should make it easier to keep the
  development toolchain up to date and helps avoid some difficult to diagnose
  failures. If you don't have your own Android tools installed already, you can
  find more information about installing the Android SDK for [Mac] (https://github.com/meteor/meteor/wiki/Mobile-Dev-Install:-Android-on-Mac)
  or [Linux]
  (https://github.com/meteor/meteor/wiki/Mobile-Dev-Install:-Android-on-Linux).

* As part of moving to npm, many Cordova plugins have been renamed. Meteor
  should perform conversions automatically, but you may want to be aware of this
  to avoid surprises. See [here]
  (https://cordova.apache.org/announcements/2015/04/21/plugins-release-and-move-to-npm.html)
  for more information.

* Installing plugins from the local filesystem is now supported using `file://`
  URLs, which should make developing your own plugins more convenient. It is
  also needed as a temporary workaround for using the Facebook plugin.
  Relative references are interpreted relative to the Meteor project directory.
  (As an example,
  `meteor add cordova:phonegap-facebook-plugin@file://../phonegap-facebook-plugin`
  would attempt to install the plugin from the same directory you Meteor project
  directory is located in.)

* Meteor no longer supports installing Cordova plugins from tarball URLs, but
  does support Git URLs with a SHA reference (like
  `https://github.com/apache/cordova-plugin-file#c452f1a67f41cb1165c92555f0e721fbb07329cc`).
  Existing GitHub tarball URLs are converted automatically.

* Allow specifying a `buildNumber` in `App.info`, which is used to set the
  `android-versionCode` and `ios-CFBundleVersion` in the `config.xml` of the
  Cordova project. The build number is used to differentiate between
  different versions of the app, and should be incremented before distributing
  a built app to stores or testing services. [#4048](https://github.com/meteor/meteor/issues/4048)

* Other changes include performance enhancements when building and running,
  and improved requirements checking and error reporting.

* Known issue: we do not currently show logging output when running on the
  iOS Simulator. As a workaround, you can `meteor run ios-device` to open the
  project in Xcode and watch the output there.

### Templates/Blaze

* New syntax: Handlebars sub-expressions are now supported -- as in,
  `{{helper (anotherHelper arg1 arg2)}}` -- as well as new block helper forms
  `#each .. in ..` and `#let x=y`.  See
  https://github.com/meteor/meteor/tree/devel/packages/spacebars

* Add a special case for the new `react-template-helper` package -- don't let
  templates use {{> React}} with siblings since `React.render` assumes it's
  being rendered into an empty container element. (This lets us throw the error
  when compiling templates rather than when the app runs.)

* Improve parsing of `<script>` and `<style>` tags.  [#3797](https://github.com/meteor/meteor/issues/3797)

* Fix a bug in `observe-sequence`. The bug was causing unnecessary rerenderings
  in an instance of `#each` block helper followed by false "duplicate ids"
  warnings. [#4049](https://github.com/meteor/meteor/issues/4049)

* `TemplateInstance#subscribe` now has a new `connection` option, which
  specifies which connection should be used when making the subscription. The
  default is `Meteor.connection`, which is the connection used when calling
  `Meteor.subscribe`.

* Fix external `<script>` tags in body or templates.  [#4415](https://github.com/meteor/meteor/issues/4415)

* Fix memory leak.  [#4289](https://github.com/meteor/meteor/issues/4289)

* Avoid recursion when materializing DOM elements, to avoid stack overflow
  errors in certain browsers. [#3028](https://github.com/meteor/meteor/issues/3028)

* Blaze and Meteor's built-in templating are now removable using
  `meteor remove blaze-html-templates`. You can add back support for static
  `head` and `body` tags in `.html` files by using the `static-html` package.

### DDP

* Websockets now support the
  [`permessage-deflate`](https://tools.ietf.org/id/draft-ietf-hybi-permessage-compression-19.txt)
  extension, which compresses data on the wire. It is enabled by default on the
  server. To disable it, set `$SERVER_WEBSOCKET_COMPRESSION` to `0`. To configure
  compression options, set `$SERVER_WEBSOCKET_COMPRESSION` to a JSON object that
  will be used as an argument to
  [`deflate.configure`](https://github.com/faye/permessage-deflate-node/blob/master/README.md).
  Compression is supported on the client side by Meteor's Node DDP client and by
  browsers including Chrome, Safari, and Firefox 37.

* The `ddp` package has been split into `ddp-client` and `ddp-server` packages;
  using `ddp` is equivalent to using both. This allows you to use the Node DDP
  client without adding the DDP server to your app.  [#4191](https://github.com/meteor/meteor/issues/4191) [#3452](https://github.com/meteor/meteor/issues/3452)

* On the client, `Meteor.call` now takes a `throwStubExceptions` option; if set,
  exceptions thrown by method stubs will be thrown instead of logged, and the
  method will not be invoked on the server.  [#4202](https://github.com/meteor/meteor/issues/4202)

* `sub.ready()` should return true inside that subscription's `onReady`
  callback.  [#4614](https://github.com/meteor/meteor/issues/4614)

* Fix method calls causing broken state when socket is reconnecting.  [#5104](https://github.com/meteor/meteor/issues/5104)

### Isobuild

* Build plugins will no longer process files whose names match the extension
  exactly (with no extra dot). If your build plugin needs to match filenames
  exactly, you should use the new build plugin API in this release which
  supplies a special `filenames` option. [#3985](https://github.com/meteor/meteor/issues/3985)

* Adding the same file twice in the same package is now an error. Previously,
  this could either lead to the file being included multiple times, or to a
  build time crash.

* You may now specify the `bare` option for JavaScript files on the server.
  Previous versions only allowed this on the client. [#3681](https://github.com/meteor/meteor/issues/3681)

* Ignore `node_modules` directories in apps instead of processing them as Meteor
  source code.  [#4457](https://github.com/meteor/meteor/issues/4457) [#4452](https://github.com/meteor/meteor/issues/4452)

* Backwards-incompatible change for package authors: Static assets in package.js files must now be
  explicitly declared by using `addAssets` instead of `addFiles`. Previously,
  any file that didn't have a source handler was automatically registered as a
  server-side asset. The `isAsset` option to `addFiles` is also deprecated in
  favor of `addAssets`.

* Built files are now always annotated with line number comments, to improve the
  debugging experience in browsers that don't support source maps.

* There is a completely new API for defining build plugins that cache their
  output. There are now special APIs for defining linters and minifiers in
  addition to compilers. The core Meteor packages for `less`, `coffee`, `stylus`
  and `html` files have been updated to use this new API. Read more on the
  [Wiki page](https://github.com/meteor/meteor/wiki/Build-Plugins-API).

### CSS

* LESS and Stylus now support cross-package imports.

* CSS concatenation and minification is delegated to the `standard-minifiers`
  package, which is present by default (and added to existing apps by the v1.2
  upgrader).

* CSS output is now split into multiple stylesheets to avoid hitting limits on
  rules per stylesheet in certain versions of Internet Explorer. [#1876](https://github.com/meteor/meteor/issues/1876)

### Mongo

* The oplog observe driver now properly updates queries when you drop a
  database.  [#3847](https://github.com/meteor/meteor/issues/3847)

* MongoID logic has been moved out of `minimongo` into a new package called
  `mongo-id`.

* Fix Mongo upserts with dotted keys in selector.  [#4522](https://github.com/meteor/meteor/issues/4522)


### `meteor` command-line tool

* You can now create three new example apps with the command line tool. These
  are the apps from the official tutorials at http://meteor.com/tutorials, which
  demonstrate building the same app with Blaze, Angular, and React. Try these
  apps with:

  ```sh
  meteor create --example simple-todos
  meteor create --example simple-todos-react
  meteor create --example simple-todos-angular
  ```

* `meteor shell` no longer crashes when piped from another command.

* Avoid a race condition in `meteor --test` and work with newer versions of the
  Velocity package.  [#3957](https://github.com/meteor/meteor/issues/3957)

* Improve error handling when publishing packages.  [#3977](https://github.com/meteor/meteor/issues/3977)

* Improve messaging around publishing binary packages.  [#3961](https://github.com/meteor/meteor/issues/3961)

* Preserve the value of `_` in `meteor shell`.  [#4010](https://github.com/meteor/meteor/issues/4010)

* `meteor mongo` now works on OS X when certain non-ASCII characters are in the
  pathname, as long as the `pgrep` utility is installed (it ships standard with
  OS X 10.8 and newer).  [#3999](https://github.com/meteor/meteor/issues/3999)

* `meteor run` no longer ignores (and often reverts) external changes to
  `.meteor/versions` which occur while the process is running.  [#3582](https://github.com/meteor/meteor/issues/3582)

* Fix crash when downloading two builds of the same package version
  simultaneously.  [#4163](https://github.com/meteor/meteor/issues/4163)

* Improve messages printed by `meteor update`, displaying list of packages
  that are not at the latest version available.

* When determining file load order, split file paths on path separator
  before comparing path components alphabetically.  [#4300](https://github.com/meteor/meteor/issues/4300)

* Fix inability to run `mongod` due to lack of locale configuration on some
  platforms, and improve error message if the failure still occurs.  [#4019](https://github.com/meteor/meteor/issues/4019)

* New `meteor lint` command.

### Minimongo

* The `$push` query modifier now supports a `$position` argument.  [#4312](https://github.com/meteor/meteor/issues/4312)

* `c.update(selector, replacementDoc)` no longer shares mutable state between
  replacementDoc and Minimongo internals. [#4377](https://github.com/meteor/meteor/issues/4377)

### Email

* `Email.send` now has a new option, `attachments`, in the same style as
  `mailcomposer`.
  [Details here.](https://github.com/andris9/mailcomposer#add-attachments)

### Tracker

* New `Tracker.Computation#onStop` method.  [#3915](https://github.com/meteor/meteor/issues/3915)

* `ReactiveDict` has two new methods, `clear` and `all`. `clear` resets
  the dictionary as if no items had been added, meaning all calls to `get` will
  return `undefined`. `all` converts the dictionary into a regular JavaScript
  object with a snapshot of the keys and values. Inside an autorun, `all`
  registers a dependency on any changes to the dictionary. [#3135](https://github.com/meteor/meteor/issues/3135)

### Utilities

* New `beforeSend` option to `HTTP.call` on the client allows you to directly
  access the `XMLHttpRequest` object and abort the call.  [#4419](https://github.com/meteor/meteor/issues/4419) [#3243](https://github.com/meteor/meteor/issues/3243) [#3266](https://github.com/meteor/meteor/issues/3266)

* Parse `application/javascript` and `application/x-javascript` HTTP replies as
  JSON too.  [#4595](https://github.com/meteor/meteor/issues/4595)

* `Match.test` from the `check` package now properly compares boolean literals,
  just like it does with Numbers and Strings. This applies to the `check`
  function as well.

* Provide direct access to the `mailcomposer` npm module used by the `email`
  package on `EmailInternals.NpmModules`. Allow specifying a `MailComposer`
  object to `Email.send` instead of individual options.  [#4209](https://github.com/meteor/meteor/issues/4209)

* Expose `Spiderable.requestTimeoutMs` from `spiderable` package to
  allow apps to set the timeout for running phantomjs.

* The `spiderable` package now reports the URL it's trying to fetch on failure.


### Other bug fixes and improvements

* Upgraded dependencies:

  - Node: 0.10.40 (from 0.10.36)
  - uglify-js: 2.4.20 (from 2.4.17)
  - http-proxy: 1.11.1 (from 1.6.0)

* `Meteor.loginWithGoogle` now supports `prompt`. Choose a prompt to always be
  displayed on Google login.

* Upgraded `coffeescript` package to depend on NPM packages
  coffeescript@1.9.2 and source-map@0.4.2. [#4302](https://github.com/meteor/meteor/issues/4302)

* Upgraded `fastclick` to 1.0.6 to fix an issue in iOS Safari. [#4393](https://github.com/meteor/meteor/issues/4393)

* Fix `Error: Can't render headers after they are sent to the client`.  [#4253](https://github.com/meteor/meteor/issues/4253) [#4750](https://github.com/meteor/meteor/issues/4750)

* `Meteor.settings.public` is always available on client and server,
  and modifications made on the server (for example, during app initialization)
  affect the value seen by connecting clients. [#4704](https://github.com/meteor/meteor/issues/4704)

### Windows

* Increase the buffer size for `netstat` when looking for running Mongo servers. [#4125](https://github.com/meteor/meteor/issues/4125)

* The Windows installer now always fetches the latest available version of
  Meteor at runtime, so that it doesn't need to be recompiled for every release.

* Fix crash in `meteor mongo` on Windows.  [#4711](https://github.com/meteor/meteor/issues/4711)


## v1.1.0.3, 2015-08-03

### Accounts

* When using Facebook API version 2.4, properly fetch `email` and other fields.
  Facebook recently forced all new apps to use version 2.4 of their API.  [#4743](https://github.com/meteor/meteor/issues/4743)


## v1.1.0.2, 2015-04-06

### `meteor` command-line tool

* Revert a change in 1.1.0.1 that caused `meteor mongo` to fail on some Linux
  systems. [#4115](https://github.com/meteor/meteor/issues/4115), [#4124](https://github.com/meteor/meteor/issues/4124), [#4134](https://github.com/meteor/meteor/issues/4134)


## v1.1.0.1, 2015-04-02

### Blaze

* Fix a regression in 1.1 in Blaze Templates: an error happening when View is
  invalidated immediately, causing a client-side crash (accessing
  `destroyMembers` of `undefined`). [#4097](https://github.com/meteor/meteor/issues/4097)

## v1.1, 2015-03-31

### Windows Support

* The Meteor command line tool now officially supports Windows 7, Windows 8.1,
  Windows Server 2008, and Windows Server 2012. It can run from PowerShell or
  Command Prompt.

* There is a native Windows installer that will be available for download from
  <https://www.meteor.com/install> starting with this release.

* In this release, Meteor on Windows supports all features available on Linux
  and Mac except building mobile apps with PhoneGap/Cordova.

* The `meteor admin get-machine` command now supports an additional
  architecture, `os.windows.x86_32`, which can be used to build binary packages
  for Windows.

### Version Solver

* The code that selects compatible package versions for `meteor update`
  and resolves conflicts on `meteor add` has been rewritten from the ground up.
  The core solver algorithm is now based on MiniSat, an open-source SAT solver,
  improving performance and maintainability.

* Refresh the catalog instead of downgrading packages when the versions in
  `.meteor/versions` aren't in the cache.  [#3653](https://github.com/meteor/meteor/issues/3653)

* Don't downgrade packages listed in `.meteor/packages`, or upgrade to a new
  major version, unless the new flag `--allow-incompatible-update` is passed
  as an override.

* Error messages are more detailed when constraints are unsatisfiable.

* Prefer "patched" versions of new indirect dependencies, and take patches
  to them on `meteor update` (for example, `1.0.1` or `1.0.0_1` over `1.0.0`).

* Version Solver is instrumented for profiling (`METEOR_PROFILE=1` in the
  environment).

* Setting the `METEOR_PRINT_CONSTRAINT_SOLVER_INPUT` environment variable
  prints information useful for diagnosing constraint solver bugs.

### Tracker

* Schedule the flush cycle using a better technique than `setTimeout` when
  available.  [#3889](https://github.com/meteor/meteor/issues/3889)

* Yield to the event loop during the flush cycle, unless we're executing a
  synchronous `Tracker.flush()`.  [#3901](https://github.com/meteor/meteor/issues/3901)

* Fix error reporting not being source-mapped properly. [#3655](https://github.com/meteor/meteor/issues/3655)

* Introduce a new option for `Tracker.autorun` - `onError`. This callback can be
  used to handle errors caught in the reactive computations. [#3822](https://github.com/meteor/meteor/issues/3822)

### Blaze

* Fix stack overflow from nested templates and helpers by avoiding recursion
  during rendering.  [#3028](https://github.com/meteor/meteor/issues/3028)

### `meteor` command-line tool

* Don't fail if `npm` prints more than 200K.  [#3887](https://github.com/meteor/meteor/issues/3887)


### Other bug fixes and improvements

* Upgraded dependencies:

  - uglify-js: 2.4.17 (from 2.4.13)

Patches contributed by GitHub users hwillson, mitar, murillo128, Primigenus,
rjakobsson, and tmeasday.


## v1.0.5, 2015-03-25

* This version of Meteor now uses version 2.2 of the Facebook API for
  authentication, instead of 1.0. If you use additional Facebook API methods
  beyond login, you may need to request new permissions.

  Facebook will automatically switch all apps to API version 2.0 on April
  30th, 2015. Please make sure to update your application's permissions and API
  calls by that date.

  For more details, see
  https://github.com/meteor/meteor/wiki/Facebook-Graph-API-Upgrade


## v1.0.4.2, 2015-03-20

* Fix regression in 1.0.4 where using Cordova for the first time in a project
  with hyphens in its directory name would fail.  [#3950](https://github.com/meteor/meteor/issues/3950)


## v1.0.4.1, 2015-03-18

* Fix regression in 1.0.4 where `meteor publish-for-arch` only worked for
  packages without colons in their name.  [#3951](https://github.com/meteor/meteor/issues/3951)

## v1.0.4, 2015-03-17

### Mongo Driver

* Meteor is now tested against MongoDB 2.6 by default (and the bundled version
  used by `meteor run` has been upgraded). It should still work fine with
  MongoDB 2.4.  Previous versions of Meteor mostly worked with MongoDB 2.6, with
  a few caveats:

    - Some upsert invocations did not work with MongoDB in previous versions of
      Meteor.
    - Previous versions of Meteor required setting up a special "user-defined
      role" with access to the `system.replset` table to use the oplog observe
      driver with MongoDB 2.6.  These extra permissions are not required with
      this version of Meteor.

  The MongoDB command needed to set up user permissions for the oplog observe
  driver is slightly different in MongoDB 2.6; see
  https://github.com/meteor/meteor/wiki/Oplog-Observe-Driver for details.

  We have also tested Meteor against the recently-released MongoDB 3.0.0.
  While we are not shipping MongoDB 3.0 with Meteor in this release (preferring
  to wait until its deployment is more widespread), we believe that Meteor
  1.0.4 apps will work fine when used with MongoDB 3.0.0 servers.

* Fix 0.8.1 regression where failure to connect to Mongo at startup would log a
  message but otherwise be ignored. Now it crashes the process, as it did before
  0.8.1.  [#3038](https://github.com/meteor/meteor/issues/3038)

* Use correct transform for allow/deny rules in `update` when different rules
  have different transforms.  [#3108](https://github.com/meteor/meteor/issues/3108)

* Provide direct access to the collection and database objects from the npm
  Mongo driver via new `rawCollection` and `rawDatabase` methods on
  `Mongo.Collection`.  [#3640](https://github.com/meteor/meteor/issues/3640)

* Observing or publishing an invalid query now throws an error instead of
  effectively hanging the server.  [#2534](https://github.com/meteor/meteor/issues/2534)


### Livequery

* If the oplog observe driver gets too far behind in processing the oplog, skip
  entries and re-poll queries instead of trying to keep up.  [#2668](https://github.com/meteor/meteor/issues/2668)

* Optimize common cases faced by the "crossbar" data structure (used by oplog
  tailing and DDP method write tracking).  [#3697](https://github.com/meteor/meteor/issues/3697)

* The oplog observe driver recovers from failed attempts to apply the modifier
  from the oplog (eg, because of empty field names).


### Minimongo

* When acting as an insert, `c.upsert({_id: 'x'}, {foo: 1})` now uses the `_id`
  of `'x'` rather than a random `_id` in the Minimongo implementation of
  `upsert`, just like it does for `c.upsert({_id: 'x'}, {$set: {foo: 1}})`.
  (The previous behavior matched a bug in the MongoDB 2.4 implementation of
  upsert that is fixed in MongoDB 2.6.)  [#2278](https://github.com/meteor/meteor/issues/2278)

* Avoid unnecessary work while paused in minimongo.

* Fix bugs related to observing queries with field filters: `changed` callbacks
  should not trigger unless a field in the filter has changed, and `changed`
  callbacks need to trigger when a parent of an included field is
  unset.  [#2254](https://github.com/meteor/meteor/issues/2254) [#3571](https://github.com/meteor/meteor/issues/3571)

* Disallow setting fields with empty names in minimongo, to match MongoDB 2.6
  semantics.


### DDP

* Subscription handles returned from `Meteor.subscribe` and
  `TemplateInstance#subscribe` now have a `subscriptionId` property to identify
  which subscription the handle is for.

* The `onError` callback to `Meteor.subscribe` has been replaced with a more
  general `onStop` callback that has an error as an optional first argument.
  The `onStop` callback is called when the subscription is terminated for
  any reason.  `onError` is still supported for backwards compatibility. [#1461](https://github.com/meteor/meteor/issues/1461)

* The return value from a server-side `Meteor.call` or `Meteor.apply` is now a
  clone of what the function returned rather than sharing mutable state.  [#3201](https://github.com/meteor/meteor/issues/3201)

* Make it easier to use the Node DDP client implementation without running a web
  server too.  [#3452](https://github.com/meteor/meteor/issues/3452)


### Blaze

* Template instances now have a `subscribe` method that functions exactly like
  `Meteor.subscribe`, but stops the subscription when the template is destroyed.
  There is a new method on Template instances called `subscriptionsReady()`
  which is a reactive function that returns true when all of the subscriptions
  made with `TemplateInstance#subscribe` are ready. There is also a built-in
  helper that returns the same thing and can be accessed with
  `Template.subscriptionsReady` inside any template.

* Add `onRendered`, `onCreated`, and `onDestroyed` methods to
  `Template`. Assignments to `Template.foo.rendered` and so forth are deprecated
  but are still supported for backwards compatibility.

* Fix bug where, when a helper or event handler was called from inside a custom
  block helper,  `Template.instance()` returned the `Template.contentBlock`
  template instead of the actual user-defined template, making it difficult to
  use `Template.instance()` for local template state.

* `Template.instance()` now works inside `Template.body`.  [#3631](https://github.com/meteor/meteor/issues/3631)

* Allow specifying attributes on `<body>` tags in templates.

* Improve performance of rendering large arrays.  [#3596](https://github.com/meteor/meteor/issues/3596)


### Isobuild

* Support `Npm.require('foo/bar')`.  [#3505](https://github.com/meteor/meteor/issues/3505) [#3526](https://github.com/meteor/meteor/issues/3526)

* In `package.js` files, `Npm.require` can only require built-in Node modules
  (and dev bundle modules, though you shouldn't depend on that), not the modules
  from its own `Npm.depends`. Previously, such code would work but only on the
  second time a `package.js` was executed.

* Ignore vim swap files in the `public` and `private` directories.  [#3322](https://github.com/meteor/meteor/issues/3322)

* Fix regression in 1.0.2 where packages might not be rebuilt when the compiler
  version changes.


### Meteor Accounts

* The `accounts-password` `Accounts.emailTemplates` can now specify arbitrary
  email `headers`.  The `from` address can now be set separately on the
  individual templates, and is a function there rather than a static
  string. [#2858](https://github.com/meteor/meteor/issues/2858) [#2854](https://github.com/meteor/meteor/issues/2854)

* Add login hooks on the client: `Accounts.onLogin` and
  `Accounts.onLoginFailure`. [#3572](https://github.com/meteor/meteor/issues/3572)

* Add a unique index to the collection that stores OAuth login configuration to
  ensure that only one configuration exists per service.  [#3514](https://github.com/meteor/meteor/issues/3514)

* On the server, a new option
  `Accounts.setPassword(user, password, { logout: false })` overrides the
  default behavior of logging out all logged-in connections for the user.  [#3846](https://github.com/meteor/meteor/issues/3846)


### Webapp

* `spiderable` now supports escaped `#!` fragments.  [#2938](https://github.com/meteor/meteor/issues/2938)

* Disable `appcache` on Firefox by default.  [#3248](https://github.com/meteor/meteor/issues/3248)

* Don't overly escape `Meteor.settings.public` and other parts of
  `__meteor_runtime_config__`.  [#3730](https://github.com/meteor/meteor/issues/3730)

* Reload the client program on `SIGHUP` or Node-specific IPC messages, not
  `SIGUSR2`.


### `meteor` command-line tool

* Enable tab-completion of global variables in `meteor shell`.  [#3227](https://github.com/meteor/meteor/issues/3227)

* Improve the stability of `meteor shell`.  [#3437](https://github.com/meteor/meteor/issues/3437) [#3595](https://github.com/meteor/meteor/issues/3595) [#3591](https://github.com/meteor/meteor/issues/3591)

* `meteor login --email` no longer takes an ignored argument.  [#3532](https://github.com/meteor/meteor/issues/3532)

* Fix regression in 1.0.2 where `meteor run --settings s` would ignore errors
  reading or parsing the settings file.  [#3757](https://github.com/meteor/meteor/issues/3757)

* Fix crash in `meteor publish` in some cases when the package is inside an
  app. [#3676](https://github.com/meteor/meteor/issues/3676)

* Fix crashes in `meteor search --show-all` and `meteor search --maintainer`.
  \#3636

* Kill PhantomJS processes after `meteor --test`, and only run the app
  once. [#3205](https://github.com/meteor/meteor/issues/3205) [#3793](https://github.com/meteor/meteor/issues/3793)

* Give a better error when Mongo fails to start up due to a full disk.  [#2378](https://github.com/meteor/meteor/issues/2378)

* After killing existing `mongod` servers, also clear the `mongod.lock` file.

* Stricter validation for package names: they cannot begin with a hyphen, end
  with a dot, contain two consecutive dots, or start or end with a colon.  (No
  packages on Atmosphere fail this validation.)  Additionally, `meteor create
  --package` applies the same validation as `meteor publish` and disallows
  packages with multiple colons.  (Packages with multiple colons like
  `local-test:iron:router` are used internally by `meteor test-packages` so that
  is not a strict validation rule.)

* `meteor create --package` now no longer creates a directory with the full
  name of the package, since Windows file systems cannot have colon characters
  in file paths. Instead, the command now creates a directory named the same
  as the second part of the package name after the colon (without the username
  prefix).


### Meteor Mobile

* Upgrade the Cordova CLI dependency from 3.5.1 to 4.2.0. See the release notes
  for the 4.x series of the Cordova CLI [on Apache
  Cordova](http://cordova.apache.org/announcements/2014/10/16/cordova-4.html).

* Related to the recently discovered [attack
  vectors](http://cordova.apache.org/announcements/2014/08/04/android-351.html)
  in Android Cordova apps, Meteor Cordova apps no longer allow access to all
  domains by default. If your app access external resources over XHR, you need
  to add them to the whitelist of allowed domains with the newly added
  [`App.accessRule`
  method](https://docs.meteor.com/#/full/App-accessRule) in your
  `mobile-config.js` file.

* Upgrade Cordova Plugins dependencies in Meteor Core packages:
  - `org.apache.cordova.file`: from 1.3.0 to 1.3.3
  - `org.apache.cordova.file-transfer`: from 0.4.4 to 0.5.0
  - `org.apache.cordova.splashscreen`: from 0.3.3 to 1.0.0
  - `org.apache.cordova.console`: from 0.2.10 to 0.2.13
  - `org.apache.cordova.device`: from 0.2.11 to 0.3.0
  - `org.apache.cordova.statusbar`: from 0.1.7 to 0.1.10
  - `org.apache.cordova.inappbrowser`: from 0.5.1 to 0.6.0
  - `org.apache.cordova.inappbrowser`: from 0.5.1 to 0.6.0

* Use the newer `ios-sim` binary, compiled with Xcode 6 on OS X Mavericks.


### Tracker

* Use `Session.set({k1: v1, k2: v2})` to set multiple values at once.


### Utilities

* Provide direct access to all options supported by the `request` npm module via
  the new server-only `npmRequestOptions` option to `HTTP.call`.  [#1703](https://github.com/meteor/meteor/issues/1703)


### Other bug fixes and improvements

* Many internal refactorings towards supporting Meteor on Windows are in this
  release.

* Remove some packages used internally to support legacy MDG systems
  (`application-configuration`, `ctl`, `ctl-helper`, `follower-livedata`,
  `dev-bundle-fetcher`, and `star-translate`).

* Provide direct access to some npm modules used by core packages on the
  `NpmModules` field of `WebAppInternals`, `MongoInternals`, and
  `HTTPInternals`.

* Upgraded dependencies:

  - node: 0.10.36 (from 0.10.33)
  - Fibers: 1.0.5 (from 1.0.1)
  - MongoDB: 2.6.7 (from 2.4.12)
  - openssl in mongo: 1.0.2 (from 1.0.1j)
  - MongoDB driver: 1.4.32 (from 1.4.1)
  - bson: 0.2.18 (from 0.2.7)
  - request: 2.53.0 (from 2.47.0)


Patches contributed by GitHub users 0a-, awatson1978, awwx, bwhitty,
christianbundy, d4nyll, dandv, DanielDent, DenisGorbachev, fay-jai, gsuess,
hwillson, jakozaur, meonkeys, mitar, netanelgilad, queso, rbabayoff, RobertLowe,
romanzolotarev, Siilwyn, and tmeasday.


## v.1.0.3.2, 2015-02-25

* Fix regression in 1.0.3 where the `meteor` tool could crash when downloading
  the second build of a given package version; for example, when running `meteor
  deploy` on an OSX or 32-bit Linux system for an app containing a binary
  package.  [#3761](https://github.com/meteor/meteor/issues/3761)


## v.1.0.3.1, 2015-01-20

* Rewrite `meteor show` and `meteor search` to show package information for
  local packages and to show if the package is installed for non-local
  packages. Introduce the `--show-all` flag, and deprecate the
  `--show-unmigrated` and `--show-old flags`.  Introduce the `--ejson` flag to
  output an EJSON object.

* Support README.md files in`meteor publish`. Take in the documentation file in
  `package.js` (set to `README.md` by default) and upload it to the server at
  publication time. Excerpt the first non-header Markdown section for use in
  `meteor show`.

* Support updates of package version metadata after that version has been
  published by running `meteor publish --update` from the package directory.

* Add `meteor test-packages --velocity` (similar to `meteor run --test`).  [#3330](https://github.com/meteor/meteor/issues/3330)

* Fix `meteor update <packageName>` to update `<packageName>` even if it's an
  indirect dependency of your app.  [#3282](https://github.com/meteor/meteor/issues/3282)

* Fix stack trace when a browser tries to use the server like a proxy.  [#1212](https://github.com/meteor/meteor/issues/1212)

* Fix inaccurate session statistics and possible multiple invocation of
  Connection.onClose callbacks.

* Switch CLI tool filesystem calls from synchronous to yielding (pro: more
  concurrency, more responsive to signals; con: could introduce concurrency
  bugs)

* Don't apply CDN prefix on Cordova. [#3278](https://github.com/meteor/meteor/issues/3278) [#3311](https://github.com/meteor/meteor/issues/3311)

* Don't try to refresh client app in the runner unless the app actually has the
  autoupdate package. [#3365](https://github.com/meteor/meteor/issues/3365)

* Fix custom release banner logic. [#3353](https://github.com/meteor/meteor/issues/3353)

* Apply HTTP followRedirects option to non-GET requests.  [#2808](https://github.com/meteor/meteor/issues/2808)

* Clean up temporary directories used by package downloads sooner.  [#3324](https://github.com/meteor/meteor/issues/3324)

* If the tool knows about the requested release but doesn't know about the build
  of its tool for the platform, refresh the catalog rather than failing
  immediately.  [#3317](https://github.com/meteor/meteor/issues/3317)

* Fix `meteor --get-ready` to not add packages to your app.

* Fix some corner cases in cleaning up app processes in the runner. Drop
  undocumented `--keepalive` support. [#3315](https://github.com/meteor/meteor/issues/3315)

* Fix CSS autoupdate when `$ROOT_URL` has a non-trivial path.  [#3111](https://github.com/meteor/meteor/issues/3111)

* Save Google OAuth idToken to the User service info object.

* Add git info to `meteor --version`.

* Correctly catch a case of illegal `Tracker.flush` during `Tracker.autorun`.  [#3037](https://github.com/meteor/meteor/issues/3037)

* Upgraded dependencies:

  - jquery: 1.11.2 (from 1.11.0)

Patches by GitHub users DanielDent, DanielDornhardt, PooMaster, Primigenus,
Tarang, TomFreudenberg, adnissen, dandv, fay-jai, knownasilya, mquandalle,
ogourment, restebanez, rissem, smallhelm and tmeasday.

## v1.0.2.1, 2014-12-22

* Fix crash in file change watcher.  [#3336](https://github.com/meteor/meteor/issues/3336)

* Allow `meteor test-packages packages/*` even if not all package directories
  have tests.  [#3334](https://github.com/meteor/meteor/issues/3334)

* Fix typo in `meteor shell` output. [#3326](https://github.com/meteor/meteor/issues/3326)


## v1.0.2, 2014-12-19

### Improvements to the `meteor` command-line tool

* A new command called `meteor shell` attaches an interactive terminal to
  an already-running server process, enabling inspection and execution of
  server-side data and code, with dynamic tab completion of variable names
  and properties. To see `meteor shell` in action, type `meteor run` in an
  app directory, then (in another terminal) type `meteor shell` in the
  same app directory. You do not have to wait for the app to start before
  typing `meteor shell`, as it will automatically connect when the server
  is ready. Note that `meteor shell` currently works for local development
  only, and is not yet supported for apps running on remote hosts.

* We've done a major internal overhaul of the `meteor` command-line tool with an
  eye to correctness, maintainability, and performance.  Some details include:
  * Refresh the package catalog for build commands only when an error
    occurs that could be fixed by a refresh, not for every build command.
  * Never run the constraint solver to select package versions more than once
    per build.
  * Built packages ("isopacks") are now cached inside individual app directories
    instead of inside their source directories.
  * `meteor run` starts Mongo in parallel with building the application.
  * The constraint solver no longer leaves a `versions.json` file in your
    packages source directories; when publishing a package that is not inside an
    app, it will leave a `.versions` file (with the same format as
    `.meteor/versions`) which you should check into source control.
  * The constraint solver's model has been simplified so that plugins must use
    the same version of packages as their surrounding package when built from
    local source.

* Using `meteor debug` no longer requires manually continuing the debugger when
  your app restarts, and it no longer overwrites the symbol `_` inside your app.

* Output from the command-line tool is now word-wrapped to the width of your
  terminal.

* Remove support for the undocumented earliestCompatibleVersion feature of the
  package system.

* Reduce CPU usage and disk I/O bandwidth by using kernel file-system change
  notification events where possible. On file systems that do not support these
  events (NFS, Vagrant Virtualbox shared folders, etc), file changes will only
  be detected every 5 seconds; to detect changes more often in these cases (but
  use more CPU), set the `METEOR_WATCH_FORCE_POLLING` environment
  variable. [#2135](https://github.com/meteor/meteor/issues/2135)

* Reduce CPU usage by fixing a check for a parent process in `meteor
  run` that was happening constantly instead of every few seconds. [#3252](https://github.com/meteor/meteor/issues/3252)

* Fix crash when two plugins defined source handlers for the same
  extension. [#3015](https://github.com/meteor/meteor/issues/3015) [#3180](https://github.com/meteor/meteor/issues/3180)

* Fix bug (introduced in 0.9.3) where the warning about using experimental
  versions of packages was printed too often.

* Fix bug (introduced in 1.0) where `meteor update --patch` crashed.

* Fix bug (introduced in 0.9.4) where banners about new releases could be
  printed too many times.

* Fix crash when a package version contained a dot-separated pre-release part
  with both digits and non-digits. [#3147](https://github.com/meteor/meteor/issues/3147)

* Corporate HTTP proxy support is now implemented using our websocket library's
  new built-in implementation instead of a custom implementation. [#2515](https://github.com/meteor/meteor/issues/2515)

### Blaze

* Add default behavior for `Template.parentData` with no arguments. This
  selects the first parent. [#2861](https://github.com/meteor/meteor/issues/2861)

* Fix `Blaze.remove` on a template's view to correctly remove the DOM
  elements when the template was inserted using
  `Blaze.renderWithData`. [#3130](https://github.com/meteor/meteor/issues/3130)

* Allow curly braces to be escaped in Spacebars. Use the special
  sequences `{{|` and `{{{|` to insert a literal `{{` or `{{{`.

### Meteor Accounts

* Allow integration with OAuth1 servers that require additional query
  parameters to be passed with the access token. [#2894](https://github.com/meteor/meteor/issues/2894)

* Expire a user's password reset and login tokens in all circumstances when
  their password is changed.

### Other bug fixes and improvements

* Some packages are no longer released as part of the core release process:
  amplify, backbone, bootstrap, d3, jquery-history, and jquery-layout. This
  means that new versions of these packages can be published outside of the full
  Meteor release cycle.

* Require plain objects as the update parameter when doing replacements
  in server-side collections.

* Fix audit-argument-checks spurious failure when an argument is NaN. [#2914](https://github.com/meteor/meteor/issues/2914)

### Upgraded dependencies

  - node: 0.10.33 (from 0.10.29)
  - source-map-support: 0.2.8 (from 0.2.5)
  - semver: 4.1.0 (from 2.2.1)
  - request: 2.47.0 (from 2.33.0)
  - tar: 1.0.2 (from 1.0.1)
  - source-map: 0.1.40 (from 0.1.32)
  - sqlite3: 3.0.2 (from 3.0.0)
  - phantomjs npm module: 1.9.12 (from 1.8.1-1)
  - http-proxy: 1.6.0 (from a fork of 1.0.2)
  - esprima: 1.2.2 (from an unreleased 1.1-era commit)
  - escope: 1.0.1 (from 1.0.0)
  - openssl in mongo: 1.0.1j (from 1.0.1g)
  - faye-websocket: 0.8.1 (from using websocket-driver instead)
  - MongoDB: 2.4.12 (from 2.4.9)


Patches by GitHub users andylash, anstarovoyt, benweissmann, chrisbridgett,
colllin, dandv, ecwyne, graemian, JamesLefrere, kevinchiu, LyuGGang, matteodem,
mitar, mquandalle, musically-ut, ograycode, pcjpcj2, physiocoder, rgoomar,
timhaines, trusktr, Urigo, and zol.


## v1.0.1, 2014-12-09

* Fix a security issue in allow/deny rules that could result in data
  loss. If your app uses allow/deny rules, or uses packages that use
  allow/deny rules, we recommend that you update immediately.


## v1.0, 2014-10-28

### New Features

* Add the `meteor admin get-machine` command to make it easier to
  publish packages with binary dependencies for all
  architectures. `meteor publish` no longer publishes builds
  automatically if your package has binary NPM dependencies.

* New `localmarket` example, highlighting Meteor's support for mobile
  app development.

* Restyle the `leaderboard` example, and optimize it for both desktop
  and mobile.

### Performance

* Reduce unnecessary syncs with the package server, which speeds up
  startup times for many commands.

* Speed up `meteor deploy` by not bundling unnecessary files and
  programs.

* To make Meteor easier to use on slow or unreliable network
  connections, increase timeouts for DDP connections that the Meteor
  tool uses to communicate with the package server. [#2777](https://github.com/meteor/meteor/issues/2777), [#2789](https://github.com/meteor/meteor/issues/2789).

### Mobile App Support

* Implemented reasonable default behavior for launch screens on mobile
  apps.

* Don't build for Android when only the iOS build is required, and
  vice versa.

* Fix bug that could cause mobile apps to stop being able to receive hot
  code push updates.

* Fix bug where Cordova clients connected to http://example.com instead
  of https://example.com when https:// was specified in the
  --mobile-server option. [#2880](https://github.com/meteor/meteor/issues/2880)

* Fix stack traces when attempting to build or run iOS apps on Linux.

* Print a warning when building an app with mobile platforms and
  outputting the build into the source tree. Outputting a build into the
  source tree can cause subsequent builds to fail because they will
  treat the build output as source files.

* Exit from `meteor run` when new Cordova plugins or platforms are
  added, since we don't support hot code push for new plugins or
  platforms.

* Fix quoting of arguments to Cordova plugins.

* The `accounts-twitter` package now works in Cordova apps in local
  development. For workarounds for other login providers in local
  development mode, see
  https://github.com/meteor/meteor/wiki/OAuth-for-mobile-Meteor-clients.

### Packaging

* `meteor publish-for-arch` can publish packages built with different Meteor
  releases.

* Fix default `api.versionsFrom` field in packages created with `meteor
  create --package`.

* Fix bug where changes in an app's .meteor/versions file would not
  cause the app to be rebuilt.

### Other bug fixes and improvements

* Use TLSv1 in the `spiderable` package, for compatibility with servers
  that have disabled SSLv3 in response to the POODLE bug.

* Work around the `meteor run` proxy occasionally running out of sockets.

* Fix bug with regular expressions in minimongo. [#2817](https://github.com/meteor/meteor/issues/2817)

* Add READMEs for several core packages.

* Include protocols in URLs printed by `meteor deploy`.

* Improve error message for limited ordered observe. [#1643](https://github.com/meteor/meteor/issues/1643)

* Fix missing dependency on `random` in the `autoupdate` package. [#2892](https://github.com/meteor/meteor/issues/2892)

* Fix bug where all CSS would be removed from connected clients if a
  CSS-only change is made between local development server restarts or
  when deploying with `meteor deploy`.

* Increase height of the Google OAuth popup to the Google-recommended
  value.

* Fix the layout of the OAuth configuration dialog when used with
  Bootstrap.

* Allow build plugins to override the 'bare' option on added source
  files. [#2834](https://github.com/meteor/meteor/issues/2834)

Patches by GitHub users DenisGorbachev, ecwyne, mitar, mquandalle,
Primigenus, svda, yauh, and zol.


## v0.9.4.1, 2014-12-09 (backport)

* Fix a security issue in allow/deny rules that could result in data
  loss. If your app uses allow/deny rules, or uses packages that use
  allow/deny rules, we recommend that you update immediately.
  Backport from 1.0.1.


## v0.9.4, 2014-10-13

### New Features

* The new `meteor debug` command and `--debug-port` command line option
  to `meteor run` allow you to easily use node-inspector to debug your
  server-side code. Add a `debugger` statement to your code to create a
  breakpoint.

* Add new a `meteor run --test` command that runs
  [Velocity](https://github.com/meteor-velocity/velocity) tests in your
  app .

* Add new callbacks `Accounts.onResetPasswordLink`,
  `Accounts.onEnrollmentLink`, and `Accounts.onEmailVerificationLink`
  that make it easier to build custom user interfaces on top of the
  accounts system. These callbacks should be registered before
  `Meteor.startup` fires, and will be called if the URL matches a link
  in an email sent by `Accounts.resetPassword`, etc. See
  https://docs.meteor.com/#Accounts-onResetPasswordLink.

* A new configuration file for mobile apps,
  `<APP>/mobile-config.js`. This allows you to set app metadata, icons,
  splash screens, preferences, and PhoneGap/Cordova plugin settings
  without needing a `cordova_build_override` directory. See
  https://docs.meteor.com/#mobileconfigjs.


### API Changes

* Rename `{{> UI.dynamic}}` to `{{> Template.dynamic}}`, and likewise
  with `UI.contentBlock` and `UI.elseBlock`. The UI namespace is no
  longer used anywhere except for backwards compatibility.

* Deprecate the `Template.someTemplate.myHelper = ...` syntax in favor
  of `Template.someTemplate.helpers(...)`.  Using the older syntax still
  works, but prints a deprecation warning to the console.

* `Package.registerBuildPlugin` its associated functions have been added
  to the public API, cleaned up, and documented. The new function is
  identical to the earlier _transitional_registerBuildPlugin except for
  minor backwards-compatible API changes. See
  https://docs.meteor.com/#Package-registerBuildPlugin

* Rename the `showdown` package to `markdown`.

* Deprecate the `amplify`, `backbone`, `bootstrap`, and `d3` integration
  packages in favor of community alternatives.  These packages will no
  longer be maintained by MDG.


### Tool Changes

* Improved output from `meteor build` to make it easier to publish
  mobile apps to the App Store and Play Store. See the wiki pages for
  instructions on how to publish your
  [iOS](https://github.com/meteor/meteor/wiki/How-to-submit-your-iOS-app-to-App-Store)
  and
  [Android](https://github.com/meteor/meteor/wiki/How-to-submit-your-Android-app-to-Play-Store)
  apps.

* Packages can now be marked as debug-mode only by adding `debugOnly:
  true` to `Package.describe`. Debug-only packages are not included in
  the app when it is bundled for production (`meteor build` or `meteor
  run --production`). This allows package authors to build packages
  specifically for testing and debugging without increasing the size of
  the resulting app bundle or causing apps to ship with debug
  functionality built in.

* Rework the process for installing mobile development SDKs. There is
  now a `meteor install-sdk` command that automatically install what
  software it can and points to documentation for the parts that
  require manual installation.

* The `.meteor/cordova-platforms` file has been renamed to
  `.meteor/platforms` and now includes the default `server` and
  `browser` platforms. The default platforms can't currently be removed
  from a project, though this will be possible in the future. The old
  file will be automatically migrated to the new one when the app is run
  with Meteor 0.9.4 or above.

* The `unipackage.json` file inside downloaded packages has been renamed
  to `isopack.json` and has an improved forwards-compatible format. To
  maintain backwards compatibility with previous releases, packages will
  be built with both files.

* The local package metadata cache now uses SQLite, which is much faster
  than the previous implementation. This improves `meteor` command line
  tool startup time.

* The constraint solver used by the client to find compatible versions
  of packages is now much faster.

* The `--port` option to `meteor run` now requires a numeric port
  (e.g. `meteor run --port example.com` is no longer valid).

* The `--mobile-port` option `meteor run` has been reworked. The option
  is now `--mobile-server` in `meteor run` and `--server` in `meteor
  build`. `--server` is required for `meteor build` in apps with mobile
  platforms installed. `--mobile-server` defaults to an automatically
  detected IP address on port 3000, and `--server` requires a hostname
  but defaults to port 80 if a port is not specified.

* Operations that take longer than a few seconds (e.g. downloading
  packages, installing the Android SDK, etc) now show a progress bar.

* Complete support for using an HTTP proxy in the `meteor` command line
  tool. Now all DDP connections can work through a proxy.  Use the standard
  `http_proxy` environment variable to specify your proxy endpoint.  [#2515](https://github.com/meteor/meteor/issues/2515)


### Bug Fixes

* Fix behavior of ROOT_URL with path ending in `/`.

* Fix source maps when using a ROOT_URL with a path. [#2627](https://github.com/meteor/meteor/issues/2627)

* Change the mechanism that the Meteor tool uses to clean up app server
  processes. The new mechanism is more resilient to slow app bundles and
  other CPU-intensive tasks. [#2536](https://github.com/meteor/meteor/issues/2536), [#2588](https://github.com/meteor/meteor/issues/2588).


Patches by GitHub users cryptoquick, Gaelan, jperl, meonkeys, mitar,
mquandalle, prapicault, pscanf, richguan, rick-golden-healthagen,
rissem, rosh93, rzymek, and timoabend


## v0.9.3.1, 2014-09-30

* Don't crash when failing to contact the package server. [#2713](https://github.com/meteor/meteor/issues/2713)

* Allow more than one dash in package versions. [#2715](https://github.com/meteor/meteor/issues/2715)


## v0.9.3, 2014-09-25

### More Package Version Number Flexibility

* Packages now support relying on multiple major versions of their
  dependencies (eg `blaze@1.0.0 || 2.0.0`). Additionally, you can now
  call `api.versionsFrom(<release>)` multiple times, or with an array
  (eg `api.versionsFrom([<release1>, <release2>])`. Meteor will
  interpret this to mean that the package will work with packages from
  all the listed releases.

* Support for "wrapped package" version numbers. There is now a `_` field
  in version numbers. The `_` field must be an integer, and versions with
  the `_` are sorted after versions without. This allows using the
  upstream version number as the Meteor package version number and being
  able to publish multiple version of the Meteor package (e.g.
  `jquery@1.11.1_2`).

Note: packages using the `||` operator or the `_` symbol in their
versions or dependencies will be invisible to pre-0.9.3 users. Meteor
versions 0.9.2 and before do not understand the new version formats and
will not be able to use versions of packages that use the new features.


### Other Command-line Tool Improvements

* More detailed constraint solver output. Meteor now tells you which
  constraints prevent upgrading or adding new packages. This will make
  it much easier to update your app to new versions.

* Better handling of pre-release versions (e.g. versions with
  `-`). Pre-release packages will now be included in an app if and only
  if there is no way to meet the app's constraints without using a
  pre-release package.

* Add `meteor admin set-unmigrated` to allow maintainers to hide
  pre-0.9.0 packages in `meteor search` and `meteor show`. This will not
  stop users from continuing to use the package, but it helps prevent
  new users from finding old non-functional packages.

* Progress bars for time-intensive operations, like downloading large
  packages.


### Other Changes

* Offically support `Meteor.wrapAsync` (renamed from
  `Meteor._wrapAsync`). Additionally, `Meteor.wrapAsync` now lets you
  pass an object to bind as `this` in the wrapped call. See
  https://docs.meteor.com/#meteor_wrapasync.

* The `reactive-dict` package now allows an optional name argument to
  enable data persistence during hot code push.


Patches by GitHub users evliu, meonkeys, mitar, mizzao, mquandalle,
prapicault, waitingkuo, wulfmeister.



## v0.9.2.2, 2014-09-17

* Fix regression in 0.9.2 that prevented some users from accessing the
  Meteor development server in their browser. Specifically, 0.9.2
  unintentionally changed the development mode server's default bind
  host to localhost instead of 0.0.0.0. [#2596](https://github.com/meteor/meteor/issues/2596)


## v0.9.2.1, 2014-09-15

* Fix versions of packages that were published with `-cordova` versions
  in 0.9.2 (appcache, fastclick, htmljs, logging, mobile-status-bar,
  routepolicy, webapp-hashing).


## v0.9.2, 2014-09-15

This release contains our first support for building mobile apps in
Meteor, for both iOS and Android. This support comes via an
integration with Apache's Cordova/PhoneGap project.

  * You can use Cordova/PhoneGap packages in your application or inside
    a Meteor package to access a device's native functions directly from
    JavaScript code.
  * The `meteor add-platform` and `meteor run` commands now let you
    launch the app in the iOS or Android simulator or run it on an
    attached hardware device.
  * This release extends hot code push to support live updates into
    installed native apps.
  * The `meteor bundle` command has been renamed to `meteor build` and
    now outputs build projects for the mobile version of the targeted
    app.
  * See
    https://github.com/meteor/meteor/wiki/Meteor-Cordova-Phonegap-integration
    for more information about how to get started building mobile apps
    with Meteor.

* Better mobile support for OAuth login: you can now use a
  redirect-based flow inside UIWebViews, and the existing popup-based
  flow has been adapted to work in Cordova/PhoneGap apps.

#### Bug fixes and minor improvements

* Fix sorting on non-trivial keys in Minimongo. [#2439](https://github.com/meteor/meteor/issues/2439)

* Bug fixes and performance improvements for the package system's
  constraint solver.

* Improved error reporting for misbehaving oplog observe driver. [#2033](https://github.com/meteor/meteor/issues/2033) [#2244](https://github.com/meteor/meteor/issues/2244)

* Drop deprecated source map linking format used for older versions of
  Firefox.  [#2385](https://github.com/meteor/meteor/issues/2385)

* Allow Meteor tool to run from a symlink. [#2462](https://github.com/meteor/meteor/issues/2462)

* Assets added via a plugin are no longer considered source files. [#2488](https://github.com/meteor/meteor/issues/2488)

* Remove support for long deprecated `SERVER_ID` environment
  variable. Use `AUTOUPDATE_VERSION` instead.

* Fix bug in reload-safetybelt package that resulted in reload loops in
  Chrome with cookies disabled.

* Change the paths for static assets served from packages. The `:`
  character is replaced with the `_` character in package names so as to
  allow serving on mobile devices and ease operation on Windows. For
  example, assets from the `abc:bootstrap` package are now served at
  `/packages/abc_bootstrap` instead of `/packages/abc:bootstrap`.

* Also change the paths within a bundled Meteor app to allow for
  different client architectures (eg mobile). For example,
  `bundle/programs/client` is now `bundle/programs/web.browser`.


Patches by GitHub users awwx, mizzao, and mquandalle.



## v0.9.1.1, 2014-09-06

* Fix backwards compatibility for packages that had weak dependencies
  on packages renamed in 0.9.1 (`ui`, `deps`, `livedata`). [#2521](https://github.com/meteor/meteor/issues/2521)

* Fix error when using the `reactive-dict` package without the `mongo`
  package.


## v0.9.1, 2014-09-04

#### Organizations in Meteor developer accounts

Meteor 0.9.1 ships with organizations support in Meteor developer
accounts. Organizations are teams of users that make it easy to
collaborate on apps and packages.

Create an organization at
https://www.meteor.com/account-settings/organizations. Run the `meteor
authorized` command in your terminal to give an organization
permissions to your apps. To add an organization as a maintainer of
your packages, use the `meteor admin maintainers` command. You can
also publish packages with an organization's name in the package name
prefix instead of your own username.


#### One backwards incompatible change for templates

* Templates can no longer be named "body" or "instance".

#### Backwards compatible Blaze API changes

* New public and documented APIs:
  * `Blaze.toHTMLWithData()`
  * `Template.currentData()`
  * `Blaze.getView()`
  * `Template.parentData()` (previously `UI._parentData()`)
  * `Template.instance()` (previously `UI._templateInstance()`)
  * `Template.body` (previously `UI.body`)
  * `new Template` (previously `Template.__create__`)
  * `Blaze.getData()` (previously `UI.getElementData`, or `Blaze.getCurrentData` with no arguments)

* Deprecate the `ui` package. Instead, use the `blaze` package. The
  `UI` and `Blaze` symbols are now the same.

* Deprecate `UI.insert`. `UI.render` and `UI.renderWithData` now
  render a template and place it in the DOM.

* Add an underscore to some undocumented Blaze APIs to make them
  internal. Notably: `Blaze._materializeView`, `Blaze._createView`,
  `Blaze._toText`, `Blaze._destroyView`, `Blaze._destroyNode`,
  `Blaze._withCurrentView`, `Blaze._DOMBackend`,
  `Blaze._TemplateWith`

* Document Views. Views are the machinery powering DOM updates in
  Blaze.

* Expose `view` property on template instances.

#### Backwards compatible renames

* Package renames
  * `livedata` -> `ddp`
  * `mongo-livedata` -> `mongo`
  * `standard-app-packages` -> `meteor-platform`
* Symbol renames
  * `Meteor.Collection` -> `Mongo.Collection`
  * `Meteor.Collection.Cursor` -> `Mongo.Cursor`
  * `Meteor.Collection.ObjectID` -> `Mongo.ObjectID`
  * `Deps` -> `Tracker`

#### Other

* Add `reactive-var` package. Lets you define a single reactive
  variable, like a single key in `Session`.

* Don't throw an exception in Chrome when cookies and local storage
  are blocked.

* Bump DDP version to "1". Clients connecting with version "pre1" or
  "pre2" should still work.

* Allow query parameters in OAuth1 URLs. [#2404](https://github.com/meteor/meteor/issues/2404)

* Fix `meteor list` if not all packages on server. Fixes [#2468](https://github.com/meteor/meteor/issues/2468)

Patch by GitHub user mitar.


## v0.9.0.1, 2014-08-27

* Fix issues preventing hot code reload from automatically reloading webapps in
  two cases: when the old app was a pre-0.9.0 app, and when the app used
  appcache. (In both cases, an explicit reload still worked.)

* Fix publishing packages containing a plugin with platform-specific code but
  no platform-specific code in the main package.

* Fix `meteor add package@version` when the package was already added with a
  different version constraint.

* Improve treatment of pre-release packages (packages with a dash in their
  version). Guarantee that they will not be chosen by the constraint solver
  unless explicitly requested.  `meteor list` won't suggest that you update to
  them.

* Fix slow spiderable executions.

* Fix dev-mode client-only restart when client files changed very soon after
  server restart.

* Fix stack trace on `meteor add` constraint solver failure.

* Fix "access-denied" stack trace when publishing packages.


## v0.9.0, 2014-08-26

Meteor 0.9.0 introduces the Meteor Package Server. Incorporating lessons from
our community's Meteorite tool, Meteor 0.9.0 allows users to develop and publish
Meteor packages to a central repository. The `meteor publish` command is used to
publish packages. Non-core packages can now be added with `meteor add`, and you
can specify version constraints on the packages you use. Binary packages can be
published for additional architectures with `meteor publish-for-arch`, which
allows cross-platform deploys and bundling.  You can search for packages with
`meteor search` and display information on them with `meteor show`, or you can
use the Atmosphere web interface developed by Percolate Studio at
https://atmospherejs.com/

See https://docs.meteor.com/#writingpackages and
https://docs.meteor.com/#packagejs for more details.

Other packaging-related changes:

* `meteor list` now lists the packages your app is using, which was formerly the
  behavior of `meteor list --using`. To search for packages you are not
  currently using, use `meteor search`.  The concept of an "internal" package
  (which did not show up in `meteor list`) no longer exists.

* To prepare a bundle created with `meteor bundle` for execution on a
  server, you now run `npm install` with no arguments instead of having
  to specify a few specific npm modules and their versions
  explicitly. See the README in the generated bundle for more details.

* All `under_score`-style `package.js` APIs (`Package.on_use`, `api.add_files`,
  etc) have been replaced with `camelCase` names (`Package.onUse`,
  `api.addFiles`, etc).  The old names continue to work for now.

* There's a new `archMatching` option to `Plugin.registerSourceHandler`, which
  should be used by any plugin whose output is only for the client or only for
  the server (eg, CSS and HTML templating packages); this allows Meteor to avoid
  restarting the server when files processed by these plugins change.

Other changes:

* When running your app with the local development server, changes that only
  affect the client no longer require restarting the server.  Changes that only
  affect CSS no longer require the browser to refresh the page, both in local
  development and in some production environments.  [#490](https://github.com/meteor/meteor/issues/490)

* When a call to `match` fails in a method or subscription, log the
  failure on the server. (This matches the behavior described in our docs)

* The `appcache` package now defaults to functioning on all browsers
  that support the AppCache API, rather than a whitelist of browsers.
  The main effect of this change is that `appcache` is now enabled by
  default on Firefox, because Firefox no longer makes a confusing
  popup. You can still disable individual browsers with
  `AppCache.config`.  [#2241](https://github.com/meteor/meteor/issues/2241)

* The `forceApprovalPrompt` option can now be specified in `Accounts.ui.config`
  in addition to `Meteor.loginWithGoogle`.  [#2149](https://github.com/meteor/meteor/issues/2149)

* Don't leak websocket clients in server-to-server DDP in some cases (and fix
  "Got open from inactive client"
  error). https://github.com/faye/websocket-driver-node/pull/8

* Updated OAuth url for login with Meetup.

* Allow minimongo `changed` callbacks to mutate their `oldDocument`
  argument. [#2231](https://github.com/meteor/meteor/issues/2231)

* Fix upsert called from client with no callback.  [#2413](https://github.com/meteor/meteor/issues/2413)

* Avoid a few harmless exceptions in OplogObserveDriver.

* Refactor `observe-sequence` package.

* Fix `spiderable` race condition.

* Re-apply our fix of NPM bug https://github.com/npm/npm/issues/3265 which got
  accidentally reverted upstream.

* Workaround for a crash in recent Safari
  versions. https://github.com/meteor/meteor/commit/e897539adb

* Upgraded dependencies:
  - less: 1.7.4 (from 1.7.1)
  - tar: 1.0.1 (from 0.1.19)
  - fstream: 1.0.2 (from 0.1.25)

Patches by GitHub users Cangit, dandv, ImtiazMajeed, MaximDubrovin, mitar,
mquandalle, rcy, RichardLitt, thatneat, and twhy.


## v0.8.3.1, 2014-12-09 (backport)

* Fix a security issue in allow/deny rules that could result in data
  loss. If your app uses allow/deny rules, or uses packages that use
  allow/deny rules, we recommend that you update immediately.
  Backport from 1.0.1.


## v0.8.3, 2014-07-29

#### Blaze

* Refactor Blaze to simplify internals while preserving the public
  API. `UI.Component` has been replaced with `Blaze.View.`

* Fix performance issues and memory leaks concerning event handlers.

* Add `UI.remove`, which removes a template after `UI.render`/`UI.insert`.

* Add `this.autorun` to the template instance, which is like `Deps.autorun`
  but is automatically stopped when the template is destroyed.

* Create `<a>` tags as SVG elements when they have `xlink:href`
  attributes. (Previously, `<a>` tags inside SVGs were never created as
  SVG elements.)  [#2178](https://github.com/meteor/meteor/issues/2178)

* Throw an error in `{{foo bar}}` if `foo` is missing or not a function.

* Cursors returned from template helpers for #each should implement
  the `observeChanges` method and don't have to be Minimongo cursors
  (allowing new custom data stores for Blaze like Miniredis).

* Remove warnings when {{#each}} iterates over a list of strings,
  numbers, or other items that contains duplicates.  [#1980](https://github.com/meteor/meteor/issues/1980)

#### Meteor Accounts

* Fix regression in 0.8.2 where an exception would be thrown if
  `Meteor.loginWithPassword` didn't have a callback. Callbacks to
  `Meteor.loginWithPassword` are now optional again.  [#2255](https://github.com/meteor/meteor/issues/2255)

* Fix OAuth popup flow in mobile apps that don't support
  `window.opener`.  [#2302](https://github.com/meteor/meteor/issues/2302)

* Fix "Email already exists" error with MongoDB 2.6.  [#2238](https://github.com/meteor/meteor/issues/2238)


#### mongo-livedata and minimongo

* Fix performance issue where a large batch of oplog updates could block
  the node event loop for long periods.  [#2299](https://github.com/meteor/meteor/issues/2299).

* Fix oplog bug resulting in error message "Buffer inexplicably empty".  [#2274](https://github.com/meteor/meteor/issues/2274)

* Fix regression from 0.8.2 that caused collections to appear empty in
  reactive `findOne()` or `fetch` queries that run before a mutator
  returns.  [#2275](https://github.com/meteor/meteor/issues/2275)


#### Miscellaneous

* Stop including code by default that automatically refreshes the page
  if JavaScript and CSS don't load correctly. While this code is useful
  in some multi-server deployments, it can cause infinite refresh loops
  if there are errors on the page. Add the `reload-safetybelt` package
  to your app if you want to include this code.

* On the server, `Meteor.startup(c)` now calls `c` immediately if the
  server has already started up, matching the client behavior.  [#2239](https://github.com/meteor/meteor/issues/2239)

* Add support for server-side source maps when debugging with
  `node-inspector`.

* Add `WebAppInternals.addStaticJs()` for adding static JavaScript code
  to be served in the app, inline if allowed by `browser-policy`.

* Make the `tinytest/run` method return immediately, so that `wait`
  method calls from client tests don't block on server tests completing.

* Log errors from method invocations on the client if there is no
  callback provided.

* Upgraded dependencies:
  - node: 0.10.29 (from 0.10.28)
  - less: 1.7.1 (from 1.6.1)

Patches contributed by GitHub users Cangit, cmather, duckspeaker, zol.


## v0.8.2, 2014-06-23

#### Meteor Accounts

* Switch `accounts-password` to use bcrypt to store passwords on the
  server. (Previous versions of Meteor used a protocol called SRP.)
  Users will be transparently transitioned when they log in. This
  transition is one-way, so you cannot downgrade a production app once
  you upgrade to 0.8.2. If you are maintaining an authenticating DDP
  client:
     - Clients that use the plaintext password login handler (i.e. call
       the `login` method with argument `{ password: <plaintext
       password> }`) will continue to work, but users will not be
       transitioned from SRP to bcrypt when logging in with this login
       handler.
     - Clients that use SRP will no longer work. These clients should
       instead directly call the `login` method, as in
       `Meteor.loginWithPassword`. The argument to the `login` method
       can be either:
         - `{ password: <plaintext password> }`, or
         - `{ password: { digest: <password hash>, algorithm: "sha-256" } }`,
           where the password hash is the hex-encoded SHA256 hash of the
           plaintext password.

* Show the display name of the currently logged-in user after following
  an email verification link or a password reset link in `accounts-ui`.

* Add a `userEmail` option to `Meteor.loginWithMeteorDeveloperAccount`
  to pre-fill the user's email address in the OAuth popup.

* Ensure that the user object has updated token information before
  it is passed to email template functions. [#2210](https://github.com/meteor/meteor/issues/2210)

* Export the function that serves the HTTP response at the end of an
  OAuth flow as `OAuth._endOfLoginResponse`. This function can be
  overridden to make the OAuth popup flow work in certain mobile
  environments where `window.opener` is not supported.

* Remove support for OAuth redirect URLs with a `redirect` query
  parameter. This OAuth flow was never documented and never fully
  worked.


#### Blaze

* Blaze now tracks individual CSS rules in `style` attributes and won't
  overwrite changes to them made by other JavaScript libraries.

* Add `{{> UI.dynamic}}` to make it easier to dynamically render a
  template with a data context.

* Add `UI._templateInstance()` for accessing the current template
  instance from within a block helper.

* Add `UI._parentData(n)` for accessing parent data contexts from
  within a block helper.

* Add preliminary API for registering hooks to run when Blaze intends to
  insert, move, or remove DOM elements. For example, you can use these
  hooks to animate nodes as they are inserted, moved, or removed. To use
  them, you can set the `_uihooks` property on a container DOM
  element. `_uihooks` is an object that can have any subset of the
  following three properties:

    - `insertElement: function (node, next)`: called when Blaze intends
      to insert the DOM element `node` before the element `next`
    - `moveElement: function (node, next)`: called when Blaze intends to
      move the DOM element `node` before the element `next`
    - `removeElement: function (node)`: called when Blaze intends to
      remove the DOM element `node`

    Note that when you set one of these functions on a container
    element, Blaze will not do the actual operation; it's your
    responsibility to actually insert, move, or remove the node (by
    calling `$(node).remove()`, for example).

* The `findAll` method on template instances now returns a vanilla
  array, not a jQuery object. The `$` method continues to
  return a jQuery object. [#2039](https://github.com/meteor/meteor/issues/2039)

* Fix a Blaze memory leak by cleaning up event handlers when a template
  instance is destroyed. [#1997](https://github.com/meteor/meteor/issues/1997)

* Fix a bug where helpers used by {{#with}} were still re-running when
  their reactive data sources changed after they had been removed from
  the DOM.

* Stop not updating form controls if they're focused. If a field is
  edited by one user while another user is focused on it, it will just
  lose its value but maintain its focus. [#1965](https://github.com/meteor/meteor/issues/1965)

* Add `_nestInCurrentComputation` option to `UI.render`, fixing a bug in
  {{#each}} when an item is added inside a computation that subsequently
  gets invalidated. [#2156](https://github.com/meteor/meteor/issues/2156)

* Fix bug where "=" was not allowed in helper arguments. [#2157](https://github.com/meteor/meteor/issues/2157)

* Fix bug when a template tag immediately follows a Spacebars block
  comment. [#2175](https://github.com/meteor/meteor/issues/2175)


#### Command-line tool

* Add --directory flag to `meteor bundle`. Setting this flag outputs a
  directory rather than a tarball.

* Speed up updates of NPM modules by upgrading Node to include our fix for
  https://github.com/npm/npm/issues/3265 instead of passing `--force` to
  `npm install`.

* Always rebuild on changes to npm-shrinkwrap.json files.  [#1648](https://github.com/meteor/meteor/issues/1648)

* Fix uninformative error message when deploying to long hostnames. [#1208](https://github.com/meteor/meteor/issues/1208)

* Increase a buffer size to avoid failing when running MongoDB due to a
  large number of processes running on the machine, and fix the error
  message when the failure does occur. [#2158](https://github.com/meteor/meteor/issues/2158)

* Clarify a `meteor mongo` error message when using the MONGO_URL
  environment variable. [#1256](https://github.com/meteor/meteor/issues/1256)


#### Testing

* Run server tests from multiple clients serially instead of in
  parallel. This allows testing features that modify global server
  state.  [#2088](https://github.com/meteor/meteor/issues/2088)


#### Security

* Add Content-Type headers on JavaScript and CSS resources.

* Add `X-Content-Type-Options: nosniff` header to
  `browser-policy-content`'s default policy. If you are using
  `browser-policy-content` and you don't want your app to send this
  header, then call `BrowserPolicy.content.allowContentTypeSniffing()`.

* Use `Meteor.absoluteUrl()` to compute the redirect URL in the `force-ssl`
  package (instead of the host header).


#### Miscellaneous

* Allow `check` to work on the server outside of a Fiber. [#2136](https://github.com/meteor/meteor/issues/2136)

* EJSON custom type conversion functions should not be permitted to yield. [#2136](https://github.com/meteor/meteor/issues/2136)

* The legacy polling observe driver handles errors communicating with MongoDB
  better and no longer gets "stuck" in some circumstances.

* Automatically rewind cursors before calls to `fetch`, `forEach`, or `map`. On
  the client, don't cache the return value of `cursor.count()` (consistently
  with the server behavior). `cursor.rewind()` is now a no-op. [#2114](https://github.com/meteor/meteor/issues/2114)

* Remove an obsolete hack in reporting line numbers for LESS errors. [#2216](https://github.com/meteor/meteor/issues/2216)

* Avoid exceptions when accessing localStorage in certain Internet
  Explorer configurations. [#1291](https://github.com/meteor/meteor/issues/1291), [#1688](https://github.com/meteor/meteor/issues/1688).

* Make `handle.ready()` reactively stop, where `handle` is a
  subscription handle.

* Fix an error message from `audit-argument-checks` after login.

* Make the DDP server send an error if the client sends a connect
  message with a missing or malformed `support` field. [#2125](https://github.com/meteor/meteor/issues/2125)

* Fix missing `jquery` dependency in the `amplify` package. [#2113](https://github.com/meteor/meteor/issues/2113)

* Ban inserting EJSON custom types as documents. [#2095](https://github.com/meteor/meteor/issues/2095)

* Fix incorrect URL rewrites in stylesheets. [#2106](https://github.com/meteor/meteor/issues/2106)

* Upgraded dependencies:
  - node: 0.10.28 (from 0.10.26)
  - uglify-js: 2.4.13 (from 2.4.7)
  - sockjs server: 0.3.9 (from 0.3.8)
  - websocket-driver: 0.3.4 (from 0.3.2)
  - stylus: 0.46.3 (from 0.42.3)

Patches contributed by GitHub users awwx, babenzele, Cangit, dandv,
ducdigital, emgee3, felixrabe, FredericoC, jbruni, kentonv, mizzao,
mquandalle, subhog, tbjers, tmeasday.


## v0.8.1.3, 2014-05-22

* Fix a security issue in the `spiderable` package. `spiderable` now
  uses the ROOT_URL environment variable instead of the Host header to
  determine which page to snapshot.

* Fix hardcoded Twitter URL in `oauth1` package. This fixes a regression
  in 0.8.0.1 that broke Atmosphere packages that do OAuth1
  logins. [#2154](https://github.com/meteor/meteor/issues/2154).

* Add `credentialSecret` argument to `Google.retrieveCredential`, which
  was forgotten in a previous release.

* Remove nonexistent `-a` and `-r` aliases for `--add` and `--remove` in
  `meteor help authorized`. [#2155](https://github.com/meteor/meteor/issues/2155)

* Add missing `underscore` dependency in the `oauth-encryption` package. [#2165](https://github.com/meteor/meteor/issues/2165)

* Work around IE8 bug that caused some apps to fail to render when
  minified. [#2037](https://github.com/meteor/meteor/issues/2037).


## v0.8.1.2, 2014-05-12

* Fix memory leak (introduced in 0.8.1) by making sure to unregister
  sessions at the server when they are closed due to heartbeat timeout.

* Add `credentialSecret` argument to `Google.retrieveCredential`,
  `Facebook.retrieveCredential`, etc., which is needed to use them as of
  0.8.1. [#2118](https://github.com/meteor/meteor/issues/2118)

* Fix 0.8.1 regression that broke apps using a `ROOT_URL` with a path
  prefix. [#2109](https://github.com/meteor/meteor/issues/2109)


## v0.8.1.1, 2014-05-01

* Fix 0.8.1 regression preventing clients from specifying `_id` on insert. [#2097](https://github.com/meteor/meteor/issues/2097)

* Fix handling of malformed URLs when merging CSS files. [#2103](https://github.com/meteor/meteor/issues/2103), [#2093](https://github.com/meteor/meteor/issues/2093)

* Loosen the checks on the `options` argument to `Collection.find` to
  allow undefined values.


## v0.8.1, 2014-04-30

#### Meteor Accounts

* Fix a security flaw in OAuth1 and OAuth2 implementations. If you are
  using any OAuth accounts packages (such as `accounts-google` or
  `accounts-twitter`), we recommend that you update immediately and log
  out your users' current sessions with the following MongoDB command:

    $ db.users.update({}, { $set: { 'services.resume.loginTokens': [] } }, { multi: true });

* OAuth redirect URLs are now required to be on the same origin as your app.

* Log out a user's other sessions when they change their password.

* Store pending OAuth login results in the database instead of
  in-memory, so that an OAuth flow succeeds even if different requests
  go to different server processes.

* When validateLoginAttempt callbacks return false, don't override a more
  specific error message.

* Add `Random.secret()` for generating security-critical secrets like
  login tokens.

* `Meteor.logoutOtherClients` now calls the user callback when other
  login tokens have actually been removed from the database, not when
  they have been marked for eventual removal.  [#1915](https://github.com/meteor/meteor/issues/1915)

* Rename `Oauth` to `OAuth`.  `Oauth` is now an alias for backwards
  compatibility.

* Add `oauth-encryption` package for encrypting sensitive account
  credentials in the database.

* A validate login hook can now override the exception thrown from
  `beginPasswordExchange` like it can for other login methods.

* Remove an expensive observe over all users in the `accounts-base`
  package.


#### Blaze

* Disallow `javascript:` URLs in URL attribute values by default, to
  help prevent cross-site scripting bugs. Call
  `UI._allowJavascriptUrls()` to allow them.

* Fix `UI.toHTML` on templates containing `{{#with}}`.

* Fix `{{#with}}` over a data context that is mutated.  [#2046](https://github.com/meteor/meteor/issues/2046)

* Clean up autoruns when calling `UI.toHTML`.

* Properly clean up event listeners when removing templates.

* Add support for `{{!-- block comments --}}` in Spacebars. Block comments may
  contain `}}`, so they are more useful than `{{! normal comments}}` for
  commenting out sections of Spacebars templates.

* Don't dynamically insert `<tbody>` tags in reactive tables

* When handling a custom jQuery event, additional arguments are
  no longer lost -- they now come after the template instance
  argument.  [#1988](https://github.com/meteor/meteor/issues/1988)


#### DDP and MongoDB

* Extend latency compensation to support an arbitrary sequence of
  inserts in methods.  Previously, documents created inside a method
  stub on the client would eventually be replaced by new documents
  from the server, causing the screen to flicker.  Calling `insert`
  inside a method body now generates the same ID on the client (inside
  the method stub) and on the server.  A sequence of inserts also
  generates the same sequence of IDs.  Code that wants a random stream
  that is consistent between method stub and real method execution can
  get one with `DDP.randomStream`.
  https://trello.com/c/moiiS2rP/57-pattern-for-creating-multiple-database-records-from-a-method

* The document passed to the `insert` callback of `allow` and `deny` now only
  has a `_id` field if the client explicitly specified one; this allows you to
  use `allow`/`deny` rules to prevent clients from specifying their own
  `_id`. As an exception, `allow`/`deny` rules with a `transform` always have an
  `_id`.

* DDP now has an implementation of bidirectional heartbeats which is consistent
  across SockJS and websocket transports. This enables connection keepalive and
  allows servers and clients to more consistently and efficiently detect
  disconnection.

* The DDP protocol version number has been incremented to "pre2" (adding
  randomSeed and heartbeats).

* The oplog observe driver handles errors communicating with MongoDB
  better and knows to re-poll all queries after a MongoDB failover.

* Fix bugs involving mutating DDP method arguments.


#### meteor command-line tool

* Move boilerplate HTML from tools to webapp.  Change internal
  `Webapp.addHtmlAttributeHook` API.

* Add `meteor list-sites` command for listing the sites that you have
  deployed to meteor.com with your Meteor developer account.

* Third-party template languages can request that their generated source loads
  before other JavaScript files, just like *.html files, by passing the
  isTemplate option to Plugin.registerSourceHandler.

* You can specify a particular interface for the dev mode runner to bind to with
  `meteor -p host:port`.

* Don't include proprietary tar tags in bundle tarballs.

* Convert relative URLs to absolute URLs when merging CSS files.


#### Upgraded dependencies

* Node.js from 0.10.25 to 0.10.26.
* MongoDB driver from 1.3.19 to 1.4.1
* stylus: 0.42.3 (from 0.42.2)
* showdown: 0.3.1
* css-parse: an unreleased version (from 1.7.0)
* css-stringify: an unreleased version (from 1.4.1)


Patches contributed by GitHub users aldeed, apendua, arbesfeld, awwx, dandv,
davegonzalez, emgee3, justinsb, mquandalle, Neftedollar, Pent, sdarnell,
and timhaines.


## v0.8.0.1, 2014-04-21

* Fix security flaw in OAuth1 implementation. Clients can no longer
  choose the callback_url for OAuth1 logins.


## v0.8.0, 2014-03-27

Meteor 0.8.0 introduces Blaze, a total rewrite of our live templating engine,
replacing Spark. Advantages of Blaze include:

  * Better interoperability with jQuery plugins and other techniques which
    directly manipulate the DOM
  * More fine-grained updates: only the specific elements or attributes that
    change are touched rather than the entire template
  * A fully documented templating language
  * No need for the confusing `{{#constant}}`, `{{#isolate}}`, and `preserve`
    directives
  * Uses standard jQuery delegation (`.on`) instead of our custom implementation
  * Blaze supports live SVG templates that work just like HTML templates

See
[the Using Blaze wiki page](https://github.com/meteor/meteor/wiki/Using-Blaze)
for full details on upgrading your app to 0.8.0.  This includes:

* The `Template.foo.rendered` callback is now only called once when the template
  is rendered, rather than repeatedly as it is "re-rendered", because templates
  now directly update changed data instead of fully re-rendering.

* The `accounts-ui` login buttons are now invoked as a `{{> loginButtons}}`
  rather than as `{{loginButtons}}`.

* Previous versions of Meteor used a heavily modified version of the Handlebars
  templating language. In 0.8.0, we've given it its own name: Spacebars!
  Spacebars has an
  [explicit specification](https://github.com/meteor/meteor/blob/devel/packages/spacebars/README.md)
  instead of being defined as a series of changes to Handlebars. There are some
  incompatibilities with our previous Handlebars fork, such as a
  [different way of specifying dynamic element attributes](https://github.com/meteor/meteor/blob/devel/packages/spacebars/README.md#in-attribute-values)
  and a
  [new way of defining custom block helpers](https://github.com/meteor/meteor/blob/devel/packages/spacebars/README.md#custom-block-helpers).

* Your template files must consist of
  [well-formed HTML](https://github.com/meteor/meteor/blob/devel/packages/spacebars/README.md#html-dialect). Invalid
  HTML is now a compilation failure.  (There is a current limitation in our HTML
  parser such that it does not support
  [omitting end tags](http://www.w3.org/TR/html5/syntax.html#syntax-tag-omission)
  on elements such as `<P>` and `<LI>`.)

* `Template.foo` is no longer a function. It is instead a
  "component". Components render to an intermediate representation of an HTML
  tree, not a string, so there is no longer an easy way to render a component to
  a static HTML string.

* `Meteor.render` and `Spark.render` have been removed. Use `UI.render` and
  `UI.insert` instead.

* The `<body>` tag now defines a template just like the `<template>` tag, which
  can have helpers and event handlers.  Define them directly on the object
  `UI.body`.

* Previous versions of Meteor shipped with a synthesized `tap` event,
  implementing a zero-delay click event on mobile browsers. Unfortunately, this
  event never worked very well. We're eliminating it. Instead, use one of the
  excellent third party solutions.

* The `madewith` package (which supported adding a badge to your website
  displaying its score from http://madewith.meteor.com/) has been removed, as it
  is not compatible with the new version of that site.

* The internal `spark`, `liverange`, `universal-events`, and `domutils` packages
  have been removed.

* The `Handlebars` namespace has been deprecated.  `Handlebars.SafeString` is
  now `Spacebars.SafeString`, and `Handlebars.registerHelper` is now
  `UI.registerHelper`.

Patches contributed by GitHub users cmather and mart-jansink.


## v0.7.2.3, 2014-12-09 (backport)

* Fix a security issue in allow/deny rules that could result in data
  loss. If your app uses allow/deny rules, or uses packages that use
  allow/deny rules, we recommend that you update immediately.
  Backport from 1.0.1.

## v0.7.2.2, 2014-04-21 (backport)

* Fix a security flaw in OAuth1 and OAuth2 implementations.
  Backport from 0.8.1; see its entry for recommended actions to take.

## v0.7.2.1, 2014-04-30 (backport)

* Fix security flaw in OAuth1 implementation. Clients can no longer
  choose the callback_url for OAuth1 logins.
  Backport from 0.8.0.1.

## v0.7.2, 2014-03-18

* Support oplog tailing on queries with the `limit` option. All queries
  except those containing `$near` or `$where` selectors or the `skip`
  option can now be used with the oplog driver.

* Add hooks to login process: `Accounts.onLogin`,
  `Accounts.onLoginFailure`, and `Accounts.validateLoginAttempt`. These
  functions allow for rate limiting login attempts, logging an audit
  trail, account lockout flags, and more. See:
  http://docs.meteor.com/#accounts_validateloginattempt [#1815](https://github.com/meteor/meteor/issues/1815)

* Change the `Accounts.registerLoginHandler` API for custom login
  methods. Login handlers now require a name and no longer have to deal
  with generating resume tokens. See
  https://github.com/meteor/meteor/blob/devel/packages/accounts-base/accounts_server.js
  for details. OAuth based login handlers using the
  `Oauth.registerService` packages are not affected.

* Add support for HTML email in `Accounts.emailTemplates`.  [#1785](https://github.com/meteor/meteor/issues/1785)

* minimongo: Support `{a: {$elemMatch: {x: 1, $or: [{a: 1}, {b: 1}]}}}`  [#1875](https://github.com/meteor/meteor/issues/1875)

* minimongo: Support `{a: {$regex: '', $options: 'i'}}`  [#1874](https://github.com/meteor/meteor/issues/1874)

* minimongo: Fix sort implementation with multiple sort fields which each look
  inside an array. eg, ensure that with sort key `{'a.x': 1, 'a.y': 1}`, the
  document `{a: [{x: 0, y: 4}]}` sorts before
  `{a: [{x: 0, y: 5}, {x: 1, y: 3}]}`, because the 3 should not be used as a
  tie-breaker because it is not "next to" the tied 0s.

* minimongo: Fix sort implementation when selector and sort key share a field,
  that field matches an array in the document, and only some values of the array
  match the selector. eg, ensure that with sort key `{a: 1}` and selector
  `{a: {$gt: 3}}`, the document `{a: [4, 6]}` sorts before `{a: [1, 5]}`,
  because the 1 should not be used as a sort key because it does not match the
  selector. (We only approximate the MongoDB behavior here by only supporting
  relatively selectors.)

* Use `faye-websocket` (0.7.2) npm module instead of `websocket` (1.0.8) for
  server-to-server DDP.

* Update Google OAuth package to use new `profile` and `email` scopes
  instead of deprecated URL-based scopes.  [#1887](https://github.com/meteor/meteor/issues/1887)

* Add `_throwFirstError` option to `Deps.flush`.

* Make `facts` package data available on the server as
  `Facts._factsByPackage`.

* Fix issue where `LESS` compilation error could crash the `meteor run`
  process.  [#1877](https://github.com/meteor/meteor/issues/1877)

* Fix crash caused by empty HTTP host header in `meteor run` development
  server.  [#1871](https://github.com/meteor/meteor/issues/1871)

* Fix hot code reload in private browsing mode in Safari.

* Fix appcache size calculation to avoid erronious warnings. [#1847](https://github.com/meteor/meteor/issues/1847)

* Remove unused `Deps._makeNonReactive` wrapper function. Call
  `Deps.nonreactive` directly instead.

* Avoid setting the `oplogReplay` on non-oplog collections. Doing so
  caused mongod to crash.

* Add startup message to `test-in-console` to ease automation. [#1884](https://github.com/meteor/meteor/issues/1884)

* Upgraded dependencies
  - amplify: 1.1.2 (from 1.1.0)

Patches contributed by GitHub users awwx, dandv, queso, rgould, timhaines, zol


## v0.7.1.2, 2014-02-27

* Fix bug in tool error handling that caused `meteor` to crash on Mac
  OSX when no computer name is set.

* Work around a bug that caused MongoDB to fail an assertion when using
  tailable cursors on non-oplog collections.


## v0.7.1.1, 2014-02-24

* Integrate with Meteor developer accounts, a new way of managing your
  meteor.com deployed sites. When you use `meteor deploy`, you will be
  prompted to create a developer account.
    - Once you've created a developer account, you can log in and out
      from the command line with `meteor login` and `meteor logout`.
    - You can claim legacy sites with `meteor claim`. This command will
      prompt you for your site password if you are claiming a
      password-protected site; after claiming it, you will not need to
      enter the site password again.
    - You can add or remove authorized users, and view the list of
      authorized users, for a site with `meteor authorized`.
    - You can view your current username with `meteor whoami`.
    - This release also includes the `accounts-meteor-developer` package
      for building Meteor apps that allow users to log in with their own
      developer accounts.

* Improve the oplog tailing implementation for getting real-time database
  updates from MongoDB.
    - Add support for all operators except `$where` and `$near`. Limit and
      skip are not supported yet.
    - Add optimizations to avoid needless data fetches from MongoDB.
    - Fix an error ("Cannot call method 'has' of null") in an oplog
      callback. [#1767](https://github.com/meteor/meteor/issues/1767)

* Add and improve support for minimongo operators.
  - Support `$comment`.
  - Support `obj` name in `$where`.
  - `$regex` matches actual regexps properly.
  - Improve support for `$nin`, `$ne`, `$not`.
  - Support using `{ $in: [/foo/, /bar/] }`. [#1707](https://github.com/meteor/meteor/issues/1707)
  - Support `{$exists: false}`.
  - Improve type-checking for selectors.
  - Support `{x: {$elemMatch: {$gt: 5}}}`.
  - Match Mongo's behavior better when there are arrays in the document.
  - Support `$near` with sort.
  - Implement updates with `{ $set: { 'a.$.b': 5 } }`.
  - Support `{$type: 4}` queries.
  - Optimize `remove({})` when observers are paused.
  - Make update-by-id constant time.
  - Allow `{$set: {'x._id': 1}}`.  [#1794](https://github.com/meteor/meteor/issues/1794)

* Upgraded dependencies
  - node: 0.10.25 (from 0.10.22). The workaround for specific Node
    versions from 0.7.0 is now removed; 0.10.25+ is supported.
  - jquery: 1.11.0 (from 1.8.2). See
    http://jquery.com/upgrade-guide/1.9/ for upgrade instructions.
  - jquery-waypoints: 2.0.4 (from 1.1.7). Contains
    backwards-incompatible changes.
  - source-map: 0.3.2 (from 0.3.30) [#1782](https://github.com/meteor/meteor/issues/1782)
  - websocket-driver: 0.3.2 (from 0.3.1)
  - http-proxy: 1.0.2 (from a pre-release fork of 1.0)
  - semver: 2.2.1 (from 2.1.0)
  - request: 2.33.0 (from 2.27.0)
  - fstream: 0.1.25 (from 0.1.24)
  - tar: 0.1.19 (from 0.1.18)
  - eachline: a fork of 2.4.0 (from 2.3.3)
  - source-map: 0.1.31 (from 0.1.30)
  - source-map-support: 0.2.5 (from 0.2.3)
  - mongo: 2.4.9 (from 2.4.8)
  - openssl in mongo: 1.0.1f (from 1.0.1e)
  - kexec: 0.2.0 (from 0.1.1)
  - less: 1.6.1 (from 1.3.3)
  - stylus: 0.42.2 (from 0.37.0)
  - nib: 1.0.2 (from 1.0.0)
  - coffeescript: 1.7.1 (from 1.6.3)

* CSS preprocessing and sourcemaps:
  - Add sourcemap support for CSS stylesheet preprocessors. Use
    sourcemaps for stylesheets compiled with LESS.
  - Improve CSS minification to deal with `@import` statements correctly.
  - Lint CSS files for invalid `@` directives.
  - Change the recommended suffix for imported LESS files from
    `.lessimport` to `.import.less`. Add `.import.styl` to allow
    `stylus` imports. `.lessimport` continues to work but is deprecated.

* Add `clientAddress` and `httpHeaders` to `this.connection` in method
  calls and publish functions.

* Hash login tokens before storing them in the database. Legacy unhashed
  tokens are upgraded to hashed tokens in the database as they are used
  in login requests.

* Change default accounts-ui styling and add more CSS classes.

* Refactor command-line tool. Add test harness and better tests. Run
  `meteor self-test --help` for info on running the tools test suite.

* Speed up application re-build in development mode by re-using file
  hash computation between file change watching code and application
  build code..

* Fix issues with documents containing a key named `length` with a
  numeric value. Underscore treated these as arrays instead of objects,
  leading to exceptions when . Patch Underscore to not treat plain
  objects (`x.constructor === Object`) with numeric `length` fields as
  arrays. [#594](https://github.com/meteor/meteor/issues/594) [#1737](https://github.com/meteor/meteor/issues/1737)

* Deprecate `Accounts.loginServiceConfiguration` in favor of
  `ServiceConfiguration.configurations`, exported by the
  `service-configuration` package. `Accounts.loginServiceConfiguration`
  is maintained for backwards-compatibility, but it is defined in a
  `Meteor.startup` block and so cannot be used from top-level code.

* Cursors with a field specifier containing `{_id: 0}` can no longer be
  used with `observeChanges` or `observe`. This includes the implicit
  calls to these functions that are done when returning a cursor from a
  publish function or using `{{#each}}`.

* Transform functions must return objects and may not change the `_id`
  field, though they may leave it out.

* Remove broken IE7 support from the `localstorage` package. Meteor
  accounts logins no longer persist in IE7.

* Fix the `localstorage` package when used with Safari in private
  browsing mode. This fixes a problem with login token storage and
  account login. [#1291](https://github.com/meteor/meteor/issues/1291)

* Types added with `EJSON.addType` now have default `clone` and `equals`
  implementations. Users may still specify `clone` or `equals` functions
  to override the default behavior.  [#1745](https://github.com/meteor/meteor/issues/1745)

* Add `frame-src` to `browser-policy-content` and account for
  cross-browser CSP disparities.

* Deprecate `Oauth.initiateLogin` in favor of `Oauth.showPopup`.

* Add `WebApp.rawConnectHandlers` for adding connect handlers that run
  before any other Meteor handlers, except `connect.compress()`. Raw
  connect handlers see the URL's full path (even if ROOT_URL contains a
  non-empty path) and they run before static assets are served.

* Add `Accounts.connection` to allow using Meteor accounts packages with
  a non-default DDP connection.

* Detect and reload if minified CSS files fail to load at startup. This
  prevents the application from running unstyled if the page load occurs
  while the server is switching versions.

* Allow Npm.depends to specify any http or https URL containing a full
  40-hex-digit SHA.  [#1686](https://github.com/meteor/meteor/issues/1686)

* Add `retry` package for connection retry with exponential backoff.

* Pass `update` and `remove` return values correctly when using
  collections validated with `allow` and `deny` rules. [#1759](https://github.com/meteor/meteor/issues/1759)

* If you're using Deps on the server, computations and invalidation
  functions are not allowed to yield. Throw an error instead of behaving
  unpredictably.

* Fix namespacing in coffeescript files added to a package with the
  `bare: true` option. [#1668](https://github.com/meteor/meteor/issues/1668)

* Fix races when calling login and/or logoutOtherClients from multiple
  tabs. [#1616](https://github.com/meteor/meteor/issues/1616)

* Include oauth_verifier as a header rather than a parameter in
  the `oauth1` package. [#1825](https://github.com/meteor/meteor/issues/1825)

* Fix `force-ssl` to allow local development with `meteor run` in IPv6
  environments. [#1751](https://github.com/meteor/meteor/issues/1751)`

* Allow cursors on named local collections to be returned from a publish
  function in an array.  [#1820](https://github.com/meteor/meteor/issues/1820)

* Fix build failure caused by a directory in `programs/` without a
  package.js file.

* Do a better job of handling shrinkwrap files when an npm module
  depends on something that isn't a semver. [#1684](https://github.com/meteor/meteor/issues/1684)

* Fix failures updating npm dependencies when a node_modules directory
  exists above the project directory.  [#1761](https://github.com/meteor/meteor/issues/1761)

* Preserve permissions (eg, executable bit) on npm files.  [#1808](https://github.com/meteor/meteor/issues/1808)

* SockJS tweak to support relative base URLs.

* Don't leak sockets on error in dev-mode proxy.

* Clone arguments to `added` and `changed` methods in publish
  functions. This allows callers to reuse objects and prevents already
  published data from changing after the fact.  [#1750](https://github.com/meteor/meteor/issues/1750)

* Ensure springboarding to a different meteor tools version always uses
  `exec` to run the old version. This simplifies process management for
  wrapper scripts.

Patches contributed by GitHub users DenisGorbachev, EOT, OyoKooN, awwx,
dandv, icellan, jfhamlin, marcandre, michaelbishop, mitar, mizzao,
mquandalle, paulswartz, rdickert, rzymek, timhaines, and yeputons.


## v0.7.0.1, 2013-12-20

* Two fixes to `meteor run` Mongo startup bugs that could lead to hangs with the
  message "Initializing mongo database... this may take a moment.".  [#1696](https://github.com/meteor/meteor/issues/1696)

* Apply the Node patch to 0.10.24 as well (see the 0.7.0 section for details).

* Fix gratuitous IE7 incompatibility.  [#1690](https://github.com/meteor/meteor/issues/1690)


## v0.7.0, 2013-12-17

This version of Meteor contains a patch for a bug in Node 0.10 which
most commonly affects websockets. The patch is against Node version
0.10.22 and 0.10.23. We strongly recommend using one of these precise
versions of Node in production so that the patch will be applied. If you
use a newer version of Node with this version of Meteor, Meteor will not
apply the patch and will instead disable websockets.

* Rework how Meteor gets realtime database updates from MongoDB. Meteor
  now reads the MongoDB "oplog" -- a special collection that records all
  the write operations as they are applied to your database. This means
  changes to the database are instantly noticed and reflected in Meteor,
  whether they originated from Meteor or from an external database
  client. Oplog tailing is automatically enabled in development mode
  with `meteor run`, and can be enabled in production with the
  `MONGO_OPLOG_URL` environment variable. Currently the only supported
  selectors are equality checks; `$`-operators, `limit` and `skip`
  queries fall back to the original poll-and-diff algorithm. See
  https://github.com/meteor/meteor/wiki/Oplog-Observe-Driver
  for details.

* Add `Meteor.onConnection` and add `this.connection` to method
  invocations and publish functions. These can be used to store data
  associated with individual clients between subscriptions and method
  calls. See http://docs.meteor.com/#meteor_onconnection for details. [#1611](https://github.com/meteor/meteor/issues/1611)

* Bundler failures cause non-zero exit code in `meteor run`.  [#1515](https://github.com/meteor/meteor/issues/1515)

* Fix error when publish function callbacks are called during session shutdown.

* Rework hot code push. The new `autoupdate` package drives automatic
  reloads on update using standard DDP messages instead of a hardcoded
  message at DDP startup. Now the hot code push only triggers when
  client code changes; server-only code changes will not cause the page
  to reload.

* New `facts` package publishes internal statistics about Meteor.

* Add an explicit check that publish functions return a cursor, an array
  of cursors, or a falsey value. This is a safety check to to prevent
  users from accidentally returning Collection.findOne() or some other
  value and expecting it to be published.

* Implement `$each`, `$sort`, and `$slice` options for minimongo's `$push`
  modifier.  [#1492](https://github.com/meteor/meteor/issues/1492)

* Introduce `--raw-logs` option to `meteor run` to disable log
  coloring and timestamps.

* Add `WebAppInternals.setBundledJsCssPrefix()` to control where the
  client loads bundled JavaScript and CSS files. This allows serving
  files from a CDN to decrease page load times and reduce server load.

* Attempt to exit cleanly on `SIGHUP`. Stop accepting incoming
  connections, kill DDP connections, and finish all outstanding requests
  for static assets.

* In the HTTP server, only keep sockets with no active HTTP requests alive for 5
  seconds.

* Fix handling of `fields` option in minimongo when only `_id` is present. [#1651](https://github.com/meteor/meteor/issues/1651)

* Fix issue where setting `process.env.MAIL_URL` in app code would not
  alter where mail was sent. This was a regression in 0.6.6 from 0.6.5. [#1649](https://github.com/meteor/meteor/issues/1649)

* Use stderr instead of stdout (for easier automation in shell scripts) when
  prompting for passwords and when downloading the dev bundle. [#1600](https://github.com/meteor/meteor/issues/1600)

* Ensure more downtime during file watching.  [#1506](https://github.com/meteor/meteor/issues/1506)

* Fix `meteor run` with settings files containing non-ASCII characters.  [#1497](https://github.com/meteor/meteor/issues/1497)

* Support `EJSON.clone` for `Meteor.Error`. As a result, they are properly
  stringified in DDP even if thrown through a `Future`.  [#1482](https://github.com/meteor/meteor/issues/1482)

* Fix passing `transform: null` option to `collection.allow()` to disable
  transformation in validators.  [#1659](https://github.com/meteor/meteor/issues/1659)

* Fix livedata error on `this.removed` during session shutdown. [#1540](https://github.com/meteor/meteor/issues/1540) [#1553](https://github.com/meteor/meteor/issues/1553)

* Fix incompatibility with Phusion Passenger by removing an unused line. [#1613](https://github.com/meteor/meteor/issues/1613)

* Ensure install script creates /usr/local on machines where it does not
  exist (eg. fresh install of OSX Mavericks).

* Set x-forwarded-* headers in `meteor run`.

* Clean up package dirs containing only ".build".

* Check for matching hostname before doing end-of-oauth redirect.

* Only count files that actually go in the cache towards the `appcache`
  size check. [#1653](https://github.com/meteor/meteor/issues/1653).

* Increase the maximum size spiderable will return for a page from 200kB
  to 5MB.

* Upgraded dependencies:
  * SockJS server from 0.3.7 to 0.3.8, including new faye-websocket module.
  * Node from 0.10.21 to 0.10.22
  * MongoDB from 2.4.6 to 2.4.8
  * clean-css from 1.1.2 to 2.0.2
  * uglify-js from a fork of 2.4.0 to 2.4.7
  * handlebars npm module no longer available outside of handlebars package

Patches contributed by GitHub users AlexeyMK, awwx, dandv, DenisGorbachev,
emgee3, FooBarWidget, mitar, mcbain, rzymek, and sdarnell.


## v0.6.6.3, 2013-11-04

* Fix error when publish function callbacks are called during session
  shutdown.  [#1540](https://github.com/meteor/meteor/issues/1540) [#1553](https://github.com/meteor/meteor/issues/1553)

* Improve `meteor run` CPU usage in projects with many
  directories.  [#1506](https://github.com/meteor/meteor/issues/1506)


## v0.6.6.2, 2013-10-21

* Upgrade Node from 0.10.20 to 0.10.21 (security update).


## v0.6.6.1, 2013-10-12

* Fix file watching on OSX. Work around Node issue [#6251](https://github.com/meteor/meteor/issues/6251) by not using
  fs.watch. [#1483](https://github.com/meteor/meteor/issues/1483)


## v0.6.6, 2013-10-10


#### Security

* Add `browser-policy` package for configuring and sending
  Content-Security-Policy and X-Frame-Options HTTP headers.
  [See the docs](http://docs.meteor.com/#browserpolicy) for more.

* Use cryptographically strong pseudorandom number generators when available.

#### MongoDB

* Add upsert support. `Collection.update` now supports the `{upsert:
  true}` option. Additionally, add a `Collection.upsert` method which
  returns the newly inserted object id if applicable.

* `update` and `remove` now return the number of documents affected.  [#1046](https://github.com/meteor/meteor/issues/1046)

* `$near` operator for `2d` and `2dsphere` indices.

* The `fields` option to the collection methods `find` and `findOne` now works
  on the client as well.  (Operators such as `$elemMatch` and `$` are not yet
  supported in `fields` projections.) [#1287](https://github.com/meteor/meteor/issues/1287)

* Pass an index and the cursor itself to the callbacks in `cursor.forEach` and
  `cursor.map`, just like the corresponding `Array` methods.  [#63](https://github.com/meteor/meteor/issues/63)

* Support `c.find(query, {limit: N}).count()` on the client.  [#654](https://github.com/meteor/meteor/issues/654)

* Improve behavior of `$ne`, `$nin`, and `$not` selectors with objects containing
  arrays.  [#1451](https://github.com/meteor/meteor/issues/1451)

* Fix various bugs if you had two documents with the same _id field in
  String and ObjectID form.

#### Accounts

* [Behavior Change] Expire login tokens periodically. Defaults to 90
  days. Use `Accounts.config({loginExpirationInDays: null})` to disable
  token expiration.

* [Behavior Change] Write dates generated by Meteor Accounts to Mongo as
  Date instead of number; existing data can be converted by passing it
  through `new Date()`. [#1228](https://github.com/meteor/meteor/issues/1228)

* Log out and close connections for users if they are deleted from the
  database.

* Add Meteor.logoutOtherClients() for logging out other connections
  logged in as the current user.

* `restrictCreationByEmailDomain` option in `Accounts.config` to restrict new
  users to emails of specific domain (eg. only users with @meteor.com emails) or
  a custom validator. [#1332](https://github.com/meteor/meteor/issues/1332)

* Support OAuth1 services that require request token secrets as well as
  authentication token secrets.  [#1253](https://github.com/meteor/meteor/issues/1253)

* Warn if `Accounts.config` is only called on the client.  [#828](https://github.com/meteor/meteor/issues/828)

* Fix bug where callbacks to login functions could be called multiple
  times when the client reconnects.

#### DDP

* Fix infinite loop if a client disconnects while a long yielding method is
  running.

* Unfinished code to support DDP session resumption has been removed. Meteor
  servers now stop processing messages from clients and reclaim memory
  associated with them as soon as they are disconnected instead of a few minutes
  later.

#### Tools

* The pre-0.6.5 `Package.register_extension` API has been removed. Use
  `Package._transitional_registerBuildPlugin` instead, which was introduced in
  0.6.5. (A bug prevented the 0.6.5 reimplementation of `register_extension`
  from working properly anyway.)

* Support using an HTTP proxy in the `meteor` command line tool. This
  allows the `update`, `deploy`, `logs`, and `mongo` commands to work
  behind a proxy. Use the standard `http_proxy` environment variable to
  specify your proxy endpoint.  [#429](https://github.com/meteor/meteor/issues/429), [#689](https://github.com/meteor/meteor/issues/689), [#1338](https://github.com/meteor/meteor/issues/1338)

* Build Linux binaries on an older Linux machine. Meteor now supports
  running on Linux machines with glibc 2.9 or newer (Ubuntu 10.04+, RHEL
  and CentOS 6+, Fedora 10+, Debian 6+). Improve error message when running
  on Linux with unsupported glibc, and include Mongo stderr if it fails
  to start.

* Install NPM modules with `--force` to avoid corrupted local caches.

* Rebuild NPM modules in packages when upgrading to a version of Meteor that
  uses a different version of Node.

* Disable the Mongo http interface. This lets you run meteor on two ports
  differing by 1000 at the same time.

#### Misc

* [Known issue] Breaks support for pre-release OSX 10.9 'Mavericks'.
  Will be addressed shortly. See issues:
  https://github.com/joyent/node/issues/6251
  https://github.com/joyent/node/issues/6296

* `EJSON.stringify` now takes options:
  - `canonical` causes objects keys to be stringified in sorted order
  - `indent` allows formatting control over the EJSON stringification

* EJSON now supports `Infinity`, `-Infinity` and `NaN`.

* Check that the argument to `EJSON.parse` is a string.  [#1401](https://github.com/meteor/meteor/issues/1401)

* Better error from functions that use `Meteor._wrapAsync` (eg collection write
  methods and `HTTP` methods) and in DDP server message processing.  [#1387](https://github.com/meteor/meteor/issues/1387)

* Support `appcache` on Chrome for iOS.

* Support literate CoffeeScript files with the extension `.coffee.md` (in
  addition to the already-supported `.litcoffee` extension). [#1407](https://github.com/meteor/meteor/issues/1407)

* Make `madewith` package work again (broken in 0.6.5).  [#1448](https://github.com/meteor/meteor/issues/1448)

* Better error when passing a string to `{{#each}}`. [#722](https://github.com/meteor/meteor/issues/722)

* Add support for JSESSIONID cookies for sticky sessions. Set the
  `USE_JSESSIONID` environment variable to enable placing a JSESSIONID
  cookie on sockjs requests.

* Simplify the static analysis used to detect package-scope variables.

* Upgraded dependencies:
  * Node from 0.8.24 to 0.10.20
  * MongoDB from 2.4.4 to 2.4.6
  * MongoDB driver from 1.3.17 to 1.3.19
  * http-proxy from 0.10.1 to a pre-release of 1.0.0
  * stylus from 0.30.1 to 0.37.0
  * nib from 0.8.2 to 1.0.0
  * optimist from 0.3.5 to 0.6.0
  * semver from 1.1.0 to 2.1.0
  * request from 2.12.0 to 2.27.0
  * keypress from 0.1.0 to 0.2.1
  * underscore from 1.5.1 to 1.5.2
  * fstream from 0.1.21 to 0.1.24
  * tar from 0.1.14 to 0.1.18
  * source-map from 0.1.26 to 0.1.30
  * source-map-support from a fork of 0.1.8 to 0.2.3
  * escope from a fork of 0.0.15 to 1.0.0
  * estraverse from 1.1.2-1 to 1.3.1
  * simplesmtp from 0.1.25 to 0.3.10
  * stream-buffers from 0.2.3 to 0.2.5
  * websocket from 1.0.7 to 1.0.8
  * cli-color from 0.2.2 to 0.2.3
  * clean-css from 1.0.11 to 1.1.2
  * UglifyJS2 from a fork of 2.3.6 to a different fork of 2.4.0
  * connect from 2.7.10 to 2.9.0
  * send from 0.1.0 to 0.1.4
  * useragent from 2.0.1 to 2.0.7
  * replaced byline with eachline 2.3.3

Patches contributed by GitHub users ansman, awwx, codeinthehole, jacott,
Maxhodges, meawoppl, mitar, mizzao, mquandalle, nathan-muir, RobertLowe, ryw,
sdarnell, and timhaines.


## v0.6.5.3, 2014-12-09 (backport)

* Fix a security issue in allow/deny rules that could result in data
  loss. If your app uses allow/deny rules, or uses packages that use
  allow/deny rules, we recommend that you update immediately.
  Backport from 1.0.1.


## v0.6.5.2, 2013-10-21

* Upgrade Node from 0.8.24 to 0.8.26 (security patch)


## v0.6.5.1, 2013-08-28

* Fix syntax errors on lines that end with a backslash. [#1326](https://github.com/meteor/meteor/issues/1326)

* Fix serving static files with special characters in their name. [#1339](https://github.com/meteor/meteor/issues/1339)

* Upgrade `esprima` JavaScript parser to fix bug parsing complex regexps.

* Export `Spiderable` from `spiderable` package to allow users to set
  `Spiderable.userAgentRegExps` to control what user agents are treated
  as spiders.

* Add EJSON to standard-app-packages. [#1343](https://github.com/meteor/meteor/issues/1343)

* Fix bug in d3 tab character parsing.

* Fix regression when using Mongo ObjectIDs in Spark templates.


## v0.6.5, 2013-08-14

* New package system with package compiler and linker:

  * Each package now has it own namespace for variable
    declarations. Global variables used in a package are limited to
    package scope.

  * Packages must explicitly declare which symbols they export with
    `api.export` in `package.js`.

  * Apps and packages only see the exported symbols from packages they
    explicitly use. For example, if your app uses package A which in
    turn depends on package B, only package A's symbols will be
    available in the app.

  * Package names can only contain alphanumeric characters, dashes, and
    dots. Packages with spaces and underscores must be renamed.

  * Remove hardcoded list of required packages. New default
    `standard-app-packages` package adds dependencies on the core Meteor
    stack. This package can be removed to make an app with only parts of
    the Meteor stack. `standard-app-packages` will be automatically
    added to a project when it is updated to Meteor 0.6.5.

  * Custom app packages in the `packages` directory are no longer
    automatically used. They must be explicitly added to the app with
    `meteor add <packagename>`. To help with the transition, all
    packages in the `packages` directory will be automatically added to
    the project when it is updated to Meteor 0.6.5.

  * New "unipackage" on-disk format for built packages. Compiled packages are
    cached and rebuilt only when their source or dependencies change.

  * Add "unordered" and "weak" package dependency modes to allow
    circular package dependencies and conditional code inclusion.

  * New API (`_transitional_registerBuildPlugin`) for declaring
    compilers, preprocessors, and file extension handlers. These new
    build plugins are full compilation targets in their own right, and
    have their own namespace, source files, NPM requirements, and package
    dependencies. The old `register_extension` API is deprecated. Please
    note that the `package.js` format and especially
    `_transitional_registerBuildPlugin` are not frozen interfaces and
    are subject to change in future releases.

  * Add `api.imply`, which allows one package to "imply" another. If
    package A implies package B, then anything that depends on package
    A automatically depends on package B as well (and receives package
    B's imports). This is useful for creating umbrella packages
    (`standard-app-packages`) or sometimes for factoring common code
    out of related packages (`accounts-base`).

* Move HTTP serving out of the server bootstrap and into the `webapp`
  package. This allows building Meteor apps that are not web servers
  (eg. command line tools, DDP clients, etc.). Connect middlewares can
  now be registered on the new `WebApp.connectHandlers` instead of the
  old `__meteor_bootstrap__.app`.

* The entire Meteor build process now has first-class source map
  support. A source map is maintained for every source file as it
  passes through the build pipeline. Currently, the source maps are
  only served in development mode. Not all web browsers support source
  maps yet and for those that do, you may have to turn on an option to
  enable them. Source maps will always be used when reporting
  exceptions on the server.

* Update the `coffeescript` package to generate source maps.

* Add new `Assets` API and `private` subdirectory for including and
  accessing static assets on the server. http://docs.meteor.com/#assets

* Add `Meteor.disconnect`. Call this to disconnect from the
  server and stop all live data updates. [#1151](https://github.com/meteor/meteor/issues/1151)

* Add `Match.Integer` to `check` for 32-bit signed integers.

* `Meteor.connect` has been renamed to `DDP.connect` and is now fully
  supported on the server. Server-to-server DDP connections use
  websockets, and can be used for both method calls and subscriptions.

* Rename `Meteor.default_connection` to `Meteor.connection` and
  `Meteor.default_server` to `Meteor.server`.

* Rename `Meteor.http` to `HTTP`.

* `ROOT_URL` may now have a path part. This allows serving multiple
  Meteor apps on the same domain.

* Support creating named unmanaged collections with
  `new Meteor.Collection("name", {connection: null})`.

* New `Log` function in the `logging` package which prints with
  timestamps, color, filenames and linenumbers.

* Include http response in errors from oauth providers. [#1246](https://github.com/meteor/meteor/issues/1246)

* The `observe` callback `movedTo` now has a fourth argument `before`.

* Move NPM control files for packages from `.npm` to
  `.npm/package`. This is to allow build plugins such as `coffeescript`
  to depend on NPM packages. Also, when removing the last NPM
  dependency, clean up the `.npm` dir.

* Remove deprecated `Meteor.is_client` and `Meteor.is_server` variables.

* Implement "meteor bundle --debug" [#748](https://github.com/meteor/meteor/issues/748)

* Add `forceApprovalPrompt` option to `Meteor.loginWithGoogle`. [#1226](https://github.com/meteor/meteor/issues/1226)

* Make server-side Mongo `insert`s, `update`s, and `remove`s run
  asynchronously when a callback is passed.

* Improve memory usage when calling `findOne()` on the server.

* Delete login tokens from server when user logs out.

* Rename package compatibility mode option to `add_files` from `raw` to
  `bare`.

* Fix Mongo selectors of the form: {$regex: /foo/}.

* Fix Spark memory leak.  [#1157](https://github.com/meteor/meteor/issues/1157)

* Fix EPIPEs during dev mode hot code reload.

* Fix bug where we would never quiesce if we tried to revive subs that errored
  out (5e7138d)

* Fix bug where `this.fieldname` in handlebars template might refer to a
  helper instead of a property of the current data context. [#1143](https://github.com/meteor/meteor/issues/1143)

* Fix submit events on IE8. [#1191](https://github.com/meteor/meteor/issues/1191)

* Handle `Meteor.loginWithX` being called with a callback but no options. [#1181](https://github.com/meteor/meteor/issues/1181)

* Work around a Chrome bug where hitting reload could cause a tab to
  lose the DDP connection and never recover. [#1244](https://github.com/meteor/meteor/issues/1244)

* Upgraded dependencies:
  * Node from 0.8.18 to 0.8.24
  * MongoDB from 2.4.3 to 2.4.4, now with SSL support
  * CleanCSS from 0.8.3 to 1.0.11
  * Underscore from 1.4.4 to 1.5.1
  * Fibers from 1.0.0 to 1.0.1
  * MongoDB Driver from 1.3.7 to 1.3.17

Patches contributed by GitHub users btipling, mizzao, timhaines and zol.


## v0.6.4.1, 2013-07-19

* Update mongodb driver to use version 0.2.1 of the bson module.


## v0.6.4, 2013-06-10

* Separate OAuth flow logic from Accounts into separate packages. The
  `facebook`, `github`, `google`, `meetup`, `twitter`, and `weibo`
  packages can be used to perform an OAuth exchange without creating an
  account and logging in.  [#1024](https://github.com/meteor/meteor/issues/1024)

* If you set the `DISABLE_WEBSOCKETS` environment variable, browsers will not
  attempt to connect to your app using Websockets. Use this if you know your
  server environment does not properly proxy Websockets to reduce connection
  startup time.

* Make `Meteor.defer` work in an inactive tab in iOS.  [#1023](https://github.com/meteor/meteor/issues/1023)

* Allow new `Random` instances to be constructed with specified seed. This
  can be used to create repeatable test cases for code that picks random
  values.  [#1033](https://github.com/meteor/meteor/issues/1033)

* Fix CoffeeScript error reporting to include source file and line
  number again.  [#1052](https://github.com/meteor/meteor/issues/1052)

* Fix Mongo queries which nested JavaScript RegExp objects inside `$or`.  [#1089](https://github.com/meteor/meteor/issues/1089)

* Upgraded dependencies:
  * Underscore from 1.4.2 to 1.4.4  [#776](https://github.com/meteor/meteor/issues/776)
  * http-proxy from 0.8.5 to 0.10.1  [#513](https://github.com/meteor/meteor/issues/513)
  * connect from 1.9.2 to 2.7.10
  * Node mongodb client from 1.2.13 to 1.3.7  [#1060](https://github.com/meteor/meteor/issues/1060)

Patches contributed by GitHub users awwx, johnston, and timhaines.


## v0.6.3, 2013-05-15

* Add new `check` package for ensuring that a value matches a required
  type and structure. This is used to validate untrusted input from the
  client. See http://docs.meteor.com/#match for details.

* Use Websockets by default on supported browsers. This reduces latency
  and eliminates the constant network spinner on iOS devices.

* With `autopublish` on, publish many useful fields on `Meteor.users`.

* Files in the `client/compatibility/` subdirectory of a Meteor app do
  not get wrapped in a new variable scope. This is useful for
  third-party libraries which expect `var` statements at the outermost
  level to be global.

* Add synthetic `tap` event for use on touch enabled devices. This is a
  replacement for `click` that fires immediately.

* When using the `http` package synchronously on the server, errors
  are thrown rather than passed in `result.error`

* The `manager` option to the `Meteor.Collection` constructor is now called
  `connection`. The old name still works for now.  [#987](https://github.com/meteor/meteor/issues/987)

* The `localstorage-polyfill` smart package has been replaced by a
  `localstorage` package, which defines a `Meteor._localStorage` API instead of
  trying to replace the DOM `window.localStorage` facility. (Now, apps can use
  the existence of `window.localStorage` to detect if the full localStorage API
  is supported.)  [#979](https://github.com/meteor/meteor/issues/979)

* Upgrade MongoDB from 2.2.1 to 2.4.3.

* Upgrade CoffeeScript from 1.5.0 to 1.6.2.  [#972](https://github.com/meteor/meteor/issues/972)

* Faster reconnects when regaining connectivity.  [#696](https://github.com/meteor/meteor/issues/696)

* `Email.send` has a new `headers` option to set arbitrary headers.  [#963](https://github.com/meteor/meteor/issues/963)

* Cursor transform functions on the server no longer are required to return
  objects with correct `_id` fields.  [#974](https://github.com/meteor/meteor/issues/974)

* Rework `observe()` callback ordering in minimongo to improve fiber
  safety on the server. This makes subscriptions on server to server DDP
  more usable.

* Use binary search in minimongo when updating ordered queries.  [#969](https://github.com/meteor/meteor/issues/969)

* Fix EJSON base64 decoding bug.  [#1001](https://github.com/meteor/meteor/issues/1001)

* Support `appcache` on Chromium.  [#958](https://github.com/meteor/meteor/issues/958)

Patches contributed by GitHub users awwx, jagill, spang, and timhaines.


## v0.6.2.1, 2013-04-24

* When authenticating with GitHub, include a user agent string. This
  unbreaks "Sign in with GitHub"

Patch contributed by GitHub user pmark.


## v0.6.2, 2013-04-16

* Better error reporting:
  * Capture real stack traces for `Meteor.Error`.
  * Report better errors with misconfigured OAuth services.

* Add per-package upgrade notices to `meteor update`.

* Experimental server-to-server DDP support: `Meteor.connect` on the
  server will connect to a remote DDP endpoint via WebSockets. Method
  calls should work fine, but subscriptions and minimongo on the server
  are still a work in progress.

* Upgrade d3 from 2.x to 3.1.4. See
  https://github.com/mbostock/d3/wiki/Upgrading-to-3.0 for compatibility notes.

* Allow CoffeeScript to set global variables when using `use strict`. [#933](https://github.com/meteor/meteor/issues/933)

* Return the inserted documented ID from `LocalCollection.insert`. [#908](https://github.com/meteor/meteor/issues/908)

* Add Weibo token expiration time to `services.weibo.expiresAt`.

* `Spiderable.userAgentRegExps` can now be modified to change what user agents
  are treated as spiders by the `spiderable` package.

* Prevent observe callbacks from affecting the arguments to identical
  observes. [#855](https://github.com/meteor/meteor/issues/855)

* Fix meteor command line tool when run from a home directory with
  spaces in its name. If you previously installed meteor release 0.6.0
  or 0.6.1 you'll need to uninstall and reinstall meteor to support
  users with spaces in their usernames (see
  https://github.com/meteor/meteor/blob/master/README.md#uninstalling-meteor)

Patches contributed by GitHub users andreas-karlsson, awwx, jacott,
joshuaconner, and timhaines.


## v0.6.1, 2013-04-08

* Correct NPM behavior in packages in case there is a `node_modules` directory
  somewhere above the app directory. [#927](https://github.com/meteor/meteor/issues/927)

* Small bug fix in the low-level `routepolicy` package.

Patches contributed by GitHub users andreas-karlsson and awwx.


## v0.6.0, 2013-04-04

* Meteor has a brand new distribution system! In this new system, code-named
  Engine, packages are downloaded individually and on demand. All of the
  packages in each official Meteor release are prefetched and cached so you can
  still use Meteor while offline. You can have multiple releases of Meteor
  installed simultaneously; apps are pinned to specific Meteor releases.
  All `meteor` commands accept a `--release` argument to specify which release
  to use; `meteor update` changes what release the app is pinned to.
  Inside an app, the name of the release is available at `Meteor.release`.
  When running Meteor directly from a git checkout, the release is ignored.

* Variables declared with `var` at the outermost level of a JavaScript
  source file are now private to that file. Remove the `var` to share
  a value between files.

* Meteor now supports any x86 (32- or 64-bit) Linux system, not just those which
  use Debian or RedHat package management.

* Apps may contain packages inside a top-level directory named `packages`.

* Packages may depend on [NPM modules](https://npmjs.org), using the new
  `Npm.depends` directive in their `package.js` file. (Note: if the NPM module
  has architecture-specific binary components, bundles built with `meteor
  bundle` or `meteor deploy` will contain the components as built for the
  developer's platform and may not run on other platforms.)

* Meteor's internal package tests (as well as tests you add to your app's
  packages with the unsupported `Tinytest` framework) are now run with the new
  command `meteor test-packages`.

* `{{#each}}` helper can now iterate over falsey values without throwing an
  exception. [#815](https://github.com/meteor/meteor/issues/815), [#801](https://github.com/meteor/meteor/issues/801)

* `{{#with}}` helper now only includes its block if its argument is not falsey,
  and runs an `{{else}}` block if provided if the argument is falsey. [#770](https://github.com/meteor/meteor/issues/770), [#866](https://github.com/meteor/meteor/issues/866)

* Twitter login now stores `profile_image_url` and `profile_image_url_https`
  attributes in the `user.services.twitter` namespace. [#788](https://github.com/meteor/meteor/issues/788)

* Allow packages to register file extensions with dots in the filename.

* When calling `this.changed` in a publish function, it is no longer an error to
  clear a field which was never set. [#850](https://github.com/meteor/meteor/issues/850)

* Deps API
  * Add `dep.depend()`, deprecate `Deps.depend(dep)` and
    `dep.addDependent()`.
  * If first run of `Deps.autorun` throws an exception, stop it and don't
    rerun.  This prevents a Spark exception when template rendering fails
    ("Can't call 'firstNode' of undefined").
  * If an exception is thrown during `Deps.flush` with no stack, the
    message is logged instead. [#822](https://github.com/meteor/meteor/issues/822)

* When connecting to MongoDB, use the JavaScript BSON parser unless specifically
  requested in `MONGO_URL`; the native BSON parser sometimes segfaults. (Meteor
  only started using the native parser in 0.5.8.)

* Calls to the `update` collection function in untrusted code may only use a
  whitelisted list of modifier operators.

Patches contributed by GitHub users awwx, blackcoat, cmather, estark37,
mquandalle, Primigenus, raix, reustle, and timhaines.


## v0.5.9, 2013-03-14

* Fix regression in 0.5.8 that prevented users from editing their own
  profile. [#809](https://github.com/meteor/meteor/issues/809)

* Fix regression in 0.5.8 where `Meteor.loggingIn()` would not update
  reactively. [#811](https://github.com/meteor/meteor/issues/811)


## v0.5.8, 2013-03-13

* Calls to the `update` and `remove` collection functions in untrusted code may
  no longer use arbitrary selectors. You must specify a single document ID when
  invoking these functions from the client (other than in a method stub).

  You may still use other selectors when calling `update` and `remove` on the
  server and from client method stubs, so you can replace calls that are no
  longer supported (eg, in event handlers) with custom method calls.

  The corresponding `update` and `remove` callbacks passed to `allow` and `deny`
  now take a single document instead of an array.

* Add new `appcache` package. Add this package to your project to speed
  up page load and make hot code reload smoother using the HTML5
  AppCache API. See http://docs.meteor.com/#appcache for details.

* Rewrite reactivity library. `Meteor.deps` is now `Deps` and has a new
  API. `Meteor.autorun` and `Meteor.flush` are now called `Deps.autorun` and
  `Deps.flush` (the old names still work for now). The other names under
  `Meteor.deps` such as `Context` no longer exist. The new API is documented at
  http://docs.meteor.com/#deps

* You can now provide a `transform` option to collections, which is a
  function that documents coming out of that collection are passed
  through. `find`, `findOne`, `allow`, and `deny` now take `transform` options,
  which may override the Collection's `transform`.  Specifying a `transform`
  of `null` causes you to receive the documents unmodified.

* Publish functions may now return an array of cursors to publish. Currently,
  the cursors must all be from different collections. [#716](https://github.com/meteor/meteor/issues/716)

* User documents have id's when `onCreateUser` and `validateNewUser` hooks run.

* Encode and store custom EJSON types in MongoDB.

* Support literate CoffeeScript files with the extension `.litcoffee`. [#766](https://github.com/meteor/meteor/issues/766)

* Add new login service provider for Meetup.com in `accounts-meetup` package.

* If you call `observe` or `observeChanges` on a cursor created with the
  `reactive: false` option, it now only calls initial add callbacks and
  does not continue watching the query. [#771](https://github.com/meteor/meteor/issues/771)

* In an event handler, if the data context is falsey, default it to `{}`
  rather than to the global object. [#777](https://github.com/meteor/meteor/issues/777)

* Allow specifying multiple event handlers for the same selector. [#753](https://github.com/meteor/meteor/issues/753)

* Revert caching header change from 0.5.5. This fixes image flicker on redraw.

* Stop making `Session` available on the server; it's not useful there. [#751](https://github.com/meteor/meteor/issues/751)

* Force URLs in stack traces in browser consoles to be hyperlinks. [#725](https://github.com/meteor/meteor/issues/725)

* Suppress spurious `changed` callbacks with empty `fields` from
  `Cursor.observeChanges`.

* Fix logic bug in template branch matching. [#724](https://github.com/meteor/meteor/issues/724)

* Make `spiderable` user-agent test case insensitive. [#721](https://github.com/meteor/meteor/issues/721)

* Fix several bugs in EJSON type support:
  * Fix `{$type: 5}` selectors for binary values on browsers that do
    not support `Uint8Array`.
  * Fix EJSON equality on falsey values.
  * Fix for returning a scalar EJSON type from a method. [#731](https://github.com/meteor/meteor/issues/731)

* Upgraded dependencies:
  * mongodb driver to version 1.2.13 (from 0.1.11)
  * mime module removed (it was unused)


Patches contributed by GitHub users awwx, cmather, graemian, jagill,
jmhredsox, kevinxucs, krizka, mitar, raix, and rasmuserik.


## v0.5.7, 2013-02-21

* The DDP wire protocol has been redesigned.

  * The handshake message is now versioned. This breaks backwards
    compatibility between sites with `Meteor.connect()`. Older meteor
    apps can not talk to new apps and vice versa. This includes the
    `madewith` package, apps using `madewith` must upgrade.

  * New [EJSON](http://docs.meteor.com/#ejson) package allows you to use
    Dates, Mongo ObjectIDs, and binary data in your collections and
    Session variables.  You can also add your own custom datatypes.

  * Meteor now correctly represents empty documents in Collections.

  * There is an informal specification in `packages/livedata/DDP.md`.


* Breaking API changes

  * Changed the API for `observe`.  Observing with `added`, `changed`
    and `removed` callbacks is now unordered; for ordering information
    use `addedAt`, `changedAt`, `removedAt`, and `movedTo`. Full
    documentation is in the [`observe` docs](http://docs.meteor.com/#observe).
    All callers of `observe` need to be updated.

  * Changed the API for publish functions that do not return a cursor
    (ie functions that call `this.set` and `this.unset`). See the
    [`publish` docs](http://docs.meteor.com/#meteor_publish) for the new
    API.


* New Features

  * Added new [`observeChanges`](http://docs.meteor.com/#observe_changes)
    API for keeping track of the contents of a cursor more efficiently.

  * There is a new reactive function on subscription handles: `ready()`
    returns true when the subscription has received all of its initial
    documents.

  * Added `Session.setDefault(key, value)` so you can easily provide
    initial values for session variables that will not be clobbered on
    hot code push.

  * You can specify that a collection should use MongoDB ObjectIDs as
    its `_id` fields for inserts instead of strings. This allows you to
    use Meteor with existing MongoDB databases that have ObjectID
    `_id`s. If you do this, you must use `EJSON.equals()` for comparing
    equality instead of `===`. See http://docs.meteor.com/#meteor_collection.

  * New [`random` package](http://docs.meteor.com/#random) provides
    several functions for generating random values. The new
    `Random.id()` function is used to provide shorter string IDs for
    MongoDB documents. `Meteor.uuid()` is deprecated.

  * `Meteor.status()` can return the status `failed` if DDP version
    negotiation fails.


* Major Performance Enhancements

  * Rewrote subscription duplication detection logic to use a more
    efficient algorithm. This significantly reduces CPU usage on the
    server during initial page load and when dealing with large amounts
    of data.

  * Reduced unnecessary MongoDB re-polling of live queries. Meteor no
    longer polls for changes on queries that specify `_id` when
    updates for a different specific `_id` are processed. This
    drastically improves performance when dealing with many
    subscriptions and updates to individual objects, such as those
    generated by the `accounts-base` package on the `Meteor.users`
    collection.


* Upgraded UglifyJS2 to version 2.2.5


Patches contributed by GitHub users awwx and michaelglenadams.


## v0.5.6, 2013-02-15

* Fix 0.5.5 regression: Minimongo selectors matching subdocuments under arrays
  did not work correctly.

* Some Bootstrap icons should have appeared white.

Patches contributed by GitHub user benjaminchelli.

## v0.5.5, 2013-02-13

* Deprecate `Meteor.autosubscribe`. `Meteor.subscribe` now works within
  `Meteor.autorun`.

* Allow access to `Meteor.settings.public` on the client. If the JSON
  file you gave to `meteor --settings` includes a field called `public`,
  that field will be available on the client as well as the server.

* `@import` works in `less`. Use the `.lessimport` file extension to
  make a less file that is ignored by preprocessor so as to avoid double
  processing. [#203](https://github.com/meteor/meteor/issues/203)

* Upgrade Fibers to version 1.0.0. The `Fiber` and `Future` symbols are
  no longer exposed globally. To use fibers directly you can use:
   `var Fiber = __meteor_bootstrap__.require('fibers');` and
   `var Future = __meteor_bootstrap__.require('fibers/future');`

* Call version 1.1 of the Twitter API when authenticating with
  OAuth. `accounts-twitter` users have until March 5th, 2013 to
  upgrade before Twitter disables the old API. [#527](https://github.com/meteor/meteor/issues/527)

* Treat Twitter ids as strings, not numbers, as recommended by
  Twitter. [#629](https://github.com/meteor/meteor/issues/629)

* You can now specify the `_id` field of a document passed to `insert`.
  Meteor still auto-generates `_id` if it is not present.

* Expose an `invalidated` flag on `Meteor.deps.Context`.

* Populate user record with additional data from Facebook and Google. [#664](https://github.com/meteor/meteor/issues/664)

* Add Facebook token expiration time to `services.facebook.expiresAt`. [#576](https://github.com/meteor/meteor/issues/576)

* Allow piping a password to `meteor deploy` on `stdin`. [#623](https://github.com/meteor/meteor/issues/623)

* Correctly type cast arguments to handlebars helper. [#617](https://github.com/meteor/meteor/issues/617)

* Fix leaked global `userId` symbol.

* Terminate `phantomjs` properly on error when using the `spiderable`
  package. [#571](https://github.com/meteor/meteor/issues/571)

* Stop serving non-cachable files with caching headers. [#631](https://github.com/meteor/meteor/issues/631)

* Fix race condition if server restarted between page load and initial
  DDP connection. [#653](https://github.com/meteor/meteor/issues/653)

* Resolve issue where login methods sometimes blocked future methods. [#555](https://github.com/meteor/meteor/issues/555)

* Fix `Meteor.http` parsing of JSON responses on Firefox. [#553](https://github.com/meteor/meteor/issues/553)

* Minimongo no longer uses `eval`. [#480](https://github.com/meteor/meteor/issues/480)

* Serve 404 for `/app.manifest`. This allows experimenting with the
  upcoming `appcache` smart package. [#628](https://github.com/meteor/meteor/issues/628)

* Upgraded many dependencies, including:
  * node.js to version 0.8.18
  * jquery-layout to version 1.3.0RC
  * Twitter Bootstrap to version 2.3.0
  * Less to version 1.3.3
  * Uglify to version 2.2.3
  * useragent to version 2.0.1

Patches contributed by GitHub users awwx, bminer, bramp, crunchie84,
danawoodman, dbimmler, Ed-von-Schleck, geoffd123, jperl, kevee,
milesmatthias, Primigenus, raix, timhaines, and xenolf.


## v0.5.4, 2013-01-08

* Fix 0.5.3 regression: `meteor run` could fail on OSX 10.8 if environment
  variables such as `DYLD_LIBRARY_PATH` are set.


## v0.5.3, 2013-01-07

* Add `--settings` argument to `meteor deploy` and `meteor run`. This
  allows you to specify deployment-specific information made available
  to server code in the variable `Meteor.settings`.

* Support unlimited open tabs in a single browser. Work around the
  browser per-hostname connection limit by using randomized hostnames
  for deployed apps. [#131](https://github.com/meteor/meteor/issues/131)

* minimongo improvements:
  * Allow observing cursors with `skip` or `limit`.  [#528](https://github.com/meteor/meteor/issues/528)
  * Allow sorting on `dotted.sub.keys`.  [#533](https://github.com/meteor/meteor/issues/533)
  * Allow querying specific array elements (`foo.1.bar`).
  * `$and`, `$or`, and `$nor` no longer accept empty arrays (for consistency
    with Mongo)

* Re-rendering a template with Spark no longer reverts changes made by
  users to a `preserve`d form element. Instead, the newly rendered value
  is only applied if it is different from the previously rendered value.
  Additionally, `<INPUT>` elements with type other than TEXT can now have
  reactive values (eg, the labels on submit buttons can now be
  reactive).  [#510](https://github.com/meteor/meteor/issues/510) [#514](https://github.com/meteor/meteor/issues/514) [#523](https://github.com/meteor/meteor/issues/523) [#537](https://github.com/meteor/meteor/issues/537) [#558](https://github.com/meteor/meteor/issues/558)

* Support JavaScript RegExp objects in selectors in Collection write
  methods on the client, eg `myCollection.remove({foo: /bar/})`.  [#346](https://github.com/meteor/meteor/issues/346)

* `meteor` command-line improvements:
  * Improve error message when mongod fails to start.
  * The `NODE_OPTIONS` environment variable can be used to pass command-line
    flags to node (eg, `--debug` or `--debug-brk` to enable the debugger).
  * Die with error if an app name is mistakenly passed to `meteor reset`.

* Add support for "offline" access tokens with Google login. [#464](https://github.com/meteor/meteor/issues/464) [#525](https://github.com/meteor/meteor/issues/525)

* Don't remove `serviceData` fields from previous logins when logging in
  with an external service.

* Improve `OAuth1Binding` to allow making authenticated API calls to
  OAuth1 providers (eg Twitter).  [#539](https://github.com/meteor/meteor/issues/539)

* New login providers automatically work with `{{loginButtons}}` without
  needing to edit the `accounts-ui-unstyled` package.  [#572](https://github.com/meteor/meteor/issues/572)

* Use `Content-Type: application/json` by default when sending JSON data
  with `Meteor.http`.

* Improvements to `jsparse`: hex literals, keywords as property names, ES5 line
  continuations, trailing commas in object literals, line numbers in error
  messages, decimal literals starting with `.`, regex character classes with
  slashes.

* Spark improvements:
  * Improve rendering of `<SELECT>` elements on IE.  [#496](https://github.com/meteor/meteor/issues/496)
  * Don't lose nested data contexts in IE9/10 after two seconds.  [#458](https://github.com/meteor/meteor/issues/458)
  * Don't print a stack trace if DOM nodes are manually removed
    from the document without calling `Spark.finalize`.  [#392](https://github.com/meteor/meteor/issues/392)

* Always use the `autoReconnect` flag when connecting to Mongo.  [#425](https://github.com/meteor/meteor/issues/425)

* Fix server-side `observe` with no `added` callback.  [#589](https://github.com/meteor/meteor/issues/589)

* Fix re-sending method calls on reconnect.  [#538](https://github.com/meteor/meteor/issues/538)

* Remove deprecated `/sockjs` URL support from `Meteor.connect`.

* Avoid losing a few bits of randomness in UUID v4 creation.  [#519](https://github.com/meteor/meteor/issues/519)

* Update clean-css package from 0.8.2 to 0.8.3, fixing minification of `0%`
  values in `hsl` colors.  [#515](https://github.com/meteor/meteor/issues/515)

Patches contributed by GitHub users Ed-von-Schleck, egtann, jwulf, lvbreda,
martin-naumann, meawoppl, nwmartin, timhaines, and zealoushacker.


## v0.5.2, 2012-11-27

* Fix 0.5.1 regression: Cursor `observe` works during server startup.  [#507](https://github.com/meteor/meteor/issues/507)

## v0.5.1, 2012-11-20

* Speed up server-side subscription handling by avoiding redundant work
  when the same Mongo query is observed multiple times concurrently (eg,
  by multiple users subscribing to the same subscription), and by using
  a simpler "unordered" algorithm.

* Meteor now waits to invoke method callbacks until all the data written by the
  method is available in the local cache. This way, method callbacks can see the
  full effects of their writes. This includes the callbacks passed to
  `Meteor.call` and `Meteor.apply`, as well as to the `Meteor.Collection`
  `insert`/`update`/`remove` methods.

  If you want to process the method's result as soon as it arrives from the
  server, even if the method's writes are not available yet, you can now specify
  an `onResultReceived` callback to `Meteor.apply`.

* Rework latency compensation to show server data changes sooner. Previously, as
  long as any method calls were in progress, Meteor would buffer all data
  changes sent from the server until all methods finished. Meteor now only
  buffers writes to documents written by client stubs, and applies the writes as
  soon as all methods that wrote that document have finished.

* `Meteor.userLoaded()` and `{{currentUserLoaded}}` have been removed.
  Previously, during the login process on the client, `Meteor.userId()` could be
  set but the document at `Meteor.user()` could be incomplete. Meteor provided
  the function `Meteor.userLoaded()` to differentiate between these states. Now,
  this in-between state does not occur: when a user logs in, `Meteor.userId()`
  only is set once `Meteor.user()` is fully loaded.

* New reactive function `Meteor.loggingIn()` and template helper
  `{{loggingIn}}`; they are true whenever some login method is in progress.
  `accounts-ui` now uses this to show an animation during login.

* The `sass` CSS preprocessor package has been removed. It was based on an
  unmaintained NPM module which did not implement recent versions of the Sass
  language and had no error handling.  Consider using the `less` or `stylus`
  packages instead.  [#143](https://github.com/meteor/meteor/issues/143)

* `Meteor.setPassword` is now called `Accounts.setPassword`, matching the
  documentation and original intention.  [#454](https://github.com/meteor/meteor/issues/454)

* Passing the `wait` option to `Meteor.apply` now waits for all in-progress
  method calls to finish before sending the method, instead of only guaranteeing
  that its callback occurs after the callbacks of in-progress methods.

* New function `Accounts.callLoginMethod` which should be used to call custom
  login handlers (such as those registered with
  `Accounts.registerLoginHandler`).

* The callbacks for `Meteor.loginWithToken` and `Accounts.createUser` now match
  the other login callbacks: they are called with error on error or with no
  arguments on success.

* Fix bug where method calls could be dropped during a brief disconnection. [#339](https://github.com/meteor/meteor/issues/339)

* Prevent running the `meteor` command-line tool and server on unsupported Node
  versions.

* Fix Minimongo query bug with nested objects.  [#455](https://github.com/meteor/meteor/issues/455)

* In `accounts-ui`, stop page layout from changing during login.

* Use `path.join` instead of `/` in paths (helpful for the unofficial Windows
  port) [#303](https://github.com/meteor/meteor/issues/303)

* The `spiderable` package serves pages to
  [`facebookexternalhit`](https://www.facebook.com/externalhit_uatext.php) [#411](https://github.com/meteor/meteor/issues/411)

* Fix error on Firefox with DOM Storage disabled.

* Avoid invalidating listeners if setUserId is called with current value.

* Upgrade many dependencies, including:
  * MongoDB 2.2.1 (from 2.2.0)
  * underscore 1.4.2 (from 1.3.3)
  * bootstrap 2.2.1 (from 2.1.1)
  * jQuery 1.8.2 (from 1.7.2)
  * less 1.3.1 (from 1.3.0)
  * stylus 0.30.1 (from 0.29.0)
  * coffee-script 1.4.0 (from 1.3.3)

Patches contributed by GitHub users ayal, dandv, possibilities, TomWij,
tmeasday, and workmad3.

## v0.5.0, 2012-10-17

* This release introduces Meteor Accounts, a full-featured auth system that supports
  - fine-grained user-based control over database reads and writes
  - federated login with any OAuth provider (with built-in support for
    Facebook, GitHub, Google, Twitter, and Weibo)
  - secure password login
  - email validation and password recovery
  - an optional set of UI widgets implementing standard login/signup/password
    change/logout flows

  When you upgrade to Meteor 0.5.0, existing apps will lose the ability to write
  to the database from the client. To restore this, either:
  - configure each of your collections with
    [`collection.allow`](http://docs.meteor.com/#allow) and
    [`collection.deny`](http://docs.meteor.com/#deny) calls to specify which
    users can perform which write operations, or
  - add the `insecure` smart package (which is included in new apps by default)
    to restore the old behavior where anyone can write to any collection which
    has not been configured with `allow` or `deny`

  For more information on Meteor Accounts, see
  http://docs.meteor.com/#dataandsecurity and
  http://docs.meteor.com/#accounts_api

* The new function `Meteor.autorun` allows you run any code in a reactive
  context. See http://docs.meteor.com/#meteor_autorun

* Arrays and objects can now be stored in the `Session`; mutating the value you
  retrieve with `Session.get` does not affect the value in the session.

* On the client, `Meteor.apply` takes a new `wait` option, which ensures that no
  further method calls are sent to the server until this method is finished; it
  is used for login and logout methods in order to keep the user ID
  well-defined. You can also specifiy an `onReconnect` handler which is run when
  re-establishing a connection; Meteor Accounts uses this to log back in on
  reconnect.

* Meteor now provides a compatible replacement for the DOM `localStorage`
  facility that works in IE7, in the `localstorage-polyfill` smart package.

* Meteor now packages the D3 library for manipulating documents based on data in
  a smart package called `d3`.

* `Meteor.Collection` now takes its optional `manager` argument (used to
  associate a collection with a server you've connected to with
  `Meteor.connect`) as a named option. (The old call syntax continues to work
  for now.)

* Fix a bug where trying to immediately resubscribe to a record set after
  unsubscribing could fail silently.

* Better error handling for failed Mongo writes from inside methods; previously,
  errors here could cause clients to stop processing data from the server.


Patches contributed by GitHub users bradens, dandv, dybskiy, possibilities,
zhangcheng, and 75lb.


## v0.4.2, 2012-10-02

* Fix connection failure on iOS6. SockJS 0.3.3 includes this fix.

* The new `preserve-inputs` package, included by default in new Meteor apps,
  restores the pre-v0.4.0 behavior of "preserving" all form input elements by ID
  and name during re-rendering; users who want more precise control over
  preservation can still use the APIs added in v0.4.0.

* A few changes to the `Meteor.absoluteUrl` function:
  - Added a `replaceLocalhost` option.
  - The `ROOT_URL` environment variable is respected by `meteor run`.
  - It is now included in all apps via the `meteor` package. Apps that
    explicitly added the now-deprecated `absolute-url` smart package will log a
    deprecation warning.

* Upgrade Node from 0.8.8 to 0.8.11.

* If a Handlebars helper function `foo` returns null, you can now run do
  `{{foo.bar}}` without error, just like when `foo` is a non-existent property.

* If you pass a non-scalar object to `Session.set`, an error will now be thrown
  (matching the behavior of `Session.equals`). [#215](https://github.com/meteor/meteor/issues/215)

* HTML pages are now served with a `charset=utf-8` Content-Type header. [#264](https://github.com/meteor/meteor/issues/264)

* The contents of `<select>` tags can now be reactive even in IE 7 and 8.

* The `meteor` tool no longer gets confused if a parent directory of your
  project is named `public`. [#352](https://github.com/meteor/meteor/issues/352)

* Fix a race condition in the `spiderable` package which could include garbage
  in the spidered page.

* The REPL run by `admin/node.sh` no longer crashes Emacs M-x shell on exit.

* Refactor internal `reload` API.

* New internal `jsparse` smart package. Not yet exposed publicly.


Patch contributed by GitHub user yanivoliver.


## v0.4.1, 2012-09-24

* New `email` smart package, with [`Email.send`](http://docs.meteor.com/#email)
  API.

* Upgrade Node from 0.6.17 to 0.8.8, as well as many Node modules in the dev
  bundle; those that are user-exposed are:
  * coffee-script: 1.3.3 (from 1.3.1)
  * stylus: 0.29.0 (from 0.28.1)
  * nib: 0.8.2 (from 0.7.0)

* All publicly documented APIs now use `camelCase` rather than
  `under_scores`. The old spellings continue to work for now. New names are:
  - `Meteor.isClient`/`isServer`
  - `this.isSimulation` inside a method invocation
  - `Meteor.deps.Context.onInvalidate`
  - `Meteor.status().retryCount`/`retryTime`

* Spark improvements
  * Optimize selector matching for event maps.
  * Fix `Spark._currentRenderer` behavior in timer callbacks.
  * Fix bug caused by interaction between `Template.foo.preserve` and
    `{{#constant}}`. [#323](https://github.com/meteor/meteor/issues/323)
  * Allow `{{#each}}` over a collection of objects without `_id`. [#281](https://github.com/meteor/meteor/issues/281)
  * Spark now supports Firefox 3.6.
  * Added a script to build a standalone spark.js that does not depend on
    Meteor (it depends on jQuery or Sizzle if you need IE7 support,
    and otherwise is fully standalone).

* Database writes from within `Meteor.setTimeout`/`setInterval`/`defer` will be
  batched with other writes from the current method invocation if they start
  before the method completes.

* Make `Meteor.Cursor.forEach` fully synchronous even if the user's callback
  yields. [#321](https://github.com/meteor/meteor/issues/321).

* Recover from exceptions thrown in `Meteor.publish` handlers.

* Upgrade bootstrap to version 2.1.1. [#336](https://github.com/meteor/meteor/issues/336), [#337](https://github.com/meteor/meteor/issues/337), [#288](https://github.com/meteor/meteor/issues/288), [#293](https://github.com/meteor/meteor/issues/293)

* Change the implementation of the `meteor deploy` password prompt to not crash
  Emacs M-x shell.

* Optimize `LocalCollection.remove(id)` to be O(1) rather than O(n).

* Optimize client-side database performance when receiving updated data from the
  server outside of method calls.

* Better error reporting when a package in `.meteor/packages` does not exist.

* Better error reporting for coffeescript. [#331](https://github.com/meteor/meteor/issues/331)

* Better error handling in `Handlebars.Exception`.


Patches contributed by GitHub users fivethirty, tmeasday, and xenolf.


## v0.4.0, 2012-08-30

* Merge Spark, a new live page update engine
  * Breaking API changes
     * Input elements no longer preserved based on `id` and `name`
       attributes. Use [`preserve`](http://docs.meteor.com/#template_preserve)
       instead.
     * All `Meteor.ui` functions removed. Use `Meteor.render`,
       `Meteor.renderList`, and
       [Spark](https://github.com/meteor/meteor/wiki/Spark) functions instead.
     * New template functions (eg. `created`, `rendered`, etc) may collide with
       existing helpers. Use `Template.foo.helpers()` to avoid conflicts.
     * New syntax for declaring event maps. Use
       `Template.foo.events({...})`. For backwards compatibility, both syntaxes
       are allowed for now.
  * New Template features
     * Allow embedding non-Meteor widgets (eg. Google Maps) using
       [`{{#constant}}`](http://docs.meteor.com/#constant)
     * Callbacks when templates are rendered. See
       http://docs.meteor.com/#template_rendered
     * Explicit control of which nodes are preserved during re-rendering. See
       http://docs.meteor.com/#template_preserve
     * Easily find nodes within a template in event handlers and callbacks. See
       http://docs.meteor.com/#template_find
     * Allow parts of a template to be independently reactive with the
       [`{{#isolate}}`](http://docs.meteor.com/#isolate) block helper.

* Use PACKAGE_DIRS environment variable to override package location. [#227](https://github.com/meteor/meteor/issues/227)

* Add `absolute-url` package to construct URLs pointing to the application.

* Allow modifying documents returned by `observe` callbacks. [#209](https://github.com/meteor/meteor/issues/209)

* Fix periodic crash after client disconnect. [#212](https://github.com/meteor/meteor/issues/212)

* Fix minimingo crash on dotted queries with undefined keys. [#126](https://github.com/meteor/meteor/issues/126)


## v0.3.9, 2012-08-07

* Add `spiderable` package to allow web crawlers to index Meteor apps.

* `meteor deploy` uses SSL to protect application deployment.

* Fix `stopImmediatePropagation()`. [#205](https://github.com/meteor/meteor/issues/205)


## v0.3.8, 2012-07-12

* HTTPS support
  * Add `force-ssl` package to require site to load over HTTPS.
  * Use HTTPS for install script and `meteor update`.
  * Allow runtime configuration of default DDP endpoint.

* Handlebars improvements
  * Implement dotted path traversal for helpers and methods.
  * Allow functions in helper arguments.
  * Change helper nesting rules to allow functions as arguments.
  * Fix `{{this.foo}}` to never invoke helper `foo`.
  * Make event handler `this` reflect the node that matched the selector instead
    of the event target node.
  * Fix keyword arguments to helpers.

* Add `nib` support to stylus package. [#175](https://github.com/meteor/meteor/issues/175)

* Upgrade bootstrap to version 2.0.4. [#173](https://github.com/meteor/meteor/issues/173)

* Print changelog after `meteor update`.

* Fix mouseenter and mouseleave events. [#224](https://github.com/meteor/meteor/issues/224)

* Fix issue with spurious heartbeat failures on busy connections.

* Fix exception in minimongo when matching non-arrays using `$all`. [#183](https://github.com/meteor/meteor/issues/183)

* Fix serving an empty file when no cacheable assets exist. [#179](https://github.com/meteor/meteor/issues/179)


## v0.3.7, 2012-06-06

* Better parsing of `.html` template files
  * Allow HTML comments (`<!-- -->`) at top level
  * Allow whitespace anywhere in open/close tag
  * Provide names and line numbers on error
  * More helpful error messages

* Form control improvements
  * Fix reactive radio buttons in Internet Explorer.
  * Fix reactive textareas to update consistently across browsers, matching text
    field behavior.

* `http` package bug fixes:
  * Send correct Content-Type when POSTing `params` from the server. [#172](https://github.com/meteor/meteor/issues/172)
  * Correctly detect JSON response Content-Type when a charset is present.

* Support `Handlebars.SafeString`. [#160](https://github.com/meteor/meteor/issues/160)

* Fix intermittent "Cursor is closed" mongo error.

* Fix "Cannot read property 'nextSibling' of null" error in certain nested
  templates. [#142](https://github.com/meteor/meteor/issues/142)

* Add heartbeat timer on the client to notice when the server silently goes
  away.


## v0.3.6, 2012-05-16

* Rewrite event handling. `this` in event handlers now refers to the data
  context of the element that generated the event, *not* the top-level data
  context of the template where the event is declared.

* Add /websocket endpoint for raw websockets. Pass websockets through
  development mode proxy.

* Simplified API for Meteor.connect, which now receives a URL to a Meteor app
  rather than to a sockjs endpoint.

* Fix livedata to support subscriptions with overlapping documents.

* Update node.js to 0.6.17 to fix potential security issue.


## v0.3.5, 2012-04-28

* Fix 0.3.4 regression: Call event map handlers on bubbled events. [#107](https://github.com/meteor/meteor/issues/107)


## v0.3.4, 2012-04-27

* Add Twitter `bootstrap` package. [#84](https://github.com/meteor/meteor/issues/84)

* Add packages for `sass` and `stylus` CSS pre-processors. [#40](https://github.com/meteor/meteor/issues/40), [#50](https://github.com/meteor/meteor/issues/50)

* Bind events correctly on top level elements in a template.

* Fix dotted path selectors in minimongo. [#88](https://github.com/meteor/meteor/issues/88)

* Make `backbone` package also run on the server.

* Add `bare` option to coffee-script compilation so variables can be shared
  between multiple coffee-script file. [#85](https://github.com/meteor/meteor/issues/85)

* Upgrade many dependency versions. User visible highlights:
 * node.js 0.6.15
 * coffee-script 1.3.1
 * less 1.3.0
 * sockjs 0.3.1
 * underscore 1.3.3
 * backbone 0.9.2

* Several documentation fixes and test coverage improvements.


## v0.3.3, 2012-04-20

* Add `http` package for making HTTP requests to remote servers.

* Add `madewith` package to put a live-updating Made with Meteor badge on apps.

* Reduce size of mongo database on disk (--smallfiles).

* Prevent unnecessary hot-code pushes on deployed apps during server migration.

* Fix issue with spaces in directory names. [#39](https://github.com/meteor/meteor/issues/39)

* Workaround browser caching issues in development mode by using query
  parameters on all JavaScript and CSS requests.

* Many documentation and test fixups.


## v0.3.2, 2012-04-10

* Initial public launch<|MERGE_RESOLUTION|>--- conflicted
+++ resolved
@@ -16,11 +16,9 @@
 
 * Released `mongo@1.11.1` fixing a `Timestamp.ONE is undefined` bug.
 
-<<<<<<< HEAD
+* Released `mongo-id@1.0.8` removing unused dependency `id-map`.
+
 * Released `accounts-server@1.7.1` to better test password format & limit password to 256 characters, you can change this limit by setting `Meteor.settings.packages.accounts.passwordMaxLength`
-=======
-* Released `mongo-id@1.0.8` removing unused dependency `id-map`.
->>>>>>> 3e1bce1b
 
 ## v2.2, 2021-04-15
 
