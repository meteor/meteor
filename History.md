--- conflicted
+++ resolved
@@ -40,64 +40,6 @@
   `g++` used when running `npm install` in the `bundle/programs/server`
   directory.
 
-* The `meteor mongo` command no longer uses the `--quiet` option, so the
-  normal startup text will be displayed, albeit without the banner about
-  Mongo's free monitoring service. See this
-  [MongoDB Jira issue](https://jira.mongodb.org/browse/SERVER-38862)
-  for more details.
-
-* Multiple Cordova-related bugs have been fixed, including Xcode 10 build
-  incompatibilities and hot code push errors due to duplicated
-  images/assets. [PR #10339](https://github.com/meteor/meteor/pull/10339)
-
-## v1.8.0.2, 2019-01-07
-
-### Breaking changes
-N/A
-
-### Migration steps
-N/A
-
-### Changes
-
-- The [React tutorial](https://www.meteor.com/tutorials/react/creating-an-app)
-  has been updated to address a number of inaccuracies due to changes in
-  recent Meteor releases that were not fully incorporated back into the
-  tutorial. As a reminder, Meteor now supports a `meteor create --react`
-  command that can be used to create a new React-based app quickly.
-
-- Fixed a bug where modules named with `*.app-tests.js` (or `*.tests.js`)
-  file extensions sometimes could not be imported by the
-  `meteor.testModule` entry point when running the `meteor test` command
-  (or `meteor test --full-app`).
-  [PR #10402](https://github.com/meteor/meteor/pull/10402)
-
-* The `meteor-promise` package has been updated to version 0.8.7, which
-  includes a [commit](https://github.com/meteor/promise/commit/bbe4f0d20b70417950381aea112993c4cc8c1168)
-  that should prevent memory leaks when excess fibers are discarded from
-  the `Fiber` pool.
-
-* The `meteor-babel` npm package has been updated to version 7.2.0,
-  improving source maps for applications with custom `.babelrc` files.
-
-## v1.8.0.1, 2018-11-23
-
-### Breaking changes
-N/A
-
-### Migration steps
-N/A
-
-### Changes
-
-* The `useragent` npm package used by `webapp` and (indirectly) by the
-  `modern-browsers` package has been updated from 2.2.1 to 2.3.0. The
-  `chromium` browser name has been aliased to use the same minimum modern
-  version as `chrome`, and browser names are now processed
-  case-insensitively by the `modern-browsers` package.
-  [PR #10334](https://github.com/meteor/meteor/pull/10334)
-
-<<<<<<< HEAD
 * Cordova Hot Code Push mechanism is now switching versions explicitly with
   call to `WebAppLocalServer.switchToPendingVersion` instead of trying to 
   switch every time a browser reload is detected. If you use any third 
@@ -105,11 +47,63 @@
   it before forcing a browser reload. If you use the automatic reload from
   the `Reload` meteor package you do not need to do anything.
   [cordova-plugin-meteor-webapp PR #62](https://github.com/meteor/cordova-plugin-meteor-webapp/pull/62) 
-=======
+
+* The `meteor mongo` command no longer uses the `--quiet` option, so the
+  normal startup text will be displayed, albeit without the banner about
+  Mongo's free monitoring service. See this
+  [MongoDB Jira issue](https://jira.mongodb.org/browse/SERVER-38862)
+  for more details.
+
+* Multiple Cordova-related bugs have been fixed, including Xcode 10 build
+  incompatibilities and hot code push errors due to duplicated
+  images/assets. [PR #10339](https://github.com/meteor/meteor/pull/10339)
+
+## v1.8.0.2, 2019-01-07
+
+### Breaking changes
+N/A
+
+### Migration steps
+N/A
+
+### Changes
+
+- The [React tutorial](https://www.meteor.com/tutorials/react/creating-an-app)
+  has been updated to address a number of inaccuracies due to changes in
+  recent Meteor releases that were not fully incorporated back into the
+  tutorial. As a reminder, Meteor now supports a `meteor create --react`
+  command that can be used to create a new React-based app quickly.
+
+- Fixed a bug where modules named with `*.app-tests.js` (or `*.tests.js`)
+  file extensions sometimes could not be imported by the
+  `meteor.testModule` entry point when running the `meteor test` command
+  (or `meteor test --full-app`).
+  [PR #10402](https://github.com/meteor/meteor/pull/10402)
+
 * The `meteor-promise` package has been updated to version 0.8.7, which
   includes a [commit](https://github.com/meteor/promise/commit/bbe4f0d20b70417950381aea112993c4cc8c1168)
   that should prevent memory leaks when excess fibers are discarded from
   the `Fiber` pool.
+
+* The `meteor-babel` npm package has been updated to version 7.2.0,
+  improving source maps for applications with custom `.babelrc` files.
+
+## v1.8.0.1, 2018-11-23
+
+### Breaking changes
+N/A
+
+### Migration steps
+N/A
+
+### Changes
+
+* The `useragent` npm package used by `webapp` and (indirectly) by the
+  `modern-browsers` package has been updated from 2.2.1 to 2.3.0. The
+  `chromium` browser name has been aliased to use the same minimum modern
+  version as `chrome`, and browser names are now processed
+  case-insensitively by the `modern-browsers` package.
+  [PR #10334](https://github.com/meteor/meteor/pull/10334)
 
 * Fixed a module caching bug that allowed `findImportedModuleIdentifiers`
   to return the same identifiers for the modern and legacy versions of a
@@ -118,7 +112,6 @@
   modern code). Now the caching is always based on the SHA-1 hash of the
   _generated_ code, rather than trusting the hash provided by compiler
   plugins. [PR #10330](https://github.com/meteor/meteor/pull/10330)
->>>>>>> 5d43d2c2
 
 ## v1.8, 2018-10-08
 
