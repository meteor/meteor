## v.NEXT

<<<<<<< HEAD
* An `onExternalLogin` hook has been added to the accounts system, to allow
  the customization of OAuth user profile updates.
  [PR #9042](https://github.com/meteor/meteor/pull/9042)
=======
* Enables passing `false` to `cursor.count()` on the client to prevent skip
  and limit from having an effect on the result.
  [Issue #1201](https://github.com/meteor/meteor/issues/1201)
  [PR #9205](https://github.com/meteor/meteor/pull/9205)
>>>>>>> 4dc93f5b

* iOS icons and launch screens have been updated to support iOS 11
  [Issue #9196](https://github.com/meteor/meteor/issues/9196)
  [PR #9198](https://github.com/meteor/meteor/pull/9198)

## v1.5.2.2, 2017-10-02

* Fixes a regression in 1.5.2.1 which resulted in the macOS firewall
  repeatedly asking to "accept incoming network connections". While the
  `node` binary in 1.5.2.1 was functionally the same as 1.5.2, it had
  been recompiled on our build farm (which re-compiles all architectures
  at the same time) to ensure compatibility with older (but still
  supported) Linux distributions. Unfortunately, macOS took issue with
  the binary having a different 'signature' (but same 'identifier') as
  one it had already seen, and refused to permanently "allow" it in the
  firewall. Our macOS `node` binaries are now signed with a certificate,
  hopefully preventing this from occurring again.
  [Issue #9139](https://github.com/meteor/meteor/issues/9139)

* Fixes a regression in `accounts-base` caused by changes to the (now
  deprecated) `connection.onReconnect` function which caused users to be
  logged out shortly after logging in.
  [Issue #9140](https://github.com/meteor/meteor/issues/9140)
  [PR #](https://github.com/meteor/meteor/pull/9148)

* [`cordova-ios`](https://github.com/apache/cordova-ios) has been updated to
  version 4.5.1, to add in iOS 11 / Xcode 9 compatibility.
  [Issue #9098](https://github.com/meteor/meteor/issues/9098)
  [Issue #9126](https://github.com/meteor/meteor/issues/9126)
  [PR #9137](https://github.com/meteor/meteor/pull/9137)

* Includes a follow-up change to the (not commonly necessary)
  `Npm.require` which ensures built-in modules are loaded first, which
  was necessary after a change in 1.5.2.1 which reduced its scope.
  This resolves "Cannot find module crypto" and similar errors.
  [Issue #9136](https://github.com/meteor/meteor/issues/9136)

* A bug that prevented building some binary npm packages on Windows has
  been fixed. [Issue #9153](https://github.com/meteor/meteor/issues/9153)

## v1.5.2.1, 2017-09-26

* Updating to Meteor 1.5.2.1 will automatically patch a security
  vulnerability in the `allow-deny` package, since `meteor-tool@1.5.2_1`
  requires `allow-deny@1.0.9` or later. If for any reason you are not
  ready or able to update to Meteor 1.5.2.1 by running `meteor update`,
  please at least run
  ```sh
  meteor update allow-deny
  ```
  instead. More details about the security vulnerability can be found on
  the Meteor forums.

* The command-line `meteor` tool no longer invokes `node` with the
  `--expose-gc` flag. Although this flag allowed the build process to be
  more aggressive about collecting garbage, it was also a source of
  problems in Meteor 1.5.2 and Node 4.8.4, from increased segmentation
  faults during (the more frequent) garbage collections to occasional
  slowness in rebuilding local packages. The flag is likely to return in
  Meteor 1.6, where it has not exhibited any of the same problems.

* Meteor now supports `.meteorignore` files, which cause the build system
  to ignore certain files and directories using the same pattern syntax as
  [`.gitignore` files](https://git-scm.com/docs/gitignore). These files
  may appear in any directory of your app or package, specifying rules for
  the directory tree below them. Of course, `.meteorignore` files are also
  fully integrated with Meteor's file watching system, so they can be
  added, removed, or modified during development.
  [Feature request #5](https://github.com/meteor/meteor-feature-requests/issues/5)

* DDP's `connection.onReconnect = func` feature has been deprecated. This
  functionality was previously supported as a way to set a function to be
  called as the first step of reconnecting. This approach has proven to be
  inflexible as only one function can be defined to be called when
  reconnecting. Meteor's accounts system was already setting an
  `onReconnect` callback to be used internally, which means anyone setting
  their own `onReconnect` callback was inadvertently overwriting code used
  internally. Moving forward the `DDP.onReconnect(callback)` method should be
  used to register callbacks to call when a connection reconnects. The
  connection that is reconnecting is passed as the only argument to
  `callback`. This is used by the accounts system to re-login on reconnects
  without interfering with other code that uses `connection.onReconnect`.
  [Issue #5665](https://github.com/meteor/meteor/issues/5665)
  [PR #9092](https://github.com/meteor/meteor/pull/9092)

* `reactive-dict` now supports `destroy`. `destroy` will clear the `ReactiveDict`s
  data and unregister the `ReactiveDict` from data migration.  
  i.e. When a `ReactiveDict` is instantiated with a name on the client and the
  `reload` package is present in the project.
  [Feature Request #76](https://github.com/meteor/meteor-feature-requests/issues/76)
  [PR #9063](https://github.com/meteor/meteor/pull/9063)

* The `webapp` package has been updated to support UNIX domain sockets. If a
  `UNIX_SOCKET_PATH` environment variable is set with a valid
  UNIX socket file path (e.g. `UNIX_SOCKET_PATH=/tmp/socktest.sock`), Meteor's
  HTTP server will use that socket file for inter-process communication,
  instead of TCP. This can be useful in cases like using Nginx to proxy
  requests back to an internal Meteor application. Leveraging UNIX domain
  sockets for inter-process communication reduces the sometimes unnecessary
  overhead required by TCP based communication.
  [Issue #7392](https://github.com/meteor/meteor/issues/7392)
  [PR #8702](https://github.com/meteor/meteor/pull/8702)

* The `fastclick` package (previously included by default in Cordova
  applications through the `mobile-experience` package) has been deprecated.
  This package is no longer maintained and has years of outstanding
  unresolved issues, some of which are impacting Meteor users. Most modern
  mobile web browsers have removed the 300ms tap delay that `fastclick` worked
  around, as long as the following `<head />` `meta` element is set (which
  is generally considered a mobile best practice regardless, and which the
  Meteor boilerplate generator already sets by default for Cordova apps):
  `<meta name="viewport" content="width=device-width">`
  If anyone is still interested in using `fastclick` with their application,
  it can be installed from npm directly (`meteor npm install --save fastclick`).
  Reference:
  [Mobile Chrome](https://developers.google.com/web/updates/2013/12/300ms-tap-delay-gone-away)
  [Mobile Safari](https://bugs.webkit.org/show_bug.cgi?id=150604)
  [PR #9039](https://github.com/meteor/meteor/pull/9039)

* Minimongo cursors are now JavaScript iterable objects and can now be iterated over
  using `for...of` loops, spread operator, `yield*`, and destructuring assignments.
  [PR #8888](https://github.com/meteor/meteor/pull/8888)

## v1.5.2, 2017-09-05

* Node 4.8.4 has been patched to include
  https://github.com/nodejs/node/pull/14829, an important PR implemented
  by our own @abernix (:tada:), which fixes a faulty backport of garbage
  collection-related logic in V8 that was causing occasional segmentation
  faults during Meteor development and testing, ever since Node 4.6.2
  (Meteor 1.4.2.3). When Node 4.8.5 is officially released with these
  changes, we will immediately publish a small follow-up release.
  [Issue #8648](https://github.com/meteor/meteor/issues/8648)

* When Meteor writes to watched files during the build process, it no
  longer relies on file watchers to detect the change and invalidate the
  optimistic file system cache, which should fix a number of problems
  related by the symptom of endless rebuilding.
  [Issue #8988](https://github.com/meteor/meteor/issues/8988)
  [Issue #8942](https://github.com/meteor/meteor/issues/8942)
  [PR #9007](https://github.com/meteor/meteor/pull/9007)

* The `cordova-lib` npm package has been updated to 7.0.1, along with
  cordova-android (6.2.3) and cordova-ios (4.4.0), and various plugins.
  [PR #8919](https://github.com/meteor/meteor/pull/8919) resolves the
  umbrella [issue #8686](https://github.com/meteor/meteor/issues/8686), as
  well as several Android build issues:
  [#8408](https://github.com/meteor/meteor/issues/8408),
  [#8424](https://github.com/meteor/meteor/issues/8424), and
  [#8464](https://github.com/meteor/meteor/issues/8464).

* The [`boilerplate-generator`](https://github.com/meteor/meteor/tree/release-1.5.2/packages/boilerplate-generator)
  package responsible for generating initial HTML documents for Meteor
  apps has been refactored by @stevenhao to avoid using the
  `spacebars`-related packages, which means it is now possible to remove
  Blaze as a dependency from the server as well as the client.
  [PR #8820](https://github.com/meteor/meteor/pull/8820)

* The `meteor-babel` package has been upgraded to version 0.23.1.

* The `reify` npm package has been upgraded to version 0.12.0, which
  includes a minor breaking
  [change](https://github.com/benjamn/reify/commit/8defc645e556429283e0b522fd3afababf6525ea)
  that correctly skips exports named `default` in `export * from "module"`
  declarations. If you have any wrapper modules that re-export another
  module's exports using `export * from "./wrapped/module"`, and the
  wrapped module has a `default` export that you want to be included, you
  should now explicitly re-export `default` using a second declaration:
  ```js
  export * from "./wrapped/module";
  export { default } "./wrapped/module";
  ```

* The `meteor-promise` package has been upgraded to version 0.8.5,
  and the `promise` polyfill package has been upgraded to 8.0.1.

* The `semver` npm package has been upgraded to version 5.3.0.
  [PR #8859](https://github.com/meteor/meteor/pull/8859)

* The `faye-websocket` npm package has been upgraded to version 0.11.1,
  and its dependency `websocket-driver` has been upgraded to a version
  containing [this fix](https://github.com/faye/websocket-driver-node/issues/21),
  thanks to [@sdarnell](https://github.com/sdarnell).
  [meteor-feature-requests#160](https://github.com/meteor/meteor-feature-requests/issues/160)

* The `uglify-js` npm package has been upgraded to version 3.0.28.

* Thanks to PRs [#8960](https://github.com/meteor/meteor/pull/8960) and
  [#9018](https://github.com/meteor/meteor/pull/9018) by @GeoffreyBooth, a
  [`coffeescript-compiler`](https://github.com/meteor/meteor/tree/release-1.5.2/packages/non-core/coffeescript-compiler)
  package has been extracted from the `coffeescript` package, similar to
  how the `babel-compiler` package is separate from the `ecmascript`
  package, so that other packages (such as
  [`vue-coffee`](https://github.com/meteor-vue/vue-meteor/tree/master/packages/vue-coffee))
  can make use of `coffeescript-compiler`. All `coffeescript`-related
  packages have been moved to
  [`packages/non-core`](https://github.com/meteor/meteor/tree/release-1.5.2/packages/non-core),
  so that they can be published independently from Meteor releases.

* `meteor list --tree` can now be used to list all transitive package
  dependencies (and versions) in an application. Weakly referenced dependencies
  can also be listed by using the `--weak` option. For more information, run
  `meteor help list`.
  [PR #8936](https://github.com/meteor/meteor/pull/8936)

* The `star.json` manifest created within the root of a `meteor build` bundle
  will now contain `nodeVersion` and `npmVersion` which will specify the exact
  versions of Node.js and npm (respectively) which the Meteor release was
  bundled with.  The `.node_version.txt` file will still be written into the
  root of the bundle, but it may be deprecated in a future version of Meteor.
  [PR #8956](https://github.com/meteor/meteor/pull/8956)

* A new package called `mongo-dev-server` has been created and wired into
  `mongo` as a dependency. As long as this package is included in a Meteor
  application (which it is by default since all new Meteor apps have `mongo`
  as a dependency), a local development MongoDB server is started alongside
  the application. This package was created to provide a way to disable the
  local development Mongo server, when `mongo` isn't needed (e.g. when using
  Meteor as a build system only). If an application has no dependency on
  `mongo`, the `mongo-dev-server` package is not added, which means no local
  development Mongo server is started.
  [Feature Request #31](https://github.com/meteor/meteor-feature-requests/issues/31)
  [PR #8853](https://github.com/meteor/meteor/pull/8853)

* `Accounts.config` no longer mistakenly allows tokens to expire when
  the `loginExpirationInDays` option is set to `null`.
  [Issue #5121](https://github.com/meteor/meteor/issues/5121)
  [PR #8917](https://github.com/meteor/meteor/pull/8917)

* The `"env"` field is now supported in `.babelrc` files.
  [PR #8963](https://github.com/meteor/meteor/pull/8963)

* Files contained by `client/compatibility/` directories or added with
  `api.addFiles(files, ..., { bare: true })` are now evaluated before
  importing modules with `require`, which may be a breaking change if you
  depend on the interleaving of `bare` files with eager module evaluation.
  [PR #8972](https://github.com/meteor/meteor/pull/8972)

* When `meteor test-packages` runs in a browser, uncaught exceptions will
  now be displayed above the test results, along with the usual summary of
  test failures, in case those uncaught errors have something to do with
  later test failures.
  [Issue #4979](https://github.com/meteor/meteor/issues/4979)
  [PR #9034](https://github.com/meteor/meteor/pull/9034)

## v1.5.1, 2017-07-12

* Node has been upgraded to version 4.8.4.

* A new core Meteor package called `server-render` provides generic
  support for server-side rendering of HTML, as described in the package's
  [`README.md`](https://github.com/meteor/meteor/blob/release-1.5.1/packages/server-render/README.md).
  [PR #8841](https://github.com/meteor/meteor/pull/8841)

* To reduce the total number of file descriptors held open by the Meteor
  build system, native file watchers will now be started only for files
  that have changed at least once. This new policy means you may have to
  [wait up to 5000ms](https://github.com/meteor/meteor/blob/6bde360b9c075f1c78c3850eadbdfa7fe271f396/tools/fs/safe-watcher.js#L20-L21)
  for changes to be detected when you first edit a file, but thereafter
  changes will be detected instantaneously. In return for that small
  initial waiting time, the number of open file descriptors will now be
  bounded roughly by the number of files you are actively editing, rather
  than the number of files involved in the build (often thousands), which
  should help with issues like
  [#8648](https://github.com/meteor/meteor/issues/8648). If you need to
  disable the new behavior for any reason, simply set the
  `METEOR_WATCH_PRIORITIZE_CHANGED` environment variable to `"false"`, as
  explained in [PR #8866](https://github.com/meteor/meteor/pull/8866).

* All `observe` and `observeChanges` callbacks are now bound using
  `Meteor.bindEnvironment`.  The same `EnvironmentVariable`s that were
  present when `observe` or `observeChanges` was called are now available
  inside the callbacks. [PR #8734](https://github.com/meteor/meteor/pull/8734)

* A subscription's `onReady` is now fired again during a re-subscription, even
  if the subscription has the same arguments.  Previously, when subscribing
  to a publication the `onReady` would have only been called if the arguments
  were different, creating a confusing difference in functionality.  This may be
  breaking behavior if an app uses the firing of `onReady` as an assumption
  that the data was just received from the server.  If such functionality is
  still necessary, consider using
  [`observe`](https://docs.meteor.com/api/collections.html#Mongo-Cursor-observe)
  or
  [`observeChanges`](https://docs.meteor.com/api/collections.html#Mongo-Cursor-observeChanges)
  [PR #8754](https://github.com/meteor/meteor/pull/8754)
  [Issue #1173](https://github.com/meteor/meteor/issues/1173)

* The `minimongo` and `mongo` packages are now compliant with the upsert behavior
  of MongoDB 2.6 and higher. **As a result support for MongoDB 2.4 has been dropped.**
  This mainly changes the effect of the selector on newly inserted documents.
  [PR #8815](https://github.com/meteor/meteor/pull/8815)

* `reactive-dict` now supports setting initial data when defining a named
  `ReactiveDict`. No longer run migration logic when used on the server,
  this is to prevent duplicate name error on reloads. Initial data is now
  properly serialized.

* `accounts-password` now uses `example.com` as a default "from" address instead
  of `meteor.com`. This change could break account-related e-mail notifications
  (forgot password, activation, etc.) for applications which do not properly
  configure a "from" domain since e-mail providers will often reject mail sent
  from `example.com`. Ensure that `Accounts.emailTemplates.from` is set to a
  proper domain in all applications.
  [PR #8760](https://github.com/meteor/meteor/issues/8760)

* The `accounts-facebook` and `facebook-oauth` packages have been updated to
  use the v2.9 of the Facebook Graph API for the Login Dialog since the v2.2
  version will be deprecated by Facebook in July.  There shouldn't be a problem
  regardless since Facebook simply rolls over to the next active version
  (v2.3, in this case) however this should assist in avoiding deprecation
  warnings and should enable any new functionality which has become available.
  [PR #8858](https://github.com/meteor/meteor/pull/8858)

* Add `DDP._CurrentPublicationInvocation` and `DDP._CurrentMethodInvocation`.
  `DDP._CurrentInvocation` remains for backwards-compatibility. This change
  allows method calls from publications to inherit the `connection` from the
  the publication which called the method.
  [PR #8629](https://github.com/meteor/meteor/pull/8629)

  > Note: If you're calling methods from publications that are using `this.connection`
  > to see if the method was called from server code or not. These checks will now
  > be more restrictive because `this.connection` will now be available when a
  > method is called from a publication.

* Fix issue with publications temporarily having `DDP._CurrentInvocation` set on
  re-run after a user logged in.  This is now provided through
  `DDP._CurrentPublicationInvocation` at all times inside a publication,
  as described above.
  [PR #8031](https://github.com/meteor/meteor/pull/8031)
  [PR #8629](https://github.com/meteor/meteor/pull/8629)

* `Meteor.userId()` and `Meteor.user()` can now be used in both method calls and
  publications.
  [PR #8629](https://github.com/meteor/meteor/pull/8629)

* `this.onStop` callbacks in publications are now run with the publication's
  context and with its `EnvironmentVariable`s bound.
  [PR #8629](https://github.com/meteor/meteor/pull/8629)

* The `minifier-js` package will now replace `process.env.NODE_ENV` with
  its string value (or `"development"` if unspecified).

* The `meteor-babel` npm package has been upgraded to version 0.22.0.

* The `reify` npm package has been upgraded to version 0.11.24.

* The `uglify-js` npm package has been upgraded to version 3.0.18.

* Illegal characters in paths written in build output directories will now
  be replaced with `_`s rather than removed, so that file and directory
  names consisting of only illegal characters do not become empty
  strings. [PR #8765](https://github.com/meteor/meteor/pull/8765).

* Additional "extra" packages (packages that aren't saved in `.meteor/packages`)
  can be included temporarily using the `--extra-packages`
  option.  For example: `meteor run --extra-packages bundle-visualizer`.
  Both `meteor test` and `meteor test-packages` also support the
  `--extra-packages` option and commas separate multiple package names.
  [PR #8769](https://github.com/meteor/meteor/pull/8769)

  > Note: Packages specified using the `--extra-packages` option override
  > version constraints from `.meteor/packages`.

* The `coffeescript` package has been updated to use CoffeeScript version
  1.12.6. [PR #8777](https://github.com/meteor/meteor/pull/8777)

* It's now possible to pipe a series of statements to `meteor shell`,
  whereas previously the input had to be an expression; for example:
  ```sh
  > echo 'import pkg from "babel-runtime/package.json";
  quote> pkg.version' |
  pipe> meteor shell
  "6.23.0"
  ```
  [Issue #8823](https://github.com/meteor/meteor/issues/8823)
  [PR #8833](https://github.com/meteor/meteor/pull/8833)

* Any `Error` thrown by a DDP method with the `error.isClientSafe`
  property set to `true` will now be serialized and displayed to the
  client, whereas previously only `Meteor.Error` objects were considered
  client-safe. [PR #8756](https://github.com/meteor/meteor/pull/8756)

## v1.5, 2017-05-30

* The `meteor-base` package implies a new `dynamic-import` package, which
  provides runtime support for [the proposed ECMAScript dynamic
  `import(...)` syntax](https://github.com/tc39/proposal-dynamic-import),
  enabling asynchronous module fetching or "code splitting." If your app
  does not use the `meteor-base` package, you can use the package by
  simply running `meteor add dynamic-import`. See this [blog
  post](https://blog.meteor.com/meteor-1-5-react-loadable-f029a320e59c)
  and [PR #8327](https://github.com/meteor/meteor/pull/8327) for more
  information about how dynamic `import(...)` works in Meteor, and how to
  use it in your applications.

* The `ecmascript-runtime` package, which provides polyfills for various
  new ECMAScript runtime APIs and language features, has been split into
  `ecmascript-runtime-client` and `ecmascript-runtime-server`, to reflect
  the different needs of browsers versus Node 4. The client runtime now
  relies on the `core-js` library found in the `node_modules` directory of
  the application, rather than a private duplicate installed via
  `Npm.depends`. This is unlikely to be a disruptive change for most
  developers, since the `babel-runtime` npm package is expected to be
  installed, and `core-js` is a dependency of `babel-runtime`, so
  `node_modules/core-js` should already be present. If that's not the
  case, just run `meteor npm install --save core-js` to install it.

* The `npm` npm package has been upgraded to version 4.6.1.

* The `meteor-babel` npm package has been upgraded to version 0.21.4,
  enabling the latest Reify compiler and the transform-class-properties
  plugin, among other improvements.

* The `reify` npm package has been upgraded to version 0.11.21, fixing
  [issue #8595](https://github.com/meteor/meteor/issues/8595) and
  improving compilation and runtime performance.

> Note: With this version of Reify, `import` declarations are compiled to
  `module.watch(require(id), ...)` instead of `module.importSync(id, ...)`
  or the older `module.import(id, ...)`. The behavior of the compiled code
  should be the same as before, but the details seemed different enough to
  warrant a note.

* The `install` npm package has been upgraded to version 0.10.1.

* The `meteor-promise` npm package has been upgraded to version 0.8.4.

* The `uglify-js` npm package has been upgraded to version 3.0.13, fixing
  [#8704](https://github.com/meteor/meteor/issues/8704).

* If you're using the `standard-minifier-js` Meteor package, as most
  Meteor developers do, it will now produce a detailed analysis of package
  and module sizes within your production `.js` bundle whenever you run
  `meteor build` or `meteor run --production`. These data are served by
  the application web server at the same URL as the minified `.js` bundle,
  except with a `.stats.json` file extension instead of `.js`. If you're
  using a different minifier plugin, and would like to support similar
  functionality, refer to
  [these](https://github.com/meteor/meteor/pull/8327/commits/084801237a8c288d99ec82b0fbc1c76bdf1aab16)
  [commits](https://github.com/meteor/meteor/pull/8327/commits/1c8bc7353e9a8d526880634a58c506b423c4a55e)
  for inspiration.

* To visualize the bundle size data produced by `standard-minifier-js`,
  run `meteor add bundle-visualizer` and then start your development
  server in production mode with `meteor run --production`. Be sure to
  remove the `bundle-visualizer` package before actually deploying your
  app, or the visualization will be displayed to your users.

* If you've been developing an app with multiple versions of Meteor, or
  testing with beta versions, and you haven't recently run `meteor reset`,
  your `.meteor/local/bundler-cache` directory may have become quite
  large. This is just a friendly reminder that this directory is perfectly
  safe to delete, and Meteor will repopulate it with only the most recent
  cached bundles.

* Apps created with `meteor create --bare` now use the `static-html`
  package for processing `.html` files instead of `blaze-html-templates`,
  to avoid large unnecessary dependencies like the `jquery` package.

* Babel plugins now receive file paths without leading `/` characters,
  which should prevent confusion about whether the path should be treated
  as absolute. [PR #8610](https://github.com/meteor/meteor/pull/8610)

* It is now possible to override the Cordova iOS and/or Android
  compatibility version by setting the `METEOR_CORDOVA_COMPAT_VERSION_IOS`
  and/or `METEOR_CORDOVA_COMPAT_VERSION_ANDROID` environment variables.
  [PR #8581](https://github.com/meteor/meteor/pull/8581)

* Modules in `node_modules` directories will no longer automatically have
  access to the `Buffer` polyfill on the client, since that polyfill
  contributed more than 22KB of minified JavaScript to the client bundle,
  and was rarely used. If you really need the Buffer API on the client,
  you should now obtain it explicitly with `require("buffer").Buffer`.
  [Issue #8645](https://github.com/meteor/meteor/issues/8645).

* Packages in `node_modules` directories are now considered non-portable
  (and thus may be automatically rebuilt for the current architecture), if
  their `package.json` files contain any of the following install hooks:
  `install`, `preinstall`, or `postinstall`. Previously, a package was
  considered non-portable only if it contained any `.node` binary modules.
  [Issue #8225](https://github.com/meteor/meteor/issues/8225)

## v1.4.4.4, 2017-09-26

* Updating to Meteor 1.4.4.4 will automatically patch a security
  vulnerability in the `allow-deny` package, since `meteor-tool@1.4.4_4`
  requires `allow-deny@1.0.9` or later. If for any reason you are not
  ready or able to update to Meteor 1.4.4.4 by running `meteor update`,
  please at least run
  ```sh
  meteor update allow-deny
  ```
  instead. More details about the security vulnerability can be found on
  the Meteor forums.

## v1.4.4.3, 2017-05-22

* Node has been upgraded to version 4.8.3.

* A bug in checking body lengths of HTTP responses that was affecting
  Galaxy deploys has been fixed.
  [PR #8709](https://github.com/meteor/meteor/pull/8709).

## v1.4.4.2, 2017-05-02

* Node has been upgraded to version 4.8.2.

* The `npm` npm package has been upgraded to version 4.5.0.
  Note that when using npm `scripts` there has been a change regarding
  what happens when `SIGINT` (Ctrl-C) is received.  Read more
  [here](https://github.com/npm/npm/releases/tag/v4.5.0).

* Fix a regression which prevented us from displaying a helpful banner when
  running `meteor debug` because of a change in Node.js.

* Update `node-inspector` npm to 1.1.1, fixing a problem encountered when trying
  to press "Enter" in the inspector console.
  [Issue #8469](https://github.com/meteor/meteor/issues/8469)

* The `email` package has had its `mailcomposer` npm package swapped with
  a Node 4 fork of `nodemailer` due to its ability to support connection pooling
  in a similar fashion as the original `mailcomposer`.
  [Issue #8591](https://github.com/meteor/meteor/issues/8591)
  [PR #8605](https://github.com/meteor/meteor/pull/8605)

    > Note: The `MAIL_URL` should be configured with a scheme which matches the
    > protocol desired by your e-mail vendor/mail-transport agent.  For
    > encrypted connections (typically listening on port 465), this means
    > using `smtps://`.  Unencrypted connections or those secured through
    > a `STARTTLS` connection upgrade (typically using port 587 and sometimes
    > port 25) should continue to use `smtp://`.  TLS/SSL will be automatically
    > enabled if the mail provider supports it.

* A new `Tracker.inFlush()` has been added to provide a global Tracker
  "flushing" state.
  [PR #8565](https://github.com/meteor/meteor/pull/8565).

* The `meteor-babel` npm package has been upgraded to version 0.20.1, and
  the `reify` npm package has been upgraded to version 0.7.4, fixing
  [issue #8595](https://github.com/meteor/meteor/issues/8595).
  (This was fixed between full Meteor releases, but is being mentioned here.)

## v1.4.4.1, 2017-04-07

* A change in Meteor 1.4.4 to remove "garbage" directories asynchronously
  in `files.renameDirAlmostAtomically` had unintended consequences for
  rebuilding some npm packages, so that change was reverted, and those
  directories are now removed before `files.renameDirAlmostAtomically`
  returns. [PR #8574](https://github.com/meteor/meteor/pull/8574)

## v1.4.4, 2017-04-07

* Node has been upgraded to version 4.8.1.

* The `npm` npm package has been upgraded to version 4.4.4.
  It should be noted that this version reduces extra noise
  previously included in some npm errors.

* The `node-gyp` npm package has been upgraded to 3.6.0 which
  adds support for VS2017 on Windows.

* The `node-pre-gyp` npm package has been updated to 0.6.36.

* Thanks to the outstanding efforts of @sethmurphy18, the `minifier-js`
  package now uses [Babili](https://github.com/babel/babili) instead of
  [UglifyJS](https://github.com/mishoo/UglifyJS2), resolving numerous
  long-standing bugs due to UglifyJS's poor support for ES2015+ syntax.
  [Issue #8378](https://github.com/meteor/meteor/issues/8378)
  [PR #8397](https://github.com/meteor/meteor/pull/8397)

* The `meteor-babel` npm package has been upgraded to version 0.19.1, and
  `reify` has been upgraded to version 0.6.6, fixing several subtle bugs
  introduced by Meteor 1.4.3 (see below), including
  [issue #8461](https://github.com/meteor/meteor/issues/8461).

* The Reify module compiler is now a Babel plugin, making it possible for
  other custom Babel plugins configured in `.babelrc` or `package.json`
  files to run before Reify, fixing bugs that resulted from running Reify
  before other plugins in Meteor 1.4.3.
  [Issue #8399](https://github.com/meteor/meteor/issues/8399)
  [Issue #8422](https://github.com/meteor/meteor/issues/8422)
  [`meteor-babel` issue #13](https://github.com/meteor/babel/issues/13)

* Two new `export ... from ...` syntax extensions are now supported:
  ```js
  export * as namespace from "./module"
  export def from "./module"
  ```
  Read the ECMA262 proposals here:
  * https://github.com/leebyron/ecmascript-export-ns-from
  * https://github.com/leebyron/ecmascript-export-default-from

* When `Meteor.call` is used on the server to invoke a method that
  returns a `Promise` object, the result will no longer be the `Promise`
  object, but the resolved value of the `Promise`.
  [Issue #8367](https://github.com/meteor/meteor/issues/8367)

> Note: if you actually want a `Promise` when calling `Meteor.call` or
  `Meteor.apply` on the server, use `Meteor.callAsync` and/or
  `Meteor.applyAsync` instead.
  [Issue #8367](https://github.com/meteor/meteor/issues/8367),
  https://github.com/meteor/meteor/commit/0cbd25111d1249a61ca7adce23fad5215408c821

* The `mailcomposer` and `smtp-connection` npms have been updated to resolve an
  issue with the encoding of long header lines.
  [Issue #8425](https://github.com/meteor/meteor/issues/8425)
  [PR #8495](https://github.com/meteor/meteor/pull/8495)

* `Accounts.config` now supports an `ambiguousErrorMessages` option which
  enabled generalization of messages produced by the `accounts-*` packages.
  [PR #8520](https://github.com/meteor/meteor/pull/8520)

* A bug which caused account enrollment tokens to be deleted too soon was fixed.
  [Issue #8218](https://github.com/meteor/meteor/issues/8218)
  [PR #8474](https://github.com/meteor/meteor/pull/8474)

* On Windows, bundles built during `meteor build` or `meteor deploy` will
  maintain the executable bit for commands installed in the
  `node_modules\.bin` directory.
  [PR #8503](https://github.com/meteor/meteor/pull/8503)

* On Windows, the upgrades to Node.js, `npm` and `mongodb` are now in-sync with
  other archs again after being mistakenly overlooked in 1.4.3.2.  An admin
  script enhancement has been applied to prevent this from happening again.
  [PR #8505](https://github.com/meteor/meteor/pull/8505)

## v1.4.3.2, 2017-03-14

* Node has been upgraded to version 4.8.0.

* The `npm` npm package has been upgraded to version 4.3.0.

* The `node-gyp` npm package has been upgraded to 3.5.0.

* The `node-pre-gyp` npm package has been updated to 0.6.33.

* The bundled version of MongoDB used by `meteor run` in development
  has been upgraded to 3.2.12.

* The `mongodb` npm package used by the `npm-mongo` Meteor package has
  been updated to version 2.2.24.
  [PR #8453](https://github.com/meteor/meteor/pull/8453)
  [Issue #8449](https://github.com/meteor/meteor/issues/8449)

* The `check` package has had its copy of `jQuery.isPlainObject`
  updated to a newer implementation to resolve an issue where the
  `nodeType` property of an object couldn't be checked, fixing
  [#7354](https://github.com/meteor/meteor/issues/7354).

* The `standard-minifier-js` and `minifier-js` packages now have improved
  error capturing to provide more information on otherwise unhelpful errors
  thrown when UglifyJS encounters ECMAScript grammar it is not familiar with.
  [#8414](https://github.com/meteor/meteor/pull/8414)

* Similar in behavior to `Meteor.loggingIn()`, `accounts-base` now offers a
  reactive `Meteor.loggingOut()` method (and related Blaze helpers,
  `loggingOut` and `loggingInOrOut`).
  [PR #8271](https://github.com/meteor/meteor/pull/8271)
  [Issue #1331](https://github.com/meteor/meteor/issues/1331)
  [Issue #769](https://github.com/meteor/meteor/issues/769)

* Using `length` as a selector field name and with a `Number` as a value
  in a `Mongo.Collection` transformation will no longer cause odd results.
  [#8329](https://github.com/meteor/meteor/issues/8329).

* `observe-sequence` (and thus Blaze) now properly supports `Array`s which were
  created in a vm or across frame boundaries, even if they were sub-classed.
  [Issue #8160](https://github.com/meteor/meteor/issues/8160)
  [PR #8401](https://github.com/meteor/meteor/pull/8401)

* Minimongo now supports `$bitsAllClear`, `$bitsAllSet`, `$bitsAnySet` and
  `$bitsAnyClear`.
  [#8350](https://github.com/meteor/meteor/pull/8350)

* A new [Development.md](DEVELOPMENT.md) document has been created to provide
  an easier path for developers looking to make contributions to Meteor Core
  (that is, the `meteor` tool itself) along with plenty of helpful reminders
  for those that have already done so!
  [#8267](https://github.com/meteor/meteor/pull/8267)

* The suggestion to add a `{oauth-service}-config-ui` package will no longer be
  made on the console if `service-configuration` package is already installed.
  [Issue #8366](https://github.com/meteor/meteor/issues/8366)
  [PR #8429](https://github.com/meteor/meteor/pull/8429)

* `Meteor.apply`'s `throwStubExceptions` option is now properly documented in
  the documentation whereas it was previously only mentioned in the Guide.
  [Issue #8435](https://github.com/meteor/meteor/issues/8435)
  [PR #8443](https://github.com/meteor/meteor/pull/8443)

* `DDPRateLimiter.addRule` now accepts a callback which will be executed after
  a rule is executed, allowing additional actions to be taken if necessary.
  [Issue #5541](https://github.com/meteor/meteor/issues/5541)
  [PR #8237](https://github.com/meteor/meteor/pull/8237)

* `jquery` is no longer a dependency of the `http` package.
  [#8389](https://github.com/meteor/meteor/pull/8389)

* `jquery` is no longer in the default package list after running
  `meteor create`, however is still available thanks to `blaze-html-templates`.
  If you still require jQuery, the recommended approach is to install it from
  npm with `meteor npm install --save jquery` and then `import`-ing it into your
  application.
  [#8388](https://github.com/meteor/meteor/pull/8388)

* The `shell-server` package (i.e. `meteor shell`) has been updated to more
  gracefully handle recoverable errors (such as `SyntaxError`s) in the same
  fashion as the Node REPL.
  [Issue #8290](https://github.com/meteor/meteor/issues/8290)
  [PR #8446](https://github.com/meteor/meteor/pull/8446)

* The `webapp` package now reveals a `WebApp.connectApp` to make it easier to
  provide custom error middleware.
  [#8403](https://github.com/meteor/meteor/pull/8403)

* The `meteor update --all-packages` command has been properly documented in
  command-line help (i.e. `meteor update --help`).
  [PR #8431](https://github.com/meteor/meteor/pull/8431)
  [Issue #8154](https://github.com/meteor/meteor/issues/8154)

* Syntax errors encountered while scanning `package.json` files for binary
  dependencies are now safely and silently ignored.
  [Issue #8427](https://github.com/meteor/meteor/issues/8427)
  [PR #8468](https://github.com/meteor/meteor/pull/8468)

## v1.4.3.1, 2017-02-14

* The `meteor-babel` npm package has been upgraded to version 0.14.4,
  fixing [#8349](https://github.com/meteor/meteor/issues/8349).

* The `reify` npm package has been upgraded to version 0.4.9.

* Partial `npm-shrinkwrap.json` files are now disregarded when
  (re)installing npm dependencies of Meteor packages, fixing
  [#8349](https://github.com/meteor/meteor/issues/8349). Further
  discussion of the new `npm` behavior can be found
  [here](https://github.com/npm/npm/blob/latest/CHANGELOG.md#no-more-partial-shrinkwraps-breaking).

## v1.4.3, 2017-02-13

* Versions of Meteor [core
  packages](https://github.com/meteor/meteor/tree/release-1.4.3/packages)
  are once again constrained by the current Meteor release.

> Before Meteor 1.4, the current release dictated the exact version of
  every installed core package, which meant newer core packages could not
  be installed without publishing a new Meteor release. In order to
  support incremental development of core packages, Meteor 1.4 removed all
  release-based constraints on core package versions
  ([#7084](https://github.com/meteor/meteor/pull/7084)). Now, in Meteor
  1.4.3, core package versions must remain patch-compatible with the
  versions they had when the Meteor release was published. This middle
  ground restores meaning to Meteor releases, yet still permits patch
  updates to core packages.

* The `cordova-lib` npm package has been updated to 6.4.0, along with
  cordova-android (6.1.1) and cordova-ios (4.3.0), and various plugins.
  [#8239](https://github.com/meteor/meteor/pull/8239)

* The `coffeescript` Meteor package has been moved from
  `packages/coffeescript` to `packages/non-core/coffeescript`, so that it
  will not be subject to the constraints described above.

* CoffeeScript source maps should be now be working properly in development.
  [#8298](https://github.com/meteor/meteor/pull/8298)

* The individual account "service" packages (`facebook`, `google`, `twitter`,
  `github`, `meteor-developer`, `meetup` and `weibo`) have been split into:
  - `<service>-oauth` (which interfaces with the `<service>` directly) and
  - `<service>-config-ui` (the Blaze configuration templates for `accounts-ui`)

  This means you can now use `accounts-<service>` without needing Blaze.

  If you are using `accounts-ui` and `accounts-<service>`, you will probably
  need to install the `<service>-config-ui` package if you want to configure it
  using the Accounts UI.

  - [Issue #7715](https://github.com/meteor/meteor/issues/7715)
  - [PR(`facebook`) #7728](https://github.com/meteor/meteor/pull/7728)
  - [PR(`google`) #8275](https://github.com/meteor/meteor/pull/8275)
  - [PR(`twitter`) #8283](https://github.com/meteor/meteor/pull/8283)
  - [PR(`github`) #8303](https://github.com/meteor/meteor/pull/8303)
  - [PR(`meteor-developer`) #8305](https://github.com/meteor/meteor/pull/8305)
  - [PR(`meetup`) #8321](https://github.com/meteor/meteor/pull/8321)
  - [PR(`weibo`) #8302](https://github.com/meteor/meteor/pull/8302)

* The `url` and `http` packages now encode to a less error-prone
  format which more closely resembles that used by PHP, Ruby, `jQuery.param`
  and others. `Object`s and `Array`s can now be encoded, however, if you have
  previously relied on `Array`s passed as `params` being simply `join`-ed with
  commas, you may need to adjust your `HTTP.call` implementations.
  [#8261](https://github.com/meteor/meteor/pull/8261) and
  [#8342](https://github.com/meteor/meteor/pull/8342).

* The `npm` npm package is still at version 4.1.2 (as it was when Meteor
  1.4.3 was originally published), even though `npm` was downgraded to
  3.10.9 in Meteor 1.4.2.7.

* The `meteor-babel` npm package has been upgraded to version 0.14.3,
  fixing [#8021](https://github.com/meteor/meteor/issues/8021) and
  [#7662](https://github.com/meteor/meteor/issues/7662).

* The `reify` npm package has been upgraded to 0.4.7.

* Added support for frame-ancestors CSP option in browser-policy.
  [#7970](https://github.com/meteor/meteor/pull/7970)

* You can now use autoprefixer with stylus files added via packages.
  [#7727](https://github.com/meteor/meteor/pull/7727)

* Restored [#8213](https://github.com/meteor/meteor/pull/8213)
  after those changes were reverted in
  [v1.4.2.5](https://github.com/meteor/meteor/blob/devel/History.md#v1425).

* npm dependencies of Meteor packages will now be automatically rebuilt if
  the npm package's `package.json` file has "scripts" section containing a
  `preinstall`, `install`, or `postinstall` command, as well as when the
  npm package contains any `.node` files. Discussion
  [here](https://github.com/meteor/meteor/issues/8225#issuecomment-275044900).

* The `meteor create` command now runs `meteor npm install` automatically
  to install dependencies specified in the default `package.json` file.
  [#8108](https://github.com/meteor/meteor/pull/8108)

## v1.4.2.7, 2017-02-13

* The `npm` npm package has been *downgraded* from version 4.1.2 back to
  version 3.10.9, reverting the upgrade in Meteor 1.4.2.4.

## v1.4.2.6, 2017-02-08

* Fixed a critical [bug](https://github.com/meteor/meteor/issues/8325)
  that was introduced by the fix for
  [Issue #8136](https://github.com/meteor/meteor/issues/8136), which
  caused some npm packages in nested `node_modules` directories to be
  omitted from bundles produced by `meteor build` and `meteor deploy`.

## v1.4.2.5, 2017-02-03

* Reverted [#8213](https://github.com/meteor/meteor/pull/8213) as the
  change was deemed too significant for this release.

> Note: The decision to revert the above change was made late in the
  Meteor 1.4.2.4 release process, before it was ever recommended but too
  late in the process to avoid the additional increment of the version number.
  See [#8311](https://github.com/meteor/meteor/pull/8311) for additional
  information. This change will still be released in an upcoming version
  of Meteor with a more seamless upgrade.

## v1.4.2.4, 2017-02-02

* Node has been upgraded to version 4.7.3.

* The `npm` npm package has been upgraded from version 3.10.9 to 4.1.2.

> Note: This change was later deemed too substantial for a point release
  and was reverted in Meteor 1.4.2.7.

* Fix for [Issue #8136](https://github.com/meteor/meteor/issues/8136).

* Fix for [Issue #8222](https://github.com/meteor/meteor/issues/8222).

* Fix for [Issue #7849](https://github.com/meteor/meteor/issues/7849).

* The version of 7-zip included in the Windows dev bundle has been
  upgraded from 1602 to 1604 in an attempt to mitigate
  [Issue #7688](https://github.com/meteor/meteor/issues/7688).

* The `"main"` field of `package.json` modules will no longer be
  overwritten with the value of the optional `"browser"` field, now that
  the `install` npm package can make sense of the `"browser"` field at
  runtime. If you experience module resolution failures on the client
  after updating Meteor, make sure you've updated the `modules-runtime`
  Meteor package to at least version 0.7.8.
  [#8213](https://github.com/meteor/meteor/pull/8213)

## v1.4.2.3, 2016-11-17

* Style improvements for `meteor create --full`.
  [#8045](https://github.com/meteor/meteor/pull/8045)

> Note: Meteor 1.4.2.2 was finalized before
  [#8045](https://github.com/meteor/meteor/pull/8045) was merged, but
  those changes were [deemed important
  enough](https://github.com/meteor/meteor/pull/8044#issuecomment-260913739)
  to skip recommending 1.4.2.2 and instead immediately release 1.4.2.3.

## v1.4.2.2, 2016-11-15

* Node has been upgraded to version 4.6.2.

* `meteor create` now has a new `--full` option, which generates an larger app,
  demonstrating development techniques highlighted in the
  [Meteor Guide](http://guide.meteor.com)

  [Issue #6974](https://github.com/meteor/meteor/issues/6974)
  [PR #7807](https://github.com/meteor/meteor/pull/7807)

* Minimongo now supports `$min`, `$max` and partially supports `$currentDate`.

  [Issue #7857](https://github.com/meteor/meteor/issues/7857)
  [PR #7858](https://github.com/meteor/meteor/pull/7858)

* Fix for [Issue #5676](https://github.com/meteor/meteor/issues/5676)
  [PR #7968](https://github.com/meteor/meteor/pull/7968)

* It is now possible for packages to specify a *lazy* main module:
  ```js
  Package.onUse(function (api) {
    api.mainModule("client.js", "client", { lazy: true });
  });
  ```
  This means the `client.js` module will not be evaluated during app
  startup unless/until another module imports it, and will not even be
  included in the client bundle if no importing code is found. **Note 1:**
  packages with lazy main modules cannot use `api.export` to export global
  symbols to other packages/apps. **Note 2:** packages with lazy main
  modules should be restricted to Meteor 1.4.2.2 or later via
  `api.versionsFrom("1.4.2.2")`, since older versions of Meteor cannot
  import lazy main modules using `import "meteor/<package name>"` but must
  explicitly name the module: `import "meteor/<package name>/client.js"`.

## v1.4.2.1, 2016-11-08

* Installing the `babel-runtime` npm package in your application
  `node_modules` directory is now required for most Babel-transformed code
  to work, as the Meteor `babel-runtime` package no longer attempts to
  provide custom implementations of Babel helper functions. To install
  the `babel-runtime` package, simply run the command
  ```sh
  meteor npm install --save babel-runtime
  ```
  in any Meteor application directory. The Meteor `babel-runtime` package
  version has been bumped to 1.0.0 to reflect this major change.
  [#7995](https://github.com/meteor/meteor/pull/7995)

* File system operations performed by the command-line tool no longer use
  fibers unless the `METEOR_DISABLE_FS_FIBERS` environment variable is
  explicitly set to a falsy value. For larger apps, this change results in
  significant build performance improvements due to the creation of fewer
  fibers and the avoidance of unnecessary asyncronous delays.
  https://github.com/meteor/meteor/pull/7975/commits/ca4baed90ae0675e55c93976411d4ed91f12dd63

* Running Meteor as `root` is still discouraged, and results in a fatal
  error by default, but the `--allow-superuser` flag now works as claimed.
  [#7959](https://github.com/meteor/meteor/issues/7959)

* The `dev_bundle\python\python.exe` executable has been restored to the
  Windows dev bundle, which may help with `meteor npm rebuild` commands.
  [#7960](https://github.com/meteor/meteor/issues/7960)

* Changes within linked npm packages now trigger a partial rebuild,
  whereas previously (in 1.4.2) they were ignored.
  [#7978](https://github.com/meteor/meteor/issues/7978)

* Miscellaneous fixed bugs:
  [#2876](https://github.com/meteor/meteor/issues/2876)
  [#7154](https://github.com/meteor/meteor/issues/7154)
  [#7956](https://github.com/meteor/meteor/issues/7956)
  [#7974](https://github.com/meteor/meteor/issues/7974)
  [#7999](https://github.com/meteor/meteor/issues/7999)
  [#8005](https://github.com/meteor/meteor/issues/8005)
  [#8007](https://github.com/meteor/meteor/issues/8007)

## v1.4.2, 2016-10-25

* This release implements a number of rebuild performance optimizations.
  As you edit files in development, the server should restart and rebuild
  much more quickly, especially if you have many `node_modules` files.
  See https://github.com/meteor/meteor/pull/7668 for more details.

> Note: the `METEOR_PROFILE` environment variable now provides data for
  server startup time as well as build time, which should make it easier
  to tell which of your packages are responsible for slow startup times.
  Please include the output of `METEOR_PROFILE=10 meteor run` with any
  GitHub issue about rebuild performance.

* `npm` has been upgraded to version 3.10.9.

* The `cordova-lib` npm package has been updated to 6.3.1, along with
  cordova-android (5.2.2) and cordova-ios (4.2.1), and various plugins.

* The `node-pre-gyp` npm package has been updated to 0.6.30.

* The `lru-cache` npm package has been updated to 4.0.1.

* The `meteor-promise` npm package has been updated to 0.8.0 for better
  asynchronous stack traces.

* The `meteor` tool is now prevented from running as `root` as this is
  not recommended and can cause issues with permissions.  In some environments,
  (e.g. Docker), it may still be desired to run as `root` and this can be
  permitted by passing `--unsafe-perm` to the `meteor` command.
  [#7821](https://github.com/meteor/meteor/pull/7821)

* Blaze-related packages have been extracted to
  [`meteor/blaze`](https://github.com/meteor/blaze), and the main
  [`meteor/meteor`](https://github.com/meteor/meteor) repository now
  refers to them via git submodules (see
  [#7633](https://github.com/meteor/meteor/pull/7633)).
  When running `meteor` from a checkout, you must now update these
  submodules by running
  ```sh
  git submodule update --init --recursive
  ```
  in the root directory of your `meteor` checkout.

* Accounts.forgotPassword and .verifyEmail no longer throw errors if callback is provided. [Issue #5664](https://github.com/meteor/meteor/issues/5664) [Origin PR #5681](https://github.com/meteor/meteor/pull/5681) [Merged PR](https://github.com/meteor/meteor/pull/7117)

* The default content security policy (CSP) for Cordova now includes `ws:`
  and `wss:` WebSocket protocols.
  [#7774](https://github.com/meteor/meteor/pull/7774)

* `meteor npm` commands are now configured to use `dev_bundle/.npm` as the
  npm cache directory by default, which should make npm commands less
  sensitive to non-reproducible factors in the external environment.
  https://github.com/meteor/meteor/pull/7668/commits/3313180a6ff33ee63602f7592a9506012029e919

* The `meteor test` command now supports the `--no-release-check` flag.
  https://github.com/meteor/meteor/pull/7668/commits/7097f78926f331fb9e70a06300ce1711adae2850

* JavaScript module bundles on the server no longer include transitive
  `node_modules` dependencies, since those dependencies can be evaluated
  directly by Node. This optimization should improve server rebuild times
  for apps and packages with large `node_modules` directories.
  https://github.com/meteor/meteor/pull/7668/commits/03c5346873849151cecc3e00606c6e5aa13b3bbc

* The `standard-minifier-css` package now does basic caching for the
  expensive `mergeCss` function.
  https://github.com/meteor/meteor/pull/7668/commits/bfa67337dda1e90610830611fd99dcb1bd44846a

* The `coffeescript` package now natively supports `import` and `export`
  declarations. [#7818](https://github.com/meteor/meteor/pull/7818)

* Due to changes in how Cordova generates version numbers for iOS and Android
  apps, you may experience issues with apps updating on user devices.  To avoid
  this, consider managing the `buildNumber` manually using
  `App.info('buildNumber', 'XXX');` in `mobile-config.js`. There are additional
  considerations if you have been setting `android:versionCode` or
  `ios-CFBundleVersion`.  See
  [#7205](https://github.com/meteor/meteor/issues/7205) and
  [#6978](https://github.com/meteor/meteor/issues/6978) for more information.

## v1.4.1.3, 2016-10-21

* Node has been updated to version 4.6.1:
  https://nodejs.org/en/blog/release/v4.6.1/

* The `mongodb` npm package used by the `npm-mongo` Meteor package has
  been updated to version 2.2.11.
  [#7780](https://github.com/meteor/meteor/pull/7780)

* The `fibers` npm package has been upgraded to version 1.0.15.

* Running Meteor with a different `--port` will now automatically
  reconfigure the Mongo replica set when using the WiredTiger storage
  engine, instead of failing to start Mongo.
  [#7840](https://github.com/meteor/meteor/pull/7840).

* When the Meteor development server shuts down, it now attempts to kill
  the `mongod` process it spawned, in addition to killing any running
  `mongod` processes when the server first starts up.
  https://github.com/meteor/meteor/pull/7668/commits/295d3d5678228f06ee0ab6c0d60139849a0ea192

* The `meteor <command> ...` syntax will now work for any command
  installed in `dev_bundle/bin`, except for Meteor's own commands.

* Incomplete package downloads will now fail (and be retried several
  times) instead of silently succeeding, which was the cause of the
  dreaded `Error: ENOENT: no such file or directory, open... os.json`
  error. [#7806](https://github.com/meteor/meteor/issues/7806)

## v1.4.1.2, 2016-10-04

* Node has been upgraded to version 4.6.0, a recommended security release:
  https://nodejs.org/en/blog/release/v4.6.0/

* `npm` has been upgraded to version 3.10.8.

## v1.4.1.1, 2016-08-24

* Update the version of our Node MongoDB driver to 2.2.8 to fix a bug in
  reconnection logic, leading to some `update` and `remove` commands being
  treated as `insert`s. [#7594](https://github.com/meteor/meteor/issues/7594)

## v1.4.1, 2016-08-18

* Node has been upgraded to 4.5.0.

* `npm` has been upgraded to 3.10.6.

* The `meteor publish-for-arch` command is no longer necessary when
  publishing Meteor packages with binary npm dependencies. Instead, binary
  dependencies will be rebuilt automatically on the installation side.
  Meteor package authors are not responsible for failures due to compiler
  toolchain misconfiguration, and any compilation problems with the
  underlying npm packages should be taken up with the authors of those
  packages. That said, if a Meteor package author really needs or wants to
  continue using `meteor publish-for-arch`, she should publish her package
  using an older release: e.g. `meteor --release 1.4 publish`.
  [#7608](https://github.com/meteor/meteor/pull/7608)

* The `.meteor-last-rebuild-version.json` files that determine if a binary
  npm package needs to be rebuilt now include more information from the
  `process` object, namely `process.{platform,arch,versions}` instead of
  just `process.versions`. Note also that the comparison of versions now
  ignores differences in patch versions, to avoid needless rebuilds.

* The `npm-bcrypt` package now uses a pure-JavaScript implementation by
  default, but will prefer the native `bcrypt` implementation if it is
  installed in the application's `node_modules` directory. In other words,
  run `meteor install --save bcrypt` in your application if you need or
  want to use the native implementation of `bcrypt`.
  [#7595](https://github.com/meteor/meteor/pull/7595)

* After Meteor packages are downloaded from Atmosphere, they will now be
  extracted using native `tar` or `7z.exe` on Windows, instead of the
  https://www.npmjs.com/package/tar library, for a significant performance
  improvement. [#7457](https://github.com/meteor/meteor/pull/7457)

* The npm `tar` package has been upgraded to 2.2.1, though it is now only
  used as a fallback after native `tar` and/or `7z.exe`.

* The progress indicator now distinguishes between downloading,
  extracting, and loading newly-installed Meteor packages, instead of
  lumping all of that work into a "downloading" status message.

* Background Meteor updates will no longer modify the `~/.meteor/meteor`
  symbolic link (or `AppData\Local\.meteor\meteor.bat` on Windows).
  Instead, developers must explicitly type `meteor update` to begin using
  a new version of the `meteor` script.

* Password Reset tokens now expire (after 3 days by default -- can be modified via `Accounts.config({ passwordResetTokenExpirationInDays: ...}`). [PR #7534](https://github.com/meteor/meteor/pull/7534)

* The `google` package now uses the `email` scope as a mandatory field instead
  of the `profile` scope. The `profile` scope is still added by default if the
  `requestPermissions` option is not specified to maintain backward
  compatibility, but it is now possible to pass an empty array to
  `requestPermissions` in order to only request the `email` scope, which
  reduces the amount of permissions requested from the user in the Google
  popup. [PR #6975](https://github.com/meteor/meteor/pull/6975)

* Added `Facebook.handleAuthFromAccessToken` in the case where you get the FB
  accessToken in some out-of-band way. [PR #7550](https://github.com/meteor/meteor/pull/7550)

* `Accounts.onLogout` gets `{ user, connection }` context in a similar fashion
  to `Accounts.onLogin`. [Issue #7397](https://github.com/meteor/meteor/issues/7397) [PR #7433](https://github.com/meteor/meteor/pull/7433)

* The `node-gyp` and `node-pre-gyp` tools will now be installed in
  `bundle/programs/server/node_modules`, to assist with rebuilding binary
  npm packages when deploying an app to Galaxy or elsewhere.
  [#7571](https://github.com/meteor/meteor/pull/7571)

* The `standard-minifier-{js,css}` packages no longer minify .js or .css
  files on the server. [#7572](https://github.com/meteor/meteor/pull/7572)

* Multi-line input to `meteor shell`, which was broken by changes to the
  `repl` module in Node 4, works again.
  [#7562](https://github.com/meteor/meteor/pull/7562)

* The implementation of the command-line `meteor` tool now forbids
  misbehaving polyfill libraries from overwriting `global.Promise`.
  [#7569](https://github.com/meteor/meteor/pull/7569)

* The `oauth-encryption` package no longer depends on the
  `npm-node-aes-gcm` package (or any special npm packages), because the
  Node 4 `crypto` library natively supports the `aes-128-gcm` algorithm.
  [#7548](https://github.com/meteor/meteor/pull/7548)

* The server-side component of the `meteor shell` command has been moved
  into a Meteor package, so that it can be developed independently from
  the Meteor release process, thanks to version unpinning.
  [#7624](https://github.com/meteor/meteor/pull/7624)

* The `meteor shell` command now works when running `meteor test`.

* The `meteor debug` command no longer pauses at the first statement
  in the Node process, yet still reliably stops at custom breakpoints
  it encounters later.

* The `meteor-babel` package has been upgraded to 0.12.0.

* The `meteor-ecmascript-runtime` package has been upgraded to 0.2.9, to
  support several additional [stage 4
  proposals](https://github.com/meteor/ecmascript-runtime/pull/4).

* A bug that prevented @-scoped npm packages from getting bundled for
  deployed apps has been fixed.
  [#7609](https://github.com/meteor/meteor/pull/7609).

* The `meteor update` command now supports an `--all-packages` flag to
  update all packages (including indirect dependencies) to their latest
  compatible versions, similar to passing the names of all your packages
  to the `meteor update` command.
  [#7653](https://github.com/meteor/meteor/pull/7653)

* Background release updates can now be disabled by invoking either
  `meteor --no-release-check` or `METEOR_NO_RELEASE_CHECK=1 meteor`.
  [#7445](https://github.com/meteor/meteor/pull/7445)

## v1.4.0.1, 2016-07-29

* Fix issue with the 1.4 tool springboarding to older releases (see [Issue #7491](https://github.com/meteor/meteor/issues/7491))

* Fix issue with running in development on Linux 32bit [Issue #7511](https://github.com/meteor/meteor/issues/7511)

## v1.4, 2016-07-25

* Node has been upgraded to 4.4.7.

* The `meteor-babel` npm package has been upgraded to 0.11.7.

* The `reify` npm package has been upgraded to 0.3.6.

* The `bcrypt` npm package has been upgraded to 0.8.7.

* Nested `import` declarations are now enabled for package code as well as
  application code. 699cf1f38e9b2a074169515d23983f74148c7223

* Meteor has been upgraded to support Mongo 3.2 by default (the bundled version
  used by `meteor run` has been upgraded). Internally it now uses the 2.2.4
  version of the `mongodb` npm driver, and has been tested against at Mongo 3.2
  server. [Issue #6957](https://github.com/meteor/meteor/issues/6957)

  Mongo 3.2 defaults to the new WiredTiger storage engine. You can update your
  database following the instructions here:
  https://docs.mongodb.com/v3.0/release-notes/3.0-upgrade/.
  In development, you can also just use `meteor reset` to remove your old
  database, and Meteor will create a new WiredTiger database for you. The Mongo
  driver will continue to work with the old MMAPv1 storage engine however.

  The new version of the Mongo driver has been tested with MongoDB versions from
  2.6 up. Mongo 2.4 has now reached end-of-life
  (https://www.mongodb.com/support-policy), and is no longer supported.

  If you are setting `MONGO_OPLOG_URL`, especially in production, ensure you are
  passing in the `replicaSet` argument (see [#7450]
    (https://github.com/meteor/meteor/issues/7450))

* Custom Mongo options can now be specified using the
  `Mongo.setConnectionOptions(options)` API.
  [#7277](https://github.com/meteor/meteor/pull/7277)

* On the server, cursor.count() now takes a single argument `applySkipLimit`
  (see the corresponding [Mongo documentation]
    (http://mongodb.github.io/node-mongodb-native/2.1/api/Cursor.html#count))

* Fix for regression caused by #5837 which incorrectly rewrote
  network-path references (e.g. `//domain.com/image.gif`) in CSS URLs.
  [#7416](https://github.com/meteor/meteor/issues/7416)
* Added Angular2 boilerplate example [#7364](https://github.com/meteor/meteor/pull/7363)

## v1.3.5.1, 2016-07-18

* This release fixed a small bug in 1.3.5 that prevented updating apps
  whose `.meteor/release` files refer to releases no longer installed in
  `~/.meteor/packages/meteor-tool`. [576468eae8d8dd7c1fe2fa381ac51dee5cb792cd](https://github.com/meteor/meteor/commit/576468eae8d8dd7c1fe2fa381ac51dee5cb792cd)

## v1.3.5, 2016-07-16

* Failed Meteor package downloads are now automatically resumed from the
  point of failure, up to ten times, with a five-second delay between
  attempts. [#7399](https://github.com/meteor/meteor/pull/7399)

* If an app has no `package.json` file, all packages in `node_modules`
  will be built into the production bundle. In other words, make sure you
  have a `package.json` file if you want to benefit from `devDependencies`
  pruning. [7b2193188fc9e297eefc841ce6035825164f0684](https://github.com/meteor/meteor/commit/7b2193188fc9e297eefc841ce6035825164f0684)

* Binary npm dependencies of compiler plugins are now automatically
  rebuilt when Node/V8 versions change.
  [#7297](https://github.com/meteor/meteor/issues/7297)

* Because `.meteor/local` is where purely local information should be
  stored, the `.meteor/dev_bundle` link has been renamed to
  `.meteor/local/dev_bundle`.

* The `.meteor/local/dev_bundle` link now corresponds exactly to
  `.meteor/release` even when an app is using an older version of
  Meteor. d732c2e649794f350238d515153f7fb71969c526

* When recompiling binary npm packages, the `npm rebuild` command now
  receives the flags `--update-binary` and `--no-bin-links`, in addition
  to respecting the `$METEOR_NPM_REBUILD_FLAGS` environment variable.
  [#7401](https://github.com/meteor/meteor/issues/7401)

* The last solution found by the package version constraint solver is now
  stored in `.meteor/local/resolver-result-cache.json` so that it need not
  be recomputed every time Meteor starts up.

* If the `$GYP_MSVS_VERSION` environment variable is not explicitly
  provided to `meteor {node,npm}`, the `node-gyp` tool will infer the
  appropriate version (though it still defaults to "2015").

## v1.3.4.4, 2016-07-10

* Fixed [#7374](https://github.com/meteor/meteor/issues/7374).

* The default loglevel for internal `npm` commands (e.g., those related to
  `Npm.depends`) has been set to "error" instead of "warn". Note that this
  change does not affect `meteor npm ...` commands, which can be easily
  configured using `.npmrc` files or command-line flags.
  [0689cae25a3e0da3615a402cdd0bec94ce8455c8](https://github.com/meteor/meteor/commit/0689cae25a3e0da3615a402cdd0bec94ce8455c8)

## v1.3.4.3, 2016-07-08

* Node has been upgraded to 0.10.46.

* `npm` has been upgraded to 3.10.5.

* The `node-gyp` npm package has been upgraded to 3.4.0.

* The `node-pre-gyp` npm package has been upgraded to 0.6.29.

* The `~/.meteor/meteor` symlink (or `AppData\Local\.meteor\meteor.bat` on
  Windows) will now be updated properly after `meteor update` succeeds. This was
  promised in [v1.3.4.2](https://github.com/meteor/meteor/blob/devel/History.md#v1342)
  but [not fully delivered](https://github.com/meteor/meteor/pull/7369#issue-164569763).

* The `.meteor/dev_bundle` symbolic link introduced in
  [v1.3.4.2](https://github.com/meteor/meteor/blob/devel/History.md#v1342)
  is now updated whenever `.meteor/release` is read.

* The `.meteor/dev_bundle` symbolic link is now ignored by
  `.meteor/.gitignore`.

## v1.3.4.2, 2016-07-07

* The `meteor node` and `meteor npm` commands now respect
  `.meteor/release` when resolving which versions of `node` and `npm` to
  invoke. Note that you must `meteor update` to 1.3.4.2 before this logic
  will take effect, but it will work in all app directories after
  updating, even those pinned to older versions.
  [#7338](https://github.com/meteor/meteor/issues/7338)

* The Meteor installer now has the ability to resume downloads, so
  installing Meteor on a spotty internet connection should be more
  reliable. [#7348](https://github.com/meteor/meteor/pull/7348)

* When running `meteor test`, shared directories are symlinked (or
  junction-linked on Windows) into the temporary test directory, not
  copied, leading to much faster test start times after the initial build.
  The directories: `.meteor/local/{bundler-cache,isopacks,plugin-cache}`

* `App.appendToConfig` allows adding custom tags to config.xml.
  [#7307](https://github.com/meteor/meteor/pull/7307)

* When using `ROOT_URL` with a path, relative CSS URLs are rewriten
  accordingly. [#5837](https://github.com/meteor/meteor/issues/5837)

* Fixed bugs:
  [#7149](https://github.com/meteor/meteor/issues/7149)
  [#7296](https://github.com/meteor/meteor/issues/7296)
  [#7309](https://github.com/meteor/meteor/issues/7309)
  [#7312](https://github.com/meteor/meteor/issues/7312)

## v1.3.4.1, 2016-06-23

* Increased the default HTTP timeout for requests made by the `meteor`
  command-line tool to 60 seconds (previously 30), and [disabled the
  timeout completely for Galaxy
  deploys](https://forums.meteor.com/t/1-3-4-breaks-galaxy-deployment-etimedout/25383/).

* Minor bug fixes: [#7281](https://github.com/meteor/meteor/pull/7281)
  [#7276](https://github.com/meteor/meteor/pull/7276)

## v1.3.4, 2016-06-22

* The version of `npm` used by `meteor npm` and when installing
  `Npm.depends` dependencies of Meteor packages has been upgraded from
  2.15.1 to **3.9.6**, which should lead to much flatter node_modules
  dependency trees.

* The `meteor-babel` npm package has been upgraded to 0.11.6, and is now
  installed using `npm@3.9.6`, fixing bugs arising from Windows path
  limits, such as [#7247](https://github.com/meteor/meteor/issues/7247).

* The `reify` npm package has been upgraded to 0.3.4, fixing
  [#7250](https://github.com/meteor/meteor/issues/7250).

* Thanks to caching improvements for the
  `files.{stat,lstat,readdir,realpath}` methods and
  `PackageSource#_findSources`, development server restart times are no
  longer proportional to the number of files in `node_modules`
  directories. [#7253](https://github.com/meteor/meteor/issues/7253)
  [#7008](https://github.com/meteor/meteor/issues/7008)

* When installed via `InstallMeteor.exe` on Windows, Meteor can now be
  easily uninstalled through the "Programs and Features" control panel.

* HTTP requests made by the `meteor` command-line tool now have a timeout
  of 30 seconds, which can be adjusted by the `$TIMEOUT_SCALE_FACTOR`
  environment variable. [#7143](https://github.com/meteor/meteor/pull/7143)

* The `request` npm dependency of the `http` package has been upgraded
  from 2.53.0 to 2.72.0.

* The `--headless` option is now supported by `meteor test` and
  `meteor test-packages`, in addition to `meteor self-test`.
  [#7245](https://github.com/meteor/meteor/pull/7245)

* Miscellaneous fixed bugs:
  [#7255](https://github.com/meteor/meteor/pull/7255)
  [#7239](https://github.com/meteor/meteor/pull/7239)

## v1.3.3.1, 2016-06-17

* Fixed bugs:
  [#7226](https://github.com/meteor/meteor/pull/7226)
  [#7181](https://github.com/meteor/meteor/pull/7181)
  [#7221](https://github.com/meteor/meteor/pull/7221)
  [#7215](https://github.com/meteor/meteor/pull/7215)
  [#7217](https://github.com/meteor/meteor/pull/7217)

* The `node-aes-gcm` npm package used by `oauth-encryption` has been
  upgraded to 0.1.5. [#7217](https://github.com/meteor/meteor/issues/7217)

* The `reify` module compiler has been upgraded to 0.3.3.

* The `meteor-babel` package has been upgraded to 0.11.4.

* The `pathwatcher` npm package has been upgraded to 6.7.0.

* In CoffeeScript files with raw JavaScript enclosed by backticks, the
  compiled JS will no longer contain `require` calls inserted by Babel.
  [#7226](https://github.com/meteor/meteor/issues/7226)

* Code related to the Velocity testing system has been removed.
  [#7235](https://github.com/meteor/meteor/pull/7235)

* Allow smtps:// in MAIL_URL [#7043](https://github.com/meteor/meteor/pull/7043)

* Adds `Accounts.onLogout()` a hook directly analogous to `Accounts.onLogin()`. [PR #6889](https://github.com/meteor/meteor/pull/6889)

## v1.3.3, 2016-06-10

* Node has been upgraded from 0.10.43 to 0.10.45.

* `npm` has been upgraded from 2.14.22 to 2.15.1.

* The `fibers` package has been upgraded to 1.0.13.

* The `meteor-babel` package has been upgraded to 0.10.9.

* The `meteor-promise` package has been upgraded to 0.7.1, a breaking
  change for code that uses `Promise.denodeify`, `Promise.nodeify`,
  `Function.prototype.async`, or `Function.prototype.asyncApply`, since
  those APIs have been removed.

* Meteor packages with binary npm dependencies are now automatically
  rebuilt using `npm rebuild` whenever the version of Node or V8 changes,
  making it much simpler to use Meteor with different versions of Node.
  5dc51d39ecc9e8e342884f3b4f8a489f734b4352

* `*.min.js` files are no longer minified during the build process.
  [PR #6986](https://github.com/meteor/meteor/pull/6986) [Issue #5363](https://github.com/meteor/meteor/issues/5363)

* You can now pick where the `.meteor/local` directory is created by setting the `METEOR_LOCAL_DIR` environment variable. This lets you run multiple instances of the same Meteor app.
  [PR #6760](https://github.com/meteor/meteor/pull/6760) [Issue #6532](https://github.com/meteor/meteor/issues/6532)

* Allow using authType in Facebook login [PR #5694](https://github.com/meteor/meteor/pull/5694)

* Adds flush() method to Tracker to force recomputation [PR #4710](https://github.com/meteor/meteor/pull/4710)

* Adds `defineMutationMethods` option (default: true) to `new Mongo.Collection` to override default behavior that sets up mutation methods (/collection/[insert|update...]) [PR #5778](https://github.com/meteor/meteor/pull/5778)

* Allow overridding the default warehouse url by specifying `METEOR_WAREHOUSE_URLBASE` [PR #7054](https://github.com/meteor/meteor/pull/7054)

* Allow `_id` in `$setOnInsert` in Minimongo: https://github.com/meteor/meteor/pull/7066

* Added support for `$eq` to Minimongo: https://github.com/meteor/meteor/pull/4235

* Insert a `Date` header into emails by default: https://github.com/meteor/meteor/pull/6916/files

* `meteor test` now supports setting the bind address using `--port IP:PORT` the same as `meteor run` [PR #6964](https://github.com/meteor/meteor/pull/6964) [Issue #6961](https://github.com/meteor/meteor/issues/6961)

* `Meteor.apply` now takes a `noRetry` option to opt-out of automatically retrying non-idempotent methods on connection blips: [PR #6180](https://github.com/meteor/meteor/pull/6180)

* DDP callbacks are now batched on the client side. This means that after a DDP message arrives, the local DDP client will batch changes for a minimum of 5ms (configurable via `bufferedWritesInterval`) and a maximum of 500ms (configurable via `bufferedWritesMaxAge`) before calling any callbacks (such as cursor observe callbacks).

* PhantomJS is no longer included in the Meteor dev bundle (#6905). If you
  previously relied on PhantomJS for local testing, the `spiderable`
  package, Velocity tests, or testing Meteor from a checkout, you should
  now install PhantomJS yourself, by running the following commmand:
  `meteor npm install -g phantomjs-prebuilt`

* The `babel-compiler` package now looks for `.babelrc` files and
  `package.json` files with a "babel" section. If found, these files may
  contribute additional Babel transforms that run before the usual
  `babel-preset-meteor` set of transforms. In other words, if you don't
  like the way `babel-preset-meteor` handles a particular kind of syntax,
  you can add your preferred transform plugins to the "presets" or
  "plugins" section of your `.babelrc` or `package.json` file. #6351

* When `BabelCompiler` cannot resolve a Babel plugin or preset package in
  `.babelrc` or `package.json`, it now merely warns instead of
  crashing. #7179

* Compiler plugins can now import npm packages that are visible to their
  input files using `inputFile.require(id)`. b16e8d50194b37d3511889b316345f31d689b020

* `import` statements in application modules now declare normal variables
  for the symbols that are imported, making it significantly easier to
  inspect imported variables when debugging in the browser console or in
  `meteor shell`.

* `import` statements in application modules are no longer restricted to
  the top level, and may now appear inside conditional statements
  (e.g. `if (Meteor.isServer) { import ... }`) or in nested scopes.

* `import` statements now work as expected in `meteor shell`. #6271

* Commands installed in `dev_bundle/lib/node_modules/.bin` (such as
  `node-gyp` and `node-pre-gyp`) are now available to scripts run by
  `meteor npm`. e95dfe410e1b43e8131bc2df9d2c29decdd1eaf6

* When building an application using `meteor build`, "devDependencies"
  listed in `package.json` are no longer copied into the bundle. #6750

* Packages tested with `meteor test-packages` now have access to local
  `node_modules` directories installed in the parent application or in the
  package directory itself. #6827

* You no longer need to specify `DEPLOY_HOSTNAME=galaxy.meteor.com` to run
  `meteor deploy` (and similar commands) against Galaxy. The AWS us-east-1
  Galaxy is now the default for `DEPLOY_HOSTNAME`. If your app's DNS points to
  another Galaxy region, `meteor deploy` will detect that automatically as
  well. #7055

* The `coffeescript` plugin now passes raw JavaScript code enclosed by
  back-ticks to `BabelCompiler`, enabling all ECMAScript features
  (including `import` and `export`) within CoffeeScript. #6000 #6691

* The `coffeescript` package now implies the same runtime environment as
  `ecmascript` (`ecmascript-runtime`, `babel-runtime`, and `promise`, but
  not `modules`). #7184

* When Meteor packages install `npm` dependencies, the
  `process.env.NPM_CONFIG_REGISTRY` environment variable is now
  respected. #7162

* `files.rename` now always executes synchronously. 9856d1d418a4d19c0adf22ec9a92f7ce81a23b05

* "Bare" files contained by `client/compatibility/` directories or added
  with `api.addFiles(path, ..., { bare: true })` are no longer compiled by
  Babel. https://github.com/meteor/meteor/pull/7033#issuecomment-225126778

* Miscellaneous fixed bugs: #6877 #6843 #6881

## v1.3.2.4, 2016-04-20

> Meteor 1.3.2.4 was published because publishing 1.3.2.3 failed in an
unrecoverable way. Meteor 1.3.2.4 contains no additional changes beyond
the changes in 1.3.2.3.

## v1.3.2.3, 2016-04-20

* Reverted accidental changes included in 1.3.2.1 and 1.3.2.2 that
  improved DDP performance by batching updates, but broke some packages
  that relied on private methods of the DDP client Connection class. See
  https://github.com/meteor/meteor/pull/5680 for more details. These
  changes will be reinstated in 1.3.3.

## v1.3.2.2, 2016-04-18

* Fixed bugs #6819 and #6831.

## v1.3.2.1, 2016-04-15

* Fixed faulty comparison of `.sourcePath` and `.targetPath` properties of
  files scanned by the `ImportScanner`, which caused problems for apps
  using the `tap:i18n` package. 6e792a7cf25847b8cd5d5664a0ff45c9fffd9e57

## v1.3.2, 2016-04-15

* The `meteor/meteor` repository now includes a `Roadmap.md` file:
  https://github.com/meteor/meteor/blob/devel/Roadmap.md

* Running `npm install` in `bundle/programs/server` when deploying an app
  also rebuilds any binary npm dependencies, fixing #6537. Set
  METEOR_SKIP_NPM_REBUILD=1 to disable this behavior if necessary.

* Non-.js(on) files in `node_modules` (such as `.less` and `.scss`) are
  now processed by compiler plugins and may be imported by JS. #6037

* The `jquery` package can now be completely removed from any app (#6563),
  and uses `<app>/node_modules/jquery` if available (#6626).

* Source maps are once again generated for all bundled JS files, even if
  they are merely identity mappings, so that the files appear distinct in
  the browser, and stack traces make more sense. #6639

* All application files in `imports` directories are now considered lazy,
  regardless of whether the app is using the `modules` package. This could
  be a breaking change for 1.3.2 apps that do not use `modules` or
  `ecmascript` but contain `imports` directories. Workaround: move files
  out of `imports`, or rename `imports` to something else.

* The `npm-bcrypt` package has been upgraded to use the latest version
  (0.8.5) of the `bcrypt` npm package.

* Compiler plugins can call `addJavaScript({ path })` multiple times with
  different paths for the same source file, and `module.id` will reflect
  this `path` instead of the source path, if they are different. #6806

* Fixed bugs: https://github.com/meteor/meteor/milestones/Release%201.3.2

* Fixed unintended change to `Match.Optional` which caused it to behave the same as the new `Match.Maybe` and incorrectly matching `null` where it previously would not have allowed it. #6735

## v1.3.1, 2016-04-03

* Long isopacket node_modules paths have been shortened, fixing upgrade
  problems on Windows. #6609

* Version 1.3.1 of Meteor can now publish packages for earlier versions of
  Meteor, provided those packages do not rely on modules. #6484 #6618

* The meteor-babel npm package used by babel-compiler has been upgraded to
  version 0.8.4. c8d12aed4e725217efbe86fa35de5d5e56d73c83

* The `meteor node` and `meteor npm` commands now return the same exit
  codes as their child processes. #6673 #6675

* Missing module warnings are no longer printed for Meteor packages, or
  for `require` calls when `require` is not a free variable, fixing
  https://github.com/practicalmeteor/meteor-mocha/issues/19.

* Cordova iOS builds are no longer built by Meteor, but merely prepared
  for building. 88d43a0f16a484a5716050cb7de8066b126c7b28

* Compiler plugin errors were formerly silenced for files not explicitly
  added in package.js. Now those errors are reported when/if the files are
  imported by the ImportScanner. be986fd70926c9dd8eff6d8866205f236c8562c4

## v1.3, 2016-03-27

### ES2015/Modules

* Enable ES2015 and CommonJS modules in Meteor apps and packages, on
  both client and server. Also let you install modules in apps and
  package by running `npm install`. See: https://github.com/meteor/meteor/blob/master/packages/modules/README.md

* Enable ES2015 generators and ES2016 async/await in the `ecmascript`
  package.

* Inherit static getters and setters in subclasses, when using the
  `ecmascript` package. #5624

* Report full file paths on compiler errors when using the
  `ecmascript` package. #5551

* Now possible to `import` or `require` files with a `.json` file
  extension. #5810

* `process.env.NODE_ENV` is now defined on both client and server as
  either `development` or `production`, which also determines the boolean
  flags `Meteor.isDevelopment` and `Meteor.isProduction`.

* Absolute identifiers for app modules no longer have the `/app/` prefix,
  and absolute identifiers for Meteor packages now have the prefix
  `/node_modules/meteor/` instead of just `/node_modules/`, meaning you
  should `import {Blaze} from "meteor/blaze"` instead of `from "blaze"`.

* Package variables imported by application code are once again exposed
  globally, allowing them to be accessed from the browser console or from
  `meteor shell`. #5868

* Fixed global variable assignment analysis during linking. #5870 #5819

* Changes to files in node_modules will now trigger a restart of the
  development server, just like any other file changes. #5815

* The meteor package now exports a `global` variable (a la Node) that
  provides a reliable reference to the global object for all Meteor code.

* Packages in local node_modules directories now take precedence over
  Meteor packages of the same name. #5933

* Upgraded `babel-compiler` to Babel 6, with the following set of plugins:
  https://github.com/meteor/babel-preset-meteor/blob/master/index.js

* Lazy CSS modules may now be imported by JS: 12c946ee651a93725f243f790c7919de3d445a19

* Packages in the top-level node_modules directory of an app can now be
  imported by Meteor packages: c631d3ac35f5ca418b93c454f521989855b8ec72

* Added support for wildcard import and export statements. #5872 #5897

* Client-side stubs for built-in Node modules are now provided
  automatically if the `meteor-node-stubs` npm package is installed. #6056

* Imported file extensions are now optional for file types handled by
  compiler plugins. #6151

* Upgraded Babel packages to ~6.5.0: 292824da3f8449afd1cd39fcd71acd415c809c0f
  Note: .babelrc files are now ignored (#6016), but may be reenabled (#6351).

* Polyfills now provided for `process.nextTick` and `process.platform`. #6167 #6198 #6055 efe53de492da6df785f1cbef2799d1d2b492a939

* The `meteor test-app` command is now `meteor test [--full-app]`:
  ab5ab15768136d55c76d51072e746d80b45ec181

* New apps now include a `package.json` file.
  c51b8cf7ffd8e7c9ca93768a2df93e4b552c199c

* `require.resolve` is now supported.
  https://github.com/benjamn/install/commit/ff6b25d6b5511d8a92930da41db73b93eb1d6cf8

* JSX now enabled in `.js` files processed by the `ecmascript` compiler
  plugin. #6151

* On the server, modules contained within `node_modules` directories are
  now loaded using the native Node `require` function. #6398

* All `<script>` tag(s) for application and package code now appear at the
  end of the `<body>` rather than in the `<head>`. #6375

* The client-side version of `process.env.NODE_ENV` (and other environment
  variables) now matches the corresponding server-side values. #6399

### Performance

* Don't reload package catalog from disk on rebuilds unless package
  dependencies changed. #5747

* Improve minimongo performance on updating documents when there are
  many active observes. #5627

### Platform

* Upgrade to Node v0.10.41.

* Allow all types of URLs that npm supports in `Npm.depends`
  declarations.

* Split up `standard-minifiers` in separate CSS
  (`standard-minifiers-css`) and JS minifiers
  (`standard-minifiers-js`). `standard-minifiers` now acts as an
  umbrella package for these 2 minifiers.

* Allow piping commands to `meteor shell` via STDIN. #5575

* Let users set the CAFILE environment variable to override the SSL
  root certificate list. #4757 #5523

* `force-ssl` is now marked production only.

### Cordova

* Cordova dependencies have been upgraded to the latest versions
  (`cordova-lib` 6.0.0, `cordova-ios` 4.0.1, and `cordova-android` 5.1.0).

* iOS apps now require iOS 8 or higher, and building for iOS requires Xcode 7.2
  to be installed.

* Building for Android now requires Android SDK 23 to be installed. You may also
  need to create a new AVD for the emulator.

* Building Cordova Android apps on Windows is now supported. #4155

* The Crosswalk plugin has been updated to 1.4.0.

* Cordova core plugins are now pinned to minimal versions known to be compatible
  with the included platforms. A warning is printed asking people to upgrade
  their dependencies if they specify an older version, but we'll always use
  the pinned version regardless.

* The plugin used for file serving and hot code push has been completely
  rewritten. Among many other improvements, it downloads updates incrementally,
  can recover from downloading faulty JavaScript code, and is much more
  reliable and performant.
  See [`cordova-plugin-meteor-webapp`](https://github.com/meteor/cordova-plugin-meteor-webapp)
  for more a more detailed description of the new design.

* If the callbacks added with `Meteor.startup()` do not complete within a set
  time, we consider a downloaded version faulty and will fallback to the last
  known good version. The default timeout is 20 seconds, but this can be
  configured by setting `App.setPreference("WebAppStartupTimeout", "10000");`
  (in milliseconds) in `mobile-config.js`.

* We now use `WKWebView` on iOS by default, even on iOS 8 (which works because
  we do not use `file://` URLs).

* We now use `localhost` instead of `meteor.local` to serve files from. Since
  `localhost` is considered a secure origin, this means the web view won't
  disable web platform features that it otherwise would.

* The local server port now lies between 12000-13000 and is chosen based on
  the `appId`, to both be consistent and lessen the chance of collisions between
  multiple Meteor Cordova apps installed on the same device.

* The plugin now allows for local file access on both iOS and Android, using a
  special URL prefix (`http://localhost:<port>/local-filesystem/<path>`).

* App icon and launch image sizes have been updated. Low resolution sizes for
  now unsupported devices have been deprecated, and higher resolution versions
  have been added.

* We now support the modern Cordova whitelist mechanism. `App.accessRule` has
  been updated with new options.

* `meteor build` now supports a `--server-only` option to avoid building
  the mobile apps when `ios` or `android` platforms have been added. It still
  builds the `web.cordova` architecture in the server bundle however, so it can
  be served for hot code pushes.

* `meteor run` now always tries to use an autodetected IP address as the
  mobile `ROOT_URL`, even if we're not running on a device. This avoids a situation
  where an app already installed on a device connects to a restarted development
  server and receives a `localhost` `ROOT_URL`. #5973

* Fixed a discrepancy between the way we calculated client hashes during a mobile
  build and on the server, which meant a Cordova app would always download a
  new version the first time it started up.

* In Cordova apps, `Meteor.startup()` now correctly waits for the
  device to be ready before firing the callback.

### Accounts

* Make `Accounts.forgotPassword` treat emails as case insensitive, as
  the rest of the accounts system does.

### Blaze

* Don't throw in certain cases when calling a template helper with an
  empty data context. #5411 #5736

* Improve automatic blocking of URLs in attribute values to also
  include `vbscript:` URLs.

### Check

* Introduced new matcher `Match.Maybe(type)` which will also match (permit) `null` in addition to `undefined`.  This is a suggested replacement (where appropriate) for `Match.Optional` which did not permit `null`.  This prevents the need to use `Match.OneOf(null, undefined, type)`. #6220

### Testing

* Packages can now be marked as `testOnly` to only run as part of app
  testing with `meteor test`. This is achieved by setting
  `testOnly: true` to `Package.describe`.


### Uncategorized

* Remove warning in the `simple-todos-react` example app. #5716

* Fix interaction between `browser-policy` and `oauth` packages. #5628

* Add README.md to the `tinytest` package. #5750

* Don't crash when calling `ReactiveDict.prototype.clear` if a
  property with a value wasn't previously accessed. #5530 #5602

* Move `DDPRateLimiter` to the server only, since it won't work if it
  is called from the client. It will now error if referenced from the
  client at all.

* Don't call function more than once when passing a `Match.Where`
  argument to `check`. #5630 #5651

* Fix empty object argument check in `this.subscribe` in
  templates. #5620

* Make `HTTP.call` not crash on undefined content. #5565 #5601

* Return observe handle from
  `Mongo.Collection.prototype._publishCursor`. #4983 #5615

* Add 'Did you mean?' reminders for some CLI commands to help Rails
  developers. #5593

* Make internal shell scripts compatible with other Unix-like
  systems. #5585

* Add a `_pollingInterval` option to `coll.find()` that can be used in
  conjunction with `_disableOplog: true`. #5586

* Expose Tinytest internals which can be used to extend it. #3541

* Improve error message from `check` when passing in null. #5545

* Split up `standard-minifiers` in separate CSS (`standard-minifier-css`) and JS
  minifiers(`standard-minifier-js`). `standard-minifiers` now acts as an umbrella package for these
  2 minifiers.

* Detect new Facebook user-agent in the `spiderable` package. #5516

* `Match.ObjectIncluding` now really requires plain objects. #6140

* Allow `git+` URL schemes for npm dependencies. #844

* Expose options `disableOplog`, `pollingIntervalMs`, and
  `pollingThrottleMs` to `Cursor.find` for tuning observe parameters
  on the server.

* Expose `dynamicHead` and `dynamicBody` hooks in boilerplate generation allowing code to inject content into the body and head tags from the server. #3860

* Add methods of the form `BrowserPolicy.content.allow<ContentType>BlobUrl()` to BrowserPolicy #5141

* Move `<script>` tags to end of `<body>` to enable 'loading' UI to be inserted into the boilerplate #6375

* Adds WebAppInternals.setBundledJsCssUrlRewriteHook allowing apps to supply a hook function that can create a dynamic bundledJsCssPrefix at runtime. This is useful if you're using a CDN by giving you a way to ensure the CDN won't cache broken js/css resources during an app upgrade.

Patches contributed by GitHub users vereed, mitar, nathan-muir,
robfallows, skishore, okland, Primigenus, zimme, welelay, rgoomar,
bySabi, mbrookes, TomFreudenberg, TechPlexEngineer, zacharydenton,
AlexeyMK, gwendall, dandv, devgrok, brianlukoff.


## v.1.2.1, 2015-10-26

* `coll.insert()` now uses a faster (but cryptographically insecure)
  algorithm to generate document IDs when called outside of a method
  and an `_id` field is not explicitly passed. With this change, there
  are no longer two algorithms used to generate document
  IDs. `Random.id()` can still be used to generate cryptographically
  secure document IDs. [#5161](https://github.com/meteor/meteor/issues/5161)

* The `ecmascript-collections` package has been renamed to
  `ecmascript-runtime` and now includes a more complete selection of
  ES2015 polyfills and shims from [`core-js`](https://www.npmjs.com/package/core-js).
  The complete list can be found
  [here](https://github.com/meteor/ecmascript-runtime/blob/master/server.js).

* Check type of `onException` argument to `bindEnvironment`. [#5271](https://github.com/meteor/meteor/issues/5271)

* WebApp's `PORT` environment variable can now be a named pipe to better support
  deployment on IIS on Windows. [4413](https://github.com/meteor/meteor/issues/4413)

* `Template.dynamic` can be now used as a block helper:
  `{{#Template.dynamic}} ... {{/Template.dynamic}}` [#4756](https://github.com/meteor/meteor/issues/4756)

* `Collection#allow/deny` now throw errors when passed falsy values. [#5442](https://github.com/meteor/meteor/pull/5442)

* `source-map` has been updated to a newer patch version, which fixes major bugs
  in particular around loading bundles generated by Webpack. [#5411](https://github.com/meteor/meteor/pull/5411)

* `check` now returns instead of throwing errors internally, which should make
  it much faster. `check` is used in many core Meteor packages, so this should
  result in small performance improvements across the framework. [#4584](https://github.com/meteor/meteor/pull/4584)

* The `userEmail` option to `Meteor.loginWithMeteorDeveloperAccount` has been
  renamed to `loginHint`, and now supports Google accounts as well. The old
  option still works for backwards compatibility. [#2422](https://github.com/meteor/meteor/issues/2422) [#5313](https://github.com/meteor/meteor/pull/5313)

* The old `addFiles` API for adding package assets no longer throws an error,
  making it easier to share packages between pre- and post-1.2 versions of
  Meteor. [#5458](https://github.com/meteor/meteor/issues/5458)

* Normally, you can't deploy to free meteor.com hosting or Galaxy from a
  non-Linux machine if you have *local* non-published packages with binary
  dependencies, nor can you run `meteor build --architecture SomeOtherArch`. As
  a temporary workaround, if you set the `METEOR_BINARY_DEP_WORKAROUND`
  variable, you will be able to deploy to Galaxy (but not free meteor.com
  hosting), and tarballs built with `meteor build` will contain a
  `programs/server/setup.sh` shell script which should be run on the server to
  install those packages.

## v1.2.0.2, 2015-09-28

* Update Crosswalk plugin for Cordova to 1.3.1. [#5267](https://github.com/meteor/meteor/issues/5267)

* Fix `meteor add` for a Cordova plugin using a Git URL with SHA.

* Upgraded the `promise` package to use `meteor-promise@0.5.0`, which uses
  the global `Promise` constructor in browsers that define it natively.

* Fix error in assigning attributes to `<body>` tag when using Blaze templates
  or `static-html`. [#5232](https://github.com/meteor/meteor/issues/5232)

## v1.2.0.1, 2015-09-22

* Fix incorrect publishing of packages with exports but no source. [#5228](https://github.com/meteor/meteor/issues/5228)

## v1.2, 2015-09-21

There are quite a lot of changes in Meteor 1.2. See the
[Wiki](https://github.com/meteor/meteor/wiki/Breaking-changes-in-Meteor-1.2) for
a shorter list of breaking changes you should be aware of when upgrading.

### Core Packages

* `meteor-platform` has been deprecated in favor of the smaller `meteor-base`,
  with apps listing their other dependencies explicitly.  The v1.2 upgrader
  will rewrite `meteor-platform` in existing apps.  `meteor-base` puts fewer
  symbols in the global namepsace, so it's no longer true that all apps
  have symbols like `Random` and `EJSON` in the global namespace.

* New packages: `ecmascript`, `es5-shim`, `ecmascript-collections`, `promise`,
  `static-html`, `jshint`, `babel-compiler`

* No longer include the `json` package by default, which contains code for
  `JSON.parse` and `JSON.stringify`.  (The last browser to not support JSON
  natively was Internet Explorer 7.)

* `autoupdate` has been renamed `hot-code-push`

### Meteor Accounts

* Login attempts are now rate-limited by default.  This can be turned off
  using `Accounts.removeDefaultRateLimit()`.

* `loginWithPassword` now matches username or email in a case insensitive
  manner. If there are multiple users with a username or email only differing
  in case, a case sensitive match is required. [#550](https://github.com/meteor/meteor/issues/550)

* `loginWithGithub` now requests `user:email` scope by default, and attempts
  to fetch the user's emails. If no public email has been set, we use the
  primary email instead. We also store the complete list of emails. [#4545](https://github.com/meteor/meteor/issues/4545)

* When an account's email address is verified, deactivate other verification
  tokens.  [#4626](https://github.com/meteor/meteor/issues/4626)

* Fix bug where blank page is shown when an expired login token is
  present. [#4825](https://github.com/meteor/meteor/issues/4825)

* Fix `OAuth1Binding.prototype.call` when making requests to Twitter
  with a large parameter set.

* Directions for setting up Google OAuth in accounts-ui have been updated to
  match Google's new requirements.

* Add `Accounts.oauth.unregisterService` method, and ensure that users can only
  log in with currently registered services.  [#4014](https://github.com/meteor/meteor/issues/4014)

* The `accounts-base` now defines reusable `AccountsClient` and
  `AccountsServer` constructors, so that users can create multiple
  independent instances of the `Accounts` namespace.  [#4233](https://github.com/meteor/meteor/issues/4233)

* Create an index for `Meteor.users` on
  `services.email.verificationTokens.token` (instead of
  `emails.validationTokens.token`, which never was used for anything).  [#4482](https://github.com/meteor/meteor/issues/4482)

* Remove an IE7-specific workaround from accounts-ui.  [#4485](https://github.com/meteor/meteor/issues/4485)

### Livequery

* Improved server performance by reducing overhead of processing oplog after
  database writes. Improvements are most noticeable in case when a method is
  doing a lot of writes on collections with plenty of active observers.  [#4694](https://github.com/meteor/meteor/issues/4694)

### Mobile

* The included Cordova tools have been updated to the latest version 5.2.0.
  This includes Cordova Android 4.1 and Cordova iOS 3.9. These updates may
  require you to make changes to your app. For details, see the [Cordova release
  notes] (https://cordova.apache.org/#news) for for the different versions.

* Thanks to Cordova Android's support for pluggable web views, it is now
  possible to install the [Crosswalk plugin]
  (https://crosswalk-project.org/documentation/cordova/cordova_4.html), which
  offers a hugely improved web view on older Android versions.
  You can add the plugin to your app with `meteor add crosswalk`.

* The bundled Android tools have been removed and a system-wide install of the
  Android SDK is now required. This should make it easier to keep the
  development toolchain up to date and helps avoid some difficult to diagnose
  failures. If you don't have your own Android tools installed already, you can
  find more information about installing the Android SDK for [Mac] (https://github.com/meteor/meteor/wiki/Mobile-Dev-Install:-Android-on-Mac)
  or [Linux]
  (https://github.com/meteor/meteor/wiki/Mobile-Dev-Install:-Android-on-Linux).

* As part of moving to npm, many Cordova plugins have been renamed. Meteor
  should perform conversions automatically, but you may want to be aware of this
  to avoid surprises. See [here]
  (https://cordova.apache.org/announcements/2015/04/21/plugins-release-and-move-to-npm.html)
  for more information.

* Installing plugins from the local filesystem is now supported using `file://`
  URLs, which should make developing your own plugins more convenient. It is
  also needed as a temporary workaround for using the Facebook plugin.
  Relative references are interpreted relative to the Meteor project directory.
  (As an example,
  `meteor add cordova:phonegap-facebook-plugin@file://../phonegap-facebook-plugin`
  would attempt to install the plugin from the same directory you Meteor project
  directory is located in.)

* Meteor no longer supports installing Cordova plugins from tarball URLs, but
  does support Git URLs with a SHA reference (like
  `https://github.com/apache/cordova-plugin-file#c452f1a67f41cb1165c92555f0e721fbb07329cc`).
  Existing GitHub tarball URLs are converted automatically.

* Allow specifying a `buildNumber` in `App.info`, which is used to set the
  `android-versionCode` and `ios-CFBundleVersion` in the `config.xml` of the
  Cordova project. The build number is used to differentiate between
  different versions of the app, and should be incremented before distributing
  a built app to stores or testing services. [#4048](https://github.com/meteor/meteor/issues/4048)

* Other changes include performance enhancements when building and running,
  and improved requirements checking and error reporting.

* Known issue: we do not currently show logging output when running on the
  iOS Simulator. As a workaround, you can `meteor run ios-device` to open the
  project in Xcode and watch the output there.

### Templates/Blaze

* New syntax: Handlebars sub-expressions are now supported -- as in,
  `{{helper (anotherHelper arg1 arg2)}}` -- as well as new block helper forms
  `#each .. in ..` and `#let x=y`.  See
  https://github.com/meteor/meteor/tree/devel/packages/spacebars

* Add a special case for the new `react-template-helper` package -- don't let
  templates use {{> React}} with siblings since `React.render` assumes it's
  being rendered into an empty container element. (This lets us throw the error
  when compiling templates rather than when the app runs.)

* Improve parsing of `<script>` and `<style>` tags.  [#3797](https://github.com/meteor/meteor/issues/3797)

* Fix a bug in `observe-sequence`. The bug was causing unnecessary rerenderings
  in an instance of `#each` block helper followed by false "duplicate ids"
  warnings. [#4049](https://github.com/meteor/meteor/issues/4049)

* `TemplateInstance#subscribe` now has a new `connection` option, which
  specifies which connection should be used when making the subscription. The
  default is `Meteor.connection`, which is the connection used when calling
  `Meteor.subscribe`.

* Fix external `<script>` tags in body or templates.  [#4415](https://github.com/meteor/meteor/issues/4415)

* Fix memory leak.  [#4289](https://github.com/meteor/meteor/issues/4289)

* Avoid recursion when materializing DOM elements, to avoid stack overflow
  errors in certain browsers. [#3028](https://github.com/meteor/meteor/issues/3028)

* Blaze and Meteor's built-in templating are now removable using
  `meteor remove blaze-html-templates`. You can add back support for static
  `head` and `body` tags in `.html` files by using the `static-html` package.

### DDP

* Websockets now support the
  [`permessage-deflate`](https://tools.ietf.org/id/draft-ietf-hybi-permessage-compression-19.txt)
  extension, which compresses data on the wire. It is enabled by default on the
  server. To disable it, set `$SERVER_WEBSOCKET_COMPRESSION` to `0`. To configure
  compression options, set `$SERVER_WEBSOCKET_COMPRESSION` to a JSON object that
  will be used as an argument to
  [`deflate.configure`](https://github.com/faye/permessage-deflate-node/blob/master/README.md).
  Compression is supported on the client side by Meteor's Node DDP client and by
  browsers including Chrome, Safari, and Firefox 37.

* The `ddp` package has been split into `ddp-client` and `ddp-server` packages;
  using `ddp` is equivalent to using both. This allows you to use the Node DDP
  client without adding the DDP server to your app.  [#4191](https://github.com/meteor/meteor/issues/4191) [#3452](https://github.com/meteor/meteor/issues/3452)

* On the client, `Meteor.call` now takes a `throwStubExceptions` option; if set,
  exceptions thrown by method stubs will be thrown instead of logged, and the
  method will not be invoked on the server.  [#4202](https://github.com/meteor/meteor/issues/4202)

* `sub.ready()` should return true inside that subscription's `onReady`
  callback.  [#4614](https://github.com/meteor/meteor/issues/4614)

* Fix method calls causing broken state when socket is reconnecting.  [#5104](https://github.com/meteor/meteor/issues/5104)

### Isobuild

* Build plugins will no longer process files whose names match the extension
  exactly (with no extra dot). If your build plugin needs to match filenames
  exactly, you should use the new build plugin API in this release which
  supplies a special `filenames` option. [#3985](https://github.com/meteor/meteor/issues/3985)

* Adding the same file twice in the same package is now an error. Previously,
  this could either lead to the file being included multiple times, or to a
  build time crash.

* You may now specify the `bare` option for JavaScript files on the server.
  Previous versions only allowed this on the client. [#3681](https://github.com/meteor/meteor/issues/3681)

* Ignore `node_modules` directories in apps instead of processing them as Meteor
  source code.  [#4457](https://github.com/meteor/meteor/issues/4457) [#4452](https://github.com/meteor/meteor/issues/4452)

* Backwards-incompatible change for package authors: Static assets in package.js files must now be
  explicitly declared by using `addAssets` instead of `addFiles`. Previously,
  any file that didn't have a source handler was automatically registered as a
  server-side asset. The `isAsset` option to `addFiles` is also deprecated in
  favor of `addAssets`.

* Built files are now always annotated with line number comments, to improve the
  debugging experience in browsers that don't support source maps.

* There is a completely new API for defining build plugins that cache their
  output. There are now special APIs for defining linters and minifiers in
  addition to compilers. The core Meteor packages for `less`, `coffee`, `stylus`
  and `html` files have been updated to use this new API. Read more on the
  [Wiki page](https://github.com/meteor/meteor/wiki/Build-Plugins-API).

### CSS

* LESS and Stylus now support cross-package imports.

* CSS concatenation and minification is delegated to the `standard-minifiers`
  package, which is present by default (and added to existing apps by the v1.2
  upgrader).

* CSS output is now split into multiple stylesheets to avoid hitting limits on
  rules per stylesheet in certain versions of Internet Explorer. [#1876](https://github.com/meteor/meteor/issues/1876)

### Mongo

* The oplog observe driver now properly updates queries when you drop a
  database.  [#3847](https://github.com/meteor/meteor/issues/3847)

* MongoID logic has been moved out of `minimongo` into a new package called
  `mongo-id`.

* Fix Mongo upserts with dotted keys in selector.  [#4522](https://github.com/meteor/meteor/issues/4522)


### `meteor` command-line tool

* You can now create three new example apps with the command line tool. These
  are the apps from the official tutorials at http://meteor.com/tutorials, which
  demonstrate building the same app with Blaze, Angular, and React. Try these
  apps with:

  ```sh
  meteor create --example simple-todos
  meteor create --example simple-todos-react
  meteor create --example simple-todos-angular
  ```

* `meteor shell` no longer crashes when piped from another command.

* Avoid a race condition in `meteor --test` and work with newer versions of the
  Velocity package.  [#3957](https://github.com/meteor/meteor/issues/3957)

* Improve error handling when publishing packages.  [#3977](https://github.com/meteor/meteor/issues/3977)

* Improve messaging around publishing binary packages.  [#3961](https://github.com/meteor/meteor/issues/3961)

* Preserve the value of `_` in `meteor shell`.  [#4010](https://github.com/meteor/meteor/issues/4010)

* `meteor mongo` now works on OS X when certain non-ASCII characters are in the
  pathname, as long as the `pgrep` utility is installed (it ships standard with
  OS X 10.8 and newer).  [#3999](https://github.com/meteor/meteor/issues/3999)

* `meteor run` no longer ignores (and often reverts) external changes to
  `.meteor/versions` which occur while the process is running.  [#3582](https://github.com/meteor/meteor/issues/3582)

* Fix crash when downloading two builds of the same package version
  simultaneously.  [#4163](https://github.com/meteor/meteor/issues/4163)

* Improve messages printed by `meteor update`, displaying list of packages
  that are not at the latest version available.

* When determining file load order, split file paths on path separator
  before comparing path components alphabetically.  [#4300](https://github.com/meteor/meteor/issues/4300)

* Fix inability to run `mongod` due to lack of locale configuration on some
  platforms, and improve error message if the failure still occurs.  [#4019](https://github.com/meteor/meteor/issues/4019)

* New `meteor lint` command.

### Minimongo

* The `$push` query modifier now supports a `$position` argument.  [#4312](https://github.com/meteor/meteor/issues/4312)

* `c.update(selector, replacementDoc)` no longer shares mutable state between
  replacementDoc and Minimongo internals. [#4377](https://github.com/meteor/meteor/issues/4377)

### Email

* `Email.send` now has a new option, `attachments`, in the same style as
  `mailcomposer`.
  [Details here.](https://github.com/andris9/mailcomposer#add-attachments)

### Tracker

* New `Tracker.Computation#onStop` method.  [#3915](https://github.com/meteor/meteor/issues/3915)

* `ReactiveDict` has two new methods, `clear` and `all`. `clear` resets
  the dictionary as if no items had been added, meaning all calls to `get` will
  return `undefined`. `all` converts the dictionary into a regular JavaScript
  object with a snapshot of the keys and values. Inside an autorun, `all`
  registers a dependency on any changes to the dictionary. [#3135](https://github.com/meteor/meteor/issues/3135)

### Utilities

* New `beforeSend` option to `HTTP.call` on the client allows you to directly
  access the `XMLHttpRequest` object and abort the call.  [#4419](https://github.com/meteor/meteor/issues/4419) [#3243](https://github.com/meteor/meteor/issues/3243) [#3266](https://github.com/meteor/meteor/issues/3266)

* Parse `application/javascript` and `application/x-javascript` HTTP replies as
  JSON too.  [#4595](https://github.com/meteor/meteor/issues/4595)

* `Match.test` from the `check` package now properly compares boolean literals,
  just like it does with Numbers and Strings. This applies to the `check`
  function as well.

* Provide direct access to the `mailcomposer` npm module used by the `email`
  package on `EmailInternals.NpmModules`. Allow specifying a `MailComposer`
  object to `Email.send` instead of individual options.  [#4209](https://github.com/meteor/meteor/issues/4209)

* Expose `Spiderable.requestTimeoutMs` from `spiderable` package to
  allow apps to set the timeout for running phantomjs.

* The `spiderable` package now reports the URL it's trying to fetch on failure.


### Other bug fixes and improvements

* Upgraded dependencies:

  - Node: 0.10.40 (from 0.10.36)
  - uglify-js: 2.4.20 (from 2.4.17)
  - http-proxy: 1.11.1 (from 1.6.0)

* `Meteor.loginWithGoogle` now supports `prompt`. Choose a prompt to always be
  displayed on Google login.

* Upgraded `coffeescript` package to depend on NPM packages
  coffeescript@1.9.2 and source-map@0.4.2. [#4302](https://github.com/meteor/meteor/issues/4302)

* Upgraded `fastclick` to 1.0.6 to fix an issue in iOS Safari. [#4393](https://github.com/meteor/meteor/issues/4393)

* Fix `Error: Can't render headers after they are sent to the client`.  [#4253](https://github.com/meteor/meteor/issues/4253) [#4750](https://github.com/meteor/meteor/issues/4750)

* `Meteor.settings.public` is always available on client and server,
  and modifications made on the server (for example, during app initialization)
  affect the value seen by connecting clients. [#4704](https://github.com/meteor/meteor/issues/4704)

### Windows

* Increase the buffer size for `netstat` when looking for running Mongo servers. [#4125](https://github.com/meteor/meteor/issues/4125)

* The Windows installer now always fetches the latest available version of
  Meteor at runtime, so that it doesn't need to be recompiled for every release.

* Fix crash in `meteor mongo` on Windows.  [#4711](https://github.com/meteor/meteor/issues/4711)


## v1.1.0.3, 2015-08-03

### Accounts

* When using Facebook API version 2.4, properly fetch `email` and other fields.
  Facebook recently forced all new apps to use version 2.4 of their API.  [#4743](https://github.com/meteor/meteor/issues/4743)


## v1.1.0.2, 2015-04-06

### `meteor` command-line tool

* Revert a change in 1.1.0.1 that caused `meteor mongo` to fail on some Linux
  systems. [#4115](https://github.com/meteor/meteor/issues/4115), [#4124](https://github.com/meteor/meteor/issues/4124), [#4134](https://github.com/meteor/meteor/issues/4134)


## v1.1.0.1, 2015-04-02

### Blaze

* Fix a regression in 1.1 in Blaze Templates: an error happening when View is
  invalidated immediately, causing a client-side crash (accessing
  `destroyMembers` of `undefined`). [#4097](https://github.com/meteor/meteor/issues/4097)

## v1.1, 2015-03-31

### Windows Support

* The Meteor command line tool now officially supports Windows 7, Windows 8.1,
  Windows Server 2008, and Windows Server 2012. It can run from PowerShell or
  Command Prompt.

* There is a native Windows installer that will be available for download from
  <https://www.meteor.com/install> starting with this release.

* In this release, Meteor on Windows supports all features available on Linux
  and Mac except building mobile apps with PhoneGap/Cordova.

* The `meteor admin get-machine` command now supports an additional
  architecture, `os.windows.x86_32`, which can be used to build binary packages
  for Windows.

### Version Solver

* The code that selects compatible package versions for `meteor update`
  and resolves conflicts on `meteor add` has been rewritten from the ground up.
  The core solver algorithm is now based on MiniSat, an open-source SAT solver,
  improving performance and maintainability.

* Refresh the catalog instead of downgrading packages when the versions in
  `.meteor/versions` aren't in the cache.  [#3653](https://github.com/meteor/meteor/issues/3653)

* Don't downgrade packages listed in `.meteor/packages`, or upgrade to a new
  major version, unless the new flag `--allow-incompatible-update` is passed
  as an override.

* Error messages are more detailed when constraints are unsatisfiable.

* Prefer "patched" versions of new indirect dependencies, and take patches
  to them on `meteor update` (for example, `1.0.1` or `1.0.0_1` over `1.0.0`).

* Version Solver is instrumented for profiling (`METEOR_PROFILE=1` in the
  environment).

* Setting the `METEOR_PRINT_CONSTRAINT_SOLVER_INPUT` environment variable
  prints information useful for diagnosing constraint solver bugs.

### Tracker

* Schedule the flush cycle using a better technique than `setTimeout` when
  available.  [#3889](https://github.com/meteor/meteor/issues/3889)

* Yield to the event loop during the flush cycle, unless we're executing a
  synchronous `Tracker.flush()`.  [#3901](https://github.com/meteor/meteor/issues/3901)

* Fix error reporting not being source-mapped properly. [#3655](https://github.com/meteor/meteor/issues/3655)

* Introduce a new option for `Tracker.autorun` - `onError`. This callback can be
  used to handle errors caught in the reactive computations. [#3822](https://github.com/meteor/meteor/issues/3822)

### Blaze

* Fix stack overflow from nested templates and helpers by avoiding recursion
  during rendering.  [#3028](https://github.com/meteor/meteor/issues/3028)

### `meteor` command-line tool

* Don't fail if `npm` prints more than 200K.  [#3887](https://github.com/meteor/meteor/issues/3887)


### Other bug fixes and improvements

* Upgraded dependencies:

  - uglify-js: 2.4.17 (from 2.4.13)

Patches contributed by GitHub users hwillson, mitar, murillo128, Primigenus,
rjakobsson, and tmeasday.


## v1.0.5, 2015-03-25

* This version of Meteor now uses version 2.2 of the Facebook API for
  authentication, instead of 1.0. If you use additional Facebook API methods
  beyond login, you may need to request new permissions.

  Facebook will automatically switch all apps to API version 2.0 on April
  30th, 2015. Please make sure to update your application's permissions and API
  calls by that date.

  For more details, see
  https://github.com/meteor/meteor/wiki/Facebook-Graph-API-Upgrade


## v1.0.4.2, 2015-03-20

* Fix regression in 1.0.4 where using Cordova for the first time in a project
  with hyphens in its directory name would fail.  [#3950](https://github.com/meteor/meteor/issues/3950)


## v1.0.4.1, 2015-03-18

* Fix regression in 1.0.4 where `meteor publish-for-arch` only worked for
  packages without colons in their name.  [#3951](https://github.com/meteor/meteor/issues/3951)

## v1.0.4, 2015-03-17

### Mongo Driver

* Meteor is now tested against MongoDB 2.6 by default (and the bundled version
  used by `meteor run` has been upgraded). It should still work fine with
  MongoDB 2.4.  Previous versions of Meteor mostly worked with MongoDB 2.6, with
  a few caveats:

    - Some upsert invocations did not work with MongoDB in previous versions of
      Meteor.
    - Previous versions of Meteor required setting up a special "user-defined
      role" with access to the `system.replset` table to use the oplog observe
      driver with MongoDB 2.6.  These extra permissions are not required with
      this version of Meteor.

  The MongoDB command needed to set up user permissions for the oplog observe
  driver is slightly different in MongoDB 2.6; see
  https://github.com/meteor/meteor/wiki/Oplog-Observe-Driver for details.

  We have also tested Meteor against the recently-released MongoDB 3.0.0.
  While we are not shipping MongoDB 3.0 with Meteor in this release (preferring
  to wait until its deployment is more widespread), we believe that Meteor
  1.0.4 apps will work fine when used with MongoDB 3.0.0 servers.

* Fix 0.8.1 regression where failure to connect to Mongo at startup would log a
  message but otherwise be ignored. Now it crashes the process, as it did before
  0.8.1.  [#3038](https://github.com/meteor/meteor/issues/3038)

* Use correct transform for allow/deny rules in `update` when different rules
  have different transforms.  [#3108](https://github.com/meteor/meteor/issues/3108)

* Provide direct access to the collection and database objects from the npm
  Mongo driver via new `rawCollection` and `rawDatabase` methods on
  `Mongo.Collection`.  [#3640](https://github.com/meteor/meteor/issues/3640)

* Observing or publishing an invalid query now throws an error instead of
  effectively hanging the server.  [#2534](https://github.com/meteor/meteor/issues/2534)


### Livequery

* If the oplog observe driver gets too far behind in processing the oplog, skip
  entries and re-poll queries instead of trying to keep up.  [#2668](https://github.com/meteor/meteor/issues/2668)

* Optimize common cases faced by the "crossbar" data structure (used by oplog
  tailing and DDP method write tracking).  [#3697](https://github.com/meteor/meteor/issues/3697)

* The oplog observe driver recovers from failed attempts to apply the modifier
  from the oplog (eg, because of empty field names).


### Minimongo

* When acting as an insert, `c.upsert({_id: 'x'}, {foo: 1})` now uses the `_id`
  of `'x'` rather than a random `_id` in the Minimongo implementation of
  `upsert`, just like it does for `c.upsert({_id: 'x'}, {$set: {foo: 1}})`.
  (The previous behavior matched a bug in the MongoDB 2.4 implementation of
  upsert that is fixed in MongoDB 2.6.)  [#2278](https://github.com/meteor/meteor/issues/2278)

* Avoid unnecessary work while paused in minimongo.

* Fix bugs related to observing queries with field filters: `changed` callbacks
  should not trigger unless a field in the filter has changed, and `changed`
  callbacks need to trigger when a parent of an included field is
  unset.  [#2254](https://github.com/meteor/meteor/issues/2254) [#3571](https://github.com/meteor/meteor/issues/3571)

* Disallow setting fields with empty names in minimongo, to match MongoDB 2.6
  semantics.


### DDP

* Subscription handles returned from `Meteor.subscribe` and
  `TemplateInstance#subscribe` now have a `subscriptionId` property to identify
  which subscription the handle is for.

* The `onError` callback to `Meteor.subscribe` has been replaced with a more
  general `onStop` callback that has an error as an optional first argument.
  The `onStop` callback is called when the subscription is terminated for
  any reason.  `onError` is still supported for backwards compatibility. [#1461](https://github.com/meteor/meteor/issues/1461)

* The return value from a server-side `Meteor.call` or `Meteor.apply` is now a
  clone of what the function returned rather than sharing mutable state.  [#3201](https://github.com/meteor/meteor/issues/3201)

* Make it easier to use the Node DDP client implementation without running a web
  server too.  [#3452](https://github.com/meteor/meteor/issues/3452)


### Blaze

* Template instances now have a `subscribe` method that functions exactly like
  `Meteor.subscribe`, but stops the subscription when the template is destroyed.
  There is a new method on Template instances called `subscriptionsReady()`
  which is a reactive function that returns true when all of the subscriptions
  made with `TemplateInstance#subscribe` are ready. There is also a built-in
  helper that returns the same thing and can be accessed with
  `Template.subscriptionsReady` inside any template.

* Add `onRendered`, `onCreated`, and `onDestroyed` methods to
  `Template`. Assignments to `Template.foo.rendered` and so forth are deprecated
  but are still supported for backwards compatibility.

* Fix bug where, when a helper or event handler was called from inside a custom
  block helper,  `Template.instance()` returned the `Template.contentBlock`
  template instead of the actual user-defined template, making it difficult to
  use `Template.instance()` for local template state.

* `Template.instance()` now works inside `Template.body`.  [#3631](https://github.com/meteor/meteor/issues/3631)

* Allow specifying attributes on `<body>` tags in templates.

* Improve performance of rendering large arrays.  [#3596](https://github.com/meteor/meteor/issues/3596)


### Isobuild

* Support `Npm.require('foo/bar')`.  [#3505](https://github.com/meteor/meteor/issues/3505) [#3526](https://github.com/meteor/meteor/issues/3526)

* In `package.js` files, `Npm.require` can only require built-in Node modules
  (and dev bundle modules, though you shouldn't depend on that), not the modules
  from its own `Npm.depends`. Previously, such code would work but only on the
  second time a `package.js` was executed.

* Ignore vim swap files in the `public` and `private` directories.  [#3322](https://github.com/meteor/meteor/issues/3322)

* Fix regression in 1.0.2 where packages might not be rebuilt when the compiler
  version changes.


### Meteor Accounts

* The `accounts-password` `Accounts.emailTemplates` can now specify arbitrary
  email `headers`.  The `from` address can now be set separately on the
  individual templates, and is a function there rather than a static
  string. [#2858](https://github.com/meteor/meteor/issues/2858) [#2854](https://github.com/meteor/meteor/issues/2854)

* Add login hooks on the client: `Accounts.onLogin` and
  `Accounts.onLoginFailure`. [#3572](https://github.com/meteor/meteor/issues/3572)

* Add a unique index to the collection that stores OAuth login configuration to
  ensure that only one configuration exists per service.  [#3514](https://github.com/meteor/meteor/issues/3514)

* On the server, a new option
  `Accounts.setPassword(user, password, { logout: false })` overrides the
  default behavior of logging out all logged-in connections for the user.  [#3846](https://github.com/meteor/meteor/issues/3846)


### Webapp

* `spiderable` now supports escaped `#!` fragments.  [#2938](https://github.com/meteor/meteor/issues/2938)

* Disable `appcache` on Firefox by default.  [#3248](https://github.com/meteor/meteor/issues/3248)

* Don't overly escape `Meteor.settings.public` and other parts of
  `__meteor_runtime_config__`.  [#3730](https://github.com/meteor/meteor/issues/3730)

* Reload the client program on `SIGHUP` or Node-specific IPC messages, not
  `SIGUSR2`.


### `meteor` command-line tool

* Enable tab-completion of global variables in `meteor shell`.  [#3227](https://github.com/meteor/meteor/issues/3227)

* Improve the stability of `meteor shell`.  [#3437](https://github.com/meteor/meteor/issues/3437) [#3595](https://github.com/meteor/meteor/issues/3595) [#3591](https://github.com/meteor/meteor/issues/3591)

* `meteor login --email` no longer takes an ignored argument.  [#3532](https://github.com/meteor/meteor/issues/3532)

* Fix regression in 1.0.2 where `meteor run --settings s` would ignore errors
  reading or parsing the settings file.  [#3757](https://github.com/meteor/meteor/issues/3757)

* Fix crash in `meteor publish` in some cases when the package is inside an
  app. [#3676](https://github.com/meteor/meteor/issues/3676)

* Fix crashes in `meteor search --show-all` and `meteor search --maintainer`.
  \#3636

* Kill PhantomJS processes after `meteor --test`, and only run the app
  once. [#3205](https://github.com/meteor/meteor/issues/3205) [#3793](https://github.com/meteor/meteor/issues/3793)

* Give a better error when Mongo fails to start up due to a full disk.  [#2378](https://github.com/meteor/meteor/issues/2378)

* After killing existing `mongod` servers, also clear the `mongod.lock` file.

* Stricter validation for package names: they cannot begin with a hyphen, end
  with a dot, contain two consecutive dots, or start or end with a colon.  (No
  packages on Atmosphere fail this validation.)  Additionally, `meteor create
  --package` applies the same validation as `meteor publish` and disallows
  packages with multiple colons.  (Packages with multiple colons like
  `local-test:iron:router` are used internally by `meteor test-packages` so that
  is not a strict validation rule.)

* `meteor create --package` now no longer creates a directory with the full
  name of the package, since Windows file systems cannot have colon characters
  in file paths. Instead, the command now creates a directory named the same
  as the second part of the package name after the colon (without the username
  prefix).


### Meteor Mobile

* Upgrade the Cordova CLI dependency from 3.5.1 to 4.2.0. See the release notes
  for the 4.x series of the Cordova CLI [on Apache
  Cordova](http://cordova.apache.org/announcements/2014/10/16/cordova-4.html).

* Related to the recently discovered [attack
  vectors](http://cordova.apache.org/announcements/2014/08/04/android-351.html)
  in Android Cordova apps, Meteor Cordova apps no longer allow access to all
  domains by default. If your app access external resources over XHR, you need
  to add them to the whitelist of allowed domains with the newly added
  [`App.accessRule`
  method](https://docs.meteor.com/#/full/App-accessRule) in your
  `mobile-config.js` file.

* Upgrade Cordova Plugins dependencies in Meteor Core packages:
  - `org.apache.cordova.file`: from 1.3.0 to 1.3.3
  - `org.apache.cordova.file-transfer`: from 0.4.4 to 0.5.0
  - `org.apache.cordova.splashscreen`: from 0.3.3 to 1.0.0
  - `org.apache.cordova.console`: from 0.2.10 to 0.2.13
  - `org.apache.cordova.device`: from 0.2.11 to 0.3.0
  - `org.apache.cordova.statusbar`: from 0.1.7 to 0.1.10
  - `org.apache.cordova.inappbrowser`: from 0.5.1 to 0.6.0
  - `org.apache.cordova.inappbrowser`: from 0.5.1 to 0.6.0

* Use the newer `ios-sim` binary, compiled with Xcode 6 on OS X Mavericks.


### Tracker

* Use `Session.set({k1: v1, k2: v2})` to set multiple values at once.


### Utilities

* Provide direct access to all options supported by the `request` npm module via
  the new server-only `npmRequestOptions` option to `HTTP.call`.  [#1703](https://github.com/meteor/meteor/issues/1703)


### Other bug fixes and improvements

* Many internal refactorings towards supporting Meteor on Windows are in this
  release.

* Remove some packages used internally to support legacy MDG systems
  (`application-configuration`, `ctl`, `ctl-helper`, `follower-livedata`,
  `dev-bundle-fetcher`, and `star-translate`).

* Provide direct access to some npm modules used by core packages on the
  `NpmModules` field of `WebAppInternals`, `MongoInternals`, and
  `HTTPInternals`.

* Upgraded dependencies:

  - node: 0.10.36 (from 0.10.33)
  - Fibers: 1.0.5 (from 1.0.1)
  - MongoDB: 2.6.7 (from 2.4.12)
  - openssl in mongo: 1.0.2 (from 1.0.1j)
  - MongoDB driver: 1.4.32 (from 1.4.1)
  - bson: 0.2.18 (from 0.2.7)
  - request: 2.53.0 (from 2.47.0)


Patches contributed by GitHub users 0a-, awatson1978, awwx, bwhitty,
christianbundy, d4nyll, dandv, DanielDent, DenisGorbachev, fay-jai, gsuess,
hwillson, jakozaur, meonkeys, mitar, netanelgilad, queso, rbabayoff, RobertLowe,
romanzolotarev, Siilwyn, and tmeasday.


## v.1.0.3.2, 2015-02-25

* Fix regression in 1.0.3 where the `meteor` tool could crash when downloading
  the second build of a given package version; for example, when running `meteor
  deploy` on an OSX or 32-bit Linux system for an app containing a binary
  package.  [#3761](https://github.com/meteor/meteor/issues/3761)


## v.1.0.3.1, 2015-01-20

* Rewrite `meteor show` and `meteor search` to show package information for
  local packages and to show if the package is installed for non-local
  packages. Introduce the `--show-all` flag, and deprecate the
  `--show-unmigrated` and `--show-old flags`.  Introduce the `--ejson` flag to
  output an EJSON object.

* Support README.md files in`meteor publish`. Take in the documentation file in
  `package.js` (set to `README.md` by default) and upload it to the server at
  publication time. Excerpt the first non-header Markdown section for use in
  `meteor show`.

* Support updates of package version metadata after that version has been
  published by running `meteor publish --update` from the package directory.

* Add `meteor test-packages --velocity` (similar to `meteor run --test`).  [#3330](https://github.com/meteor/meteor/issues/3330)

* Fix `meteor update <packageName>` to update `<packageName>` even if it's an
  indirect dependency of your app.  [#3282](https://github.com/meteor/meteor/issues/3282)

* Fix stack trace when a browser tries to use the server like a proxy.  [#1212](https://github.com/meteor/meteor/issues/1212)

* Fix inaccurate session statistics and possible multiple invocation of
  Connection.onClose callbacks.

* Switch CLI tool filesystem calls from synchronous to yielding (pro: more
  concurrency, more responsive to signals; con: could introduce concurrency
  bugs)

* Don't apply CDN prefix on Cordova. [#3278](https://github.com/meteor/meteor/issues/3278) [#3311](https://github.com/meteor/meteor/issues/3311)

* Don't try to refresh client app in the runner unless the app actually has the
  autoupdate package. [#3365](https://github.com/meteor/meteor/issues/3365)

* Fix custom release banner logic. [#3353](https://github.com/meteor/meteor/issues/3353)

* Apply HTTP followRedirects option to non-GET requests.  [#2808](https://github.com/meteor/meteor/issues/2808)

* Clean up temporary directories used by package downloads sooner.  [#3324](https://github.com/meteor/meteor/issues/3324)

* If the tool knows about the requested release but doesn't know about the build
  of its tool for the platform, refresh the catalog rather than failing
  immediately.  [#3317](https://github.com/meteor/meteor/issues/3317)

* Fix `meteor --get-ready` to not add packages to your app.

* Fix some corner cases in cleaning up app processes in the runner. Drop
  undocumented `--keepalive` support. [#3315](https://github.com/meteor/meteor/issues/3315)

* Fix CSS autoupdate when `$ROOT_URL` has a non-trivial path.  [#3111](https://github.com/meteor/meteor/issues/3111)

* Save Google OAuth idToken to the User service info object.

* Add git info to `meteor --version`.

* Correctly catch a case of illegal `Tracker.flush` during `Tracker.autorun`.  [#3037](https://github.com/meteor/meteor/issues/3037)

* Upgraded dependencies:

  - jquery: 1.11.2 (from 1.11.0)

Patches by GitHub users DanielDent, DanielDornhardt, PooMaster, Primigenus,
Tarang, TomFreudenberg, adnissen, dandv, fay-jai, knownasilya, mquandalle,
ogourment, restebanez, rissem, smallhelm and tmeasday.

## v1.0.2.1, 2014-12-22

* Fix crash in file change watcher.  [#3336](https://github.com/meteor/meteor/issues/3336)

* Allow `meteor test-packages packages/*` even if not all package directories
  have tests.  [#3334](https://github.com/meteor/meteor/issues/3334)

* Fix typo in `meteor shell` output. [#3326](https://github.com/meteor/meteor/issues/3326)


## v1.0.2, 2014-12-19

### Improvements to the `meteor` command-line tool

* A new command called `meteor shell` attaches an interactive terminal to
  an already-running server process, enabling inspection and execution of
  server-side data and code, with dynamic tab completion of variable names
  and properties. To see `meteor shell` in action, type `meteor run` in an
  app directory, then (in another terminal) type `meteor shell` in the
  same app directory. You do not have to wait for the app to start before
  typing `meteor shell`, as it will automatically connect when the server
  is ready. Note that `meteor shell` currently works for local development
  only, and is not yet supported for apps running on remote hosts.

* We've done a major internal overhaul of the `meteor` command-line tool with an
  eye to correctness, maintainability, and performance.  Some details include:
  * Refresh the package catalog for build commands only when an error
    occurs that could be fixed by a refresh, not for every build command.
  * Never run the constraint solver to select package versions more than once
    per build.
  * Built packages ("isopacks") are now cached inside individual app directories
    instead of inside their source directories.
  * `meteor run` starts Mongo in parallel with building the application.
  * The constraint solver no longer leaves a `versions.json` file in your
    packages source directories; when publishing a package that is not inside an
    app, it will leave a `.versions` file (with the same format as
    `.meteor/versions`) which you should check into source control.
  * The constraint solver's model has been simplified so that plugins must use
    the same version of packages as their surrounding package when built from
    local source.

* Using `meteor debug` no longer requires manually continuing the debugger when
  your app restarts, and it no longer overwrites the symbol `_` inside your app.

* Output from the command-line tool is now word-wrapped to the width of your
  terminal.

* Remove support for the undocumented earliestCompatibleVersion feature of the
  package system.

* Reduce CPU usage and disk I/O bandwidth by using kernel file-system change
  notification events where possible. On file systems that do not support these
  events (NFS, Vagrant Virtualbox shared folders, etc), file changes will only
  be detected every 5 seconds; to detect changes more often in these cases (but
  use more CPU), set the `METEOR_WATCH_FORCE_POLLING` environment
  variable. [#2135](https://github.com/meteor/meteor/issues/2135)

* Reduce CPU usage by fixing a check for a parent process in `meteor
  run` that was happening constantly instead of every few seconds. [#3252](https://github.com/meteor/meteor/issues/3252)

* Fix crash when two plugins defined source handlers for the same
  extension. [#3015](https://github.com/meteor/meteor/issues/3015) [#3180](https://github.com/meteor/meteor/issues/3180)

* Fix bug (introduced in 0.9.3) where the warning about using experimental
  versions of packages was printed too often.

* Fix bug (introduced in 1.0) where `meteor update --patch` crashed.

* Fix bug (introduced in 0.9.4) where banners about new releases could be
  printed too many times.

* Fix crash when a package version contained a dot-separated pre-release part
  with both digits and non-digits. [#3147](https://github.com/meteor/meteor/issues/3147)

* Corporate HTTP proxy support is now implemented using our websocket library's
  new built-in implementation instead of a custom implementation. [#2515](https://github.com/meteor/meteor/issues/2515)

### Blaze

* Add default behavior for `Template.parentData` with no arguments. This
  selects the first parent. [#2861](https://github.com/meteor/meteor/issues/2861)

* Fix `Blaze.remove` on a template's view to correctly remove the DOM
  elements when the template was inserted using
  `Blaze.renderWithData`. [#3130](https://github.com/meteor/meteor/issues/3130)

* Allow curly braces to be escaped in Spacebars. Use the special
  sequences `{{|` and `{{{|` to insert a literal `{{` or `{{{`.

### Meteor Accounts

* Allow integration with OAuth1 servers that require additional query
  parameters to be passed with the access token. [#2894](https://github.com/meteor/meteor/issues/2894)

* Expire a user's password reset and login tokens in all circumstances when
  their password is changed.

### Other bug fixes and improvements

* Some packages are no longer released as part of the core release process:
  amplify, backbone, bootstrap, d3, jquery-history, and jquery-layout. This
  means that new versions of these packages can be published outside of the full
  Meteor release cycle.

* Require plain objects as the update parameter when doing replacements
  in server-side collections.

* Fix audit-argument-checks spurious failure when an argument is NaN. [#2914](https://github.com/meteor/meteor/issues/2914)

### Upgraded dependencies

  - node: 0.10.33 (from 0.10.29)
  - source-map-support: 0.2.8 (from 0.2.5)
  - semver: 4.1.0 (from 2.2.1)
  - request: 2.47.0 (from 2.33.0)
  - tar: 1.0.2 (from 1.0.1)
  - source-map: 0.1.40 (from 0.1.32)
  - sqlite3: 3.0.2 (from 3.0.0)
  - phantomjs npm module: 1.9.12 (from 1.8.1-1)
  - http-proxy: 1.6.0 (from a fork of 1.0.2)
  - esprima: 1.2.2 (from an unreleased 1.1-era commit)
  - escope: 1.0.1 (from 1.0.0)
  - openssl in mongo: 1.0.1j (from 1.0.1g)
  - faye-websocket: 0.8.1 (from using websocket-driver instead)
  - MongoDB: 2.4.12 (from 2.4.9)


Patches by GitHub users andylash, anstarovoyt, benweissmann, chrisbridgett,
colllin, dandv, ecwyne, graemian, JamesLefrere, kevinchiu, LyuGGang, matteodem,
mitar, mquandalle, musically-ut, ograycode, pcjpcj2, physiocoder, rgoomar,
timhaines, trusktr, Urigo, and zol.


## v1.0.1, 2014-12-09

* Fix a security issue in allow/deny rules that could result in data
  loss. If your app uses allow/deny rules, or uses packages that use
  allow/deny rules, we recommend that you update immediately.


## v1.0, 2014-10-28

### New Features

* Add the `meteor admin get-machine` command to make it easier to
  publish packages with binary dependencies for all
  architectures. `meteor publish` no longer publishes builds
  automatically if your package has binary NPM dependencies.

* New `localmarket` example, highlighting Meteor's support for mobile
  app development.

* Restyle the `leaderboard` example, and optimize it for both desktop
  and mobile.

### Performance

* Reduce unnecessary syncs with the package server, which speeds up
  startup times for many commands.

* Speed up `meteor deploy` by not bundling unnecessary files and
  programs.

* To make Meteor easier to use on slow or unreliable network
  connections, increase timeouts for DDP connections that the Meteor
  tool uses to communicate with the package server. [#2777](https://github.com/meteor/meteor/issues/2777), [#2789](https://github.com/meteor/meteor/issues/2789).

### Mobile App Support

* Implemented reasonable default behavior for launch screens on mobile
  apps.

* Don't build for Android when only the iOS build is required, and
  vice versa.

* Fix bug that could cause mobile apps to stop being able to receive hot
  code push updates.

* Fix bug where Cordova clients connected to http://example.com instead
  of https://example.com when https:// was specified in the
  --mobile-server option. [#2880](https://github.com/meteor/meteor/issues/2880)

* Fix stack traces when attempting to build or run iOS apps on Linux.

* Print a warning when building an app with mobile platforms and
  outputting the build into the source tree. Outputting a build into the
  source tree can cause subsequent builds to fail because they will
  treat the build output as source files.

* Exit from `meteor run` when new Cordova plugins or platforms are
  added, since we don't support hot code push for new plugins or
  platforms.

* Fix quoting of arguments to Cordova plugins.

* The `accounts-twitter` package now works in Cordova apps in local
  development. For workarounds for other login providers in local
  development mode, see
  https://github.com/meteor/meteor/wiki/OAuth-for-mobile-Meteor-clients.

### Packaging

* `meteor publish-for-arch` can publish packages built with different Meteor
  releases.

* Fix default `api.versionsFrom` field in packages created with `meteor
  create --package`.

* Fix bug where changes in an app's .meteor/versions file would not
  cause the app to be rebuilt.

### Other bug fixes and improvements

* Use TLSv1 in the `spiderable` package, for compatibility with servers
  that have disabled SSLv3 in response to the POODLE bug.

* Work around the `meteor run` proxy occasionally running out of sockets.

* Fix bug with regular expressions in minimongo. [#2817](https://github.com/meteor/meteor/issues/2817)

* Add READMEs for several core packages.

* Include protocols in URLs printed by `meteor deploy`.

* Improve error message for limited ordered observe. [#1643](https://github.com/meteor/meteor/issues/1643)

* Fix missing dependency on `random` in the `autoupdate` package. [#2892](https://github.com/meteor/meteor/issues/2892)

* Fix bug where all CSS would be removed from connected clients if a
  CSS-only change is made between local development server restarts or
  when deploying with `meteor deploy`.

* Increase height of the Google OAuth popup to the Google-recommended
  value.

* Fix the layout of the OAuth configuration dialog when used with
  Bootstrap.

* Allow build plugins to override the 'bare' option on added source
  files. [#2834](https://github.com/meteor/meteor/issues/2834)

Patches by GitHub users DenisGorbachev, ecwyne, mitar, mquandalle,
Primigenus, svda, yauh, and zol.


## v0.9.4.1, 2014-12-09 (backport)

* Fix a security issue in allow/deny rules that could result in data
  loss. If your app uses allow/deny rules, or uses packages that use
  allow/deny rules, we recommend that you update immediately.
  Backport from 1.0.1.


## v0.9.4, 2014-10-13

### New Features

* The new `meteor debug` command and `--debug-port` command line option
  to `meteor run` allow you to easily use node-inspector to debug your
  server-side code. Add a `debugger` statement to your code to create a
  breakpoint.

* Add new a `meteor run --test` command that runs
  [Velocity](https://github.com/meteor-velocity/velocity) tests in your
  app .

* Add new callbacks `Accounts.onResetPasswordLink`,
  `Accounts.onEnrollmentLink`, and `Accounts.onEmailVerificationLink`
  that make it easier to build custom user interfaces on top of the
  accounts system. These callbacks should be registered before
  `Meteor.startup` fires, and will be called if the URL matches a link
  in an email sent by `Accounts.resetPassword`, etc. See
  https://docs.meteor.com/#Accounts-onResetPasswordLink.

* A new configuration file for mobile apps,
  `<APP>/mobile-config.js`. This allows you to set app metadata, icons,
  splash screens, preferences, and PhoneGap/Cordova plugin settings
  without needing a `cordova_build_override` directory. See
  https://docs.meteor.com/#mobileconfigjs.


### API Changes

* Rename `{{> UI.dynamic}}` to `{{> Template.dynamic}}`, and likewise
  with `UI.contentBlock` and `UI.elseBlock`. The UI namespace is no
  longer used anywhere except for backwards compatibility.

* Deprecate the `Template.someTemplate.myHelper = ...` syntax in favor
  of `Template.someTemplate.helpers(...)`.  Using the older syntax still
  works, but prints a deprecation warning to the console.

* `Package.registerBuildPlugin` its associated functions have been added
  to the public API, cleaned up, and documented. The new function is
  identical to the earlier _transitional_registerBuildPlugin except for
  minor backwards-compatible API changes. See
  https://docs.meteor.com/#Package-registerBuildPlugin

* Rename the `showdown` package to `markdown`.

* Deprecate the `amplify`, `backbone`, `bootstrap`, and `d3` integration
  packages in favor of community alternatives.  These packages will no
  longer be maintained by MDG.


### Tool Changes

* Improved output from `meteor build` to make it easier to publish
  mobile apps to the App Store and Play Store. See the wiki pages for
  instructions on how to publish your
  [iOS](https://github.com/meteor/meteor/wiki/How-to-submit-your-iOS-app-to-App-Store)
  and
  [Android](https://github.com/meteor/meteor/wiki/How-to-submit-your-Android-app-to-Play-Store)
  apps.

* Packages can now be marked as debug-mode only by adding `debugOnly:
  true` to `Package.describe`. Debug-only packages are not included in
  the app when it is bundled for production (`meteor build` or `meteor
  run --production`). This allows package authors to build packages
  specifically for testing and debugging without increasing the size of
  the resulting app bundle or causing apps to ship with debug
  functionality built in.

* Rework the process for installing mobile development SDKs. There is
  now a `meteor install-sdk` command that automatically install what
  software it can and points to documentation for the parts that
  require manual installation.

* The `.meteor/cordova-platforms` file has been renamed to
  `.meteor/platforms` and now includes the default `server` and
  `browser` platforms. The default platforms can't currently be removed
  from a project, though this will be possible in the future. The old
  file will be automatically migrated to the new one when the app is run
  with Meteor 0.9.4 or above.

* The `unipackage.json` file inside downloaded packages has been renamed
  to `isopack.json` and has an improved forwards-compatible format. To
  maintain backwards compatibility with previous releases, packages will
  be built with both files.

* The local package metadata cache now uses SQLite, which is much faster
  than the previous implementation. This improves `meteor` command line
  tool startup time.

* The constraint solver used by the client to find compatible versions
  of packages is now much faster.

* The `--port` option to `meteor run` now requires a numeric port
  (e.g. `meteor run --port example.com` is no longer valid).

* The `--mobile-port` option `meteor run` has been reworked. The option
  is now `--mobile-server` in `meteor run` and `--server` in `meteor
  build`. `--server` is required for `meteor build` in apps with mobile
  platforms installed. `--mobile-server` defaults to an automatically
  detected IP address on port 3000, and `--server` requires a hostname
  but defaults to port 80 if a port is not specified.

* Operations that take longer than a few seconds (e.g. downloading
  packages, installing the Android SDK, etc) now show a progress bar.

* Complete support for using an HTTP proxy in the `meteor` command line
  tool. Now all DDP connections can work through a proxy.  Use the standard
  `http_proxy` environment variable to specify your proxy endpoint.  [#2515](https://github.com/meteor/meteor/issues/2515)


### Bug Fixes

* Fix behavior of ROOT_URL with path ending in `/`.

* Fix source maps when using a ROOT_URL with a path. [#2627](https://github.com/meteor/meteor/issues/2627)

* Change the mechanism that the Meteor tool uses to clean up app server
  processes. The new mechanism is more resilient to slow app bundles and
  other CPU-intensive tasks. [#2536](https://github.com/meteor/meteor/issues/2536), [#2588](https://github.com/meteor/meteor/issues/2588).


Patches by GitHub users cryptoquick, Gaelan, jperl, meonkeys, mitar,
mquandalle, prapicault, pscanf, richguan, rick-golden-healthagen,
rissem, rosh93, rzymek, and timoabend


## v0.9.3.1, 2014-09-30

* Don't crash when failing to contact the package server. [#2713](https://github.com/meteor/meteor/issues/2713)

* Allow more than one dash in package versions. [#2715](https://github.com/meteor/meteor/issues/2715)


## v0.9.3, 2014-09-25

### More Package Version Number Flexibility

* Packages now support relying on multiple major versions of their
  dependencies (eg `blaze@1.0.0 || 2.0.0`). Additionally, you can now
  call `api.versionsFrom(<release>)` multiple times, or with an array
  (eg `api.versionsFrom([<release1>, <release2>])`. Meteor will
  interpret this to mean that the package will work with packages from
  all the listed releases.

* Support for "wrapped package" version numbers. There is now a `_` field
  in version numbers. The `_` field must be an integer, and versions with
  the `_` are sorted after versions without. This allows using the
  upstream version number as the Meteor package version number and being
  able to publish multiple version of the Meteor package (e.g.
  `jquery@1.11.1_2`).

Note: packages using the `||` operator or the `_` symbol in their
versions or dependencies will be invisible to pre-0.9.3 users. Meteor
versions 0.9.2 and before do not understand the new version formats and
will not be able to use versions of packages that use the new features.


### Other Command-line Tool Improvements

* More detailed constraint solver output. Meteor now tells you which
  constraints prevent upgrading or adding new packages. This will make
  it much easier to update your app to new versions.

* Better handling of pre-release versions (e.g. versions with
  `-`). Pre-release packages will now be included in an app if and only
  if there is no way to meet the app's constraints without using a
  pre-release package.

* Add `meteor admin set-unmigrated` to allow maintainers to hide
  pre-0.9.0 packages in `meteor search` and `meteor show`. This will not
  stop users from continuing to use the package, but it helps prevent
  new users from finding old non-functional packages.

* Progress bars for time-intensive operations, like downloading large
  packages.


### Other Changes

* Offically support `Meteor.wrapAsync` (renamed from
  `Meteor._wrapAsync`). Additionally, `Meteor.wrapAsync` now lets you
  pass an object to bind as `this` in the wrapped call. See
  https://docs.meteor.com/#meteor_wrapasync.

* The `reactive-dict` package now allows an optional name argument to
  enable data persistence during hot code push.


Patches by GitHub users evliu, meonkeys, mitar, mizzao, mquandalle,
prapicault, waitingkuo, wulfmeister.



## v0.9.2.2, 2014-09-17

* Fix regression in 0.9.2 that prevented some users from accessing the
  Meteor development server in their browser. Specifically, 0.9.2
  unintentionally changed the development mode server's default bind
  host to localhost instead of 0.0.0.0. [#2596](https://github.com/meteor/meteor/issues/2596)


## v0.9.2.1, 2014-09-15

* Fix versions of packages that were published with `-cordova` versions
  in 0.9.2 (appcache, fastclick, htmljs, logging, mobile-status-bar,
  routepolicy, webapp-hashing).


## v0.9.2, 2014-09-15

This release contains our first support for building mobile apps in
Meteor, for both iOS and Android. This support comes via an
integration with Apache's Cordova/PhoneGap project.

  * You can use Cordova/PhoneGap packages in your application or inside
    a Meteor package to access a device's native functions directly from
    JavaScript code.
  * The `meteor add-platform` and `meteor run` commands now let you
    launch the app in the iOS or Android simulator or run it on an
    attached hardware device.
  * This release extends hot code push to support live updates into
    installed native apps.
  * The `meteor bundle` command has been renamed to `meteor build` and
    now outputs build projects for the mobile version of the targeted
    app.
  * See
    https://github.com/meteor/meteor/wiki/Meteor-Cordova-Phonegap-integration
    for more information about how to get started building mobile apps
    with Meteor.

* Better mobile support for OAuth login: you can now use a
  redirect-based flow inside UIWebViews, and the existing popup-based
  flow has been adapted to work in Cordova/PhoneGap apps.

#### Bug fixes and minor improvements

* Fix sorting on non-trivial keys in Minimongo. [#2439](https://github.com/meteor/meteor/issues/2439)

* Bug fixes and performance improvements for the package system's
  constraint solver.

* Improved error reporting for misbehaving oplog observe driver. [#2033](https://github.com/meteor/meteor/issues/2033) [#2244](https://github.com/meteor/meteor/issues/2244)

* Drop deprecated source map linking format used for older versions of
  Firefox.  [#2385](https://github.com/meteor/meteor/issues/2385)

* Allow Meteor tool to run from a symlink. [#2462](https://github.com/meteor/meteor/issues/2462)

* Assets added via a plugin are no longer considered source files. [#2488](https://github.com/meteor/meteor/issues/2488)

* Remove support for long deprecated `SERVER_ID` environment
  variable. Use `AUTOUPDATE_VERSION` instead.

* Fix bug in reload-safetybelt package that resulted in reload loops in
  Chrome with cookies disabled.

* Change the paths for static assets served from packages. The `:`
  character is replaced with the `_` character in package names so as to
  allow serving on mobile devices and ease operation on Windows. For
  example, assets from the `abc:bootstrap` package are now served at
  `/packages/abc_bootstrap` instead of `/packages/abc:bootstrap`.

* Also change the paths within a bundled Meteor app to allow for
  different client architectures (eg mobile). For example,
  `bundle/programs/client` is now `bundle/programs/web.browser`.


Patches by GitHub users awwx, mizzao, and mquandalle.



## v0.9.1.1, 2014-09-06

* Fix backwards compatibility for packages that had weak dependencies
  on packages renamed in 0.9.1 (`ui`, `deps`, `livedata`). [#2521](https://github.com/meteor/meteor/issues/2521)

* Fix error when using the `reactive-dict` package without the `mongo`
  package.


## v0.9.1, 2014-09-04

#### Organizations in Meteor developer accounts

Meteor 0.9.1 ships with organizations support in Meteor developer
accounts. Organizations are teams of users that make it easy to
collaborate on apps and packages.

Create an organization at
https://www.meteor.com/account-settings/organizations. Run the `meteor
authorized` command in your terminal to give an organization
permissions to your apps. To add an organization as a maintainer of
your packages, use the `meteor admin maintainers` command. You can
also publish packages with an organization's name in the package name
prefix instead of your own username.


#### One backwards incompatible change for templates

* Templates can no longer be named "body" or "instance".

#### Backwards compatible Blaze API changes

* New public and documented APIs:
  * `Blaze.toHTMLWithData()`
  * `Template.currentData()`
  * `Blaze.getView()`
  * `Template.parentData()` (previously `UI._parentData()`)
  * `Template.instance()` (previously `UI._templateInstance()`)
  * `Template.body` (previously `UI.body`)
  * `new Template` (previously `Template.__create__`)
  * `Blaze.getData()` (previously `UI.getElementData`, or `Blaze.getCurrentData` with no arguments)

* Deprecate the `ui` package. Instead, use the `blaze` package. The
  `UI` and `Blaze` symbols are now the same.

* Deprecate `UI.insert`. `UI.render` and `UI.renderWithData` now
  render a template and place it in the DOM.

* Add an underscore to some undocumented Blaze APIs to make them
  internal. Notably: `Blaze._materializeView`, `Blaze._createView`,
  `Blaze._toText`, `Blaze._destroyView`, `Blaze._destroyNode`,
  `Blaze._withCurrentView`, `Blaze._DOMBackend`,
  `Blaze._TemplateWith`

* Document Views. Views are the machinery powering DOM updates in
  Blaze.

* Expose `view` property on template instances.

#### Backwards compatible renames

* Package renames
  * `livedata` -> `ddp`
  * `mongo-livedata` -> `mongo`
  * `standard-app-packages` -> `meteor-platform`
* Symbol renames
  * `Meteor.Collection` -> `Mongo.Collection`
  * `Meteor.Collection.Cursor` -> `Mongo.Cursor`
  * `Meteor.Collection.ObjectID` -> `Mongo.ObjectID`
  * `Deps` -> `Tracker`

#### Other

* Add `reactive-var` package. Lets you define a single reactive
  variable, like a single key in `Session`.

* Don't throw an exception in Chrome when cookies and local storage
  are blocked.

* Bump DDP version to "1". Clients connecting with version "pre1" or
  "pre2" should still work.

* Allow query parameters in OAuth1 URLs. [#2404](https://github.com/meteor/meteor/issues/2404)

* Fix `meteor list` if not all packages on server. Fixes [#2468](https://github.com/meteor/meteor/issues/2468)

Patch by GitHub user mitar.


## v0.9.0.1, 2014-08-27

* Fix issues preventing hot code reload from automatically reloading webapps in
  two cases: when the old app was a pre-0.9.0 app, and when the app used
  appcache. (In both cases, an explicit reload still worked.)

* Fix publishing packages containing a plugin with platform-specific code but
  no platform-specific code in the main package.

* Fix `meteor add package@version` when the package was already added with a
  different version constraint.

* Improve treatment of pre-release packages (packages with a dash in their
  version). Guarantee that they will not be chosen by the constraint solver
  unless explicitly requested.  `meteor list` won't suggest that you update to
  them.

* Fix slow spiderable executions.

* Fix dev-mode client-only restart when client files changed very soon after
  server restart.

* Fix stack trace on `meteor add` constraint solver failure.

* Fix "access-denied" stack trace when publishing packages.


## v0.9.0, 2014-08-26

Meteor 0.9.0 introduces the Meteor Package Server. Incorporating lessons from
our community's Meteorite tool, Meteor 0.9.0 allows users to develop and publish
Meteor packages to a central repository. The `meteor publish` command is used to
publish packages. Non-core packages can now be added with `meteor add`, and you
can specify version constraints on the packages you use. Binary packages can be
published for additional architectures with `meteor publish-for-arch`, which
allows cross-platform deploys and bundling.  You can search for packages with
`meteor search` and display information on them with `meteor show`, or you can
use the Atmosphere web interface developed by Percolate Studio at
https://atmospherejs.com/

See https://docs.meteor.com/#writingpackages and
https://docs.meteor.com/#packagejs for more details.

Other packaging-related changes:

* `meteor list` now lists the packages your app is using, which was formerly the
  behavior of `meteor list --using`. To search for packages you are not
  currently using, use `meteor search`.  The concept of an "internal" package
  (which did not show up in `meteor list`) no longer exists.

* To prepare a bundle created with `meteor bundle` for execution on a
  server, you now run `npm install` with no arguments instead of having
  to specify a few specific npm modules and their versions
  explicitly. See the README in the generated bundle for more details.

* All `under_score`-style `package.js` APIs (`Package.on_use`, `api.add_files`,
  etc) have been replaced with `camelCase` names (`Package.onUse`,
  `api.addFiles`, etc).  The old names continue to work for now.

* There's a new `archMatching` option to `Plugin.registerSourceHandler`, which
  should be used by any plugin whose output is only for the client or only for
  the server (eg, CSS and HTML templating packages); this allows Meteor to avoid
  restarting the server when files processed by these plugins change.

Other changes:

* When running your app with the local development server, changes that only
  affect the client no longer require restarting the server.  Changes that only
  affect CSS no longer require the browser to refresh the page, both in local
  development and in some production environments.  [#490](https://github.com/meteor/meteor/issues/490)

* When a call to `match` fails in a method or subscription, log the
  failure on the server. (This matches the behavior described in our docs)

* The `appcache` package now defaults to functioning on all browsers
  that support the AppCache API, rather than a whitelist of browsers.
  The main effect of this change is that `appcache` is now enabled by
  default on Firefox, because Firefox no longer makes a confusing
  popup. You can still disable individual browsers with
  `AppCache.config`.  [#2241](https://github.com/meteor/meteor/issues/2241)

* The `forceApprovalPrompt` option can now be specified in `Accounts.ui.config`
  in addition to `Meteor.loginWithGoogle`.  [#2149](https://github.com/meteor/meteor/issues/2149)

* Don't leak websocket clients in server-to-server DDP in some cases (and fix
  "Got open from inactive client"
  error). https://github.com/faye/websocket-driver-node/pull/8

* Updated OAuth url for login with Meetup.

* Allow minimongo `changed` callbacks to mutate their `oldDocument`
  argument. [#2231](https://github.com/meteor/meteor/issues/2231)

* Fix upsert called from client with no callback.  [#2413](https://github.com/meteor/meteor/issues/2413)

* Avoid a few harmless exceptions in OplogObserveDriver.

* Refactor `observe-sequence` package.

* Fix `spiderable` race condition.

* Re-apply our fix of NPM bug https://github.com/npm/npm/issues/3265 which got
  accidentally reverted upstream.

* Workaround for a crash in recent Safari
  versions. https://github.com/meteor/meteor/commit/e897539adb

* Upgraded dependencies:
  - less: 1.7.4 (from 1.7.1)
  - tar: 1.0.1 (from 0.1.19)
  - fstream: 1.0.2 (from 0.1.25)

Patches by GitHub users Cangit, dandv, ImtiazMajeed, MaximDubrovin, mitar,
mquandalle, rcy, RichardLitt, thatneat, and twhy.


## v0.8.3.1, 2014-12-09 (backport)

* Fix a security issue in allow/deny rules that could result in data
  loss. If your app uses allow/deny rules, or uses packages that use
  allow/deny rules, we recommend that you update immediately.
  Backport from 1.0.1.


## v0.8.3, 2014-07-29

#### Blaze

* Refactor Blaze to simplify internals while preserving the public
  API. `UI.Component` has been replaced with `Blaze.View.`

* Fix performance issues and memory leaks concerning event handlers.

* Add `UI.remove`, which removes a template after `UI.render`/`UI.insert`.

* Add `this.autorun` to the template instance, which is like `Deps.autorun`
  but is automatically stopped when the template is destroyed.

* Create `<a>` tags as SVG elements when they have `xlink:href`
  attributes. (Previously, `<a>` tags inside SVGs were never created as
  SVG elements.)  [#2178](https://github.com/meteor/meteor/issues/2178)

* Throw an error in `{{foo bar}}` if `foo` is missing or not a function.

* Cursors returned from template helpers for #each should implement
  the `observeChanges` method and don't have to be Minimongo cursors
  (allowing new custom data stores for Blaze like Miniredis).

* Remove warnings when {{#each}} iterates over a list of strings,
  numbers, or other items that contains duplicates.  [#1980](https://github.com/meteor/meteor/issues/1980)

#### Meteor Accounts

* Fix regression in 0.8.2 where an exception would be thrown if
  `Meteor.loginWithPassword` didn't have a callback. Callbacks to
  `Meteor.loginWithPassword` are now optional again.  [#2255](https://github.com/meteor/meteor/issues/2255)

* Fix OAuth popup flow in mobile apps that don't support
  `window.opener`.  [#2302](https://github.com/meteor/meteor/issues/2302)

* Fix "Email already exists" error with MongoDB 2.6.  [#2238](https://github.com/meteor/meteor/issues/2238)


#### mongo-livedata and minimongo

* Fix performance issue where a large batch of oplog updates could block
  the node event loop for long periods.  [#2299](https://github.com/meteor/meteor/issues/2299).

* Fix oplog bug resulting in error message "Buffer inexplicably empty".  [#2274](https://github.com/meteor/meteor/issues/2274)

* Fix regression from 0.8.2 that caused collections to appear empty in
  reactive `findOne()` or `fetch` queries that run before a mutator
  returns.  [#2275](https://github.com/meteor/meteor/issues/2275)


#### Miscellaneous

* Stop including code by default that automatically refreshes the page
  if JavaScript and CSS don't load correctly. While this code is useful
  in some multi-server deployments, it can cause infinite refresh loops
  if there are errors on the page. Add the `reload-safetybelt` package
  to your app if you want to include this code.

* On the server, `Meteor.startup(c)` now calls `c` immediately if the
  server has already started up, matching the client behavior.  [#2239](https://github.com/meteor/meteor/issues/2239)

* Add support for server-side source maps when debugging with
  `node-inspector`.

* Add `WebAppInternals.addStaticJs()` for adding static JavaScript code
  to be served in the app, inline if allowed by `browser-policy`.

* Make the `tinytest/run` method return immediately, so that `wait`
  method calls from client tests don't block on server tests completing.

* Log errors from method invocations on the client if there is no
  callback provided.

* Upgraded dependencies:
  - node: 0.10.29 (from 0.10.28)
  - less: 1.7.1 (from 1.6.1)

Patches contributed by GitHub users Cangit, cmather, duckspeaker, zol.


## v0.8.2, 2014-06-23

#### Meteor Accounts

* Switch `accounts-password` to use bcrypt to store passwords on the
  server. (Previous versions of Meteor used a protocol called SRP.)
  Users will be transparently transitioned when they log in. This
  transition is one-way, so you cannot downgrade a production app once
  you upgrade to 0.8.2. If you are maintaining an authenticating DDP
  client:
     - Clients that use the plaintext password login handler (i.e. call
       the `login` method with argument `{ password: <plaintext
       password> }`) will continue to work, but users will not be
       transitioned from SRP to bcrypt when logging in with this login
       handler.
     - Clients that use SRP will no longer work. These clients should
       instead directly call the `login` method, as in
       `Meteor.loginWithPassword`. The argument to the `login` method
       can be either:
         - `{ password: <plaintext password> }`, or
         - `{ password: { digest: <password hash>, algorithm: "sha-256" } }`,
           where the password hash is the hex-encoded SHA256 hash of the
           plaintext password.

* Show the display name of the currently logged-in user after following
  an email verification link or a password reset link in `accounts-ui`.

* Add a `userEmail` option to `Meteor.loginWithMeteorDeveloperAccount`
  to pre-fill the user's email address in the OAuth popup.

* Ensure that the user object has updated token information before
  it is passed to email template functions. [#2210](https://github.com/meteor/meteor/issues/2210)

* Export the function that serves the HTTP response at the end of an
  OAuth flow as `OAuth._endOfLoginResponse`. This function can be
  overridden to make the OAuth popup flow work in certain mobile
  environments where `window.opener` is not supported.

* Remove support for OAuth redirect URLs with a `redirect` query
  parameter. This OAuth flow was never documented and never fully
  worked.


#### Blaze

* Blaze now tracks individual CSS rules in `style` attributes and won't
  overwrite changes to them made by other JavaScript libraries.

* Add `{{> UI.dynamic}}` to make it easier to dynamically render a
  template with a data context.

* Add `UI._templateInstance()` for accessing the current template
  instance from within a block helper.

* Add `UI._parentData(n)` for accessing parent data contexts from
  within a block helper.

* Add preliminary API for registering hooks to run when Blaze intends to
  insert, move, or remove DOM elements. For example, you can use these
  hooks to animate nodes as they are inserted, moved, or removed. To use
  them, you can set the `_uihooks` property on a container DOM
  element. `_uihooks` is an object that can have any subset of the
  following three properties:

    - `insertElement: function (node, next)`: called when Blaze intends
      to insert the DOM element `node` before the element `next`
    - `moveElement: function (node, next)`: called when Blaze intends to
      move the DOM element `node` before the element `next`
    - `removeElement: function (node)`: called when Blaze intends to
      remove the DOM element `node`

    Note that when you set one of these functions on a container
    element, Blaze will not do the actual operation; it's your
    responsibility to actually insert, move, or remove the node (by
    calling `$(node).remove()`, for example).

* The `findAll` method on template instances now returns a vanilla
  array, not a jQuery object. The `$` method continues to
  return a jQuery object. [#2039](https://github.com/meteor/meteor/issues/2039)

* Fix a Blaze memory leak by cleaning up event handlers when a template
  instance is destroyed. [#1997](https://github.com/meteor/meteor/issues/1997)

* Fix a bug where helpers used by {{#with}} were still re-running when
  their reactive data sources changed after they had been removed from
  the DOM.

* Stop not updating form controls if they're focused. If a field is
  edited by one user while another user is focused on it, it will just
  lose its value but maintain its focus. [#1965](https://github.com/meteor/meteor/issues/1965)

* Add `_nestInCurrentComputation` option to `UI.render`, fixing a bug in
  {{#each}} when an item is added inside a computation that subsequently
  gets invalidated. [#2156](https://github.com/meteor/meteor/issues/2156)

* Fix bug where "=" was not allowed in helper arguments. [#2157](https://github.com/meteor/meteor/issues/2157)

* Fix bug when a template tag immediately follows a Spacebars block
  comment. [#2175](https://github.com/meteor/meteor/issues/2175)


#### Command-line tool

* Add --directory flag to `meteor bundle`. Setting this flag outputs a
  directory rather than a tarball.

* Speed up updates of NPM modules by upgrading Node to include our fix for
  https://github.com/npm/npm/issues/3265 instead of passing `--force` to
  `npm install`.

* Always rebuild on changes to npm-shrinkwrap.json files.  [#1648](https://github.com/meteor/meteor/issues/1648)

* Fix uninformative error message when deploying to long hostnames. [#1208](https://github.com/meteor/meteor/issues/1208)

* Increase a buffer size to avoid failing when running MongoDB due to a
  large number of processes running on the machine, and fix the error
  message when the failure does occur. [#2158](https://github.com/meteor/meteor/issues/2158)

* Clarify a `meteor mongo` error message when using the MONGO_URL
  environment variable. [#1256](https://github.com/meteor/meteor/issues/1256)


#### Testing

* Run server tests from multiple clients serially instead of in
  parallel. This allows testing features that modify global server
  state.  [#2088](https://github.com/meteor/meteor/issues/2088)


#### Security

* Add Content-Type headers on JavaScript and CSS resources.

* Add `X-Content-Type-Options: nosniff` header to
  `browser-policy-content`'s default policy. If you are using
  `browser-policy-content` and you don't want your app to send this
  header, then call `BrowserPolicy.content.allowContentTypeSniffing()`.

* Use `Meteor.absoluteUrl()` to compute the redirect URL in the `force-ssl`
  package (instead of the host header).


#### Miscellaneous

* Allow `check` to work on the server outside of a Fiber. [#2136](https://github.com/meteor/meteor/issues/2136)

* EJSON custom type conversion functions should not be permitted to yield. [#2136](https://github.com/meteor/meteor/issues/2136)

* The legacy polling observe driver handles errors communicating with MongoDB
  better and no longer gets "stuck" in some circumstances.

* Automatically rewind cursors before calls to `fetch`, `forEach`, or `map`. On
  the client, don't cache the return value of `cursor.count()` (consistently
  with the server behavior). `cursor.rewind()` is now a no-op. [#2114](https://github.com/meteor/meteor/issues/2114)

* Remove an obsolete hack in reporting line numbers for LESS errors. [#2216](https://github.com/meteor/meteor/issues/2216)

* Avoid exceptions when accessing localStorage in certain Internet
  Explorer configurations. [#1291](https://github.com/meteor/meteor/issues/1291), [#1688](https://github.com/meteor/meteor/issues/1688).

* Make `handle.ready()` reactively stop, where `handle` is a
  subscription handle.

* Fix an error message from `audit-argument-checks` after login.

* Make the DDP server send an error if the client sends a connect
  message with a missing or malformed `support` field. [#2125](https://github.com/meteor/meteor/issues/2125)

* Fix missing `jquery` dependency in the `amplify` package. [#2113](https://github.com/meteor/meteor/issues/2113)

* Ban inserting EJSON custom types as documents. [#2095](https://github.com/meteor/meteor/issues/2095)

* Fix incorrect URL rewrites in stylesheets. [#2106](https://github.com/meteor/meteor/issues/2106)

* Upgraded dependencies:
  - node: 0.10.28 (from 0.10.26)
  - uglify-js: 2.4.13 (from 2.4.7)
  - sockjs server: 0.3.9 (from 0.3.8)
  - websocket-driver: 0.3.4 (from 0.3.2)
  - stylus: 0.46.3 (from 0.42.3)

Patches contributed by GitHub users awwx, babenzele, Cangit, dandv,
ducdigital, emgee3, felixrabe, FredericoC, jbruni, kentonv, mizzao,
mquandalle, subhog, tbjers, tmeasday.


## v0.8.1.3, 2014-05-22

* Fix a security issue in the `spiderable` package. `spiderable` now
  uses the ROOT_URL environment variable instead of the Host header to
  determine which page to snapshot.

* Fix hardcoded Twitter URL in `oauth1` package. This fixes a regression
  in 0.8.0.1 that broke Atmosphere packages that do OAuth1
  logins. [#2154](https://github.com/meteor/meteor/issues/2154).

* Add `credentialSecret` argument to `Google.retrieveCredential`, which
  was forgotten in a previous release.

* Remove nonexistent `-a` and `-r` aliases for `--add` and `--remove` in
  `meteor help authorized`. [#2155](https://github.com/meteor/meteor/issues/2155)

* Add missing `underscore` dependency in the `oauth-encryption` package. [#2165](https://github.com/meteor/meteor/issues/2165)

* Work around IE8 bug that caused some apps to fail to render when
  minified. [#2037](https://github.com/meteor/meteor/issues/2037).


## v0.8.1.2, 2014-05-12

* Fix memory leak (introduced in 0.8.1) by making sure to unregister
  sessions at the server when they are closed due to heartbeat timeout.

* Add `credentialSecret` argument to `Google.retrieveCredential`,
  `Facebook.retrieveCredential`, etc., which is needed to use them as of
  0.8.1. [#2118](https://github.com/meteor/meteor/issues/2118)

* Fix 0.8.1 regression that broke apps using a `ROOT_URL` with a path
  prefix. [#2109](https://github.com/meteor/meteor/issues/2109)


## v0.8.1.1, 2014-05-01

* Fix 0.8.1 regression preventing clients from specifying `_id` on insert. [#2097](https://github.com/meteor/meteor/issues/2097)

* Fix handling of malformed URLs when merging CSS files. [#2103](https://github.com/meteor/meteor/issues/2103), [#2093](https://github.com/meteor/meteor/issues/2093)

* Loosen the checks on the `options` argument to `Collection.find` to
  allow undefined values.


## v0.8.1, 2014-04-30

#### Meteor Accounts

* Fix a security flaw in OAuth1 and OAuth2 implementations. If you are
  using any OAuth accounts packages (such as `accounts-google` or
  `accounts-twitter`), we recommend that you update immediately and log
  out your users' current sessions with the following MongoDB command:

    $ db.users.update({}, { $set: { 'services.resume.loginTokens': [] } }, { multi: true });

* OAuth redirect URLs are now required to be on the same origin as your app.

* Log out a user's other sessions when they change their password.

* Store pending OAuth login results in the database instead of
  in-memory, so that an OAuth flow succeeds even if different requests
  go to different server processes.

* When validateLoginAttempt callbacks return false, don't override a more
  specific error message.

* Add `Random.secret()` for generating security-critical secrets like
  login tokens.

* `Meteor.logoutOtherClients` now calls the user callback when other
  login tokens have actually been removed from the database, not when
  they have been marked for eventual removal.  [#1915](https://github.com/meteor/meteor/issues/1915)

* Rename `Oauth` to `OAuth`.  `Oauth` is now an alias for backwards
  compatibility.

* Add `oauth-encryption` package for encrypting sensitive account
  credentials in the database.

* A validate login hook can now override the exception thrown from
  `beginPasswordExchange` like it can for other login methods.

* Remove an expensive observe over all users in the `accounts-base`
  package.


#### Blaze

* Disallow `javascript:` URLs in URL attribute values by default, to
  help prevent cross-site scripting bugs. Call
  `UI._allowJavascriptUrls()` to allow them.

* Fix `UI.toHTML` on templates containing `{{#with}}`.

* Fix `{{#with}}` over a data context that is mutated.  [#2046](https://github.com/meteor/meteor/issues/2046)

* Clean up autoruns when calling `UI.toHTML`.

* Properly clean up event listeners when removing templates.

* Add support for `{{!-- block comments --}}` in Spacebars. Block comments may
  contain `}}`, so they are more useful than `{{! normal comments}}` for
  commenting out sections of Spacebars templates.

* Don't dynamically insert `<tbody>` tags in reactive tables

* When handling a custom jQuery event, additional arguments are
  no longer lost -- they now come after the template instance
  argument.  [#1988](https://github.com/meteor/meteor/issues/1988)


#### DDP and MongoDB

* Extend latency compensation to support an arbitrary sequence of
  inserts in methods.  Previously, documents created inside a method
  stub on the client would eventually be replaced by new documents
  from the server, causing the screen to flicker.  Calling `insert`
  inside a method body now generates the same ID on the client (inside
  the method stub) and on the server.  A sequence of inserts also
  generates the same sequence of IDs.  Code that wants a random stream
  that is consistent between method stub and real method execution can
  get one with `DDP.randomStream`.
  https://trello.com/c/moiiS2rP/57-pattern-for-creating-multiple-database-records-from-a-method

* The document passed to the `insert` callback of `allow` and `deny` now only
  has a `_id` field if the client explicitly specified one; this allows you to
  use `allow`/`deny` rules to prevent clients from specifying their own
  `_id`. As an exception, `allow`/`deny` rules with a `transform` always have an
  `_id`.

* DDP now has an implementation of bidirectional heartbeats which is consistent
  across SockJS and websocket transports. This enables connection keepalive and
  allows servers and clients to more consistently and efficiently detect
  disconnection.

* The DDP protocol version number has been incremented to "pre2" (adding
  randomSeed and heartbeats).

* The oplog observe driver handles errors communicating with MongoDB
  better and knows to re-poll all queries after a MongoDB failover.

* Fix bugs involving mutating DDP method arguments.


#### meteor command-line tool

* Move boilerplate HTML from tools to webapp.  Change internal
  `Webapp.addHtmlAttributeHook` API.

* Add `meteor list-sites` command for listing the sites that you have
  deployed to meteor.com with your Meteor developer account.

* Third-party template languages can request that their generated source loads
  before other JavaScript files, just like *.html files, by passing the
  isTemplate option to Plugin.registerSourceHandler.

* You can specify a particular interface for the dev mode runner to bind to with
  `meteor -p host:port`.

* Don't include proprietary tar tags in bundle tarballs.

* Convert relative URLs to absolute URLs when merging CSS files.


#### Upgraded dependencies

* Node.js from 0.10.25 to 0.10.26.
* MongoDB driver from 1.3.19 to 1.4.1
* stylus: 0.42.3 (from 0.42.2)
* showdown: 0.3.1
* css-parse: an unreleased version (from 1.7.0)
* css-stringify: an unreleased version (from 1.4.1)


Patches contributed by GitHub users aldeed, apendua, arbesfeld, awwx, dandv,
davegonzalez, emgee3, justinsb, mquandalle, Neftedollar, Pent, sdarnell,
and timhaines.


## v0.8.0.1, 2014-04-21

* Fix security flaw in OAuth1 implementation. Clients can no longer
  choose the callback_url for OAuth1 logins.


## v0.8.0, 2014-03-27

Meteor 0.8.0 introduces Blaze, a total rewrite of our live templating engine,
replacing Spark. Advantages of Blaze include:

  * Better interoperability with jQuery plugins and other techniques which
    directly manipulate the DOM
  * More fine-grained updates: only the specific elements or attributes that
    change are touched rather than the entire template
  * A fully documented templating language
  * No need for the confusing `{{#constant}}`, `{{#isolate}}`, and `preserve`
    directives
  * Uses standard jQuery delegation (`.on`) instead of our custom implementation
  * Blaze supports live SVG templates that work just like HTML templates

See
[the Using Blaze wiki page](https://github.com/meteor/meteor/wiki/Using-Blaze)
for full details on upgrading your app to 0.8.0.  This includes:

* The `Template.foo.rendered` callback is now only called once when the template
  is rendered, rather than repeatedly as it is "re-rendered", because templates
  now directly update changed data instead of fully re-rendering.

* The `accounts-ui` login buttons are now invoked as a `{{> loginButtons}}`
  rather than as `{{loginButtons}}`.

* Previous versions of Meteor used a heavily modified version of the Handlebars
  templating language. In 0.8.0, we've given it its own name: Spacebars!
  Spacebars has an
  [explicit specification](https://github.com/meteor/meteor/blob/devel/packages/spacebars/README.md)
  instead of being defined as a series of changes to Handlebars. There are some
  incompatibilities with our previous Handlebars fork, such as a
  [different way of specifying dynamic element attributes](https://github.com/meteor/meteor/blob/devel/packages/spacebars/README.md#in-attribute-values)
  and a
  [new way of defining custom block helpers](https://github.com/meteor/meteor/blob/devel/packages/spacebars/README.md#custom-block-helpers).

* Your template files must consist of
  [well-formed HTML](https://github.com/meteor/meteor/blob/devel/packages/spacebars/README.md#html-dialect). Invalid
  HTML is now a compilation failure.  (There is a current limitation in our HTML
  parser such that it does not support
  [omitting end tags](http://www.w3.org/TR/html5/syntax.html#syntax-tag-omission)
  on elements such as `<P>` and `<LI>`.)

* `Template.foo` is no longer a function. It is instead a
  "component". Components render to an intermediate representation of an HTML
  tree, not a string, so there is no longer an easy way to render a component to
  a static HTML string.

* `Meteor.render` and `Spark.render` have been removed. Use `UI.render` and
  `UI.insert` instead.

* The `<body>` tag now defines a template just like the `<template>` tag, which
  can have helpers and event handlers.  Define them directly on the object
  `UI.body`.

* Previous versions of Meteor shipped with a synthesized `tap` event,
  implementing a zero-delay click event on mobile browsers. Unfortunately, this
  event never worked very well. We're eliminating it. Instead, use one of the
  excellent third party solutions.

* The `madewith` package (which supported adding a badge to your website
  displaying its score from http://madewith.meteor.com/) has been removed, as it
  is not compatible with the new version of that site.

* The internal `spark`, `liverange`, `universal-events`, and `domutils` packages
  have been removed.

* The `Handlebars` namespace has been deprecated.  `Handlebars.SafeString` is
  now `Spacebars.SafeString`, and `Handlebars.registerHelper` is now
  `UI.registerHelper`.

Patches contributed by GitHub users cmather and mart-jansink.


## v0.7.2.3, 2014-12-09 (backport)

* Fix a security issue in allow/deny rules that could result in data
  loss. If your app uses allow/deny rules, or uses packages that use
  allow/deny rules, we recommend that you update immediately.
  Backport from 1.0.1.

## v0.7.2.2, 2014-04-21 (backport)

* Fix a security flaw in OAuth1 and OAuth2 implementations.
  Backport from 0.8.1; see its entry for recommended actions to take.

## v0.7.2.1, 2014-04-30 (backport)

* Fix security flaw in OAuth1 implementation. Clients can no longer
  choose the callback_url for OAuth1 logins.
  Backport from 0.8.0.1.

## v0.7.2, 2014-03-18

* Support oplog tailing on queries with the `limit` option. All queries
  except those containing `$near` or `$where` selectors or the `skip`
  option can now be used with the oplog driver.

* Add hooks to login process: `Accounts.onLogin`,
  `Accounts.onLoginFailure`, and `Accounts.validateLoginAttempt`. These
  functions allow for rate limiting login attempts, logging an audit
  trail, account lockout flags, and more. See:
  http://docs.meteor.com/#accounts_validateloginattempt [#1815](https://github.com/meteor/meteor/issues/1815)

* Change the `Accounts.registerLoginHandler` API for custom login
  methods. Login handlers now require a name and no longer have to deal
  with generating resume tokens. See
  https://github.com/meteor/meteor/blob/devel/packages/accounts-base/accounts_server.js
  for details. OAuth based login handlers using the
  `Oauth.registerService` packages are not affected.

* Add support for HTML email in `Accounts.emailTemplates`.  [#1785](https://github.com/meteor/meteor/issues/1785)

* minimongo: Support `{a: {$elemMatch: {x: 1, $or: [{a: 1}, {b: 1}]}}}`  [#1875](https://github.com/meteor/meteor/issues/1875)

* minimongo: Support `{a: {$regex: '', $options: 'i'}}`  [#1874](https://github.com/meteor/meteor/issues/1874)

* minimongo: Fix sort implementation with multiple sort fields which each look
  inside an array. eg, ensure that with sort key `{'a.x': 1, 'a.y': 1}`, the
  document `{a: [{x: 0, y: 4}]}` sorts before
  `{a: [{x: 0, y: 5}, {x: 1, y: 3}]}`, because the 3 should not be used as a
  tie-breaker because it is not "next to" the tied 0s.

* minimongo: Fix sort implementation when selector and sort key share a field,
  that field matches an array in the document, and only some values of the array
  match the selector. eg, ensure that with sort key `{a: 1}` and selector
  `{a: {$gt: 3}}`, the document `{a: [4, 6]}` sorts before `{a: [1, 5]}`,
  because the 1 should not be used as a sort key because it does not match the
  selector. (We only approximate the MongoDB behavior here by only supporting
  relatively selectors.)

* Use `faye-websocket` (0.7.2) npm module instead of `websocket` (1.0.8) for
  server-to-server DDP.

* Update Google OAuth package to use new `profile` and `email` scopes
  instead of deprecated URL-based scopes.  [#1887](https://github.com/meteor/meteor/issues/1887)

* Add `_throwFirstError` option to `Deps.flush`.

* Make `facts` package data available on the server as
  `Facts._factsByPackage`.

* Fix issue where `LESS` compilation error could crash the `meteor run`
  process.  [#1877](https://github.com/meteor/meteor/issues/1877)

* Fix crash caused by empty HTTP host header in `meteor run` development
  server.  [#1871](https://github.com/meteor/meteor/issues/1871)

* Fix hot code reload in private browsing mode in Safari.

* Fix appcache size calculation to avoid erronious warnings. [#1847](https://github.com/meteor/meteor/issues/1847)

* Remove unused `Deps._makeNonReactive` wrapper function. Call
  `Deps.nonreactive` directly instead.

* Avoid setting the `oplogReplay` on non-oplog collections. Doing so
  caused mongod to crash.

* Add startup message to `test-in-console` to ease automation. [#1884](https://github.com/meteor/meteor/issues/1884)

* Upgraded dependencies
  - amplify: 1.1.2 (from 1.1.0)

Patches contributed by GitHub users awwx, dandv, queso, rgould, timhaines, zol


## v0.7.1.2, 2014-02-27

* Fix bug in tool error handling that caused `meteor` to crash on Mac
  OSX when no computer name is set.

* Work around a bug that caused MongoDB to fail an assertion when using
  tailable cursors on non-oplog collections.


## v0.7.1.1, 2014-02-24

* Integrate with Meteor developer accounts, a new way of managing your
  meteor.com deployed sites. When you use `meteor deploy`, you will be
  prompted to create a developer account.
    - Once you've created a developer account, you can log in and out
      from the command line with `meteor login` and `meteor logout`.
    - You can claim legacy sites with `meteor claim`. This command will
      prompt you for your site password if you are claiming a
      password-protected site; after claiming it, you will not need to
      enter the site password again.
    - You can add or remove authorized users, and view the list of
      authorized users, for a site with `meteor authorized`.
    - You can view your current username with `meteor whoami`.
    - This release also includes the `accounts-meteor-developer` package
      for building Meteor apps that allow users to log in with their own
      developer accounts.

* Improve the oplog tailing implementation for getting real-time database
  updates from MongoDB.
    - Add support for all operators except `$where` and `$near`. Limit and
      skip are not supported yet.
    - Add optimizations to avoid needless data fetches from MongoDB.
    - Fix an error ("Cannot call method 'has' of null") in an oplog
      callback. [#1767](https://github.com/meteor/meteor/issues/1767)

* Add and improve support for minimongo operators.
  - Support `$comment`.
  - Support `obj` name in `$where`.
  - `$regex` matches actual regexps properly.
  - Improve support for `$nin`, `$ne`, `$not`.
  - Support using `{ $in: [/foo/, /bar/] }`. [#1707](https://github.com/meteor/meteor/issues/1707)
  - Support `{$exists: false}`.
  - Improve type-checking for selectors.
  - Support `{x: {$elemMatch: {$gt: 5}}}`.
  - Match Mongo's behavior better when there are arrays in the document.
  - Support `$near` with sort.
  - Implement updates with `{ $set: { 'a.$.b': 5 } }`.
  - Support `{$type: 4}` queries.
  - Optimize `remove({})` when observers are paused.
  - Make update-by-id constant time.
  - Allow `{$set: {'x._id': 1}}`.  [#1794](https://github.com/meteor/meteor/issues/1794)

* Upgraded dependencies
  - node: 0.10.25 (from 0.10.22). The workaround for specific Node
    versions from 0.7.0 is now removed; 0.10.25+ is supported.
  - jquery: 1.11.0 (from 1.8.2). See
    http://jquery.com/upgrade-guide/1.9/ for upgrade instructions.
  - jquery-waypoints: 2.0.4 (from 1.1.7). Contains
    backwards-incompatible changes.
  - source-map: 0.3.2 (from 0.3.30) [#1782](https://github.com/meteor/meteor/issues/1782)
  - websocket-driver: 0.3.2 (from 0.3.1)
  - http-proxy: 1.0.2 (from a pre-release fork of 1.0)
  - semver: 2.2.1 (from 2.1.0)
  - request: 2.33.0 (from 2.27.0)
  - fstream: 0.1.25 (from 0.1.24)
  - tar: 0.1.19 (from 0.1.18)
  - eachline: a fork of 2.4.0 (from 2.3.3)
  - source-map: 0.1.31 (from 0.1.30)
  - source-map-support: 0.2.5 (from 0.2.3)
  - mongo: 2.4.9 (from 2.4.8)
  - openssl in mongo: 1.0.1f (from 1.0.1e)
  - kexec: 0.2.0 (from 0.1.1)
  - less: 1.6.1 (from 1.3.3)
  - stylus: 0.42.2 (from 0.37.0)
  - nib: 1.0.2 (from 1.0.0)
  - coffeescript: 1.7.1 (from 1.6.3)

* CSS preprocessing and sourcemaps:
  - Add sourcemap support for CSS stylesheet preprocessors. Use
    sourcemaps for stylesheets compiled with LESS.
  - Improve CSS minification to deal with `@import` statements correctly.
  - Lint CSS files for invalid `@` directives.
  - Change the recommended suffix for imported LESS files from
    `.lessimport` to `.import.less`. Add `.import.styl` to allow
    `stylus` imports. `.lessimport` continues to work but is deprecated.

* Add `clientAddress` and `httpHeaders` to `this.connection` in method
  calls and publish functions.

* Hash login tokens before storing them in the database. Legacy unhashed
  tokens are upgraded to hashed tokens in the database as they are used
  in login requests.

* Change default accounts-ui styling and add more CSS classes.

* Refactor command-line tool. Add test harness and better tests. Run
  `meteor self-test --help` for info on running the tools test suite.

* Speed up application re-build in development mode by re-using file
  hash computation between file change watching code and application
  build code..

* Fix issues with documents containing a key named `length` with a
  numeric value. Underscore treated these as arrays instead of objects,
  leading to exceptions when . Patch Underscore to not treat plain
  objects (`x.constructor === Object`) with numeric `length` fields as
  arrays. [#594](https://github.com/meteor/meteor/issues/594) [#1737](https://github.com/meteor/meteor/issues/1737)

* Deprecate `Accounts.loginServiceConfiguration` in favor of
  `ServiceConfiguration.configurations`, exported by the
  `service-configuration` package. `Accounts.loginServiceConfiguration`
  is maintained for backwards-compatibility, but it is defined in a
  `Meteor.startup` block and so cannot be used from top-level code.

* Cursors with a field specifier containing `{_id: 0}` can no longer be
  used with `observeChanges` or `observe`. This includes the implicit
  calls to these functions that are done when returning a cursor from a
  publish function or using `{{#each}}`.

* Transform functions must return objects and may not change the `_id`
  field, though they may leave it out.

* Remove broken IE7 support from the `localstorage` package. Meteor
  accounts logins no longer persist in IE7.

* Fix the `localstorage` package when used with Safari in private
  browsing mode. This fixes a problem with login token storage and
  account login. [#1291](https://github.com/meteor/meteor/issues/1291)

* Types added with `EJSON.addType` now have default `clone` and `equals`
  implementations. Users may still specify `clone` or `equals` functions
  to override the default behavior.  [#1745](https://github.com/meteor/meteor/issues/1745)

* Add `frame-src` to `browser-policy-content` and account for
  cross-browser CSP disparities.

* Deprecate `Oauth.initiateLogin` in favor of `Oauth.showPopup`.

* Add `WebApp.rawConnectHandlers` for adding connect handlers that run
  before any other Meteor handlers, except `connect.compress()`. Raw
  connect handlers see the URL's full path (even if ROOT_URL contains a
  non-empty path) and they run before static assets are served.

* Add `Accounts.connection` to allow using Meteor accounts packages with
  a non-default DDP connection.

* Detect and reload if minified CSS files fail to load at startup. This
  prevents the application from running unstyled if the page load occurs
  while the server is switching versions.

* Allow Npm.depends to specify any http or https URL containing a full
  40-hex-digit SHA.  [#1686](https://github.com/meteor/meteor/issues/1686)

* Add `retry` package for connection retry with exponential backoff.

* Pass `update` and `remove` return values correctly when using
  collections validated with `allow` and `deny` rules. [#1759](https://github.com/meteor/meteor/issues/1759)

* If you're using Deps on the server, computations and invalidation
  functions are not allowed to yield. Throw an error instead of behaving
  unpredictably.

* Fix namespacing in coffeescript files added to a package with the
  `bare: true` option. [#1668](https://github.com/meteor/meteor/issues/1668)

* Fix races when calling login and/or logoutOtherClients from multiple
  tabs. [#1616](https://github.com/meteor/meteor/issues/1616)

* Include oauth_verifier as a header rather than a parameter in
  the `oauth1` package. [#1825](https://github.com/meteor/meteor/issues/1825)

* Fix `force-ssl` to allow local development with `meteor run` in IPv6
  environments. [#1751](https://github.com/meteor/meteor/issues/1751)`

* Allow cursors on named local collections to be returned from a publish
  function in an array.  [#1820](https://github.com/meteor/meteor/issues/1820)

* Fix build failure caused by a directory in `programs/` without a
  package.js file.

* Do a better job of handling shrinkwrap files when an npm module
  depends on something that isn't a semver. [#1684](https://github.com/meteor/meteor/issues/1684)

* Fix failures updating npm dependencies when a node_modules directory
  exists above the project directory.  [#1761](https://github.com/meteor/meteor/issues/1761)

* Preserve permissions (eg, executable bit) on npm files.  [#1808](https://github.com/meteor/meteor/issues/1808)

* SockJS tweak to support relative base URLs.

* Don't leak sockets on error in dev-mode proxy.

* Clone arguments to `added` and `changed` methods in publish
  functions. This allows callers to reuse objects and prevents already
  published data from changing after the fact.  [#1750](https://github.com/meteor/meteor/issues/1750)

* Ensure springboarding to a different meteor tools version always uses
  `exec` to run the old version. This simplifies process management for
  wrapper scripts.

Patches contributed by GitHub users DenisGorbachev, EOT, OyoKooN, awwx,
dandv, icellan, jfhamlin, marcandre, michaelbishop, mitar, mizzao,
mquandalle, paulswartz, rdickert, rzymek, timhaines, and yeputons.


## v0.7.0.1, 2013-12-20

* Two fixes to `meteor run` Mongo startup bugs that could lead to hangs with the
  message "Initializing mongo database... this may take a moment.".  [#1696](https://github.com/meteor/meteor/issues/1696)

* Apply the Node patch to 0.10.24 as well (see the 0.7.0 section for details).

* Fix gratuitous IE7 incompatibility.  [#1690](https://github.com/meteor/meteor/issues/1690)


## v0.7.0, 2013-12-17

This version of Meteor contains a patch for a bug in Node 0.10 which
most commonly affects websockets. The patch is against Node version
0.10.22 and 0.10.23. We strongly recommend using one of these precise
versions of Node in production so that the patch will be applied. If you
use a newer version of Node with this version of Meteor, Meteor will not
apply the patch and will instead disable websockets.

* Rework how Meteor gets realtime database updates from MongoDB. Meteor
  now reads the MongoDB "oplog" -- a special collection that records all
  the write operations as they are applied to your database. This means
  changes to the database are instantly noticed and reflected in Meteor,
  whether they originated from Meteor or from an external database
  client. Oplog tailing is automatically enabled in development mode
  with `meteor run`, and can be enabled in production with the
  `MONGO_OPLOG_URL` environment variable. Currently the only supported
  selectors are equality checks; `$`-operators, `limit` and `skip`
  queries fall back to the original poll-and-diff algorithm. See
  https://github.com/meteor/meteor/wiki/Oplog-Observe-Driver
  for details.

* Add `Meteor.onConnection` and add `this.connection` to method
  invocations and publish functions. These can be used to store data
  associated with individual clients between subscriptions and method
  calls. See http://docs.meteor.com/#meteor_onconnection for details. [#1611](https://github.com/meteor/meteor/issues/1611)

* Bundler failures cause non-zero exit code in `meteor run`.  [#1515](https://github.com/meteor/meteor/issues/1515)

* Fix error when publish function callbacks are called during session shutdown.

* Rework hot code push. The new `autoupdate` package drives automatic
  reloads on update using standard DDP messages instead of a hardcoded
  message at DDP startup. Now the hot code push only triggers when
  client code changes; server-only code changes will not cause the page
  to reload.

* New `facts` package publishes internal statistics about Meteor.

* Add an explicit check that publish functions return a cursor, an array
  of cursors, or a falsey value. This is a safety check to to prevent
  users from accidentally returning Collection.findOne() or some other
  value and expecting it to be published.

* Implement `$each`, `$sort`, and `$slice` options for minimongo's `$push`
  modifier.  [#1492](https://github.com/meteor/meteor/issues/1492)

* Introduce `--raw-logs` option to `meteor run` to disable log
  coloring and timestamps.

* Add `WebAppInternals.setBundledJsCssPrefix()` to control where the
  client loads bundled JavaScript and CSS files. This allows serving
  files from a CDN to decrease page load times and reduce server load.

* Attempt to exit cleanly on `SIGHUP`. Stop accepting incoming
  connections, kill DDP connections, and finish all outstanding requests
  for static assets.

* In the HTTP server, only keep sockets with no active HTTP requests alive for 5
  seconds.

* Fix handling of `fields` option in minimongo when only `_id` is present. [#1651](https://github.com/meteor/meteor/issues/1651)

* Fix issue where setting `process.env.MAIL_URL` in app code would not
  alter where mail was sent. This was a regression in 0.6.6 from 0.6.5. [#1649](https://github.com/meteor/meteor/issues/1649)

* Use stderr instead of stdout (for easier automation in shell scripts) when
  prompting for passwords and when downloading the dev bundle. [#1600](https://github.com/meteor/meteor/issues/1600)

* Ensure more downtime during file watching.  [#1506](https://github.com/meteor/meteor/issues/1506)

* Fix `meteor run` with settings files containing non-ASCII characters.  [#1497](https://github.com/meteor/meteor/issues/1497)

* Support `EJSON.clone` for `Meteor.Error`. As a result, they are properly
  stringified in DDP even if thrown through a `Future`.  [#1482](https://github.com/meteor/meteor/issues/1482)

* Fix passing `transform: null` option to `collection.allow()` to disable
  transformation in validators.  [#1659](https://github.com/meteor/meteor/issues/1659)

* Fix livedata error on `this.removed` during session shutdown. [#1540](https://github.com/meteor/meteor/issues/1540) [#1553](https://github.com/meteor/meteor/issues/1553)

* Fix incompatibility with Phusion Passenger by removing an unused line. [#1613](https://github.com/meteor/meteor/issues/1613)

* Ensure install script creates /usr/local on machines where it does not
  exist (eg. fresh install of OSX Mavericks).

* Set x-forwarded-* headers in `meteor run`.

* Clean up package dirs containing only ".build".

* Check for matching hostname before doing end-of-oauth redirect.

* Only count files that actually go in the cache towards the `appcache`
  size check. [#1653](https://github.com/meteor/meteor/issues/1653).

* Increase the maximum size spiderable will return for a page from 200kB
  to 5MB.

* Upgraded dependencies:
  * SockJS server from 0.3.7 to 0.3.8, including new faye-websocket module.
  * Node from 0.10.21 to 0.10.22
  * MongoDB from 2.4.6 to 2.4.8
  * clean-css from 1.1.2 to 2.0.2
  * uglify-js from a fork of 2.4.0 to 2.4.7
  * handlebars npm module no longer available outside of handlebars package

Patches contributed by GitHub users AlexeyMK, awwx, dandv, DenisGorbachev,
emgee3, FooBarWidget, mitar, mcbain, rzymek, and sdarnell.


## v0.6.6.3, 2013-11-04

* Fix error when publish function callbacks are called during session
  shutdown.  [#1540](https://github.com/meteor/meteor/issues/1540) [#1553](https://github.com/meteor/meteor/issues/1553)

* Improve `meteor run` CPU usage in projects with many
  directories.  [#1506](https://github.com/meteor/meteor/issues/1506)


## v0.6.6.2, 2013-10-21

* Upgrade Node from 0.10.20 to 0.10.21 (security update).


## v0.6.6.1, 2013-10-12

* Fix file watching on OSX. Work around Node issue [#6251](https://github.com/meteor/meteor/issues/6251) by not using
  fs.watch. [#1483](https://github.com/meteor/meteor/issues/1483)


## v0.6.6, 2013-10-10


#### Security

* Add `browser-policy` package for configuring and sending
  Content-Security-Policy and X-Frame-Options HTTP headers.
  [See the docs](http://docs.meteor.com/#browserpolicy) for more.

* Use cryptographically strong pseudorandom number generators when available.

#### MongoDB

* Add upsert support. `Collection.update` now supports the `{upsert:
  true}` option. Additionally, add a `Collection.upsert` method which
  returns the newly inserted object id if applicable.

* `update` and `remove` now return the number of documents affected.  [#1046](https://github.com/meteor/meteor/issues/1046)

* `$near` operator for `2d` and `2dsphere` indices.

* The `fields` option to the collection methods `find` and `findOne` now works
  on the client as well.  (Operators such as `$elemMatch` and `$` are not yet
  supported in `fields` projections.) [#1287](https://github.com/meteor/meteor/issues/1287)

* Pass an index and the cursor itself to the callbacks in `cursor.forEach` and
  `cursor.map`, just like the corresponding `Array` methods.  [#63](https://github.com/meteor/meteor/issues/63)

* Support `c.find(query, {limit: N}).count()` on the client.  [#654](https://github.com/meteor/meteor/issues/654)

* Improve behavior of `$ne`, `$nin`, and `$not` selectors with objects containing
  arrays.  [#1451](https://github.com/meteor/meteor/issues/1451)

* Fix various bugs if you had two documents with the same _id field in
  String and ObjectID form.

#### Accounts

* [Behavior Change] Expire login tokens periodically. Defaults to 90
  days. Use `Accounts.config({loginExpirationInDays: null})` to disable
  token expiration.

* [Behavior Change] Write dates generated by Meteor Accounts to Mongo as
  Date instead of number; existing data can be converted by passing it
  through `new Date()`. [#1228](https://github.com/meteor/meteor/issues/1228)

* Log out and close connections for users if they are deleted from the
  database.

* Add Meteor.logoutOtherClients() for logging out other connections
  logged in as the current user.

* `restrictCreationByEmailDomain` option in `Accounts.config` to restrict new
  users to emails of specific domain (eg. only users with @meteor.com emails) or
  a custom validator. [#1332](https://github.com/meteor/meteor/issues/1332)

* Support OAuth1 services that require request token secrets as well as
  authentication token secrets.  [#1253](https://github.com/meteor/meteor/issues/1253)

* Warn if `Accounts.config` is only called on the client.  [#828](https://github.com/meteor/meteor/issues/828)

* Fix bug where callbacks to login functions could be called multiple
  times when the client reconnects.

#### DDP

* Fix infinite loop if a client disconnects while a long yielding method is
  running.

* Unfinished code to support DDP session resumption has been removed. Meteor
  servers now stop processing messages from clients and reclaim memory
  associated with them as soon as they are disconnected instead of a few minutes
  later.

#### Tools

* The pre-0.6.5 `Package.register_extension` API has been removed. Use
  `Package._transitional_registerBuildPlugin` instead, which was introduced in
  0.6.5. (A bug prevented the 0.6.5 reimplementation of `register_extension`
  from working properly anyway.)

* Support using an HTTP proxy in the `meteor` command line tool. This
  allows the `update`, `deploy`, `logs`, and `mongo` commands to work
  behind a proxy. Use the standard `http_proxy` environment variable to
  specify your proxy endpoint.  [#429](https://github.com/meteor/meteor/issues/429), [#689](https://github.com/meteor/meteor/issues/689), [#1338](https://github.com/meteor/meteor/issues/1338)

* Build Linux binaries on an older Linux machine. Meteor now supports
  running on Linux machines with glibc 2.9 or newer (Ubuntu 10.04+, RHEL
  and CentOS 6+, Fedora 10+, Debian 6+). Improve error message when running
  on Linux with unsupported glibc, and include Mongo stderr if it fails
  to start.

* Install NPM modules with `--force` to avoid corrupted local caches.

* Rebuild NPM modules in packages when upgrading to a version of Meteor that
  uses a different version of Node.

* Disable the Mongo http interface. This lets you run meteor on two ports
  differing by 1000 at the same time.

#### Misc

* [Known issue] Breaks support for pre-release OSX 10.9 'Mavericks'.
  Will be addressed shortly. See issues:
  https://github.com/joyent/node/issues/6251
  https://github.com/joyent/node/issues/6296

* `EJSON.stringify` now takes options:
  - `canonical` causes objects keys to be stringified in sorted order
  - `indent` allows formatting control over the EJSON stringification

* EJSON now supports `Infinity`, `-Infinity` and `NaN`.

* Check that the argument to `EJSON.parse` is a string.  [#1401](https://github.com/meteor/meteor/issues/1401)

* Better error from functions that use `Meteor._wrapAsync` (eg collection write
  methods and `HTTP` methods) and in DDP server message processing.  [#1387](https://github.com/meteor/meteor/issues/1387)

* Support `appcache` on Chrome for iOS.

* Support literate CoffeeScript files with the extension `.coffee.md` (in
  addition to the already-supported `.litcoffee` extension). [#1407](https://github.com/meteor/meteor/issues/1407)

* Make `madewith` package work again (broken in 0.6.5).  [#1448](https://github.com/meteor/meteor/issues/1448)

* Better error when passing a string to `{{#each}}`. [#722](https://github.com/meteor/meteor/issues/722)

* Add support for JSESSIONID cookies for sticky sessions. Set the
  `USE_JSESSIONID` environment variable to enable placing a JSESSIONID
  cookie on sockjs requests.

* Simplify the static analysis used to detect package-scope variables.

* Upgraded dependencies:
  * Node from 0.8.24 to 0.10.20
  * MongoDB from 2.4.4 to 2.4.6
  * MongoDB driver from 1.3.17 to 1.3.19
  * http-proxy from 0.10.1 to a pre-release of 1.0.0
  * stylus from 0.30.1 to 0.37.0
  * nib from 0.8.2 to 1.0.0
  * optimist from 0.3.5 to 0.6.0
  * semver from 1.1.0 to 2.1.0
  * request from 2.12.0 to 2.27.0
  * keypress from 0.1.0 to 0.2.1
  * underscore from 1.5.1 to 1.5.2
  * fstream from 0.1.21 to 0.1.24
  * tar from 0.1.14 to 0.1.18
  * source-map from 0.1.26 to 0.1.30
  * source-map-support from a fork of 0.1.8 to 0.2.3
  * escope from a fork of 0.0.15 to 1.0.0
  * estraverse from 1.1.2-1 to 1.3.1
  * simplesmtp from 0.1.25 to 0.3.10
  * stream-buffers from 0.2.3 to 0.2.5
  * websocket from 1.0.7 to 1.0.8
  * cli-color from 0.2.2 to 0.2.3
  * clean-css from 1.0.11 to 1.1.2
  * UglifyJS2 from a fork of 2.3.6 to a different fork of 2.4.0
  * connect from 2.7.10 to 2.9.0
  * send from 0.1.0 to 0.1.4
  * useragent from 2.0.1 to 2.0.7
  * replaced byline with eachline 2.3.3

Patches contributed by GitHub users ansman, awwx, codeinthehole, jacott,
Maxhodges, meawoppl, mitar, mizzao, mquandalle, nathan-muir, RobertLowe, ryw,
sdarnell, and timhaines.


## v0.6.5.3, 2014-12-09 (backport)

* Fix a security issue in allow/deny rules that could result in data
  loss. If your app uses allow/deny rules, or uses packages that use
  allow/deny rules, we recommend that you update immediately.
  Backport from 1.0.1.


## v0.6.5.2, 2013-10-21

* Upgrade Node from 0.8.24 to 0.8.26 (security patch)


## v0.6.5.1, 2013-08-28

* Fix syntax errors on lines that end with a backslash. [#1326](https://github.com/meteor/meteor/issues/1326)

* Fix serving static files with special characters in their name. [#1339](https://github.com/meteor/meteor/issues/1339)

* Upgrade `esprima` JavaScript parser to fix bug parsing complex regexps.

* Export `Spiderable` from `spiderable` package to allow users to set
  `Spiderable.userAgentRegExps` to control what user agents are treated
  as spiders.

* Add EJSON to standard-app-packages. [#1343](https://github.com/meteor/meteor/issues/1343)

* Fix bug in d3 tab character parsing.

* Fix regression when using Mongo ObjectIDs in Spark templates.


## v0.6.5, 2013-08-14

* New package system with package compiler and linker:

  * Each package now has it own namespace for variable
    declarations. Global variables used in a package are limited to
    package scope.

  * Packages must explicitly declare which symbols they export with
    `api.export` in `package.js`.

  * Apps and packages only see the exported symbols from packages they
    explicitly use. For example, if your app uses package A which in
    turn depends on package B, only package A's symbols will be
    available in the app.

  * Package names can only contain alphanumeric characters, dashes, and
    dots. Packages with spaces and underscores must be renamed.

  * Remove hardcoded list of required packages. New default
    `standard-app-packages` package adds dependencies on the core Meteor
    stack. This package can be removed to make an app with only parts of
    the Meteor stack. `standard-app-packages` will be automatically
    added to a project when it is updated to Meteor 0.6.5.

  * Custom app packages in the `packages` directory are no longer
    automatically used. They must be explicitly added to the app with
    `meteor add <packagename>`. To help with the transition, all
    packages in the `packages` directory will be automatically added to
    the project when it is updated to Meteor 0.6.5.

  * New "unipackage" on-disk format for built packages. Compiled packages are
    cached and rebuilt only when their source or dependencies change.

  * Add "unordered" and "weak" package dependency modes to allow
    circular package dependencies and conditional code inclusion.

  * New API (`_transitional_registerBuildPlugin`) for declaring
    compilers, preprocessors, and file extension handlers. These new
    build plugins are full compilation targets in their own right, and
    have their own namespace, source files, NPM requirements, and package
    dependencies. The old `register_extension` API is deprecated. Please
    note that the `package.js` format and especially
    `_transitional_registerBuildPlugin` are not frozen interfaces and
    are subject to change in future releases.

  * Add `api.imply`, which allows one package to "imply" another. If
    package A implies package B, then anything that depends on package
    A automatically depends on package B as well (and receives package
    B's imports). This is useful for creating umbrella packages
    (`standard-app-packages`) or sometimes for factoring common code
    out of related packages (`accounts-base`).

* Move HTTP serving out of the server bootstrap and into the `webapp`
  package. This allows building Meteor apps that are not web servers
  (eg. command line tools, DDP clients, etc.). Connect middlewares can
  now be registered on the new `WebApp.connectHandlers` instead of the
  old `__meteor_bootstrap__.app`.

* The entire Meteor build process now has first-class source map
  support. A source map is maintained for every source file as it
  passes through the build pipeline. Currently, the source maps are
  only served in development mode. Not all web browsers support source
  maps yet and for those that do, you may have to turn on an option to
  enable them. Source maps will always be used when reporting
  exceptions on the server.

* Update the `coffeescript` package to generate source maps.

* Add new `Assets` API and `private` subdirectory for including and
  accessing static assets on the server. http://docs.meteor.com/#assets

* Add `Meteor.disconnect`. Call this to disconnect from the
  server and stop all live data updates. [#1151](https://github.com/meteor/meteor/issues/1151)

* Add `Match.Integer` to `check` for 32-bit signed integers.

* `Meteor.connect` has been renamed to `DDP.connect` and is now fully
  supported on the server. Server-to-server DDP connections use
  websockets, and can be used for both method calls and subscriptions.

* Rename `Meteor.default_connection` to `Meteor.connection` and
  `Meteor.default_server` to `Meteor.server`.

* Rename `Meteor.http` to `HTTP`.

* `ROOT_URL` may now have a path part. This allows serving multiple
  Meteor apps on the same domain.

* Support creating named unmanaged collections with
  `new Meteor.Collection("name", {connection: null})`.

* New `Log` function in the `logging` package which prints with
  timestamps, color, filenames and linenumbers.

* Include http response in errors from oauth providers. [#1246](https://github.com/meteor/meteor/issues/1246)

* The `observe` callback `movedTo` now has a fourth argument `before`.

* Move NPM control files for packages from `.npm` to
  `.npm/package`. This is to allow build plugins such as `coffeescript`
  to depend on NPM packages. Also, when removing the last NPM
  dependency, clean up the `.npm` dir.

* Remove deprecated `Meteor.is_client` and `Meteor.is_server` variables.

* Implement "meteor bundle --debug" [#748](https://github.com/meteor/meteor/issues/748)

* Add `forceApprovalPrompt` option to `Meteor.loginWithGoogle`. [#1226](https://github.com/meteor/meteor/issues/1226)

* Make server-side Mongo `insert`s, `update`s, and `remove`s run
  asynchronously when a callback is passed.

* Improve memory usage when calling `findOne()` on the server.

* Delete login tokens from server when user logs out.

* Rename package compatibility mode option to `add_files` from `raw` to
  `bare`.

* Fix Mongo selectors of the form: {$regex: /foo/}.

* Fix Spark memory leak.  [#1157](https://github.com/meteor/meteor/issues/1157)

* Fix EPIPEs during dev mode hot code reload.

* Fix bug where we would never quiesce if we tried to revive subs that errored
  out (5e7138d)

* Fix bug where `this.fieldname` in handlebars template might refer to a
  helper instead of a property of the current data context. [#1143](https://github.com/meteor/meteor/issues/1143)

* Fix submit events on IE8. [#1191](https://github.com/meteor/meteor/issues/1191)

* Handle `Meteor.loginWithX` being called with a callback but no options. [#1181](https://github.com/meteor/meteor/issues/1181)

* Work around a Chrome bug where hitting reload could cause a tab to
  lose the DDP connection and never recover. [#1244](https://github.com/meteor/meteor/issues/1244)

* Upgraded dependencies:
  * Node from 0.8.18 to 0.8.24
  * MongoDB from 2.4.3 to 2.4.4, now with SSL support
  * CleanCSS from 0.8.3 to 1.0.11
  * Underscore from 1.4.4 to 1.5.1
  * Fibers from 1.0.0 to 1.0.1
  * MongoDB Driver from 1.3.7 to 1.3.17

Patches contributed by GitHub users btipling, mizzao, timhaines and zol.


## v0.6.4.1, 2013-07-19

* Update mongodb driver to use version 0.2.1 of the bson module.


## v0.6.4, 2013-06-10

* Separate OAuth flow logic from Accounts into separate packages. The
  `facebook`, `github`, `google`, `meetup`, `twitter`, and `weibo`
  packages can be used to perform an OAuth exchange without creating an
  account and logging in.  [#1024](https://github.com/meteor/meteor/issues/1024)

* If you set the `DISABLE_WEBSOCKETS` environment variable, browsers will not
  attempt to connect to your app using Websockets. Use this if you know your
  server environment does not properly proxy Websockets to reduce connection
  startup time.

* Make `Meteor.defer` work in an inactive tab in iOS.  [#1023](https://github.com/meteor/meteor/issues/1023)

* Allow new `Random` instances to be constructed with specified seed. This
  can be used to create repeatable test cases for code that picks random
  values.  [#1033](https://github.com/meteor/meteor/issues/1033)

* Fix CoffeeScript error reporting to include source file and line
  number again.  [#1052](https://github.com/meteor/meteor/issues/1052)

* Fix Mongo queries which nested JavaScript RegExp objects inside `$or`.  [#1089](https://github.com/meteor/meteor/issues/1089)

* Upgraded dependencies:
  * Underscore from 1.4.2 to 1.4.4  [#776](https://github.com/meteor/meteor/issues/776)
  * http-proxy from 0.8.5 to 0.10.1  [#513](https://github.com/meteor/meteor/issues/513)
  * connect from 1.9.2 to 2.7.10
  * Node mongodb client from 1.2.13 to 1.3.7  [#1060](https://github.com/meteor/meteor/issues/1060)

Patches contributed by GitHub users awwx, johnston, and timhaines.


## v0.6.3, 2013-05-15

* Add new `check` package for ensuring that a value matches a required
  type and structure. This is used to validate untrusted input from the
  client. See http://docs.meteor.com/#match for details.

* Use Websockets by default on supported browsers. This reduces latency
  and eliminates the constant network spinner on iOS devices.

* With `autopublish` on, publish many useful fields on `Meteor.users`.

* Files in the `client/compatibility/` subdirectory of a Meteor app do
  not get wrapped in a new variable scope. This is useful for
  third-party libraries which expect `var` statements at the outermost
  level to be global.

* Add synthetic `tap` event for use on touch enabled devices. This is a
  replacement for `click` that fires immediately.

* When using the `http` package synchronously on the server, errors
  are thrown rather than passed in `result.error`

* The `manager` option to the `Meteor.Collection` constructor is now called
  `connection`. The old name still works for now.  [#987](https://github.com/meteor/meteor/issues/987)

* The `localstorage-polyfill` smart package has been replaced by a
  `localstorage` package, which defines a `Meteor._localStorage` API instead of
  trying to replace the DOM `window.localStorage` facility. (Now, apps can use
  the existence of `window.localStorage` to detect if the full localStorage API
  is supported.)  [#979](https://github.com/meteor/meteor/issues/979)

* Upgrade MongoDB from 2.2.1 to 2.4.3.

* Upgrade CoffeeScript from 1.5.0 to 1.6.2.  [#972](https://github.com/meteor/meteor/issues/972)

* Faster reconnects when regaining connectivity.  [#696](https://github.com/meteor/meteor/issues/696)

* `Email.send` has a new `headers` option to set arbitrary headers.  [#963](https://github.com/meteor/meteor/issues/963)

* Cursor transform functions on the server no longer are required to return
  objects with correct `_id` fields.  [#974](https://github.com/meteor/meteor/issues/974)

* Rework `observe()` callback ordering in minimongo to improve fiber
  safety on the server. This makes subscriptions on server to server DDP
  more usable.

* Use binary search in minimongo when updating ordered queries.  [#969](https://github.com/meteor/meteor/issues/969)

* Fix EJSON base64 decoding bug.  [#1001](https://github.com/meteor/meteor/issues/1001)

* Support `appcache` on Chromium.  [#958](https://github.com/meteor/meteor/issues/958)

Patches contributed by GitHub users awwx, jagill, spang, and timhaines.


## v0.6.2.1, 2013-04-24

* When authenticating with GitHub, include a user agent string. This
  unbreaks "Sign in with GitHub"

Patch contributed by GitHub user pmark.


## v0.6.2, 2013-04-16

* Better error reporting:
  * Capture real stack traces for `Meteor.Error`.
  * Report better errors with misconfigured OAuth services.

* Add per-package upgrade notices to `meteor update`.

* Experimental server-to-server DDP support: `Meteor.connect` on the
  server will connect to a remote DDP endpoint via WebSockets. Method
  calls should work fine, but subscriptions and minimongo on the server
  are still a work in progress.

* Upgrade d3 from 2.x to 3.1.4. See
  https://github.com/mbostock/d3/wiki/Upgrading-to-3.0 for compatibility notes.

* Allow CoffeeScript to set global variables when using `use strict`. [#933](https://github.com/meteor/meteor/issues/933)

* Return the inserted documented ID from `LocalCollection.insert`. [#908](https://github.com/meteor/meteor/issues/908)

* Add Weibo token expiration time to `services.weibo.expiresAt`.

* `Spiderable.userAgentRegExps` can now be modified to change what user agents
  are treated as spiders by the `spiderable` package.

* Prevent observe callbacks from affecting the arguments to identical
  observes. [#855](https://github.com/meteor/meteor/issues/855)

* Fix meteor command line tool when run from a home directory with
  spaces in its name. If you previously installed meteor release 0.6.0
  or 0.6.1 you'll need to uninstall and reinstall meteor to support
  users with spaces in their usernames (see
  https://github.com/meteor/meteor/blob/master/README.md#uninstalling-meteor)

Patches contributed by GitHub users andreas-karlsson, awwx, jacott,
joshuaconner, and timhaines.


## v0.6.1, 2013-04-08

* Correct NPM behavior in packages in case there is a `node_modules` directory
  somewhere above the app directory. [#927](https://github.com/meteor/meteor/issues/927)

* Small bug fix in the low-level `routepolicy` package.

Patches contributed by GitHub users andreas-karlsson and awwx.


## v0.6.0, 2013-04-04

* Meteor has a brand new distribution system! In this new system, code-named
  Engine, packages are downloaded individually and on demand. All of the
  packages in each official Meteor release are prefetched and cached so you can
  still use Meteor while offline. You can have multiple releases of Meteor
  installed simultaneously; apps are pinned to specific Meteor releases.
  All `meteor` commands accept a `--release` argument to specify which release
  to use; `meteor update` changes what release the app is pinned to.
  Inside an app, the name of the release is available at `Meteor.release`.
  When running Meteor directly from a git checkout, the release is ignored.

* Variables declared with `var` at the outermost level of a JavaScript
  source file are now private to that file. Remove the `var` to share
  a value between files.

* Meteor now supports any x86 (32- or 64-bit) Linux system, not just those which
  use Debian or RedHat package management.

* Apps may contain packages inside a top-level directory named `packages`.

* Packages may depend on [NPM modules](https://npmjs.org), using the new
  `Npm.depends` directive in their `package.js` file. (Note: if the NPM module
  has architecture-specific binary components, bundles built with `meteor
  bundle` or `meteor deploy` will contain the components as built for the
  developer's platform and may not run on other platforms.)

* Meteor's internal package tests (as well as tests you add to your app's
  packages with the unsupported `Tinytest` framework) are now run with the new
  command `meteor test-packages`.

* `{{#each}}` helper can now iterate over falsey values without throwing an
  exception. [#815](https://github.com/meteor/meteor/issues/815), [#801](https://github.com/meteor/meteor/issues/801)

* `{{#with}}` helper now only includes its block if its argument is not falsey,
  and runs an `{{else}}` block if provided if the argument is falsey. [#770](https://github.com/meteor/meteor/issues/770), [#866](https://github.com/meteor/meteor/issues/866)

* Twitter login now stores `profile_image_url` and `profile_image_url_https`
  attributes in the `user.services.twitter` namespace. [#788](https://github.com/meteor/meteor/issues/788)

* Allow packages to register file extensions with dots in the filename.

* When calling `this.changed` in a publish function, it is no longer an error to
  clear a field which was never set. [#850](https://github.com/meteor/meteor/issues/850)

* Deps API
  * Add `dep.depend()`, deprecate `Deps.depend(dep)` and
    `dep.addDependent()`.
  * If first run of `Deps.autorun` throws an exception, stop it and don't
    rerun.  This prevents a Spark exception when template rendering fails
    ("Can't call 'firstNode' of undefined").
  * If an exception is thrown during `Deps.flush` with no stack, the
    message is logged instead. [#822](https://github.com/meteor/meteor/issues/822)

* When connecting to MongoDB, use the JavaScript BSON parser unless specifically
  requested in `MONGO_URL`; the native BSON parser sometimes segfaults. (Meteor
  only started using the native parser in 0.5.8.)

* Calls to the `update` collection function in untrusted code may only use a
  whitelisted list of modifier operators.

Patches contributed by GitHub users awwx, blackcoat, cmather, estark37,
mquandalle, Primigenus, raix, reustle, and timhaines.


## v0.5.9, 2013-03-14

* Fix regression in 0.5.8 that prevented users from editing their own
  profile. [#809](https://github.com/meteor/meteor/issues/809)

* Fix regression in 0.5.8 where `Meteor.loggingIn()` would not update
  reactively. [#811](https://github.com/meteor/meteor/issues/811)


## v0.5.8, 2013-03-13

* Calls to the `update` and `remove` collection functions in untrusted code may
  no longer use arbitrary selectors. You must specify a single document ID when
  invoking these functions from the client (other than in a method stub).

  You may still use other selectors when calling `update` and `remove` on the
  server and from client method stubs, so you can replace calls that are no
  longer supported (eg, in event handlers) with custom method calls.

  The corresponding `update` and `remove` callbacks passed to `allow` and `deny`
  now take a single document instead of an array.

* Add new `appcache` package. Add this package to your project to speed
  up page load and make hot code reload smoother using the HTML5
  AppCache API. See http://docs.meteor.com/#appcache for details.

* Rewrite reactivity library. `Meteor.deps` is now `Deps` and has a new
  API. `Meteor.autorun` and `Meteor.flush` are now called `Deps.autorun` and
  `Deps.flush` (the old names still work for now). The other names under
  `Meteor.deps` such as `Context` no longer exist. The new API is documented at
  http://docs.meteor.com/#deps

* You can now provide a `transform` option to collections, which is a
  function that documents coming out of that collection are passed
  through. `find`, `findOne`, `allow`, and `deny` now take `transform` options,
  which may override the Collection's `transform`.  Specifying a `transform`
  of `null` causes you to receive the documents unmodified.

* Publish functions may now return an array of cursors to publish. Currently,
  the cursors must all be from different collections. [#716](https://github.com/meteor/meteor/issues/716)

* User documents have id's when `onCreateUser` and `validateNewUser` hooks run.

* Encode and store custom EJSON types in MongoDB.

* Support literate CoffeeScript files with the extension `.litcoffee`. [#766](https://github.com/meteor/meteor/issues/766)

* Add new login service provider for Meetup.com in `accounts-meetup` package.

* If you call `observe` or `observeChanges` on a cursor created with the
  `reactive: false` option, it now only calls initial add callbacks and
  does not continue watching the query. [#771](https://github.com/meteor/meteor/issues/771)

* In an event handler, if the data context is falsey, default it to `{}`
  rather than to the global object. [#777](https://github.com/meteor/meteor/issues/777)

* Allow specifying multiple event handlers for the same selector. [#753](https://github.com/meteor/meteor/issues/753)

* Revert caching header change from 0.5.5. This fixes image flicker on redraw.

* Stop making `Session` available on the server; it's not useful there. [#751](https://github.com/meteor/meteor/issues/751)

* Force URLs in stack traces in browser consoles to be hyperlinks. [#725](https://github.com/meteor/meteor/issues/725)

* Suppress spurious `changed` callbacks with empty `fields` from
  `Cursor.observeChanges`.

* Fix logic bug in template branch matching. [#724](https://github.com/meteor/meteor/issues/724)

* Make `spiderable` user-agent test case insensitive. [#721](https://github.com/meteor/meteor/issues/721)

* Fix several bugs in EJSON type support:
  * Fix `{$type: 5}` selectors for binary values on browsers that do
    not support `Uint8Array`.
  * Fix EJSON equality on falsey values.
  * Fix for returning a scalar EJSON type from a method. [#731](https://github.com/meteor/meteor/issues/731)

* Upgraded dependencies:
  * mongodb driver to version 1.2.13 (from 0.1.11)
  * mime module removed (it was unused)


Patches contributed by GitHub users awwx, cmather, graemian, jagill,
jmhredsox, kevinxucs, krizka, mitar, raix, and rasmuserik.


## v0.5.7, 2013-02-21

* The DDP wire protocol has been redesigned.

  * The handshake message is now versioned. This breaks backwards
    compatibility between sites with `Meteor.connect()`. Older meteor
    apps can not talk to new apps and vice versa. This includes the
    `madewith` package, apps using `madewith` must upgrade.

  * New [EJSON](http://docs.meteor.com/#ejson) package allows you to use
    Dates, Mongo ObjectIDs, and binary data in your collections and
    Session variables.  You can also add your own custom datatypes.

  * Meteor now correctly represents empty documents in Collections.

  * There is an informal specification in `packages/livedata/DDP.md`.


* Breaking API changes

  * Changed the API for `observe`.  Observing with `added`, `changed`
    and `removed` callbacks is now unordered; for ordering information
    use `addedAt`, `changedAt`, `removedAt`, and `movedTo`. Full
    documentation is in the [`observe` docs](http://docs.meteor.com/#observe).
    All callers of `observe` need to be updated.

  * Changed the API for publish functions that do not return a cursor
    (ie functions that call `this.set` and `this.unset`). See the
    [`publish` docs](http://docs.meteor.com/#meteor_publish) for the new
    API.


* New Features

  * Added new [`observeChanges`](http://docs.meteor.com/#observe_changes)
    API for keeping track of the contents of a cursor more efficiently.

  * There is a new reactive function on subscription handles: `ready()`
    returns true when the subscription has received all of its initial
    documents.

  * Added `Session.setDefault(key, value)` so you can easily provide
    initial values for session variables that will not be clobbered on
    hot code push.

  * You can specify that a collection should use MongoDB ObjectIDs as
    its `_id` fields for inserts instead of strings. This allows you to
    use Meteor with existing MongoDB databases that have ObjectID
    `_id`s. If you do this, you must use `EJSON.equals()` for comparing
    equality instead of `===`. See http://docs.meteor.com/#meteor_collection.

  * New [`random` package](http://docs.meteor.com/#random) provides
    several functions for generating random values. The new
    `Random.id()` function is used to provide shorter string IDs for
    MongoDB documents. `Meteor.uuid()` is deprecated.

  * `Meteor.status()` can return the status `failed` if DDP version
    negotiation fails.


* Major Performance Enhancements

  * Rewrote subscription duplication detection logic to use a more
    efficient algorithm. This significantly reduces CPU usage on the
    server during initial page load and when dealing with large amounts
    of data.

  * Reduced unnecessary MongoDB re-polling of live queries. Meteor no
    longer polls for changes on queries that specify `_id` when
    updates for a different specific `_id` are processed. This
    drastically improves performance when dealing with many
    subscriptions and updates to individual objects, such as those
    generated by the `accounts-base` package on the `Meteor.users`
    collection.


* Upgraded UglifyJS2 to version 2.2.5


Patches contributed by GitHub users awwx and michaelglenadams.


## v0.5.6, 2013-02-15

* Fix 0.5.5 regression: Minimongo selectors matching subdocuments under arrays
  did not work correctly.

* Some Bootstrap icons should have appeared white.

Patches contributed by GitHub user benjaminchelli.

## v0.5.5, 2013-02-13

* Deprecate `Meteor.autosubscribe`. `Meteor.subscribe` now works within
  `Meteor.autorun`.

* Allow access to `Meteor.settings.public` on the client. If the JSON
  file you gave to `meteor --settings` includes a field called `public`,
  that field will be available on the client as well as the server.

* `@import` works in `less`. Use the `.lessimport` file extension to
  make a less file that is ignored by preprocessor so as to avoid double
  processing. [#203](https://github.com/meteor/meteor/issues/203)

* Upgrade Fibers to version 1.0.0. The `Fiber` and `Future` symbols are
  no longer exposed globally. To use fibers directly you can use:
   `var Fiber = __meteor_bootstrap__.require('fibers');` and
   `var Future = __meteor_bootstrap__.require('fibers/future');`

* Call version 1.1 of the Twitter API when authenticating with
  OAuth. `accounts-twitter` users have until March 5th, 2013 to
  upgrade before Twitter disables the old API. [#527](https://github.com/meteor/meteor/issues/527)

* Treat Twitter ids as strings, not numbers, as recommended by
  Twitter. [#629](https://github.com/meteor/meteor/issues/629)

* You can now specify the `_id` field of a document passed to `insert`.
  Meteor still auto-generates `_id` if it is not present.

* Expose an `invalidated` flag on `Meteor.deps.Context`.

* Populate user record with additional data from Facebook and Google. [#664](https://github.com/meteor/meteor/issues/664)

* Add Facebook token expiration time to `services.facebook.expiresAt`. [#576](https://github.com/meteor/meteor/issues/576)

* Allow piping a password to `meteor deploy` on `stdin`. [#623](https://github.com/meteor/meteor/issues/623)

* Correctly type cast arguments to handlebars helper. [#617](https://github.com/meteor/meteor/issues/617)

* Fix leaked global `userId` symbol.

* Terminate `phantomjs` properly on error when using the `spiderable`
  package. [#571](https://github.com/meteor/meteor/issues/571)

* Stop serving non-cachable files with caching headers. [#631](https://github.com/meteor/meteor/issues/631)

* Fix race condition if server restarted between page load and initial
  DDP connection. [#653](https://github.com/meteor/meteor/issues/653)

* Resolve issue where login methods sometimes blocked future methods. [#555](https://github.com/meteor/meteor/issues/555)

* Fix `Meteor.http` parsing of JSON responses on Firefox. [#553](https://github.com/meteor/meteor/issues/553)

* Minimongo no longer uses `eval`. [#480](https://github.com/meteor/meteor/issues/480)

* Serve 404 for `/app.manifest`. This allows experimenting with the
  upcoming `appcache` smart package. [#628](https://github.com/meteor/meteor/issues/628)

* Upgraded many dependencies, including:
  * node.js to version 0.8.18
  * jquery-layout to version 1.3.0RC
  * Twitter Bootstrap to version 2.3.0
  * Less to version 1.3.3
  * Uglify to version 2.2.3
  * useragent to version 2.0.1

Patches contributed by GitHub users awwx, bminer, bramp, crunchie84,
danawoodman, dbimmler, Ed-von-Schleck, geoffd123, jperl, kevee,
milesmatthias, Primigenus, raix, timhaines, and xenolf.


## v0.5.4, 2013-01-08

* Fix 0.5.3 regression: `meteor run` could fail on OSX 10.8 if environment
  variables such as `DYLD_LIBRARY_PATH` are set.


## v0.5.3, 2013-01-07

* Add `--settings` argument to `meteor deploy` and `meteor run`. This
  allows you to specify deployment-specific information made available
  to server code in the variable `Meteor.settings`.

* Support unlimited open tabs in a single browser. Work around the
  browser per-hostname connection limit by using randomized hostnames
  for deployed apps. [#131](https://github.com/meteor/meteor/issues/131)

* minimongo improvements:
  * Allow observing cursors with `skip` or `limit`.  [#528](https://github.com/meteor/meteor/issues/528)
  * Allow sorting on `dotted.sub.keys`.  [#533](https://github.com/meteor/meteor/issues/533)
  * Allow querying specific array elements (`foo.1.bar`).
  * `$and`, `$or`, and `$nor` no longer accept empty arrays (for consistency
    with Mongo)

* Re-rendering a template with Spark no longer reverts changes made by
  users to a `preserve`d form element. Instead, the newly rendered value
  is only applied if it is different from the previously rendered value.
  Additionally, `<INPUT>` elements with type other than TEXT can now have
  reactive values (eg, the labels on submit buttons can now be
  reactive).  [#510](https://github.com/meteor/meteor/issues/510) [#514](https://github.com/meteor/meteor/issues/514) [#523](https://github.com/meteor/meteor/issues/523) [#537](https://github.com/meteor/meteor/issues/537) [#558](https://github.com/meteor/meteor/issues/558)

* Support JavaScript RegExp objects in selectors in Collection write
  methods on the client, eg `myCollection.remove({foo: /bar/})`.  [#346](https://github.com/meteor/meteor/issues/346)

* `meteor` command-line improvements:
  * Improve error message when mongod fails to start.
  * The `NODE_OPTIONS` environment variable can be used to pass command-line
    flags to node (eg, `--debug` or `--debug-brk` to enable the debugger).
  * Die with error if an app name is mistakenly passed to `meteor reset`.

* Add support for "offline" access tokens with Google login. [#464](https://github.com/meteor/meteor/issues/464) [#525](https://github.com/meteor/meteor/issues/525)

* Don't remove `serviceData` fields from previous logins when logging in
  with an external service.

* Improve `OAuth1Binding` to allow making authenticated API calls to
  OAuth1 providers (eg Twitter).  [#539](https://github.com/meteor/meteor/issues/539)

* New login providers automatically work with `{{loginButtons}}` without
  needing to edit the `accounts-ui-unstyled` package.  [#572](https://github.com/meteor/meteor/issues/572)

* Use `Content-Type: application/json` by default when sending JSON data
  with `Meteor.http`.

* Improvements to `jsparse`: hex literals, keywords as property names, ES5 line
  continuations, trailing commas in object literals, line numbers in error
  messages, decimal literals starting with `.`, regex character classes with
  slashes.

* Spark improvements:
  * Improve rendering of `<SELECT>` elements on IE.  [#496](https://github.com/meteor/meteor/issues/496)
  * Don't lose nested data contexts in IE9/10 after two seconds.  [#458](https://github.com/meteor/meteor/issues/458)
  * Don't print a stack trace if DOM nodes are manually removed
    from the document without calling `Spark.finalize`.  [#392](https://github.com/meteor/meteor/issues/392)

* Always use the `autoReconnect` flag when connecting to Mongo.  [#425](https://github.com/meteor/meteor/issues/425)

* Fix server-side `observe` with no `added` callback.  [#589](https://github.com/meteor/meteor/issues/589)

* Fix re-sending method calls on reconnect.  [#538](https://github.com/meteor/meteor/issues/538)

* Remove deprecated `/sockjs` URL support from `Meteor.connect`.

* Avoid losing a few bits of randomness in UUID v4 creation.  [#519](https://github.com/meteor/meteor/issues/519)

* Update clean-css package from 0.8.2 to 0.8.3, fixing minification of `0%`
  values in `hsl` colors.  [#515](https://github.com/meteor/meteor/issues/515)

Patches contributed by GitHub users Ed-von-Schleck, egtann, jwulf, lvbreda,
martin-naumann, meawoppl, nwmartin, timhaines, and zealoushacker.


## v0.5.2, 2012-11-27

* Fix 0.5.1 regression: Cursor `observe` works during server startup.  [#507](https://github.com/meteor/meteor/issues/507)

## v0.5.1, 2012-11-20

* Speed up server-side subscription handling by avoiding redundant work
  when the same Mongo query is observed multiple times concurrently (eg,
  by multiple users subscribing to the same subscription), and by using
  a simpler "unordered" algorithm.

* Meteor now waits to invoke method callbacks until all the data written by the
  method is available in the local cache. This way, method callbacks can see the
  full effects of their writes. This includes the callbacks passed to
  `Meteor.call` and `Meteor.apply`, as well as to the `Meteor.Collection`
  `insert`/`update`/`remove` methods.

  If you want to process the method's result as soon as it arrives from the
  server, even if the method's writes are not available yet, you can now specify
  an `onResultReceived` callback to `Meteor.apply`.

* Rework latency compensation to show server data changes sooner. Previously, as
  long as any method calls were in progress, Meteor would buffer all data
  changes sent from the server until all methods finished. Meteor now only
  buffers writes to documents written by client stubs, and applies the writes as
  soon as all methods that wrote that document have finished.

* `Meteor.userLoaded()` and `{{currentUserLoaded}}` have been removed.
  Previously, during the login process on the client, `Meteor.userId()` could be
  set but the document at `Meteor.user()` could be incomplete. Meteor provided
  the function `Meteor.userLoaded()` to differentiate between these states. Now,
  this in-between state does not occur: when a user logs in, `Meteor.userId()`
  only is set once `Meteor.user()` is fully loaded.

* New reactive function `Meteor.loggingIn()` and template helper
  `{{loggingIn}}`; they are true whenever some login method is in progress.
  `accounts-ui` now uses this to show an animation during login.

* The `sass` CSS preprocessor package has been removed. It was based on an
  unmaintained NPM module which did not implement recent versions of the Sass
  language and had no error handling.  Consider using the `less` or `stylus`
  packages instead.  [#143](https://github.com/meteor/meteor/issues/143)

* `Meteor.setPassword` is now called `Accounts.setPassword`, matching the
  documentation and original intention.  [#454](https://github.com/meteor/meteor/issues/454)

* Passing the `wait` option to `Meteor.apply` now waits for all in-progress
  method calls to finish before sending the method, instead of only guaranteeing
  that its callback occurs after the callbacks of in-progress methods.

* New function `Accounts.callLoginMethod` which should be used to call custom
  login handlers (such as those registered with
  `Accounts.registerLoginHandler`).

* The callbacks for `Meteor.loginWithToken` and `Accounts.createUser` now match
  the other login callbacks: they are called with error on error or with no
  arguments on success.

* Fix bug where method calls could be dropped during a brief disconnection. [#339](https://github.com/meteor/meteor/issues/339)

* Prevent running the `meteor` command-line tool and server on unsupported Node
  versions.

* Fix Minimongo query bug with nested objects.  [#455](https://github.com/meteor/meteor/issues/455)

* In `accounts-ui`, stop page layout from changing during login.

* Use `path.join` instead of `/` in paths (helpful for the unofficial Windows
  port) [#303](https://github.com/meteor/meteor/issues/303)

* The `spiderable` package serves pages to
  [`facebookexternalhit`](https://www.facebook.com/externalhit_uatext.php) [#411](https://github.com/meteor/meteor/issues/411)

* Fix error on Firefox with DOM Storage disabled.

* Avoid invalidating listeners if setUserId is called with current value.

* Upgrade many dependencies, including:
  * MongoDB 2.2.1 (from 2.2.0)
  * underscore 1.4.2 (from 1.3.3)
  * bootstrap 2.2.1 (from 2.1.1)
  * jQuery 1.8.2 (from 1.7.2)
  * less 1.3.1 (from 1.3.0)
  * stylus 0.30.1 (from 0.29.0)
  * coffee-script 1.4.0 (from 1.3.3)

Patches contributed by GitHub users ayal, dandv, possibilities, TomWij,
tmeasday, and workmad3.

## v0.5.0, 2012-10-17

* This release introduces Meteor Accounts, a full-featured auth system that supports
  - fine-grained user-based control over database reads and writes
  - federated login with any OAuth provider (with built-in support for
    Facebook, GitHub, Google, Twitter, and Weibo)
  - secure password login
  - email validation and password recovery
  - an optional set of UI widgets implementing standard login/signup/password
    change/logout flows

  When you upgrade to Meteor 0.5.0, existing apps will lose the ability to write
  to the database from the client. To restore this, either:
  - configure each of your collections with
    [`collection.allow`](http://docs.meteor.com/#allow) and
    [`collection.deny`](http://docs.meteor.com/#deny) calls to specify which
    users can perform which write operations, or
  - add the `insecure` smart package (which is included in new apps by default)
    to restore the old behavior where anyone can write to any collection which
    has not been configured with `allow` or `deny`

  For more information on Meteor Accounts, see
  http://docs.meteor.com/#dataandsecurity and
  http://docs.meteor.com/#accounts_api

* The new function `Meteor.autorun` allows you run any code in a reactive
  context. See http://docs.meteor.com/#meteor_autorun

* Arrays and objects can now be stored in the `Session`; mutating the value you
  retrieve with `Session.get` does not affect the value in the session.

* On the client, `Meteor.apply` takes a new `wait` option, which ensures that no
  further method calls are sent to the server until this method is finished; it
  is used for login and logout methods in order to keep the user ID
  well-defined. You can also specifiy an `onReconnect` handler which is run when
  re-establishing a connection; Meteor Accounts uses this to log back in on
  reconnect.

* Meteor now provides a compatible replacement for the DOM `localStorage`
  facility that works in IE7, in the `localstorage-polyfill` smart package.

* Meteor now packages the D3 library for manipulating documents based on data in
  a smart package called `d3`.

* `Meteor.Collection` now takes its optional `manager` argument (used to
  associate a collection with a server you've connected to with
  `Meteor.connect`) as a named option. (The old call syntax continues to work
  for now.)

* Fix a bug where trying to immediately resubscribe to a record set after
  unsubscribing could fail silently.

* Better error handling for failed Mongo writes from inside methods; previously,
  errors here could cause clients to stop processing data from the server.


Patches contributed by GitHub users bradens, dandv, dybskiy, possibilities,
zhangcheng, and 75lb.


## v0.4.2, 2012-10-02

* Fix connection failure on iOS6. SockJS 0.3.3 includes this fix.

* The new `preserve-inputs` package, included by default in new Meteor apps,
  restores the pre-v0.4.0 behavior of "preserving" all form input elements by ID
  and name during re-rendering; users who want more precise control over
  preservation can still use the APIs added in v0.4.0.

* A few changes to the `Meteor.absoluteUrl` function:
  - Added a `replaceLocalhost` option.
  - The `ROOT_URL` environment variable is respected by `meteor run`.
  - It is now included in all apps via the `meteor` package. Apps that
    explicitly added the now-deprecated `absolute-url` smart package will log a
    deprecation warning.

* Upgrade Node from 0.8.8 to 0.8.11.

* If a Handlebars helper function `foo` returns null, you can now run do
  `{{foo.bar}}` without error, just like when `foo` is a non-existent property.

* If you pass a non-scalar object to `Session.set`, an error will now be thrown
  (matching the behavior of `Session.equals`). [#215](https://github.com/meteor/meteor/issues/215)

* HTML pages are now served with a `charset=utf-8` Content-Type header. [#264](https://github.com/meteor/meteor/issues/264)

* The contents of `<select>` tags can now be reactive even in IE 7 and 8.

* The `meteor` tool no longer gets confused if a parent directory of your
  project is named `public`. [#352](https://github.com/meteor/meteor/issues/352)

* Fix a race condition in the `spiderable` package which could include garbage
  in the spidered page.

* The REPL run by `admin/node.sh` no longer crashes Emacs M-x shell on exit.

* Refactor internal `reload` API.

* New internal `jsparse` smart package. Not yet exposed publicly.


Patch contributed by GitHub user yanivoliver.


## v0.4.1, 2012-09-24

* New `email` smart package, with [`Email.send`](http://docs.meteor.com/#email)
  API.

* Upgrade Node from 0.6.17 to 0.8.8, as well as many Node modules in the dev
  bundle; those that are user-exposed are:
  * coffee-script: 1.3.3 (from 1.3.1)
  * stylus: 0.29.0 (from 0.28.1)
  * nib: 0.8.2 (from 0.7.0)

* All publicly documented APIs now use `camelCase` rather than
  `under_scores`. The old spellings continue to work for now. New names are:
  - `Meteor.isClient`/`isServer`
  - `this.isSimulation` inside a method invocation
  - `Meteor.deps.Context.onInvalidate`
  - `Meteor.status().retryCount`/`retryTime`

* Spark improvements
  * Optimize selector matching for event maps.
  * Fix `Spark._currentRenderer` behavior in timer callbacks.
  * Fix bug caused by interaction between `Template.foo.preserve` and
    `{{#constant}}`. [#323](https://github.com/meteor/meteor/issues/323)
  * Allow `{{#each}}` over a collection of objects without `_id`. [#281](https://github.com/meteor/meteor/issues/281)
  * Spark now supports Firefox 3.6.
  * Added a script to build a standalone spark.js that does not depend on
    Meteor (it depends on jQuery or Sizzle if you need IE7 support,
    and otherwise is fully standalone).

* Database writes from within `Meteor.setTimeout`/`setInterval`/`defer` will be
  batched with other writes from the current method invocation if they start
  before the method completes.

* Make `Meteor.Cursor.forEach` fully synchronous even if the user's callback
  yields. [#321](https://github.com/meteor/meteor/issues/321).

* Recover from exceptions thrown in `Meteor.publish` handlers.

* Upgrade bootstrap to version 2.1.1. [#336](https://github.com/meteor/meteor/issues/336), [#337](https://github.com/meteor/meteor/issues/337), [#288](https://github.com/meteor/meteor/issues/288), [#293](https://github.com/meteor/meteor/issues/293)

* Change the implementation of the `meteor deploy` password prompt to not crash
  Emacs M-x shell.

* Optimize `LocalCollection.remove(id)` to be O(1) rather than O(n).

* Optimize client-side database performance when receiving updated data from the
  server outside of method calls.

* Better error reporting when a package in `.meteor/packages` does not exist.

* Better error reporting for coffeescript. [#331](https://github.com/meteor/meteor/issues/331)

* Better error handling in `Handlebars.Exception`.


Patches contributed by GitHub users fivethirty, tmeasday, and xenolf.


## v0.4.0, 2012-08-30

* Merge Spark, a new live page update engine
  * Breaking API changes
     * Input elements no longer preserved based on `id` and `name`
       attributes. Use [`preserve`](http://docs.meteor.com/#template_preserve)
       instead.
     * All `Meteor.ui` functions removed. Use `Meteor.render`,
       `Meteor.renderList`, and
       [Spark](https://github.com/meteor/meteor/wiki/Spark) functions instead.
     * New template functions (eg. `created`, `rendered`, etc) may collide with
       existing helpers. Use `Template.foo.helpers()` to avoid conflicts.
     * New syntax for declaring event maps. Use
       `Template.foo.events({...})`. For backwards compatibility, both syntaxes
       are allowed for now.
  * New Template features
     * Allow embedding non-Meteor widgets (eg. Google Maps) using
       [`{{#constant}}`](http://docs.meteor.com/#constant)
     * Callbacks when templates are rendered. See
       http://docs.meteor.com/#template_rendered
     * Explicit control of which nodes are preserved during re-rendering. See
       http://docs.meteor.com/#template_preserve
     * Easily find nodes within a template in event handlers and callbacks. See
       http://docs.meteor.com/#template_find
     * Allow parts of a template to be independently reactive with the
       [`{{#isolate}}`](http://docs.meteor.com/#isolate) block helper.

* Use PACKAGE_DIRS environment variable to override package location. [#227](https://github.com/meteor/meteor/issues/227)

* Add `absolute-url` package to construct URLs pointing to the application.

* Allow modifying documents returned by `observe` callbacks. [#209](https://github.com/meteor/meteor/issues/209)

* Fix periodic crash after client disconnect. [#212](https://github.com/meteor/meteor/issues/212)

* Fix minimingo crash on dotted queries with undefined keys. [#126](https://github.com/meteor/meteor/issues/126)


## v0.3.9, 2012-08-07

* Add `spiderable` package to allow web crawlers to index Meteor apps.

* `meteor deploy` uses SSL to protect application deployment.

* Fix `stopImmediatePropagation()`. [#205](https://github.com/meteor/meteor/issues/205)


## v0.3.8, 2012-07-12

* HTTPS support
  * Add `force-ssl` package to require site to load over HTTPS.
  * Use HTTPS for install script and `meteor update`.
  * Allow runtime configuration of default DDP endpoint.

* Handlebars improvements
  * Implement dotted path traversal for helpers and methods.
  * Allow functions in helper arguments.
  * Change helper nesting rules to allow functions as arguments.
  * Fix `{{this.foo}}` to never invoke helper `foo`.
  * Make event handler `this` reflect the node that matched the selector instead
    of the event target node.
  * Fix keyword arguments to helpers.

* Add `nib` support to stylus package. [#175](https://github.com/meteor/meteor/issues/175)

* Upgrade bootstrap to version 2.0.4. [#173](https://github.com/meteor/meteor/issues/173)

* Print changelog after `meteor update`.

* Fix mouseenter and mouseleave events. [#224](https://github.com/meteor/meteor/issues/224)

* Fix issue with spurious heartbeat failures on busy connections.

* Fix exception in minimongo when matching non-arrays using `$all`. [#183](https://github.com/meteor/meteor/issues/183)

* Fix serving an empty file when no cacheable assets exist. [#179](https://github.com/meteor/meteor/issues/179)


## v0.3.7, 2012-06-06

* Better parsing of `.html` template files
  * Allow HTML comments (`<!-- -->`) at top level
  * Allow whitespace anywhere in open/close tag
  * Provide names and line numbers on error
  * More helpful error messages

* Form control improvements
  * Fix reactive radio buttons in Internet Explorer.
  * Fix reactive textareas to update consistently across browsers, matching text
    field behavior.

* `http` package bug fixes:
  * Send correct Content-Type when POSTing `params` from the server. [#172](https://github.com/meteor/meteor/issues/172)
  * Correctly detect JSON response Content-Type when a charset is present.

* Support `Handlebars.SafeString`. [#160](https://github.com/meteor/meteor/issues/160)

* Fix intermittent "Cursor is closed" mongo error.

* Fix "Cannot read property 'nextSibling' of null" error in certain nested
  templates. [#142](https://github.com/meteor/meteor/issues/142)

* Add heartbeat timer on the client to notice when the server silently goes
  away.


## v0.3.6, 2012-05-16

* Rewrite event handling. `this` in event handlers now refers to the data
  context of the element that generated the event, *not* the top-level data
  context of the template where the event is declared.

* Add /websocket endpoint for raw websockets. Pass websockets through
  development mode proxy.

* Simplified API for Meteor.connect, which now receives a URL to a Meteor app
  rather than to a sockjs endpoint.

* Fix livedata to support subscriptions with overlapping documents.

* Update node.js to 0.6.17 to fix potential security issue.


## v0.3.5, 2012-04-28

* Fix 0.3.4 regression: Call event map handlers on bubbled events. [#107](https://github.com/meteor/meteor/issues/107)


## v0.3.4, 2012-04-27

* Add Twitter `bootstrap` package. [#84](https://github.com/meteor/meteor/issues/84)

* Add packages for `sass` and `stylus` CSS pre-processors. [#40](https://github.com/meteor/meteor/issues/40), [#50](https://github.com/meteor/meteor/issues/50)

* Bind events correctly on top level elements in a template.

* Fix dotted path selectors in minimongo. [#88](https://github.com/meteor/meteor/issues/88)

* Make `backbone` package also run on the server.

* Add `bare` option to coffee-script compilation so variables can be shared
  between multiple coffee-script file. [#85](https://github.com/meteor/meteor/issues/85)

* Upgrade many dependency versions. User visible highlights:
 * node.js 0.6.15
 * coffee-script 1.3.1
 * less 1.3.0
 * sockjs 0.3.1
 * underscore 1.3.3
 * backbone 0.9.2

* Several documentation fixes and test coverage improvements.


## v0.3.3, 2012-04-20

* Add `http` package for making HTTP requests to remote servers.

* Add `madewith` package to put a live-updating Made with Meteor badge on apps.

* Reduce size of mongo database on disk (--smallfiles).

* Prevent unnecessary hot-code pushes on deployed apps during server migration.

* Fix issue with spaces in directory names. [#39](https://github.com/meteor/meteor/issues/39)

* Workaround browser caching issues in development mode by using query
  parameters on all JavaScript and CSS requests.

* Many documentation and test fixups.


## v0.3.2, 2012-04-10

* Initial public launch<|MERGE_RESOLUTION|>--- conflicted
+++ resolved
@@ -1,15 +1,13 @@
 ## v.NEXT
 
-<<<<<<< HEAD
 * An `onExternalLogin` hook has been added to the accounts system, to allow
   the customization of OAuth user profile updates.
   [PR #9042](https://github.com/meteor/meteor/pull/9042)
-=======
+
 * Enables passing `false` to `cursor.count()` on the client to prevent skip
   and limit from having an effect on the result.
   [Issue #1201](https://github.com/meteor/meteor/issues/1201)
   [PR #9205](https://github.com/meteor/meteor/pull/9205)
->>>>>>> 4dc93f5b
 
 * iOS icons and launch screens have been updated to support iOS 11
   [Issue #9196](https://github.com/meteor/meteor/issues/9196)
