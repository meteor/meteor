## v.NEXT

<<<<<<< HEAD
* A subscription's `onReady` is now fired again during a re-subscription, even
  if the subscription has the same arguments.  Previously, when subscribing
  to a publication the `onReady` would have only been called if the arguments
  were different, creating a confusing difference in functionality.  This may be
  breaking behavior if an app uses the firing of `onReady` as an assumption
  that the data was just received from the server.  If such functionality is
  still necessary, consider using
  [`observe`](https://docs.meteor.com/api/collections.html#Mongo-Cursor-observe)
  or
  [`observeChanges`](https://docs.meteor.com/api/collections.html#Mongo-Cursor-observeChanges)
  [PR #8754](https://github.com/meteor/meteor/pull/8754)
  [Issue #1173](https://github.com/meteor/meteor/issues/1173)
=======
* `observe`/`observeChanges` callbacks are now bound using `Meteor.bindEnvironment`.
  The same `EnvironmentVariable`s that were present when `observe`/`observeChanges`
  was called are now available inside the callbacks.
  [PR #8734](https://github.com/meteor/meteor/pull/8734)
>>>>>>> 1eb57892

* `reactive-dict` now supports setting initial data when defining a named
  `ReactiveDict`. No longer run migration logic when used on the server,
  this is to prevent duplicate name error on reloads. Initial data is now
  properly serialized.

* `accounts-password` now uses `example.com` as a default "from" address instead
  of `meteor.com`. This change could break account-related e-mail notifications
  (forgot password, activation, etc.) for applications which do not properly
  configure a "from" domain since e-mail providers will often reject mail sent
  from `example.com`. Ensure that `Accounts.emailTemplates.from` is set to a
  proper domain in all applications.
  [PR #8760](https://github.com/meteor/meteor/issues/8760)

* Add `DDP._CurrentPublicationInvocation` and `DDP._CurrentMethodInvocation`.
  `DDP._CurrentInvocation` remains for backwards-compatibility. This change
  allows method calls from publications to inherit the `connection` from the
  the publication which called the method.
  [PR #8629](https://github.com/meteor/meteor/pull/8629)

  > Note: If you're calling methods from publications that are using `this.connection`
  > to see if the method was called from server code or not. These checks will now
  > be more restrictive because `this.connection` will now be available when a
  > method is called from a publication.

* Fix issue with publications temporarily having `DDP._CurrentInvocation` set on
  re-run after a user logged in.  This is now provided through
  `DDP._CurrentPublicationInvocation` at all times inside a publication,
  as described above.
  [PR #8031](https://github.com/meteor/meteor/pull/8031)
  [PR #8629](https://github.com/meteor/meteor/pull/8629)

* `Meteor.userId()` and `Meteor.user()` can now be used in both method calls and
  publications.
  [PR #8629](https://github.com/meteor/meteor/pull/8629)

* `this.onStop` callbacks in publications are now run with the publication's
  context and with its `EnvironmentVariable`s bound.
  [PR #8629](https://github.com/meteor/meteor/pull/8629)

* The `reify` npm package has been upgraded to version 0.11.22.

* Illegal characters in paths written in build output directories will now
  be replaced with `_`s rather than removed, so that file and directory
  names consisting of only illegal characters do not become empty
  strings. [PR #8765](https://github.com/meteor/meteor/pull/8765).

* The `coffeescript` package has been updated to use CoffeeScript version
  1.12.6. [PR #8777](https://github.com/meteor/meteor/pull/8777)

## v1.5, 2017-05-30

* The `meteor-base` package implies a new `dynamic-import` package, which
  provides runtime support for [the proposed ECMAScript dynamic
  `import(...)` syntax](https://github.com/tc39/proposal-dynamic-import),
  enabling asynchronous module fetching or "code splitting." If your app
  does not use the `meteor-base` package, you can use the package by
  simply running `meteor add dynamic-import`. See this [blog
  post](https://blog.meteor.com/meteor-1-5-react-loadable-f029a320e59c)
  and [PR #8327](https://github.com/meteor/meteor/pull/8327) for more
  information about how dynamic `import(...)` works in Meteor, and how to
  use it in your applications.

* The `ecmascript-runtime` package, which provides polyfills for various
  new ECMAScript runtime APIs and language features, has been split into
  `ecmascript-runtime-client` and `ecmascript-runtime-server`, to reflect
  the different needs of browsers versus Node 4. The client runtime now
  relies on the `core-js` library found in the `node_modules` directory of
  the application, rather than a private duplicate installed via
  `Npm.depends`. This is unlikely to be a disruptive change for most
  developers, since the `babel-runtime` npm package is expected to be
  installed, and `core-js` is a dependency of `babel-runtime`, so
  `node_modules/core-js` should already be present. If that's not the
  case, just run `meteor npm install --save core-js` to install it.

* The `npm` npm package has been upgraded to version 4.6.1.

* The `meteor-babel` npm package has been upgraded to version 0.21.4,
  enabling the latest Reify compiler and the transform-class-properties
  plugin, among other improvements.

* The `reify` npm package has been upgraded to version 0.11.21, fixing
  [issue #8595](https://github.com/meteor/meteor/issues/8595) and
  improving compilation and runtime performance.

> Note: With this version of Reify, `import` declarations are compiled to
  `module.watch(require(id), ...)` instead of `module.importSync(id, ...)`
  or the older `module.import(id, ...)`. The behavior of the compiled code
  should be the same as before, but the details seemed different enough to
  warrant a note.

* The `install` npm package has been upgraded to version 0.10.1.

* The `meteor-promise` npm package has been upgraded to version 0.8.4.

* The `uglify-js` npm package has been upgraded to version 3.0.13, fixing
  [#8704](https://github.com/meteor/meteor/issues/8704).

* If you're using the `standard-minifier-js` Meteor package, as most
  Meteor developers do, it will now produce a detailed analysis of package
  and module sizes within your production `.js` bundle whenever you run
  `meteor build` or `meteor run --production`. These data are served by
  the application web server at the same URL as the minified `.js` bundle,
  except with a `.stats.json` file extension instead of `.js`. If you're
  using a different minifier plugin, and would like to support similar
  functionality, refer to
  [these](https://github.com/meteor/meteor/pull/8327/commits/084801237a8c288d99ec82b0fbc1c76bdf1aab16)
  [commits](https://github.com/meteor/meteor/pull/8327/commits/1c8bc7353e9a8d526880634a58c506b423c4a55e)
  for inspiration.

* To visualize the bundle size data produced by `standard-minifier-js`,
  run `meteor add bundle-visualizer` and then start your development
  server in production mode with `meteor run --production`. Be sure to
  remove the `bundle-visualizer` package before actually deploying your
  app, or the visualization will be displayed to your users.

* If you've been developing an app with multiple versions of Meteor, or
  testing with beta versions, and you haven't recently run `meteor reset`,
  your `.meteor/local/bundler-cache` directory may have become quite
  large. This is just a friendly reminder that this directory is perfectly
  safe to delete, and Meteor will repopulate it with only the most recent
  cached bundles.

* Apps created with `meteor create --bare` now use the `static-html`
  package for processing `.html` files instead of `blaze-html-templates`,
  to avoid large unnecessary dependencies like the `jquery` package.

* Babel plugins now receive file paths without leading `/` characters,
  which should prevent confusion about whether the path should be treated
  as absolute. [PR #8610](https://github.com/meteor/meteor/pull/8610)

* It is now possible to override the Cordova iOS and/or Android
  compatibility version by setting the `METEOR_CORDOVA_COMPAT_VERSION_IOS`
  and/or `METEOR_CORDOVA_COMPAT_VERSION_ANDROID` environment variables.
  [PR #8581](https://github.com/meteor/meteor/pull/8581)

* Modules in `node_modules` directories will no longer automatically have
  access to the `Buffer` polyfill on the client, since that polyfill
  contributed more than 22KB of minified JavaScript to the client bundle,
  and was rarely used. If you really need the Buffer API on the client,
  you should now obtain it explicitly with `require("buffer").Buffer`.
  [Issue #8645](https://github.com/meteor/meteor/issues/8645).

* Packages in `node_modules` directories are now considered non-portable
  (and thus may be automatically rebuilt for the current architecture), if
  their `package.json` files contain any of the following install hooks:
  `install`, `preinstall`, or `postinstall`. Previously, a package was
  considered non-portable only if it contained any `.node` binary modules.
  [Issue #8225](https://github.com/meteor/meteor/issues/8225)

## v1.4.4.3, 2017-05-22

* Node has been upgraded to version 4.8.3.

* A bug in checking body lengths of HTTP responses that was affecting
  Galaxy deploys has been fixed.
  [PR #8709](https://github.com/meteor/meteor/pull/8709).

## v1.4.4.2, 2017-05-02

* Node has been upgraded to version 4.8.2.

* The `npm` npm package has been upgraded to version 4.5.0.
  Note that when using npm `scripts` there has been a change regarding
  what happens when `SIGINT` (Ctrl-C) is received.  Read more
  [here](https://github.com/npm/npm/releases/tag/v4.5.0).

* Fix a regression which prevented us from displaying a helpful banner when
  running `meteor debug` because of a change in Node.js.

* Update `node-inspector` npm to 1.1.1, fixing a problem encountered when trying
  to press "Enter" in the inspector console.
  [Issue #8469](https://github.com/meteor/meteor/issues/8469)

* The `email` package has had its `mailcomposer` npm package swapped with
  a Node 4 fork of `nodemailer` due to its ability to support connection pooling
  in a similar fashion as the original `mailcomposer`.
  [Issue #8591](https://github.com/meteor/meteor/issues/8591)
  [PR #8605](https://github.com/meteor/meteor/pull/8605)

    > Note: The `MAIL_URL` should be configured with a scheme which matches the
    > protocol desired by your e-mail vendor/mail-transport agent.  For
    > encrypted connections (typically listening on port 465), this means
    > using `smtps://`.  Unencrypted connections or those secured through
    > a `STARTTLS` connection upgrade (typically using port 587 and sometimes
    > port 25) should continue to use `smtp://`.  TLS/SSL will be automatically
    > enabled if the mail provider supports it.

* A new `Tracker.inFlush()` has been added to provide a global Tracker
  "flushing" state.
  [PR #8565](https://github.com/meteor/meteor/pull/8565).

* The `meteor-babel` npm package has been upgraded to version 0.20.1, and
  the `reify` npm package has been upgraded to version 0.7.4, fixing
  [issue #8595](https://github.com/meteor/meteor/issues/8595).
  (This was fixed between full Meteor releases, but is being mentioned here.)

## v1.4.4.1, 2017-04-07

* A change in Meteor 1.4.4 to remove "garbage" directories asynchronously
  in `files.renameDirAlmostAtomically` had unintended consequences for
  rebuilding some npm packages, so that change was reverted, and those
  directories are now removed before `files.renameDirAlmostAtomically`
  returns. [PR #8574](https://github.com/meteor/meteor/pull/8574)

## v1.4.4, 2017-04-07

* Node has been upgraded to version 4.8.1.

* The `npm` npm package has been upgraded to version 4.4.4.
  It should be noted that this version reduces extra noise
  previously included in some npm errors.

* The `node-gyp` npm package has been upgraded to 3.6.0 which
  adds support for VS2017 on Windows.

* The `node-pre-gyp` npm package has been updated to 0.6.36.

* Thanks to the outstanding efforts of @sethmurphy18, the `minifier-js`
  package now uses [Babili](https://github.com/babel/babili) instead of
  [UglifyJS](https://github.com/mishoo/UglifyJS2), resolving numerous
  long-standing bugs due to UglifyJS's poor support for ES2015+ syntax.
  [Issue #8378](https://github.com/meteor/meteor/issues/8378)
  [PR #8397](https://github.com/meteor/meteor/pull/8397)

* The `meteor-babel` npm package has been upgraded to version 0.19.1, and
  `reify` has been upgraded to version 0.6.6, fixing several subtle bugs
  introduced by Meteor 1.4.3 (see below), including
  [issue #8461](https://github.com/meteor/meteor/issues/8461).

* The Reify module compiler is now a Babel plugin, making it possible for
  other custom Babel plugins configured in `.babelrc` or `package.json`
  files to run before Reify, fixing bugs that resulted from running Reify
  before other plugins in Meteor 1.4.3.
  [Issue #8399](https://github.com/meteor/meteor/issues/8399)
  [Issue #8422](https://github.com/meteor/meteor/issues/8422)
  [`meteor-babel` issue #13](https://github.com/meteor/babel/issues/13)

* Two new `export ... from ...` syntax extensions are now supported:
  ```js
  export * as namespace from "./module"
  export def from "./module"
  ```
  Read the ECMA262 proposals here:
  * https://github.com/leebyron/ecmascript-export-ns-from
  * https://github.com/leebyron/ecmascript-export-default-from

* When `Meteor.call` is used on the server to invoke a method that
  returns a `Promise` object, the result will no longer be the `Promise`
  object, but the resolved value of the `Promise`.
  [Issue #8367](https://github.com/meteor/meteor/issues/8367)

> Note: if you actually want a `Promise` when calling `Meteor.call` or
  `Meteor.apply` on the server, use `Meteor.callAsync` and/or
  `Meteor.applyAsync` instead.
  [Issue #8367](https://github.com/meteor/meteor/issues/8367),
  https://github.com/meteor/meteor/commit/0cbd25111d1249a61ca7adce23fad5215408c821

* The `mailcomposer` and `smtp-connection` npms have been updated to resolve an
  issue with the encoding of long header lines.
  [Issue #8425](https://github.com/meteor/meteor/issues/8425)
  [PR #8495](https://github.com/meteor/meteor/pull/8495)

* `Accounts.config` now supports an `ambiguousErrorMessages` option which
  enabled generalization of messages produced by the `accounts-*` packages.
  [PR #8520](https://github.com/meteor/meteor/pull/8520)

* A bug which caused account enrollment tokens to be deleted too soon was fixed.
  [Issue #8218](https://github.com/meteor/meteor/issues/8218)
  [PR #8474](https://github.com/meteor/meteor/pull/8474)

* On Windows, bundles built during `meteor build` or `meteor deploy` will
  maintain the executable bit for commands installed in the
  `node_modules\.bin` directory.
  [PR #8503](https://github.com/meteor/meteor/pull/8503)

* On Windows, the upgrades to Node.js, `npm` and `mongodb` are now in-sync with
  other archs again after being mistakenly overlooked in 1.4.3.2.  An admin
  script enhancement has been applied to prevent this from happening again.
  [PR #8505](https://github.com/meteor/meteor/pull/8505)

## v1.4.3.2, 2017-03-14

* Node has been upgraded to version 4.8.0.

* The `npm` npm package has been upgraded to version 4.3.0.

* The `node-gyp` npm package has been upgraded to 3.5.0.

* The `node-pre-gyp` npm package has been updated to 0.6.33.

* The bundled version of MongoDB used by `meteor run` in development
  has been upgraded to 3.2.12.

* The `mongodb` npm package used by the `npm-mongo` Meteor package has
  been updated to version 2.2.24.
  [PR #8453](https://github.com/meteor/meteor/pull/8453)
  [Issue #8449](https://github.com/meteor/meteor/issues/8449)

* The `check` package has had its copy of `jQuery.isPlainObject`
  updated to a newer implementation to resolve an issue where the
  `nodeType` property of an object couldn't be checked, fixing
  [#7354](https://github.com/meteor/meteor/issues/7354).

* The `standard-minifier-js` and `minifier-js` packages now have improved
  error capturing to provide more information on otherwise unhelpful errors
  thrown when UglifyJS encounters ECMAScript grammar it is not familiar with.
  [#8414](https://github.com/meteor/meteor/pull/8414)

* Similar in behavior to `Meteor.loggingIn()`, `accounts-base` now offers a
  reactive `Meteor.loggingOut()` method (and related Blaze helpers,
  `loggingOut` and `loggingInOrOut`).
  [PR #8271](https://github.com/meteor/meteor/pull/8271)
  [Issue #1331](https://github.com/meteor/meteor/issues/1331)
  [Issue #769](https://github.com/meteor/meteor/issues/769)

* Using `length` as a selector field name and with a `Number` as a value
  in a `Mongo.Collection` transformation will no longer cause odd results.
  [#8329](https://github.com/meteor/meteor/issues/8329).

* `observe-sequence` (and thus Blaze) now properly supports `Array`s which were
  created in a vm or across frame boundaries, even if they were sub-classed.
  [Issue #8160](https://github.com/meteor/meteor/issues/8160)
  [PR #8401](https://github.com/meteor/meteor/pull/8401)

* Minimongo now supports `$bitsAllClear`, `$bitsAllSet`, `$bitsAnySet` and
  `$bitsAnyClear`.
  [#8350](https://github.com/meteor/meteor/pull/8350)

* A new [Development.md](Development.md) document has been created to provide
  an easier path for developers looking to make contributions to Meteor Core
  (that is, the `meteor` tool itself) along with plenty of helpful reminders
  for those that have already done so!
  [#8267](https://github.com/meteor/meteor/pull/8267)

* The suggestion to add a `{oauth-service}-config-ui` package will no longer be
  made on the console if `service-configuration` package is already installed.
  [Issue #8366](https://github.com/meteor/meteor/issues/8366)
  [PR #8429](https://github.com/meteor/meteor/pull/8429)

* `Meteor.apply`'s `throwStubExceptions` option is now properly documented in
  the documentation whereas it was previously only mentioned in the Guide.
  [Issue #8435](https://github.com/meteor/meteor/issues/8435)
  [PR #8443](https://github.com/meteor/meteor/pull/8443)

* `DDPRateLimiter.addRule` now accepts a callback which will be executed after
  a rule is executed, allowing additional actions to be taken if necessary.
  [Issue #5541](https://github.com/meteor/meteor/issues/5541)
  [PR #8237](https://github.com/meteor/meteor/pull/8237)

* `jquery` is no longer a dependency of the `http` package.
  [#8389](https://github.com/meteor/meteor/pull/8389)

* `jquery` is no longer in the default package list after running
  `meteor create`, however is still available thanks to `blaze-html-templates`.
  If you still require jQuery, the recommended approach is to install it from
  npm with `meteor npm install --save jquery` and then `import`-ing it into your
  application.
  [#8388](https://github.com/meteor/meteor/pull/8388)

* The `shell-server` package (i.e. `meteor shell`) has been updated to more
  gracefully handle recoverable errors (such as `SyntaxError`s) in the same
  fashion as the Node REPL.
  [Issue #8290](https://github.com/meteor/meteor/issues/8290)
  [PR #8446](https://github.com/meteor/meteor/pull/8446)

* The `webapp` package now reveals a `WebApp.connectApp` to make it easier to
  provide custom error middleware.
  [#8403](https://github.com/meteor/meteor/pull/8403)

* The `meteor update --all-packages` command has been properly documented in
  command-line help (i.e. `meteor update --help`).
  [PR #8431](https://github.com/meteor/meteor/pull/8431)
  [Issue #8154](https://github.com/meteor/meteor/issues/8154)

* Syntax errors encountered while scanning `package.json` files for binary
  dependencies are now safely and silently ignored.
  [Issue #8427](https://github.com/meteor/meteor/issues/8427)
  [PR #8468](https://github.com/meteor/meteor/pull/8468)

## v1.4.3.1, 2017-02-14

* The `meteor-babel` npm package has been upgraded to version 0.14.4,
  fixing [#8349](https://github.com/meteor/meteor/issues/8349).

* The `reify` npm package has been upgraded to version 0.4.9.

* Partial `npm-shrinkwrap.json` files are now disregarded when
  (re)installing npm dependencies of Meteor packages, fixing
  [#8349](https://github.com/meteor/meteor/issues/8349). Further
  discussion of the new `npm` behavior can be found
  [here](https://github.com/npm/npm/blob/latest/CHANGELOG.md#no-more-partial-shrinkwraps-breaking).

## v1.4.3, 2017-02-13

* Versions of Meteor [core
  packages](https://github.com/meteor/meteor/tree/release-1.4.3/packages)
  are once again constrained by the current Meteor release.

> Before Meteor 1.4, the current release dictated the exact version of
  every installed core package, which meant newer core packages could not
  be installed without publishing a new Meteor release. In order to
  support incremental development of core packages, Meteor 1.4 removed all
  release-based constraints on core package versions
  ([#7084](https://github.com/meteor/meteor/pull/7084)). Now, in Meteor
  1.4.3, core package versions must remain patch-compatible with the
  versions they had when the Meteor release was published. This middle
  ground restores meaning to Meteor releases, yet still permits patch
  updates to core packages.

* The `cordova-lib` npm package has been updated to 6.4.0, along with
  cordova-android (6.1.1) and cordova-ios (4.3.0), and various plugins.
  [#8239](https://github.com/meteor/meteor/pull/8239)

* The `coffeescript` Meteor package has been moved from
  `packages/coffeescript` to `packages/non-core/coffeescript`, so that it
  will not be subject to the constraints described above.

* CoffeeScript source maps should be now be working properly in development.
  [#8298](https://github.com/meteor/meteor/pull/8298)

* The individual account "service" packages (`facebook`, `google`, `twitter`,
  `github`, `meteor-developer`, `meetup` and `weibo`) have been split into:
  - `<service>-oauth` (which interfaces with the `<service>` directly) and
  - `<service>-config-ui` (the Blaze configuration templates for `accounts-ui`)

  This means you can now use `accounts-<service>` without needing Blaze.

  If you are using `accounts-ui` and `accounts-<service>`, you will probably
  need to install the `<service>-config-ui` package if you want to configure it
  using the Accounts UI.

  - [Issue #7715](https://github.com/meteor/meteor/issues/7715)
  - [PR(`facebook`) #7728](https://github.com/meteor/meteor/pull/7728)
  - [PR(`google`) #8275](https://github.com/meteor/meteor/pull/8275)
  - [PR(`twitter`) #8283](https://github.com/meteor/meteor/pull/8283)
  - [PR(`github`) #8303](https://github.com/meteor/meteor/pull/8303)
  - [PR(`meteor-developer`) #8305](https://github.com/meteor/meteor/pull/8305)
  - [PR(`meetup`) #8321](https://github.com/meteor/meteor/pull/8321)
  - [PR(`weibo`) #8302](https://github.com/meteor/meteor/pull/8302)

* The `url` and `http` packages now encode to a less error-prone
  format which more closely resembles that used by PHP, Ruby, `jQuery.param`
  and others. `Object`s and `Array`s can now be encoded, however, if you have
  previously relied on `Array`s passed as `params` being simply `join`-ed with
  commas, you may need to adjust your `HTTP.call` implementations.
  [#8261](https://github.com/meteor/meteor/pull/8261) and
  [#8342](https://github.com/meteor/meteor/pull/8342).

* The `npm` npm package is still at version 4.1.2 (as it was when Meteor
  1.4.3 was originally published), even though `npm` was downgraded to
  3.10.9 in Meteor 1.4.2.7.

* The `meteor-babel` npm package has been upgraded to version 0.14.3,
  fixing [#8021](https://github.com/meteor/meteor/issues/8021) and
  [#7662](https://github.com/meteor/meteor/issues/7662).

* The `reify` npm package has been upgraded to 0.4.7.

* Added support for frame-ancestors CSP option in browser-policy.
  [#7970](https://github.com/meteor/meteor/pull/7970)

* You can now use autoprefixer with stylus files added via packages.
  [#7727](https://github.com/meteor/meteor/pull/7727)

* Restored [#8213](https://github.com/meteor/meteor/pull/8213)
  after those changes were reverted in
  [v1.4.2.5](https://github.com/meteor/meteor/blob/devel/History.md#v1425).

* npm dependencies of Meteor packages will now be automatically rebuilt if
  the npm package's `package.json` file has "scripts" section containing a
  `preinstall`, `install`, or `postinstall` command, as well as when the
  npm package contains any `.node` files. Discussion
  [here](https://github.com/meteor/meteor/issues/8225#issuecomment-275044900).

* The `meteor create` command now runs `meteor npm install` automatically
  to install dependencies specified in the default `package.json` file.
  [#8108](https://github.com/meteor/meteor/pull/8108)

## v1.4.2.7, 2017-02-13

* The `npm` npm package has been *downgraded* from version 4.1.2 back to
  version 3.10.9, reverting the upgrade in Meteor 1.4.2.4.

## v1.4.2.6, 2017-02-08

* Fixed a critical [bug](https://github.com/meteor/meteor/issues/8325)
  that was introduced by the fix for
  [Issue #8136](https://github.com/meteor/meteor/issues/8136), which
  caused some npm packages in nested `node_modules` directories to be
  omitted from bundles produced by `meteor build` and `meteor deploy`.

## v1.4.2.5, 2017-02-03

* Reverted [#8213](https://github.com/meteor/meteor/pull/8213) as the
  change was deemed too significant for this release.

> Note: The decision to revert the above change was made late in the
  Meteor 1.4.2.4 release process, before it was ever recommended but too
  late in the process to avoid the additional increment of the version number.
  See [#8311](https://github.com/meteor/meteor/pull/8311) for additional
  information. This change will still be released in an upcoming version
  of Meteor with a more seamless upgrade.

## v1.4.2.4, 2017-02-02

* Node has been upgraded to version 4.7.3.

* The `npm` npm package has been upgraded from version 3.10.9 to 4.1.2.

> Note: This change was later deemed too substantial for a point release
  and was reverted in Meteor 1.4.2.7.

* Fix for [Issue #8136](https://github.com/meteor/meteor/issues/8136).

* Fix for [Issue #8222](https://github.com/meteor/meteor/issues/8222).

* Fix for [Issue #7849](https://github.com/meteor/meteor/issues/7849).

* The version of 7-zip included in the Windows dev bundle has been
  upgraded from 1602 to 1604 in an attempt to mitigate
  [Issue #7688](https://github.com/meteor/meteor/issues/7688).

* The `"main"` field of `package.json` modules will no longer be
  overwritten with the value of the optional `"browser"` field, now that
  the `install` npm package can make sense of the `"browser"` field at
  runtime. If you experience module resolution failures on the client
  after updating Meteor, make sure you've updated the `modules-runtime`
  Meteor package to at least version 0.7.8.
  [#8213](https://github.com/meteor/meteor/pull/8213)

## v1.4.2.3, 2016-11-17

* Style improvements for `meteor create --full`.
  [#8045](https://github.com/meteor/meteor/pull/8045)

> Note: Meteor 1.4.2.2 was finalized before
  [#8045](https://github.com/meteor/meteor/pull/8045) was merged, but
  those changes were [deemed important
  enough](https://github.com/meteor/meteor/pull/8044#issuecomment-260913739)
  to skip recommending 1.4.2.2 and instead immediately release 1.4.2.3.

## v1.4.2.2, 2016-11-15

* Node has been upgraded to version 4.6.2.

* `meteor create` now has a new `--full` option, which generates an larger app,
  demonstrating development techniques highlighted in the
  [Meteor Guide](http://guide.meteor.com)

  [Issue #6974](https://github.com/meteor/meteor/issues/6974)
  [PR #7807](https://github.com/meteor/meteor/pull/7807)

* Minimongo now supports `$min`, `$max` and partially supports `$currentDate`.

  [Issue #7857](https://github.com/meteor/meteor/issues/7857)
  [PR #7858](https://github.com/meteor/meteor/pull/7858)

* Fix for [Issue #5676](https://github.com/meteor/meteor/issues/5676)
  [PR #7968](https://github.com/meteor/meteor/pull/7968)

* It is now possible for packages to specify a *lazy* main module:
  ```js
  Package.onUse(function (api) {
    api.mainModule("client.js", "client", { lazy: true });
  });
  ```
  This means the `client.js` module will not be evaluated during app
  startup unless/until another module imports it, and will not even be
  included in the client bundle if no importing code is found. **Note 1:**
  packages with lazy main modules cannot use `api.export` to export global
  symbols to other packages/apps. **Note 2:** packages with lazy main
  modules should be restricted to Meteor 1.4.2.2 or later via
  `api.versionsFrom("1.4.2.2")`, since older versions of Meteor cannot
  import lazy main modules using `import "meteor/<package name>"` but must
  explicitly name the module: `import "meteor/<package name>/client.js"`.

## v1.4.2.1, 2016-11-08

* Installing the `babel-runtime` npm package in your application
  `node_modules` directory is now required for most Babel-transformed code
  to work, as the Meteor `babel-runtime` package no longer attempts to
  provide custom implementations of Babel helper functions. To install
  the `babel-runtime` package, simply run the command
  ```sh
  meteor npm install --save babel-runtime
  ```
  in any Meteor application directory. The Meteor `babel-runtime` package
  version has been bumped to 1.0.0 to reflect this major change.
  [#7995](https://github.com/meteor/meteor/pull/7995)

* File system operations performed by the command-line tool no longer use
  fibers unless the `METEOR_DISABLE_FS_FIBERS` environment variable is
  explicitly set to a falsy value. For larger apps, this change results in
  significant build performance improvements due to the creation of fewer
  fibers and the avoidance of unnecessary asyncronous delays.
  https://github.com/meteor/meteor/pull/7975/commits/ca4baed90ae0675e55c93976411d4ed91f12dd63

* Running Meteor as `root` is still discouraged, and results in a fatal
  error by default, but the `--allow-superuser` flag now works as claimed.
  [#7959](https://github.com/meteor/meteor/issues/7959)

* The `dev_bundle\python\python.exe` executable has been restored to the
  Windows dev bundle, which may help with `meteor npm rebuild` commands.
  [#7960](https://github.com/meteor/meteor/issues/7960)

* Changes within linked npm packages now trigger a partial rebuild,
  whereas previously (in 1.4.2) they were ignored.
  [#7978](https://github.com/meteor/meteor/issues/7978)

* Miscellaneous fixed bugs:
  [#2876](https://github.com/meteor/meteor/issues/2876)
  [#7154](https://github.com/meteor/meteor/issues/7154)
  [#7956](https://github.com/meteor/meteor/issues/7956)
  [#7974](https://github.com/meteor/meteor/issues/7974)
  [#7999](https://github.com/meteor/meteor/issues/7999)
  [#8005](https://github.com/meteor/meteor/issues/8005)
  [#8007](https://github.com/meteor/meteor/issues/8007)

## v1.4.2, 2016-10-25

* This release implements a number of rebuild performance optimizations.
  As you edit files in development, the server should restart and rebuild
  much more quickly, especially if you have many `node_modules` files.
  See https://github.com/meteor/meteor/pull/7668 for more details.

> Note: the `METEOR_PROFILE` environment variable now provides data for
  server startup time as well as build time, which should make it easier
  to tell which of your packages are responsible for slow startup times.
  Please include the output of `METEOR_PROFILE=10 meteor run` with any
  GitHub issue about rebuild performance.

* `npm` has been upgraded to version 3.10.9.

* The `cordova-lib` npm package has been updated to 6.3.1, along with
  cordova-android (5.2.2) and cordova-ios (4.2.1), and various plugins.

* The `node-pre-gyp` npm package has been updated to 0.6.30.

* The `lru-cache` npm package has been updated to 4.0.1.

* The `meteor-promise` npm package has been updated to 0.8.0 for better
  asynchronous stack traces.

* The `meteor` tool is now prevented from running as `root` as this is
  not recommended and can cause issues with permissions.  In some environments,
  (e.g. Docker), it may still be desired to run as `root` and this can be
  permitted by passing `--unsafe-perm` to the `meteor` command.
  [#7821](https://github.com/meteor/meteor/pull/7821)

* Blaze-related packages have been extracted to
  [`meteor/blaze`](https://github.com/meteor/blaze), and the main
  [`meteor/meteor`](https://github.com/meteor/meteor) repository now
  refers to them via git submodules (see
  [#7633](https://github.com/meteor/meteor/pull/7633)).
  When running `meteor` from a checkout, you must now update these
  submodules by running
  ```sh
  git submodule update --init --recursive
  ```
  in the root directory of your `meteor` checkout.

* Accounts.forgotPassword and .verifyEmail no longer throw errors if callback is provided. [Issue #5664](https://github.com/meteor/meteor/issues/5664) [Origin PR #5681](https://github.com/meteor/meteor/pull/5681) [Merged PR](https://github.com/meteor/meteor/pull/7117)

* The default content security policy (CSP) for Cordova now includes `ws:`
  and `wss:` WebSocket protocols.
  [#7774](https://github.com/meteor/meteor/pull/7774)

* `meteor npm` commands are now configured to use `dev_bundle/.npm` as the
  npm cache directory by default, which should make npm commands less
  sensitive to non-reproducible factors in the external environment.
  https://github.com/meteor/meteor/pull/7668/commits/3313180a6ff33ee63602f7592a9506012029e919

* The `meteor test` command now supports the `--no-release-check` flag.
  https://github.com/meteor/meteor/pull/7668/commits/7097f78926f331fb9e70a06300ce1711adae2850

* JavaScript module bundles on the server no longer include transitive
  `node_modules` dependencies, since those dependencies can be evaluated
  directly by Node. This optimization should improve server rebuild times
  for apps and packages with large `node_modules` directories.
  https://github.com/meteor/meteor/pull/7668/commits/03c5346873849151cecc3e00606c6e5aa13b3bbc

* The `standard-minifier-css` package now does basic caching for the
  expensive `mergeCss` function.
  https://github.com/meteor/meteor/pull/7668/commits/bfa67337dda1e90610830611fd99dcb1bd44846a

* The `coffeescript` package now natively supports `import` and `export`
  declarations. [#7818](https://github.com/meteor/meteor/pull/7818)

* Due to changes in how Cordova generates version numbers for iOS and Android
  apps, you may experience issues with apps updating on user devices.  To avoid
  this, consider managing the `buildNumber` manually using
  `App.info('buildNumber', 'XXX');` in `mobile-config.js`. There are additional
  considerations if you have been setting `android:versionCode` or
  `ios-CFBundleVersion`.  See
  [#7205](https://github.com/meteor/meteor/issues/7205) and
  [#6978](https://github.com/meteor/meteor/issues/6978) for more information.

## v1.4.1.3, 2016-10-21

* Node has been updated to version 4.6.1:
  https://nodejs.org/en/blog/release/v4.6.1/

* The `mongodb` npm package used by the `npm-mongo` Meteor package has
  been updated to version 2.2.11.
  [#7780](https://github.com/meteor/meteor/pull/7780)

* The `fibers` npm package has been upgraded to version 1.0.15.

* Running Meteor with a different `--port` will now automatically
  reconfigure the Mongo replica set when using the WiredTiger storage
  engine, instead of failing to start Mongo.
  [#7840](https://github.com/meteor/meteor/pull/7840).

* When the Meteor development server shuts down, it now attempts to kill
  the `mongod` process it spawned, in addition to killing any running
  `mongod` processes when the server first starts up.
  https://github.com/meteor/meteor/pull/7668/commits/295d3d5678228f06ee0ab6c0d60139849a0ea192

* The `meteor <command> ...` syntax will now work for any command
  installed in `dev_bundle/bin`, except for Meteor's own commands.

* Incomplete package downloads will now fail (and be retried several
  times) instead of silently succeeding, which was the cause of the
  dreaded `Error: ENOENT: no such file or directory, open... os.json`
  error. [#7806](https://github.com/meteor/meteor/issues/7806)

## v1.4.1.2, 2016-10-04

* Node has been upgraded to version 4.6.0, a recommended security release:
  https://nodejs.org/en/blog/release/v4.6.0/

* `npm` has been upgraded to version 3.10.8.

## v1.4.1.1, 2016-08-24

* Update the version of our Node MongoDB driver to 2.2.8 to fix a bug in
  reconnection logic, leading to some `update` and `remove` commands being
  treated as `insert`s. [#7594](https://github.com/meteor/meteor/issues/7594)

## v1.4.1, 2016-08-18

* Node has been upgraded to 4.5.0.

* `npm` has been upgraded to 3.10.6.

* The `meteor publish-for-arch` command is no longer necessary when
  publishing Meteor packages with binary npm dependencies. Instead, binary
  dependencies will be rebuilt automatically on the installation side.
  Meteor package authors are not responsible for failures due to compiler
  toolchain misconfiguration, and any compilation problems with the
  underlying npm packages should be taken up with the authors of those
  packages. That said, if a Meteor package author really needs or wants to
  continue using `meteor publish-for-arch`, she should publish her package
  using an older release: e.g. `meteor --release 1.4 publish`.
  [#7608](https://github.com/meteor/meteor/pull/7608)

* The `.meteor-last-rebuild-version.json` files that determine if a binary
  npm package needs to be rebuilt now include more information from the
  `process` object, namely `process.{platform,arch,versions}` instead of
  just `process.versions`. Note also that the comparison of versions now
  ignores differences in patch versions, to avoid needless rebuilds.

* The `npm-bcrypt` package now uses a pure-JavaScript implementation by
  default, but will prefer the native `bcrypt` implementation if it is
  installed in the application's `node_modules` directory. In other words,
  run `meteor install --save bcrypt` in your application if you need or
  want to use the native implementation of `bcrypt`.
  [#7595](https://github.com/meteor/meteor/pull/7595)

* After Meteor packages are downloaded from Atmosphere, they will now be
  extracted using native `tar` or `7z.exe` on Windows, instead of the
  https://www.npmjs.com/package/tar library, for a significant performance
  improvement. [#7457](https://github.com/meteor/meteor/pull/7457)

* The npm `tar` package has been upgraded to 2.2.1, though it is now only
  used as a fallback after native `tar` and/or `7z.exe`.

* The progress indicator now distinguishes between downloading,
  extracting, and loading newly-installed Meteor packages, instead of
  lumping all of that work into a "downloading" status message.

* Background Meteor updates will no longer modify the `~/.meteor/meteor`
  symbolic link (or `AppData\Local\.meteor\meteor.bat` on Windows).
  Instead, developers must explicitly type `meteor update` to begin using
  a new version of the `meteor` script.

* Password Reset tokens now expire (after 3 days by default -- can be modified via `Accounts.config({ passwordResetTokenExpirationInDays: ...}`). [PR #7534](https://github.com/meteor/meteor/pull/7534)

* The `google` package now uses the `email` scope as a mandatory field instead
  of the `profile` scope. The `profile` scope is still added by default if the
  `requestPermissions` option is not specified to maintain backward
  compatibility, but it is now possible to pass an empty array to
  `requestPermissions` in order to only request the `email` scope, which
  reduces the amount of permissions requested from the user in the Google
  popup. [PR #6975](https://github.com/meteor/meteor/pull/6975)

* Added `Facebook.handleAuthFromAccessToken` in the case where you get the FB
  accessToken in some out-of-band way. [PR #7550](https://github.com/meteor/meteor/pull/7550)

* `Accounts.onLogout` gets `{ user, connection }` context in a similar fashion
  to `Accounts.onLogin`. [Issue #7397](https://github.com/meteor/meteor/issues/7397) [PR #7433](https://github.com/meteor/meteor/pull/7433)

* The `node-gyp` and `node-pre-gyp` tools will now be installed in
  `bundle/programs/server/node_modules`, to assist with rebuilding binary
  npm packages when deploying an app to Galaxy or elsewhere.
  [#7571](https://github.com/meteor/meteor/pull/7571)

* The `standard-minifier-{js,css}` packages no longer minify .js or .css
  files on the server. [#7572](https://github.com/meteor/meteor/pull/7572)

* Multi-line input to `meteor shell`, which was broken by changes to the
  `repl` module in Node 4, works again.
  [#7562](https://github.com/meteor/meteor/pull/7562)

* The implementation of the command-line `meteor` tool now forbids
  misbehaving polyfill libraries from overwriting `global.Promise`.
  [#7569](https://github.com/meteor/meteor/pull/7569)

* The `oauth-encryption` package no longer depends on the
  `npm-node-aes-gcm` package (or any special npm packages), because the
  Node 4 `crypto` library natively supports the `aes-128-gcm` algorithm.
  [#7548](https://github.com/meteor/meteor/pull/7548)

* The server-side component of the `meteor shell` command has been moved
  into a Meteor package, so that it can be developed independently from
  the Meteor release process, thanks to version unpinning.
  [#7624](https://github.com/meteor/meteor/pull/7624)

* The `meteor shell` command now works when running `meteor test`.

* The `meteor debug` command no longer pauses at the first statement
  in the Node process, yet still reliably stops at custom breakpoints
  it encounters later.

* The `meteor-babel` package has been upgraded to 0.12.0.

* The `meteor-ecmascript-runtime` package has been upgraded to 0.2.9, to
  support several additional [stage 4
  proposals](https://github.com/meteor/ecmascript-runtime/pull/4).

* A bug that prevented @-scoped npm packages from getting bundled for
  deployed apps has been fixed.
  [#7609](https://github.com/meteor/meteor/pull/7609).

* The `meteor update` command now supports an `--all-packages` flag to
  update all packages (including indirect dependencies) to their latest
  compatible versions, similar to passing the names of all your packages
  to the `meteor update` command.
  [#7653](https://github.com/meteor/meteor/pull/7653)

* Background release updates can now be disabled by invoking either
  `meteor --no-release-check` or `METEOR_NO_RELEASE_CHECK=1 meteor`.
  [#7445](https://github.com/meteor/meteor/pull/7445)

## v1.4.0.1, 2016-07-29

* Fix issue with the 1.4 tool springboarding to older releases (see [Issue #7491](https://github.com/meteor/meteor/issues/7491))

* Fix issue with running in development on Linux 32bit [Issue #7511](https://github.com/meteor/meteor/issues/7511)

## v1.4, 2016-07-25

* Node has been upgraded to 4.4.7.

* The `meteor-babel` npm package has been upgraded to 0.11.7.

* The `reify` npm package has been upgraded to 0.3.6.

* The `bcrypt` npm package has been upgraded to 0.8.7.

* Nested `import` declarations are now enabled for package code as well as
  application code. 699cf1f38e9b2a074169515d23983f74148c7223

* Meteor has been upgraded to support Mongo 3.2 by default (the bundled version
  used by `meteor run` has been upgraded). Internally it now uses the 2.2.4
  version of the `mongodb` npm driver, and has been tested against at Mongo 3.2
  server. [Issue #6957](https://github.com/meteor/meteor/issues/6957)

  Mongo 3.2 defaults to the new WiredTiger storage engine. You can update your
  database following the instructions here:
  https://docs.mongodb.com/v3.0/release-notes/3.0-upgrade/.
  In development, you can also just use `meteor reset` to remove your old
  database, and Meteor will create a new WiredTiger database for you. The Mongo
  driver will continue to work with the old MMAPv1 storage engine however.

  The new version of the Mongo driver has been tested with MongoDB versions from
  2.6 up. Mongo 2.4 has now reached end-of-life
  (https://www.mongodb.com/support-policy), and is no longer supported.

  If you are setting `MONGO_OPLOG_URL`, especially in production, ensure you are
  passing in the `replicaSet` argument (see [#7450]
    (https://github.com/meteor/meteor/issues/7450))

* Custom Mongo options can now be specified using the
  `Mongo.setConnectionOptions(options)` API.
  [#7277](https://github.com/meteor/meteor/pull/7277)

* On the server, cursor.count() now takes a single argument `applySkipLimit`
  (see the corresponding [Mongo documentation]
    (http://mongodb.github.io/node-mongodb-native/2.1/api/Cursor.html#count))

* Fix for regression caused by #5837 which incorrectly rewrote
  network-path references (e.g. `//domain.com/image.gif`) in CSS URLs.
  [#7416](https://github.com/meteor/meteor/issues/7416)
* Added Angular2 boilerplate example [#7364](https://github.com/meteor/meteor/pull/7363)

## v1.3.5.1, 2016-07-18

* This release fixed a small bug in 1.3.5 that prevented updating apps
  whose `.meteor/release` files refer to releases no longer installed in
  `~/.meteor/packages/meteor-tool`. [576468eae8d8dd7c1fe2fa381ac51dee5cb792cd](https://github.com/meteor/meteor/commit/576468eae8d8dd7c1fe2fa381ac51dee5cb792cd)

## v1.3.5, 2016-07-16

* Failed Meteor package downloads are now automatically resumed from the
  point of failure, up to ten times, with a five-second delay between
  attempts. [#7399](https://github.com/meteor/meteor/pull/7399)

* If an app has no `package.json` file, all packages in `node_modules`
  will be built into the production bundle. In other words, make sure you
  have a `package.json` file if you want to benefit from `devDependencies`
  pruning. [7b2193188fc9e297eefc841ce6035825164f0684](https://github.com/meteor/meteor/commit/7b2193188fc9e297eefc841ce6035825164f0684)

* Binary npm dependencies of compiler plugins are now automatically
  rebuilt when Node/V8 versions change.
  [#7297](https://github.com/meteor/meteor/issues/7297)

* Because `.meteor/local` is where purely local information should be
  stored, the `.meteor/dev_bundle` link has been renamed to
  `.meteor/local/dev_bundle`.

* The `.meteor/local/dev_bundle` link now corresponds exactly to
  `.meteor/release` even when an app is using an older version of
  Meteor. d732c2e649794f350238d515153f7fb71969c526

* When recompiling binary npm packages, the `npm rebuild` command now
  receives the flags `--update-binary` and `--no-bin-links`, in addition
  to respecting the `$METEOR_NPM_REBUILD_FLAGS` environment variable.
  [#7401](https://github.com/meteor/meteor/issues/7401)

* The last solution found by the package version constraint solver is now
  stored in `.meteor/local/resolver-result-cache.json` so that it need not
  be recomputed every time Meteor starts up.

* If the `$GYP_MSVS_VERSION` environment variable is not explicitly
  provided to `meteor {node,npm}`, the `node-gyp` tool will infer the
  appropriate version (though it still defaults to "2015").

## v1.3.4.4, 2016-07-10

* Fixed [#7374](https://github.com/meteor/meteor/issues/7374).

* The default loglevel for internal `npm` commands (e.g., those related to
  `Npm.depends`) has been set to "error" instead of "warn". Note that this
  change does not affect `meteor npm ...` commands, which can be easily
  configured using `.npmrc` files or command-line flags.
  [0689cae25a3e0da3615a402cdd0bec94ce8455c8](https://github.com/meteor/meteor/commit/0689cae25a3e0da3615a402cdd0bec94ce8455c8)

## v1.3.4.3, 2016-07-08

* Node has been upgraded to 0.10.46.

* `npm` has been upgraded to 3.10.5.

* The `node-gyp` npm package has been upgraded to 3.4.0.

* The `node-pre-gyp` npm package has been upgraded to 0.6.29.

* The `~/.meteor/meteor` symlink (or `AppData\Local\.meteor\meteor.bat` on
  Windows) will now be updated properly after `meteor update` succeeds. This was
  promised in [v1.3.4.2](https://github.com/meteor/meteor/blob/devel/History.md#v1342)
  but [not fully delivered](https://github.com/meteor/meteor/pull/7369#issue-164569763).

* The `.meteor/dev_bundle` symbolic link introduced in
  [v1.3.4.2](https://github.com/meteor/meteor/blob/devel/History.md#v1342)
  is now updated whenever `.meteor/release` is read.

* The `.meteor/dev_bundle` symbolic link is now ignored by
  `.meteor/.gitignore`.

## v1.3.4.2, 2016-07-07

* The `meteor node` and `meteor npm` commands now respect
  `.meteor/release` when resolving which versions of `node` and `npm` to
  invoke. Note that you must `meteor update` to 1.3.4.2 before this logic
  will take effect, but it will work in all app directories after
  updating, even those pinned to older versions.
  [#7338](https://github.com/meteor/meteor/issues/7338)

* The Meteor installer now has the ability to resume downloads, so
  installing Meteor on a spotty internet connection should be more
  reliable. [#7348](https://github.com/meteor/meteor/pull/7348)

* When running `meteor test`, shared directories are symlinked (or
  junction-linked on Windows) into the temporary test directory, not
  copied, leading to much faster test start times after the initial build.
  The directories: `.meteor/local/{bundler-cache,isopacks,plugin-cache}`

* `App.appendToConfig` allows adding custom tags to config.xml.
  [#7307](https://github.com/meteor/meteor/pull/7307)

* When using `ROOT_URL` with a path, relative CSS URLs are rewriten
  accordingly. [#5837](https://github.com/meteor/meteor/issues/5837)

* Fixed bugs:
  [#7149](https://github.com/meteor/meteor/issues/7149)
  [#7296](https://github.com/meteor/meteor/issues/7296)
  [#7309](https://github.com/meteor/meteor/issues/7309)
  [#7312](https://github.com/meteor/meteor/issues/7312)

## v1.3.4.1, 2016-06-23

* Increased the default HTTP timeout for requests made by the `meteor`
  command-line tool to 60 seconds (previously 30), and [disabled the
  timeout completely for Galaxy
  deploys](https://forums.meteor.com/t/1-3-4-breaks-galaxy-deployment-etimedout/25383/).

* Minor bug fixes: [#7281](https://github.com/meteor/meteor/pull/7281)
  [#7276](https://github.com/meteor/meteor/pull/7276)

## v1.3.4, 2016-06-22

* The version of `npm` used by `meteor npm` and when installing
  `Npm.depends` dependencies of Meteor packages has been upgraded from
  2.15.1 to **3.9.6**, which should lead to much flatter node_modules
  dependency trees.

* The `meteor-babel` npm package has been upgraded to 0.11.6, and is now
  installed using `npm@3.9.6`, fixing bugs arising from Windows path
  limits, such as [#7247](https://github.com/meteor/meteor/issues/7247).

* The `reify` npm package has been upgraded to 0.3.4, fixing
  [#7250](https://github.com/meteor/meteor/issues/7250).

* Thanks to caching improvements for the
  `files.{stat,lstat,readdir,realpath}` methods and
  `PackageSource#_findSources`, development server restart times are no
  longer proportional to the number of files in `node_modules`
  directories. [#7253](https://github.com/meteor/meteor/issues/7253)
  [#7008](https://github.com/meteor/meteor/issues/7008)

* When installed via `InstallMeteor.exe` on Windows, Meteor can now be
  easily uninstalled through the "Programs and Features" control panel.

* HTTP requests made by the `meteor` command-line tool now have a timeout
  of 30 seconds, which can be adjusted by the `$TIMEOUT_SCALE_FACTOR`
  environment variable. [#7143](https://github.com/meteor/meteor/pull/7143)

* The `request` npm dependency of the `http` package has been upgraded
  from 2.53.0 to 2.72.0.

* The `--headless` option is now supported by `meteor test` and
  `meteor test-packages`, in addition to `meteor self-test`.
  [#7245](https://github.com/meteor/meteor/pull/7245)

* Miscellaneous fixed bugs:
  [#7255](https://github.com/meteor/meteor/pull/7255)
  [#7239](https://github.com/meteor/meteor/pull/7239)

## v1.3.3.1, 2016-06-17

* Fixed bugs:
  [#7226](https://github.com/meteor/meteor/pull/7226)
  [#7181](https://github.com/meteor/meteor/pull/7181)
  [#7221](https://github.com/meteor/meteor/pull/7221)
  [#7215](https://github.com/meteor/meteor/pull/7215)
  [#7217](https://github.com/meteor/meteor/pull/7217)

* The `node-aes-gcm` npm package used by `oauth-encryption` has been
  upgraded to 0.1.5. [#7217](https://github.com/meteor/meteor/issues/7217)

* The `reify` module compiler has been upgraded to 0.3.3.

* The `meteor-babel` package has been upgraded to 0.11.4.

* The `pathwatcher` npm package has been upgraded to 6.7.0.

* In CoffeeScript files with raw JavaScript enclosed by backticks, the
  compiled JS will no longer contain `require` calls inserted by Babel.
  [#7226](https://github.com/meteor/meteor/issues/7226)

* Code related to the Velocity testing system has been removed.
  [#7235](https://github.com/meteor/meteor/pull/7235)

* Allow smtps:// in MAIL_URL [#7043](https://github.com/meteor/meteor/pull/7043)

* Adds `Accounts.onLogout()` a hook directly analogous to `Accounts.onLogin()`. [PR #6889](https://github.com/meteor/meteor/pull/6889)

## v1.3.3, 2016-06-10

* Node has been upgraded from 0.10.43 to 0.10.45.

* `npm` has been upgraded from 2.14.22 to 2.15.1.

* The `fibers` package has been upgraded to 1.0.13.

* The `meteor-babel` package has been upgraded to 0.10.9.

* The `meteor-promise` package has been upgraded to 0.7.1, a breaking
  change for code that uses `Promise.denodeify`, `Promise.nodeify`,
  `Function.prototype.async`, or `Function.prototype.asyncApply`, since
  those APIs have been removed.

* Meteor packages with binary npm dependencies are now automatically
  rebuilt using `npm rebuild` whenever the version of Node or V8 changes,
  making it much simpler to use Meteor with different versions of Node.
  5dc51d39ecc9e8e342884f3b4f8a489f734b4352

* `*.min.js` files are no longer minified during the build process.
  [PR #6986](https://github.com/meteor/meteor/pull/6986) [Issue #5363](https://github.com/meteor/meteor/issues/5363)

* You can now pick where the `.meteor/local` directory is created by setting the `METEOR_LOCAL_DIR` environment variable. This lets you run multiple instances of the same Meteor app.
  [PR #6760](https://github.com/meteor/meteor/pull/6760) [Issue #6532](https://github.com/meteor/meteor/issues/6532)

* Allow using authType in Facebook login [PR #5694](https://github.com/meteor/meteor/pull/5694)

* Adds flush() method to Tracker to force recomputation [PR #4710](https://github.com/meteor/meteor/pull/4710)

* Adds `defineMutationMethods` option (default: true) to `new Mongo.Collection` to override default behavior that sets up mutation methods (/collection/[insert|update...]) [PR #5778](https://github.com/meteor/meteor/pull/5778)

* Allow overridding the default warehouse url by specifying `METEOR_WAREHOUSE_URLBASE` [PR #7054](https://github.com/meteor/meteor/pull/7054)

* Allow `_id` in `$setOnInsert` in Minimongo: https://github.com/meteor/meteor/pull/7066

* Added support for `$eq` to Minimongo: https://github.com/meteor/meteor/pull/4235

* Insert a `Date` header into emails by default: https://github.com/meteor/meteor/pull/6916/files

* `meteor test` now supports setting the bind address using `--port IP:PORT` the same as `meteor run` [PR #6964](https://github.com/meteor/meteor/pull/6964) [Issue #6961](https://github.com/meteor/meteor/issues/6961)

* `Meteor.apply` now takes a `noRetry` option to opt-out of automatically retrying non-idempotent methods on connection blips: [PR #6180](https://github.com/meteor/meteor/pull/6180)

* DDP callbacks are now batched on the client side. This means that after a DDP message arrives, the local DDP client will batch changes for a minimum of 5ms (configurable via `bufferedWritesInterval`) and a maximum of 500ms (configurable via `bufferedWritesMaxAge`) before calling any callbacks (such as cursor observe callbacks).

* PhantomJS is no longer included in the Meteor dev bundle (#6905). If you
  previously relied on PhantomJS for local testing, the `spiderable`
  package, Velocity tests, or testing Meteor from a checkout, you should
  now install PhantomJS yourself, by running the following commmand:
  `meteor npm install -g phantomjs-prebuilt`

* The `babel-compiler` package now looks for `.babelrc` files and
  `package.json` files with a "babel" section. If found, these files may
  contribute additional Babel transforms that run before the usual
  `babel-preset-meteor` set of transforms. In other words, if you don't
  like the way `babel-preset-meteor` handles a particular kind of syntax,
  you can add your preferred transform plugins to the "presets" or
  "plugins" section of your `.babelrc` or `package.json` file. #6351

* When `BabelCompiler` cannot resolve a Babel plugin or preset package in
  `.babelrc` or `package.json`, it now merely warns instead of
  crashing. #7179

* Compiler plugins can now import npm packages that are visible to their
  input files using `inputFile.require(id)`. b16e8d50194b37d3511889b316345f31d689b020

* `import` statements in application modules now declare normal variables
  for the symbols that are imported, making it significantly easier to
  inspect imported variables when debugging in the browser console or in
  `meteor shell`.

* `import` statements in application modules are no longer restricted to
  the top level, and may now appear inside conditional statements
  (e.g. `if (Meteor.isServer) { import ... }`) or in nested scopes.

* `import` statements now work as expected in `meteor shell`. #6271

* Commands installed in `dev_bundle/lib/node_modules/.bin` (such as
  `node-gyp` and `node-pre-gyp`) are now available to scripts run by
  `meteor npm`. e95dfe410e1b43e8131bc2df9d2c29decdd1eaf6

* When building an application using `meteor build`, "devDependencies"
  listed in `package.json` are no longer copied into the bundle. #6750

* Packages tested with `meteor test-packages` now have access to local
  `node_modules` directories installed in the parent application or in the
  package directory itself. #6827

* You no longer need to specify `DEPLOY_HOSTNAME=galaxy.meteor.com` to run
  `meteor deploy` (and similar commands) against Galaxy. The AWS us-east-1
  Galaxy is now the default for `DEPLOY_HOSTNAME`. If your app's DNS points to
  another Galaxy region, `meteor deploy` will detect that automatically as
  well. #7055

* The `coffeescript` plugin now passes raw JavaScript code enclosed by
  back-ticks to `BabelCompiler`, enabling all ECMAScript features
  (including `import` and `export`) within CoffeeScript. #6000 #6691

* The `coffeescript` package now implies the same runtime environment as
  `ecmascript` (`ecmascript-runtime`, `babel-runtime`, and `promise`, but
  not `modules`). #7184

* When Meteor packages install `npm` dependencies, the
  `process.env.NPM_CONFIG_REGISTRY` environment variable is now
  respected. #7162

* `files.rename` now always executes synchronously. 9856d1d418a4d19c0adf22ec9a92f7ce81a23b05

* "Bare" files contained by `client/compatibility/` directories or added
  with `api.addFiles(path, ..., { bare: true })` are no longer compiled by
  Babel. https://github.com/meteor/meteor/pull/7033#issuecomment-225126778

* Miscellaneous fixed bugs: #6877 #6843 #6881

## v1.3.2.4, 2016-04-20

> Meteor 1.3.2.4 was published because publishing 1.3.2.3 failed in an
unrecoverable way. Meteor 1.3.2.4 contains no additional changes beyond
the changes in 1.3.2.3.

## v1.3.2.3, 2016-04-20

* Reverted accidental changes included in 1.3.2.1 and 1.3.2.2 that
  improved DDP performance by batching updates, but broke some packages
  that relied on private methods of the DDP client Connection class. See
  https://github.com/meteor/meteor/pull/5680 for more details. These
  changes will be reinstated in 1.3.3.

## v1.3.2.2, 2016-04-18

* Fixed bugs #6819 and #6831.

## v1.3.2.1, 2016-04-15

* Fixed faulty comparison of `.sourcePath` and `.targetPath` properties of
  files scanned by the `ImportScanner`, which caused problems for apps
  using the `tap:i18n` package. 6e792a7cf25847b8cd5d5664a0ff45c9fffd9e57

## v1.3.2, 2016-04-15

* The `meteor/meteor` repository now includes a `Roadmap.md` file:
  https://github.com/meteor/meteor/blob/devel/Roadmap.md

* Running `npm install` in `bundle/programs/server` when deploying an app
  also rebuilds any binary npm dependencies, fixing #6537. Set
  METEOR_SKIP_NPM_REBUILD=1 to disable this behavior if necessary.

* Non-.js(on) files in `node_modules` (such as `.less` and `.scss`) are
  now processed by compiler plugins and may be imported by JS. #6037

* The `jquery` package can now be completely removed from any app (#6563),
  and uses `<app>/node_modules/jquery` if available (#6626).

* Source maps are once again generated for all bundled JS files, even if
  they are merely identity mappings, so that the files appear distinct in
  the browser, and stack traces make more sense. #6639

* All application files in `imports` directories are now considered lazy,
  regardless of whether the app is using the `modules` package. This could
  be a breaking change for 1.3.2 apps that do not use `modules` or
  `ecmascript` but contain `imports` directories. Workaround: move files
  out of `imports`, or rename `imports` to something else.

* The `npm-bcrypt` package has been upgraded to use the latest version
  (0.8.5) of the `bcrypt` npm package.

* Compiler plugins can call `addJavaScript({ path })` multiple times with
  different paths for the same source file, and `module.id` will reflect
  this `path` instead of the source path, if they are different. #6806

* Fixed bugs: https://github.com/meteor/meteor/milestones/Release%201.3.2

* Fixed unintended change to `Match.Optional` which caused it to behave the same as the new `Match.Maybe` and incorrectly matching `null` where it previously would not have allowed it. #6735

## v1.3.1, 2016-04-03

* Long isopacket node_modules paths have been shortened, fixing upgrade
  problems on Windows. #6609

* Version 1.3.1 of Meteor can now publish packages for earlier versions of
  Meteor, provided those packages do not rely on modules. #6484 #6618

* The meteor-babel npm package used by babel-compiler has been upgraded to
  version 0.8.4. c8d12aed4e725217efbe86fa35de5d5e56d73c83

* The `meteor node` and `meteor npm` commands now return the same exit
  codes as their child processes. #6673 #6675

* Missing module warnings are no longer printed for Meteor packages, or
  for `require` calls when `require` is not a free variable, fixing
  https://github.com/practicalmeteor/meteor-mocha/issues/19.

* Cordova iOS builds are no longer built by Meteor, but merely prepared
  for building. 88d43a0f16a484a5716050cb7de8066b126c7b28

* Compiler plugin errors were formerly silenced for files not explicitly
  added in package.js. Now those errors are reported when/if the files are
  imported by the ImportScanner. be986fd70926c9dd8eff6d8866205f236c8562c4

## v1.3, 2016-03-27

### ES2015/Modules

* Enable ES2015 and CommonJS modules in Meteor apps and packages, on
  both client and server. Also let you install modules in apps and
  package by running `npm install`. See: https://github.com/meteor/meteor/blob/master/packages/modules/README.md

* Enable ES2015 generators and ES2016 async/await in the `ecmascript`
  package.

* Inherit static getters and setters in subclasses, when using the
  `ecmascript` package. #5624

* Report full file paths on compiler errors when using the
  `ecmascript` package. #5551

* Now possible to `import` or `require` files with a `.json` file
  extension. #5810

* `process.env.NODE_ENV` is now defined on both client and server as
  either `development` or `production`, which also determines the boolean
  flags `Meteor.isDevelopment` and `Meteor.isProduction`.

* Absolute identifiers for app modules no longer have the `/app/` prefix,
  and absolute identifiers for Meteor packages now have the prefix
  `/node_modules/meteor/` instead of just `/node_modules/`, meaning you
  should `import {Blaze} from "meteor/blaze"` instead of `from "blaze"`.

* Package variables imported by application code are once again exposed
  globally, allowing them to be accessed from the browser console or from
  `meteor shell`. #5868

* Fixed global variable assignment analysis during linking. #5870 #5819

* Changes to files in node_modules will now trigger a restart of the
  development server, just like any other file changes. #5815

* The meteor package now exports a `global` variable (a la Node) that
  provides a reliable reference to the global object for all Meteor code.

* Packages in local node_modules directories now take precedence over
  Meteor packages of the same name. #5933

* Upgraded `babel-compiler` to Babel 6, with the following set of plugins:
  https://github.com/meteor/babel-preset-meteor/blob/master/index.js

* Lazy CSS modules may now be imported by JS: 12c946ee651a93725f243f790c7919de3d445a19

* Packages in the top-level node_modules directory of an app can now be
  imported by Meteor packages: c631d3ac35f5ca418b93c454f521989855b8ec72

* Added support for wildcard import and export statements. #5872 #5897

* Client-side stubs for built-in Node modules are now provided
  automatically if the `meteor-node-stubs` npm package is installed. #6056

* Imported file extensions are now optional for file types handled by
  compiler plugins. #6151

* Upgraded Babel packages to ~6.5.0: 292824da3f8449afd1cd39fcd71acd415c809c0f
  Note: .babelrc files are now ignored (#6016), but may be reenabled (#6351).

* Polyfills now provided for `process.nextTick` and `process.platform`. #6167 #6198 #6055 efe53de492da6df785f1cbef2799d1d2b492a939

* The `meteor test-app` command is now `meteor test [--full-app]`:
  ab5ab15768136d55c76d51072e746d80b45ec181

* New apps now include a `package.json` file.
  c51b8cf7ffd8e7c9ca93768a2df93e4b552c199c

* `require.resolve` is now supported.
  https://github.com/benjamn/install/commit/ff6b25d6b5511d8a92930da41db73b93eb1d6cf8

* JSX now enabled in `.js` files processed by the `ecmascript` compiler
  plugin. #6151

* On the server, modules contained within `node_modules` directories are
  now loaded using the native Node `require` function. #6398

* All `<script>` tag(s) for application and package code now appear at the
  end of the `<body>` rather than in the `<head>`. #6375

* The client-side version of `process.env.NODE_ENV` (and other environment
  variables) now matches the corresponding server-side values. #6399

### Performance

* Don't reload package catalog from disk on rebuilds unless package
  dependencies changed. #5747

* Improve minimongo performance on updating documents when there are
  many active observes. #5627

### Platform

* Upgrade to Node v0.10.41.

* Allow all types of URLs that npm supports in `Npm.depends`
  declarations.

* Split up `standard-minifiers` in separate CSS
  (`standard-minifiers-css`) and JS minifiers
  (`standard-minifiers-js`). `standard-minifiers` now acts as an
  umbrella package for these 2 minifiers.

* Allow piping commands to `meteor shell` via STDIN. #5575

* Let users set the CAFILE environment variable to override the SSL
  root certificate list. #4757 #5523

* `force-ssl` is now marked production only.

### Cordova

* Cordova dependencies have been upgraded to the latest versions
  (`cordova-lib` 6.0.0, `cordova-ios` 4.0.1, and `cordova-android` 5.1.0).

* iOS apps now require iOS 8 or higher, and building for iOS requires Xcode 7.2
  to be installed.

* Building for Android now requires Android SDK 23 to be installed. You may also
  need to create a new AVD for the emulator.

* Building Cordova Android apps on Windows is now supported. #4155

* The Crosswalk plugin has been updated to 1.4.0.

* Cordova core plugins are now pinned to minimal versions known to be compatible
  with the included platforms. A warning is printed asking people to upgrade
  their dependencies if they specify an older version, but we'll always use
  the pinned version regardless.

* The plugin used for file serving and hot code push has been completely
  rewritten. Among many other improvements, it downloads updates incrementally,
  can recover from downloading faulty JavaScript code, and is much more
  reliable and performant.
  See [`cordova-plugin-meteor-webapp`](https://github.com/meteor/cordova-plugin-meteor-webapp)
  for more a more detailed description of the new design.

* If the callbacks added with `Meteor.startup()` do not complete within a set
  time, we consider a downloaded version faulty and will fallback to the last
  known good version. The default timeout is 20 seconds, but this can be
  configured by setting `App.setPreference("WebAppStartupTimeout", "10000");`
  (in milliseconds) in `mobile-config.js`.

* We now use `WKWebView` on iOS by default, even on iOS 8 (which works because
  we do not use `file://` URLs).

* We now use `localhost` instead of `meteor.local` to serve files from. Since
  `localhost` is considered a secure origin, this means the web view won't
  disable web platform features that it otherwise would.

* The local server port now lies between 12000-13000 and is chosen based on
  the `appId`, to both be consistent and lessen the chance of collisions between
  multiple Meteor Cordova apps installed on the same device.

* The plugin now allows for local file access on both iOS and Android, using a
  special URL prefix (`http://localhost:<port>/local-filesystem/<path>`).

* App icon and launch image sizes have been updated. Low resolution sizes for
  now unsupported devices have been deprecated, and higher resolution versions
  have been added.

* We now support the modern Cordova whitelist mechanism. `App.accessRule` has
  been updated with new options.

* `meteor build` now supports a `--server-only` option to avoid building
  the mobile apps when `ios` or `android` platforms have been added. It still
  builds the `web.cordova` architecture in the server bundle however, so it can
  be served for hot code pushes.

* `meteor run` now always tries to use an autodetected IP address as the
  mobile `ROOT_URL`, even if we're not running on a device. This avoids a situation
  where an app already installed on a device connects to a restarted development
  server and receives a `localhost` `ROOT_URL`. #5973

* Fixed a discrepancy between the way we calculated client hashes during a mobile
  build and on the server, which meant a Cordova app would always download a
  new version the first time it started up.

* In Cordova apps, `Meteor.startup()` now correctly waits for the
  device to be ready before firing the callback.

### Accounts

* Make `Accounts.forgotPassword` treat emails as case insensitive, as
  the rest of the accounts system does.

### Blaze

* Don't throw in certain cases when calling a template helper with an
  empty data context. #5411 #5736

* Improve automatic blocking of URLs in attribute values to also
  include `vbscript:` URLs.

### Check

* Introduced new matcher `Match.Maybe(type)` which will also match (permit) `null` in addition to `undefined`.  This is a suggested replacement (where appropriate) for `Match.Optional` which did not permit `null`.  This prevents the need to use `Match.OneOf(null, undefined, type)`. #6220

### Testing

* Packages can now be marked as `testOnly` to only run as part of app
  testing with `meteor test`. This is achieved by setting
  `testOnly: true` to `Package.describe`.


### Uncategorized

* Remove warning in the `simple-todos-react` example app. #5716

* Fix interaction between `browser-policy` and `oauth` packages. #5628

* Add README.md to the `tinytest` package. #5750

* Don't crash when calling `ReactiveDict.prototype.clear` if a
  property with a value wasn't previously accessed. #5530 #5602

* Move `DDPRateLimiter` to the server only, since it won't work if it
  is called from the client. It will now error if referenced from the
  client at all.

* Don't call function more than once when passing a `Match.Where`
  argument to `check`. #5630 #5651

* Fix empty object argument check in `this.subscribe` in
  templates. #5620

* Make `HTTP.call` not crash on undefined content. #5565 #5601

* Return observe handle from
  `Mongo.Collection.prototype._publishCursor`. #4983 #5615

* Add 'Did you mean?' reminders for some CLI commands to help Rails
  developers. #5593

* Make internal shell scripts compatible with other Unix-like
  systems. #5585

* Add a `_pollingInterval` option to `coll.find()` that can be used in
  conjunction with `_disableOplog: true`. #5586

* Expose Tinytest internals which can be used to extend it. #3541

* Improve error message from `check` when passing in null. #5545

* Split up `standard-minifiers` in separate CSS (`standard-minifier-css`) and JS
  minifiers(`standard-minifier-js`). `standard-minifiers` now acts as an umbrella package for these
  2 minifiers.

* Detect new Facebook user-agent in the `spiderable` package. #5516

* `Match.ObjectIncluding` now really requires plain objects. #6140

* Allow `git+` URL schemes for npm dependencies. #844

* Expose options `disableOplog`, `pollingIntervalMs`, and
  `pollingThrottleMs` to `Cursor.find` for tuning observe parameters
  on the server.

* Expose `dynamicHead` and `dynamicBody` hooks in boilerplate generation allowing code to inject content into the body and head tags from the server. #3860

* Add methods of the form `BrowserPolicy.content.allow<ContentType>BlobUrl()` to BrowserPolicy #5141

* Move `<script>` tags to end of `<body>` to enable 'loading' UI to be inserted into the boilerplate #6375

* Adds WebAppInternals.setBundledJsCssUrlRewriteHook allowing apps to supply a hook function that can create a dynamic bundledJsCssPrefix at runtime. This is useful if you're using a CDN by giving you a way to ensure the CDN won't cache broken js/css resources during an app upgrade.

Patches contributed by GitHub users vereed, mitar, nathan-muir,
robfallows, skishore, okland, Primigenus, zimme, welelay, rgoomar,
bySabi, mbrookes, TomFreudenberg, TechPlexEngineer, zacharydenton,
AlexeyMK, gwendall, dandv, devgrok, brianlukoff.


## v.1.2.1, 2015-10-26

* `coll.insert()` now uses a faster (but cryptographically insecure)
  algorithm to generate document IDs when called outside of a method
  and an `_id` field is not explicitly passed. With this change, there
  are no longer two algorithms used to generate document
  IDs. `Random.id()` can still be used to generate cryptographically
  secure document IDs. [#5161](https://github.com/meteor/meteor/issues/5161)

* The `ecmascript-collections` package has been renamed to
  `ecmascript-runtime` and now includes a more complete selection of
  ES2015 polyfills and shims from [`core-js`](https://www.npmjs.com/package/core-js).
  The complete list can be found
  [here](https://github.com/meteor/ecmascript-runtime/blob/master/server.js).

* Check type of `onException` argument to `bindEnvironment`. [#5271](https://github.com/meteor/meteor/issues/5271)

* WebApp's `PORT` environment variable can now be a named pipe to better support
  deployment on IIS on Windows. [4413](https://github.com/meteor/meteor/issues/4413)

* `Template.dynamic` can be now used as a block helper:
  `{{#Template.dynamic}} ... {{/Template.dynamic}}` [#4756](https://github.com/meteor/meteor/issues/4756)

* `Collection#allow/deny` now throw errors when passed falsy values. [#5442](https://github.com/meteor/meteor/pull/5442)

* `source-map` has been updated to a newer patch version, which fixes major bugs
  in particular around loading bundles generated by Webpack. [#5411](https://github.com/meteor/meteor/pull/5411)

* `check` now returns instead of throwing errors internally, which should make
  it much faster. `check` is used in many core Meteor packages, so this should
  result in small performance improvements across the framework. [#4584](https://github.com/meteor/meteor/pull/4584)

* The `userEmail` option to `Meteor.loginWithMeteorDeveloperAccount` has been
  renamed to `loginHint`, and now supports Google accounts as well. The old
  option still works for backwards compatibility. [#2422](https://github.com/meteor/meteor/issues/2422) [#5313](https://github.com/meteor/meteor/pull/5313)

* The old `addFiles` API for adding package assets no longer throws an error,
  making it easier to share packages between pre- and post-1.2 versions of
  Meteor. [#5458](https://github.com/meteor/meteor/issues/5458)

* Normally, you can't deploy to free meteor.com hosting or Galaxy from a
  non-Linux machine if you have *local* non-published packages with binary
  dependencies, nor can you run `meteor build --architecture SomeOtherArch`. As
  a temporary workaround, if you set the `METEOR_BINARY_DEP_WORKAROUND`
  variable, you will be able to deploy to Galaxy (but not free meteor.com
  hosting), and tarballs built with `meteor build` will contain a
  `programs/server/setup.sh` shell script which should be run on the server to
  install those packages.

## v1.2.0.2, 2015-09-28

* Update Crosswalk plugin for Cordova to 1.3.1. [#5267](https://github.com/meteor/meteor/issues/5267)

* Fix `meteor add` for a Cordova plugin using a Git URL with SHA.

* Upgraded the `promise` package to use `meteor-promise@0.5.0`, which uses
  the global `Promise` constructor in browsers that define it natively.

* Fix error in assigning attributes to `<body>` tag when using Blaze templates
  or `static-html`. [#5232](https://github.com/meteor/meteor/issues/5232)

## v1.2.0.1, 2015-09-22

* Fix incorrect publishing of packages with exports but no source. [#5228](https://github.com/meteor/meteor/issues/5228)

## v1.2, 2015-09-21

There are quite a lot of changes in Meteor 1.2. See the
[Wiki](https://github.com/meteor/meteor/wiki/Breaking-changes-in-Meteor-1.2) for
a shorter list of breaking changes you should be aware of when upgrading.

### Core Packages

* `meteor-platform` has been deprecated in favor of the smaller `meteor-base`,
  with apps listing their other dependencies explicitly.  The v1.2 upgrader
  will rewrite `meteor-platform` in existing apps.  `meteor-base` puts fewer
  symbols in the global namepsace, so it's no longer true that all apps
  have symbols like `Random` and `EJSON` in the global namespace.

* New packages: `ecmascript`, `es5-shim`, `ecmascript-collections`, `promise`,
  `static-html`, `jshint`, `babel-compiler`

* No longer include the `json` package by default, which contains code for
  `JSON.parse` and `JSON.stringify`.  (The last browser to not support JSON
  natively was Internet Explorer 7.)

* `autoupdate` has been renamed `hot-code-push`

### Meteor Accounts

* Login attempts are now rate-limited by default.  This can be turned off
  using `Accounts.removeDefaultRateLimit()`.

* `loginWithPassword` now matches username or email in a case insensitive
  manner. If there are multiple users with a username or email only differing
  in case, a case sensitive match is required. [#550](https://github.com/meteor/meteor/issues/550)

* `loginWithGithub` now requests `user:email` scope by default, and attempts
  to fetch the user's emails. If no public email has been set, we use the
  primary email instead. We also store the complete list of emails. [#4545](https://github.com/meteor/meteor/issues/4545)

* When an account's email address is verified, deactivate other verification
  tokens.  [#4626](https://github.com/meteor/meteor/issues/4626)

* Fix bug where blank page is shown when an expired login token is
  present. [#4825](https://github.com/meteor/meteor/issues/4825)

* Fix `OAuth1Binding.prototype.call` when making requests to Twitter
  with a large parameter set.

* Directions for setting up Google OAuth in accounts-ui have been updated to
  match Google's new requirements.

* Add `Accounts.oauth.unregisterService` method, and ensure that users can only
  log in with currently registered services.  [#4014](https://github.com/meteor/meteor/issues/4014)

* The `accounts-base` now defines reusable `AccountsClient` and
  `AccountsServer` constructors, so that users can create multiple
  independent instances of the `Accounts` namespace.  [#4233](https://github.com/meteor/meteor/issues/4233)

* Create an index for `Meteor.users` on
  `services.email.verificationTokens.token` (instead of
  `emails.validationTokens.token`, which never was used for anything).  [#4482](https://github.com/meteor/meteor/issues/4482)

* Remove an IE7-specific workaround from accounts-ui.  [#4485](https://github.com/meteor/meteor/issues/4485)

### Livequery

* Improved server performance by reducing overhead of processing oplog after
  database writes. Improvements are most noticeable in case when a method is
  doing a lot of writes on collections with plenty of active observers.  [#4694](https://github.com/meteor/meteor/issues/4694)

### Mobile

* The included Cordova tools have been updated to the latest version 5.2.0.
  This includes Cordova Android 4.1 and Cordova iOS 3.9. These updates may
  require you to make changes to your app. For details, see the [Cordova release
  notes] (https://cordova.apache.org/#news) for for the different versions.

* Thanks to Cordova Android's support for pluggable web views, it is now
  possible to install the [Crosswalk plugin]
  (https://crosswalk-project.org/documentation/cordova/cordova_4.html), which
  offers a hugely improved web view on older Android versions.
  You can add the plugin to your app with `meteor add crosswalk`.

* The bundled Android tools have been removed and a system-wide install of the
  Android SDK is now required. This should make it easier to keep the
  development toolchain up to date and helps avoid some difficult to diagnose
  failures. If you don't have your own Android tools installed already, you can
  find more information about installing the Android SDK for [Mac] (https://github.com/meteor/meteor/wiki/Mobile-Dev-Install:-Android-on-Mac)
  or [Linux]
  (https://github.com/meteor/meteor/wiki/Mobile-Dev-Install:-Android-on-Linux).

* As part of moving to npm, many Cordova plugins have been renamed. Meteor
  should perform conversions automatically, but you may want to be aware of this
  to avoid surprises. See [here]
  (https://cordova.apache.org/announcements/2015/04/21/plugins-release-and-move-to-npm.html)
  for more information.

* Installing plugins from the local filesystem is now supported using `file://`
  URLs, which should make developing your own plugins more convenient. It is
  also needed as a temporary workaround for using the Facebook plugin.
  Relative references are interpreted relative to the Meteor project directory.
  (As an example,
  `meteor add cordova:phonegap-facebook-plugin@file://../phonegap-facebook-plugin`
  would attempt to install the plugin from the same directory you Meteor project
  directory is located in.)

* Meteor no longer supports installing Cordova plugins from tarball URLs, but
  does support Git URLs with a SHA reference (like
  `https://github.com/apache/cordova-plugin-file#c452f1a67f41cb1165c92555f0e721fbb07329cc`).
  Existing GitHub tarball URLs are converted automatically.

* Allow specifying a `buildNumber` in `App.info`, which is used to set the
  `android-versionCode` and `ios-CFBundleVersion` in the `config.xml` of the
  Cordova project. The build number is used to differentiate between
  different versions of the app, and should be incremented before distributing
  a built app to stores or testing services. [#4048](https://github.com/meteor/meteor/issues/4048)

* Other changes include performance enhancements when building and running,
  and improved requirements checking and error reporting.

* Known issue: we do not currently show logging output when running on the
  iOS Simulator. As a workaround, you can `meteor run ios-device` to open the
  project in Xcode and watch the output there.

### Templates/Blaze

* New syntax: Handlebars sub-expressions are now supported -- as in,
  `{{helper (anotherHelper arg1 arg2)}}` -- as well as new block helper forms
  `#each .. in ..` and `#let x=y`.  See
  https://github.com/meteor/meteor/tree/devel/packages/spacebars

* Add a special case for the new `react-template-helper` package -- don't let
  templates use {{> React}} with siblings since `React.render` assumes it's
  being rendered into an empty container element. (This lets us throw the error
  when compiling templates rather than when the app runs.)

* Improve parsing of `<script>` and `<style>` tags.  [#3797](https://github.com/meteor/meteor/issues/3797)

* Fix a bug in `observe-sequence`. The bug was causing unnecessary rerenderings
  in an instance of `#each` block helper followed by false "duplicate ids"
  warnings. [#4049](https://github.com/meteor/meteor/issues/4049)

* `TemplateInstance#subscribe` now has a new `connection` option, which
  specifies which connection should be used when making the subscription. The
  default is `Meteor.connection`, which is the connection used when calling
  `Meteor.subscribe`.

* Fix external `<script>` tags in body or templates.  [#4415](https://github.com/meteor/meteor/issues/4415)

* Fix memory leak.  [#4289](https://github.com/meteor/meteor/issues/4289)

* Avoid recursion when materializing DOM elements, to avoid stack overflow
  errors in certain browsers. [#3028](https://github.com/meteor/meteor/issues/3028)

* Blaze and Meteor's built-in templating are now removable using
  `meteor remove blaze-html-templates`. You can add back support for static
  `head` and `body` tags in `.html` files by using the `static-html` package.

### DDP

* Websockets now support the
  [`permessage-deflate`](https://tools.ietf.org/id/draft-ietf-hybi-permessage-compression-19.txt)
  extension, which compresses data on the wire. It is enabled by default on the
  server. To disable it, set `$SERVER_WEBSOCKET_COMPRESSION` to `0`. To configure
  compression options, set `$SERVER_WEBSOCKET_COMPRESSION` to a JSON object that
  will be used as an argument to
  [`deflate.configure`](https://github.com/faye/permessage-deflate-node/blob/master/README.md).
  Compression is supported on the client side by Meteor's Node DDP client and by
  browsers including Chrome, Safari, and Firefox 37.

* The `ddp` package has been split into `ddp-client` and `ddp-server` packages;
  using `ddp` is equivalent to using both. This allows you to use the Node DDP
  client without adding the DDP server to your app.  [#4191](https://github.com/meteor/meteor/issues/4191) [#3452](https://github.com/meteor/meteor/issues/3452)

* On the client, `Meteor.call` now takes a `throwStubExceptions` option; if set,
  exceptions thrown by method stubs will be thrown instead of logged, and the
  method will not be invoked on the server.  [#4202](https://github.com/meteor/meteor/issues/4202)

* `sub.ready()` should return true inside that subscription's `onReady`
  callback.  [#4614](https://github.com/meteor/meteor/issues/4614)

* Fix method calls causing broken state when socket is reconnecting.  [#5104](https://github.com/meteor/meteor/issues/5104)

### Isobuild

* Build plugins will no longer process files whose names match the extension
  exactly (with no extra dot). If your build plugin needs to match filenames
  exactly, you should use the new build plugin API in this release which
  supplies a special `filenames` option. [#3985](https://github.com/meteor/meteor/issues/3985)

* Adding the same file twice in the same package is now an error. Previously,
  this could either lead to the file being included multiple times, or to a
  build time crash.

* You may now specify the `bare` option for JavaScript files on the server.
  Previous versions only allowed this on the client. [#3681](https://github.com/meteor/meteor/issues/3681)

* Ignore `node_modules` directories in apps instead of processing them as Meteor
  source code.  [#4457](https://github.com/meteor/meteor/issues/4457) [#4452](https://github.com/meteor/meteor/issues/4452)

* Backwards-incompatible change for package authors: Static assets in package.js files must now be
  explicitly declared by using `addAssets` instead of `addFiles`. Previously,
  any file that didn't have a source handler was automatically registered as a
  server-side asset. The `isAsset` option to `addFiles` is also deprecated in
  favor of `addAssets`.

* Built files are now always annotated with line number comments, to improve the
  debugging experience in browsers that don't support source maps.

* There is a completely new API for defining build plugins that cache their
  output. There are now special APIs for defining linters and minifiers in
  addition to compilers. The core Meteor packages for `less`, `coffee`, `stylus`
  and `html` files have been updated to use this new API. Read more on the
  [Wiki page](https://github.com/meteor/meteor/wiki/Build-Plugins-API).

### CSS

* LESS and Stylus now support cross-package imports.

* CSS concatenation and minification is delegated to the `standard-minifiers`
  package, which is present by default (and added to existing apps by the v1.2
  upgrader).

* CSS output is now split into multiple stylesheets to avoid hitting limits on
  rules per stylesheet in certain versions of Internet Explorer. [#1876](https://github.com/meteor/meteor/issues/1876)

### Mongo

* The oplog observe driver now properly updates queries when you drop a
  database.  [#3847](https://github.com/meteor/meteor/issues/3847)

* MongoID logic has been moved out of `minimongo` into a new package called
  `mongo-id`.

* Fix Mongo upserts with dotted keys in selector.  [#4522](https://github.com/meteor/meteor/issues/4522)


### `meteor` command-line tool

* You can now create three new example apps with the command line tool. These
  are the apps from the official tutorials at http://meteor.com/tutorials, which
  demonstrate building the same app with Blaze, Angular, and React. Try these
  apps with:

  ```sh
  meteor create --example simple-todos
  meteor create --example simple-todos-react
  meteor create --example simple-todos-angular
  ```

* `meteor shell` no longer crashes when piped from another command.

* Avoid a race condition in `meteor --test` and work with newer versions of the
  Velocity package.  [#3957](https://github.com/meteor/meteor/issues/3957)

* Improve error handling when publishing packages.  [#3977](https://github.com/meteor/meteor/issues/3977)

* Improve messaging around publishing binary packages.  [#3961](https://github.com/meteor/meteor/issues/3961)

* Preserve the value of `_` in `meteor shell`.  [#4010](https://github.com/meteor/meteor/issues/4010)

* `meteor mongo` now works on OS X when certain non-ASCII characters are in the
  pathname, as long as the `pgrep` utility is installed (it ships standard with
  OS X 10.8 and newer).  [#3999](https://github.com/meteor/meteor/issues/3999)

* `meteor run` no longer ignores (and often reverts) external changes to
  `.meteor/versions` which occur while the process is running.  [#3582](https://github.com/meteor/meteor/issues/3582)

* Fix crash when downloading two builds of the same package version
  simultaneously.  [#4163](https://github.com/meteor/meteor/issues/4163)

* Improve messages printed by `meteor update`, displaying list of packages
  that are not at the latest version available.

* When determining file load order, split file paths on path separator
  before comparing path components alphabetically.  [#4300](https://github.com/meteor/meteor/issues/4300)

* Fix inability to run `mongod` due to lack of locale configuration on some
  platforms, and improve error message if the failure still occurs.  [#4019](https://github.com/meteor/meteor/issues/4019)

* New `meteor lint` command.

### Minimongo

* The `$push` query modifier now supports a `$position` argument.  [#4312](https://github.com/meteor/meteor/issues/4312)

* `c.update(selector, replacementDoc)` no longer shares mutable state between
  replacementDoc and Minimongo internals. [#4377](https://github.com/meteor/meteor/issues/4377)

### Email

* `Email.send` now has a new option, `attachments`, in the same style as
  `mailcomposer`.
  [Details here.](https://github.com/andris9/mailcomposer#add-attachments)

### Tracker

* New `Tracker.Computation#onStop` method.  [#3915](https://github.com/meteor/meteor/issues/3915)

* `ReactiveDict` has two new methods, `clear` and `all`. `clear` resets
  the dictionary as if no items had been added, meaning all calls to `get` will
  return `undefined`. `all` converts the dictionary into a regular JavaScript
  object with a snapshot of the keys and values. Inside an autorun, `all`
  registers a dependency on any changes to the dictionary. [#3135](https://github.com/meteor/meteor/issues/3135)

### Utilities

* New `beforeSend` option to `HTTP.call` on the client allows you to directly
  access the `XMLHttpRequest` object and abort the call.  [#4419](https://github.com/meteor/meteor/issues/4419) [#3243](https://github.com/meteor/meteor/issues/3243) [#3266](https://github.com/meteor/meteor/issues/3266)

* Parse `application/javascript` and `application/x-javascript` HTTP replies as
  JSON too.  [#4595](https://github.com/meteor/meteor/issues/4595)

* `Match.test` from the `check` package now properly compares boolean literals,
  just like it does with Numbers and Strings. This applies to the `check`
  function as well.

* Provide direct access to the `mailcomposer` npm module used by the `email`
  package on `EmailInternals.NpmModules`. Allow specifying a `MailComposer`
  object to `Email.send` instead of individual options.  [#4209](https://github.com/meteor/meteor/issues/4209)

* Expose `Spiderable.requestTimeoutMs` from `spiderable` package to
  allow apps to set the timeout for running phantomjs.

* The `spiderable` package now reports the URL it's trying to fetch on failure.


### Other bug fixes and improvements

* Upgraded dependencies:

  - Node: 0.10.40 (from 0.10.36)
  - uglify-js: 2.4.20 (from 2.4.17)
  - http-proxy: 1.11.1 (from 1.6.0)

* `Meteor.loginWithGoogle` now supports `prompt`. Choose a prompt to always be
  displayed on Google login.

* Upgraded `coffeescript` package to depend on NPM packages
  coffeescript@1.9.2 and source-map@0.4.2. [#4302](https://github.com/meteor/meteor/issues/4302)

* Upgraded `fastclick` to 1.0.6 to fix an issue in iOS Safari. [#4393](https://github.com/meteor/meteor/issues/4393)

* Fix `Error: Can't render headers after they are sent to the client`.  [#4253](https://github.com/meteor/meteor/issues/4253) [#4750](https://github.com/meteor/meteor/issues/4750)

* `Meteor.settings.public` is always available on client and server,
  and modifications made on the server (for example, during app initialization)
  affect the value seen by connecting clients. [#4704](https://github.com/meteor/meteor/issues/4704)

### Windows

* Increase the buffer size for `netstat` when looking for running Mongo servers. [#4125](https://github.com/meteor/meteor/issues/4125)

* The Windows installer now always fetches the latest available version of
  Meteor at runtime, so that it doesn't need to be recompiled for every release.

* Fix crash in `meteor mongo` on Windows.  [#4711](https://github.com/meteor/meteor/issues/4711)


## v1.1.0.3, 2015-08-03

### Accounts

* When using Facebook API version 2.4, properly fetch `email` and other fields.
  Facebook recently forced all new apps to use version 2.4 of their API.  [#4743](https://github.com/meteor/meteor/issues/4743)


## v1.1.0.2, 2015-04-06

### `meteor` command-line tool

* Revert a change in 1.1.0.1 that caused `meteor mongo` to fail on some Linux
  systems. [#4115](https://github.com/meteor/meteor/issues/4115), [#4124](https://github.com/meteor/meteor/issues/4124), [#4134](https://github.com/meteor/meteor/issues/4134)


## v1.1.0.1, 2015-04-02

### Blaze

* Fix a regression in 1.1 in Blaze Templates: an error happening when View is
  invalidated immediately, causing a client-side crash (accessing
  `destroyMembers` of `undefined`). [#4097](https://github.com/meteor/meteor/issues/4097)

## v1.1, 2015-03-31

### Windows Support

* The Meteor command line tool now officially supports Windows 7, Windows 8.1,
  Windows Server 2008, and Windows Server 2012. It can run from PowerShell or
  Command Prompt.

* There is a native Windows installer that will be available for download from
  <https://www.meteor.com/install> starting with this release.

* In this release, Meteor on Windows supports all features available on Linux
  and Mac except building mobile apps with PhoneGap/Cordova.

* The `meteor admin get-machine` command now supports an additional
  architecture, `os.windows.x86_32`, which can be used to build binary packages
  for Windows.

### Version Solver

* The code that selects compatible package versions for `meteor update`
  and resolves conflicts on `meteor add` has been rewritten from the ground up.
  The core solver algorithm is now based on MiniSat, an open-source SAT solver,
  improving performance and maintainability.

* Refresh the catalog instead of downgrading packages when the versions in
  `.meteor/versions` aren't in the cache.  [#3653](https://github.com/meteor/meteor/issues/3653)

* Don't downgrade packages listed in `.meteor/packages`, or upgrade to a new
  major version, unless the new flag `--allow-incompatible-update` is passed
  as an override.

* Error messages are more detailed when constraints are unsatisfiable.

* Prefer "patched" versions of new indirect dependencies, and take patches
  to them on `meteor update` (for example, `1.0.1` or `1.0.0_1` over `1.0.0`).

* Version Solver is instrumented for profiling (`METEOR_PROFILE=1` in the
  environment).

* Setting the `METEOR_PRINT_CONSTRAINT_SOLVER_INPUT` environment variable
  prints information useful for diagnosing constraint solver bugs.

### Tracker

* Schedule the flush cycle using a better technique than `setTimeout` when
  available.  [#3889](https://github.com/meteor/meteor/issues/3889)

* Yield to the event loop during the flush cycle, unless we're executing a
  synchronous `Tracker.flush()`.  [#3901](https://github.com/meteor/meteor/issues/3901)

* Fix error reporting not being source-mapped properly. [#3655](https://github.com/meteor/meteor/issues/3655)

* Introduce a new option for `Tracker.autorun` - `onError`. This callback can be
  used to handle errors caught in the reactive computations. [#3822](https://github.com/meteor/meteor/issues/3822)

### Blaze

* Fix stack overflow from nested templates and helpers by avoiding recursion
  during rendering.  [#3028](https://github.com/meteor/meteor/issues/3028)

### `meteor` command-line tool

* Don't fail if `npm` prints more than 200K.  [#3887](https://github.com/meteor/meteor/issues/3887)


### Other bug fixes and improvements

* Upgraded dependencies:

  - uglify-js: 2.4.17 (from 2.4.13)

Patches contributed by GitHub users hwillson, mitar, murillo128, Primigenus,
rjakobsson, and tmeasday.


## v1.0.5, 2015-03-25

* This version of Meteor now uses version 2.2 of the Facebook API for
  authentication, instead of 1.0. If you use additional Facebook API methods
  beyond login, you may need to request new permissions.

  Facebook will automatically switch all apps to API version 2.0 on April
  30th, 2015. Please make sure to update your application's permissions and API
  calls by that date.

  For more details, see
  https://github.com/meteor/meteor/wiki/Facebook-Graph-API-Upgrade


## v1.0.4.2, 2015-03-20

* Fix regression in 1.0.4 where using Cordova for the first time in a project
  with hyphens in its directory name would fail.  [#3950](https://github.com/meteor/meteor/issues/3950)


## v1.0.4.1, 2015-03-18

* Fix regression in 1.0.4 where `meteor publish-for-arch` only worked for
  packages without colons in their name.  [#3951](https://github.com/meteor/meteor/issues/3951)

## v1.0.4, 2015-03-17

### Mongo Driver

* Meteor is now tested against MongoDB 2.6 by default (and the bundled version
  used by `meteor run` has been upgraded). It should still work fine with
  MongoDB 2.4.  Previous versions of Meteor mostly worked with MongoDB 2.6, with
  a few caveats:

    - Some upsert invocations did not work with MongoDB in previous versions of
      Meteor.
    - Previous versions of Meteor required setting up a special "user-defined
      role" with access to the `system.replset` table to use the oplog observe
      driver with MongoDB 2.6.  These extra permissions are not required with
      this version of Meteor.

  The MongoDB command needed to set up user permissions for the oplog observe
  driver is slightly different in MongoDB 2.6; see
  https://github.com/meteor/meteor/wiki/Oplog-Observe-Driver for details.

  We have also tested Meteor against the recently-released MongoDB 3.0.0.
  While we are not shipping MongoDB 3.0 with Meteor in this release (preferring
  to wait until its deployment is more widespread), we believe that Meteor
  1.0.4 apps will work fine when used with MongoDB 3.0.0 servers.

* Fix 0.8.1 regression where failure to connect to Mongo at startup would log a
  message but otherwise be ignored. Now it crashes the process, as it did before
  0.8.1.  [#3038](https://github.com/meteor/meteor/issues/3038)

* Use correct transform for allow/deny rules in `update` when different rules
  have different transforms.  [#3108](https://github.com/meteor/meteor/issues/3108)

* Provide direct access to the collection and database objects from the npm
  Mongo driver via new `rawCollection` and `rawDatabase` methods on
  `Mongo.Collection`.  [#3640](https://github.com/meteor/meteor/issues/3640)

* Observing or publishing an invalid query now throws an error instead of
  effectively hanging the server.  [#2534](https://github.com/meteor/meteor/issues/2534)


### Livequery

* If the oplog observe driver gets too far behind in processing the oplog, skip
  entries and re-poll queries instead of trying to keep up.  [#2668](https://github.com/meteor/meteor/issues/2668)

* Optimize common cases faced by the "crossbar" data structure (used by oplog
  tailing and DDP method write tracking).  [#3697](https://github.com/meteor/meteor/issues/3697)

* The oplog observe driver recovers from failed attempts to apply the modifier
  from the oplog (eg, because of empty field names).


### Minimongo

* When acting as an insert, `c.upsert({_id: 'x'}, {foo: 1})` now uses the `_id`
  of `'x'` rather than a random `_id` in the Minimongo implementation of
  `upsert`, just like it does for `c.upsert({_id: 'x'}, {$set: {foo: 1}})`.
  (The previous behavior matched a bug in the MongoDB 2.4 implementation of
  upsert that is fixed in MongoDB 2.6.)  [#2278](https://github.com/meteor/meteor/issues/2278)

* Avoid unnecessary work while paused in minimongo.

* Fix bugs related to observing queries with field filters: `changed` callbacks
  should not trigger unless a field in the filter has changed, and `changed`
  callbacks need to trigger when a parent of an included field is
  unset.  [#2254](https://github.com/meteor/meteor/issues/2254) [#3571](https://github.com/meteor/meteor/issues/3571)

* Disallow setting fields with empty names in minimongo, to match MongoDB 2.6
  semantics.


### DDP

* Subscription handles returned from `Meteor.subscribe` and
  `TemplateInstance#subscribe` now have a `subscriptionId` property to identify
  which subscription the handle is for.

* The `onError` callback to `Meteor.subscribe` has been replaced with a more
  general `onStop` callback that has an error as an optional first argument.
  The `onStop` callback is called when the subscription is terminated for
  any reason.  `onError` is still supported for backwards compatibility. [#1461](https://github.com/meteor/meteor/issues/1461)

* The return value from a server-side `Meteor.call` or `Meteor.apply` is now a
  clone of what the function returned rather than sharing mutable state.  [#3201](https://github.com/meteor/meteor/issues/3201)

* Make it easier to use the Node DDP client implementation without running a web
  server too.  [#3452](https://github.com/meteor/meteor/issues/3452)


### Blaze

* Template instances now have a `subscribe` method that functions exactly like
  `Meteor.subscribe`, but stops the subscription when the template is destroyed.
  There is a new method on Template instances called `subscriptionsReady()`
  which is a reactive function that returns true when all of the subscriptions
  made with `TemplateInstance#subscribe` are ready. There is also a built-in
  helper that returns the same thing and can be accessed with
  `Template.subscriptionsReady` inside any template.

* Add `onRendered`, `onCreated`, and `onDestroyed` methods to
  `Template`. Assignments to `Template.foo.rendered` and so forth are deprecated
  but are still supported for backwards compatibility.

* Fix bug where, when a helper or event handler was called from inside a custom
  block helper,  `Template.instance()` returned the `Template.contentBlock`
  template instead of the actual user-defined template, making it difficult to
  use `Template.instance()` for local template state.

* `Template.instance()` now works inside `Template.body`.  [#3631](https://github.com/meteor/meteor/issues/3631)

* Allow specifying attributes on `<body>` tags in templates.

* Improve performance of rendering large arrays.  [#3596](https://github.com/meteor/meteor/issues/3596)


### Isobuild

* Support `Npm.require('foo/bar')`.  [#3505](https://github.com/meteor/meteor/issues/3505) [#3526](https://github.com/meteor/meteor/issues/3526)

* In `package.js` files, `Npm.require` can only require built-in Node modules
  (and dev bundle modules, though you shouldn't depend on that), not the modules
  from its own `Npm.depends`. Previously, such code would work but only on the
  second time a `package.js` was executed.

* Ignore vim swap files in the `public` and `private` directories.  [#3322](https://github.com/meteor/meteor/issues/3322)

* Fix regression in 1.0.2 where packages might not be rebuilt when the compiler
  version changes.


### Meteor Accounts

* The `accounts-password` `Accounts.emailTemplates` can now specify arbitrary
  email `headers`.  The `from` address can now be set separately on the
  individual templates, and is a function there rather than a static
  string. [#2858](https://github.com/meteor/meteor/issues/2858) [#2854](https://github.com/meteor/meteor/issues/2854)

* Add login hooks on the client: `Accounts.onLogin` and
  `Accounts.onLoginFailure`. [#3572](https://github.com/meteor/meteor/issues/3572)

* Add a unique index to the collection that stores OAuth login configuration to
  ensure that only one configuration exists per service.  [#3514](https://github.com/meteor/meteor/issues/3514)

* On the server, a new option
  `Accounts.setPassword(user, password, { logout: false })` overrides the
  default behavior of logging out all logged-in connections for the user.  [#3846](https://github.com/meteor/meteor/issues/3846)


### Webapp

* `spiderable` now supports escaped `#!` fragments.  [#2938](https://github.com/meteor/meteor/issues/2938)

* Disable `appcache` on Firefox by default.  [#3248](https://github.com/meteor/meteor/issues/3248)

* Don't overly escape `Meteor.settings.public` and other parts of
  `__meteor_runtime_config__`.  [#3730](https://github.com/meteor/meteor/issues/3730)

* Reload the client program on `SIGHUP` or Node-specific IPC messages, not
  `SIGUSR2`.


### `meteor` command-line tool

* Enable tab-completion of global variables in `meteor shell`.  [#3227](https://github.com/meteor/meteor/issues/3227)

* Improve the stability of `meteor shell`.  [#3437](https://github.com/meteor/meteor/issues/3437) [#3595](https://github.com/meteor/meteor/issues/3595) [#3591](https://github.com/meteor/meteor/issues/3591)

* `meteor login --email` no longer takes an ignored argument.  [#3532](https://github.com/meteor/meteor/issues/3532)

* Fix regression in 1.0.2 where `meteor run --settings s` would ignore errors
  reading or parsing the settings file.  [#3757](https://github.com/meteor/meteor/issues/3757)

* Fix crash in `meteor publish` in some cases when the package is inside an
  app. [#3676](https://github.com/meteor/meteor/issues/3676)

* Fix crashes in `meteor search --show-all` and `meteor search --maintainer`.
  \#3636

* Kill PhantomJS processes after `meteor --test`, and only run the app
  once. [#3205](https://github.com/meteor/meteor/issues/3205) [#3793](https://github.com/meteor/meteor/issues/3793)

* Give a better error when Mongo fails to start up due to a full disk.  [#2378](https://github.com/meteor/meteor/issues/2378)

* After killing existing `mongod` servers, also clear the `mongod.lock` file.

* Stricter validation for package names: they cannot begin with a hyphen, end
  with a dot, contain two consecutive dots, or start or end with a colon.  (No
  packages on Atmosphere fail this validation.)  Additionally, `meteor create
  --package` applies the same validation as `meteor publish` and disallows
  packages with multiple colons.  (Packages with multiple colons like
  `local-test:iron:router` are used internally by `meteor test-packages` so that
  is not a strict validation rule.)

* `meteor create --package` now no longer creates a directory with the full
  name of the package, since Windows file systems cannot have colon characters
  in file paths. Instead, the command now creates a directory named the same
  as the second part of the package name after the colon (without the username
  prefix).


### Meteor Mobile

* Upgrade the Cordova CLI dependency from 3.5.1 to 4.2.0. See the release notes
  for the 4.x series of the Cordova CLI [on Apache
  Cordova](http://cordova.apache.org/announcements/2014/10/16/cordova-4.html).

* Related to the recently discovered [attack
  vectors](http://cordova.apache.org/announcements/2014/08/04/android-351.html)
  in Android Cordova apps, Meteor Cordova apps no longer allow access to all
  domains by default. If your app access external resources over XHR, you need
  to add them to the whitelist of allowed domains with the newly added
  [`App.accessRule`
  method](https://docs.meteor.com/#/full/App-accessRule) in your
  `mobile-config.js` file.

* Upgrade Cordova Plugins dependencies in Meteor Core packages:
  - `org.apache.cordova.file`: from 1.3.0 to 1.3.3
  - `org.apache.cordova.file-transfer`: from 0.4.4 to 0.5.0
  - `org.apache.cordova.splashscreen`: from 0.3.3 to 1.0.0
  - `org.apache.cordova.console`: from 0.2.10 to 0.2.13
  - `org.apache.cordova.device`: from 0.2.11 to 0.3.0
  - `org.apache.cordova.statusbar`: from 0.1.7 to 0.1.10
  - `org.apache.cordova.inappbrowser`: from 0.5.1 to 0.6.0
  - `org.apache.cordova.inappbrowser`: from 0.5.1 to 0.6.0

* Use the newer `ios-sim` binary, compiled with Xcode 6 on OS X Mavericks.


### Tracker

* Use `Session.set({k1: v1, k2: v2})` to set multiple values at once.


### Utilities

* Provide direct access to all options supported by the `request` npm module via
  the new server-only `npmRequestOptions` option to `HTTP.call`.  [#1703](https://github.com/meteor/meteor/issues/1703)


### Other bug fixes and improvements

* Many internal refactorings towards supporting Meteor on Windows are in this
  release.

* Remove some packages used internally to support legacy MDG systems
  (`application-configuration`, `ctl`, `ctl-helper`, `follower-livedata`,
  `dev-bundle-fetcher`, and `star-translate`).

* Provide direct access to some npm modules used by core packages on the
  `NpmModules` field of `WebAppInternals`, `MongoInternals`, and
  `HTTPInternals`.

* Upgraded dependencies:

  - node: 0.10.36 (from 0.10.33)
  - Fibers: 1.0.5 (from 1.0.1)
  - MongoDB: 2.6.7 (from 2.4.12)
  - openssl in mongo: 1.0.2 (from 1.0.1j)
  - MongoDB driver: 1.4.32 (from 1.4.1)
  - bson: 0.2.18 (from 0.2.7)
  - request: 2.53.0 (from 2.47.0)


Patches contributed by GitHub users 0a-, awatson1978, awwx, bwhitty,
christianbundy, d4nyll, dandv, DanielDent, DenisGorbachev, fay-jai, gsuess,
hwillson, jakozaur, meonkeys, mitar, netanelgilad, queso, rbabayoff, RobertLowe,
romanzolotarev, Siilwyn, and tmeasday.


## v.1.0.3.2, 2015-02-25

* Fix regression in 1.0.3 where the `meteor` tool could crash when downloading
  the second build of a given package version; for example, when running `meteor
  deploy` on an OSX or 32-bit Linux system for an app containing a binary
  package.  [#3761](https://github.com/meteor/meteor/issues/3761)


## v.1.0.3.1, 2015-01-20

* Rewrite `meteor show` and `meteor search` to show package information for
  local packages and to show if the package is installed for non-local
  packages. Introduce the `--show-all` flag, and deprecate the
  `--show-unmigrated` and `--show-old flags`.  Introduce the `--ejson` flag to
  output an EJSON object.

* Support README.md files in`meteor publish`. Take in the documentation file in
  `package.js` (set to `README.md` by default) and upload it to the server at
  publication time. Excerpt the first non-header Markdown section for use in
  `meteor show`.

* Support updates of package version metadata after that version has been
  published by running `meteor publish --update` from the package directory.

* Add `meteor test-packages --velocity` (similar to `meteor run --test`).  [#3330](https://github.com/meteor/meteor/issues/3330)

* Fix `meteor update <packageName>` to update `<packageName>` even if it's an
  indirect dependency of your app.  [#3282](https://github.com/meteor/meteor/issues/3282)

* Fix stack trace when a browser tries to use the server like a proxy.  [#1212](https://github.com/meteor/meteor/issues/1212)

* Fix inaccurate session statistics and possible multiple invocation of
  Connection.onClose callbacks.

* Switch CLI tool filesystem calls from synchronous to yielding (pro: more
  concurrency, more responsive to signals; con: could introduce concurrency
  bugs)

* Don't apply CDN prefix on Cordova. [#3278](https://github.com/meteor/meteor/issues/3278) [#3311](https://github.com/meteor/meteor/issues/3311)

* Don't try to refresh client app in the runner unless the app actually has the
  autoupdate package. [#3365](https://github.com/meteor/meteor/issues/3365)

* Fix custom release banner logic. [#3353](https://github.com/meteor/meteor/issues/3353)

* Apply HTTP followRedirects option to non-GET requests.  [#2808](https://github.com/meteor/meteor/issues/2808)

* Clean up temporary directories used by package downloads sooner.  [#3324](https://github.com/meteor/meteor/issues/3324)

* If the tool knows about the requested release but doesn't know about the build
  of its tool for the platform, refresh the catalog rather than failing
  immediately.  [#3317](https://github.com/meteor/meteor/issues/3317)

* Fix `meteor --get-ready` to not add packages to your app.

* Fix some corner cases in cleaning up app processes in the runner. Drop
  undocumented `--keepalive` support. [#3315](https://github.com/meteor/meteor/issues/3315)

* Fix CSS autoupdate when `$ROOT_URL` has a non-trivial path.  [#3111](https://github.com/meteor/meteor/issues/3111)

* Save Google OAuth idToken to the User service info object.

* Add git info to `meteor --version`.

* Correctly catch a case of illegal `Tracker.flush` during `Tracker.autorun`.  [#3037](https://github.com/meteor/meteor/issues/3037)

* Upgraded dependencies:

  - jquery: 1.11.2 (from 1.11.0)

Patches by GitHub users DanielDent, DanielDornhardt, PooMaster, Primigenus,
Tarang, TomFreudenberg, adnissen, dandv, fay-jai, knownasilya, mquandalle,
ogourment, restebanez, rissem, smallhelm and tmeasday.

## v1.0.2.1, 2014-12-22

* Fix crash in file change watcher.  [#3336](https://github.com/meteor/meteor/issues/3336)

* Allow `meteor test-packages packages/*` even if not all package directories
  have tests.  [#3334](https://github.com/meteor/meteor/issues/3334)

* Fix typo in `meteor shell` output. [#3326](https://github.com/meteor/meteor/issues/3326)


## v1.0.2, 2014-12-19

### Improvements to the `meteor` command-line tool

* A new command called `meteor shell` attaches an interactive terminal to
  an already-running server process, enabling inspection and execution of
  server-side data and code, with dynamic tab completion of variable names
  and properties. To see `meteor shell` in action, type `meteor run` in an
  app directory, then (in another terminal) type `meteor shell` in the
  same app directory. You do not have to wait for the app to start before
  typing `meteor shell`, as it will automatically connect when the server
  is ready. Note that `meteor shell` currently works for local development
  only, and is not yet supported for apps running on remote hosts.

* We've done a major internal overhaul of the `meteor` command-line tool with an
  eye to correctness, maintainability, and performance.  Some details include:
  * Refresh the package catalog for build commands only when an error
    occurs that could be fixed by a refresh, not for every build command.
  * Never run the constraint solver to select package versions more than once
    per build.
  * Built packages ("isopacks") are now cached inside individual app directories
    instead of inside their source directories.
  * `meteor run` starts Mongo in parallel with building the application.
  * The constraint solver no longer leaves a `versions.json` file in your
    packages source directories; when publishing a package that is not inside an
    app, it will leave a `.versions` file (with the same format as
    `.meteor/versions`) which you should check into source control.
  * The constraint solver's model has been simplified so that plugins must use
    the same version of packages as their surrounding package when built from
    local source.

* Using `meteor debug` no longer requires manually continuing the debugger when
  your app restarts, and it no longer overwrites the symbol `_` inside your app.

* Output from the command-line tool is now word-wrapped to the width of your
  terminal.

* Remove support for the undocumented earliestCompatibleVersion feature of the
  package system.

* Reduce CPU usage and disk I/O bandwidth by using kernel file-system change
  notification events where possible. On file systems that do not support these
  events (NFS, Vagrant Virtualbox shared folders, etc), file changes will only
  be detected every 5 seconds; to detect changes more often in these cases (but
  use more CPU), set the `METEOR_WATCH_FORCE_POLLING` environment
  variable. [#2135](https://github.com/meteor/meteor/issues/2135)

* Reduce CPU usage by fixing a check for a parent process in `meteor
  run` that was happening constantly instead of every few seconds. [#3252](https://github.com/meteor/meteor/issues/3252)

* Fix crash when two plugins defined source handlers for the same
  extension. [#3015](https://github.com/meteor/meteor/issues/3015) [#3180](https://github.com/meteor/meteor/issues/3180)

* Fix bug (introduced in 0.9.3) where the warning about using experimental
  versions of packages was printed too often.

* Fix bug (introduced in 1.0) where `meteor update --patch` crashed.

* Fix bug (introduced in 0.9.4) where banners about new releases could be
  printed too many times.

* Fix crash when a package version contained a dot-separated pre-release part
  with both digits and non-digits. [#3147](https://github.com/meteor/meteor/issues/3147)

* Corporate HTTP proxy support is now implemented using our websocket library's
  new built-in implementation instead of a custom implementation. [#2515](https://github.com/meteor/meteor/issues/2515)

### Blaze

* Add default behavior for `Template.parentData` with no arguments. This
  selects the first parent. [#2861](https://github.com/meteor/meteor/issues/2861)

* Fix `Blaze.remove` on a template's view to correctly remove the DOM
  elements when the template was inserted using
  `Blaze.renderWithData`. [#3130](https://github.com/meteor/meteor/issues/3130)

* Allow curly braces to be escaped in Spacebars. Use the special
  sequences `{{|` and `{{{|` to insert a literal `{{` or `{{{`.

### Meteor Accounts

* Allow integration with OAuth1 servers that require additional query
  parameters to be passed with the access token. [#2894](https://github.com/meteor/meteor/issues/2894)

* Expire a user's password reset and login tokens in all circumstances when
  their password is changed.

### Other bug fixes and improvements

* Some packages are no longer released as part of the core release process:
  amplify, backbone, bootstrap, d3, jquery-history, and jquery-layout. This
  means that new versions of these packages can be published outside of the full
  Meteor release cycle.

* Require plain objects as the update parameter when doing replacements
  in server-side collections.

* Fix audit-argument-checks spurious failure when an argument is NaN. [#2914](https://github.com/meteor/meteor/issues/2914)

### Upgraded dependencies

  - node: 0.10.33 (from 0.10.29)
  - source-map-support: 0.2.8 (from 0.2.5)
  - semver: 4.1.0 (from 2.2.1)
  - request: 2.47.0 (from 2.33.0)
  - tar: 1.0.2 (from 1.0.1)
  - source-map: 0.1.40 (from 0.1.32)
  - sqlite3: 3.0.2 (from 3.0.0)
  - phantomjs npm module: 1.9.12 (from 1.8.1-1)
  - http-proxy: 1.6.0 (from a fork of 1.0.2)
  - esprima: 1.2.2 (from an unreleased 1.1-era commit)
  - escope: 1.0.1 (from 1.0.0)
  - openssl in mongo: 1.0.1j (from 1.0.1g)
  - faye-websocket: 0.8.1 (from using websocket-driver instead)
  - MongoDB: 2.4.12 (from 2.4.9)


Patches by GitHub users andylash, anstarovoyt, benweissmann, chrisbridgett,
colllin, dandv, ecwyne, graemian, JamesLefrere, kevinchiu, LyuGGang, matteodem,
mitar, mquandalle, musically-ut, ograycode, pcjpcj2, physiocoder, rgoomar,
timhaines, trusktr, Urigo, and zol.


## v1.0.1, 2014-12-09

* Fix a security issue in allow/deny rules that could result in data
  loss. If your app uses allow/deny rules, or uses packages that use
  allow/deny rules, we recommend that you update immediately.


## v1.0, 2014-10-28

### New Features

* Add the `meteor admin get-machine` command to make it easier to
  publish packages with binary dependencies for all
  architectures. `meteor publish` no longer publishes builds
  automatically if your package has binary NPM dependencies.

* New `localmarket` example, highlighting Meteor's support for mobile
  app development.

* Restyle the `leaderboard` example, and optimize it for both desktop
  and mobile.

### Performance

* Reduce unnecessary syncs with the package server, which speeds up
  startup times for many commands.

* Speed up `meteor deploy` by not bundling unnecessary files and
  programs.

* To make Meteor easier to use on slow or unreliable network
  connections, increase timeouts for DDP connections that the Meteor
  tool uses to communicate with the package server. [#2777](https://github.com/meteor/meteor/issues/2777), [#2789](https://github.com/meteor/meteor/issues/2789).

### Mobile App Support

* Implemented reasonable default behavior for launch screens on mobile
  apps.

* Don't build for Android when only the iOS build is required, and
  vice versa.

* Fix bug that could cause mobile apps to stop being able to receive hot
  code push updates.

* Fix bug where Cordova clients connected to http://example.com instead
  of https://example.com when https:// was specified in the
  --mobile-server option. [#2880](https://github.com/meteor/meteor/issues/2880)

* Fix stack traces when attempting to build or run iOS apps on Linux.

* Print a warning when building an app with mobile platforms and
  outputting the build into the source tree. Outputting a build into the
  source tree can cause subsequent builds to fail because they will
  treat the build output as source files.

* Exit from `meteor run` when new Cordova plugins or platforms are
  added, since we don't support hot code push for new plugins or
  platforms.

* Fix quoting of arguments to Cordova plugins.

* The `accounts-twitter` package now works in Cordova apps in local
  development. For workarounds for other login providers in local
  development mode, see
  https://github.com/meteor/meteor/wiki/OAuth-for-mobile-Meteor-clients.

### Packaging

* `meteor publish-for-arch` can publish packages built with different Meteor
  releases.

* Fix default `api.versionsFrom` field in packages created with `meteor
  create --package`.

* Fix bug where changes in an app's .meteor/versions file would not
  cause the app to be rebuilt.

### Other bug fixes and improvements

* Use TLSv1 in the `spiderable` package, for compatibility with servers
  that have disabled SSLv3 in response to the POODLE bug.

* Work around the `meteor run` proxy occasionally running out of sockets.

* Fix bug with regular expressions in minimongo. [#2817](https://github.com/meteor/meteor/issues/2817)

* Add READMEs for several core packages.

* Include protocols in URLs printed by `meteor deploy`.

* Improve error message for limited ordered observe. [#1643](https://github.com/meteor/meteor/issues/1643)

* Fix missing dependency on `random` in the `autoupdate` package. [#2892](https://github.com/meteor/meteor/issues/2892)

* Fix bug where all CSS would be removed from connected clients if a
  CSS-only change is made between local development server restarts or
  when deploying with `meteor deploy`.

* Increase height of the Google OAuth popup to the Google-recommended
  value.

* Fix the layout of the OAuth configuration dialog when used with
  Bootstrap.

* Allow build plugins to override the 'bare' option on added source
  files. [#2834](https://github.com/meteor/meteor/issues/2834)

Patches by GitHub users DenisGorbachev, ecwyne, mitar, mquandalle,
Primigenus, svda, yauh, and zol.


## v0.9.4.1, 2014-12-09 (backport)

* Fix a security issue in allow/deny rules that could result in data
  loss. If your app uses allow/deny rules, or uses packages that use
  allow/deny rules, we recommend that you update immediately.
  Backport from 1.0.1.


## v0.9.4, 2014-10-13

### New Features

* The new `meteor debug` command and `--debug-port` command line option
  to `meteor run` allow you to easily use node-inspector to debug your
  server-side code. Add a `debugger` statement to your code to create a
  breakpoint.

* Add new a `meteor run --test` command that runs
  [Velocity](https://github.com/meteor-velocity/velocity) tests in your
  app .

* Add new callbacks `Accounts.onResetPasswordLink`,
  `Accounts.onEnrollmentLink`, and `Accounts.onEmailVerificationLink`
  that make it easier to build custom user interfaces on top of the
  accounts system. These callbacks should be registered before
  `Meteor.startup` fires, and will be called if the URL matches a link
  in an email sent by `Accounts.resetPassword`, etc. See
  https://docs.meteor.com/#Accounts-onResetPasswordLink.

* A new configuration file for mobile apps,
  `<APP>/mobile-config.js`. This allows you to set app metadata, icons,
  splash screens, preferences, and PhoneGap/Cordova plugin settings
  without needing a `cordova_build_override` directory. See
  https://docs.meteor.com/#mobileconfigjs.


### API Changes

* Rename `{{> UI.dynamic}}` to `{{> Template.dynamic}}`, and likewise
  with `UI.contentBlock` and `UI.elseBlock`. The UI namespace is no
  longer used anywhere except for backwards compatibility.

* Deprecate the `Template.someTemplate.myHelper = ...` syntax in favor
  of `Template.someTemplate.helpers(...)`.  Using the older syntax still
  works, but prints a deprecation warning to the console.

* `Package.registerBuildPlugin` its associated functions have been added
  to the public API, cleaned up, and documented. The new function is
  identical to the earlier _transitional_registerBuildPlugin except for
  minor backwards-compatible API changes. See
  https://docs.meteor.com/#Package-registerBuildPlugin

* Rename the `showdown` package to `markdown`.

* Deprecate the `amplify`, `backbone`, `bootstrap`, and `d3` integration
  packages in favor of community alternatives.  These packages will no
  longer be maintained by MDG.


### Tool Changes

* Improved output from `meteor build` to make it easier to publish
  mobile apps to the App Store and Play Store. See the wiki pages for
  instructions on how to publish your
  [iOS](https://github.com/meteor/meteor/wiki/How-to-submit-your-iOS-app-to-App-Store)
  and
  [Android](https://github.com/meteor/meteor/wiki/How-to-submit-your-Android-app-to-Play-Store)
  apps.

* Packages can now be marked as debug-mode only by adding `debugOnly:
  true` to `Package.describe`. Debug-only packages are not included in
  the app when it is bundled for production (`meteor build` or `meteor
  run --production`). This allows package authors to build packages
  specifically for testing and debugging without increasing the size of
  the resulting app bundle or causing apps to ship with debug
  functionality built in.

* Rework the process for installing mobile development SDKs. There is
  now a `meteor install-sdk` command that automatically install what
  software it can and points to documentation for the parts that
  require manual installation.

* The `.meteor/cordova-platforms` file has been renamed to
  `.meteor/platforms` and now includes the default `server` and
  `browser` platforms. The default platforms can't currently be removed
  from a project, though this will be possible in the future. The old
  file will be automatically migrated to the new one when the app is run
  with Meteor 0.9.4 or above.

* The `unipackage.json` file inside downloaded packages has been renamed
  to `isopack.json` and has an improved forwards-compatible format. To
  maintain backwards compatibility with previous releases, packages will
  be built with both files.

* The local package metadata cache now uses SQLite, which is much faster
  than the previous implementation. This improves `meteor` command line
  tool startup time.

* The constraint solver used by the client to find compatible versions
  of packages is now much faster.

* The `--port` option to `meteor run` now requires a numeric port
  (e.g. `meteor run --port example.com` is no longer valid).

* The `--mobile-port` option `meteor run` has been reworked. The option
  is now `--mobile-server` in `meteor run` and `--server` in `meteor
  build`. `--server` is required for `meteor build` in apps with mobile
  platforms installed. `--mobile-server` defaults to an automatically
  detected IP address on port 3000, and `--server` requires a hostname
  but defaults to port 80 if a port is not specified.

* Operations that take longer than a few seconds (e.g. downloading
  packages, installing the Android SDK, etc) now show a progress bar.

* Complete support for using an HTTP proxy in the `meteor` command line
  tool. Now all DDP connections can work through a proxy.  Use the standard
  `http_proxy` environment variable to specify your proxy endpoint.  [#2515](https://github.com/meteor/meteor/issues/2515)


### Bug Fixes

* Fix behavior of ROOT_URL with path ending in `/`.

* Fix source maps when using a ROOT_URL with a path. [#2627](https://github.com/meteor/meteor/issues/2627)

* Change the mechanism that the Meteor tool uses to clean up app server
  processes. The new mechanism is more resilient to slow app bundles and
  other CPU-intensive tasks. [#2536](https://github.com/meteor/meteor/issues/2536), [#2588](https://github.com/meteor/meteor/issues/2588).


Patches by GitHub users cryptoquick, Gaelan, jperl, meonkeys, mitar,
mquandalle, prapicault, pscanf, richguan, rick-golden-healthagen,
rissem, rosh93, rzymek, and timoabend


## v0.9.3.1, 2014-09-30

* Don't crash when failing to contact the package server. [#2713](https://github.com/meteor/meteor/issues/2713)

* Allow more than one dash in package versions. [#2715](https://github.com/meteor/meteor/issues/2715)


## v0.9.3, 2014-09-25

### More Package Version Number Flexibility

* Packages now support relying on multiple major versions of their
  dependencies (eg `blaze@1.0.0 || 2.0.0`). Additionally, you can now
  call `api.versionsFrom(<release>)` multiple times, or with an array
  (eg `api.versionsFrom([<release1>, <release2>])`. Meteor will
  interpret this to mean that the package will work with packages from
  all the listed releases.

* Support for "wrapped package" version numbers. There is now a `_` field
  in version numbers. The `_` field must be an integer, and versions with
  the `_` are sorted after versions without. This allows using the
  upstream version number as the Meteor package version number and being
  able to publish multiple version of the Meteor package (e.g.
  `jquery@1.11.1_2`).

Note: packages using the `||` operator or the `_` symbol in their
versions or dependencies will be invisible to pre-0.9.3 users. Meteor
versions 0.9.2 and before do not understand the new version formats and
will not be able to use versions of packages that use the new features.


### Other Command-line Tool Improvements

* More detailed constraint solver output. Meteor now tells you which
  constraints prevent upgrading or adding new packages. This will make
  it much easier to update your app to new versions.

* Better handling of pre-release versions (e.g. versions with
  `-`). Pre-release packages will now be included in an app if and only
  if there is no way to meet the app's constraints without using a
  pre-release package.

* Add `meteor admin set-unmigrated` to allow maintainers to hide
  pre-0.9.0 packages in `meteor search` and `meteor show`. This will not
  stop users from continuing to use the package, but it helps prevent
  new users from finding old non-functional packages.

* Progress bars for time-intensive operations, like downloading large
  packages.


### Other Changes

* Offically support `Meteor.wrapAsync` (renamed from
  `Meteor._wrapAsync`). Additionally, `Meteor.wrapAsync` now lets you
  pass an object to bind as `this` in the wrapped call. See
  https://docs.meteor.com/#meteor_wrapasync.

* The `reactive-dict` package now allows an optional name argument to
  enable data persistence during hot code push.


Patches by GitHub users evliu, meonkeys, mitar, mizzao, mquandalle,
prapicault, waitingkuo, wulfmeister.



## v0.9.2.2, 2014-09-17

* Fix regression in 0.9.2 that prevented some users from accessing the
  Meteor development server in their browser. Specifically, 0.9.2
  unintentionally changed the development mode server's default bind
  host to localhost instead of 0.0.0.0. [#2596](https://github.com/meteor/meteor/issues/2596)


## v0.9.2.1, 2014-09-15

* Fix versions of packages that were published with `-cordova` versions
  in 0.9.2 (appcache, fastclick, htmljs, logging, mobile-status-bar,
  routepolicy, webapp-hashing).


## v0.9.2, 2014-09-15

This release contains our first support for building mobile apps in
Meteor, for both iOS and Android. This support comes via an
integration with Apache's Cordova/PhoneGap project.

  * You can use Cordova/PhoneGap packages in your application or inside
    a Meteor package to access a device's native functions directly from
    JavaScript code.
  * The `meteor add-platform` and `meteor run` commands now let you
    launch the app in the iOS or Android simulator or run it on an
    attached hardware device.
  * This release extends hot code push to support live updates into
    installed native apps.
  * The `meteor bundle` command has been renamed to `meteor build` and
    now outputs build projects for the mobile version of the targeted
    app.
  * See
    https://github.com/meteor/meteor/wiki/Meteor-Cordova-Phonegap-integration
    for more information about how to get started building mobile apps
    with Meteor.

* Better mobile support for OAuth login: you can now use a
  redirect-based flow inside UIWebViews, and the existing popup-based
  flow has been adapted to work in Cordova/PhoneGap apps.

#### Bug fixes and minor improvements

* Fix sorting on non-trivial keys in Minimongo. [#2439](https://github.com/meteor/meteor/issues/2439)

* Bug fixes and performance improvements for the package system's
  constraint solver.

* Improved error reporting for misbehaving oplog observe driver. [#2033](https://github.com/meteor/meteor/issues/2033) [#2244](https://github.com/meteor/meteor/issues/2244)

* Drop deprecated source map linking format used for older versions of
  Firefox.  [#2385](https://github.com/meteor/meteor/issues/2385)

* Allow Meteor tool to run from a symlink. [#2462](https://github.com/meteor/meteor/issues/2462)

* Assets added via a plugin are no longer considered source files. [#2488](https://github.com/meteor/meteor/issues/2488)

* Remove support for long deprecated `SERVER_ID` environment
  variable. Use `AUTOUPDATE_VERSION` instead.

* Fix bug in reload-safetybelt package that resulted in reload loops in
  Chrome with cookies disabled.

* Change the paths for static assets served from packages. The `:`
  character is replaced with the `_` character in package names so as to
  allow serving on mobile devices and ease operation on Windows. For
  example, assets from the `abc:bootstrap` package are now served at
  `/packages/abc_bootstrap` instead of `/packages/abc:bootstrap`.

* Also change the paths within a bundled Meteor app to allow for
  different client architectures (eg mobile). For example,
  `bundle/programs/client` is now `bundle/programs/web.browser`.


Patches by GitHub users awwx, mizzao, and mquandalle.



## v0.9.1.1, 2014-09-06

* Fix backwards compatibility for packages that had weak dependencies
  on packages renamed in 0.9.1 (`ui`, `deps`, `livedata`). [#2521](https://github.com/meteor/meteor/issues/2521)

* Fix error when using the `reactive-dict` package without the `mongo`
  package.


## v0.9.1, 2014-09-04

#### Organizations in Meteor developer accounts

Meteor 0.9.1 ships with organizations support in Meteor developer
accounts. Organizations are teams of users that make it easy to
collaborate on apps and packages.

Create an organization at
https://www.meteor.com/account-settings/organizations. Run the `meteor
authorized` command in your terminal to give an organization
permissions to your apps. To add an organization as a maintainer of
your packages, use the `meteor admin maintainers` command. You can
also publish packages with an organization's name in the package name
prefix instead of your own username.


#### One backwards incompatible change for templates

* Templates can no longer be named "body" or "instance".

#### Backwards compatible Blaze API changes

* New public and documented APIs:
  * `Blaze.toHTMLWithData()`
  * `Template.currentData()`
  * `Blaze.getView()`
  * `Template.parentData()` (previously `UI._parentData()`)
  * `Template.instance()` (previously `UI._templateInstance()`)
  * `Template.body` (previously `UI.body`)
  * `new Template` (previously `Template.__create__`)
  * `Blaze.getData()` (previously `UI.getElementData`, or `Blaze.getCurrentData` with no arguments)

* Deprecate the `ui` package. Instead, use the `blaze` package. The
  `UI` and `Blaze` symbols are now the same.

* Deprecate `UI.insert`. `UI.render` and `UI.renderWithData` now
  render a template and place it in the DOM.

* Add an underscore to some undocumented Blaze APIs to make them
  internal. Notably: `Blaze._materializeView`, `Blaze._createView`,
  `Blaze._toText`, `Blaze._destroyView`, `Blaze._destroyNode`,
  `Blaze._withCurrentView`, `Blaze._DOMBackend`,
  `Blaze._TemplateWith`

* Document Views. Views are the machinery powering DOM updates in
  Blaze.

* Expose `view` property on template instances.

#### Backwards compatible renames

* Package renames
  * `livedata` -> `ddp`
  * `mongo-livedata` -> `mongo`
  * `standard-app-packages` -> `meteor-platform`
* Symbol renames
  * `Meteor.Collection` -> `Mongo.Collection`
  * `Meteor.Collection.Cursor` -> `Mongo.Cursor`
  * `Meteor.Collection.ObjectID` -> `Mongo.ObjectID`
  * `Deps` -> `Tracker`

#### Other

* Add `reactive-var` package. Lets you define a single reactive
  variable, like a single key in `Session`.

* Don't throw an exception in Chrome when cookies and local storage
  are blocked.

* Bump DDP version to "1". Clients connecting with version "pre1" or
  "pre2" should still work.

* Allow query parameters in OAuth1 URLs. [#2404](https://github.com/meteor/meteor/issues/2404)

* Fix `meteor list` if not all packages on server. Fixes [#2468](https://github.com/meteor/meteor/issues/2468)

Patch by GitHub user mitar.


## v0.9.0.1, 2014-08-27

* Fix issues preventing hot code reload from automatically reloading webapps in
  two cases: when the old app was a pre-0.9.0 app, and when the app used
  appcache. (In both cases, an explicit reload still worked.)

* Fix publishing packages containing a plugin with platform-specific code but
  no platform-specific code in the main package.

* Fix `meteor add package@version` when the package was already added with a
  different version constraint.

* Improve treatment of pre-release packages (packages with a dash in their
  version). Guarantee that they will not be chosen by the constraint solver
  unless explicitly requested.  `meteor list` won't suggest that you update to
  them.

* Fix slow spiderable executions.

* Fix dev-mode client-only restart when client files changed very soon after
  server restart.

* Fix stack trace on `meteor add` constraint solver failure.

* Fix "access-denied" stack trace when publishing packages.


## v0.9.0, 2014-08-26

Meteor 0.9.0 introduces the Meteor Package Server. Incorporating lessons from
our community's Meteorite tool, Meteor 0.9.0 allows users to develop and publish
Meteor packages to a central repository. The `meteor publish` command is used to
publish packages. Non-core packages can now be added with `meteor add`, and you
can specify version constraints on the packages you use. Binary packages can be
published for additional architectures with `meteor publish-for-arch`, which
allows cross-platform deploys and bundling.  You can search for packages with
`meteor search` and display information on them with `meteor show`, or you can
use the Atmosphere web interface developed by Percolate Studio at
https://atmospherejs.com/

See https://docs.meteor.com/#writingpackages and
https://docs.meteor.com/#packagejs for more details.

Other packaging-related changes:

* `meteor list` now lists the packages your app is using, which was formerly the
  behavior of `meteor list --using`. To search for packages you are not
  currently using, use `meteor search`.  The concept of an "internal" package
  (which did not show up in `meteor list`) no longer exists.

* To prepare a bundle created with `meteor bundle` for execution on a
  server, you now run `npm install` with no arguments instead of having
  to specify a few specific npm modules and their versions
  explicitly. See the README in the generated bundle for more details.

* All `under_score`-style `package.js` APIs (`Package.on_use`, `api.add_files`,
  etc) have been replaced with `camelCase` names (`Package.onUse`,
  `api.addFiles`, etc).  The old names continue to work for now.

* There's a new `archMatching` option to `Plugin.registerSourceHandler`, which
  should be used by any plugin whose output is only for the client or only for
  the server (eg, CSS and HTML templating packages); this allows Meteor to avoid
  restarting the server when files processed by these plugins change.

Other changes:

* When running your app with the local development server, changes that only
  affect the client no longer require restarting the server.  Changes that only
  affect CSS no longer require the browser to refresh the page, both in local
  development and in some production environments.  [#490](https://github.com/meteor/meteor/issues/490)

* When a call to `match` fails in a method or subscription, log the
  failure on the server. (This matches the behavior described in our docs)

* The `appcache` package now defaults to functioning on all browsers
  that support the AppCache API, rather than a whitelist of browsers.
  The main effect of this change is that `appcache` is now enabled by
  default on Firefox, because Firefox no longer makes a confusing
  popup. You can still disable individual browsers with
  `AppCache.config`.  [#2241](https://github.com/meteor/meteor/issues/2241)

* The `forceApprovalPrompt` option can now be specified in `Accounts.ui.config`
  in addition to `Meteor.loginWithGoogle`.  [#2149](https://github.com/meteor/meteor/issues/2149)

* Don't leak websocket clients in server-to-server DDP in some cases (and fix
  "Got open from inactive client"
  error). https://github.com/faye/websocket-driver-node/pull/8

* Updated OAuth url for login with Meetup.

* Allow minimongo `changed` callbacks to mutate their `oldDocument`
  argument. [#2231](https://github.com/meteor/meteor/issues/2231)

* Fix upsert called from client with no callback.  [#2413](https://github.com/meteor/meteor/issues/2413)

* Avoid a few harmless exceptions in OplogObserveDriver.

* Refactor `observe-sequence` package.

* Fix `spiderable` race condition.

* Re-apply our fix of NPM bug https://github.com/npm/npm/issues/3265 which got
  accidentally reverted upstream.

* Workaround for a crash in recent Safari
  versions. https://github.com/meteor/meteor/commit/e897539adb

* Upgraded dependencies:
  - less: 1.7.4 (from 1.7.1)
  - tar: 1.0.1 (from 0.1.19)
  - fstream: 1.0.2 (from 0.1.25)

Patches by GitHub users Cangit, dandv, ImtiazMajeed, MaximDubrovin, mitar,
mquandalle, rcy, RichardLitt, thatneat, and twhy.


## v0.8.3.1, 2014-12-09 (backport)

* Fix a security issue in allow/deny rules that could result in data
  loss. If your app uses allow/deny rules, or uses packages that use
  allow/deny rules, we recommend that you update immediately.
  Backport from 1.0.1.


## v0.8.3, 2014-07-29

#### Blaze

* Refactor Blaze to simplify internals while preserving the public
  API. `UI.Component` has been replaced with `Blaze.View.`

* Fix performance issues and memory leaks concerning event handlers.

* Add `UI.remove`, which removes a template after `UI.render`/`UI.insert`.

* Add `this.autorun` to the template instance, which is like `Deps.autorun`
  but is automatically stopped when the template is destroyed.

* Create `<a>` tags as SVG elements when they have `xlink:href`
  attributes. (Previously, `<a>` tags inside SVGs were never created as
  SVG elements.)  [#2178](https://github.com/meteor/meteor/issues/2178)

* Throw an error in `{{foo bar}}` if `foo` is missing or not a function.

* Cursors returned from template helpers for #each should implement
  the `observeChanges` method and don't have to be Minimongo cursors
  (allowing new custom data stores for Blaze like Miniredis).

* Remove warnings when {{#each}} iterates over a list of strings,
  numbers, or other items that contains duplicates.  [#1980](https://github.com/meteor/meteor/issues/1980)

#### Meteor Accounts

* Fix regression in 0.8.2 where an exception would be thrown if
  `Meteor.loginWithPassword` didn't have a callback. Callbacks to
  `Meteor.loginWithPassword` are now optional again.  [#2255](https://github.com/meteor/meteor/issues/2255)

* Fix OAuth popup flow in mobile apps that don't support
  `window.opener`.  [#2302](https://github.com/meteor/meteor/issues/2302)

* Fix "Email already exists" error with MongoDB 2.6.  [#2238](https://github.com/meteor/meteor/issues/2238)


#### mongo-livedata and minimongo

* Fix performance issue where a large batch of oplog updates could block
  the node event loop for long periods.  [#2299](https://github.com/meteor/meteor/issues/2299).

* Fix oplog bug resulting in error message "Buffer inexplicably empty".  [#2274](https://github.com/meteor/meteor/issues/2274)

* Fix regression from 0.8.2 that caused collections to appear empty in
  reactive `findOne()` or `fetch` queries that run before a mutator
  returns.  [#2275](https://github.com/meteor/meteor/issues/2275)


#### Miscellaneous

* Stop including code by default that automatically refreshes the page
  if JavaScript and CSS don't load correctly. While this code is useful
  in some multi-server deployments, it can cause infinite refresh loops
  if there are errors on the page. Add the `reload-safetybelt` package
  to your app if you want to include this code.

* On the server, `Meteor.startup(c)` now calls `c` immediately if the
  server has already started up, matching the client behavior.  [#2239](https://github.com/meteor/meteor/issues/2239)

* Add support for server-side source maps when debugging with
  `node-inspector`.

* Add `WebAppInternals.addStaticJs()` for adding static JavaScript code
  to be served in the app, inline if allowed by `browser-policy`.

* Make the `tinytest/run` method return immediately, so that `wait`
  method calls from client tests don't block on server tests completing.

* Log errors from method invocations on the client if there is no
  callback provided.

* Upgraded dependencies:
  - node: 0.10.29 (from 0.10.28)
  - less: 1.7.1 (from 1.6.1)

Patches contributed by GitHub users Cangit, cmather, duckspeaker, zol.


## v0.8.2, 2014-06-23

#### Meteor Accounts

* Switch `accounts-password` to use bcrypt to store passwords on the
  server. (Previous versions of Meteor used a protocol called SRP.)
  Users will be transparently transitioned when they log in. This
  transition is one-way, so you cannot downgrade a production app once
  you upgrade to 0.8.2. If you are maintaining an authenticating DDP
  client:
     - Clients that use the plaintext password login handler (i.e. call
       the `login` method with argument `{ password: <plaintext
       password> }`) will continue to work, but users will not be
       transitioned from SRP to bcrypt when logging in with this login
       handler.
     - Clients that use SRP will no longer work. These clients should
       instead directly call the `login` method, as in
       `Meteor.loginWithPassword`. The argument to the `login` method
       can be either:
         - `{ password: <plaintext password> }`, or
         - `{ password: { digest: <password hash>, algorithm: "sha-256" } }`,
           where the password hash is the hex-encoded SHA256 hash of the
           plaintext password.

* Show the display name of the currently logged-in user after following
  an email verification link or a password reset link in `accounts-ui`.

* Add a `userEmail` option to `Meteor.loginWithMeteorDeveloperAccount`
  to pre-fill the user's email address in the OAuth popup.

* Ensure that the user object has updated token information before
  it is passed to email template functions. [#2210](https://github.com/meteor/meteor/issues/2210)

* Export the function that serves the HTTP response at the end of an
  OAuth flow as `OAuth._endOfLoginResponse`. This function can be
  overridden to make the OAuth popup flow work in certain mobile
  environments where `window.opener` is not supported.

* Remove support for OAuth redirect URLs with a `redirect` query
  parameter. This OAuth flow was never documented and never fully
  worked.


#### Blaze

* Blaze now tracks individual CSS rules in `style` attributes and won't
  overwrite changes to them made by other JavaScript libraries.

* Add `{{> UI.dynamic}}` to make it easier to dynamically render a
  template with a data context.

* Add `UI._templateInstance()` for accessing the current template
  instance from within a block helper.

* Add `UI._parentData(n)` for accessing parent data contexts from
  within a block helper.

* Add preliminary API for registering hooks to run when Blaze intends to
  insert, move, or remove DOM elements. For example, you can use these
  hooks to animate nodes as they are inserted, moved, or removed. To use
  them, you can set the `_uihooks` property on a container DOM
  element. `_uihooks` is an object that can have any subset of the
  following three properties:

    - `insertElement: function (node, next)`: called when Blaze intends
      to insert the DOM element `node` before the element `next`
    - `moveElement: function (node, next)`: called when Blaze intends to
      move the DOM element `node` before the element `next`
    - `removeElement: function (node)`: called when Blaze intends to
      remove the DOM element `node`

    Note that when you set one of these functions on a container
    element, Blaze will not do the actual operation; it's your
    responsibility to actually insert, move, or remove the node (by
    calling `$(node).remove()`, for example).

* The `findAll` method on template instances now returns a vanilla
  array, not a jQuery object. The `$` method continues to
  return a jQuery object. [#2039](https://github.com/meteor/meteor/issues/2039)

* Fix a Blaze memory leak by cleaning up event handlers when a template
  instance is destroyed. [#1997](https://github.com/meteor/meteor/issues/1997)

* Fix a bug where helpers used by {{#with}} were still re-running when
  their reactive data sources changed after they had been removed from
  the DOM.

* Stop not updating form controls if they're focused. If a field is
  edited by one user while another user is focused on it, it will just
  lose its value but maintain its focus. [#1965](https://github.com/meteor/meteor/issues/1965)

* Add `_nestInCurrentComputation` option to `UI.render`, fixing a bug in
  {{#each}} when an item is added inside a computation that subsequently
  gets invalidated. [#2156](https://github.com/meteor/meteor/issues/2156)

* Fix bug where "=" was not allowed in helper arguments. [#2157](https://github.com/meteor/meteor/issues/2157)

* Fix bug when a template tag immediately follows a Spacebars block
  comment. [#2175](https://github.com/meteor/meteor/issues/2175)


#### Command-line tool

* Add --directory flag to `meteor bundle`. Setting this flag outputs a
  directory rather than a tarball.

* Speed up updates of NPM modules by upgrading Node to include our fix for
  https://github.com/npm/npm/issues/3265 instead of passing `--force` to
  `npm install`.

* Always rebuild on changes to npm-shrinkwrap.json files.  [#1648](https://github.com/meteor/meteor/issues/1648)

* Fix uninformative error message when deploying to long hostnames. [#1208](https://github.com/meteor/meteor/issues/1208)

* Increase a buffer size to avoid failing when running MongoDB due to a
  large number of processes running on the machine, and fix the error
  message when the failure does occur. [#2158](https://github.com/meteor/meteor/issues/2158)

* Clarify a `meteor mongo` error message when using the MONGO_URL
  environment variable. [#1256](https://github.com/meteor/meteor/issues/1256)


#### Testing

* Run server tests from multiple clients serially instead of in
  parallel. This allows testing features that modify global server
  state.  [#2088](https://github.com/meteor/meteor/issues/2088)


#### Security

* Add Content-Type headers on JavaScript and CSS resources.

* Add `X-Content-Type-Options: nosniff` header to
  `browser-policy-content`'s default policy. If you are using
  `browser-policy-content` and you don't want your app to send this
  header, then call `BrowserPolicy.content.allowContentTypeSniffing()`.

* Use `Meteor.absoluteUrl()` to compute the redirect URL in the `force-ssl`
  package (instead of the host header).


#### Miscellaneous

* Allow `check` to work on the server outside of a Fiber. [#2136](https://github.com/meteor/meteor/issues/2136)

* EJSON custom type conversion functions should not be permitted to yield. [#2136](https://github.com/meteor/meteor/issues/2136)

* The legacy polling observe driver handles errors communicating with MongoDB
  better and no longer gets "stuck" in some circumstances.

* Automatically rewind cursors before calls to `fetch`, `forEach`, or `map`. On
  the client, don't cache the return value of `cursor.count()` (consistently
  with the server behavior). `cursor.rewind()` is now a no-op. [#2114](https://github.com/meteor/meteor/issues/2114)

* Remove an obsolete hack in reporting line numbers for LESS errors. [#2216](https://github.com/meteor/meteor/issues/2216)

* Avoid exceptions when accessing localStorage in certain Internet
  Explorer configurations. [#1291](https://github.com/meteor/meteor/issues/1291), [#1688](https://github.com/meteor/meteor/issues/1688).

* Make `handle.ready()` reactively stop, where `handle` is a
  subscription handle.

* Fix an error message from `audit-argument-checks` after login.

* Make the DDP server send an error if the client sends a connect
  message with a missing or malformed `support` field. [#2125](https://github.com/meteor/meteor/issues/2125)

* Fix missing `jquery` dependency in the `amplify` package. [#2113](https://github.com/meteor/meteor/issues/2113)

* Ban inserting EJSON custom types as documents. [#2095](https://github.com/meteor/meteor/issues/2095)

* Fix incorrect URL rewrites in stylesheets. [#2106](https://github.com/meteor/meteor/issues/2106)

* Upgraded dependencies:
  - node: 0.10.28 (from 0.10.26)
  - uglify-js: 2.4.13 (from 2.4.7)
  - sockjs server: 0.3.9 (from 0.3.8)
  - websocket-driver: 0.3.4 (from 0.3.2)
  - stylus: 0.46.3 (from 0.42.3)

Patches contributed by GitHub users awwx, babenzele, Cangit, dandv,
ducdigital, emgee3, felixrabe, FredericoC, jbruni, kentonv, mizzao,
mquandalle, subhog, tbjers, tmeasday.


## v0.8.1.3, 2014-05-22

* Fix a security issue in the `spiderable` package. `spiderable` now
  uses the ROOT_URL environment variable instead of the Host header to
  determine which page to snapshot.

* Fix hardcoded Twitter URL in `oauth1` package. This fixes a regression
  in 0.8.0.1 that broke Atmosphere packages that do OAuth1
  logins. [#2154](https://github.com/meteor/meteor/issues/2154).

* Add `credentialSecret` argument to `Google.retrieveCredential`, which
  was forgotten in a previous release.

* Remove nonexistent `-a` and `-r` aliases for `--add` and `--remove` in
  `meteor help authorized`. [#2155](https://github.com/meteor/meteor/issues/2155)

* Add missing `underscore` dependency in the `oauth-encryption` package. [#2165](https://github.com/meteor/meteor/issues/2165)

* Work around IE8 bug that caused some apps to fail to render when
  minified. [#2037](https://github.com/meteor/meteor/issues/2037).


## v0.8.1.2, 2014-05-12

* Fix memory leak (introduced in 0.8.1) by making sure to unregister
  sessions at the server when they are closed due to heartbeat timeout.

* Add `credentialSecret` argument to `Google.retrieveCredential`,
  `Facebook.retrieveCredential`, etc., which is needed to use them as of
  0.8.1. [#2118](https://github.com/meteor/meteor/issues/2118)

* Fix 0.8.1 regression that broke apps using a `ROOT_URL` with a path
  prefix. [#2109](https://github.com/meteor/meteor/issues/2109)


## v0.8.1.1, 2014-05-01

* Fix 0.8.1 regression preventing clients from specifying `_id` on insert. [#2097](https://github.com/meteor/meteor/issues/2097)

* Fix handling of malformed URLs when merging CSS files. [#2103](https://github.com/meteor/meteor/issues/2103), [#2093](https://github.com/meteor/meteor/issues/2093)

* Loosen the checks on the `options` argument to `Collection.find` to
  allow undefined values.


## v0.8.1, 2014-04-30

#### Meteor Accounts

* Fix a security flaw in OAuth1 and OAuth2 implementations. If you are
  using any OAuth accounts packages (such as `accounts-google` or
  `accounts-twitter`), we recommend that you update immediately and log
  out your users' current sessions with the following MongoDB command:

    $ db.users.update({}, { $set: { 'services.resume.loginTokens': [] } }, { multi: true });

* OAuth redirect URLs are now required to be on the same origin as your app.

* Log out a user's other sessions when they change their password.

* Store pending OAuth login results in the database instead of
  in-memory, so that an OAuth flow succeeds even if different requests
  go to different server processes.

* When validateLoginAttempt callbacks return false, don't override a more
  specific error message.

* Add `Random.secret()` for generating security-critical secrets like
  login tokens.

* `Meteor.logoutOtherClients` now calls the user callback when other
  login tokens have actually been removed from the database, not when
  they have been marked for eventual removal.  [#1915](https://github.com/meteor/meteor/issues/1915)

* Rename `Oauth` to `OAuth`.  `Oauth` is now an alias for backwards
  compatibility.

* Add `oauth-encryption` package for encrypting sensitive account
  credentials in the database.

* A validate login hook can now override the exception thrown from
  `beginPasswordExchange` like it can for other login methods.

* Remove an expensive observe over all users in the `accounts-base`
  package.


#### Blaze

* Disallow `javascript:` URLs in URL attribute values by default, to
  help prevent cross-site scripting bugs. Call
  `UI._allowJavascriptUrls()` to allow them.

* Fix `UI.toHTML` on templates containing `{{#with}}`.

* Fix `{{#with}}` over a data context that is mutated.  [#2046](https://github.com/meteor/meteor/issues/2046)

* Clean up autoruns when calling `UI.toHTML`.

* Properly clean up event listeners when removing templates.

* Add support for `{{!-- block comments --}}` in Spacebars. Block comments may
  contain `}}`, so they are more useful than `{{! normal comments}}` for
  commenting out sections of Spacebars templates.

* Don't dynamically insert `<tbody>` tags in reactive tables

* When handling a custom jQuery event, additional arguments are
  no longer lost -- they now come after the template instance
  argument.  [#1988](https://github.com/meteor/meteor/issues/1988)


#### DDP and MongoDB

* Extend latency compensation to support an arbitrary sequence of
  inserts in methods.  Previously, documents created inside a method
  stub on the client would eventually be replaced by new documents
  from the server, causing the screen to flicker.  Calling `insert`
  inside a method body now generates the same ID on the client (inside
  the method stub) and on the server.  A sequence of inserts also
  generates the same sequence of IDs.  Code that wants a random stream
  that is consistent between method stub and real method execution can
  get one with `DDP.randomStream`.
  https://trello.com/c/moiiS2rP/57-pattern-for-creating-multiple-database-records-from-a-method

* The document passed to the `insert` callback of `allow` and `deny` now only
  has a `_id` field if the client explicitly specified one; this allows you to
  use `allow`/`deny` rules to prevent clients from specifying their own
  `_id`. As an exception, `allow`/`deny` rules with a `transform` always have an
  `_id`.

* DDP now has an implementation of bidirectional heartbeats which is consistent
  across SockJS and websocket transports. This enables connection keepalive and
  allows servers and clients to more consistently and efficiently detect
  disconnection.

* The DDP protocol version number has been incremented to "pre2" (adding
  randomSeed and heartbeats).

* The oplog observe driver handles errors communicating with MongoDB
  better and knows to re-poll all queries after a MongoDB failover.

* Fix bugs involving mutating DDP method arguments.


#### meteor command-line tool

* Move boilerplate HTML from tools to webapp.  Change internal
  `Webapp.addHtmlAttributeHook` API.

* Add `meteor list-sites` command for listing the sites that you have
  deployed to meteor.com with your Meteor developer account.

* Third-party template languages can request that their generated source loads
  before other JavaScript files, just like *.html files, by passing the
  isTemplate option to Plugin.registerSourceHandler.

* You can specify a particular interface for the dev mode runner to bind to with
  `meteor -p host:port`.

* Don't include proprietary tar tags in bundle tarballs.

* Convert relative URLs to absolute URLs when merging CSS files.


#### Upgraded dependencies

* Node.js from 0.10.25 to 0.10.26.
* MongoDB driver from 1.3.19 to 1.4.1
* stylus: 0.42.3 (from 0.42.2)
* showdown: 0.3.1
* css-parse: an unreleased version (from 1.7.0)
* css-stringify: an unreleased version (from 1.4.1)


Patches contributed by GitHub users aldeed, apendua, arbesfeld, awwx, dandv,
davegonzalez, emgee3, justinsb, mquandalle, Neftedollar, Pent, sdarnell,
and timhaines.


## v0.8.0.1, 2014-04-21

* Fix security flaw in OAuth1 implementation. Clients can no longer
  choose the callback_url for OAuth1 logins.


## v0.8.0, 2014-03-27

Meteor 0.8.0 introduces Blaze, a total rewrite of our live templating engine,
replacing Spark. Advantages of Blaze include:

  * Better interoperability with jQuery plugins and other techniques which
    directly manipulate the DOM
  * More fine-grained updates: only the specific elements or attributes that
    change are touched rather than the entire template
  * A fully documented templating language
  * No need for the confusing `{{#constant}}`, `{{#isolate}}`, and `preserve`
    directives
  * Uses standard jQuery delegation (`.on`) instead of our custom implementation
  * Blaze supports live SVG templates that work just like HTML templates

See
[the Using Blaze wiki page](https://github.com/meteor/meteor/wiki/Using-Blaze)
for full details on upgrading your app to 0.8.0.  This includes:

* The `Template.foo.rendered` callback is now only called once when the template
  is rendered, rather than repeatedly as it is "re-rendered", because templates
  now directly update changed data instead of fully re-rendering.

* The `accounts-ui` login buttons are now invoked as a `{{> loginButtons}}`
  rather than as `{{loginButtons}}`.

* Previous versions of Meteor used a heavily modified version of the Handlebars
  templating language. In 0.8.0, we've given it its own name: Spacebars!
  Spacebars has an
  [explicit specification](https://github.com/meteor/meteor/blob/devel/packages/spacebars/README.md)
  instead of being defined as a series of changes to Handlebars. There are some
  incompatibilities with our previous Handlebars fork, such as a
  [different way of specifying dynamic element attributes](https://github.com/meteor/meteor/blob/devel/packages/spacebars/README.md#in-attribute-values)
  and a
  [new way of defining custom block helpers](https://github.com/meteor/meteor/blob/devel/packages/spacebars/README.md#custom-block-helpers).

* Your template files must consist of
  [well-formed HTML](https://github.com/meteor/meteor/blob/devel/packages/spacebars/README.md#html-dialect). Invalid
  HTML is now a compilation failure.  (There is a current limitation in our HTML
  parser such that it does not support
  [omitting end tags](http://www.w3.org/TR/html5/syntax.html#syntax-tag-omission)
  on elements such as `<P>` and `<LI>`.)

* `Template.foo` is no longer a function. It is instead a
  "component". Components render to an intermediate representation of an HTML
  tree, not a string, so there is no longer an easy way to render a component to
  a static HTML string.

* `Meteor.render` and `Spark.render` have been removed. Use `UI.render` and
  `UI.insert` instead.

* The `<body>` tag now defines a template just like the `<template>` tag, which
  can have helpers and event handlers.  Define them directly on the object
  `UI.body`.

* Previous versions of Meteor shipped with a synthesized `tap` event,
  implementing a zero-delay click event on mobile browsers. Unfortunately, this
  event never worked very well. We're eliminating it. Instead, use one of the
  excellent third party solutions.

* The `madewith` package (which supported adding a badge to your website
  displaying its score from http://madewith.meteor.com/) has been removed, as it
  is not compatible with the new version of that site.

* The internal `spark`, `liverange`, `universal-events`, and `domutils` packages
  have been removed.

* The `Handlebars` namespace has been deprecated.  `Handlebars.SafeString` is
  now `Spacebars.SafeString`, and `Handlebars.registerHelper` is now
  `UI.registerHelper`.

Patches contributed by GitHub users cmather and mart-jansink.


## v0.7.2.3, 2014-12-09 (backport)

* Fix a security issue in allow/deny rules that could result in data
  loss. If your app uses allow/deny rules, or uses packages that use
  allow/deny rules, we recommend that you update immediately.
  Backport from 1.0.1.

## v0.7.2.2, 2014-04-21 (backport)

* Fix a security flaw in OAuth1 and OAuth2 implementations.
  Backport from 0.8.1; see its entry for recommended actions to take.

## v0.7.2.1, 2014-04-30 (backport)

* Fix security flaw in OAuth1 implementation. Clients can no longer
  choose the callback_url for OAuth1 logins.
  Backport from 0.8.0.1.

## v0.7.2, 2014-03-18

* Support oplog tailing on queries with the `limit` option. All queries
  except those containing `$near` or `$where` selectors or the `skip`
  option can now be used with the oplog driver.

* Add hooks to login process: `Accounts.onLogin`,
  `Accounts.onLoginFailure`, and `Accounts.validateLoginAttempt`. These
  functions allow for rate limiting login attempts, logging an audit
  trail, account lockout flags, and more. See:
  http://docs.meteor.com/#accounts_validateloginattempt [#1815](https://github.com/meteor/meteor/issues/1815)

* Change the `Accounts.registerLoginHandler` API for custom login
  methods. Login handlers now require a name and no longer have to deal
  with generating resume tokens. See
  https://github.com/meteor/meteor/blob/devel/packages/accounts-base/accounts_server.js
  for details. OAuth based login handlers using the
  `Oauth.registerService` packages are not affected.

* Add support for HTML email in `Accounts.emailTemplates`.  [#1785](https://github.com/meteor/meteor/issues/1785)

* minimongo: Support `{a: {$elemMatch: {x: 1, $or: [{a: 1}, {b: 1}]}}}`  [#1875](https://github.com/meteor/meteor/issues/1875)

* minimongo: Support `{a: {$regex: '', $options: 'i'}}`  [#1874](https://github.com/meteor/meteor/issues/1874)

* minimongo: Fix sort implementation with multiple sort fields which each look
  inside an array. eg, ensure that with sort key `{'a.x': 1, 'a.y': 1}`, the
  document `{a: [{x: 0, y: 4}]}` sorts before
  `{a: [{x: 0, y: 5}, {x: 1, y: 3}]}`, because the 3 should not be used as a
  tie-breaker because it is not "next to" the tied 0s.

* minimongo: Fix sort implementation when selector and sort key share a field,
  that field matches an array in the document, and only some values of the array
  match the selector. eg, ensure that with sort key `{a: 1}` and selector
  `{a: {$gt: 3}}`, the document `{a: [4, 6]}` sorts before `{a: [1, 5]}`,
  because the 1 should not be used as a sort key because it does not match the
  selector. (We only approximate the MongoDB behavior here by only supporting
  relatively selectors.)

* Use `faye-websocket` (0.7.2) npm module instead of `websocket` (1.0.8) for
  server-to-server DDP.

* Update Google OAuth package to use new `profile` and `email` scopes
  instead of deprecated URL-based scopes.  [#1887](https://github.com/meteor/meteor/issues/1887)

* Add `_throwFirstError` option to `Deps.flush`.

* Make `facts` package data available on the server as
  `Facts._factsByPackage`.

* Fix issue where `LESS` compilation error could crash the `meteor run`
  process.  [#1877](https://github.com/meteor/meteor/issues/1877)

* Fix crash caused by empty HTTP host header in `meteor run` development
  server.  [#1871](https://github.com/meteor/meteor/issues/1871)

* Fix hot code reload in private browsing mode in Safari.

* Fix appcache size calculation to avoid erronious warnings. [#1847](https://github.com/meteor/meteor/issues/1847)

* Remove unused `Deps._makeNonReactive` wrapper function. Call
  `Deps.nonreactive` directly instead.

* Avoid setting the `oplogReplay` on non-oplog collections. Doing so
  caused mongod to crash.

* Add startup message to `test-in-console` to ease automation. [#1884](https://github.com/meteor/meteor/issues/1884)

* Upgraded dependencies
  - amplify: 1.1.2 (from 1.1.0)

Patches contributed by GitHub users awwx, dandv, queso, rgould, timhaines, zol


## v0.7.1.2, 2014-02-27

* Fix bug in tool error handling that caused `meteor` to crash on Mac
  OSX when no computer name is set.

* Work around a bug that caused MongoDB to fail an assertion when using
  tailable cursors on non-oplog collections.


## v0.7.1.1, 2014-02-24

* Integrate with Meteor developer accounts, a new way of managing your
  meteor.com deployed sites. When you use `meteor deploy`, you will be
  prompted to create a developer account.
    - Once you've created a developer account, you can log in and out
      from the command line with `meteor login` and `meteor logout`.
    - You can claim legacy sites with `meteor claim`. This command will
      prompt you for your site password if you are claiming a
      password-protected site; after claiming it, you will not need to
      enter the site password again.
    - You can add or remove authorized users, and view the list of
      authorized users, for a site with `meteor authorized`.
    - You can view your current username with `meteor whoami`.
    - This release also includes the `accounts-meteor-developer` package
      for building Meteor apps that allow users to log in with their own
      developer accounts.

* Improve the oplog tailing implementation for getting real-time database
  updates from MongoDB.
    - Add support for all operators except `$where` and `$near`. Limit and
      skip are not supported yet.
    - Add optimizations to avoid needless data fetches from MongoDB.
    - Fix an error ("Cannot call method 'has' of null") in an oplog
      callback. [#1767](https://github.com/meteor/meteor/issues/1767)

* Add and improve support for minimongo operators.
  - Support `$comment`.
  - Support `obj` name in `$where`.
  - `$regex` matches actual regexps properly.
  - Improve support for `$nin`, `$ne`, `$not`.
  - Support using `{ $in: [/foo/, /bar/] }`. [#1707](https://github.com/meteor/meteor/issues/1707)
  - Support `{$exists: false}`.
  - Improve type-checking for selectors.
  - Support `{x: {$elemMatch: {$gt: 5}}}`.
  - Match Mongo's behavior better when there are arrays in the document.
  - Support `$near` with sort.
  - Implement updates with `{ $set: { 'a.$.b': 5 } }`.
  - Support `{$type: 4}` queries.
  - Optimize `remove({})` when observers are paused.
  - Make update-by-id constant time.
  - Allow `{$set: {'x._id': 1}}`.  [#1794](https://github.com/meteor/meteor/issues/1794)

* Upgraded dependencies
  - node: 0.10.25 (from 0.10.22). The workaround for specific Node
    versions from 0.7.0 is now removed; 0.10.25+ is supported.
  - jquery: 1.11.0 (from 1.8.2). See
    http://jquery.com/upgrade-guide/1.9/ for upgrade instructions.
  - jquery-waypoints: 2.0.4 (from 1.1.7). Contains
    backwards-incompatible changes.
  - source-map: 0.3.2 (from 0.3.30) [#1782](https://github.com/meteor/meteor/issues/1782)
  - websocket-driver: 0.3.2 (from 0.3.1)
  - http-proxy: 1.0.2 (from a pre-release fork of 1.0)
  - semver: 2.2.1 (from 2.1.0)
  - request: 2.33.0 (from 2.27.0)
  - fstream: 0.1.25 (from 0.1.24)
  - tar: 0.1.19 (from 0.1.18)
  - eachline: a fork of 2.4.0 (from 2.3.3)
  - source-map: 0.1.31 (from 0.1.30)
  - source-map-support: 0.2.5 (from 0.2.3)
  - mongo: 2.4.9 (from 2.4.8)
  - openssl in mongo: 1.0.1f (from 1.0.1e)
  - kexec: 0.2.0 (from 0.1.1)
  - less: 1.6.1 (from 1.3.3)
  - stylus: 0.42.2 (from 0.37.0)
  - nib: 1.0.2 (from 1.0.0)
  - coffeescript: 1.7.1 (from 1.6.3)

* CSS preprocessing and sourcemaps:
  - Add sourcemap support for CSS stylesheet preprocessors. Use
    sourcemaps for stylesheets compiled with LESS.
  - Improve CSS minification to deal with `@import` statements correctly.
  - Lint CSS files for invalid `@` directives.
  - Change the recommended suffix for imported LESS files from
    `.lessimport` to `.import.less`. Add `.import.styl` to allow
    `stylus` imports. `.lessimport` continues to work but is deprecated.

* Add `clientAddress` and `httpHeaders` to `this.connection` in method
  calls and publish functions.

* Hash login tokens before storing them in the database. Legacy unhashed
  tokens are upgraded to hashed tokens in the database as they are used
  in login requests.

* Change default accounts-ui styling and add more CSS classes.

* Refactor command-line tool. Add test harness and better tests. Run
  `meteor self-test --help` for info on running the tools test suite.

* Speed up application re-build in development mode by re-using file
  hash computation between file change watching code and application
  build code..

* Fix issues with documents containing a key named `length` with a
  numeric value. Underscore treated these as arrays instead of objects,
  leading to exceptions when . Patch Underscore to not treat plain
  objects (`x.constructor === Object`) with numeric `length` fields as
  arrays. [#594](https://github.com/meteor/meteor/issues/594) [#1737](https://github.com/meteor/meteor/issues/1737)

* Deprecate `Accounts.loginServiceConfiguration` in favor of
  `ServiceConfiguration.configurations`, exported by the
  `service-configuration` package. `Accounts.loginServiceConfiguration`
  is maintained for backwards-compatibility, but it is defined in a
  `Meteor.startup` block and so cannot be used from top-level code.

* Cursors with a field specifier containing `{_id: 0}` can no longer be
  used with `observeChanges` or `observe`. This includes the implicit
  calls to these functions that are done when returning a cursor from a
  publish function or using `{{#each}}`.

* Transform functions must return objects and may not change the `_id`
  field, though they may leave it out.

* Remove broken IE7 support from the `localstorage` package. Meteor
  accounts logins no longer persist in IE7.

* Fix the `localstorage` package when used with Safari in private
  browsing mode. This fixes a problem with login token storage and
  account login. [#1291](https://github.com/meteor/meteor/issues/1291)

* Types added with `EJSON.addType` now have default `clone` and `equals`
  implementations. Users may still specify `clone` or `equals` functions
  to override the default behavior.  [#1745](https://github.com/meteor/meteor/issues/1745)

* Add `frame-src` to `browser-policy-content` and account for
  cross-browser CSP disparities.

* Deprecate `Oauth.initiateLogin` in favor of `Oauth.showPopup`.

* Add `WebApp.rawConnectHandlers` for adding connect handlers that run
  before any other Meteor handlers, except `connect.compress()`. Raw
  connect handlers see the URL's full path (even if ROOT_URL contains a
  non-empty path) and they run before static assets are served.

* Add `Accounts.connection` to allow using Meteor accounts packages with
  a non-default DDP connection.

* Detect and reload if minified CSS files fail to load at startup. This
  prevents the application from running unstyled if the page load occurs
  while the server is switching versions.

* Allow Npm.depends to specify any http or https URL containing a full
  40-hex-digit SHA.  [#1686](https://github.com/meteor/meteor/issues/1686)

* Add `retry` package for connection retry with exponential backoff.

* Pass `update` and `remove` return values correctly when using
  collections validated with `allow` and `deny` rules. [#1759](https://github.com/meteor/meteor/issues/1759)

* If you're using Deps on the server, computations and invalidation
  functions are not allowed to yield. Throw an error instead of behaving
  unpredictably.

* Fix namespacing in coffeescript files added to a package with the
  `bare: true` option. [#1668](https://github.com/meteor/meteor/issues/1668)

* Fix races when calling login and/or logoutOtherClients from multiple
  tabs. [#1616](https://github.com/meteor/meteor/issues/1616)

* Include oauth_verifier as a header rather than a parameter in
  the `oauth1` package. [#1825](https://github.com/meteor/meteor/issues/1825)

* Fix `force-ssl` to allow local development with `meteor run` in IPv6
  environments. [#1751](https://github.com/meteor/meteor/issues/1751)`

* Allow cursors on named local collections to be returned from a publish
  function in an array.  [#1820](https://github.com/meteor/meteor/issues/1820)

* Fix build failure caused by a directory in `programs/` without a
  package.js file.

* Do a better job of handling shrinkwrap files when an npm module
  depends on something that isn't a semver. [#1684](https://github.com/meteor/meteor/issues/1684)

* Fix failures updating npm dependencies when a node_modules directory
  exists above the project directory.  [#1761](https://github.com/meteor/meteor/issues/1761)

* Preserve permissions (eg, executable bit) on npm files.  [#1808](https://github.com/meteor/meteor/issues/1808)

* SockJS tweak to support relative base URLs.

* Don't leak sockets on error in dev-mode proxy.

* Clone arguments to `added` and `changed` methods in publish
  functions. This allows callers to reuse objects and prevents already
  published data from changing after the fact.  [#1750](https://github.com/meteor/meteor/issues/1750)

* Ensure springboarding to a different meteor tools version always uses
  `exec` to run the old version. This simplifies process management for
  wrapper scripts.

Patches contributed by GitHub users DenisGorbachev, EOT, OyoKooN, awwx,
dandv, icellan, jfhamlin, marcandre, michaelbishop, mitar, mizzao,
mquandalle, paulswartz, rdickert, rzymek, timhaines, and yeputons.


## v0.7.0.1, 2013-12-20

* Two fixes to `meteor run` Mongo startup bugs that could lead to hangs with the
  message "Initializing mongo database... this may take a moment.".  [#1696](https://github.com/meteor/meteor/issues/1696)

* Apply the Node patch to 0.10.24 as well (see the 0.7.0 section for details).

* Fix gratuitous IE7 incompatibility.  [#1690](https://github.com/meteor/meteor/issues/1690)


## v0.7.0, 2013-12-17

This version of Meteor contains a patch for a bug in Node 0.10 which
most commonly affects websockets. The patch is against Node version
0.10.22 and 0.10.23. We strongly recommend using one of these precise
versions of Node in production so that the patch will be applied. If you
use a newer version of Node with this version of Meteor, Meteor will not
apply the patch and will instead disable websockets.

* Rework how Meteor gets realtime database updates from MongoDB. Meteor
  now reads the MongoDB "oplog" -- a special collection that records all
  the write operations as they are applied to your database. This means
  changes to the database are instantly noticed and reflected in Meteor,
  whether they originated from Meteor or from an external database
  client. Oplog tailing is automatically enabled in development mode
  with `meteor run`, and can be enabled in production with the
  `MONGO_OPLOG_URL` environment variable. Currently the only supported
  selectors are equality checks; `$`-operators, `limit` and `skip`
  queries fall back to the original poll-and-diff algorithm. See
  https://github.com/meteor/meteor/wiki/Oplog-Observe-Driver
  for details.

* Add `Meteor.onConnection` and add `this.connection` to method
  invocations and publish functions. These can be used to store data
  associated with individual clients between subscriptions and method
  calls. See http://docs.meteor.com/#meteor_onconnection for details. [#1611](https://github.com/meteor/meteor/issues/1611)

* Bundler failures cause non-zero exit code in `meteor run`.  [#1515](https://github.com/meteor/meteor/issues/1515)

* Fix error when publish function callbacks are called during session shutdown.

* Rework hot code push. The new `autoupdate` package drives automatic
  reloads on update using standard DDP messages instead of a hardcoded
  message at DDP startup. Now the hot code push only triggers when
  client code changes; server-only code changes will not cause the page
  to reload.

* New `facts` package publishes internal statistics about Meteor.

* Add an explicit check that publish functions return a cursor, an array
  of cursors, or a falsey value. This is a safety check to to prevent
  users from accidentally returning Collection.findOne() or some other
  value and expecting it to be published.

* Implement `$each`, `$sort`, and `$slice` options for minimongo's `$push`
  modifier.  [#1492](https://github.com/meteor/meteor/issues/1492)

* Introduce `--raw-logs` option to `meteor run` to disable log
  coloring and timestamps.

* Add `WebAppInternals.setBundledJsCssPrefix()` to control where the
  client loads bundled JavaScript and CSS files. This allows serving
  files from a CDN to decrease page load times and reduce server load.

* Attempt to exit cleanly on `SIGHUP`. Stop accepting incoming
  connections, kill DDP connections, and finish all outstanding requests
  for static assets.

* In the HTTP server, only keep sockets with no active HTTP requests alive for 5
  seconds.

* Fix handling of `fields` option in minimongo when only `_id` is present. [#1651](https://github.com/meteor/meteor/issues/1651)

* Fix issue where setting `process.env.MAIL_URL` in app code would not
  alter where mail was sent. This was a regression in 0.6.6 from 0.6.5. [#1649](https://github.com/meteor/meteor/issues/1649)

* Use stderr instead of stdout (for easier automation in shell scripts) when
  prompting for passwords and when downloading the dev bundle. [#1600](https://github.com/meteor/meteor/issues/1600)

* Ensure more downtime during file watching.  [#1506](https://github.com/meteor/meteor/issues/1506)

* Fix `meteor run` with settings files containing non-ASCII characters.  [#1497](https://github.com/meteor/meteor/issues/1497)

* Support `EJSON.clone` for `Meteor.Error`. As a result, they are properly
  stringified in DDP even if thrown through a `Future`.  [#1482](https://github.com/meteor/meteor/issues/1482)

* Fix passing `transform: null` option to `collection.allow()` to disable
  transformation in validators.  [#1659](https://github.com/meteor/meteor/issues/1659)

* Fix livedata error on `this.removed` during session shutdown. [#1540](https://github.com/meteor/meteor/issues/1540) [#1553](https://github.com/meteor/meteor/issues/1553)

* Fix incompatibility with Phusion Passenger by removing an unused line. [#1613](https://github.com/meteor/meteor/issues/1613)

* Ensure install script creates /usr/local on machines where it does not
  exist (eg. fresh install of OSX Mavericks).

* Set x-forwarded-* headers in `meteor run`.

* Clean up package dirs containing only ".build".

* Check for matching hostname before doing end-of-oauth redirect.

* Only count files that actually go in the cache towards the `appcache`
  size check. [#1653](https://github.com/meteor/meteor/issues/1653).

* Increase the maximum size spiderable will return for a page from 200kB
  to 5MB.

* Upgraded dependencies:
  * SockJS server from 0.3.7 to 0.3.8, including new faye-websocket module.
  * Node from 0.10.21 to 0.10.22
  * MongoDB from 2.4.6 to 2.4.8
  * clean-css from 1.1.2 to 2.0.2
  * uglify-js from a fork of 2.4.0 to 2.4.7
  * handlebars npm module no longer available outside of handlebars package

Patches contributed by GitHub users AlexeyMK, awwx, dandv, DenisGorbachev,
emgee3, FooBarWidget, mitar, mcbain, rzymek, and sdarnell.


## v0.6.6.3, 2013-11-04

* Fix error when publish function callbacks are called during session
  shutdown.  [#1540](https://github.com/meteor/meteor/issues/1540) [#1553](https://github.com/meteor/meteor/issues/1553)

* Improve `meteor run` CPU usage in projects with many
  directories.  [#1506](https://github.com/meteor/meteor/issues/1506)


## v0.6.6.2, 2013-10-21

* Upgrade Node from 0.10.20 to 0.10.21 (security update).


## v0.6.6.1, 2013-10-12

* Fix file watching on OSX. Work around Node issue [#6251](https://github.com/meteor/meteor/issues/6251) by not using
  fs.watch. [#1483](https://github.com/meteor/meteor/issues/1483)


## v0.6.6, 2013-10-10


#### Security

* Add `browser-policy` package for configuring and sending
  Content-Security-Policy and X-Frame-Options HTTP headers.
  [See the docs](http://docs.meteor.com/#browserpolicy) for more.

* Use cryptographically strong pseudorandom number generators when available.

#### MongoDB

* Add upsert support. `Collection.update` now supports the `{upsert:
  true}` option. Additionally, add a `Collection.upsert` method which
  returns the newly inserted object id if applicable.

* `update` and `remove` now return the number of documents affected.  [#1046](https://github.com/meteor/meteor/issues/1046)

* `$near` operator for `2d` and `2dsphere` indices.

* The `fields` option to the collection methods `find` and `findOne` now works
  on the client as well.  (Operators such as `$elemMatch` and `$` are not yet
  supported in `fields` projections.) [#1287](https://github.com/meteor/meteor/issues/1287)

* Pass an index and the cursor itself to the callbacks in `cursor.forEach` and
  `cursor.map`, just like the corresponding `Array` methods.  [#63](https://github.com/meteor/meteor/issues/63)

* Support `c.find(query, {limit: N}).count()` on the client.  [#654](https://github.com/meteor/meteor/issues/654)

* Improve behavior of `$ne`, `$nin`, and `$not` selectors with objects containing
  arrays.  [#1451](https://github.com/meteor/meteor/issues/1451)

* Fix various bugs if you had two documents with the same _id field in
  String and ObjectID form.

#### Accounts

* [Behavior Change] Expire login tokens periodically. Defaults to 90
  days. Use `Accounts.config({loginExpirationInDays: null})` to disable
  token expiration.

* [Behavior Change] Write dates generated by Meteor Accounts to Mongo as
  Date instead of number; existing data can be converted by passing it
  through `new Date()`. [#1228](https://github.com/meteor/meteor/issues/1228)

* Log out and close connections for users if they are deleted from the
  database.

* Add Meteor.logoutOtherClients() for logging out other connections
  logged in as the current user.

* `restrictCreationByEmailDomain` option in `Accounts.config` to restrict new
  users to emails of specific domain (eg. only users with @meteor.com emails) or
  a custom validator. [#1332](https://github.com/meteor/meteor/issues/1332)

* Support OAuth1 services that require request token secrets as well as
  authentication token secrets.  [#1253](https://github.com/meteor/meteor/issues/1253)

* Warn if `Accounts.config` is only called on the client.  [#828](https://github.com/meteor/meteor/issues/828)

* Fix bug where callbacks to login functions could be called multiple
  times when the client reconnects.

#### DDP

* Fix infinite loop if a client disconnects while a long yielding method is
  running.

* Unfinished code to support DDP session resumption has been removed. Meteor
  servers now stop processing messages from clients and reclaim memory
  associated with them as soon as they are disconnected instead of a few minutes
  later.

#### Tools

* The pre-0.6.5 `Package.register_extension` API has been removed. Use
  `Package._transitional_registerBuildPlugin` instead, which was introduced in
  0.6.5. (A bug prevented the 0.6.5 reimplementation of `register_extension`
  from working properly anyway.)

* Support using an HTTP proxy in the `meteor` command line tool. This
  allows the `update`, `deploy`, `logs`, and `mongo` commands to work
  behind a proxy. Use the standard `http_proxy` environment variable to
  specify your proxy endpoint.  [#429](https://github.com/meteor/meteor/issues/429), [#689](https://github.com/meteor/meteor/issues/689), [#1338](https://github.com/meteor/meteor/issues/1338)

* Build Linux binaries on an older Linux machine. Meteor now supports
  running on Linux machines with glibc 2.9 or newer (Ubuntu 10.04+, RHEL
  and CentOS 6+, Fedora 10+, Debian 6+). Improve error message when running
  on Linux with unsupported glibc, and include Mongo stderr if it fails
  to start.

* Install NPM modules with `--force` to avoid corrupted local caches.

* Rebuild NPM modules in packages when upgrading to a version of Meteor that
  uses a different version of Node.

* Disable the Mongo http interface. This lets you run meteor on two ports
  differing by 1000 at the same time.

#### Misc

* [Known issue] Breaks support for pre-release OSX 10.9 'Mavericks'.
  Will be addressed shortly. See issues:
  https://github.com/joyent/node/issues/6251
  https://github.com/joyent/node/issues/6296

* `EJSON.stringify` now takes options:
  - `canonical` causes objects keys to be stringified in sorted order
  - `indent` allows formatting control over the EJSON stringification

* EJSON now supports `Infinity`, `-Infinity` and `NaN`.

* Check that the argument to `EJSON.parse` is a string.  [#1401](https://github.com/meteor/meteor/issues/1401)

* Better error from functions that use `Meteor._wrapAsync` (eg collection write
  methods and `HTTP` methods) and in DDP server message processing.  [#1387](https://github.com/meteor/meteor/issues/1387)

* Support `appcache` on Chrome for iOS.

* Support literate CoffeeScript files with the extension `.coffee.md` (in
  addition to the already-supported `.litcoffee` extension). [#1407](https://github.com/meteor/meteor/issues/1407)

* Make `madewith` package work again (broken in 0.6.5).  [#1448](https://github.com/meteor/meteor/issues/1448)

* Better error when passing a string to `{{#each}}`. [#722](https://github.com/meteor/meteor/issues/722)

* Add support for JSESSIONID cookies for sticky sessions. Set the
  `USE_JSESSIONID` environment variable to enable placing a JSESSIONID
  cookie on sockjs requests.

* Simplify the static analysis used to detect package-scope variables.

* Upgraded dependencies:
  * Node from 0.8.24 to 0.10.20
  * MongoDB from 2.4.4 to 2.4.6
  * MongoDB driver from 1.3.17 to 1.3.19
  * http-proxy from 0.10.1 to a pre-release of 1.0.0
  * stylus from 0.30.1 to 0.37.0
  * nib from 0.8.2 to 1.0.0
  * optimist from 0.3.5 to 0.6.0
  * semver from 1.1.0 to 2.1.0
  * request from 2.12.0 to 2.27.0
  * keypress from 0.1.0 to 0.2.1
  * underscore from 1.5.1 to 1.5.2
  * fstream from 0.1.21 to 0.1.24
  * tar from 0.1.14 to 0.1.18
  * source-map from 0.1.26 to 0.1.30
  * source-map-support from a fork of 0.1.8 to 0.2.3
  * escope from a fork of 0.0.15 to 1.0.0
  * estraverse from 1.1.2-1 to 1.3.1
  * simplesmtp from 0.1.25 to 0.3.10
  * stream-buffers from 0.2.3 to 0.2.5
  * websocket from 1.0.7 to 1.0.8
  * cli-color from 0.2.2 to 0.2.3
  * clean-css from 1.0.11 to 1.1.2
  * UglifyJS2 from a fork of 2.3.6 to a different fork of 2.4.0
  * connect from 2.7.10 to 2.9.0
  * send from 0.1.0 to 0.1.4
  * useragent from 2.0.1 to 2.0.7
  * replaced byline with eachline 2.3.3

Patches contributed by GitHub users ansman, awwx, codeinthehole, jacott,
Maxhodges, meawoppl, mitar, mizzao, mquandalle, nathan-muir, RobertLowe, ryw,
sdarnell, and timhaines.


## v0.6.5.3, 2014-12-09 (backport)

* Fix a security issue in allow/deny rules that could result in data
  loss. If your app uses allow/deny rules, or uses packages that use
  allow/deny rules, we recommend that you update immediately.
  Backport from 1.0.1.


## v0.6.5.2, 2013-10-21

* Upgrade Node from 0.8.24 to 0.8.26 (security patch)


## v0.6.5.1, 2013-08-28

* Fix syntax errors on lines that end with a backslash. [#1326](https://github.com/meteor/meteor/issues/1326)

* Fix serving static files with special characters in their name. [#1339](https://github.com/meteor/meteor/issues/1339)

* Upgrade `esprima` JavaScript parser to fix bug parsing complex regexps.

* Export `Spiderable` from `spiderable` package to allow users to set
  `Spiderable.userAgentRegExps` to control what user agents are treated
  as spiders.

* Add EJSON to standard-app-packages. [#1343](https://github.com/meteor/meteor/issues/1343)

* Fix bug in d3 tab character parsing.

* Fix regression when using Mongo ObjectIDs in Spark templates.


## v0.6.5, 2013-08-14

* New package system with package compiler and linker:

  * Each package now has it own namespace for variable
    declarations. Global variables used in a package are limited to
    package scope.

  * Packages must explicitly declare which symbols they export with
    `api.export` in `package.js`.

  * Apps and packages only see the exported symbols from packages they
    explicitly use. For example, if your app uses package A which in
    turn depends on package B, only package A's symbols will be
    available in the app.

  * Package names can only contain alphanumeric characters, dashes, and
    dots. Packages with spaces and underscores must be renamed.

  * Remove hardcoded list of required packages. New default
    `standard-app-packages` package adds dependencies on the core Meteor
    stack. This package can be removed to make an app with only parts of
    the Meteor stack. `standard-app-packages` will be automatically
    added to a project when it is updated to Meteor 0.6.5.

  * Custom app packages in the `packages` directory are no longer
    automatically used. They must be explicitly added to the app with
    `meteor add <packagename>`. To help with the transition, all
    packages in the `packages` directory will be automatically added to
    the project when it is updated to Meteor 0.6.5.

  * New "unipackage" on-disk format for built packages. Compiled packages are
    cached and rebuilt only when their source or dependencies change.

  * Add "unordered" and "weak" package dependency modes to allow
    circular package dependencies and conditional code inclusion.

  * New API (`_transitional_registerBuildPlugin`) for declaring
    compilers, preprocessors, and file extension handlers. These new
    build plugins are full compilation targets in their own right, and
    have their own namespace, source files, NPM requirements, and package
    dependencies. The old `register_extension` API is deprecated. Please
    note that the `package.js` format and especially
    `_transitional_registerBuildPlugin` are not frozen interfaces and
    are subject to change in future releases.

  * Add `api.imply`, which allows one package to "imply" another. If
    package A implies package B, then anything that depends on package
    A automatically depends on package B as well (and receives package
    B's imports). This is useful for creating umbrella packages
    (`standard-app-packages`) or sometimes for factoring common code
    out of related packages (`accounts-base`).

* Move HTTP serving out of the server bootstrap and into the `webapp`
  package. This allows building Meteor apps that are not web servers
  (eg. command line tools, DDP clients, etc.). Connect middlewares can
  now be registered on the new `WebApp.connectHandlers` instead of the
  old `__meteor_bootstrap__.app`.

* The entire Meteor build process now has first-class source map
  support. A source map is maintained for every source file as it
  passes through the build pipeline. Currently, the source maps are
  only served in development mode. Not all web browsers support source
  maps yet and for those that do, you may have to turn on an option to
  enable them. Source maps will always be used when reporting
  exceptions on the server.

* Update the `coffeescript` package to generate source maps.

* Add new `Assets` API and `private` subdirectory for including and
  accessing static assets on the server. http://docs.meteor.com/#assets

* Add `Meteor.disconnect`. Call this to disconnect from the
  server and stop all live data updates. [#1151](https://github.com/meteor/meteor/issues/1151)

* Add `Match.Integer` to `check` for 32-bit signed integers.

* `Meteor.connect` has been renamed to `DDP.connect` and is now fully
  supported on the server. Server-to-server DDP connections use
  websockets, and can be used for both method calls and subscriptions.

* Rename `Meteor.default_connection` to `Meteor.connection` and
  `Meteor.default_server` to `Meteor.server`.

* Rename `Meteor.http` to `HTTP`.

* `ROOT_URL` may now have a path part. This allows serving multiple
  Meteor apps on the same domain.

* Support creating named unmanaged collections with
  `new Meteor.Collection("name", {connection: null})`.

* New `Log` function in the `logging` package which prints with
  timestamps, color, filenames and linenumbers.

* Include http response in errors from oauth providers. [#1246](https://github.com/meteor/meteor/issues/1246)

* The `observe` callback `movedTo` now has a fourth argument `before`.

* Move NPM control files for packages from `.npm` to
  `.npm/package`. This is to allow build plugins such as `coffeescript`
  to depend on NPM packages. Also, when removing the last NPM
  dependency, clean up the `.npm` dir.

* Remove deprecated `Meteor.is_client` and `Meteor.is_server` variables.

* Implement "meteor bundle --debug" [#748](https://github.com/meteor/meteor/issues/748)

* Add `forceApprovalPrompt` option to `Meteor.loginWithGoogle`. [#1226](https://github.com/meteor/meteor/issues/1226)

* Make server-side Mongo `insert`s, `update`s, and `remove`s run
  asynchronously when a callback is passed.

* Improve memory usage when calling `findOne()` on the server.

* Delete login tokens from server when user logs out.

* Rename package compatibility mode option to `add_files` from `raw` to
  `bare`.

* Fix Mongo selectors of the form: {$regex: /foo/}.

* Fix Spark memory leak.  [#1157](https://github.com/meteor/meteor/issues/1157)

* Fix EPIPEs during dev mode hot code reload.

* Fix bug where we would never quiesce if we tried to revive subs that errored
  out (5e7138d)

* Fix bug where `this.fieldname` in handlebars template might refer to a
  helper instead of a property of the current data context. [#1143](https://github.com/meteor/meteor/issues/1143)

* Fix submit events on IE8. [#1191](https://github.com/meteor/meteor/issues/1191)

* Handle `Meteor.loginWithX` being called with a callback but no options. [#1181](https://github.com/meteor/meteor/issues/1181)

* Work around a Chrome bug where hitting reload could cause a tab to
  lose the DDP connection and never recover. [#1244](https://github.com/meteor/meteor/issues/1244)

* Upgraded dependencies:
  * Node from 0.8.18 to 0.8.24
  * MongoDB from 2.4.3 to 2.4.4, now with SSL support
  * CleanCSS from 0.8.3 to 1.0.11
  * Underscore from 1.4.4 to 1.5.1
  * Fibers from 1.0.0 to 1.0.1
  * MongoDB Driver from 1.3.7 to 1.3.17

Patches contributed by GitHub users btipling, mizzao, timhaines and zol.


## v0.6.4.1, 2013-07-19

* Update mongodb driver to use version 0.2.1 of the bson module.


## v0.6.4, 2013-06-10

* Separate OAuth flow logic from Accounts into separate packages. The
  `facebook`, `github`, `google`, `meetup`, `twitter`, and `weibo`
  packages can be used to perform an OAuth exchange without creating an
  account and logging in.  [#1024](https://github.com/meteor/meteor/issues/1024)

* If you set the `DISABLE_WEBSOCKETS` environment variable, browsers will not
  attempt to connect to your app using Websockets. Use this if you know your
  server environment does not properly proxy Websockets to reduce connection
  startup time.

* Make `Meteor.defer` work in an inactive tab in iOS.  [#1023](https://github.com/meteor/meteor/issues/1023)

* Allow new `Random` instances to be constructed with specified seed. This
  can be used to create repeatable test cases for code that picks random
  values.  [#1033](https://github.com/meteor/meteor/issues/1033)

* Fix CoffeeScript error reporting to include source file and line
  number again.  [#1052](https://github.com/meteor/meteor/issues/1052)

* Fix Mongo queries which nested JavaScript RegExp objects inside `$or`.  [#1089](https://github.com/meteor/meteor/issues/1089)

* Upgraded dependencies:
  * Underscore from 1.4.2 to 1.4.4  [#776](https://github.com/meteor/meteor/issues/776)
  * http-proxy from 0.8.5 to 0.10.1  [#513](https://github.com/meteor/meteor/issues/513)
  * connect from 1.9.2 to 2.7.10
  * Node mongodb client from 1.2.13 to 1.3.7  [#1060](https://github.com/meteor/meteor/issues/1060)

Patches contributed by GitHub users awwx, johnston, and timhaines.


## v0.6.3, 2013-05-15

* Add new `check` package for ensuring that a value matches a required
  type and structure. This is used to validate untrusted input from the
  client. See http://docs.meteor.com/#match for details.

* Use Websockets by default on supported browsers. This reduces latency
  and eliminates the constant network spinner on iOS devices.

* With `autopublish` on, publish many useful fields on `Meteor.users`.

* Files in the `client/compatibility/` subdirectory of a Meteor app do
  not get wrapped in a new variable scope. This is useful for
  third-party libraries which expect `var` statements at the outermost
  level to be global.

* Add synthetic `tap` event for use on touch enabled devices. This is a
  replacement for `click` that fires immediately.

* When using the `http` package synchronously on the server, errors
  are thrown rather than passed in `result.error`

* The `manager` option to the `Meteor.Collection` constructor is now called
  `connection`. The old name still works for now.  [#987](https://github.com/meteor/meteor/issues/987)

* The `localstorage-polyfill` smart package has been replaced by a
  `localstorage` package, which defines a `Meteor._localStorage` API instead of
  trying to replace the DOM `window.localStorage` facility. (Now, apps can use
  the existence of `window.localStorage` to detect if the full localStorage API
  is supported.)  [#979](https://github.com/meteor/meteor/issues/979)

* Upgrade MongoDB from 2.2.1 to 2.4.3.

* Upgrade CoffeeScript from 1.5.0 to 1.6.2.  [#972](https://github.com/meteor/meteor/issues/972)

* Faster reconnects when regaining connectivity.  [#696](https://github.com/meteor/meteor/issues/696)

* `Email.send` has a new `headers` option to set arbitrary headers.  [#963](https://github.com/meteor/meteor/issues/963)

* Cursor transform functions on the server no longer are required to return
  objects with correct `_id` fields.  [#974](https://github.com/meteor/meteor/issues/974)

* Rework `observe()` callback ordering in minimongo to improve fiber
  safety on the server. This makes subscriptions on server to server DDP
  more usable.

* Use binary search in minimongo when updating ordered queries.  [#969](https://github.com/meteor/meteor/issues/969)

* Fix EJSON base64 decoding bug.  [#1001](https://github.com/meteor/meteor/issues/1001)

* Support `appcache` on Chromium.  [#958](https://github.com/meteor/meteor/issues/958)

Patches contributed by GitHub users awwx, jagill, spang, and timhaines.


## v0.6.2.1, 2013-04-24

* When authenticating with GitHub, include a user agent string. This
  unbreaks "Sign in with GitHub"

Patch contributed by GitHub user pmark.


## v0.6.2, 2013-04-16

* Better error reporting:
  * Capture real stack traces for `Meteor.Error`.
  * Report better errors with misconfigured OAuth services.

* Add per-package upgrade notices to `meteor update`.

* Experimental server-to-server DDP support: `Meteor.connect` on the
  server will connect to a remote DDP endpoint via WebSockets. Method
  calls should work fine, but subscriptions and minimongo on the server
  are still a work in progress.

* Upgrade d3 from 2.x to 3.1.4. See
  https://github.com/mbostock/d3/wiki/Upgrading-to-3.0 for compatibility notes.

* Allow CoffeeScript to set global variables when using `use strict`. [#933](https://github.com/meteor/meteor/issues/933)

* Return the inserted documented ID from `LocalCollection.insert`. [#908](https://github.com/meteor/meteor/issues/908)

* Add Weibo token expiration time to `services.weibo.expiresAt`.

* `Spiderable.userAgentRegExps` can now be modified to change what user agents
  are treated as spiders by the `spiderable` package.

* Prevent observe callbacks from affecting the arguments to identical
  observes. [#855](https://github.com/meteor/meteor/issues/855)

* Fix meteor command line tool when run from a home directory with
  spaces in its name. If you previously installed meteor release 0.6.0
  or 0.6.1 you'll need to uninstall and reinstall meteor to support
  users with spaces in their usernames (see
  https://github.com/meteor/meteor/blob/master/README.md#uninstalling-meteor)

Patches contributed by GitHub users andreas-karlsson, awwx, jacott,
joshuaconner, and timhaines.


## v0.6.1, 2013-04-08

* Correct NPM behavior in packages in case there is a `node_modules` directory
  somewhere above the app directory. [#927](https://github.com/meteor/meteor/issues/927)

* Small bug fix in the low-level `routepolicy` package.

Patches contributed by GitHub users andreas-karlsson and awwx.


## v0.6.0, 2013-04-04

* Meteor has a brand new distribution system! In this new system, code-named
  Engine, packages are downloaded individually and on demand. All of the
  packages in each official Meteor release are prefetched and cached so you can
  still use Meteor while offline. You can have multiple releases of Meteor
  installed simultaneously; apps are pinned to specific Meteor releases.
  All `meteor` commands accept a `--release` argument to specify which release
  to use; `meteor update` changes what release the app is pinned to.
  Inside an app, the name of the release is available at `Meteor.release`.
  When running Meteor directly from a git checkout, the release is ignored.

* Variables declared with `var` at the outermost level of a JavaScript
  source file are now private to that file. Remove the `var` to share
  a value between files.

* Meteor now supports any x86 (32- or 64-bit) Linux system, not just those which
  use Debian or RedHat package management.

* Apps may contain packages inside a top-level directory named `packages`.

* Packages may depend on [NPM modules](https://npmjs.org), using the new
  `Npm.depends` directive in their `package.js` file. (Note: if the NPM module
  has architecture-specific binary components, bundles built with `meteor
  bundle` or `meteor deploy` will contain the components as built for the
  developer's platform and may not run on other platforms.)

* Meteor's internal package tests (as well as tests you add to your app's
  packages with the unsupported `Tinytest` framework) are now run with the new
  command `meteor test-packages`.

* `{{#each}}` helper can now iterate over falsey values without throwing an
  exception. [#815](https://github.com/meteor/meteor/issues/815), [#801](https://github.com/meteor/meteor/issues/801)

* `{{#with}}` helper now only includes its block if its argument is not falsey,
  and runs an `{{else}}` block if provided if the argument is falsey. [#770](https://github.com/meteor/meteor/issues/770), [#866](https://github.com/meteor/meteor/issues/866)

* Twitter login now stores `profile_image_url` and `profile_image_url_https`
  attributes in the `user.services.twitter` namespace. [#788](https://github.com/meteor/meteor/issues/788)

* Allow packages to register file extensions with dots in the filename.

* When calling `this.changed` in a publish function, it is no longer an error to
  clear a field which was never set. [#850](https://github.com/meteor/meteor/issues/850)

* Deps API
  * Add `dep.depend()`, deprecate `Deps.depend(dep)` and
    `dep.addDependent()`.
  * If first run of `Deps.autorun` throws an exception, stop it and don't
    rerun.  This prevents a Spark exception when template rendering fails
    ("Can't call 'firstNode' of undefined").
  * If an exception is thrown during `Deps.flush` with no stack, the
    message is logged instead. [#822](https://github.com/meteor/meteor/issues/822)

* When connecting to MongoDB, use the JavaScript BSON parser unless specifically
  requested in `MONGO_URL`; the native BSON parser sometimes segfaults. (Meteor
  only started using the native parser in 0.5.8.)

* Calls to the `update` collection function in untrusted code may only use a
  whitelisted list of modifier operators.

Patches contributed by GitHub users awwx, blackcoat, cmather, estark37,
mquandalle, Primigenus, raix, reustle, and timhaines.


## v0.5.9, 2013-03-14

* Fix regression in 0.5.8 that prevented users from editing their own
  profile. [#809](https://github.com/meteor/meteor/issues/809)

* Fix regression in 0.5.8 where `Meteor.loggingIn()` would not update
  reactively. [#811](https://github.com/meteor/meteor/issues/811)


## v0.5.8, 2013-03-13

* Calls to the `update` and `remove` collection functions in untrusted code may
  no longer use arbitrary selectors. You must specify a single document ID when
  invoking these functions from the client (other than in a method stub).

  You may still use other selectors when calling `update` and `remove` on the
  server and from client method stubs, so you can replace calls that are no
  longer supported (eg, in event handlers) with custom method calls.

  The corresponding `update` and `remove` callbacks passed to `allow` and `deny`
  now take a single document instead of an array.

* Add new `appcache` package. Add this package to your project to speed
  up page load and make hot code reload smoother using the HTML5
  AppCache API. See http://docs.meteor.com/#appcache for details.

* Rewrite reactivity library. `Meteor.deps` is now `Deps` and has a new
  API. `Meteor.autorun` and `Meteor.flush` are now called `Deps.autorun` and
  `Deps.flush` (the old names still work for now). The other names under
  `Meteor.deps` such as `Context` no longer exist. The new API is documented at
  http://docs.meteor.com/#deps

* You can now provide a `transform` option to collections, which is a
  function that documents coming out of that collection are passed
  through. `find`, `findOne`, `allow`, and `deny` now take `transform` options,
  which may override the Collection's `transform`.  Specifying a `transform`
  of `null` causes you to receive the documents unmodified.

* Publish functions may now return an array of cursors to publish. Currently,
  the cursors must all be from different collections. [#716](https://github.com/meteor/meteor/issues/716)

* User documents have id's when `onCreateUser` and `validateNewUser` hooks run.

* Encode and store custom EJSON types in MongoDB.

* Support literate CoffeeScript files with the extension `.litcoffee`. [#766](https://github.com/meteor/meteor/issues/766)

* Add new login service provider for Meetup.com in `accounts-meetup` package.

* If you call `observe` or `observeChanges` on a cursor created with the
  `reactive: false` option, it now only calls initial add callbacks and
  does not continue watching the query. [#771](https://github.com/meteor/meteor/issues/771)

* In an event handler, if the data context is falsey, default it to `{}`
  rather than to the global object. [#777](https://github.com/meteor/meteor/issues/777)

* Allow specifying multiple event handlers for the same selector. [#753](https://github.com/meteor/meteor/issues/753)

* Revert caching header change from 0.5.5. This fixes image flicker on redraw.

* Stop making `Session` available on the server; it's not useful there. [#751](https://github.com/meteor/meteor/issues/751)

* Force URLs in stack traces in browser consoles to be hyperlinks. [#725](https://github.com/meteor/meteor/issues/725)

* Suppress spurious `changed` callbacks with empty `fields` from
  `Cursor.observeChanges`.

* Fix logic bug in template branch matching. [#724](https://github.com/meteor/meteor/issues/724)

* Make `spiderable` user-agent test case insensitive. [#721](https://github.com/meteor/meteor/issues/721)

* Fix several bugs in EJSON type support:
  * Fix `{$type: 5}` selectors for binary values on browsers that do
    not support `Uint8Array`.
  * Fix EJSON equality on falsey values.
  * Fix for returning a scalar EJSON type from a method. [#731](https://github.com/meteor/meteor/issues/731)

* Upgraded dependencies:
  * mongodb driver to version 1.2.13 (from 0.1.11)
  * mime module removed (it was unused)


Patches contributed by GitHub users awwx, cmather, graemian, jagill,
jmhredsox, kevinxucs, krizka, mitar, raix, and rasmuserik.


## v0.5.7, 2013-02-21

* The DDP wire protocol has been redesigned.

  * The handshake message is now versioned. This breaks backwards
    compatibility between sites with `Meteor.connect()`. Older meteor
    apps can not talk to new apps and vice versa. This includes the
    `madewith` package, apps using `madewith` must upgrade.

  * New [EJSON](http://docs.meteor.com/#ejson) package allows you to use
    Dates, Mongo ObjectIDs, and binary data in your collections and
    Session variables.  You can also add your own custom datatypes.

  * Meteor now correctly represents empty documents in Collections.

  * There is an informal specification in `packages/livedata/DDP.md`.


* Breaking API changes

  * Changed the API for `observe`.  Observing with `added`, `changed`
    and `removed` callbacks is now unordered; for ordering information
    use `addedAt`, `changedAt`, `removedAt`, and `movedTo`. Full
    documentation is in the [`observe` docs](http://docs.meteor.com/#observe).
    All callers of `observe` need to be updated.

  * Changed the API for publish functions that do not return a cursor
    (ie functions that call `this.set` and `this.unset`). See the
    [`publish` docs](http://docs.meteor.com/#meteor_publish) for the new
    API.


* New Features

  * Added new [`observeChanges`](http://docs.meteor.com/#observe_changes)
    API for keeping track of the contents of a cursor more efficiently.

  * There is a new reactive function on subscription handles: `ready()`
    returns true when the subscription has received all of its initial
    documents.

  * Added `Session.setDefault(key, value)` so you can easily provide
    initial values for session variables that will not be clobbered on
    hot code push.

  * You can specify that a collection should use MongoDB ObjectIDs as
    its `_id` fields for inserts instead of strings. This allows you to
    use Meteor with existing MongoDB databases that have ObjectID
    `_id`s. If you do this, you must use `EJSON.equals()` for comparing
    equality instead of `===`. See http://docs.meteor.com/#meteor_collection.

  * New [`random` package](http://docs.meteor.com/#random) provides
    several functions for generating random values. The new
    `Random.id()` function is used to provide shorter string IDs for
    MongoDB documents. `Meteor.uuid()` is deprecated.

  * `Meteor.status()` can return the status `failed` if DDP version
    negotiation fails.


* Major Performance Enhancements

  * Rewrote subscription duplication detection logic to use a more
    efficient algorithm. This significantly reduces CPU usage on the
    server during initial page load and when dealing with large amounts
    of data.

  * Reduced unnecessary MongoDB re-polling of live queries. Meteor no
    longer polls for changes on queries that specify `_id` when
    updates for a different specific `_id` are processed. This
    drastically improves performance when dealing with many
    subscriptions and updates to individual objects, such as those
    generated by the `accounts-base` package on the `Meteor.users`
    collection.


* Upgraded UglifyJS2 to version 2.2.5


Patches contributed by GitHub users awwx and michaelglenadams.


## v0.5.6, 2013-02-15

* Fix 0.5.5 regression: Minimongo selectors matching subdocuments under arrays
  did not work correctly.

* Some Bootstrap icons should have appeared white.

Patches contributed by GitHub user benjaminchelli.

## v0.5.5, 2013-02-13

* Deprecate `Meteor.autosubscribe`. `Meteor.subscribe` now works within
  `Meteor.autorun`.

* Allow access to `Meteor.settings.public` on the client. If the JSON
  file you gave to `meteor --settings` includes a field called `public`,
  that field will be available on the client as well as the server.

* `@import` works in `less`. Use the `.lessimport` file extension to
  make a less file that is ignored by preprocessor so as to avoid double
  processing. [#203](https://github.com/meteor/meteor/issues/203)

* Upgrade Fibers to version 1.0.0. The `Fiber` and `Future` symbols are
  no longer exposed globally. To use fibers directly you can use:
   `var Fiber = __meteor_bootstrap__.require('fibers');` and
   `var Future = __meteor_bootstrap__.require('fibers/future');`

* Call version 1.1 of the Twitter API when authenticating with
  OAuth. `accounts-twitter` users have until March 5th, 2013 to
  upgrade before Twitter disables the old API. [#527](https://github.com/meteor/meteor/issues/527)

* Treat Twitter ids as strings, not numbers, as recommended by
  Twitter. [#629](https://github.com/meteor/meteor/issues/629)

* You can now specify the `_id` field of a document passed to `insert`.
  Meteor still auto-generates `_id` if it is not present.

* Expose an `invalidated` flag on `Meteor.deps.Context`.

* Populate user record with additional data from Facebook and Google. [#664](https://github.com/meteor/meteor/issues/664)

* Add Facebook token expiration time to `services.facebook.expiresAt`. [#576](https://github.com/meteor/meteor/issues/576)

* Allow piping a password to `meteor deploy` on `stdin`. [#623](https://github.com/meteor/meteor/issues/623)

* Correctly type cast arguments to handlebars helper. [#617](https://github.com/meteor/meteor/issues/617)

* Fix leaked global `userId` symbol.

* Terminate `phantomjs` properly on error when using the `spiderable`
  package. [#571](https://github.com/meteor/meteor/issues/571)

* Stop serving non-cachable files with caching headers. [#631](https://github.com/meteor/meteor/issues/631)

* Fix race condition if server restarted between page load and initial
  DDP connection. [#653](https://github.com/meteor/meteor/issues/653)

* Resolve issue where login methods sometimes blocked future methods. [#555](https://github.com/meteor/meteor/issues/555)

* Fix `Meteor.http` parsing of JSON responses on Firefox. [#553](https://github.com/meteor/meteor/issues/553)

* Minimongo no longer uses `eval`. [#480](https://github.com/meteor/meteor/issues/480)

* Serve 404 for `/app.manifest`. This allows experimenting with the
  upcoming `appcache` smart package. [#628](https://github.com/meteor/meteor/issues/628)

* Upgraded many dependencies, including:
  * node.js to version 0.8.18
  * jquery-layout to version 1.3.0RC
  * Twitter Bootstrap to version 2.3.0
  * Less to version 1.3.3
  * Uglify to version 2.2.3
  * useragent to version 2.0.1

Patches contributed by GitHub users awwx, bminer, bramp, crunchie84,
danawoodman, dbimmler, Ed-von-Schleck, geoffd123, jperl, kevee,
milesmatthias, Primigenus, raix, timhaines, and xenolf.


## v0.5.4, 2013-01-08

* Fix 0.5.3 regression: `meteor run` could fail on OSX 10.8 if environment
  variables such as `DYLD_LIBRARY_PATH` are set.


## v0.5.3, 2013-01-07

* Add `--settings` argument to `meteor deploy` and `meteor run`. This
  allows you to specify deployment-specific information made available
  to server code in the variable `Meteor.settings`.

* Support unlimited open tabs in a single browser. Work around the
  browser per-hostname connection limit by using randomized hostnames
  for deployed apps. [#131](https://github.com/meteor/meteor/issues/131)

* minimongo improvements:
  * Allow observing cursors with `skip` or `limit`.  [#528](https://github.com/meteor/meteor/issues/528)
  * Allow sorting on `dotted.sub.keys`.  [#533](https://github.com/meteor/meteor/issues/533)
  * Allow querying specific array elements (`foo.1.bar`).
  * `$and`, `$or`, and `$nor` no longer accept empty arrays (for consistency
    with Mongo)

* Re-rendering a template with Spark no longer reverts changes made by
  users to a `preserve`d form element. Instead, the newly rendered value
  is only applied if it is different from the previously rendered value.
  Additionally, `<INPUT>` elements with type other than TEXT can now have
  reactive values (eg, the labels on submit buttons can now be
  reactive).  [#510](https://github.com/meteor/meteor/issues/510) [#514](https://github.com/meteor/meteor/issues/514) [#523](https://github.com/meteor/meteor/issues/523) [#537](https://github.com/meteor/meteor/issues/537) [#558](https://github.com/meteor/meteor/issues/558)

* Support JavaScript RegExp objects in selectors in Collection write
  methods on the client, eg `myCollection.remove({foo: /bar/})`.  [#346](https://github.com/meteor/meteor/issues/346)

* `meteor` command-line improvements:
  * Improve error message when mongod fails to start.
  * The `NODE_OPTIONS` environment variable can be used to pass command-line
    flags to node (eg, `--debug` or `--debug-brk` to enable the debugger).
  * Die with error if an app name is mistakenly passed to `meteor reset`.

* Add support for "offline" access tokens with Google login. [#464](https://github.com/meteor/meteor/issues/464) [#525](https://github.com/meteor/meteor/issues/525)

* Don't remove `serviceData` fields from previous logins when logging in
  with an external service.

* Improve `OAuth1Binding` to allow making authenticated API calls to
  OAuth1 providers (eg Twitter).  [#539](https://github.com/meteor/meteor/issues/539)

* New login providers automatically work with `{{loginButtons}}` without
  needing to edit the `accounts-ui-unstyled` package.  [#572](https://github.com/meteor/meteor/issues/572)

* Use `Content-Type: application/json` by default when sending JSON data
  with `Meteor.http`.

* Improvements to `jsparse`: hex literals, keywords as property names, ES5 line
  continuations, trailing commas in object literals, line numbers in error
  messages, decimal literals starting with `.`, regex character classes with
  slashes.

* Spark improvements:
  * Improve rendering of `<SELECT>` elements on IE.  [#496](https://github.com/meteor/meteor/issues/496)
  * Don't lose nested data contexts in IE9/10 after two seconds.  [#458](https://github.com/meteor/meteor/issues/458)
  * Don't print a stack trace if DOM nodes are manually removed
    from the document without calling `Spark.finalize`.  [#392](https://github.com/meteor/meteor/issues/392)

* Always use the `autoReconnect` flag when connecting to Mongo.  [#425](https://github.com/meteor/meteor/issues/425)

* Fix server-side `observe` with no `added` callback.  [#589](https://github.com/meteor/meteor/issues/589)

* Fix re-sending method calls on reconnect.  [#538](https://github.com/meteor/meteor/issues/538)

* Remove deprecated `/sockjs` URL support from `Meteor.connect`.

* Avoid losing a few bits of randomness in UUID v4 creation.  [#519](https://github.com/meteor/meteor/issues/519)

* Update clean-css package from 0.8.2 to 0.8.3, fixing minification of `0%`
  values in `hsl` colors.  [#515](https://github.com/meteor/meteor/issues/515)

Patches contributed by GitHub users Ed-von-Schleck, egtann, jwulf, lvbreda,
martin-naumann, meawoppl, nwmartin, timhaines, and zealoushacker.


## v0.5.2, 2012-11-27

* Fix 0.5.1 regression: Cursor `observe` works during server startup.  [#507](https://github.com/meteor/meteor/issues/507)

## v0.5.1, 2012-11-20

* Speed up server-side subscription handling by avoiding redundant work
  when the same Mongo query is observed multiple times concurrently (eg,
  by multiple users subscribing to the same subscription), and by using
  a simpler "unordered" algorithm.

* Meteor now waits to invoke method callbacks until all the data written by the
  method is available in the local cache. This way, method callbacks can see the
  full effects of their writes. This includes the callbacks passed to
  `Meteor.call` and `Meteor.apply`, as well as to the `Meteor.Collection`
  `insert`/`update`/`remove` methods.

  If you want to process the method's result as soon as it arrives from the
  server, even if the method's writes are not available yet, you can now specify
  an `onResultReceived` callback to `Meteor.apply`.

* Rework latency compensation to show server data changes sooner. Previously, as
  long as any method calls were in progress, Meteor would buffer all data
  changes sent from the server until all methods finished. Meteor now only
  buffers writes to documents written by client stubs, and applies the writes as
  soon as all methods that wrote that document have finished.

* `Meteor.userLoaded()` and `{{currentUserLoaded}}` have been removed.
  Previously, during the login process on the client, `Meteor.userId()` could be
  set but the document at `Meteor.user()` could be incomplete. Meteor provided
  the function `Meteor.userLoaded()` to differentiate between these states. Now,
  this in-between state does not occur: when a user logs in, `Meteor.userId()`
  only is set once `Meteor.user()` is fully loaded.

* New reactive function `Meteor.loggingIn()` and template helper
  `{{loggingIn}}`; they are true whenever some login method is in progress.
  `accounts-ui` now uses this to show an animation during login.

* The `sass` CSS preprocessor package has been removed. It was based on an
  unmaintained NPM module which did not implement recent versions of the Sass
  language and had no error handling.  Consider using the `less` or `stylus`
  packages instead.  [#143](https://github.com/meteor/meteor/issues/143)

* `Meteor.setPassword` is now called `Accounts.setPassword`, matching the
  documentation and original intention.  [#454](https://github.com/meteor/meteor/issues/454)

* Passing the `wait` option to `Meteor.apply` now waits for all in-progress
  method calls to finish before sending the method, instead of only guaranteeing
  that its callback occurs after the callbacks of in-progress methods.

* New function `Accounts.callLoginMethod` which should be used to call custom
  login handlers (such as those registered with
  `Accounts.registerLoginHandler`).

* The callbacks for `Meteor.loginWithToken` and `Accounts.createUser` now match
  the other login callbacks: they are called with error on error or with no
  arguments on success.

* Fix bug where method calls could be dropped during a brief disconnection. [#339](https://github.com/meteor/meteor/issues/339)

* Prevent running the `meteor` command-line tool and server on unsupported Node
  versions.

* Fix Minimongo query bug with nested objects.  [#455](https://github.com/meteor/meteor/issues/455)

* In `accounts-ui`, stop page layout from changing during login.

* Use `path.join` instead of `/` in paths (helpful for the unofficial Windows
  port) [#303](https://github.com/meteor/meteor/issues/303)

* The `spiderable` package serves pages to
  [`facebookexternalhit`](https://www.facebook.com/externalhit_uatext.php) [#411](https://github.com/meteor/meteor/issues/411)

* Fix error on Firefox with DOM Storage disabled.

* Avoid invalidating listeners if setUserId is called with current value.

* Upgrade many dependencies, including:
  * MongoDB 2.2.1 (from 2.2.0)
  * underscore 1.4.2 (from 1.3.3)
  * bootstrap 2.2.1 (from 2.1.1)
  * jQuery 1.8.2 (from 1.7.2)
  * less 1.3.1 (from 1.3.0)
  * stylus 0.30.1 (from 0.29.0)
  * coffee-script 1.4.0 (from 1.3.3)

Patches contributed by GitHub users ayal, dandv, possibilities, TomWij,
tmeasday, and workmad3.

## v0.5.0, 2012-10-17

* This release introduces Meteor Accounts, a full-featured auth system that supports
  - fine-grained user-based control over database reads and writes
  - federated login with any OAuth provider (with built-in support for
    Facebook, GitHub, Google, Twitter, and Weibo)
  - secure password login
  - email validation and password recovery
  - an optional set of UI widgets implementing standard login/signup/password
    change/logout flows

  When you upgrade to Meteor 0.5.0, existing apps will lose the ability to write
  to the database from the client. To restore this, either:
  - configure each of your collections with
    [`collection.allow`](http://docs.meteor.com/#allow) and
    [`collection.deny`](http://docs.meteor.com/#deny) calls to specify which
    users can perform which write operations, or
  - add the `insecure` smart package (which is included in new apps by default)
    to restore the old behavior where anyone can write to any collection which
    has not been configured with `allow` or `deny`

  For more information on Meteor Accounts, see
  http://docs.meteor.com/#dataandsecurity and
  http://docs.meteor.com/#accounts_api

* The new function `Meteor.autorun` allows you run any code in a reactive
  context. See http://docs.meteor.com/#meteor_autorun

* Arrays and objects can now be stored in the `Session`; mutating the value you
  retrieve with `Session.get` does not affect the value in the session.

* On the client, `Meteor.apply` takes a new `wait` option, which ensures that no
  further method calls are sent to the server until this method is finished; it
  is used for login and logout methods in order to keep the user ID
  well-defined. You can also specifiy an `onReconnect` handler which is run when
  re-establishing a connection; Meteor Accounts uses this to log back in on
  reconnect.

* Meteor now provides a compatible replacement for the DOM `localStorage`
  facility that works in IE7, in the `localstorage-polyfill` smart package.

* Meteor now packages the D3 library for manipulating documents based on data in
  a smart package called `d3`.

* `Meteor.Collection` now takes its optional `manager` argument (used to
  associate a collection with a server you've connected to with
  `Meteor.connect`) as a named option. (The old call syntax continues to work
  for now.)

* Fix a bug where trying to immediately resubscribe to a record set after
  unsubscribing could fail silently.

* Better error handling for failed Mongo writes from inside methods; previously,
  errors here could cause clients to stop processing data from the server.


Patches contributed by GitHub users bradens, dandv, dybskiy, possibilities,
zhangcheng, and 75lb.


## v0.4.2, 2012-10-02

* Fix connection failure on iOS6. SockJS 0.3.3 includes this fix.

* The new `preserve-inputs` package, included by default in new Meteor apps,
  restores the pre-v0.4.0 behavior of "preserving" all form input elements by ID
  and name during re-rendering; users who want more precise control over
  preservation can still use the APIs added in v0.4.0.

* A few changes to the `Meteor.absoluteUrl` function:
  - Added a `replaceLocalhost` option.
  - The `ROOT_URL` environment variable is respected by `meteor run`.
  - It is now included in all apps via the `meteor` package. Apps that
    explicitly added the now-deprecated `absolute-url` smart package will log a
    deprecation warning.

* Upgrade Node from 0.8.8 to 0.8.11.

* If a Handlebars helper function `foo` returns null, you can now run do
  `{{foo.bar}}` without error, just like when `foo` is a non-existent property.

* If you pass a non-scalar object to `Session.set`, an error will now be thrown
  (matching the behavior of `Session.equals`). [#215](https://github.com/meteor/meteor/issues/215)

* HTML pages are now served with a `charset=utf-8` Content-Type header. [#264](https://github.com/meteor/meteor/issues/264)

* The contents of `<select>` tags can now be reactive even in IE 7 and 8.

* The `meteor` tool no longer gets confused if a parent directory of your
  project is named `public`. [#352](https://github.com/meteor/meteor/issues/352)

* Fix a race condition in the `spiderable` package which could include garbage
  in the spidered page.

* The REPL run by `admin/node.sh` no longer crashes Emacs M-x shell on exit.

* Refactor internal `reload` API.

* New internal `jsparse` smart package. Not yet exposed publicly.


Patch contributed by GitHub user yanivoliver.


## v0.4.1, 2012-09-24

* New `email` smart package, with [`Email.send`](http://docs.meteor.com/#email)
  API.

* Upgrade Node from 0.6.17 to 0.8.8, as well as many Node modules in the dev
  bundle; those that are user-exposed are:
  * coffee-script: 1.3.3 (from 1.3.1)
  * stylus: 0.29.0 (from 0.28.1)
  * nib: 0.8.2 (from 0.7.0)

* All publicly documented APIs now use `camelCase` rather than
  `under_scores`. The old spellings continue to work for now. New names are:
  - `Meteor.isClient`/`isServer`
  - `this.isSimulation` inside a method invocation
  - `Meteor.deps.Context.onInvalidate`
  - `Meteor.status().retryCount`/`retryTime`

* Spark improvements
  * Optimize selector matching for event maps.
  * Fix `Spark._currentRenderer` behavior in timer callbacks.
  * Fix bug caused by interaction between `Template.foo.preserve` and
    `{{#constant}}`. [#323](https://github.com/meteor/meteor/issues/323)
  * Allow `{{#each}}` over a collection of objects without `_id`. [#281](https://github.com/meteor/meteor/issues/281)
  * Spark now supports Firefox 3.6.
  * Added a script to build a standalone spark.js that does not depend on
    Meteor (it depends on jQuery or Sizzle if you need IE7 support,
    and otherwise is fully standalone).

* Database writes from within `Meteor.setTimeout`/`setInterval`/`defer` will be
  batched with other writes from the current method invocation if they start
  before the method completes.

* Make `Meteor.Cursor.forEach` fully synchronous even if the user's callback
  yields. [#321](https://github.com/meteor/meteor/issues/321).

* Recover from exceptions thrown in `Meteor.publish` handlers.

* Upgrade bootstrap to version 2.1.1. [#336](https://github.com/meteor/meteor/issues/336), [#337](https://github.com/meteor/meteor/issues/337), [#288](https://github.com/meteor/meteor/issues/288), [#293](https://github.com/meteor/meteor/issues/293)

* Change the implementation of the `meteor deploy` password prompt to not crash
  Emacs M-x shell.

* Optimize `LocalCollection.remove(id)` to be O(1) rather than O(n).

* Optimize client-side database performance when receiving updated data from the
  server outside of method calls.

* Better error reporting when a package in `.meteor/packages` does not exist.

* Better error reporting for coffeescript. [#331](https://github.com/meteor/meteor/issues/331)

* Better error handling in `Handlebars.Exception`.


Patches contributed by GitHub users fivethirty, tmeasday, and xenolf.


## v0.4.0, 2012-08-30

* Merge Spark, a new live page update engine
  * Breaking API changes
     * Input elements no longer preserved based on `id` and `name`
       attributes. Use [`preserve`](http://docs.meteor.com/#template_preserve)
       instead.
     * All `Meteor.ui` functions removed. Use `Meteor.render`,
       `Meteor.renderList`, and
       [Spark](https://github.com/meteor/meteor/wiki/Spark) functions instead.
     * New template functions (eg. `created`, `rendered`, etc) may collide with
       existing helpers. Use `Template.foo.helpers()` to avoid conflicts.
     * New syntax for declaring event maps. Use
       `Template.foo.events({...})`. For backwards compatibility, both syntaxes
       are allowed for now.
  * New Template features
     * Allow embedding non-Meteor widgets (eg. Google Maps) using
       [`{{#constant}}`](http://docs.meteor.com/#constant)
     * Callbacks when templates are rendered. See
       http://docs.meteor.com/#template_rendered
     * Explicit control of which nodes are preserved during re-rendering. See
       http://docs.meteor.com/#template_preserve
     * Easily find nodes within a template in event handlers and callbacks. See
       http://docs.meteor.com/#template_find
     * Allow parts of a template to be independently reactive with the
       [`{{#isolate}}`](http://docs.meteor.com/#isolate) block helper.

* Use PACKAGE_DIRS environment variable to override package location. [#227](https://github.com/meteor/meteor/issues/227)

* Add `absolute-url` package to construct URLs pointing to the application.

* Allow modifying documents returned by `observe` callbacks. [#209](https://github.com/meteor/meteor/issues/209)

* Fix periodic crash after client disconnect. [#212](https://github.com/meteor/meteor/issues/212)

* Fix minimingo crash on dotted queries with undefined keys. [#126](https://github.com/meteor/meteor/issues/126)


## v0.3.9, 2012-08-07

* Add `spiderable` package to allow web crawlers to index Meteor apps.

* `meteor deploy` uses SSL to protect application deployment.

* Fix `stopImmediatePropagation()`. [#205](https://github.com/meteor/meteor/issues/205)


## v0.3.8, 2012-07-12

* HTTPS support
  * Add `force-ssl` package to require site to load over HTTPS.
  * Use HTTPS for install script and `meteor update`.
  * Allow runtime configuration of default DDP endpoint.

* Handlebars improvements
  * Implement dotted path traversal for helpers and methods.
  * Allow functions in helper arguments.
  * Change helper nesting rules to allow functions as arguments.
  * Fix `{{this.foo}}` to never invoke helper `foo`.
  * Make event handler `this` reflect the node that matched the selector instead
    of the event target node.
  * Fix keyword arguments to helpers.

* Add `nib` support to stylus package. [#175](https://github.com/meteor/meteor/issues/175)

* Upgrade bootstrap to version 2.0.4. [#173](https://github.com/meteor/meteor/issues/173)

* Print changelog after `meteor update`.

* Fix mouseenter and mouseleave events. [#224](https://github.com/meteor/meteor/issues/224)

* Fix issue with spurious heartbeat failures on busy connections.

* Fix exception in minimongo when matching non-arrays using `$all`. [#183](https://github.com/meteor/meteor/issues/183)

* Fix serving an empty file when no cacheable assets exist. [#179](https://github.com/meteor/meteor/issues/179)


## v0.3.7, 2012-06-06

* Better parsing of `.html` template files
  * Allow HTML comments (`<!-- -->`) at top level
  * Allow whitespace anywhere in open/close tag
  * Provide names and line numbers on error
  * More helpful error messages

* Form control improvements
  * Fix reactive radio buttons in Internet Explorer.
  * Fix reactive textareas to update consistently across browsers, matching text
    field behavior.

* `http` package bug fixes:
  * Send correct Content-Type when POSTing `params` from the server. [#172](https://github.com/meteor/meteor/issues/172)
  * Correctly detect JSON response Content-Type when a charset is present.

* Support `Handlebars.SafeString`. [#160](https://github.com/meteor/meteor/issues/160)

* Fix intermittent "Cursor is closed" mongo error.

* Fix "Cannot read property 'nextSibling' of null" error in certain nested
  templates. [#142](https://github.com/meteor/meteor/issues/142)

* Add heartbeat timer on the client to notice when the server silently goes
  away.


## v0.3.6, 2012-05-16

* Rewrite event handling. `this` in event handlers now refers to the data
  context of the element that generated the event, *not* the top-level data
  context of the template where the event is declared.

* Add /websocket endpoint for raw websockets. Pass websockets through
  development mode proxy.

* Simplified API for Meteor.connect, which now receives a URL to a Meteor app
  rather than to a sockjs endpoint.

* Fix livedata to support subscriptions with overlapping documents.

* Update node.js to 0.6.17 to fix potential security issue.


## v0.3.5, 2012-04-28

* Fix 0.3.4 regression: Call event map handlers on bubbled events. [#107](https://github.com/meteor/meteor/issues/107)


## v0.3.4, 2012-04-27

* Add Twitter `bootstrap` package. [#84](https://github.com/meteor/meteor/issues/84)

* Add packages for `sass` and `stylus` CSS pre-processors. [#40](https://github.com/meteor/meteor/issues/40), [#50](https://github.com/meteor/meteor/issues/50)

* Bind events correctly on top level elements in a template.

* Fix dotted path selectors in minimongo. [#88](https://github.com/meteor/meteor/issues/88)

* Make `backbone` package also run on the server.

* Add `bare` option to coffee-script compilation so variables can be shared
  between multiple coffee-script file. [#85](https://github.com/meteor/meteor/issues/85)

* Upgrade many dependency versions. User visible highlights:
 * node.js 0.6.15
 * coffee-script 1.3.1
 * less 1.3.0
 * sockjs 0.3.1
 * underscore 1.3.3
 * backbone 0.9.2

* Several documentation fixes and test coverage improvements.


## v0.3.3, 2012-04-20

* Add `http` package for making HTTP requests to remote servers.

* Add `madewith` package to put a live-updating Made with Meteor badge on apps.

* Reduce size of mongo database on disk (--smallfiles).

* Prevent unnecessary hot-code pushes on deployed apps during server migration.

* Fix issue with spaces in directory names. [#39](https://github.com/meteor/meteor/issues/39)

* Workaround browser caching issues in development mode by using query
  parameters on all JavaScript and CSS requests.

* Many documentation and test fixups.


## v0.3.2, 2012-04-10

* Initial public launch<|MERGE_RESOLUTION|>--- conflicted
+++ resolved
@@ -1,6 +1,5 @@
 ## v.NEXT
 
-<<<<<<< HEAD
 * A subscription's `onReady` is now fired again during a re-subscription, even
   if the subscription has the same arguments.  Previously, when subscribing
   to a publication the `onReady` would have only been called if the arguments
@@ -13,12 +12,11 @@
   [`observeChanges`](https://docs.meteor.com/api/collections.html#Mongo-Cursor-observeChanges)
   [PR #8754](https://github.com/meteor/meteor/pull/8754)
   [Issue #1173](https://github.com/meteor/meteor/issues/1173)
-=======
+
 * `observe`/`observeChanges` callbacks are now bound using `Meteor.bindEnvironment`.
   The same `EnvironmentVariable`s that were present when `observe`/`observeChanges`
   was called are now available inside the callbacks.
   [PR #8734](https://github.com/meteor/meteor/pull/8734)
->>>>>>> 1eb57892
 
 * `reactive-dict` now supports setting initial data when defining a named
   `ReactiveDict`. No longer run migration logic when used on the server,
