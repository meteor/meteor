--- conflicted
+++ resolved
@@ -12,13 +12,11 @@
 
 * Updated `ddp-server@2.3.3` and `socket-stream-client@0.3.2` dependencies which removes Node's HTTP deprecation warning.
 
-<<<<<<< HEAD
+* Released `ddp-client@2.4.1` re-ordering fields in DDP message for better client readability.
+
+* Released `mongo@1.11.1` fixing a `Timestamp.ONE is undefined` bug.
+
 * Released `accounts-server@1.7.1` to better test password format & limit password to 256 characters, you can change this limit by setting `Meteor.settings.packages.accounts.passwordMaxLength`
-=======
-* Released `ddp-client@2.4.1` re-ordering fields in DDP message for better client readability.
-
-* Released `mongo@1.11.1` fixing a `Timestamp.ONE is undefined` bug.
->>>>>>> 65a3be90
 
 ## v2.2, 2021-04-15
 
