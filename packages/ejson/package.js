Package.describe({
  summary: "Extended and Extensible JSON library",
  internal: false
});

Package.on_use(function (api) {
  api.use(['json', 'underscore']);
<<<<<<< HEAD
  api.add_files([
    'stringify.js',
    'ejson.js',
    'base64.js',
  ], ['client', 'server']);
=======
  api.export('EJSON');
  api.export('EJSONTest', {testOnly: true});
  api.add_files('ejson.js', ['client', 'server']);
  api.add_files('base64.js', ['client', 'server']);
>>>>>>> d9b11721
});

Package.on_test(function (api) {
  api.use('ejson', ['client', 'server']);
  api.use(['tinytest', 'underscore']);

  api.add_files('base64_test.js', ['client', 'server']);
  api.add_files('ejson_test.js', ['client', 'server']);
});<|MERGE_RESOLUTION|>--- conflicted
+++ resolved
@@ -5,18 +5,11 @@
 
 Package.on_use(function (api) {
   api.use(['json', 'underscore']);
-<<<<<<< HEAD
-  api.add_files([
-    'stringify.js',
-    'ejson.js',
-    'base64.js',
-  ], ['client', 'server']);
-=======
   api.export('EJSON');
   api.export('EJSONTest', {testOnly: true});
+  api.add_files('stringify.js', ['client', 'server']);
   api.add_files('ejson.js', ['client', 'server']);
   api.add_files('base64.js', ['client', 'server']);
->>>>>>> d9b11721
 });
 
 Package.on_test(function (api) {
