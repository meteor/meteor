--- conflicted
+++ resolved
@@ -1,9 +1,6 @@
-<<<<<<< HEAD
-=======
 // @export EJSON
 EJSON = {};
 
->>>>>>> 7b653386
 var customTypes = {};
 // Add a custom type, using a method of your choice to get to and
 // from a basic JSON-able representation.  The factory argument
@@ -216,7 +213,7 @@
   if (keyOrderSensitive)
     return JSON.stringify(json, null, indent);
   else
-    return EJSON._canonicalStringify(json, null, indent);
+    return canonicalStringify(json, null, indent);
 };
 
 EJSON.parse = function (item) {
