--- conflicted
+++ resolved
@@ -121,21 +121,13 @@
     },
     fromJSONValue(obj) {
       // Replaces duplicate / invalid flags
+      // Cut off flags to 50 chars to avoid abusing regex for DOS
+      const flags = obj.$flags.substr(0, 50);
       return new RegExp(
         obj.$regexp,
-        obj.$flags.replace(/[^gimuy]/g,'').replace(/(.)(?=.*\1)/g, '')
+        flags.replace(/[^gimuy]/g,'').replace(/(.)(?=.*\1)/g, '')
       );
-    },
-<<<<<<< HEAD
-=======
-    fromJSONValue: function (obj) {
-      // replaces duplicate / invalid flags
-      // cut of flags to 50 chars to avoid abusing regex for DOS
-      return new RegExp(obj.$regexp, obj.$flags.substr(0, 50)
-                                               .replace(/[^gimuy]/g,'')
-                                               .replace(/(.)(?=.*\1)/g, ''));
-    }
->>>>>>> bd22b331
+    }
   },
   { // NaN, Inf, -Inf. (These are the only objects with typeof !== 'object'
     // which we match.)
