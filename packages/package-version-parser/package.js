--- conflicted
+++ resolved
@@ -1,10 +1,6 @@
 Package.describe({
   summary: "Parses Meteor Smart Package version strings",
-<<<<<<< HEAD
   version: "3.2.2-alpha300.19"
-=======
-  version: "3.2.2",
->>>>>>> 1a8905ac
 });
 
 Npm.depends({
