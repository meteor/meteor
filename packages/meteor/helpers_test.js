--- conflicted
+++ resolved
@@ -101,11 +101,7 @@
   test.isTrue(called);
 });
 
-<<<<<<< HEAD
-Tinytest.addAsync("environment - promisify", function (test, done) {
-=======
 Tinytest.addAsync("environment - promisify", async function (test) {
->>>>>>> 0a443389
   function TestClass(value) {
     this.value = value;
   }
@@ -120,20 +116,8 @@
   TestClass.prototype.methodAsync = Meteor.promisify(TestClass.prototype.method);
 
   var instance = new TestClass(5);
-<<<<<<< HEAD
-  var asyncMethodWithContext = Meteor.promisify(instance.method, instance);
-
-  Promise.all([
-    instance.methodAsync(1, 2),
-    asyncMethodWithContext(2, 3),
-  ]).then(function (results) {
-    test.equal(results, [8, 10]);
-    done();
-  });
-=======
   test.equal(await instance.methodAsync(1, 2), 8);
 
   var asyncMethodWithContext = Meteor.promisify(instance.method, instance);
   test.equal(await asyncMethodWithContext(2, 3), 10);
->>>>>>> 0a443389
 });