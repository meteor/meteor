<<<<<<< HEAD

=======
>>>>>>> 1cdaf40a
Meteor._noYieldsAllowed = function (f) {
  return f();
};

Meteor._DoubleEndedQueue = Npm.require('double-ended-queue');

// Meteor._SynchronousQueue is a queue which runs task functions serially.
// Tasks are assumed to be synchronous: ie, it's assumed that they are
// done when they return.
//
// It has two methods:
//   - queueTask queues a task to be run, and returns immediately.
//   - runTask queues a task to be run, and then yields. It returns
//     when the task finishes running.
//
// It's safe to call queueTask from within a task, but not runTask (unless
// you're calling runTask from a nested Fiber).
//
// Somewhat inspired by async.queue, but specific to blocking tasks.
// XXX break this out into an NPM module?
// XXX could maybe use the npm 'schlock' module instead, which would
//     also support multiple concurrent "read" tasks
//
class AsynchronousQueue {
  constructor() {
    this._taskHandles = new Meteor._DoubleEndedQueue();
    this._runningOrRunScheduled = false;
    // This is true if we're currently draining.  While we're draining, a further
    // drain is a noop, to prevent infinite loops.  "drain" is a heuristic type
    // operation, that has a meaning like unto "what a naive person would expect
    // when modifying a table from an observe"
    this._draining = false;
  }

  queueTask(task) {
    const self = this;
    self._taskHandles.push({
      task: task,
      name: task.name
    });
    self._scheduleRun();
  }

  _scheduleRun() {
    // Already running or scheduled? Do nothing.
    if (this._runningOrRunScheduled)
      return;

    this._runningOrRunScheduled = true;

    setImmediate(() => {
      this._run();
    });
  }

  async _run() {
    if (!this._runningOrRunScheduled)
      throw new Error("expected to be _runningOrRunScheduled");

    if (this._taskHandles.isEmpty()) {
      // Done running tasks! Don't immediately schedule another run, but
      // allow future tasks to do so.
      this._runningOrRunScheduled = false;
      return;
    }
    const taskHandle = this._taskHandles.shift();
    let exception;
    // Run the task.
    try {
      await taskHandle.task();
    } catch (err) {
      if (taskHandle.resolver) {
        // We'll throw this exception through runTask.
        exception = err;
      } else {
        Meteor._debug("Exception in queued task", err);
      }
    }

    // Soon, run the next task, if there is any.
    this._runningOrRunScheduled = false;
    this._scheduleRun();

    if (taskHandle.resolver) {
      if (exception) {
        taskHandle.resolver(null, exception);
      } else {
        taskHandle.resolver();
      }
    }
  }

  async runTask(task) {
    let resolver;
    const promise = new Promise(
      (resolve, reject) =>
        (resolver = (res, rej) => {
          if (rej) {
            reject(rej);
            return;
          }
          resolve(res);
        })
    );

    const handle = {
      task: Meteor.bindEnvironment(task, function(e) {
        Meteor._debug('Exception from task', e);
        throw e;
      }),
      name: task.name,
      resolver,
    };
    this._taskHandles.push(handle);
    await this._scheduleRun();
    return promise;
  }

  flush() {
    return this.runTask(() => {});
  }

  async drain() {
    if (this._draining)
      return;

    this._draining = true;
    while (!this._taskHandles.isEmpty()) {
      await this.flush();
    }
    this._draining = false;
  }
}

Meteor._AsynchronousQueue = AsynchronousQueue;
Meteor._SynchronousQueue = AsynchronousQueue;


// Sleep. Mostly used for debugging (eg, inserting latency into server
// methods).
//
const _sleep = (ms) => new Promise(resolve => setTimeout(resolve, ms));
Meteor._sleepForMs = function (ms) {
  return _sleep(ms);
};<|MERGE_RESOLUTION|>--- conflicted
+++ resolved
@@ -1,7 +1,3 @@
-<<<<<<< HEAD
-
-=======
->>>>>>> 1cdaf40a
 Meteor._noYieldsAllowed = function (f) {
   return f();
 };
