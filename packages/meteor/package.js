// All other packages automatically depend on this one

Package.describe({
  summary: "Core Meteor environment",
  version: '1.11.0'
});

Package.registerBuildPlugin({
  name: "basicFileTypes",
  sources: ['plugin/basic-file-types.js']
});

Npm.depends({
  "denque": "2.1.0"
});

Package.onUse(function (api) {
  api.use('isobuild:compiler-plugin@1.0.0');
  api.use('core-runtime');

  api.export('Meteor');

  api.addFiles('global.js', ['client', 'server']);
  api.export('global');

  api.addFiles('client_environment.js', 'client');
  api.addFiles('server_environment.js', 'server');
  // Defined by client_environment.js and server_environment.js.
  api.export("meteorEnv");

  api.addFiles('cordova_environment.js', 'web.cordova');
  api.addFiles('helpers.js', ['client', 'server']);
  api.addFiles('setimmediate.js', ['client', 'server']);
  api.addFiles('timers.js', ['client', 'server']);
  api.addFiles('errors.js', ['client', 'server']);
  api.addFiles('asl-helpers.js', 'server');
  if (process.env.DISABLE_FIBERS) {
    api.addFiles('async_helpers.js', 'server');
  } else {
    api.addFiles('fiber_helpers.js', 'server');
  }
  api.addFiles('fiber_stubs_client.js', 'client');
  api.addFiles('asl-helpers-client.js', 'client');
  api.addFiles('startup_client.js', ['client']);
  api.addFiles('startup_server.js', ['server']);
  api.addFiles('debug.js', ['client', 'server']);
  api.addFiles('string_utils.js', ['client', 'server']);
  api.addFiles('test_environment.js', ['client', 'server']);

  // dynamic variables, bindEnvironment
  // XXX move into a separate package?
  api.addFiles('dynamics_browser.js', 'client');
  api.addFiles('dynamics_nodejs.js', 'server');

  // note server before common. usually it is the other way around, but
  // in this case server must load first.
  api.addFiles('url_server.js', 'server');
  api.addFiles('url_common.js', ['client', 'server']);

  // People expect process.exit() to not swallow console output.
  // On Windows, it sometimes does, so we fix it for all apps and packages
  api.addFiles('flush-buffers-on-exit-in-windows.js', 'server');

<<<<<<< HEAD
  api.addFiles('emitter-promise.js', 'server');
  api.export('EmitterPromise', 'server');
=======
  api.addAssets('meteor.d.ts', 'server');
>>>>>>> c0a1308c
});

Package.onTest(function (api) {
  api.use(['underscore', 'tinytest', 'test-helpers']);

  api.addFiles('browser_environment_test.js', 'web.browser');
  api.addFiles('client_environment_test.js', 'client');
  api.addFiles('cordova_environment_test.js', 'web.cordova');
  api.addFiles('server_environment_test.js', 'server');

  api.addFiles('helpers_test.js', ['client', 'server']);
  api.addFiles('dynamics_test.js', ['client', 'server']);

  api.addFiles('fiber_helpers_test.js', ['server']);

  api.addFiles('url_tests.js', ['client', 'server']);

  api.addFiles('timers_tests.js', ['client', 'server']);

  api.addFiles('debug_test.js', 'client');

  api.addFiles('bare_test_setup.js', 'client', {bare: true});
  api.addFiles('bare_tests.js', 'client');
  //api.addFiles('asl_helpers_test.js', 'server');
  api.addFiles('emitter-promise-tests.js', 'server');
});<|MERGE_RESOLUTION|>--- conflicted
+++ resolved
@@ -61,12 +61,10 @@
   // On Windows, it sometimes does, so we fix it for all apps and packages
   api.addFiles('flush-buffers-on-exit-in-windows.js', 'server');
 
-<<<<<<< HEAD
   api.addFiles('emitter-promise.js', 'server');
   api.export('EmitterPromise', 'server');
-=======
+
   api.addAssets('meteor.d.ts', 'server');
->>>>>>> c0a1308c
 });
 
 Package.onTest(function (api) {
