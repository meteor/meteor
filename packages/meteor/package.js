// All other packages automatically depend on this one

Package.describe({
  summary: "Core Meteor environment",
<<<<<<< HEAD
  version: '1.10.1-beta280.2'
=======
  version: '1.10.1'
>>>>>>> 9918e984
});

Package.registerBuildPlugin({
  name: "basicFileTypes",
  sources: ['plugin/basic-file-types.js']
});

Npm.depends({
  "double-ended-queue": "2.1.0-0"
});

Package.onUse(function (api) {
  api.use('isobuild:compiler-plugin@1.0.0');

  api.export('Meteor');

  api.addFiles('global.js', ['client', 'server']);
  api.export('global');

  api.addFiles('client_environment.js', 'client');
  api.addFiles('server_environment.js', 'server');
  // Defined by client_environment.js and server_environment.js.
  api.export("meteorEnv");

  api.addFiles('cordova_environment.js', 'web.cordova');
  api.addFiles('define-package.js', ['client', 'server']);
  api.addFiles('helpers.js', ['client', 'server']);
  api.addFiles('setimmediate.js', ['client', 'server']);
  api.addFiles('timers.js', ['client', 'server']);
  api.addFiles('errors.js', ['client', 'server']);
  api.addFiles('asl-helpers.js', 'server');
  api.addFiles('fiber_helpers.js', 'server');
  api.addFiles('fiber_stubs_client.js', 'client');
  api.addFiles('startup_client.js', ['client']);
  api.addFiles('startup_server.js', ['server']);
  api.addFiles('debug.js', ['client', 'server']);
  api.addFiles('string_utils.js', ['client', 'server']);
  api.addFiles('test_environment.js', ['client', 'server']);

  // dynamic variables, bindEnvironment
  // XXX move into a separate package?
  api.addFiles('dynamics_browser.js', 'client');
  api.addFiles('dynamics_nodejs.js', 'server');

  // note server before common. usually it is the other way around, but
  // in this case server must load first.
  api.addFiles('url_server.js', 'server');
  api.addFiles('url_common.js', ['client', 'server']);

  // People expect process.exit() to not swallow console output.
  // On Windows, it sometimes does, so we fix it for all apps and packages
  api.addFiles('flush-buffers-on-exit-in-windows.js', 'server');
});

Package.onTest(function (api) {
  api.use(['underscore', 'tinytest', 'test-helpers']);

  api.addFiles('browser_environment_test.js', 'web.browser');
  api.addFiles('client_environment_test.js', 'client');
  api.addFiles('cordova_environment_test.js', 'web.cordova');
  api.addFiles('server_environment_test.js', 'server');

  api.addFiles('helpers_test.js', ['client', 'server']);
  api.addFiles('dynamics_test.js', ['client', 'server']);

  api.addFiles('fiber_helpers_test.js', ['server']);
  api.addFiles('wrapasync_test.js', ['server']);

  api.addFiles('url_tests.js', ['client', 'server']);

  api.addFiles('timers_tests.js', ['client', 'server']);

  api.addFiles('debug_test.js', 'client');

  api.addFiles('bare_test_setup.js', 'client', {bare: true});
  api.addFiles('bare_tests.js', 'client');
});<|MERGE_RESOLUTION|>--- conflicted
+++ resolved
@@ -2,11 +2,7 @@
 
 Package.describe({
   summary: "Core Meteor environment",
-<<<<<<< HEAD
-  version: '1.10.1-beta280.2'
-=======
   version: '1.10.1'
->>>>>>> 9918e984
 });
 
 Package.registerBuildPlugin({
