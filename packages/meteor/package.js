--- conflicted
+++ resolved
@@ -2,11 +2,7 @@
 
 Package.describe({
   summary: "Core Meteor environment",
-<<<<<<< HEAD
-  version: '1.10.1-beta280.2'
-=======
   version: '1.10.2'
->>>>>>> 5f77b43f
 });
 
 Package.registerBuildPlugin({
@@ -37,7 +33,6 @@
   api.addFiles('setimmediate.js', ['client', 'server']);
   api.addFiles('timers.js', ['client', 'server']);
   api.addFiles('errors.js', ['client', 'server']);
-  api.addFiles('asl-helpers.js', 'server');
   api.addFiles('fiber_helpers.js', 'server');
   api.addFiles('fiber_stubs_client.js', 'client');
   api.addFiles('startup_client.js', ['client']);
@@ -59,8 +54,6 @@
   // People expect process.exit() to not swallow console output.
   // On Windows, it sometimes does, so we fix it for all apps and packages
   api.addFiles('flush-buffers-on-exit-in-windows.js', 'server');
-
-  api.addAssets('meteor.d.ts', 'server');
 });
 
 Package.onTest(function (api) {
