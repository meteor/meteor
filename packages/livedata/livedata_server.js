--- conflicted
+++ resolved
@@ -632,55 +632,6 @@
           self.pending_data[name][id][key] = undefined;
       }
     }
-<<<<<<< HEAD
-  },
-
-  _publishCursor: function (cursor, name) {
-    var self = this;
-    var collection = name || cursor.collection_name;
-
-    var observe_handle = cursor._observeUnordered({
-      added: function (obj) {
-        if (obj && ('_meteorRawData' in obj))
-          obj = obj._meteorRawData();
-        
-        self.set(collection, obj._id, obj);
-        self.flush();
-      },
-      changed: function (obj, old_obj) {
-        if (obj && ('_meteorRawData' in obj))
-          obj = obj._meteorRawData();
-        if (old_obj && ('_meteorRawData' in old_obj))
-          old_obj = old_obj._meteorRawData();
-        
-        var set = {};
-        _.each(obj, function (v, k) {
-          if (!_.isEqual(v, old_obj[k]))
-            set[k] = v;
-        });
-        self.set(collection, obj._id, set);
-        var dead_keys = _.difference(_.keys(old_obj), _.keys(obj));
-        self.unset(collection, obj._id, dead_keys);
-        self.flush();
-      },
-      removed: function (old_obj) {
-        if (old_obj && ('_meteorRawData' in old_obj))
-          old_obj = old_obj._meteorRawData();
-        
-        self.unset(collection, old_obj._id, _.keys(old_obj));
-        self.flush();
-      }
-    });
-
-    // observe only returns after the initial added callbacks have
-    // run.  mark subscription as completed.
-    self.complete();
-    self.flush();
-
-    // register stop callback (expects lambda w/ no args).
-    self.onStop(_.bind(observe_handle.stop, observe_handle));
-=======
->>>>>>> 067113a3
   }
 });
 
