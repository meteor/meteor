/******************************************************************************/
/* LivedataSession                                                            */
/******************************************************************************/

Meteor._LivedataSession = function (server) {
  var self = this;
  self.id = Meteor.uuid();

  self.server = server;

  self.initialized = false;
  self.socket = null;
  self.last_connect_time = 0;
  self.last_detach_time = +(new Date);

  self.in_queue = [];
  self.blocked = false;
  self.worker_running = false;

  self.out_queue = [];

  // id of invocation => {result or error, when}
  self.result_cache = {};

  // Sub objects for active subscriptions
  self.named_subs = {};
  self.universal_subs = [];

  self.next_sub_priority = 0;

  // map from collection name -> id -> key -> subscription id -> true
  self.provides_key = {};

  // if set, ignore flush requests on any subsubcription on this
  // session. when set this back to false, don't forget to call flush
  // manually. this is sometimes needed because subscriptions
  // frequently call flush
  self.dontFlush = false;

  self.userId = null;

  // Per-connection scratch area. This is only used internally, but we
  // should have real and documented API for this sort of thing someday.
  self.sessionData = {};
};

_.extend(Meteor._LivedataSession.prototype, {
  // Connect a new socket to this session, displacing (and closing)
  // any socket that was previously connected
  connect: function (socket) {
    var self = this;
    if (self.socket) {
      self.socket.close();
      self.detach(self.socket);
    }

    self.socket = socket;
    self.last_connect_time = +(new Date);
    _.each(self.out_queue, function (msg) {
      self.socket.send(JSON.stringify(msg));
    });
    self.out_queue = [];

    // On initial connect, spin up all the universal publishers.
    if (!self.initialized) {
      self.initialized = true;
      Fiber(function () {
        _.each(self.server.universal_publish_handlers, function (handler) {
          self._startSubscription(handler, self.next_sub_priority--);
        });
      }).run();
    }
  },

  // If 'socket' is the socket currently connected to this session,
  // detach it (the session will then have no socket -- it will
  // continue running and queue up its messages.) If 'socket' isn't
  // the currently connected socket, just clean up the pointer that
  // may have led us to believe otherwise.
  detach: function (socket) {
    var self = this;
    if (socket === self.socket) {
      self.socket = null;
      self.last_detach_time = +(new Date);
    }
    if (socket.meteor_session === self)
      socket.meteor_session = null;
  },

  // Should be called periodically to prune the method invocation
  // replay cache.
  cleanup: function () {
    var self = this;
    // Only prune if we're connected, and we've been connected for at
    // least five minutes. That seems like enough time for the client
    // to finish its reconnection. Then, keep five minutes of
    // history. That seems like enough time for the client to receive
    // our responses, or else for us to notice that the connection is
    // gone.
    var now = +(new Date);
    if (!(self.socket && (now - self.last_connect_time) > 5 * 60 * 1000))
      return; // not connected, or not connected long enough

    var kill = [];
    _.each(self.result_cache, function (info, id) {
      if (now - info.when > 5 * 60 * 1000)
        kill.push(id);
    });
    _.each(kill, function (id) {
      delete self.result_cache[id];
    });
  },

  // Destroy this session. Stop all processing and tear everything
  // down. If a socket was attached, close it.
  destroy: function () {
    var self = this;
    if (self.socket) {
      self.socket.close();
      self.detach(self.socket);
    }
    self._stopAllSubscriptions();
    self.in_queue = self.out_queue = [];
  },

  // Send a message (queueing it if no socket is connected right now.)
  // It should be a JSON object (it will be stringified.)
  send: function (msg) {
    var self = this;
    if (self.socket)
      self.socket.send(JSON.stringify(msg));
    else
      self.out_queue.push(msg);
  },

  // Send a connection error.
  sendError: function (reason, offending_message) {
    var self = this;
    var msg = {msg: 'error', reason: reason};
    if (offending_message)
      msg.offending_message = offending_message;
    self.send(msg);
  },

  // Process 'msg' as an incoming message. (But as a guard against
  // race conditions during reconnection, ignore the message if
  // 'socket' is not the currently connected socket.)
  //
  // We run the messages from the client one at a time, in the order
  // given by the client. The message handler is passed an idempotent
  // function 'unblock' which it may call to allow other messages to
  // begin running in parallel in another fiber (for example, a method
  // that wants to yield.) Otherwise, it is automatically unblocked
  // when it returns.
  //
  // Actually, we don't have to 'totally order' the messages in this
  // way, but it's the easiest thing that's correct. (unsub needs to
  // be ordered against sub, methods need to be ordered against each
  // other.)
  processMessage: function (msg_in, socket) {
    var self = this;
    if (socket !== self.socket)
      return;

    self.in_queue.push(msg_in);
    if (self.worker_running)
      return;
    self.worker_running = true;

    var processNext = function () {
      var msg = self.in_queue.shift();
      if (!msg) {
        self.worker_running = false;
        return;
      }

      Fiber(function () {
        var blocked = true;

        var unblock = function () {
          if (!blocked)
            return; // idempotent
          blocked = false;
          processNext();
        };

        if (msg.msg in self.protocol_handlers)
          self.protocol_handlers[msg.msg].call(self, msg, unblock);
        else
          self.sendError('Bad request', msg);
        unblock(); // in case the handler didn't already do it
      }).run();
    };

    processNext();
  },

  protocol_handlers: {
    sub: function (msg) {
      var self = this;

      // reject malformed messages
      if (typeof (msg.id) !== "string" ||
          typeof (msg.name) !== "string" ||
          (('params' in msg) && !(msg.params instanceof Array))) {
        self.sendError("Malformed subscription", msg);
        return;
      }

      if (!self.server.publish_handlers[msg.name]) {
        self.send({
          msg: 'nosub', id: msg.id,
          error: {error: 404, reason: "Subscription not found"}});
        return;
      }

      if (msg.id in self.named_subs)
        // subs are idempotent, or rather, they are ignored if a sub
        // with that id already exists. this is important during
        // reconnect.
        return;

      var handler = self.server.publish_handlers[msg.name];
      self._startSubscription(handler, self.next_sub_priority--,
                              msg.id, msg.params);
    },

    unsub: function (msg) {
      var self = this;

      self._stopSubscription(msg.id);
      self.send({msg: 'nosub', id: msg.id});
    },

    method: function (msg, unblock) {
      var self = this;

      // reject malformed messages
      // XXX should also reject messages with unknown attributes?
      if (typeof (msg.id) !== "string" ||
          typeof (msg.method) !== "string" ||
          (('params' in msg) && !(msg.params instanceof Array))) {
        self.sendError("Malformed method invocation", msg);
        return;
      }

      // set up to mark the method as satisfied once all observers
      // (and subscriptions) have reacted to any writes that were
      // done.
      var fence = new Meteor._WriteFence;
      fence.onAllCommitted(function () {
        // Retire the fence so that future writes are allowed.
        // This means that callbacks like timers are free to use
        // the fence, and if they fire before it's armed (for
        // example, because the method waits for them) their
        // writes will be included in the fence.
        fence.retire();
        self.send({
          msg: 'data', methods: [msg.id]});
      });

      // check for a replayed method (this is important during
      // reconnect)
      if (msg.id in self.result_cache) {
        // found -- just resend whatever we sent last time
        var payload = _.clone(self.result_cache[msg.id]);
        delete payload.when;
        self.send(
          _.extend({msg: 'result', id: msg.id}, payload));
        fence.arm();
        return;
      }

      // find the handler
      var handler = self.server.method_handlers[msg.method];
      if (!handler) {
        self.send({
          msg: 'result', id: msg.id,
          error: {error: 404, reason: "Method not found"}});
        fence.arm();
        return;
      }

      var setUserId = function(userId) {
        self._setUserId(userId);
      };

      var invocation = new Meteor._MethodInvocation({
        isSimulation: false,
        userId: self.userId, setUserId: setUserId,
        unblock: unblock,
        sessionData: self.sessionData
      });
      try {
        var ret =
          Meteor._CurrentWriteFence.withValue(fence, function () {
            return Meteor._CurrentInvocation.withValue(invocation, function () {
              return handler.apply(invocation, msg.params || []);
            });
          });
      } catch (e) {
        var exception = e;
      }

      fence.arm(); // we're done adding writes to the fence
      unblock(); // unblock, if the method hasn't done it already

      // "blind" exceptions other than those that were deliberately
      // thrown to signal errors to the client
      if (exception && !(exception instanceof Meteor.Error)) {
        // tests can set the 'expected' flag on an exception so it
        // won't go to the server log
        if (!exception.expected)
          Meteor._debug("Exception while invoking method '" +
                        msg.method + "'", exception.stack);
        exception = new Meteor.Error(500, "Internal server error");
      }

      // send response and add to cache
      var payload =
        exception ? {error: exception} : (ret !== undefined ?
                                          {result: ret} : {});
      self.result_cache[msg.id] = _.extend({when: +(new Date)}, payload);
      self.send(_.extend({msg: 'result', id: msg.id}, payload));
    }
  },

  // Sets the current user id in all appropriate contexts and reruns
  // all subscriptions
  _setUserId: function(userId) {
    var self = this;
    self.userId = userId;
    this._rerunAllSubscriptions();

    // XXX figure out the login token that was just used, and set up an observe
    // on the user doc so that deleting the user or the login token disconnects
    // the session. For now, if you want to make sure that your deleted users
    // don't have any continuing sessions, you can restart the server, but we
    // should make it automatic.
  },

  _startSubscription: function (handler, priority, sub_id, params) {
    var self = this;

    var sub = new Meteor._LivedataSubscription(self, sub_id, priority);
    if (sub_id)
      self.named_subs[sub_id] = sub;
    else
      self.universal_subs.push(sub);

    // Store a function to re-run the handler in case we want to rerun
    // subscriptions, for example when the current user id changes
    sub._runHandler = function() {
      try {
        var res = handler.apply(sub, params || []);
      } catch (e) {
        Meteor._debug("Internal exception while starting subscription", sub_id,
                      e.stack);
        return;
      }

      // if Meteor._RemoteCollectionDriver is available (defined in
      // mongo-livedata), automatically wire up handlers that return a
      // Cursor.  otherwise, the handler is completely responsible for
      // delivering its own data messages and registering stop
      // functions.
      //
      // XXX generalize
      if (Meteor._RemoteCollectionDriver && (res instanceof Meteor._Mongo.Cursor))
        sub._publishCursor(res);
    };

    sub._runHandler();
  },

  // tear down specified subscription
  _stopSubscription: function (sub_id) {
    var self = this;

    if (sub_id && self.named_subs[sub_id]) {
      self.named_subs[sub_id].stop();
      delete self.named_subs[sub_id];
    }
  },

  // tear down all subscriptions
  _stopAllSubscriptions: function () {
    var self = this;

    _.each(self.named_subs, function (sub, id) {
      sub.stop();
    });
    self.named_subs = {};

    _.each(self.universal_subs, function (sub) {
      sub.stop();
    });
    self.universal_subs = [];
  },

  // Rerun all subscriptions without sending intermediate state down
  // the wire
  _rerunAllSubscriptions: function () {
    var self = this;

    var rerunSub = function(sub) {
      sub._teardown();
      sub.userId = self.userId;
      sub._runHandler();
    };
    var flushSub = function(sub) {
      sub.flush();
    };

    self.dontFlush = true;
    _.each(self.named_subs, rerunSub);
    _.each(self.universal_subs, rerunSub);

    self.dontFlush = false;
    _.each(self.named_subs, flushSub);
    _.each(self.universal_subs, flushSub);
  },

  // RETURN the current value for a particular key, as given by the
  // current contents of each subscription's snapshot.
  _effectiveValueForKey: function (collection_name, id, key) {
    var self = this;

    // Find all subs that publish a value for this key
    var provided_by = Meteor._get(self.provides_key, collection_name, id, key);
    provided_by = _.values(provided_by || {});

    if (provided_by.length === 0)
      return undefined; // no value for key

    // Which one is highest priority?
    var authority = _.max(provided_by, function (sub) {
      return sub.priority;
    });

    return authority.snapshot[collection_name][id][key];
  }
});

/******************************************************************************/
/* LivedataSubscription                                                       */
/******************************************************************************/

// ctor for a sub handle: the input to each publish function
Meteor._LivedataSubscription = function (session, sub_id, priority) {
  // LivedataSession
  this.session = session;

  // Give access to sessionData in subscriptions as well as
  // methods. This is not currently used, but is included for
  // consistency. We should have real and documented API for this sort
  // of thing someday.
  this._sessionData = session.sessionData;

  // my subscription ID (generated by client, null for universal subs).
  this.sub_id = sub_id;

  // number (possibly negative.) when two subs return conflicting
  // values for the same key, the client will see the value from the
  // sub with the higher priority.
  this.priority = priority;

  // data queued up to be sent by the next flush()
  // map from collection name -> id -> key -> value
  // to indicate unset, value === undefined
  this.pending_data = {};
  this.pending_complete = false;

  // the current data for this subscription (as has been flush()ed to
  // the client.)
  // map from collection name -> id -> key -> value
  this.snapshot = {};
  this.sent_complete = false;

  // has stop() been called?
  this.stopped = false;

  // stop callbacks to g/c this sub.  called w/ zero arguments.
  this.stop_callbacks = [];

  this.userId = session.userId;
};

_.extend(Meteor._LivedataSubscription.prototype, {
  stop: function () {
    var self = this;

    if (self.stopped)
      return;

    self._teardown();
    self.flush();
    self.stopped = true;
  },

  onStop: function (callback) {
    this.stop_callbacks.push(callback);
  },

  set: function (collection_name, id, attributes) {
    var self = this;
    var obj = Meteor._ensure(self.pending_data, collection_name, id);
    _.each(attributes, function (value, key) {
      if (key !== '_id')
        obj[key] = value;
    });
  },

  unset: function (collection_name, id, keys) {
    var self = this;
    var obj = Meteor._ensure(self.pending_data, collection_name, id);
    _.each(keys, function (key) {
      if (key !== '_id')
        obj[key] = undefined; // do not delete - need to mark as 'to be unset'
    });
  },

  complete: function () {
    var self = this;

    // universal subs (sub_id is null) can't signal completion.  it's
    // not an error, since the same handler (eg publishQuery) might be
    // used to implement both named and universal subs.

    if (self.sub_id)
      self.pending_complete = true;
  },

  flush: function () {
    var self = this;

    if (self.session.dontFlush)
      return;

    if (self.stopped)
      return;

    for (var name in self.pending_data)
      for (var id in self.pending_data[name]) {
        // construct outbound DDP data message
        var msg = {msg: 'data', collection: name, id: id};

        // snapshot holds this subscription's values for each key
        var snapshot = Meteor._ensure(self.snapshot, name, id);

        for (var key in self.pending_data[name][id]) {
          // value: set by this run of this publish handler.
          var value = self.pending_data[name][id][key];

          // old_value: set by previous run of this publish handler.
          var old_value = snapshot[key];

          if (value !== old_value) {
            // First, find the effective value that the client currently
            // has, thanks to the highest priority subscription.
            var old_effective_value = self.session._effectiveValueForKey(name, id, key);

            // Update our snapshot based on the written value. Update
            // our session's index too.
            if (value === undefined) {
              delete snapshot[key];
              Meteor._delete(self.session.provides_key, name, id, key, self.sub_id);
            } else {
              snapshot[key] = value;
              var provides = Meteor._ensure(self.session.provides_key,
                                            name, id, key);
              provides[self.sub_id] = self;
            }

            // Now compute new effective value, taking into account our new value.
            var new_effective_value = self.session._effectiveValueForKey(name, id, key);

            // If the effective values differ, this sub is responsible
            // for sending the new data down to the client.
            if (old_effective_value !== new_effective_value) {
              if (new_effective_value === undefined) {
                if (!('unset' in msg))
                  msg.unset = [];
                msg.unset.push(key);
              } else {
                if (!('set' in msg))
                  msg.set = {};
                msg.set[key] = new_effective_value;
              }
            }
          }
        }

        // Send an update for one object.
        if ('set' in msg || 'unset' in msg)
          self.session.send(msg);
      }

    if (self.pending_complete && !self.sent_complete) {
      self.session.send({msg: 'data', subs: [self.sub_id]});
      self.sent_complete = true;
    }

    self.pending_data = {};
    self.pending_complete = false;
  },

  _teardown: function() {
    var self = this;
    // tell listeners, so they can clean up
    for (var i = 0; i < self.stop_callbacks.length; i++)
      (self.stop_callbacks[i])();
    self.stop_callbacks = [];

    // remove our data from the client (possibly unshadowing data from
    // lower priority subscriptions)
    self.pending_data = {};
    self.pending_complete = false;
    for (var name in self.snapshot) {
      self.pending_data[name] = {};
      for (var id in self.snapshot[name]) {
        self.pending_data[name][id] = {};
        for (var key in self.snapshot[name][id])
          self.pending_data[name][id][key] = undefined;
      }
    }
  },

  _publishCursor: function (cursor, name) {
    var self = this;
    var collection = name || cursor.collection_name;

    var observe_handle = cursor._observeUnordered({
      added: function (obj) {
        if (obj && ('_meteorRawData' in obj))
          obj = obj._meteorRawData();
        
        self.set(collection, obj._id, obj);
        self.flush();
      },
<<<<<<< HEAD
      changed: function (obj, old_idx, old_obj) {
        if (obj && ('_meteorRawData' in obj))
          obj = obj._meteorRawData();
        if (old_obj && ('_meteorRawData' in old_obj))
          old_obj = old_obj._meteorRawData();
      
=======
      changed: function (obj, old_obj) {
>>>>>>> f8c54c40
        var set = {};
        _.each(obj, function (v, k) {
          if (!_.isEqual(v, old_obj[k]))
            set[k] = v;
        });
        self.set(collection, obj._id, set);
        var dead_keys = _.difference(_.keys(old_obj), _.keys(obj));
        self.unset(collection, obj._id, dead_keys);
        self.flush();
      },
<<<<<<< HEAD
      removed: function (old_obj, old_idx) {
        if (old_obj && ('_meteorRawData' in old_obj))
          old_obj = old_obj._meteorRawData();
        
=======
      removed: function (old_obj) {
>>>>>>> f8c54c40
        self.unset(collection, old_obj._id, _.keys(old_obj));
        self.flush();
      }
    });

    // observe only returns after the initial added callbacks have
    // run.  mark subscription as completed.
    self.complete();
    self.flush();

    // register stop callback (expects lambda w/ no args).
    self.onStop(_.bind(observe_handle.stop, observe_handle));
  }
});

/******************************************************************************/
/* LivedataServer                                                             */
/******************************************************************************/

Meteor._LivedataServer = function () {
  var self = this;

  self.publish_handlers = {};
  self.universal_publish_handlers = [];

  self.method_handlers = {};

  self.on_autopublish = []; // array of func if AP disabled, null if enabled
  self.warned_about_autopublish = false;

  self.sessions = {}; // map from id to session

  self.stream_server = new Meteor._StreamServer;

  self.stream_server.register(function (socket) {
    socket.meteor_session = null;

    var sendError = function (reason, offending_message) {
      var msg = {msg: 'error', reason: reason};
      if (offending_message)
        msg.offending_message = offending_message;
      socket.send(JSON.stringify(msg));
    };

    socket.on('data', function (raw_msg) {
      try {
        try {
          var msg = JSON.parse(raw_msg);
        } catch (err) {
          sendError('Parse error');
          return;
        }
        if (typeof msg !== 'object' || !msg.msg) {
          sendError('Bad request', msg);
          return;
        }

        if (msg.msg === 'connect') {
          if (socket.meteor_session) {
            sendError("Already connected", msg);
            return;
          }

          // XXX session resumption does not work yet!
          // https://app.asana.com/0/159908330244/577350817064
          // disabled here:
          /*
          if (msg.session)
            var old_session = self.sessions[msg.session];
          if (old_session) {
            // Resuming a session
            socket.meteor_session = old_session;
          }
          else */ {
            // Creating a new session
            socket.meteor_session = new Meteor._LivedataSession(self);
            self.sessions[socket.meteor_session.id] = socket.meteor_session;
          }

          socket.send(JSON.stringify({msg: 'connected',
                                      session: socket.meteor_session.id}));
          // will kick off previous connection, if any
          socket.meteor_session.connect(socket);
          return;
        }

        if (!socket.meteor_session) {
          sendError('Must connect first', msg);
          return;
        }
        socket.meteor_session.processMessage(msg, socket);
      } catch (e) {
        // XXX print stack nicely
        Meteor._debug("Internal exception while processing message", msg,
                      e.stack);
      }
    });

    socket.on('close', function () {
      if (socket.meteor_session)
        socket.meteor_session.detach(socket);
    });
  });

  // Every minute, clean up sessions that have been abandoned for a
  // minute. Also run result cache cleanup.
  // XXX at scale, we'll want to have a separate timer for each
  //     session, and stagger them
  // XXX when we get resume working again, we might keep sessions
  //     open longer (but stop running their diffs!)
  Meteor.setInterval(function () {
    var now = +(new Date);
    var destroyedIds = [];
    _.each(self.sessions, function (s, id) {
      s.cleanup();
      if (!s.socket && (now - s.last_detach_time) > 60 * 1000) {
        s.destroy();
        destroyedIds.push(id);
      }
    });
    _.each(destroyedIds, function (id) {
      delete self.sessions[id];
    });
  }, 1 * 60 * 1000);
};

_.extend(Meteor._LivedataServer.prototype, {
  /**
   * Register a publish handler function.
   *
   * @param name {String} identifier for query
   * @param handler {Function} publish handler
   * @param options {Object}
   *
   * Server will call handler function on each new subscription,
   * either when receiving DDP sub message for a named subscription, or on
   * DDP connect for a universal subscription.
   *
   * If name is null, this will be a subscription that is
   * automatically established and permanently on for all connected
   * client, instead of a subscription that can be turned on and off
   * with subscribe().
   *
   * options to contain:
   *  - (mostly internal) is_auto: true if generated automatically
   *    from an autopublish hook. this is for cosmetic purposes only
   *    (it lets us determine whether to print a warning suggesting
   *    that you turn off autopublish.)
   */
  publish: function (name, handler, options) {
    var self = this;

    options = options || {};

    if (name && name in self.publish_handlers) {
      Meteor._debug("Ignoring duplicate publish named '" + name + "'");
      return;
    }

    if (!self.on_autopublish && !options.is_auto) {
      // They have autopublish on, yet they're trying to manually
      // picking stuff to publish. They probably should turn off
      // autopublish. (This check isn't perfect -- if you create a
      // publish before you turn on autopublish, it won't catch
      // it. But this will definitely handle the simple case where
      // you've added the autopublish package to your app, and are
      // calling publish from your app code.)
      if (!self.warned_about_autopublish) {
        self.warned_about_autopublish = true;
        Meteor._debug(
"** You've set up some data subscriptions with Meteor.publish(), but\n" +
"** you still have autopublish turned on. Because autopublish is still\n" +
"** on, your Meteor.publish() calls won't have much effect. All data\n" +
"** will still be sent to all clients.\n" +
"**\n" +
"** Turn off autopublish by removing the autopublish package:\n" +
"**\n" +
"**   $ meteor remove autopublish\n" +
"**\n" +
"** .. and make sure you have Meteor.publish() and Meteor.subscribe() calls\n" +
"** for each collection that you want clients to see.\n");
      }
    }

    if (name)
      self.publish_handlers[name] = handler;
    else
      self.universal_publish_handlers.push(handler);
  },

  methods: function (methods) {
    var self = this;
    _.each(methods, function (func, name) {
      if (self.method_handlers[name])
        throw new Error("A method named '" + name + "' is already defined");
      self.method_handlers[name] = func;
    });
  },

  call: function (name /*, arguments */) {
    // if it's a function, the last argument is the result callback,
    // not a parameter to the remote method.
    var args = Array.prototype.slice.call(arguments, 1);
    if (args.length && typeof args[args.length - 1] === "function")
      var callback = args.pop();
    return this.apply(name, args, callback);
  },

  // @param options {Optional Object}
  // @param callback {Optional Function}
  apply: function (name, args, options, callback) {
    var self = this;

    // We were passed 3 arguments. They may be either (name, args, options)
    // or (name, args, callback)
    if (!callback && typeof options === 'function') {
      callback = options;
      options = {};
    }
    options = options || {};

    if (callback)
      // It's not really necessary to do this, since we immediately
      // run the callback in this fiber before returning, but we do it
      // anyway for regularity.
      callback = Meteor.bindEnvironment(callback, function (e) {
        // XXX improve error message (and how we report it)
        Meteor._debug("Exception while delivering result of invoking '" +
                      name + "'", e.stack);
      });

    // Run the handler
    var handler = self.method_handlers[name];
    if (!handler)
      var exception = new Meteor.Error(404, "Method not found");
    else {
      // If this is a method call from within another method, get the
      // user state from the outer method, otherwise don't allow
      // setUserId to be called
      var userId = null;
      var setUserId = function() {
        throw new Error("Can't call setUserId on a server initiated method call");
      };
      var currentInvocation = Meteor._CurrentInvocation.get();
      if (currentInvocation) {
        userId = currentInvocation.userId;
        setUserId = function(userId) {
          currentInvocation.setUserId(userId);
        };
      }

      var invocation = new Meteor._MethodInvocation({
        isSimulation: false,
        userId: userId, setUserId: setUserId,
        sessionData: self.sessionData
      });
      try {
        var ret = Meteor._CurrentInvocation.withValue(invocation, function () {
          return handler.apply(invocation, args);
        });
      } catch (e) {
        var exception = e;
      }
    }

    // Return the result in whichever way the caller asked for it. Note that we
    // do NOT block on the write fence in an analogous way to how the client
    // blocks on the relevant data being visible, so you are NOT guaranteed that
    // cursor observe callbacks have fired when your callback is invoked. (We
    // can change this if there's a real use case.)
    if (callback) {
      callback(exception, ret);
      return;
    }
    if (exception)
      throw exception;
    return ret;
  },

  // A much more elegant way to do this would be: let any autopublish
  // provider (eg, mongo-livedata) declare a weak package dependency
  // on the autopublish package, then have that package simply set a
  // flag that eg the Collection constructor checks, and autopublishes
  // if necessary.
  autopublish: function () {
    var self = this;
    _.each(self.on_autopublish || [], function (f) { f(); });
    self.on_autopublish = null;
  },

  onAutopublish: function (f) {
    var self = this;
    if (self.on_autopublish)
      self.on_autopublish.push(f);
    else
      f();
  }
});<|MERGE_RESOLUTION|>--- conflicted
+++ resolved
@@ -638,16 +638,12 @@
         self.set(collection, obj._id, obj);
         self.flush();
       },
-<<<<<<< HEAD
-      changed: function (obj, old_idx, old_obj) {
+      changed: function (obj, old_obj) {
         if (obj && ('_meteorRawData' in obj))
           obj = obj._meteorRawData();
         if (old_obj && ('_meteorRawData' in old_obj))
           old_obj = old_obj._meteorRawData();
-      
-=======
-      changed: function (obj, old_obj) {
->>>>>>> f8c54c40
+        
         var set = {};
         _.each(obj, function (v, k) {
           if (!_.isEqual(v, old_obj[k]))
@@ -658,14 +654,10 @@
         self.unset(collection, obj._id, dead_keys);
         self.flush();
       },
-<<<<<<< HEAD
-      removed: function (old_obj, old_idx) {
+      removed: function (old_obj) {
         if (old_obj && ('_meteorRawData' in old_obj))
           old_obj = old_obj._meteorRawData();
         
-=======
-      removed: function (old_obj) {
->>>>>>> f8c54c40
         self.unset(collection, old_obj._id, _.keys(old_obj));
         self.flush();
       }
