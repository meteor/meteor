var Fiber = __meteor_bootstrap__.require('fibers');

// This file contains classes:
// * LivedataSession - The server's connection to a single DDP client
// * LivedataSubscription - A single subscription for a single client
// * LivedataServer - An entire server that may talk to > 1 client.  A DDP endpoint.

(function () {

Meteor._SessionDocumentView = function () {
  var self = this;
  self.existsIn = {}; // set of subscriptionHandle
  self.dataByKey = {}; // key-> [ {subscriptionHandle, value} by precedence]
};

_.extend(Meteor._SessionDocumentView.prototype, {

  getFields: function () {
    var self = this;
    var ret = {};
    _.each(self.dataByKey, function (precedenceList, key) {
      ret[key] = precedenceList[0].value;
    });
    return ret;
  },

  clearField: function (subscriptionHandle, key, changeCollector) {
    var self = this;
    // Publish API ignores _id if present in fields
    if (key === "_id")
      return;
    var precedenceList = self.dataByKey[key];
    if (!precedenceList) {
      throw new Error("Could not find field to clear " + key);
    }
    var removedValue = undefined;
    for (var i = 0; i < precedenceList.length; i++) {
      var precedence = precedenceList[i];
      if (precedence.subscriptionHandle === subscriptionHandle) {
        // The view's value can only change if this subscription is the one that
        // used to have precedence.
        if (i === 0)
          removedValue = precedence.value;
        precedenceList.splice(i, 1);
        break;
      }
    }
    if (_.isEmpty(precedenceList)) {
      delete self.dataByKey[key];
      changeCollector[key] = undefined;
    } else if (removedValue !== undefined &&
               !EJSON.equals(removedValue, precedenceList[0].value)) {
      changeCollector[key] = precedenceList[0].value;
    }
  },

  changeField: function (subscriptionHandle, key, value,
                         changeCollector, isAdd) {
    var self = this;
    // Publish API ignores _id if present in fields
    if (key === "_id")
      return;
    if (!_.has(self.dataByKey, key)) {
      self.dataByKey[key] = [{subscriptionHandle: subscriptionHandle,
                              value: value}];
      changeCollector[key] = value;
      return;
    }
    var precedenceList = self.dataByKey[key];
    var elt;
    if (!isAdd) {
      elt = _.find(precedenceList, function (precedence) {
        return precedence.subscriptionHandle === subscriptionHandle;
      });
    }

    if (elt) {
      if (elt === precedenceList[0] && !EJSON.equals(value, elt.value)) {
        // this subscription is changing the value of this field.
        changeCollector[key] = value;
      }
      elt.value = value;
    } else {
      // this subscription is newly caring about this field
      precedenceList.push({subscriptionHandle: subscriptionHandle, value: value});
    }

  }
});

Meteor._SessionCollectionView = function (collectionName, sessionCallbacks) {
  var self = this;
  self.collectionName = collectionName;
  self.documents = {};
  self.callbacks = sessionCallbacks;
};

_.extend(Meteor._SessionCollectionView.prototype, {

  isEmpty: function () {
    var self = this;
    return _.isEmpty(self.documents);
  },

  diff: function (previous) {
    var self = this;
    LocalCollection._diffObjects(previous.documents, self.documents, {
      both: _.bind(self.diffDocument, self),

      rightOnly: function (id, nowDV) {
        self.callbacks.added(self.collectionName, id, nowDV.getFields());
      },

      leftOnly: function (id, prevDV) {
        self.callbacks.removed(self.collectionName, id);
      }
    });
  },

  diffDocument: function (id, prevDV, nowDV) {
    var self = this;
    var fields = {};
    LocalCollection._diffObjects(prevDV.getFields(), nowDV.getFields(), {
      both: function (key, prev, now) {
        if (!EJSON.equals(prev, now))
          fields[key] = now;
      },
      rightOnly: function (key, now) {
        fields[key] = now;
      },
      leftOnly: function(key, prev) {
        fields[key] = undefined;
      }
    });
    self.callbacks.changed(self.collectionName, id, fields);
  },

  added: function (subscriptionHandle, id, fields) {
    var self = this;
    var docView = self.documents[id];
    var added = false;
    if (!docView) {
      added = true;
      docView = new Meteor._SessionDocumentView();
      self.documents[id] = docView;
    }
    docView.existsIn[subscriptionHandle] = true;
    var changeCollector = {};
    _.each(fields, function (value, key) {
      docView.changeField(
        subscriptionHandle, key, value, changeCollector, true);
    });
    if (added)
      self.callbacks.added(self.collectionName, id, changeCollector);
    else
      self.callbacks.changed(self.collectionName, id, changeCollector);
  },

  changed: function (subscriptionHandle, id, changed) {
    var self = this;
    var changedResult = {};
    var docView = self.documents[id];
    if (!docView)
      throw new Error("Could not find element with id " + id + " to change");
    _.each(changed, function (value, key) {
      if (value === undefined)
        docView.clearField(subscriptionHandle, key, changedResult);
      else
        docView.changeField(subscriptionHandle, key, value, changedResult);
    });
    self.callbacks.changed(self.collectionName, id, changedResult);
  },

  removed: function (subscriptionHandle, id) {
    var self = this;
    var docView = self.documents[id];
    if (!docView) {
      var err = new Error("Removed nonexistent document " + id);
      throw err;
    }
    delete docView.existsIn[subscriptionHandle];
    if (_.isEmpty(docView.existsIn)) {
      // it is gone from everyone
      self.callbacks.removed(self.collectionName, id);
      delete self.documents[id];
    } else {
      var changed = {};
      // remove this subscription from every precedence list
      // and record the changes
      _.each(docView.dataByKey, function (precedenceList, key) {
        docView.clearField(subscriptionHandle, key, changed);
      });

      self.callbacks.changed(self.collectionName, id, changed);
    }
  }
});
/******************************************************************************/
/* LivedataSession                                                            */
/******************************************************************************/

Meteor._LivedataSession = function (server, version) {
  var self = this;
  self.id = Random.id();

  self.server = server;
  self.version = version;

  self.initialized = false;
  self.socket = null;
  self.last_connect_time = 0;
  self.last_detach_time = +(new Date);

  self.in_queue = [];
  self.blocked = false;
  self.worker_running = false;

  self.out_queue = [];

  // id of invocation => {result or error, when}
  self.result_cache = {};

  // Sub objects for active subscriptions
  self._namedSubs = {};
  self._universalSubs = [];

  self.userId = null;

  // Per-connection scratch area. This is only used internally, but we
  // should have real and documented API for this sort of thing someday.
  self.sessionData = {};

  self.collectionViews = {};

  // Set this to false to not send messages when collectionViews are
  // modified. This is done when rerunning subs in _setUserId and those messages
  // are calculated via a diff instead.
  self._isSending = true;

  // If this is true, don't start a newly-created universal publisher on this
  // session. The session will take care of starting it when appropriate.
  self._dontStartNewUniversalSubs = false;

  // when we are rerunning subscriptions, any ready messages
  // we want to buffer up for when we are done rerunning subscriptions
  self._pendingReady = [];
};

_.extend(Meteor._LivedataSession.prototype, {


  sendReady: function (subscriptionIds) {
    var self = this;
    if (self._isSending)
      self.send({msg: "ready", subs: subscriptionIds});
    else {
      _.each(subscriptionIds, function (subscriptionId) {
        self._pendingReady.push(subscriptionId);
      });
    }
  },

  sendAdded: function (collectionName, id, fields) {
    var self = this;
    if (self._isSending)
      self.send({msg: "added", collection: collectionName, id: id, fields: fields});
  },

  sendChanged: function (collectionName, id, fields) {
    var self = this;
    if (_.isEmpty(fields))
      return;

    if (self._isSending) {
      self.send({
        msg: "changed",
        collection: collectionName,
        id: id,
        fields: fields
      });
    }
  },

  sendRemoved: function (collectionName, id) {
    var self = this;
    if (self._isSending)
      self.send({msg: "removed", collection: collectionName, id: id});
  },

  getSendCallbacks: function () {
    var self = this;
    return {
      added: _.bind(self.sendAdded, self),
      changed: _.bind(self.sendChanged, self),
      removed: _.bind(self.sendRemoved, self)
    };
  },

  getCollectionView: function (collectionName) {
    var self = this;
    if (_.has(self.collectionViews, collectionName)) {
      return self.collectionViews[collectionName];
    }
    var ret = new Meteor._SessionCollectionView(collectionName,
                                                self.getSendCallbacks());
    self.collectionViews[collectionName] = ret;
    return ret;
  },

  added: function (subscriptionHandle, collectionName, id, fields) {
    var self = this;
    var view = self.getCollectionView(collectionName);
    view.added(subscriptionHandle, id, fields);
  },

  removed: function (subscriptionHandle, collectionName, id) {
    var self = this;
    var view = self.getCollectionView(collectionName);
    view.removed(subscriptionHandle, id);
    if (view.isEmpty()) {
      delete self.collectionViews[collectionName];
    }
  },

  changed: function (subscriptionHandle, collectionName, id, fields) {
    var self = this;
    var view = self.getCollectionView(collectionName);
    view.changed(subscriptionHandle, id, fields);
  },
  // Connect a new socket to this session, displacing (and closing)
  // any socket that was previously connected
  connect: function (socket) {
    var self = this;
    if (self.socket) {
      self.socket.close();
      self.detach(self.socket);
    }

    self.socket = socket;
    self.last_connect_time = +(new Date);
    _.each(self.out_queue, function (msg) {
      self.socket.send(Meteor._stringifyDDP(msg));
    });
    self.out_queue = [];

    // On initial connect, spin up all the universal publishers.
    if (!self.initialized) {
      self.initialized = true;
      Fiber(function () {
        self.startUniversalSubs();
      }).run();
    }
  },

  startUniversalSubs: function () {
    var self = this;
    // Make a shallow copy of the set of universal handlers and start them. If
    // additional universal publishers start while we're running them (due to
    // yielding), they will run separately as part of _LivedataServer.publish.
    var handlers = _.clone(self.server.universal_publish_handlers);
    _.each(handlers, function (handler) {
      self._startSubscription(handler);
    });
  },

  // If 'socket' is the socket currently connected to this session,
  // detach it (the session will then have no socket -- it will
  // continue running and queue up its messages.) If 'socket' isn't
  // the currently connected socket, just clean up the pointer that
  // may have led us to believe otherwise.
  detach: function (socket) {
    var self = this;
    if (socket === self.socket) {
      self.socket = null;
      self.last_detach_time = +(new Date);
    }
    if (socket.meteor_session === self)
      socket.meteor_session = null;
  },

  // Should be called periodically to prune the method invocation
  // replay cache.
  cleanup: function () {
    var self = this;
    // Only prune if we're connected, and we've been connected for at
    // least five minutes. That seems like enough time for the client
    // to finish its reconnection. Then, keep five minutes of
    // history. That seems like enough time for the client to receive
    // our responses, or else for us to notice that the connection is
    // gone.
    var now = +(new Date);
    if (!(self.socket && (now - self.last_connect_time) > 5 * 60 * 1000))
      return; // not connected, or not connected long enough

    var kill = [];
    _.each(self.result_cache, function (info, id) {
      if (now - info.when > 5 * 60 * 1000)
        kill.push(id);
    });
    _.each(kill, function (id) {
      delete self.result_cache[id];
    });
  },

  // Destroy this session. Stop all processing and tear everything
  // down. If a socket was attached, close it.
  destroy: function () {
    var self = this;
    if (self.socket) {
      self.socket.close();
      self.detach(self.socket);
    }
    self._deactivateAllSubscriptions();
    // Drop the merge box data immediately.
    self.collectionViews = {};
    self.in_queue = self.out_queue = [];
  },

  // Send a message (queueing it if no socket is connected right now.)
  // It should be a JSON object (it will be stringified.)
  send: function (msg) {
    var self = this;
    if (self.socket)
      self.socket.send(Meteor._stringifyDDP(msg));
    else
      self.out_queue.push(msg);
  },

  // Send a connection error.
  sendError: function (reason, offendingMessage) {
    var self = this;
    var msg = {msg: 'error', reason: reason};
    if (offendingMessage)
      msg.offendingMessage = offendingMessage;
    self.send(msg);
  },

  // Process 'msg' as an incoming message. (But as a guard against
  // race conditions during reconnection, ignore the message if
  // 'socket' is not the currently connected socket.)
  //
  // We run the messages from the client one at a time, in the order
  // given by the client. The message handler is passed an idempotent
  // function 'unblock' which it may call to allow other messages to
  // begin running in parallel in another fiber (for example, a method
  // that wants to yield.) Otherwise, it is automatically unblocked
  // when it returns.
  //
  // Actually, we don't have to 'totally order' the messages in this
  // way, but it's the easiest thing that's correct. (unsub needs to
  // be ordered against sub, methods need to be ordered against each
  // other.)
  processMessage: function (msg_in, socket) {
    var self = this;
    if (socket !== self.socket)
      return;

    self.in_queue.push(msg_in);
    if (self.worker_running)
      return;
    self.worker_running = true;

    var processNext = function () {
      var msg = self.in_queue.shift();
      if (!msg) {
        self.worker_running = false;
        return;
      }

      Fiber(function () {
        var blocked = true;

        var unblock = function () {
          if (!blocked)
            return; // idempotent
          blocked = false;
          processNext();
        };

        if (_.has(self.protocol_handlers, msg.msg))
          self.protocol_handlers[msg.msg].call(self, msg, unblock);
        else
          self.sendError('Bad request', msg);
        unblock(); // in case the handler didn't already do it
      }).run();
    };

    processNext();
  },

  protocol_handlers: {
    sub: function (msg) {
      var self = this;

      // reject malformed messages
      if (typeof (msg.id) !== "string" ||
          typeof (msg.name) !== "string" ||
          (('params' in msg) && !(msg.params instanceof Array))) {
        self.sendError("Malformed subscription", msg);
        return;
      }

      if (!self.server.publish_handlers[msg.name]) {
        self.send({
          msg: 'nosub', id: msg.id,
          error: new Meteor.Error(404, "Subscription not found")});
        return;
      }

      if (_.has(self._namedSubs, msg.id))
        // subs are idempotent, or rather, they are ignored if a sub
        // with that id already exists. this is important during
        // reconnect.
        return;

      var handler = self.server.publish_handlers[msg.name];
      self._startSubscription(handler,
                              msg.id, msg.params);
    },

    unsub: function (msg) {
      var self = this;

      self._stopSubscription(msg.id);
    },

    method: function (msg, unblock) {
      var self = this;

      // reject malformed messages
      // XXX should also reject messages with unknown attributes?
      if (typeof (msg.id) !== "string" ||
          typeof (msg.method) !== "string" ||
          (('params' in msg) && !(msg.params instanceof Array))) {
        self.sendError("Malformed method invocation", msg);
        return;
      }

      // set up to mark the method as satisfied once all observers
      // (and subscriptions) have reacted to any writes that were
      // done.
      var fence = new Meteor._WriteFence;
      fence.onAllCommitted(function () {
        // Retire the fence so that future writes are allowed.
        // This means that callbacks like timers are free to use
        // the fence, and if they fire before it's armed (for
        // example, because the method waits for them) their
        // writes will be included in the fence.
        fence.retire();
        self.send({
          msg: 'updated', methods: [msg.id]});
      });

      // check for a replayed method (this is important during
      // reconnect)
      if (_.has(self.result_cache, msg.id)) {
        // found -- just resend whatever we sent last time
        var payload = _.clone(self.result_cache[msg.id]);
        delete payload.when;
        self.send(
          _.extend({msg: 'result', id: msg.id}, payload));
        fence.arm();
        return;
      }

      // find the handler
      var handler = self.server.method_handlers[msg.method];
      if (!handler) {
        self.send({
          msg: 'result', id: msg.id,
          error: new Meteor.Error(404, "Method not found")});
        fence.arm();
        return;
      }

      var setUserId = function(userId) {
        self._setUserId(userId);
      };

      var invocation = new Meteor._MethodInvocation({
        isSimulation: false,
        userId: self.userId, setUserId: setUserId,
        unblock: unblock,
        sessionData: self.sessionData
      });
      try {
        var ret =
          Meteor._CurrentWriteFence.withValue(fence, function () {
            return Meteor._CurrentInvocation.withValue(invocation, function () {
              return handler.apply(invocation, msg.params || []);
            });
          });
      } catch (e) {
        var exception = e;
      }

      fence.arm(); // we're done adding writes to the fence
      unblock(); // unblock, if the method hasn't done it already

      exception = wrapInternalException(
        exception, "while invoking method '" + msg.method + "'");

      // send response and add to cache
      var payload =
        exception ? {error: exception} : (ret !== undefined ?
                                          {result: ret} : {});
      self.result_cache[msg.id] = _.extend({when: +(new Date)}, payload);
      self.send(_.extend({msg: 'result', id: msg.id}, payload));
    }
  },

  _eachSub: function (f) {
    var self = this;
    _.each(self._namedSubs, f);
    _.each(self._universalSubs, f);
  },

  _diffCollectionViews: function (beforeCVs) {
    var self = this;
    LocalCollection._diffObjects(beforeCVs, self.collectionViews, {
      both: function (collectionName, leftValue, rightValue) {
        rightValue.diff(leftValue);
      },
      rightOnly: function (collectionName, rightValue) {
        _.each(rightValue.documents, function (docView, id) {
          self.sendAdded(collectionName, id, docView.getFields());
        });
      },
      leftOnly: function (collectionName, leftValue) {
        _.each(leftValue.documents, function (doc, id) {
          self.sendRemoved(collectionName, id);
        });
      }
    });
  },

  // Sets the current user id in all appropriate contexts and reruns
  // all subscriptions
  _setUserId: function(userId) {
    var self = this;

    // Prevent newly-created universal subscriptions from being added to our
    // session; they will be found below when we call startUniversalSubs.
    //
    // (We don't have to worry about named subscriptions, because we only add
    // them when we process a 'sub' message. We are currently processing a
    // 'method' message, and the method did not unblock, because it is illegal
    // to call setUserId after unblock. Thus we cannot be concurrently adding a
    // new named subscription.)
    self._dontStartNewUniversalSubs = true;

    // Prevent current subs from updating our collectionViews and call their
    // stop callbacks. This may yield.
    self._eachSub(function (sub) {
      sub._deactivate();
    });

    // All subs should now be deactivated. Stop sending messages to the client,
    // save the state of the published collections, reset to an empty view, and
    // update the userId.
    self._isSending = false;
    var beforeCVs = self.collectionViews;
    self.collectionViews = {};
    self.userId = userId;

    // Save the old named subs, and reset to having no subscriptions.
    var oldNamedSubs = self._namedSubs;
    self._namedSubs = {};
    self._universalSubs = [];

    _.each(oldNamedSubs, function (sub, subscriptionId) {
      self._namedSubs[subscriptionId] = sub._recreate();
      // nb: if the handler throws or calls this.error(), it will in fact
      // immediately send its 'nosub'. This is OK, though.
      self._namedSubs[subscriptionId]._runHandler();
    });

    // Allow newly-created universal subs to be started on our connection in
    // parallel with the ones we're spinning up here, and spin up universal
    // subs.
    self._dontStartNewUniversalSubs = false;
    self.startUniversalSubs();

    // Start sending messages again, beginning with the diff from the previous
    // state of the world to the current state. No yields are allowed during
    // this diff, so that other changes cannot interleave.
    Meteor._noYieldsAllowed(function () {
      self._isSending = true;
      self._diffCollectionViews(beforeCVs);
      if (!_.isEmpty(self._pendingReady)) {
        self.sendReady(self._pendingReady);
        self._pendingReady = [];
      }
    });

    // XXX figure out the login token that was just used, and set up an observe
    // on the user doc so that deleting the user or the login token disconnects
    // the session. For now, if you want to make sure that your deleted users
    // don't have any continuing sessions, you can restart the server, but we
    // should make it automatic.
  },

  _startSubscription: function (handler, subId, params) {
    var self = this;

    var sub = new Meteor._LivedataSubscription(self, handler, subId, params);
    if (subId)
      self._namedSubs[subId] = sub;
    else
<<<<<<< HEAD
      self.universal_subs.push(sub);

    // Store a function to re-run the handler in case we want to rerun
    // subscriptions, for example when the current user id changes
    sub._runHandler = function() {
      try {
        var res = handler.apply(sub, params || []);
      } catch (e) {
        Meteor._debug("Internal exception while starting subscription", sub_id,
                      e.stack);
        return;
      }

      // SPECIAL CASE: Instead of writing their own callbacks that invoke
      // this.set/unset/flush/etc, the user can just return a collection cursor
      // from the publish function; we call its _publishCursor method which
      // starts observing the cursor and publishes the results.
      //
      // XXX This uses an undocumented interface which only the Mongo cursor
      // interface publishes. Should we make this interface public and encourage
      // users to implement it themselves? Arguably, it's unnecessary; users
      // can already write their own functions like
      //   var publishMyReactiveThingy = function (name, handler) {
      //     Meteor.publish(name, function () {
      //       var reactiveThingy = handler();
      //       reactiveThingy.publishMe();
      //     });
      //   };
      if (res) {
        if (res._publishCursor) {
          res._publishCursor(sub);
        } else {
          _.each(res, function(res) {
            if (res && res._publishCursor)
              res._publishCursor(sub);
          });
        }
        // _publishCursor only returns after the initial added callbacks have run.
        // mark subscription as completed.
        sub.complete();
        sub.flush();
      }
    };
=======
      self._universalSubs.push(sub);
>>>>>>> 9509fd6b

    sub._runHandler();
  },

  // tear down specified subscription
  _stopSubscription: function (subId, error) {
    var self = this;

    if (subId && self._namedSubs[subId]) {
      self._namedSubs[subId]._removeAllDocuments();
      self._namedSubs[subId]._deactivate();
      delete self._namedSubs[subId];
    }

    var response = {msg: 'nosub', id: subId};

    if (error)
      response.error = wrapInternalException(error, "from sub " + subId);

    self.send(response);
  },

  // tear down all subscriptions. Note that this does NOT send removed or nosub
  // messages, since we assume the client is gone.
  _deactivateAllSubscriptions: function () {
    var self = this;

    _.each(self._namedSubs, function (sub, id) {
      sub._deactivate();
    });
    self._namedSubs = {};

    _.each(self._universalSubs, function (sub) {
      sub._deactivate();
    });
    self._universalSubs = [];
  }

});

/******************************************************************************/
/* LivedataSubscription                                                       */
/******************************************************************************/

// ctor for a sub handle: the input to each publish function
Meteor._LivedataSubscription = function (
    session, handler, subscriptionId, params) {
  var self = this;
  // LivedataSession
  self._session = session;

  self._handler = handler;

  // my subscription ID (generated by client, undefined for universal subs).
  self._subscriptionId = subscriptionId;

  self._params = params || [];

  // Only named subscriptions have IDs, but we need some sort of string
  // internally to keep track of all subscriptions inside
  // SessionDocumentViews. We use this subscriptionHandle for that.
  if (self._subscriptionId) {
    self._subscriptionHandle = 'N' + self._subscriptionId;
  } else {
    self._subscriptionHandle = 'U' + Random.id();
  }

  // has _deactivate been called?
  self._deactivated = false;

  // stop callbacks to g/c this sub.  called w/ zero arguments.
  self._stopCallbacks = [];

  // the set of (collection, documentid) that this subscription has
  // an opinion about
  self._documents = {};

  // remember if we are ready.
  self._ready = false;

  // Part of the public API: the user of this sub.
  self.userId = session.userId;

  // For now, the id filter is going to default to
  // the to/from DDP methods on LocalCollection, to
  // specifically deal with mongo/minimongo ObjectIds.

  // Later, you will be able to make this be "raw"
  // if you want to publish a collection that you know
  // just has strings for keys and no funny business, to
  // a ddp consumer that isn't minimongo

  self._idFilter = {
    idStringify: Meteor.idStringify,
    idParse: Meteor.idParse
  };
};

_.extend(Meteor._LivedataSubscription.prototype, {
  _runHandler: function () {
    var self = this;
    try {
      var res = self._handler.apply(self, EJSON.clone(self._params));
    } catch (e) {
      self.error(e);
      return;
    }

    // SPECIAL CASE: Instead of writing their own callbacks that invoke
    // this.added/changed/ready/etc, the user can just return a collection
    // cursor from the publish function; we call its _publishCursor method which
    // starts observing the cursor and publishes the results.
    //
    // XXX This uses an undocumented interface which only the Mongo cursor
    // interface publishes. Should we make this interface public and encourage
    // users to implement it themselves? Arguably, it's unnecessary; users can
    // already write their own functions like
    //   var publishMyReactiveThingy = function (name, handler) {
    //     Meteor.publish(name, function () {
    //       var reactiveThingy = handler();
    //       reactiveThingy.publishMe();
    //     });
    //   };
    if (res && res._publishCursor)
      res._publishCursor(self);
  },

  // This calls all stop callbacks and prevents the handler from updating any
  // SessionCollectionViews further. It's used when the user unsubscribes or
  // disconnects, as well as during setUserId re-runs. It does *NOT* send
  // removed messages for the published objects; if that is necessary, call
  // _removeAllDocuments first.
  _deactivate: function() {
    var self = this;
    if (self._deactivated)
      return;
    self._deactivated = true;
    self._callStopCallbacks();
  },

  _callStopCallbacks: function () {
    var self = this;
    // tell listeners, so they can clean up
    var callbacks = self._stopCallbacks;
    self._stopCallbacks = [];
    _.each(callbacks, function (callback) {
      callback();
    });
  },

  // Send remove messages for every document.
  _removeAllDocuments: function () {
    var self = this;
    Meteor._noYieldsAllowed(function () {
      _.each(self._documents, function(collectionDocs, collectionName) {
        // Iterate over _.keys instead of the dictionary itself, since we'll be
        // mutating it.
        _.each(_.keys(collectionDocs), function (strId) {
          self.removed(collectionName, self._idFilter.idParse(strId));
        });
      });
    });
  },

  // Returns a new _LivedataSubscription for the same session with the same
  // initial creation parameters. This isn't a clone: it doesn't have the same
  // _documents cache, stopped state or callbacks; may have a different
  // _subscriptionHandle, and gets its userId from the session, not from this
  // object.
  _recreate: function () {
    var self = this;
    return new Meteor._LivedataSubscription(
      self._session, self._handler, self._subscriptionId, self._params);
  },

  error: function (error) {
    var self = this;
    self._session._stopSubscription(self._subscriptionId, error);
  },

  // Note that while our DDP client will notice that you've called stop() on the
  // server (and clean up its _subscriptions table) we don't actually provide a
  // mechanism for an app to notice this (the subscribe onError callback only
  // triggers if there is an error).
  stop: function () {
    var self = this;
    self._session._stopSubscription(self._subscriptionId);
  },

  onStop: function (callback) {
    var self = this;
    if (self._deactivated)
      callback();
    else
      self._stopCallbacks.push(callback);
  },

  added: function (collectionName, id, fields) {
    var self = this;
    if (self._deactivated)
      return;
    id = self._idFilter.idStringify(id);
    Meteor._ensure(self._documents, collectionName)[id] = true;
    self._session.added(self._subscriptionHandle, collectionName, id, fields);
  },

  changed: function (collectionName, id, fields) {
    var self = this;
    if (self._deactivated)
      return;
    id = self._idFilter.idStringify(id);
    self._session.changed(self._subscriptionHandle, collectionName, id, fields);
  },

  removed: function (collectionName, id) {
    var self = this;
    if (self._deactivated)
      return;
    id = self._idFilter.idStringify(id);
    // We don't bother to delete sets of things in a collection if the
    // collection is empty.  It could break _removeAllDocuments.
    delete self._documents[collectionName][id];
    self._session.removed(self._subscriptionHandle, collectionName, id);
  },

  ready: function () {
    var self = this;
    if (self._deactivated)
      return;
    if (!self._subscriptionId)
      return;  // unnecessary but ignored for universal sub
    if (!self._ready) {
      self._session.sendReady([self._subscriptionId]);
      self._ready = true;
    }
  }
});

/******************************************************************************/
/* LivedataServer                                                             */
/******************************************************************************/


Meteor._LivedataServer = function () {
  var self = this;

  self.publish_handlers = {};
  self.universal_publish_handlers = [];

  self.method_handlers = {};

  self.on_autopublish = []; // array of func if AP disabled, null if enabled
  self.warned_about_autopublish = false;

  self.sessions = {}; // map from id to session

  self.stream_server = new Meteor._StreamServer;

  self.stream_server.register(function (socket) {
    // socket implements the SockJSConnection interface
    socket.meteor_session = null;

    var sendError = function (reason, offendingMessage) {
      var msg = {msg: 'error', reason: reason};
      if (offendingMessage)
        msg.offendingMessage = offendingMessage;
      socket.send(Meteor._stringifyDDP(msg));
    };

    socket.on('data', function (raw_msg) {
      try {
        try {
          var msg = Meteor._parseDDP(raw_msg);
        } catch (err) {
          sendError('Parse error');
          return;
        }
        if (msg === null || !msg.msg) {
          sendError('Bad request', msg);
          return;
        }

        if (msg.msg === 'connect') {
          if (socket.meteor_session) {
            sendError("Already connected", msg);
            return;
          }
          self._handleConnect(socket, msg);
          return;
        }

        if (!socket.meteor_session) {
          sendError('Must connect first', msg);
          return;
        }
        socket.meteor_session.processMessage(msg, socket);
      } catch (e) {
        // XXX print stack nicely
        Meteor._debug("Internal exception while processing message", msg,
                      e.stack);
      }
    });

    socket.on('close', function () {
      if (socket.meteor_session)
        socket.meteor_session.detach(socket);
    });
  });

  // Every minute, clean up sessions that have been abandoned for a
  // minute. Also run result cache cleanup.
  // XXX at scale, we'll want to have a separate timer for each
  //     session, and stagger them
  // XXX when we get resume working again, we might keep sessions
  //     open longer (but stop running their diffs!)
  Meteor.setInterval(function () {
    var now = +(new Date);
    var destroyedIds = [];
    _.each(self.sessions, function (s, id) {
      s.cleanup();
      if (!s.socket && (now - s.last_detach_time) > 60 * 1000) {
        s.destroy();
        destroyedIds.push(id);
      }
    });
    _.each(destroyedIds, function (id) {
      delete self.sessions[id];
    });
  }, 1 * 60 * 1000);
};

_.extend(Meteor._LivedataServer.prototype, {

  _handleConnect: function (socket, msg) {
    var self = this;
    // In the future, handle session resumption: something like:
    //  socket.meteor_session = self.sessions[msg.session]
    var version = Meteor._LivedataServer._calculateVersion(
      msg.support, Meteor._SUPPORTED_DDP_VERSIONS);

    if (msg.version === version) {
      // Creating a new session
      socket.meteor_session = new Meteor._LivedataSession(self, version);
      self.sessions[socket.meteor_session.id] = socket.meteor_session;


      socket.send(Meteor._stringifyDDP({msg: 'connected',
                                  session: socket.meteor_session.id}));
      // will kick off previous connection, if any
      socket.meteor_session.connect(socket);
    } else {
      socket.send(Meteor._stringifyDDP({msg: 'failed', version: version}));
      socket.close();
    }
  },
  /**
   * Register a publish handler function.
   *
   * @param name {String} identifier for query
   * @param handler {Function} publish handler
   * @param options {Object}
   *
   * Server will call handler function on each new subscription,
   * either when receiving DDP sub message for a named subscription, or on
   * DDP connect for a universal subscription.
   *
   * If name is null, this will be a subscription that is
   * automatically established and permanently on for all connected
   * client, instead of a subscription that can be turned on and off
   * with subscribe().
   *
   * options to contain:
   *  - (mostly internal) is_auto: true if generated automatically
   *    from an autopublish hook. this is for cosmetic purposes only
   *    (it lets us determine whether to print a warning suggesting
   *    that you turn off autopublish.)
   */
  publish: function (name, handler, options) {
    var self = this;

    options = options || {};

    if (name && name in self.publish_handlers) {
      Meteor._debug("Ignoring duplicate publish named '" + name + "'");
      return;
    }

    if (!self.on_autopublish && !options.is_auto) {
      // They have autopublish on, yet they're trying to manually
      // picking stuff to publish. They probably should turn off
      // autopublish. (This check isn't perfect -- if you create a
      // publish before you turn on autopublish, it won't catch
      // it. But this will definitely handle the simple case where
      // you've added the autopublish package to your app, and are
      // calling publish from your app code.)
      if (!self.warned_about_autopublish) {
        self.warned_about_autopublish = true;
        Meteor._debug(
"** You've set up some data subscriptions with Meteor.publish(), but\n" +
"** you still have autopublish turned on. Because autopublish is still\n" +
"** on, your Meteor.publish() calls won't have much effect. All data\n" +
"** will still be sent to all clients.\n" +
"**\n" +
"** Turn off autopublish by removing the autopublish package:\n" +
"**\n" +
"**   $ meteor remove autopublish\n" +
"**\n" +
"** .. and make sure you have Meteor.publish() and Meteor.subscribe() calls\n" +
"** for each collection that you want clients to see.\n");
      }
    }

    if (name)
      self.publish_handlers[name] = handler;
    else {
      self.universal_publish_handlers.push(handler);
      // Spin up the new publisher on any existing session too. Run each
      // session's subscription in a new Fiber, so that there's no change for
      // self.sessions to change while we're running this loop.
      _.each(self.sessions, function (session) {
        if (!session._dontStartNewUniversalSubs) {
          Fiber(function() {
            session._startSubscription(handler);
          }).run();
        }
      });
    }
  },

  methods: function (methods) {
    var self = this;
    _.each(methods, function (func, name) {
      if (self.method_handlers[name])
        throw new Error("A method named '" + name + "' is already defined");
      self.method_handlers[name] = func;
    });
  },

  call: function (name /*, arguments */) {
    // if it's a function, the last argument is the result callback,
    // not a parameter to the remote method.
    var args = Array.prototype.slice.call(arguments, 1);
    if (args.length && typeof args[args.length - 1] === "function")
      var callback = args.pop();
    return this.apply(name, args, callback);
  },

  // @param options {Optional Object}
  // @param callback {Optional Function}
  apply: function (name, args, options, callback) {
    var self = this;

    // We were passed 3 arguments. They may be either (name, args, options)
    // or (name, args, callback)
    if (!callback && typeof options === 'function') {
      callback = options;
      options = {};
    }
    options = options || {};

    if (callback)
      // It's not really necessary to do this, since we immediately
      // run the callback in this fiber before returning, but we do it
      // anyway for regularity.
      callback = Meteor.bindEnvironment(callback, function (e) {
        // XXX improve error message (and how we report it)
        Meteor._debug("Exception while delivering result of invoking '" +
                      name + "'", e.stack);
      });

    // Run the handler
    var handler = self.method_handlers[name];
    if (!handler)
      var exception = new Meteor.Error(404, "Method not found");
    else {
      // If this is a method call from within another method, get the
      // user state from the outer method, otherwise don't allow
      // setUserId to be called
      var userId = null;
      var setUserId = function() {
        throw new Error("Can't call setUserId on a server initiated method call");
      };
      var currentInvocation = Meteor._CurrentInvocation.get();
      if (currentInvocation) {
        userId = currentInvocation.userId;
        setUserId = function(userId) {
          currentInvocation.setUserId(userId);
        };
      }

      var invocation = new Meteor._MethodInvocation({
        isSimulation: false,
        userId: userId, setUserId: setUserId,
        sessionData: self.sessionData
      });
      try {
        var ret = Meteor._CurrentInvocation.withValue(invocation, function () {
          return handler.apply(invocation, args);
        });
      } catch (e) {
        var exception = e;
      }
    }

    // Return the result in whichever way the caller asked for it. Note that we
    // do NOT block on the write fence in an analogous way to how the client
    // blocks on the relevant data being visible, so you are NOT guaranteed that
    // cursor observe callbacks have fired when your callback is invoked. (We
    // can change this if there's a real use case.)
    if (callback) {
      callback(exception, ret);
      return;
    }
    if (exception)
      throw exception;
    return ret;
  },

  // A much more elegant way to do this would be: let any autopublish
  // provider (eg, mongo-livedata) declare a weak package dependency
  // on the autopublish package, then have that package simply set a
  // flag that eg the Collection constructor checks, and autopublishes
  // if necessary.
  autopublish: function () {
    var self = this;
    _.each(self.on_autopublish || [], function (f) { f(); });
    self.on_autopublish = null;
  },

  onAutopublish: function (f) {
    var self = this;
    if (self.on_autopublish)
      self.on_autopublish.push(f);
    else
      f();
  }
});

Meteor._LivedataServer._calculateVersion = function (clientSupportedVersions,
                                                     serverSupportedVersions) {
  var correctVersion = _.find(clientSupportedVersions, function (version) {
    return _.contains(serverSupportedVersions, version);
  });
  if (!correctVersion) {
    correctVersion = serverSupportedVersions[0];
  }
  return correctVersion;
};

// "blind" exceptions other than those that were deliberately thrown to signal
// errors to the client
var wrapInternalException = function (exception, context) {
  if (!exception || exception instanceof Meteor.Error)
    return exception;

  // tests can set the 'expected' flag on an exception so it won't go to the
  // server log
  if (!exception.expected)
    Meteor._debug("Exception " + context, exception.stack);
  return new Meteor.Error(500, "Internal server error");
};


})();<|MERGE_RESOLUTION|>--- conflicted
+++ resolved
@@ -707,53 +707,7 @@
     if (subId)
       self._namedSubs[subId] = sub;
     else
-<<<<<<< HEAD
-      self.universal_subs.push(sub);
-
-    // Store a function to re-run the handler in case we want to rerun
-    // subscriptions, for example when the current user id changes
-    sub._runHandler = function() {
-      try {
-        var res = handler.apply(sub, params || []);
-      } catch (e) {
-        Meteor._debug("Internal exception while starting subscription", sub_id,
-                      e.stack);
-        return;
-      }
-
-      // SPECIAL CASE: Instead of writing their own callbacks that invoke
-      // this.set/unset/flush/etc, the user can just return a collection cursor
-      // from the publish function; we call its _publishCursor method which
-      // starts observing the cursor and publishes the results.
-      //
-      // XXX This uses an undocumented interface which only the Mongo cursor
-      // interface publishes. Should we make this interface public and encourage
-      // users to implement it themselves? Arguably, it's unnecessary; users
-      // can already write their own functions like
-      //   var publishMyReactiveThingy = function (name, handler) {
-      //     Meteor.publish(name, function () {
-      //       var reactiveThingy = handler();
-      //       reactiveThingy.publishMe();
-      //     });
-      //   };
-      if (res) {
-        if (res._publishCursor) {
-          res._publishCursor(sub);
-        } else {
-          _.each(res, function(res) {
-            if (res && res._publishCursor)
-              res._publishCursor(sub);
-          });
-        }
-        // _publishCursor only returns after the initial added callbacks have run.
-        // mark subscription as completed.
-        sub.complete();
-        sub.flush();
-      }
-    };
-=======
       self._universalSubs.push(sub);
->>>>>>> 9509fd6b
 
     sub._runHandler();
   },
