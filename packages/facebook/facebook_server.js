--- conflicted
+++ resolved
@@ -3,7 +3,7 @@
 var querystring = Npm.require('querystring');
 
 OAuth.registerService('facebook', 2, null, function(query) {
-  
+
 
   var response = getTokenResponse(query);
   var accessToken = response.accessToken;
@@ -50,7 +50,6 @@
 
   var responseContent;
   try {
-<<<<<<< HEAD
     // Request an access token, or request access token info if it was already given
     // DDP clients should make a post request sending the accessToken before logging in with oauth credentialtoken/secret
     if (query.accessToken) {
@@ -61,14 +60,14 @@
           }
         }).content;
       response = JSON.parse(response);
-	  if (response.id == config.appId) {
-        responseContent = "access_token=" + query.accessToken + "&expires=5184000";
-	  } else {
-		throw new Error("Failed to complete OAuth handshake with Facebook. The access token's app ID and the server's app ID did not match.");
-	  }
+  	  if (response.id == config.appId) {
+          responseContent = "access_token=" + query.accessToken + "&expires=5184000";
+  	  } else {
+  		    throw new Error("Failed to complete OAuth handshake with Facebook. The access token's app ID and the server's app ID did not match.");
+  	  }
     } else {
       responseContent = HTTP.get(
-        "https://graph.facebook.com/oauth/access_token", {
+        "https://graph.facebook.com/v2.2/oauth/access_token", {
           params: {
             client_id: config.appId,
             redirect_uri: OAuth._redirectUri('facebook', config),
@@ -77,18 +76,6 @@
           }
         }).content;
     }
-=======
-    // Request an access token
-    responseContent = HTTP.get(
-      "https://graph.facebook.com/v2.2/oauth/access_token", {
-        params: {
-          client_id: config.appId,
-          redirect_uri: OAuth._redirectUri('facebook', config),
-          client_secret: OAuth.openSecret(config.secret),
-          code: query.code
-        }
-      }).content;
->>>>>>> 59d61cd4
   } catch (err) {
     throw _.extend(new Error("Failed to complete OAuth handshake with Facebook. " + err.message),
                    {response: err.response});
