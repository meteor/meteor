--- conflicted
+++ resolved
@@ -1,10 +1,6 @@
 Package.describe({
   summary: "Run tests interactively in the browser",
-<<<<<<< HEAD
-  version: '1.0.5-pre.0'
-=======
   version: '1.0.5-pre.2'
->>>>>>> 2d9bb654
 });
 
 Package.on_use(function (api) {
