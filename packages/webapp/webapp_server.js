--- conflicted
+++ resolved
@@ -1493,7 +1493,6 @@
 WebAppInternals.getBoilerplate = getBoilerplate;
 WebAppInternals.additionalStaticJs = additionalStaticJs;
 
-<<<<<<< HEAD
 // TODO[fibers]: change this when we have TLA
 async function main() {
   await runWebAppServer()
@@ -1503,6 +1502,3 @@
     console.log("error", e);
     console.error(e.stack);
   });
-=======
-await runWebAppServer();
->>>>>>> 766e3a32
