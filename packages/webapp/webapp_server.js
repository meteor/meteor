////////// Requires //////////

var fs = Npm.require("fs");
var http = Npm.require("http");
var os = Npm.require("os");
var path = Npm.require("path");
var url = Npm.require("url");
var crypto = Npm.require("crypto");

var connect = Npm.require('connect');
var parseurl = Npm.require('parseurl');
var useragent = Npm.require('useragent');
var send = Npm.require('send');

var Future = Npm.require('fibers/future');
var Fiber = Npm.require('fibers');

var SHORT_SOCKET_TIMEOUT = 5*1000;
var LONG_SOCKET_TIMEOUT = 120*1000;

WebApp = {};
WebAppInternals = {};

WebAppInternals.NpmModules = {
  connect: {
    version: Npm.require('connect/package.json').version,
    module: connect
  }
};

WebApp.defaultArch = 'web.browser';

// XXX maps archs to manifests
WebApp.clientPrograms = {};

// XXX maps archs to program path on filesystem
var archPath = {};

var bundledJsCssUrlRewriteHook;

var sha1 = function (contents) {
  var hash = crypto.createHash('sha1');
  hash.update(contents);
  return hash.digest('hex');
};

var readUtf8FileSync = function (filename) {
  return Meteor.wrapAsync(fs.readFile)(filename, 'utf8');
};

// #BrowserIdentification
//
// We have multiple places that want to identify the browser: the
// unsupported browser page, the appcache package, and, eventually
// delivering browser polyfills only as needed.
//
// To avoid detecting the browser in multiple places ad-hoc, we create a
// Meteor "browser" object. It uses but does not expose the npm
// useragent module (we could choose a different mechanism to identify
// the browser in the future if we wanted to).  The browser object
// contains
//
// * `name`: the name of the browser in camel case
// * `major`, `minor`, `patch`: integers describing the browser version
//
// Also here is an early version of a Meteor `request` object, intended
// to be a high-level description of the request without exposing
// details of connect's low-level `req`.  Currently it contains:
//
// * `browser`: browser identification object described above
// * `url`: parsed url, including parsed query params
//
// As a temporary hack there is a `categorizeRequest` function on WebApp which
// converts a connect `req` to a Meteor `request`. This can go away once smart
// packages such as appcache are being passed a `request` object directly when
// they serve content.
//
// This allows `request` to be used uniformly: it is passed to the html
// attributes hook, and the appcache package can use it when deciding
// whether to generate a 404 for the manifest.
//
// Real routing / server side rendering will probably refactor this
// heavily.


// e.g. "Mobile Safari" => "mobileSafari"
var camelCase = function (name) {
  var parts = name.split(' ');
  parts[0] = parts[0].toLowerCase();
  for (var i = 1;  i < parts.length;  ++i) {
    parts[i] = parts[i].charAt(0).toUpperCase() + parts[i].substr(1);
  }
  return parts.join('');
};

var identifyBrowser = function (userAgentString) {
  var userAgent = useragent.lookup(userAgentString);
  return {
    name: camelCase(userAgent.family),
    major: +userAgent.major,
    minor: +userAgent.minor,
    patch: +userAgent.patch
  };
};

// XXX Refactor as part of implementing real routing.
WebAppInternals.identifyBrowser = identifyBrowser;

WebApp.categorizeRequest = function (req) {
  return {
    browser: identifyBrowser(req.headers['user-agent']),
    url: url.parse(req.url, true)
  };
};

// HTML attribute hooks: functions to be called to determine any attributes to
// be added to the '<html>' tag. Each function is passed a 'request' object (see
// #BrowserIdentification) and should return null or object.
var htmlAttributeHooks = [];
var getHtmlAttributes = function (request) {
  var combinedAttributes  = {};
  _.each(htmlAttributeHooks || [], function (hook) {
    var attributes = hook(request);
    if (attributes === null)
      return;
    if (typeof attributes !== 'object')
      throw Error("HTML attribute hook must return null or object");
    _.extend(combinedAttributes, attributes);
  });
  return combinedAttributes;
};
WebApp.addHtmlAttributeHook = function (hook) {
  htmlAttributeHooks.push(hook);
};

// Serve app HTML for this URL?
var appUrl = function (url) {
  if (url === '/favicon.ico' || url === '/robots.txt')
    return false;

  // NOTE: app.manifest is not a web standard like favicon.ico and
  // robots.txt. It is a file name we have chosen to use for HTML5
  // appcache URLs. It is included here to prevent using an appcache
  // then removing it from poisoning an app permanently. Eventually,
  // once we have server side routing, this won't be needed as
  // unknown URLs with return a 404 automatically.
  if (url === '/app.manifest')
    return false;

  // Avoid serving app HTML for declared routes such as /sockjs/.
  if (RoutePolicy.classify(url))
    return false;

  // we currently return app HTML on all URLs by default
  return true;
};


// We need to calculate the client hash after all packages have loaded
// to give them a chance to populate __meteor_runtime_config__.
//
// Calculating the hash during startup means that packages can only
// populate __meteor_runtime_config__ during load, not during startup.
//
// Calculating instead it at the beginning of main after all startup
// hooks had run would allow packages to also populate
// __meteor_runtime_config__ during startup, but that's too late for
// autoupdate because it needs to have the client hash at startup to
// insert the auto update version itself into
// __meteor_runtime_config__ to get it to the client.
//
// An alternative would be to give autoupdate a "post-start,
// pre-listen" hook to allow it to insert the auto update version at
// the right moment.

Meteor.startup(function () {
  var calculateClientHash = WebAppHashing.calculateClientHash;
  WebApp.clientHash = function (archName) {
    archName = archName || WebApp.defaultArch;
    return calculateClientHash(WebApp.clientPrograms[archName].manifest);
  };

  WebApp.calculateClientHashRefreshable = function (archName) {
    archName = archName || WebApp.defaultArch;
    return calculateClientHash(WebApp.clientPrograms[archName].manifest,
      function (name) {
        return name === "css";
      });
  };
  WebApp.calculateClientHashNonRefreshable = function (archName) {
    archName = archName || WebApp.defaultArch;
    return calculateClientHash(WebApp.clientPrograms[archName].manifest,
      function (name) {
        return name !== "css";
      });
  };
  WebApp.calculateClientHashCordova = function () {
    var archName = 'web.cordova';
    if (! WebApp.clientPrograms[archName])
      return 'none';

    return calculateClientHash(
      WebApp.clientPrograms[archName].manifest, null, _.pick(
        __meteor_runtime_config__, 'PUBLIC_SETTINGS'));
  };
});



// When we have a request pending, we want the socket timeout to be long, to
// give ourselves a while to serve it, and to allow sockjs long polls to
// complete.  On the other hand, we want to close idle sockets relatively
// quickly, so that we can shut down relatively promptly but cleanly, without
// cutting off anyone's response.
WebApp._timeoutAdjustmentRequestCallback = function (req, res) {
  // this is really just req.socket.setTimeout(LONG_SOCKET_TIMEOUT);
  req.setTimeout(LONG_SOCKET_TIMEOUT);
  // Insert our new finish listener to run BEFORE the existing one which removes
  // the response from the socket.
  var finishListeners = res.listeners('finish');
  // XXX Apparently in Node 0.12 this event is now called 'prefinish'.
  // https://github.com/joyent/node/commit/7c9b6070
  res.removeAllListeners('finish');
  res.on('finish', function () {
    res.setTimeout(SHORT_SOCKET_TIMEOUT);
  });
  _.each(finishListeners, function (l) { res.on('finish', l); });
};


// Will be updated by main before we listen.
// Map from client arch to boilerplate object.
// Boilerplate object has:
//   - func: XXX
//   - baseData: XXX
var boilerplateByArch = {};

// Given a request (as returned from `categorizeRequest`), return the
// boilerplate HTML to serve for that request. Memoizes on HTML
// attributes (used by, eg, appcache) and whether inline scripts are
// currently allowed.
// XXX so far this function is always called with arch === 'web.browser'
var memoizedBoilerplate = {};
var getBoilerplate = function (request, arch) {

  var htmlAttributes = getHtmlAttributes(request);

  // The only thing that changes from request to request (for now) are
  // the HTML attributes (used by, eg, appcache) and whether inline
  // scripts are allowed, so we can memoize based on that.
  var memHash = JSON.stringify({
    inlineScriptsAllowed: inlineScriptsAllowed,
    htmlAttributes: htmlAttributes,
    arch: arch
  });

  if (! memoizedBoilerplate[memHash]) {
    memoizedBoilerplate[memHash] = boilerplateByArch[arch].toHTML({
      htmlAttributes: htmlAttributes
    });
  }
  return memoizedBoilerplate[memHash];
};

WebAppInternals.generateBoilerplateInstance = function (arch,
                                                        manifest,
                                                        additionalOptions) {
  additionalOptions = additionalOptions || {};

  var runtimeConfig = _.extend(
    _.clone(__meteor_runtime_config__),
    additionalOptions.runtimeConfigOverrides || {}
  );

  var jsCssUrlRewriteHook = bundledJsCssUrlRewriteHook || function (url) {
    var bundledPrefix =
       __meteor_runtime_config__.ROOT_URL_PATH_PREFIX || '';
    return bundledPrefix + url;
  };

  return new Boilerplate(arch, manifest,
    _.extend({
      pathMapper: function (itemPath) {
        return path.join(archPath[arch], itemPath); },
      baseDataExtension: {
        additionalStaticJs: _.map(
          additionalStaticJs || [],
          function (contents, pathname) {
            return {
              pathname: pathname,
              contents: contents
            };
          }
        ),
        // Convert to a JSON string, then get rid of most weird characters, then
        // wrap in double quotes. (The outermost JSON.stringify really ought to
        // just be "wrap in double quotes" but we use it to be safe.) This might
        // end up inside a <script> tag so we need to be careful to not include
        // "</script>", but normal {{spacebars}} escaping escapes too much! See
        // https://github.com/meteor/meteor/issues/3730
        meteorRuntimeConfig: JSON.stringify(
          encodeURIComponent(JSON.stringify(runtimeConfig))),
        rootUrlPathPrefix: __meteor_runtime_config__.ROOT_URL_PATH_PREFIX || '',
        bundledJsCssUrlRewriteHook: jsCssUrlRewriteHook,
        inlineScriptsAllowed: WebAppInternals.inlineScriptsAllowed(),
        inline: additionalOptions.inline
      }
    }, additionalOptions)
  );
};

// A mapping from url path to "info". Where "info" has the following fields:
// - type: the type of file to be served
// - cacheable: optionally, whether the file should be cached or not
// - sourceMapUrl: optionally, the url of the source map
//
// Info also contains one of the following:
// - content: the stringified content that should be served at this path
// - absolutePath: the absolute path on disk to the file

var staticFiles;

// Serve static files from the manifest or added with
// `addStaticJs`. Exported for tests.
WebAppInternals.staticFilesMiddleware = function (staticFiles, req, res, next) {
  if ('GET' != req.method && 'HEAD' != req.method && 'OPTIONS' != req.method) {
    next();
    return;
  }
  var pathname = parseurl(req).pathname;
  try {
    pathname = decodeURIComponent(pathname);
  } catch (e) {
    next();
    return;
  }

  var serveStaticJs = function (s) {
    res.writeHead(200, {
      'Content-type': 'application/javascript; charset=UTF-8'
    });
    res.write(s);
    res.end();
  };

  if (pathname === "/meteor_runtime_config.js" &&
      ! WebAppInternals.inlineScriptsAllowed()) {
    serveStaticJs("__meteor_runtime_config__ = " +
                  JSON.stringify(__meteor_runtime_config__) + ";");
    return;
  } else if (_.has(additionalStaticJs, pathname) &&
              ! WebAppInternals.inlineScriptsAllowed()) {
    serveStaticJs(additionalStaticJs[pathname]);
    return;
  }

  if (!_.has(staticFiles, pathname)) {
    next();
    return;
  }

  // We don't need to call pause because, unlike 'static', once we call into
  // 'send' and yield to the event loop, we never call another handler with
  // 'next'.

  var info = staticFiles[pathname];

  // Cacheable files are files that should never change. Typically
  // named by their hash (eg meteor bundled js and css files).
  // We cache them ~forever (1yr).
  var maxAge = info.cacheable
        ? 1000 * 60 * 60 * 24 * 365
        : 0;

  // Set the X-SourceMap header, which current Chrome, FireFox, and Safari
  // understand.  (The SourceMap header is slightly more spec-correct but FF
  // doesn't understand it.)
  //
  // You may also need to enable source maps in Chrome: open dev tools, click
  // the gear in the bottom right corner, and select "enable source maps".
  if (info.sourceMapUrl) {
    res.setHeader('X-SourceMap',
                  __meteor_runtime_config__.ROOT_URL_PATH_PREFIX +
                  info.sourceMapUrl);
  }

  if (info.type === "js") {
    res.setHeader("Content-Type", "application/javascript; charset=UTF-8");
  } else if (info.type === "css") {
    res.setHeader("Content-Type", "text/css; charset=UTF-8");
  } else if (info.type === "json") {
    res.setHeader("Content-Type", "application/json; charset=UTF-8");
    // XXX if it is a manifest we are serving, set additional headers
    if (/\/manifest\.json$/.test(pathname)) {
      res.setHeader("Access-Control-Allow-Origin", "*");
    }
  }

  if (info.hash) {
    res.setHeader('ETag', '"' + info.hash + '"');
  }

  if (info.content) {
    res.write(info.content);
    res.end();
  } else {
    send(req, info.absolutePath, {
        maxage: maxAge,
        dotfiles: 'allow', // if we specified a dotfile in the manifest, serve it
        lastModified: false // don't set last-modified based on the file date
      }).on('error', function (err) {
        Log.error("Error serving static file " + err);
        res.writeHead(500);
        res.end();
      })
      .on('directory', function () {
        Log.error("Unexpected directory " + info.absolutePath);
        res.writeHead(500);
        res.end();
      })
      .pipe(res);
  }
};

var getUrlPrefixForArch = function (arch) {
  // XXX we rely on the fact that arch names don't contain slashes
  // in that case we would need to uri escape it

  // We add '__' to the beginning of non-standard archs to "scope" the url
  // to Meteor internals.
  return arch === WebApp.defaultArch ?
    '' : '/' + '__' + arch.replace(/^web\./, '');
};

// parse port to see if its a Windows Server style named pipe. If so, return as-is (String), otherwise return as Int
WebAppInternals.parsePort = function (port) {
  if( /\\\\?.+\\pipe\\?.+/.test(port) ) {
    return port;
  }

  return parseInt(port);
};

var runWebAppServer = function () {
  var shuttingDown = false;
  var syncQueue = new Meteor._SynchronousQueue();

  var getItemPathname = function (itemUrl) {
    return decodeURIComponent(url.parse(itemUrl).pathname);
  };

  WebAppInternals.reloadClientPrograms = function () {
    syncQueue.runTask(function() {
      staticFiles = {};
      var generateClientProgram = function (clientPath, arch) {
        // read the control for the client we'll be serving up
        var clientJsonPath = path.join(__meteor_bootstrap__.serverDir,
                                   clientPath);
        var clientDir = path.dirname(clientJsonPath);
        var clientJson = JSON.parse(readUtf8FileSync(clientJsonPath));
        if (clientJson.format !== "web-program-pre1")
          throw new Error("Unsupported format for client assets: " +
                          JSON.stringify(clientJson.format));

        if (! clientJsonPath || ! clientDir || ! clientJson)
          throw new Error("Client config file not parsed.");

        var urlPrefix = getUrlPrefixForArch(arch);

        var manifest = clientJson.manifest;
        _.each(manifest, function (item) {
          if (item.url && item.where === "client") {
            staticFiles[urlPrefix + getItemPathname(item.url)] = {
              absolutePath: path.join(clientDir, item.path),
              cacheable: item.cacheable,
              hash: item.hash,
              // Link from source to its map
              sourceMapUrl: item.sourceMapUrl,
              type: item.type
            };

            if (item.sourceMap) {
              // Serve the source map too, under the specified URL. We assume all
              // source maps are cacheable.
              staticFiles[urlPrefix + getItemPathname(item.sourceMapUrl)] = {
                absolutePath: path.join(clientDir, item.sourceMap),
                cacheable: true
              };
            }
          }
        });

        var program = {
          manifest: manifest,
          version: WebAppHashing.calculateClientHash(manifest, null, _.pick(
            __meteor_runtime_config__, 'PUBLIC_SETTINGS')),
          PUBLIC_SETTINGS: __meteor_runtime_config__.PUBLIC_SETTINGS
        };

        WebApp.clientPrograms[arch] = program;

        // Serve the program as a string at /foo/<arch>/manifest.json
        // XXX change manifest.json -> program.json
        staticFiles[urlPrefix + getItemPathname('/manifest.json')] = {
          content: JSON.stringify(program),
          cacheable: false,
          hash: program.version,
          type: "json"
        };
      };

      try {
        var clientPaths = __meteor_bootstrap__.configJson.clientPaths;
        _.each(clientPaths, function (clientPath, arch) {
          archPath[arch] = path.dirname(clientPath);
          generateClientProgram(clientPath, arch);
        });

        // Exported for tests.
        WebAppInternals.staticFiles = staticFiles;
      } catch (e) {
        Log.error("Error reloading the client program: " + e.stack);
        process.exit(1);
      }
    });
  };

  WebAppInternals.generateBoilerplate = function () {
    // This boilerplate will be served to the mobile devices when used with
    // Meteor/Cordova for the Hot-Code Push and since the file will be served by
    // the device's server, it is important to set the DDP url to the actual
    // Meteor server accepting DDP connections and not the device's file server.
    var defaultOptionsForArch = {
      'web.cordova': {
        runtimeConfigOverrides: {
          // XXX We use absoluteUrl() here so that we serve https://
          // URLs to cordova clients if force-ssl is in use. If we were
          // to use __meteor_runtime_config__.ROOT_URL instead of
          // absoluteUrl(), then Cordova clients would immediately get a
          // HCP setting their DDP_DEFAULT_CONNECTION_URL to
          // http://example.meteor.com. This breaks the app, because
          // force-ssl doesn't serve CORS headers on 302
          // redirects. (Plus it's undesirable to have clients
          // connecting to http://example.meteor.com when force-ssl is
          // in use.)
          DDP_DEFAULT_CONNECTION_URL: process.env.MOBILE_DDP_URL ||
            Meteor.absoluteUrl(),
          ROOT_URL: process.env.MOBILE_ROOT_URL ||
            Meteor.absoluteUrl()
        }
      }
    };

    syncQueue.runTask(function() {
      _.each(WebApp.clientPrograms, function (program, archName) {
        boilerplateByArch[archName] =
          WebAppInternals.generateBoilerplateInstance(
            archName, program.manifest,
            defaultOptionsForArch[archName]);
      });

      // Clear the memoized boilerplate cache.
      memoizedBoilerplate = {};

      // Configure CSS injection for the default arch
      // XXX implement the CSS injection for all archs?
      WebAppInternals.refreshableAssets = {
        allCss: boilerplateByArch[WebApp.defaultArch].baseData.css
      };
    });
  };

  WebAppInternals.reloadClientPrograms();

  // webserver
  var app = connect();

  // Auto-compress any json, javascript, or text.
  app.use(connect.compress());

  // Packages and apps can add handlers that run before any other Meteor
  // handlers via WebApp.rawConnectHandlers.
  var rawConnectHandlers = connect();
  app.use(rawConnectHandlers);

  // We're not a proxy; reject (without crashing) attempts to treat us like
  // one. (See #1212.)
  app.use(function(req, res, next) {
    if (RoutePolicy.isValidUrl(req.url)) {
      next();
      return;
    }
    res.writeHead(400);
    res.write("Not a proxy");
    res.end();
  });

  // Strip off the path prefix, if it exists.
  app.use(function (request, response, next) {
    var pathPrefix = __meteor_runtime_config__.ROOT_URL_PATH_PREFIX;
    var url = Npm.require('url').parse(request.url);
    var pathname = url.pathname;
    // check if the path in the url starts with the path prefix (and the part
    // after the path prefix must start with a / if it exists.)
    if (pathPrefix && pathname.substring(0, pathPrefix.length) === pathPrefix &&
       (pathname.length == pathPrefix.length
        || pathname.substring(pathPrefix.length, pathPrefix.length + 1) === "/")) {
      request.url = request.url.substring(pathPrefix.length);
      next();
    } else if (pathname === "/favicon.ico" || pathname === "/robots.txt") {
      next();
    } else if (pathPrefix) {
      response.writeHead(404);
      response.write("Unknown path");
      response.end();
    } else {
      next();
    }
  });

  // Parse the query string into res.query. Used by oauth_server, but it's
  // generally pretty handy..
  app.use(connect.query());

  // Serve static files from the manifest.
  // This is inspired by the 'static' middleware.
  app.use(function (req, res, next) {
    Fiber(function () {
     WebAppInternals.staticFilesMiddleware(staticFiles, req, res, next);
    }).run();
  });

  // Packages and apps can add handlers to this via WebApp.connectHandlers.
  // They are inserted before our default handler.
  var packageAndAppHandlers = connect();
  app.use(packageAndAppHandlers);

  var suppressConnectErrors = false;
  // connect knows it is an error handler because it has 4 arguments instead of
  // 3. go figure.  (It is not smart enough to find such a thing if it's hidden
  // inside packageAndAppHandlers.)
  app.use(function (err, req, res, next) {
    if (!err || !suppressConnectErrors || !req.headers['x-suppress-error']) {
      next(err);
      return;
    }
    res.writeHead(err.status, { 'Content-Type': 'text/plain' });
    res.end("An error message");
  });

  app.use(function (req, res, next) {
    Fiber(function () {
      if (!appUrl(req.url))
        return next();

      var headers = {
        'Content-Type': 'text/html; charset=utf-8'
      };
      if (shuttingDown)
        headers['Connection'] = 'Close';

      var request = WebApp.categorizeRequest(req);

      if (request.url.query && request.url.query['meteor_css_resource']) {
        // In this case, we're requesting a CSS resource in the meteor-specific
        // way, but we don't have it.  Serve a static css file that indicates that
        // we didn't have it, so we can detect that and refresh.  Make sure
        // that any proxies or CDNs don't cache this error!  (Normally proxies
        // or CDNs are smart enough not to cache error pages, but in order to
        // make this hack work, we need to return the CSS file as a 200, which
        // would otherwise be cached.)
        headers['Content-Type'] = 'text/css; charset=utf-8';
        headers['Cache-Control'] = 'no-cache';
        res.writeHead(200, headers);
        res.write(".meteor-css-not-found-error { width: 0px;}");
        res.end();
        return undefined;
      }

      if (request.url.query && request.url.query['meteor_js_resource']) {
        // Similarly, we're requesting a JS resource that we don't have.
        // Serve an uncached 404. (We can't use the same hack we use for CSS,
        // because actually acting on that hack requires us to have the JS
        // already!)
        headers['Cache-Control'] = 'no-cache';
        res.writeHead(404, headers);
        res.end("404 Not Found");
        return undefined;
      }

      if (request.url.query && request.url.query['meteor_dont_serve_index']) {
        // When downloading files during a Cordova hot code push, we need
        // to detect if a file is not available instead of inadvertently
        // downloading the default index page.
        // So similar to the situation above, we serve an uncached 404.
        headers['Cache-Control'] = 'no-cache';
        res.writeHead(404, headers);
        res.end("404 Not Found");
        return undefined;
      }

      // /packages/asdfsad ... /__cordova/dafsdf.js
      var pathname = parseurl(req).pathname;
      var archKey = pathname.split('/')[1];
      var archKeyCleaned = 'web.' + archKey.replace(/^__/, '');

      if (!/^__/.test(archKey) || !_.has(archPath, archKeyCleaned)) {
        archKey = WebApp.defaultArch;
      } else {
        archKey = archKeyCleaned;
      }

<<<<<<< HEAD
    var boilerplate;
    try {
      boilerplate = getBoilerplate(request, archKey);
    } catch (e) {
      Log.error("Error running template: " + e.stack);
      res.writeHead(500, headers);
=======
      var boilerplate;
      try {
        boilerplate = getBoilerplate(request, archKey);
      } catch (e) {
        Log.error("Error running template: " + e);
        res.writeHead(500, headers);
        res.end();
        return undefined;
      }

      var statusCode = res.statusCode ? res.statusCode : 200;
      res.writeHead(statusCode, headers);
      res.write(boilerplate);
>>>>>>> 61a9d5b3
      res.end();
      return undefined;
    }).run();
  });

  // Return 404 by default, if no other handlers serve this URL.
  app.use(function (req, res) {
    res.writeHead(404);
    res.end();
  });


  var httpServer = http.createServer(app);
  var onListeningCallbacks = [];

  // After 5 seconds w/o data on a socket, kill it.  On the other hand, if
  // there's an outstanding request, give it a higher timeout instead (to avoid
  // killing long-polling requests)
  httpServer.setTimeout(SHORT_SOCKET_TIMEOUT);

  // Do this here, and then also in livedata/stream_server.js, because
  // stream_server.js kills all the current request handlers when installing its
  // own.
  httpServer.on('request', WebApp._timeoutAdjustmentRequestCallback);


  // start up app
  _.extend(WebApp, {
    connectHandlers: packageAndAppHandlers,
    rawConnectHandlers: rawConnectHandlers,
    httpServer: httpServer,
    // For testing.
    suppressConnectErrors: function () {
      suppressConnectErrors = true;
    },
    onListening: function (f) {
      if (onListeningCallbacks)
        onListeningCallbacks.push(f);
      else
        f();
    }
  });

  // Let the rest of the packages (and Meteor.startup hooks) insert connect
  // middlewares and update __meteor_runtime_config__, then keep going to set up
  // actually serving HTML.
  main = function (argv) {
    WebAppInternals.generateBoilerplate();

    // only start listening after all the startup code has run.
    var localPort = WebAppInternals.parsePort(process.env.PORT) || 0;
    var host = process.env.BIND_IP;
    var localIp = host || '0.0.0.0';
    httpServer.listen(localPort, localIp, Meteor.bindEnvironment(function() {
      if (process.env.METEOR_PRINT_ON_LISTEN)
        console.log("LISTENING"); // must match run-app.js

      var callbacks = onListeningCallbacks;
      onListeningCallbacks = null;
      _.each(callbacks, function (x) { x(); });

    }, function (e) {
      console.error("Error listening:", e);
      console.error(e && e.stack);
    }));

    return 'DAEMON';
  };
};


runWebAppServer();


var inlineScriptsAllowed = true;

WebAppInternals.inlineScriptsAllowed = function () {
  return inlineScriptsAllowed;
};

WebAppInternals.setInlineScriptsAllowed = function (value) {
  inlineScriptsAllowed = value;
  WebAppInternals.generateBoilerplate();
};


WebAppInternals.setBundledJsCssUrlRewriteHook = function (hookFn) {
  bundledJsCssUrlRewriteHook = hookFn;
  WebAppInternals.generateBoilerplate();
};

WebAppInternals.setBundledJsCssPrefix = function (prefix) {
  var self = this;
  self.setBundledJsCssUrlRewriteHook(
    function (url) {
      return prefix + url;
  });
};

// Packages can call `WebAppInternals.addStaticJs` to specify static
// JavaScript to be included in the app. This static JS will be inlined,
// unless inline scripts have been disabled, in which case it will be
// served under `/<sha1 of contents>`.
var additionalStaticJs = {};
WebAppInternals.addStaticJs = function (contents) {
  additionalStaticJs["/" + sha1(contents) + ".js"] = contents;
};

// Exported for tests
WebAppInternals.getBoilerplate = getBoilerplate;
WebAppInternals.additionalStaticJs = additionalStaticJs;<|MERGE_RESOLUTION|>--- conflicted
+++ resolved
@@ -710,19 +710,11 @@
         archKey = archKeyCleaned;
       }
 
-<<<<<<< HEAD
-    var boilerplate;
-    try {
-      boilerplate = getBoilerplate(request, archKey);
-    } catch (e) {
-      Log.error("Error running template: " + e.stack);
-      res.writeHead(500, headers);
-=======
       var boilerplate;
       try {
         boilerplate = getBoilerplate(request, archKey);
       } catch (e) {
-        Log.error("Error running template: " + e);
+        Log.error("Error running template: " + e.stack);
         res.writeHead(500, headers);
         res.end();
         return undefined;
@@ -731,7 +723,6 @@
       var statusCode = res.statusCode ? res.statusCode : 200;
       res.writeHead(statusCode, headers);
       res.write(boilerplate);
->>>>>>> 61a9d5b3
       res.end();
       return undefined;
     }).run();
