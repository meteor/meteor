--- conflicted
+++ resolved
@@ -15,11 +15,8 @@
   qs: '6.10.1',
   useragent: '2.3.0',
   '@vlasky/whomst': '0.1.7',
-<<<<<<< HEAD
-  'lodash.has': '4.5.2'
-=======
-  '@types/connect': '3.4.35',
->>>>>>> 77df7959
+  'lodash.has': '4.5.2',
+  '@types/connect': '3.4.35'
 });
 
 Npm.strip({
