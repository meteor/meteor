--- conflicted
+++ resolved
@@ -13,14 +13,9 @@
   send: "1.1.0",
   "stream-to-string": "1.2.1",
   qs: "6.13.0",
-<<<<<<< HEAD
-  useragent: "2.3.0",
-  "@types/connect": "3.4.38",
-  'lodash.has': '4.5.2'
-=======
+  'lodash.has': '4.5.2',
   "useragent-ng": "2.4.3",
   "tmp": "0.2.3",
->>>>>>> 1db06c6c
 });
 
 Npm.strip({
