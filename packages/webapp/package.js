--- conflicted
+++ resolved
@@ -1,10 +1,6 @@
 Package.describe({
   summary: "Serves a Meteor app over HTTP",
-<<<<<<< HEAD
-  version: '1.10.0-beta200.4'
-=======
   version: '1.10.0-beta200.6'
->>>>>>> d1bd4e5a
 });
 
 Npm.depends({"basic-auth-connect": "1.0.0",
