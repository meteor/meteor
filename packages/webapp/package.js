--- conflicted
+++ resolved
@@ -4,21 +4,6 @@
 });
 
 Npm.depends({
-<<<<<<< HEAD
-  'basic-auth-connect': '1.0.0',
-  'cookie-parser': '1.4.6',
-  connect: '3.7.0',
-  compression: '1.7.4',
-  errorhandler: '1.5.1',
-  parseurl: '1.3.3',
-  send: '0.18.0',
-  'stream-to-string': '1.2.1',
-  qs: '6.11.2',
-  useragent: '2.3.0',
-  '@vlasky/whomst': '0.1.7',
-  'lodash.has': '4.5.2',
-  '@types/connect': '3.4.38',
-=======
   "cookie-parser": "1.4.6",
   express: "4.18.2",
   "@types/express": "4.17.15",
@@ -30,7 +15,7 @@
   qs: "6.11.2",
   useragent: "2.3.0",
   "@types/connect": "3.4.38",
->>>>>>> 387c28a6
+  'lodash.has': '4.5.2'
 });
 
 Npm.strip({
@@ -47,7 +32,6 @@
   api.use("ecmascript");
   api.use(
     [
-<<<<<<< HEAD
       'logging',
       'routepolicy',
       'modern-browsers',
@@ -55,16 +39,6 @@
       'webapp-hashing',
       'inter-process-messaging',
       'callback-hook',
-=======
-      "logging",
-      "underscore",
-      "routepolicy",
-      "modern-browsers",
-      "boilerplate-generator",
-      "webapp-hashing",
-      "inter-process-messaging",
-      "callback-hook",
->>>>>>> 387c28a6
     ],
     "server"
   );
@@ -86,27 +60,18 @@
   api.addAssets("webapp.d.ts", "server");
 });
 
-<<<<<<< HEAD
-Package.onTest(function(api) {
-  api.use(['tinytest', 'ecmascript', 'webapp', 'http']);
-  api.addFiles('webapp_tests.js', 'server');
-  api.addFiles('webapp_client_tests.js', 'client');
-  api.addFiles('socket_file_tests.js', 'server');
-=======
 Package.onTest(function (api) {
   api.use([
     "tinytest",
     "ecmascript",
     "webapp",
     "http",
-    "underscore",
     "fetch",
     "test-helpers",
   ]);
   api.addFiles("webapp_tests.js", "server");
   api.addFiles("webapp_client_tests.js", "client");
   api.addFiles("socket_file_tests.js", "server");
->>>>>>> 387c28a6
 
   api.addAssets("modern_test_asset.js", "web.browser");
   api.addAssets("legacy_test_asset.js", "legacy");
