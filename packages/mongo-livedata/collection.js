--- conflicted
+++ resolved
@@ -1,10 +1,6 @@
 // manager, if given, is a LivedataClient or LivedataServer
 // XXX presently there is no way to destroy/clean up a Collection
-<<<<<<< HEAD
-Meteor.Collection = function (name, manager, driver, ctor) {
-=======
 Meteor.Collection = function (name, options) {
->>>>>>> f63daf37
   var self = this;
   if (options && options.methods) {
     // Backwards compatibility hack with original signature (which passed
@@ -16,6 +12,7 @@
   options = _.extend({
     manager: undefined,
     _driver: undefined,
+    ctor: undefined,
     _preventAutopublish: false
   }, options);
 
@@ -38,13 +35,7 @@
       options._driver = Meteor._LocalCollectionDriver;
   }
 
-<<<<<<< HEAD
-  self._manager = manager;
-  self._driver = driver;
-  self._collection = driver.open(name, ctor);
-=======
-  self._collection = options._driver.open(name);
->>>>>>> f63daf37
+  self._collection = options._driver.open(name, options.ctor);
   self._was_snapshot = false;
   self._name = name;
 
