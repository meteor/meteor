--- conflicted
+++ resolved
@@ -8,17 +8,11 @@
   open: function (name, ctor) {
     var self = this;
     var ret = {};
-<<<<<<< HEAD
-    _.each(['find', 'findOne', 'insert', 'update', 'remove'], function (m) {
-      ret[m] = _.bind(self.mongo[m], self.mongo, name, ctor);
-    });
-=======
     _.each(
       ['find', 'findOne', 'insert', 'update', 'remove', '_ensureIndex'],
       function (m) {
-        ret[m] = _.bind(self.mongo[m], self.mongo, name);
+        ret[m] = _.bind(self.mongo[m], self.mongo, name, ctor);
       });
->>>>>>> f63daf37
     return ret;
   }
 });
