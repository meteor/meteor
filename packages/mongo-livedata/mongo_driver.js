/**
 * Provide a synchronous Collection API using fibers, backed by
 * MongoDB.  This is only for use on the server, and mostly identical
 * to the client API.
 *
 * NOTE: the public API methods must be run within a fiber. If you call
 * these outside of a fiber they will explode!
 */

var MongoDB = __meteor_bootstrap__.require('mongodb');
var Future = __meteor_bootstrap__.require('fibers/future');

// js2-mode AST blows up when parsing 'future.return()', so alias.
Future.prototype.ret = Future.prototype.return;

_Mongo = function (url) {
  var self = this;

  self.collection_queue = [];

  MongoDB.connect(url, function(err, db) {
    if (err)
      throw err;
    self.db = db;

    // drain queue of pending callbacks
    var c;
    while ((c = self.collection_queue.pop())) {
      Fiber(function () {
        db.collection(c.name, c.callback);
      }).run();
    }
  });
};

// protect against dangerous selectors.  falsey and {_id: falsey}
// are both likely programmer error, and not what you want,
// particularly for destructive operations.
_Mongo._rewriteSelector = function (selector) {
  // shorthand -- scalars match _id
  if ((typeof selector === 'string') || (typeof selector === 'number'))
    selector = {_id: selector};

  if (!selector || (('_id' in selector) && !selector._id))
    // can't match anything
    return {_id: Meteor.uuid()};
  else
    return selector;
};

// callback: lambda (err, collection) called when
// collection is ready to go, or on error.
_Mongo.prototype._withCollection = function(collection_name, callback) {
  var self = this;

  if (self.db) {
    self.db.collection(collection_name, callback);
  } else {
    self.collection_queue.push({name: collection_name, callback: callback});
  }
};

// This should be called synchronously with a write, to create a
// transaction on the current write fence, if any. After we can read
// the write, and after observers have been notified (or at least,
// after the observer notifiers have added themselves to the write
// fence), you should call 'committed()' on the object returned.
_Mongo.prototype._maybeBeginWrite = function () {
  var self = this;
  var fence = Meteor._CurrentWriteFence.get();
  if (fence)
    return fence.beginWrite();
  else
    return {committed: function () {}};
};

//////////// Public API //////////

// The write methods block until the database has confirmed the write
// (it may not be replicated or stable on disk, but one server has
// confirmed it.) (In the future we might have an option to turn this
// off, ie, to enqueue the request on the wire and return
// immediately.)  They return nothing on success, and raise an
// exception on failure.
//
// After making a write (with insert, update, remove), observers are
// notified asynchronously. If you want to receive a callback once all
// of the observer notifications have landed for your write, do the
// writes inside a write fence (set Meteor._CurrentWriteFence to a new
// _WriteFence, and then set a callback on the write fence.)
//
// Since our execution environment is single-threaded, this is
// well-defined -- a write "has been made" if it's returned, and an
// observer "has been notified" if its callback has returned.

_Mongo.prototype.insert = function (collection_name, ctor, document) {
  var self = this;

  if (collection_name === "___meteor_failure_test_collection" &&
      document.fail) {
    var e = new Error("Failure test");
    e.expected = true;
    throw e;
  }

  var write = self._maybeBeginWrite();

  var future = new Future;
  self._withCollection(collection_name, function (err, collection) {
    if (err) {
      future.ret(err);
      return;
    }

    collection.insert(document, {safe: true}, function (err) {
      future.ret(err);
    });
  });

  var err = future.wait();
  Meteor.refresh({collection: collection_name});
  write.committed();
  if (err)
    throw err;
};

_Mongo.prototype.remove = function (collection_name, ctor, selector) {
  var self = this;

  if (collection_name === "___meteor_failure_test_collection" &&
      selector.fail) {
    var e = new Error("Failure test");
    e.expected = true;
    throw e;
  }

  var write = self._maybeBeginWrite();

  // XXX does not allow options. matches the client.
  selector = _Mongo._rewriteSelector(selector);

  var future = new Future;
  self._withCollection(collection_name, function (err, collection) {
    if (err) {
      future.ret(err);
      return;
    }

    collection.remove(selector, {safe: true}, function (err) {
      future.ret(err);
    });
  });

  var err = future.wait();
  Meteor.refresh({collection: collection_name});
  write.committed();
  if (err)
    throw err;
};

_Mongo.prototype.update = function (collection_name, ctor, selector, mod, options) {
  var self = this;

  if (collection_name === "___meteor_failure_test_collection" &&
      selector.fail) {
    var e = new Error("Failure test");
    e.expected = true;
    throw e;
  }

  var write = self._maybeBeginWrite();

  selector = _Mongo._rewriteSelector(selector);
  if (!options) options = {};

  var future = new Future;
  self._withCollection(collection_name, function (err, collection) {
    if (err) {
      future.ret(err);
      return;
    }

    var opts = {safe: true};
    // explictly enumerate options that minimongo supports
    if (options.upsert) opts.upsert = true;
    if (options.multi) opts.multi = true;

    collection.update(selector, mod, opts, function (err) {
      future.ret(err);
    });
  });

  var err = future.wait();
  Meteor.refresh({collection: collection_name});
  write.committed();
  if (err)
    throw err;
};

_Mongo.prototype.find = function (collection_name, ctor, selector, options) {
  var self = this;

  if (arguments.length === 2)
    selector = {};
  
  return _Mongo._makeCursor(self, collection_name, ctor, selector, options);
};

_Mongo.prototype.findOne = function (collection_name, ctor, selector, options) {
  var self = this;

  if (arguments.length === 2)
    selector = {};
  
  return self.find(collection_name, ctor, selector, options).fetch()[0];
};

// We'll actually design an index API later. For now, we just pass through to
// Mongo's, but make it synchronous.
_Mongo.prototype._ensureIndex = function (collectionName, index, options) {
  var self = this;
  options = _.extend({safe: true}, options);

  // We expect this function to be called at startup, not from within a method,
  // so we don't interact with the write fence.
  var future = new Future;
  self._withCollection(collectionName, function (err, collection) {
    if (err) {
      future.throw(err);
      return;
    }
    // XXX do we have to bindEnv or Fiber.run this callback?
    collection.ensureIndex(index, options, function (err, indexName) {
      if (err) {
        future.throw(err);
        return;
      }
      future.ret();
    });
  });
  future.wait();
};

// Cursors

// Returns a _Mongo.Cursor, or throws an exception on
// failure. Creating a cursor involves a database query, and we block
// until it returns.
_Mongo._makeCursor = function (mongo, collection_name, ctor, selector, options) {
  var future = new Future;

  options = options || {};
  selector = _Mongo._rewriteSelector(selector);

  mongo._withCollection(collection_name, function (err, collection) {
    if (err) {
      future.ret([false, err]);
      return;
    }
    var cursor = collection.find(selector, options.fields, {
      sort: options.sort, limit: options.limit, skip: options.skip});
    future.ret([true, cursor]);
  });

  var result = future.wait();
  if (!(result[0]))
    throw result[1];

  return new _Mongo.Cursor(mongo, collection_name, ctor, selector, options,
                           result[1]);
};

// Do not call directly. Use _Mongo._makeCursor instead.
_Mongo.Cursor = function (mongo, collection_name, ctor, selector, options, cursor) {
  var self = this;

  if (!cursor)
    throw new Error("Cursor required");

  // NB: 'options' and 'selector' have already been preprocessed by _makeCursor
  self.mongo = mongo;
  self.collection_name = collection_name;
  self.ctor = ctor;
  self.selector = selector;
  self.options = options;
  self.cursor = cursor;
  self._synchronousNextObject = Future.wrap(cursor.nextObject.bind(cursor));
  self._synchronousCount = Future.wrap(cursor.count.bind(cursor));

  self.visited_ids = {};
};

_Mongo.Cursor.prototype._nextObject = function () {
  var self = this;
  while (true) {
    var doc = self._synchronousNextObject().wait();
    if (!doc || !doc._id) return null;
    if (self.visited_ids[doc._id]) continue;
    self.visited_ids[doc._id] = true;
    return doc;
  }
};

// XXX Make more like ECMA forEach:
//     https://github.com/meteor/meteor/pull/63#issuecomment-5320050
_Mongo.Cursor.prototype.forEach = function (callback) {
  var self = this;

  // We implement the loop ourself instead of using self.cursor.each, because
  // "each" will call its callback outside of a fiber which makes it much more
  // complex to make this function synchronous.
  while (true) {
<<<<<<< HEAD
    var doc = wrappedNextObject().wait();
    if (!doc || !doc._id)
      return;
    // Have we already seen this doc (Mongo cursors can return duplicates)?
    if (self.visited_ids[doc._id])
      continue;
    self.visited_ids[doc._id] = true;
    if (self.ctor)
      doc = new self.ctor(doc);
=======
    var doc = self._nextObject();
    if (!doc) return;
>>>>>>> f63daf37
    callback(doc);
  }
};

// XXX Make more like ECMA map:
//     https://github.com/meteor/meteor/pull/63#issuecomment-5320050
// XXX Allow overlapping callback executions if callback yields.
_Mongo.Cursor.prototype.map = function (callback) {
  var self = this;
  var res = [];
  self.forEach(function (doc) {
    res.push(callback(doc));
  });
  return res;
};

_Mongo.Cursor.prototype.rewind = function () {
  var self = this;

  // known to be synchronous
  self.cursor.rewind();

  self.visited_ids = {};
};

_Mongo.Cursor.prototype.fetch = function () {
  var self = this;
<<<<<<< HEAD
  var future = new Future;

  self.cursor.toArray(function (err, res) {
    future.ret([err, res]);
  });

  var result = future.wait();
  if (result[0])
    throw result[0];
  // dedup
  var docs = _.uniq(result[1], false, function(doc) {
    return doc._id; });
  
  if (self.ctor)
    docs = _.map(docs, function(doc) { return new self.ctor(doc); });
  
  return docs;
=======
  return self.map(_.identity);
>>>>>>> f63daf37
};

_Mongo.Cursor.prototype.count = function () {
  var self = this;
  return self._synchronousCount().wait();
};

// options to contain:
//  * callbacks:
//    - added (object, before_index)
//    - changed (new_object, at_index)
//    - moved (object, old_index, new_index) - can only fire with changed()
//    - removed (old_object, at_index)
//
// attributes available on returned LiveResultsSet
//  * stop(): end updates

_Mongo.Cursor.prototype.observe = function (options) {
  return new _Mongo.LiveResultsSet(this, options);
};

_Mongo.LiveResultsSet = function (cursor, options) {
  var self = this;

  // copy my cursor, so that the observe can run independently from
  // some other use of the cursor.
  self.cursor = _Mongo._makeCursor(cursor.mongo,
                                   cursor.collection_name,
                                   null,
                                   cursor.selector,
                                   cursor.options);

  // expose collection name
  self.collection_name = cursor.collection_name;
  
  // the internal cursor uses raw mongo objects, but when we pass things out, 
  // we want to 'modelize' them
  self.ctor = cursor.ctor;
  
  // previous results snapshot.  on each poll cycle, diffs against
  // results drives the callbacks.
  self.results = [];

  // state for polling
  self.dirty = false; // do we need polling?
  self.pending_writes = []; // people to notify when polling completes
  self.poll_running = false; // is polling in progress now?
  self.polling_suspended = false; // is polling temporarily suspended?

  // (each instance of the class needs to get a separate throttling
  // context -- we don't want to coalesce invocations of markDirty on
  // different instances!)
  self._markDirty = _.throttle(self._unthrottled_markDirty, 50 /* ms */);

  // listen for the invalidation messages that will trigger us to poll
  // the database for changes
  var keys = self.cursor.options.key || {collection: cursor.collection_name};
  if (!(keys instanceof Array))
    keys = [keys];
  self.crossbar_listeners = _.map(keys, function (key) {
    return Meteor._InvalidationCrossbar.listen(key,function (notification,
                                                             complete) {
      // When someone does a transaction that might affect us,
      // schedule a poll of the database. If that transaction happens
      // inside of a write fence, block the fence until we've polled
      // and notified observers.
      var fence = Meteor._CurrentWriteFence.get();
      if (fence)
        self.pending_writes.push(fence.beginWrite());
      self._markDirty();
      complete();
    });
  });

  // user callbacks
  self.added = options.added;
  self.changed = options.changed;
  self.moved = options.moved;
  self.removed = options.removed;

  // run the first _poll() cycle synchronously.
  self.poll_running = true;
  self._doPoll();
  self.poll_running = false;

  // every once and a while, poll even if we don't think we're dirty,
  // for eventual consistency with database writes from outside the
  // Meteor universe
  self.refreshTimer = Meteor.setInterval(_.bind(self._markDirty, this),
                                         10 * 1000 /* 10 seconds */);
};

_Mongo.LiveResultsSet.prototype._unthrottled_markDirty = function () {
  var self = this;

  self.dirty = true;
  if (self.polling_suspended)
    return; // don't poll when told not to
  if (self.poll_running)
    return; // only one instance can run at once. just tell it to re-cycle.
  self.poll_running = true;

  Fiber(function () {
    self.dirty = false;
    var writes_for_cycle = self.pending_writes;
    self.pending_writes = [];
    self._doPoll(); // could yield, and set self.dirty
    _.each(writes_for_cycle, function (w) {w.committed();});

    self.poll_running = false;
    if (self.dirty || self.pending_writes.length)
      // rerun ourselves, but through _.throttle
      self._markDirty();
  }).run();
};

// interface for tests to control when polling happens
_Mongo.LiveResultsSet.prototype._suspendPolling = function() {
  this.polling_suspended = true;
};
_Mongo.LiveResultsSet.prototype._resumePolling = function() {
  this.polling_suspended = false;
  this._unthrottled_markDirty(); // poll NOW, don't wait
};


_Mongo.LiveResultsSet.prototype._doPoll = function () {
  var self = this;

  // Get the new query results
  self.cursor.rewind();
  var new_results = self.cursor.fetch();
  var old_results = self.results;

  LocalCollection._diffQuery(old_results, new_results, self, true, self.ctor);
  self.results = new_results;

};

_Mongo.LiveResultsSet.prototype.stop = function () {
  var self = this;
  _.each(self.crossbar_listeners, function (l) { l.stop(); });
  Meteor.clearInterval(self.refreshTimer);
};

_.extend(Meteor, {
  _Mongo: _Mongo
});<|MERGE_RESOLUTION|>--- conflicted
+++ resolved
@@ -13,7 +13,7 @@
 // js2-mode AST blows up when parsing 'future.return()', so alias.
 Future.prototype.ret = Future.prototype.return;
 
-_Mongo = function (url) {
+_Mongo = function (url, ctor) {
   var self = this;
 
   self.collection_queue = [];
@@ -217,7 +217,7 @@
 
 // We'll actually design an index API later. For now, we just pass through to
 // Mongo's, but make it synchronous.
-_Mongo.prototype._ensureIndex = function (collectionName, index, options) {
+_Mongo.prototype._ensureIndex = function (collectionName, ctor, index, options) {
   var self = this;
   options = _.extend({safe: true}, options);
 
@@ -297,7 +297,7 @@
     if (!doc || !doc._id) return null;
     if (self.visited_ids[doc._id]) continue;
     self.visited_ids[doc._id] = true;
-    return doc;
+    return self.ctor ? new self.ctor(doc) : doc;
   }
 };
 
@@ -310,20 +310,8 @@
   // "each" will call its callback outside of a fiber which makes it much more
   // complex to make this function synchronous.
   while (true) {
-<<<<<<< HEAD
-    var doc = wrappedNextObject().wait();
-    if (!doc || !doc._id)
-      return;
-    // Have we already seen this doc (Mongo cursors can return duplicates)?
-    if (self.visited_ids[doc._id])
-      continue;
-    self.visited_ids[doc._id] = true;
-    if (self.ctor)
-      doc = new self.ctor(doc);
-=======
     var doc = self._nextObject();
     if (!doc) return;
->>>>>>> f63daf37
     callback(doc);
   }
 };
@@ -351,27 +339,7 @@
 
 _Mongo.Cursor.prototype.fetch = function () {
   var self = this;
-<<<<<<< HEAD
-  var future = new Future;
-
-  self.cursor.toArray(function (err, res) {
-    future.ret([err, res]);
-  });
-
-  var result = future.wait();
-  if (result[0])
-    throw result[0];
-  // dedup
-  var docs = _.uniq(result[1], false, function(doc) {
-    return doc._id; });
-  
-  if (self.ctor)
-    docs = _.map(docs, function(doc) { return new self.ctor(doc); });
-  
-  return docs;
-=======
   return self.map(_.identity);
->>>>>>> f63daf37
 };
 
 _Mongo.Cursor.prototype.count = function () {
