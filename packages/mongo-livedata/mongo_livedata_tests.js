// This is a magic collection that fails its writes on the server when
// the selector (or inserted document) contains fail: true.

// XXX namespacing
Meteor._FailureTestCollection =
  new Meteor.Collection("___meteor_failure_test_collection");

testAsyncMulti("mongo-livedata - database failure reporting", [
  function (test, expect) {
    var ftc = Meteor._FailureTestCollection;

    var exception = function (err, res) {
      test.instanceOf(err, Error);
    };

    _.each(["insert", "remove", "update"], function (op) {
      if (Meteor.is_server) {
        test.throws(function () {
          ftc[op]({fail: true});
        });

        ftc[op]({fail: true}, expect(exception));
      }

      if (Meteor.is_client) {
        ftc[op]({fail: true}, expect(exception));

        // This would log to console in normal operation.
        Meteor._suppress_log(1);
        ftc[op]({fail: true});
      }
    });
  }
]);


Tinytest.addAsync("mongo-livedata - basics", function (test, onComplete) {
  var run = test.runId();
  var coll, coll2;
  if (Meteor.is_client) {
    coll = new Meteor.Collection(null); // local, unmanaged
    coll2 = new Meteor.Collection(null); // local, unmanaged
  } else {
    coll = new Meteor.Collection("livedata_test_collection_"+run);
    coll2 = new Meteor.Collection("livedata_test_collection_2_"+run);
  }

  var log = '';
  var obs = coll.find({run: run}, {sort: ["x"]}).observe({
    added: function (doc, before_index) {
      log += 'a(' + doc.x + ',' + before_index + ')';
    },
    changed: function (new_doc, at_index, old_doc) {
      log += 'c(' + new_doc.x + ',' + at_index + ',' + old_doc.x + ')';
    },
    moved: function (doc, old_index, new_index) {
      log += 'm(' + doc.x + ',' + old_index + ',' + new_index + ')';
    },
    removed: function (doc, at_index) {
      log += 'r(' + doc.x + ',' + at_index + ')';
    }
  });

  var captureObserve = function (f) {
    if (Meteor.is_client) {
      f();
    } else {
      var fence = new Meteor._WriteFence;
      Meteor._CurrentWriteFence.withValue(fence, f);
      fence.armAndWait();
    }

    var ret = log;
    log = '';
    return ret;
  };

  var expectObserve = function (expected, f) {
    if (!(expected instanceof Array))
      expected = [expected];

    test.include(expected, captureObserve(f));
  };

  test.equal(coll.find({run: run}).count(), 0);
  test.equal(coll.findOne("abc"), undefined);
  test.equal(coll.findOne({run: run}), undefined);

  expectObserve('a(1,0)', function () {
    var id = coll.insert({run: run, x: 1});
    test.equal(id.length, 36);
    test.equal(coll.find({run: run}).count(), 1);
    test.equal(coll.findOne(id).x, 1);
    test.equal(coll.findOne({run: run}).x, 1);
  });

  expectObserve('a(4,1)', function () {
    var id2 = coll.insert({run: run, x: 4});
    test.equal(coll.find({run: run}).count(), 2);
    test.equal(coll.find({_id: id2}).count(), 1);
    test.equal(coll.findOne(id2).x, 4);
  });

  test.equal(coll.findOne({run: run}, {sort: ["x"], skip: 0}).x, 1);
  test.equal(coll.findOne({run: run}, {sort: ["x"], skip: 1}).x, 4);
  test.equal(coll.findOne({run: run}, {sort: {x: -1}, skip: 0}).x, 4);
  test.equal(coll.findOne({run: run}, {sort: {x: -1}, skip: 1}).x, 1);

  var cur = coll.find({run: run}, {sort: ["x"]});
  var total = 0;
  cur.forEach(function (doc) {
    total *= 10;
    total += doc.x;
    // verify the meteor environment is set up here
    coll2.insert({total:total});
  })
  test.equal(total, 14);

  cur.rewind();
  test.equal(cur.map(function (doc) {
    return doc.x * 2;
  }), [2, 8]);

  test.equal(_.pluck(coll.find({run: run}, {sort: {x: -1}}).fetch(), "x"),
             [4, 1]);

  expectObserve('c(3,0,1)c(6,1,4)', function () {
    coll.update({run: run}, {$inc: {x: 2}}, {multi: true});
    test.equal(_.pluck(coll.find({run: run}, {sort: {x: -1}}).fetch(), "x"),
               [6, 3]);
  });

  expectObserve(['c(13,0,3)m(13,0,1)', 'm(6,1,0)c(13,1,3)',
                 'c(13,0,3)m(6,1,0)', 'm(3,0,1)c(13,1,3)'], function () {
    coll.update({run: run, x: 3}, {$inc: {x: 10}}, {multi: true});
    test.equal(_.pluck(coll.find({run: run}, {sort: {x: -1}}).fetch(), "x"),
               [13, 6]);
  });

  expectObserve('r(13,1)', function () {
    coll.remove({run: run, x: {$gt: 10}});
    test.equal(coll.find({run: run}).count(), 1);
  });

  expectObserve('r(6,0)', function () {
    coll.remove({run: run});
    test.equal(coll.find({run: run}).count(), 0);
  });

  obs.stop();
  onComplete();
});

Tinytest.addAsync("mongo-livedata - fuzz test", function(test, onComplete) {

  var run = test.runId();
  var coll;
  if (Meteor.is_client) {
    coll = new Meteor.Collection(null); // local, unmanaged
  } else {
    coll = new Meteor.Collection("livedata_test_collection_"+run);
  }

  // fuzz test of observe(), especially the server-side diffing
  var actual = [];
  var correct = [];
  var counters = {add: 0, change: 0, move: 0, remove: 0};

  var obs = coll.find({run: run}, {sort: ["x"]}).observe({
    added: function (doc, before_index) {
      counters.add++;
      actual.splice(before_index, 0, doc.x);
    },
    changed: function (new_doc, at_index, old_doc) {
      counters.change++;
      test.equal(actual[at_index], old_doc.x);
      actual[at_index] = new_doc.x;
    },
    moved: function (doc, old_index, new_index) {
      counters.move++;
      test.equal(actual[old_index], doc.x);
      actual.splice(old_index, 1);
      actual.splice(new_index, 0, doc.x);
    },
    removed: function (doc, at_index) {
      counters.remove++;
      test.equal(actual[at_index], doc.x);
      actual.splice(at_index, 1);
    }
  });

  var step = 0;

  // Use non-deterministic randomness so we can have a shorter fuzz
  // test (fewer iterations).  For deterministic (fully seeded)
  // randomness, remove the call to Math.random().
  var seededRandom = new SeededRandom("foobard" + Math.random());
  // Random integer in [0,n)
  var rnd = function (n) {
    return seededRandom.nextIntBetween(0, n-1);
  };

  var finishObserve = function (f) {
    if (Meteor.is_client) {
      f();
    } else {
      var fence = new Meteor._WriteFence;
      Meteor._CurrentWriteFence.withValue(fence, f);
      fence.armAndWait();
    }
  };

  var doStep = function () {
    if (step++ === 5) { // run N random tests
      obs.stop();
      onComplete();
      return;
    }

    var max_counters = _.clone(counters);

    finishObserve(function () {
      if (Meteor.is_server)
        obs._suspendPolling();

      // Do a batch of 1-10 operations
      var batch_count = rnd(10) + 1;
      for (var i = 0; i < batch_count; i++) {
        // 25% add, 25% remove, 25% change in place, 25% change and move
        var op = rnd(4);
        var which = rnd(correct.length);
        if (op === 0 || step < 2 || !correct.length) {
          // Add
          var x = rnd(1000000);
          coll.insert({run: run, x: x});
          correct.push(x);
          max_counters.add++;
        } else if (op === 1 || op === 2) {
          var x = correct[which];
          if (op === 1)
            // Small change, not likely to cause a move
            var val = x + (rnd(2) ? -1 : 1);
          else
            // Large change, likely to cause a move
            var val = rnd(1000000);
          coll.update({run: run, x: x}, {$set: {x: val}});
          correct[which] = val;
          max_counters.change++;
          max_counters.move++;
        } else {
          coll.remove({run: run, x: correct[which]});
          correct.splice(which, 1);
          max_counters.remove++;
        }
      }
      if (Meteor.is_server)
        obs._resumePolling();

    });

    // Did we actually deliver messages that mutated the array in the
    // right way?
    correct.sort(function (a,b) {return a-b;});
    test.equal(actual, correct);

    // Did we limit ourselves to one 'moved' message per change,
    // rather than O(results) moved messages?
    _.each(max_counters, function (v, k) {
      test.isTrue(max_counters[k] >= counters[k], k);
    });

    Tinytest.defer(doStep);
  };

  doStep();

});

<<<<<<< HEAD
Tinytest.addAsync("mongo-livedata - models", function (test, onComplete) {
  var Model = function(attrs) {
    this.attrs = attrs;
  };
  Model.prototype.is_model = function() { return true; };
  assert_record = function(record, x) {
    test.instanceOf(record, Model);
    test.equal(record.is_model(), true);
    test.equal(record.attrs.x, x || 1);
  }
  
  var run = test.runId();
  var coll;
  if (Meteor.is_client) {
    coll = new Meteor.Collection(null, null, null, Model); // local, unmanaged
  } else {
    coll = new Meteor.Collection("livedata_test_collection_"+run, null, null, Model);
  }
  
  var log = '';
  var obs = coll.find({run: run}, {sort: ["x"]}).observe({
    added: function (doc, before_index) {
      log += 'a(' + doc.attrs.x + ',' + before_index + ')';
    },
    changed: function (new_doc, at_index, old_doc) {
      log += 'c(' + new_doc.attrs.x + ',' + at_index + ',' + old_doc.attrs.x + ')';
    },
    moved: function (doc, old_index, new_index) {
      log += 'm(' + doc.attrs.x + ',' + old_index + ',' + new_index + ')';
    },
    removed: function (doc, at_index) {
      log += 'r(' + doc.attrs.x + ',' + at_index + ')';
    }
  });

  var captureObserve = function (f) {
=======
Tinytest.addAsync("mongo-livedata - scribbling", function (test, onComplete) {
  var run = test.runId();
  var coll;
  if (Meteor.is_client) {
    coll = new Meteor.Collection(null); // local, unmanaged
  } else {
    coll = new Meteor.Collection("livedata_test_collection_"+run);
  }

  var runInFence = function (f) {
>>>>>>> 8f4045c1
    if (Meteor.is_client) {
      f();
    } else {
      var fence = new Meteor._WriteFence;
      Meteor._CurrentWriteFence.withValue(fence, f);
      fence.armAndWait();
    }
<<<<<<< HEAD

    var ret = log;
    log = '';
    return ret;
  };

  var expectObserve = function (expected, f) {
    if (!(expected instanceof Array))
      expected = [expected];

    test.include(expected, captureObserve(f));
  };

  expectObserve('a(1,0)', function () {
    var id = coll.insert({run: run, x: 1});
    test.equal(id.length, 36);
    test.equal(coll.find({run: run}).count(), 1);
    assert_record(coll.findOne({run: run}));
    // check without arguements
    assert_record(coll.findOne());
    
    assert_record(coll.find({run: run}).fetch().shift());
    
    coll.find({run: run}).forEach(function(doc) {
      assert_record(doc);
    });
    
    // check without arguements
    coll.find().forEach(function(doc) {
      assert_record(doc);
    });
  });
  expectObserve('c(3,0,1)', function () {
    coll.update({run: run}, {$inc: {x: 2}}, {multi: true});
    assert_record(coll.findOne({run: run}), 3);
  });
  
  expectObserve('r(3,0)', function () {
    coll.remove({run: run});
  });
  
  onComplete();
});
  
=======
  };

  var numAddeds = 0;
  var handle = coll.find({run: run}).observe({
    added: function (o) {
      // test that we can scribble on the object we get back from Mongo without
      // breaking anything.  The worst possible scribble is messing with _id.
      delete o._id;
      numAddeds++;
    }
  });
  _.each([123, 456, 789], function (abc) {
    runInFence(function () {
      coll.insert({run: run, abc: abc});
    });
  });
  handle.stop();
  // will be 6 (1+2+3) if we broke diffing!
  test.equal(numAddeds, 3);

  onComplete();
});
>>>>>>> 8f4045c1
<|MERGE_RESOLUTION|>--- conflicted
+++ resolved
@@ -276,7 +276,6 @@
 
 });
 
-<<<<<<< HEAD
 Tinytest.addAsync("mongo-livedata - models", function (test, onComplete) {
   var Model = function(attrs) {
     this.attrs = attrs;
@@ -313,18 +312,6 @@
   });
 
   var captureObserve = function (f) {
-=======
-Tinytest.addAsync("mongo-livedata - scribbling", function (test, onComplete) {
-  var run = test.runId();
-  var coll;
-  if (Meteor.is_client) {
-    coll = new Meteor.Collection(null); // local, unmanaged
-  } else {
-    coll = new Meteor.Collection("livedata_test_collection_"+run);
-  }
-
-  var runInFence = function (f) {
->>>>>>> 8f4045c1
     if (Meteor.is_client) {
       f();
     } else {
@@ -332,8 +319,6 @@
       Meteor._CurrentWriteFence.withValue(fence, f);
       fence.armAndWait();
     }
-<<<<<<< HEAD
-
     var ret = log;
     log = '';
     return ret;
@@ -377,7 +362,23 @@
   onComplete();
 });
   
-=======
+Tinytest.addAsync("mongo-livedata - scribbling", function (test, onComplete) {
+  var run = test.runId();
+  var coll;
+  if (Meteor.is_client) {
+    coll = new Meteor.Collection(null); // local, unmanaged
+  } else {
+    coll = new Meteor.Collection("livedata_test_collection_"+run);
+  }
+
+  var runInFence = function (f) {
+    if (Meteor.is_client) {
+      f();
+    } else {
+      var fence = new Meteor._WriteFence;
+      Meteor._CurrentWriteFence.withValue(fence, f);
+      fence.armAndWait();
+    }
   };
 
   var numAddeds = 0;
@@ -399,5 +400,4 @@
   test.equal(numAddeds, 3);
 
   onComplete();
-});
->>>>>>> 8f4045c1
+});