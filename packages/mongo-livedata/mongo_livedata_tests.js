// This is a magic collection that fails its writes on the server when
// the selector (or inserted document) contains fail: true.

// XXX namespacing
Meteor._FailureTestCollection =
  new Meteor.Collection("___meteor_failure_test_collection");

testAsyncMulti("mongo-livedata - database error reporting", [
  function (test, expect) {
    var ftc = Meteor._FailureTestCollection;

    var exception = function (err, res) {
      test.instanceOf(err, Error);
    };

    _.each(["insert", "remove", "update"], function (op) {
      if (Meteor.isServer) {
        test.throws(function () {
          ftc[op]({fail: true});
        });

        ftc[op]({fail: true}, expect(exception));
      }

      if (Meteor.isClient) {
        ftc[op]({fail: true}, expect(exception));

        // This would log to console in normal operation.
        Meteor._suppress_log(1);
        ftc[op]({fail: true});
      }
    });
  }
]);


Tinytest.addAsync("mongo-livedata - basics", function (test, onComplete) {
  var run = test.runId();
  var coll, coll2;
  if (Meteor.isClient) {
    coll = new Meteor.Collection(null); // local, unmanaged
    coll2 = new Meteor.Collection(null); // local, unmanaged
  } else {
    coll = new Meteor.Collection("livedata_test_collection_"+run);
    coll2 = new Meteor.Collection("livedata_test_collection_2_"+run);
  }

  var log = '';
  var obs = coll.find({run: run}, {sort: ["x"]}).observe({
    added: function (doc, before_index) {
      log += 'a(' + doc.x + ',' + before_index + ')';
    },
    changed: function (new_doc, at_index, old_doc) {
      log += 'c(' + new_doc.x + ',' + at_index + ',' + old_doc.x + ')';
    },
    moved: function (doc, old_index, new_index) {
      log += 'm(' + doc.x + ',' + old_index + ',' + new_index + ')';
    },
    removed: function (doc, at_index) {
      log += 'r(' + doc.x + ',' + at_index + ')';
    }
  });

  var captureObserve = function (f) {
    if (Meteor.isClient) {
      f();
    } else {
      var fence = new Meteor._WriteFence;
      Meteor._CurrentWriteFence.withValue(fence, f);
      fence.armAndWait();
    }

    var ret = log;
    log = '';
    return ret;
  };

  var expectObserve = function (expected, f) {
    if (!(expected instanceof Array))
      expected = [expected];

    test.include(expected, captureObserve(f));
  };

  test.equal(coll.find({run: run}).count(), 0);
  test.equal(coll.findOne("abc"), undefined);
  test.equal(coll.findOne({run: run}), undefined);

  expectObserve('a(1,0)', function () {
    var id = coll.insert({run: run, x: 1});
    test.equal(id.length, 36);
    test.equal(coll.find({run: run}).count(), 1);
    test.equal(coll.findOne(id).x, 1);
    test.equal(coll.findOne({run: run}).x, 1);
  });

  expectObserve('a(4,1)', function () {
    var id2 = coll.insert({run: run, x: 4});
    test.equal(coll.find({run: run}).count(), 2);
    test.equal(coll.find({_id: id2}).count(), 1);
    test.equal(coll.findOne(id2).x, 4);
  });

  test.equal(coll.findOne({run: run}, {sort: ["x"], skip: 0}).x, 1);
  test.equal(coll.findOne({run: run}, {sort: ["x"], skip: 1}).x, 4);
  test.equal(coll.findOne({run: run}, {sort: {x: -1}, skip: 0}).x, 4);
  test.equal(coll.findOne({run: run}, {sort: {x: -1}, skip: 1}).x, 1);

  // sleep function from fibers docs.
  var sleep = function(ms) {
    var fiber = Fiber.current;
    setTimeout(function() {
      fiber.run();
    }, ms);
    Fiber.yield();
  };

  var cur = coll.find({run: run}, {sort: ["x"]});
  var total = 0;
  cur.forEach(function (doc) {
    total *= 10;
    if (Meteor.isServer) {
      // Verify that the callbacks from forEach run sequentially and that
      // forEach waits for them to complete (issue# 321). If they do not run
      // sequentially, then the second callback could execute during the first
      // callback's sleep sleep and the *= 10 will occur before the += 1, then
      // total (at test.equal time) will be 5. If forEach does not wait for the
      // callbacks to complete, then total (at test.equal time) will be 0.
      sleep(5);
    }
    total += doc.x;
    // verify the meteor environment is set up here
    coll2.insert({total:total});
  });
  test.equal(total, 14);

  cur.rewind();
  test.equal(cur.map(function (doc) {
    return doc.x * 2;
  }), [2, 8]);

  test.equal(_.pluck(coll.find({run: run}, {sort: {x: -1}}).fetch(), "x"),
             [4, 1]);

  expectObserve('c(3,0,1)c(6,1,4)', function () {
    coll.update({run: run}, {$inc: {x: 2}}, {multi: true});
    test.equal(_.pluck(coll.find({run: run}, {sort: {x: -1}}).fetch(), "x"),
               [6, 3]);
  });

  expectObserve(['c(13,0,3)m(13,0,1)', 'm(6,1,0)c(13,1,3)',
                 'c(13,0,3)m(6,1,0)', 'm(3,0,1)c(13,1,3)'], function () {
    coll.update({run: run, x: 3}, {$inc: {x: 10}}, {multi: true});
    test.equal(_.pluck(coll.find({run: run}, {sort: {x: -1}}).fetch(), "x"),
               [13, 6]);
  });

  expectObserve('r(13,1)', function () {
    coll.remove({run: run, x: {$gt: 10}});
    test.equal(coll.find({run: run}).count(), 1);
  });

  expectObserve('r(6,0)', function () {
    coll.remove({run: run});
    test.equal(coll.find({run: run}).count(), 0);
  });

  obs.stop();
  onComplete();
});

Tinytest.addAsync("mongo-livedata - fuzz test", function(test, onComplete) {

  var run = test.runId();
  var coll;
  if (Meteor.isClient) {
    coll = new Meteor.Collection(null); // local, unmanaged
  } else {
    coll = new Meteor.Collection("livedata_test_collection_"+run);
  }

  // fuzz test of observe(), especially the server-side diffing
  var actual = [];
  var correct = [];
  var counters = {add: 0, change: 0, move: 0, remove: 0};

  var obs = coll.find({run: run}, {sort: ["x"]}).observe({
    added: function (doc, before_index) {
      counters.add++;
      actual.splice(before_index, 0, doc.x);
    },
    changed: function (new_doc, at_index, old_doc) {
      counters.change++;
      test.equal(actual[at_index], old_doc.x);
      actual[at_index] = new_doc.x;
    },
    moved: function (doc, old_index, new_index) {
      counters.move++;
      test.equal(actual[old_index], doc.x);
      actual.splice(old_index, 1);
      actual.splice(new_index, 0, doc.x);
    },
    removed: function (doc, at_index) {
      counters.remove++;
      test.equal(actual[at_index], doc.x);
      actual.splice(at_index, 1);
    }
  });

  var step = 0;

  // Use non-deterministic randomness so we can have a shorter fuzz
  // test (fewer iterations).  For deterministic (fully seeded)
  // randomness, remove the call to Math.random().
  var seededRandom = new SeededRandom("foobard" + Math.random());
  // Random integer in [0,n)
  var rnd = function (n) {
    return seededRandom.nextIntBetween(0, n-1);
  };

  var finishObserve = function (f) {
    if (Meteor.isClient) {
      f();
    } else {
      var fence = new Meteor._WriteFence;
      Meteor._CurrentWriteFence.withValue(fence, f);
      fence.armAndWait();
    }
  };

  var doStep = function () {
    if (step++ === 5) { // run N random tests
      obs.stop();
      onComplete();
      return;
    }

    var max_counters = _.clone(counters);

    finishObserve(function () {
      // XXX What if there are multiple observe handles on the LiveResultsSet?
      //     There shouldn't be because the collection has a name unique to this
      //     run.
      if (Meteor.isServer)
        obs._liveResultsSet._suspendPolling();

      // Do a batch of 1-10 operations
      var batch_count = rnd(10) + 1;
      for (var i = 0; i < batch_count; i++) {
        // 25% add, 25% remove, 25% change in place, 25% change and move
        var op = rnd(4);
        var which = rnd(correct.length);
        if (op === 0 || step < 2 || !correct.length) {
          // Add
          var x = rnd(1000000);
          coll.insert({run: run, x: x});
          correct.push(x);
          max_counters.add++;
        } else if (op === 1 || op === 2) {
          var x = correct[which];
          if (op === 1)
            // Small change, not likely to cause a move
            var val = x + (rnd(2) ? -1 : 1);
          else
            // Large change, likely to cause a move
            var val = rnd(1000000);
          coll.update({run: run, x: x}, {$set: {x: val}});
          correct[which] = val;
          max_counters.change++;
          max_counters.move++;
        } else {
          coll.remove({run: run, x: correct[which]});
          correct.splice(which, 1);
          max_counters.remove++;
        }
      }
      if (Meteor.isServer)
        obs._liveResultsSet._resumePolling();

    });

    // Did we actually deliver messages that mutated the array in the
    // right way?
    correct.sort(function (a,b) {return a-b;});
    test.equal(actual, correct);

    // Did we limit ourselves to one 'moved' message per change,
    // rather than O(results) moved messages?
    _.each(max_counters, function (v, k) {
      test.isTrue(max_counters[k] >= counters[k], k);
    });

    Meteor.defer(doStep);
  };

  doStep();

});

<<<<<<< HEAD
Tinytest.addAsync("mongo-livedata - models", function (test, onComplete) {
  var Model = function(attrs) {
    this.attrs = attrs;
  };
  Model.prototype.is_model = function() { return true; };
  assert_record = function(record, x) {
    test.instanceOf(record, Model);
    test.equal(record.is_model(), true);
    test.equal(record.attrs.x, x || 1);
  }
  
  var run = test.runId();
  var coll;
  if (Meteor.is_client) {
    coll = new Meteor.Collection(null, {ctor: Model}); // local, unmanaged
  } else {
    coll = new Meteor.Collection("livedata_test_collection_"+run, {ctor: Model});
  }
  
  var log = '';
  var obs = coll.find({run: run}, {sort: ["x"]}).observe({
    added: function (doc, before_index) {
      log += 'a(' + doc.attrs.x + ',' + before_index + ')';
    },
    changed: function (new_doc, at_index, old_doc) {
      log += 'c(' + new_doc.attrs.x + ',' + at_index + ',' + old_doc.attrs.x + ')';
    },
    moved: function (doc, old_index, new_index) {
      log += 'm(' + doc.attrs.x + ',' + old_index + ',' + new_index + ')';
    },
    removed: function (doc, at_index) {
      log += 'r(' + doc.attrs.x + ',' + at_index + ')';
    }
  });

  var captureObserve = function (f) {
    if (Meteor.is_client) {
      f();
    } else {
      var fence = new Meteor._WriteFence;
      Meteor._CurrentWriteFence.withValue(fence, f);
      fence.armAndWait();
    }
    var ret = log;
    log = '';
    return ret;
  };

  var expectObserve = function (expected, f) {
    if (!(expected instanceof Array))
      expected = [expected];

    test.include(expected, captureObserve(f));
  };

  expectObserve('a(1,0)', function () {
    var id = coll.insert({run: run, x: 1});
    test.equal(id.length, 36);
    test.equal(coll.find({run: run}).count(), 1);
    assert_record(coll.findOne({run: run}));
    // check without arguements
    assert_record(coll.findOne());
    
    assert_record(coll.find({run: run}).fetch().shift());
    
    coll.find({run: run}).forEach(function(doc) {
      assert_record(doc);
    });
    
    // check without arguements
    coll.find().forEach(function(doc) {
      assert_record(doc);
    });
  });
  expectObserve('c(3,0,1)', function () {
    coll.update({run: run}, {$inc: {x: 2}}, {multi: true});
    assert_record(coll.findOne({run: run}), 3);
  });
  
  expectObserve('r(3,0)', function () {
    coll.remove({run: run});
  });
  
  onComplete();
});
  
=======
var runInFence = function (f) {
  if (Meteor.isClient) {
    f();
  } else {
    var fence = new Meteor._WriteFence;
    Meteor._CurrentWriteFence.withValue(fence, f);
    fence.armAndWait();
  }
};

>>>>>>> 067113a3
Tinytest.addAsync("mongo-livedata - scribbling", function (test, onComplete) {
  var run = test.runId();
  var coll;
  if (Meteor.isClient) {
    coll = new Meteor.Collection(null); // local, unmanaged
  } else {
    coll = new Meteor.Collection("livedata_test_collection_"+run);
  }

  var numAddeds = 0;
  var handle = coll.find({run: run}).observe({
    added: function (o) {
      // test that we can scribble on the object we get back from Mongo without
      // breaking anything.  The worst possible scribble is messing with _id.
      delete o._id;
      numAddeds++;
    }
  });
  _.each([123, 456, 789], function (abc) {
    runInFence(function () {
      coll.insert({run: run, abc: abc});
    });
  });
  handle.stop();
  // will be 6 (1+2+3) if we broke diffing!
  test.equal(numAddeds, 3);

  onComplete();
});

Tinytest.addAsync("mongo-livedata - stop handle in callback", function (test, onComplete) {
  var run = test.runId();
  var coll;
  if (Meteor.isClient) {
    coll = new Meteor.Collection(null); // local, unmanaged
  } else {
    coll = new Meteor.Collection("stopHandleInCallback-"+run);
  }

  var output = [];

  var handle = coll.find()._observeUnordered({
    added: function (doc) {
      output.push({added: doc._id});
    },
    changed: function (newDoc) {
      output.push('changed');
      handle.stop();
    }
  });

  test.equal(output, []);

  // Insert a document. Observe that the added callback is called.
  var docId;
  runInFence(function () {
    docId = coll.insert({foo: 42});
  });
  test.length(output, 1);
  test.equal(output.shift(), {added: docId});

  // Update it. Observe that the changed callback is called. This should also
  // stop the observation.
  runInFence(function() {
    coll.update(docId, {$set: {bar: 10}});
  });
  test.length(output, 1);
  test.equal(output.shift(), 'changed');

  // Update again. This shouldn't call the callback because we stopped the
  // observation.
  runInFence(function() {
    coll.update(docId, {$set: {baz: 40}});
  });
  test.length(output, 0);

  test.equal(coll.find().count(), 1);
  test.equal(coll.findOne(docId),
             {_id: docId, foo: 42, bar: 10, baz: 40});

  onComplete();
});

// This behavior isn't great, but it beats deadlock.
if (Meteor.isServer) {
  Tinytest.addAsync("mongo-livedata - recursive observe throws", function (test, onComplete) {
    var run = test.runId();
    var coll = new Meteor.Collection("observeInCallback-"+run);

    var callbackCalled = false;
    var handle = coll.find()._observeUnordered({
      added: function (newDoc) {
        callbackCalled = true;
        test.throws(function () {
          coll.find()._observeUnordered({});
        });
      }
    });
    test.isFalse(callbackCalled);
    // Insert a document. Observe that the added callback is called.
    runInFence(function () {
      coll.insert({foo: 42});
    });
    test.isTrue(callbackCalled);

    handle.stop();

    onComplete();
  });

  Tinytest.addAsync("mongo-livedata - cursor dedup", function (test, onComplete) {
    var run = test.runId();
    var coll = new Meteor.Collection("cursorDedup-"+run);

    var observer = function () {
      var output = [];
      var handle = coll.find({foo: 22}).observe({
        added: function (doc) {
          output.push({added: doc._id});
        },
        changed: function (newDoc) {
          output.push({changed: newDoc._id});
        }
      });
      return {output: output, handle: handle};
    };

    // Insert a doc and start observing.
    var docId1 = coll.insert({foo: 22});
    var o1 = observer();
    // Initial add.
    test.length(o1.output, 1);
    test.equal(o1.output.shift(), {added: docId1});

    // Insert another doc (blocking until observes have fired).
    var docId2;
    runInFence(function () {
      docId2 = coll.insert({foo: 22, bar: 5});
    });
    // Observed add.
    test.length(o1.output, 1);
    test.equal(o1.output.shift(), {added: docId2});

    // Second identical observe.
    var o2 = observer();
    // Initial adds.
    test.length(o2.output, 2);
    test.include([docId1, docId2], o2.output[0].added);
    test.include([docId1, docId2], o2.output[1].added);
    test.notEqual(o2.output[0].added, o2.output[1].added);
    o2.output.length = 0;
    // Original observe not affected.
    test.length(o1.output, 0);

    // White-box test: both observes should have the same underlying
    // LiveResultsSet.
    var liveResultsSet = o1.handle._liveResultsSet;
    test.isTrue(liveResultsSet);
    test.isTrue(liveResultsSet === o2.handle._liveResultsSet);

    // Update. Both observes fire.
    runInFence(function () {
      coll.update(docId1, {$set: {x: 'y'}});
    });
    test.length(o1.output, 1);
    test.length(o2.output, 1);
    test.equal(o1.output.shift(), {changed: docId1});
    test.equal(o2.output.shift(), {changed: docId1});

    // Stop first handle. Second handle still around.
    o1.handle.stop();
    test.length(o1.output, 0);
    test.length(o2.output, 0);

    // Another update. Just the second handle should fire.
    runInFence(function () {
      coll.update(docId2, {$set: {z: 'y'}});
    });
    test.length(o1.output, 0);
    test.length(o2.output, 1);
    test.equal(o2.output.shift(), {changed: docId2});

    // Stop second handle. Nothing should happen, but the liveResultsSet should
    // be stopped.
    o2.handle.stop();
    test.length(o1.output, 0);
    test.length(o2.output, 0);
    // White-box: liveResultsSet has nulled its _observeHandles so you can't
    // accidentally join to it.
    test.isNull(liveResultsSet._observeHandles);

    // Start yet another handle on the same query.
    var o3 = observer();
    // Initial adds.
    test.length(o3.output, 2);
    test.include([docId1, docId2], o3.output[0].added);
    test.include([docId1, docId2], o3.output[1].added);
    test.notEqual(o3.output[0].added, o3.output[1].added);
    // Old observers not called.
    test.length(o1.output, 0);
    test.length(o2.output, 0);
    // White-box: Different LiveResultsSet.
    test.isTrue(liveResultsSet !== o3.handle._liveResultsSet);
    o3.handle.stop();
    onComplete();
  });
}<|MERGE_RESOLUTION|>--- conflicted
+++ resolved
@@ -297,7 +297,6 @@
 
 });
 
-<<<<<<< HEAD
 Tinytest.addAsync("mongo-livedata - models", function (test, onComplete) {
   var Model = function(attrs) {
     this.attrs = attrs;
@@ -384,7 +383,6 @@
   onComplete();
 });
   
-=======
 var runInFence = function (f) {
   if (Meteor.isClient) {
     f();
@@ -395,7 +393,6 @@
   }
 };
 
->>>>>>> 067113a3
 Tinytest.addAsync("mongo-livedata - scribbling", function (test, onComplete) {
   var run = test.runId();
   var coll;
