if (!Accounts._loginButtons)
  Accounts._loginButtons = {};

// for convenience
var loginButtonsSession = Accounts._loginButtonsSession;

Handlebars.registerHelper(
  "loginButtons",
  function (options) {
    if (options.hash.align === "right")
      return new Handlebars.SafeString(Template._loginButtons({align: "right"}));
    else
      return new Handlebars.SafeString(Template._loginButtons({align: "left"}));
  });

// shared between dropdown and single mode
Template._loginButtons.events({
  'click #login-buttons-logout': function() {
    Meteor.logout(function () {
      loginButtonsSession.closeDropdown();
    });
  }
});

Template._loginButtons.preserve({
  'input[id]': Spark._labelFromIdOrName
});

//
// loginButtonLoggedOut template
//

Template._loginButtonsLoggedOut.dropdown = function () {
  return Accounts._loginButtons.dropdown();
};

Template._loginButtonsLoggedOut.services = function () {
  return Accounts._loginButtons.getLoginServices();
};

Template._loginButtonsLoggedOut.singleService = function () {
  var services = Accounts._loginButtons.getLoginServices();
  if (services.length !== 1)
    throw new Error(
      "Shouldn't be rendering this template with more than one configured service");
  return services[0];
};

Template._loginButtonsLoggedOut.configurationLoaded = function () {
  return Accounts.loginServicesConfigured();
};


//
// loginButtonsLoggedIn template
//

// decide whether we should show a dropdown rather than a row of
// buttons
Template._loginButtonsLoggedIn.dropdown = function () {
  return Accounts._loginButtons.dropdown();
};



//
// loginButtonsLoggedInSingleLogoutButton template
//

Template._loginButtonsLoggedInSingleLogoutButton.displayName = function () {
  return Accounts._loginButtons.displayName();
};



//
// loginButtonsMessage template
//

Template._loginButtonsMessages.errorMessage = function () {
  return loginButtonsSession.get('errorMessage');
};

Template._loginButtonsMessages.infoMessage = function () {
  return loginButtonsSession.get('infoMessage');
};


//
// loginButtonsLoggingInPadding template
//

Template._loginButtonsLoggingInPadding.dropdown = function () {
  return Accounts._loginButtons.dropdown();
};


//
// helpers
//

Accounts._loginButtons.displayName = function () {
  var user = Meteor.user();
  if (!user)
    return '';

  if (user.profile && user.profile.name)
    return user.profile.name;
  if (user.username)
    return user.username;
  if (user.emails && user.emails[0] && user.emails[0].address)
    return user.emails[0].address;

  return '';
};

// returns an array of the login services used by this app. each
// element of the array is an object (eg {name: 'facebook'}), since
// that makes it useful in combination with handlebars {{#each}}.
//
// NOTE: It is very important to have this return password last
// because of the way we render the different providers in
// login_buttons_dropdown.html
Accounts._loginButtons.getLoginServices = function () {
  var self = this;
  var services = [];

  // find all methods of the form: `Meteor.loginWithFoo`, where
  // `Foo` corresponds to a login service
  //
  // XXX we should consider having a client-side
  // Accounts.oauth.registerService function which records the
  // active services and encapsulates boilerplate code now found in
  // files such as facebook_client.js. This would have the added
  // benefit of allow us to unify facebook_{client,common,server}.js
  // into one file, which would encourage people to build more login
  // services packages.
  _.each(_.keys(Meteor), function(methodName) {
    var match;
    if ((match = methodName.match(/^loginWith(.*)/))) {
      var serviceName = match[1].toLowerCase();

      // HACKETY HACK. needed to not match
      // Meteor.loginWithToken. See XXX above.
      if (Accounts[serviceName])
        services.push(match[1].toLowerCase());
    }
  });

  // Be equally kind to all login services. This also preserves
  // backwards-compatibility. (But maybe order should be
  // configurable?)
  services.sort();

<<<<<<< HEAD
  // XXX improve these. should this be in accounts-password instead?
  //
  // XXX these will become configurable, and will be validated on
  // the server as well.
  Accounts._loginButtons.validateUsername = function (username) {
    if (username.length >= 3) {
      return true;
    } else {
      loginButtonsSession.errorMessage("Gebruikersnaam moet minimaal 3 karakters lang zijn");
      return false;
    }
  };
  Accounts._loginButtons.validateEmail = function (email) {
    if (Accounts.ui._passwordSignupFields() === "USERNAME_AND_OPTIONAL_EMAIL" && email === '')
      return true;

    if (email.indexOf('@') !== -1) {
      return true;
    } else {
      loginButtonsSession.errorMessage("Onjuist email adres");
      return false;
    }
  };
  Accounts._loginButtons.validatePassword = function (password) {
    if (password.length >= 6) {
      return true;
    } else {
      loginButtonsSession.errorMessage("Wachtwoord moet minimaal 6 karakters lang zijn");
      return false;
    }
  };
=======
  // ensure password is last
  if (_.contains(services, 'password'))
    services = _.without(services, 'password').concat(['password']);
>>>>>>> 1dfc7171

  return _.map(services, function(name) {
    return {name: name};
  });
};

Accounts._loginButtons.hasPasswordService = function () {
  return Accounts.password;
};

Accounts._loginButtons.dropdown = function () {
  return Accounts._loginButtons.hasPasswordService() || Accounts._loginButtons.getLoginServices().length > 1;
};

// XXX improve these. should this be in accounts-password instead?
//
// XXX these will become configurable, and will be validated on
// the server as well.
Accounts._loginButtons.validateUsername = function (username) {
  if (username.length >= 3) {
    return true;
  } else {
    loginButtonsSession.errorMessage("Username must be at least 3 characters long");
    return false;
  }
};
Accounts._loginButtons.validateEmail = function (email) {
  if (Accounts.ui._passwordSignupFields() === "USERNAME_AND_OPTIONAL_EMAIL" && email === '')
    return true;

  if (email.indexOf('@') !== -1) {
    return true;
  } else {
    loginButtonsSession.errorMessage("Invalid email");
    return false;
  }
};
Accounts._loginButtons.validatePassword = function (password) {
  if (password.length >= 6) {
    return true;
  } else {
    loginButtonsSession.errorMessage("Password must be at least 6 characters long");
    return false;
  }
};<|MERGE_RESOLUTION|>--- conflicted
+++ resolved
@@ -152,43 +152,10 @@
   // configurable?)
   services.sort();
 
-<<<<<<< HEAD
-  // XXX improve these. should this be in accounts-password instead?
-  //
-  // XXX these will become configurable, and will be validated on
-  // the server as well.
-  Accounts._loginButtons.validateUsername = function (username) {
-    if (username.length >= 3) {
-      return true;
-    } else {
-      loginButtonsSession.errorMessage("Gebruikersnaam moet minimaal 3 karakters lang zijn");
-      return false;
-    }
-  };
-  Accounts._loginButtons.validateEmail = function (email) {
-    if (Accounts.ui._passwordSignupFields() === "USERNAME_AND_OPTIONAL_EMAIL" && email === '')
-      return true;
-
-    if (email.indexOf('@') !== -1) {
-      return true;
-    } else {
-      loginButtonsSession.errorMessage("Onjuist email adres");
-      return false;
-    }
-  };
-  Accounts._loginButtons.validatePassword = function (password) {
-    if (password.length >= 6) {
-      return true;
-    } else {
-      loginButtonsSession.errorMessage("Wachtwoord moet minimaal 6 karakters lang zijn");
-      return false;
-    }
-  };
-=======
+
   // ensure password is last
   if (_.contains(services, 'password'))
     services = _.without(services, 'password').concat(['password']);
->>>>>>> 1dfc7171
 
   return _.map(services, function(name) {
     return {name: name};
