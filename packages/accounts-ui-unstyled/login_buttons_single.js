--- conflicted
+++ resolved
@@ -1,23 +1,6 @@
 // for convenience
 var loginButtonsSession = Accounts._loginButtonsSession;
 
-<<<<<<< HEAD
-  Template._loginButtonsLoggedOutSingleLoginButton.events({
-    'click .login-button': function () {
-      var serviceName = this.name;
-      loginButtonsSession.resetMessages();
-      var callback = function (err) {
-        if (!err) {
-          loginButtonsSession.closeDropdown();
-        } else if (err instanceof Accounts.LoginCancelledError) {
-          // do nothing
-        } else if (err instanceof Accounts.ConfigError) {
-          loginButtonsSession.configureService(serviceName);
-        } else {
-          loginButtonsSession.errorMessage(err.reason || "Onbekende fout");
-        }
-      };
-=======
 Template._loginButtonsLoggedOutSingleLoginButton.events({
   'click .login-button': function () {
     var serviceName = this.name;
@@ -30,10 +13,9 @@
       } else if (err instanceof Accounts.ConfigError) {
         loginButtonsSession.configureService(serviceName);
       } else {
-        loginButtonsSession.errorMessage(err.reason || "Unknown error");
+        loginButtonsSession.errorMessage(err.reason || "Onbekende fout");
       }
     };
->>>>>>> 1dfc7171
 
     var loginWithService = Meteor["loginWith" + capitalize(serviceName)];
 
