Package.describe({
  summary: "Generates the boilerplate html from program's manifest",
<<<<<<< HEAD
  version: '1.4.1-beta162.7'
=======
  version: '1.5.0'
>>>>>>> 312763ea
});

Npm.depends({
  "combined-stream2": "1.1.2"
});

Package.onUse(api => {
  api.use('ecmascript');
  api.use('underscore', 'server');
  api.mainModule('generator.js', 'server');
  api.export('Boilerplate', 'server');
});<|MERGE_RESOLUTION|>--- conflicted
+++ resolved
@@ -1,10 +1,6 @@
 Package.describe({
   summary: "Generates the boilerplate html from program's manifest",
-<<<<<<< HEAD
-  version: '1.4.1-beta162.7'
-=======
-  version: '1.5.0'
->>>>>>> 312763ea
+  version: '1.5.0-beta162.7'
 });
 
 Npm.depends({
