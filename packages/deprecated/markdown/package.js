--- conflicted
+++ resolved
@@ -2,11 +2,7 @@
 
 Package.describe({
   summary: "Markdown-to-HTML processor",
-<<<<<<< HEAD
-  version: "1.0.14",
-=======
   version: "2.0.0-beta230.0",
->>>>>>> d6a347bc
   deprecated: true
 });
 
