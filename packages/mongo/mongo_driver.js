--- conflicted
+++ resolved
@@ -251,22 +251,11 @@
   var self = this;
 
   if (! self.db)
-<<<<<<< HEAD
     throw Error("createCappedCollectionAsync called before Connection created?");
+
 
   await self.db.createCollection(collectionName,
     { capped: true, size: byteSize, max: maxDocuments });
-=======
-    throw Error("_createCappedCollection called before Connection created?");
-
-
-  var future = new Future();
-  self.db.createCollection(
-    collectionName,
-    { capped: true, size: byteSize, max: maxDocuments },
-    future.resolver());
-  future.wait();
->>>>>>> 67750a17
 };
 
 // This should be called synchronously with a write, to create a
@@ -427,12 +416,6 @@
       dropCollection: true,
     });
   };
-<<<<<<< HEAD
-=======
-
-
-  cb = bindEnvironmentForWrite(writeCallback(write, refresh, cb));
->>>>>>> 67750a17
 
   return self
     .rawCollection(collectionName)
@@ -471,16 +454,6 @@
 MongoConnection.prototype.updateAsync = async function (collection_name, selector, mod, options) {
   var self = this;
 
-<<<<<<< HEAD
-=======
-
-
-  if (! callback && options instanceof Function) {
-    callback = options;
-    options = null;
-  }
-
->>>>>>> 67750a17
   if (collection_name === "___meteor_failure_test_collection") {
     var e = new Error("Failure test");
     e._expectedByTest = true;
@@ -744,16 +717,6 @@
 // doc).
 MongoConnection.prototype.upsertAsync = async function (collectionName, selector, mod, options) {
   var self = this;
-<<<<<<< HEAD
-=======
-
-
-  
-  if (typeof options === "function" && ! callback) {
-    callback = options;
-    options = {};
-  }
->>>>>>> 67750a17
 
   return self.updateAsync(collectionName, selector, mod,
                      _.extend({}, options, {
@@ -772,12 +735,7 @@
     self, new CursorDescription(collectionName, selector, options));
 };
 
-<<<<<<< HEAD
 MongoConnection.prototype.findOneAsync = async function (collection_name, selector, options) {
-=======
-MongoConnection.prototype.findOneAsync = async function (collection_name, selector,
-                                               options) {
->>>>>>> 67750a17
   var self = this;
   if (arguments.length === 1) {
     selector = {};
@@ -785,31 +743,10 @@
 
   options = options || {};
   options.limit = 1;
-<<<<<<< HEAD
 
   const results = await self.find(collection_name, selector, options).fetch();
 
   return results[0];
-=======
-  return (await self.find(collection_name, selector, options).fetchAsync())[0];
-};
-
-MongoConnection.prototype.findOne = function (collection_name, selector,
-                                              options) {
-  var self = this;
-
-  return Future.fromPromise(self.findOneAsync(collection_name, selector, options)).wait();
-};
-
-MongoConnection.prototype.createIndexAsync = function (collectionName, index,
-                                                  options) {
-  var self = this;
-
-  // We expect this function to be called at startup, not from within a method,
-  // so we don't interact with the write fence.
-  var collection = self.rawCollection(collectionName);
-  return collection.createIndex(index, options);
->>>>>>> 67750a17
 };
 
 // We'll actually design an index API later. For now, we just pass through to
@@ -817,16 +754,11 @@
 MongoConnection.prototype.createIndexAsync = async function (collectionName, index,
                                                    options) {
   var self = this;
-  
-
-<<<<<<< HEAD
+
   // We expect this function to be called at startup, not from within a method,
   // so we don't interact with the write fence.
   var collection = self.rawCollection(collectionName);
   await collection.createIndex(index, options);
-=======
-  return Future.fromPromise(self.createIndexAsync(collectionName, index, options));
->>>>>>> 67750a17
 };
 
 // just to be consistent with the other methods
@@ -850,7 +782,7 @@
 MongoConnection.prototype.dropIndexAsync = async function (collectionName, index) {
   var self = this;
 
-  
+
   // This function is only used by test code, not within a method, so we don't
   // interact with the write fence.
   var collection = self.rawCollection(collectionName);
@@ -926,12 +858,7 @@
 }
 
 
-<<<<<<< HEAD
 Cursor.prototype.countAsync = async function () {
-=======
-Cursor.prototype.count = function () {
-
->>>>>>> 67750a17
   const collection = this._mongo.rawCollection(this._cursorDescription.collectionName);
   return await collection.countDocuments(
     replaceTypes(this._cursorDescription.selector, replaceMeteorAtomWithMongo),
