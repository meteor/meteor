import { normalizeProjection } from "./mongo_utils";

/**
 * Provide a synchronous Collection API using fibers, backed by
 * MongoDB.  This is only for use on the server, and mostly identical
 * to the client API.
 *
 * NOTE: the public API methods must be run within a fiber. If you call
 * these outside of a fiber they will explode!
 */

const path = require("path");
const util = require("util");

/** @type {import('mongodb')} */
var MongoDB = NpmModuleMongodb;
import { DocFetcher } from "./doc_fetcher.js";
import {
  ASYNC_CURSOR_METHODS,
  CLIENT_ONLY_METHODS,
  getAsyncMethodName
} from "meteor/minimongo/constants";
import { Meteor } from "meteor/meteor";

MongoInternals = {};

MongoInternals.__packageName = 'mongo';

MongoInternals.NpmModules = {
  mongodb: {
    version: NpmModuleMongodbVersion,
    module: MongoDB
  }
};

// Older version of what is now available via
// MongoInternals.NpmModules.mongodb.module.  It was never documented, but
// people do use it.
// XXX COMPAT WITH 1.0.3.2
MongoInternals.NpmModule = MongoDB;

const FILE_ASSET_SUFFIX = 'Asset';
const ASSETS_FOLDER = 'assets';
const APP_FOLDER = 'app';

// This is used to add or remove EJSON from the beginning of everything nested
// inside an EJSON custom type. It should only be called on pure JSON!
var replaceNames = function (filter, thing) {
  if (typeof thing === "object" && thing !== null) {
    if (_.isArray(thing)) {
      return _.map(thing, _.bind(replaceNames, null, filter));
    }
    var ret = {};
    _.each(thing, function (value, key) {
      ret[filter(key)] = replaceNames(filter, value);
    });
    return ret;
  }
  return thing;
};

// Ensure that EJSON.clone keeps a Timestamp as a Timestamp (instead of just
// doing a structural clone).
// XXX how ok is this? what if there are multiple copies of MongoDB loaded?
MongoDB.Timestamp.prototype.clone = function () {
  // Timestamps should be immutable.
  return this;
};

var makeMongoLegal = function (name) { return "EJSON" + name; };
var unmakeMongoLegal = function (name) { return name.substr(5); };

var replaceMongoAtomWithMeteor = function (document) {
  if (document instanceof MongoDB.Binary) {
    // for backwards compatibility
    if (document.sub_type !== 0) {
      return document;
    }
    var buffer = document.value(true);
    return new Uint8Array(buffer);
  }
  if (document instanceof MongoDB.ObjectID) {
    return new Mongo.ObjectID(document.toHexString());
  }
  if (document instanceof MongoDB.Decimal128) {
    return Decimal(document.toString());
  }
  if (document["EJSON$type"] && document["EJSON$value"] && _.size(document) === 2) {
    return EJSON.fromJSONValue(replaceNames(unmakeMongoLegal, document));
  }
  if (document instanceof MongoDB.Timestamp) {
    // For now, the Meteor representation of a Mongo timestamp type (not a date!
    // this is a weird internal thing used in the oplog!) is the same as the
    // Mongo representation. We need to do this explicitly or else we would do a
    // structural clone and lose the prototype.
    return document;
  }
  return undefined;
};

var replaceMeteorAtomWithMongo = function (document) {
  if (EJSON.isBinary(document)) {
    // This does more copies than we'd like, but is necessary because
    // MongoDB.BSON only looks like it takes a Uint8Array (and doesn't actually
    // serialize it correctly).
    return new MongoDB.Binary(Buffer.from(document));
  }
  if (document instanceof MongoDB.Binary) {
     return document;
  }
  if (document instanceof Mongo.ObjectID) {
    return new MongoDB.ObjectID(document.toHexString());
  }
  if (document instanceof MongoDB.Timestamp) {
    // For now, the Meteor representation of a Mongo timestamp type (not a date!
    // this is a weird internal thing used in the oplog!) is the same as the
    // Mongo representation. We need to do this explicitly or else we would do a
    // structural clone and lose the prototype.
    return document;
  }
  if (document instanceof Decimal) {
    return MongoDB.Decimal128.fromString(document.toString());
  }
  if (EJSON._isCustomType(document)) {
    return replaceNames(makeMongoLegal, EJSON.toJSONValue(document));
  }
  // It is not ordinarily possible to stick dollar-sign keys into mongo
  // so we don't bother checking for things that need escaping at this time.
  return undefined;
};

var replaceTypes = function (document, atomTransformer) {
  if (typeof document !== 'object' || document === null)
    return document;

  var replacedTopLevelAtom = atomTransformer(document);
  if (replacedTopLevelAtom !== undefined)
    return replacedTopLevelAtom;

  var ret = document;
  _.each(document, function (val, key) {
    var valReplaced = replaceTypes(val, atomTransformer);
    if (val !== valReplaced) {
      // Lazy clone. Shallow copy.
      if (ret === document)
        ret = _.clone(document);
      ret[key] = valReplaced;
    }
  });
  return ret;
};


MongoConnection = function (url, options) {
  var self = this;
  options = options || {};
  self._observeMultiplexers = {};
  self._onFailoverHook = new Hook;

  const userOptions = {
    ...(Mongo._connectionOptions || {}),
    ...(Meteor.settings?.packages?.mongo?.options || {})
  };

  var mongoOptions = Object.assign({
    ignoreUndefined: true,
  }, userOptions);



  // Internally the oplog connections specify their own maxPoolSize
  // which we don't want to overwrite with any user defined value
  if (_.has(options, 'maxPoolSize')) {
    // If we just set this for "server", replSet will override it. If we just
    // set it for replSet, it will be ignored if we're not using a replSet.
    mongoOptions.maxPoolSize = options.maxPoolSize;
  }
  if (_.has(options, 'minPoolSize')) {
    mongoOptions.minPoolSize = options.minPoolSize;
  }

  // Transform options like "tlsCAFileAsset": "filename.pem" into
  // "tlsCAFile": "/<fullpath>/filename.pem"
  Object.entries(mongoOptions || {})
    .filter(([key]) => key && key.endsWith(FILE_ASSET_SUFFIX))
    .forEach(([key, value]) => {
      const optionName = key.replace(FILE_ASSET_SUFFIX, '');
      mongoOptions[optionName] = path.join(Assets.getServerDir(),
        ASSETS_FOLDER, APP_FOLDER, value);
      delete mongoOptions[key];
    });

  self.db = null;
  self._oplogHandle = null;
  self._docFetcher = null;

  self.client = new MongoDB.MongoClient(url, mongoOptions);
  self.db = self.client.db();

  self.client.on('serverDescriptionChanged', Meteor.bindEnvironment(event => {
    // When the connection is no longer against the primary node, execute all
    // failover hooks. This is important for the driver as it has to re-pool the
    // query when it happens.
    if (
      event.previousDescription.type !== 'RSPrimary' &&
      event.newDescription.type === 'RSPrimary'
    ) {
      self._onFailoverHook.each(callback => {
        callback();
        return true;
      });
    }
  }));

  if (options.oplogUrl && ! Package['disable-oplog']) {
    self._oplogHandle = new OplogHandle(options.oplogUrl, self.db.databaseName);
    self._docFetcher = new DocFetcher(self);
  }

};

MongoConnection.prototype._close = async function() {
  var self = this;

  if (! self.db)
    throw Error("close called before Connection created?");

  // XXX probably untested
  var oplogHandle = self._oplogHandle;
  self._oplogHandle = null;
  if (oplogHandle)
    await oplogHandle.stop();

  // Use Future.wrap so that errors get thrown. This happens to
  // work even outside a fiber since the 'close' method is not
  // actually asynchronous.
  await self.client.close();
};

MongoConnection.prototype.close = function () {
  return this._close();
};

// Returns the Mongo Collection object; may yield.
MongoConnection.prototype.rawCollection = function (collectionName) {
  var self = this;

  if (! self.db)
    throw Error("rawCollection called before Connection created?");

  return self.db.collection(collectionName);
};

MongoConnection.prototype.createCappedCollectionAsync = async function (
    collectionName, byteSize, maxDocuments) {
  var self = this;

  if (! self.db)
    throw Error("createCappedCollectionAsync called before Connection created?");


  await self.db.createCollection(collectionName,
    { capped: true, size: byteSize, max: maxDocuments });
};

// This should be called synchronously with a write, to create a
// transaction on the current write fence, if any. After we can read
// the write, and after observers have been notified (or at least,
// after the observer notifiers have added themselves to the write
// fence), you should call 'committed()' on the object returned.
MongoConnection.prototype._maybeBeginWrite = function () {
  const fence = DDPServer._getCurrentFence();
  if (fence) {
    return fence.beginWrite();
  } else {
    return {committed: function () {}};
  }
};

// Internal interface: adds a callback which is called when the Mongo primary
// changes. Returns a stop handle.
MongoConnection.prototype._onFailover = function (callback) {
  return this._onFailoverHook.register(callback);
};


//////////// Public API //////////

// The write methods block until the database has confirmed the write (it may
// not be replicated or stable on disk, but one server has confirmed it) if no
// callback is provided. If a callback is provided, then they call the callback
// when the write is confirmed. They return nothing on success, and raise an
// exception on failure.
//
// After making a write (with insert, update, remove), observers are
// notified asynchronously. If you want to receive a callback once all
// of the observer notifications have landed for your write, do the
// writes inside a write fence (set DDPServer._CurrentWriteFence to a new
// _WriteFence, and then set a callback on the write fence.)
//
// Since our execution environment is single-threaded, this is
// well-defined -- a write "has been made" if it's returned, and an
// observer "has been notified" if its callback has returned.

var writeCallback = function (write, refresh, callback) {
  return function (err, result) {
    if (! err) {
      // XXX We don't have to run this on error, right?
      try {
        refresh();
      } catch (refreshErr) {
        if (callback) {
          callback(refreshErr);
          return;
        } else {
          throw refreshErr;
        }
      }
    }
    write.committed();
    if (callback) {
      callback(err, result);
    } else if (err) {
      throw err;
    }
  };
};

var bindEnvironmentForWrite = function (callback) {
  return Meteor.bindEnvironment(callback, "Mongo write");
};

MongoConnection.prototype.insertAsync = async function (collection_name, document) {
  const self = this;

  if (collection_name === "___meteor_failure_test_collection") {
    const e = new Error("Failure test");
    e._expectedByTest = true;
    throw e;
  }

  if (!(LocalCollection._isPlainObject(document) &&
        !EJSON._isCustomType(document))) {
    throw new Error("Only plain objects may be inserted into MongoDB");
  }

  var write = self._maybeBeginWrite();
  var refresh = async function () {
    await Meteor.refresh({collection: collection_name, id: document._id });
  };
  return self.rawCollection(collection_name).insertOne(
    replaceTypes(document, replaceMeteorAtomWithMongo),
    {
      safe: true,
    }
  ).then(async ({insertedId}) => {
    await refresh();
    await write.committed();
    return insertedId;
  }).catch(async e => {
    await write.committed();
    throw e;
  });
};


// Cause queries that may be affected by the selector to poll in this write
// fence.
MongoConnection.prototype._refresh = async function (collectionName, selector) {
  var refreshKey = {collection: collectionName};
  // If we know which documents we're removing, don't poll queries that are
  // specific to other documents. (Note that multiple notifications here should
  // not cause multiple polls, since all our listener is doing is enqueueing a
  // poll.)
  var specificIds = LocalCollection._idsMatchedBySelector(selector);
  if (specificIds) {
    for (const id of specificIds) {
      await Meteor.refresh(_.extend({id: id}, refreshKey));
    }
  } else {
    await Meteor.refresh(refreshKey);
  }
};

MongoConnection.prototype.removeAsync = async function (collection_name, selector) {
  var self = this;

  if (collection_name === "___meteor_failure_test_collection") {
    var e = new Error("Failure test");
    e._expectedByTest = true;
    throw e;
  }

  var write = self._maybeBeginWrite();
  var refresh = async function () {
    await self._refresh(collection_name, selector);
  };

  return self.rawCollection(collection_name)
    .deleteMany(replaceTypes(selector, replaceMeteorAtomWithMongo), {
      safe: true,
    })
    .then(async ({ deletedCount }) => {
      await refresh();
      await write.committed();
      return transformResult({ result : {modifiedCount : deletedCount} }).numberAffected;
    }).catch(async (err) => {
        await write.committed();
        throw err;
    });
};

MongoConnection.prototype.dropCollectionAsync = async function(collectionName) {
  var self = this;


  var write = self._maybeBeginWrite();
  var refresh = function() {
    return Meteor.refresh({
      collection: collectionName,
      id: null,
      dropCollection: true,
    });
  };

  return self
    .rawCollection(collectionName)
    .drop()
    .then(async result => {
      await refresh();
      await write.committed();
      return result;
    })
    .catch(async e => {
      await write.committed();
      throw e;
    });
};

// For testing only.  Slightly better than `c.rawDatabase().dropDatabase()`
// because it lets the test's fence wait for it to be complete.
MongoConnection.prototype.dropDatabaseAsync = async function () {
  var self = this;

  var write = self._maybeBeginWrite();
  var refresh = async function () {
    await Meteor.refresh({ dropDatabase: true });
  };

  try {
    await self.db._dropDatabase();
    await refresh();
    await write.committed();
  } catch (e) {
    await write.committed();
    throw e;
  }
};

MongoConnection.prototype.updateAsync = async function (collection_name, selector, mod, options) {
  var self = this;

  if (collection_name === "___meteor_failure_test_collection") {
    var e = new Error("Failure test");
    e._expectedByTest = true;
    throw e;
  }

  // explicit safety check. null and undefined can crash the mongo
  // driver. Although the node driver and minimongo do 'support'
  // non-object modifier in that they don't crash, they are not
  // meaningful operations and do not do anything. Defensively throw an
  // error here.
  if (!mod || typeof mod !== 'object') {
    const error = new Error("Invalid modifier. Modifier must be an object.");

    throw error;
  }

  if (!(LocalCollection._isPlainObject(mod) && !EJSON._isCustomType(mod))) {
    const error = new Error(
        "Only plain objects may be used as replacement" +
        " documents in MongoDB");

    throw error;
  }

  if (!options) options = {};

  var write = self._maybeBeginWrite();
  var refresh = async function () {
    await self._refresh(collection_name, selector);
  };

  var collection = self.rawCollection(collection_name);
  var mongoOpts = {safe: true};
  // Add support for filtered positional operator
  if (options.arrayFilters !== undefined) mongoOpts.arrayFilters = options.arrayFilters;
  // explictly enumerate options that minimongo supports
  if (options.upsert) mongoOpts.upsert = true;
  if (options.multi) mongoOpts.multi = true;
  // Lets you get a more more full result from MongoDB. Use with caution:
  // might not work with C.upsert (as opposed to C.update({upsert:true}) or
  // with simulated upsert.
  if (options.fullResult) mongoOpts.fullResult = true;

  var mongoSelector = replaceTypes(selector, replaceMeteorAtomWithMongo);
  var mongoMod = replaceTypes(mod, replaceMeteorAtomWithMongo);

  var isModify = LocalCollection._isModificationMod(mongoMod);

  if (options._forbidReplace && !isModify) {
    var err = new Error("Invalid modifier. Replacements are forbidden.");
    throw err;
  }

  // We've already run replaceTypes/replaceMeteorAtomWithMongo on
  // selector and mod.  We assume it doesn't matter, as far as
  // the behavior of modifiers is concerned, whether `_modify`
  // is run on EJSON or on mongo-converted EJSON.

  // Run this code up front so that it fails fast if someone uses
  // a Mongo update operator we don't support.
  let knownId;
  if (options.upsert) {
    try {
      let newDoc = LocalCollection._createUpsertDocument(selector, mod);
      knownId = newDoc._id;
    } catch (err) {
      throw err;
    }
  }
  if (options.upsert &&
      ! isModify &&
      ! knownId &&
      options.insertedId &&
      ! (options.insertedId instanceof Mongo.ObjectID &&
         options.generatedId)) {
    // In case of an upsert with a replacement, where there is no _id defined
    // in either the query or the replacement doc, mongo will generate an id itself.
    // Therefore we need this special strategy if we want to control the id ourselves.

    // We don't need to do this when:
    // - This is not a replacement, so we can add an _id to $setOnInsert
    // - The id is defined by query or mod we can just add it to the replacement doc
    // - The user did not specify any id preference and the id is a Mongo ObjectId,
    //     then we can just let Mongo generate the id
    return await simulateUpsertWithInsertedId(collection, mongoSelector, mongoMod, options)
        .then(async result => {
          await refresh();
          await write.committed();
          if (result && ! options._returnObject) {
            return result.numberAffected;
          } else {
            return result;
          }
        });
  } else {
    if (options.upsert && !knownId && options.insertedId && isModify) {
      if (!mongoMod.hasOwnProperty('$setOnInsert')) {
        mongoMod.$setOnInsert = {};
      }
      knownId = options.insertedId;
      Object.assign(mongoMod.$setOnInsert, replaceTypes({_id: options.insertedId}, replaceMeteorAtomWithMongo));
    }

    const strings = Object.keys(mongoMod).filter((key) => !key.startsWith("$"));
    let updateMethod = strings.length > 0 ? 'replaceOne' : 'updateMany';
    updateMethod =
        updateMethod === 'updateMany' && !mongoOpts.multi
            ? 'updateOne'
            : updateMethod;
    return collection[updateMethod]
        .bind(collection)(mongoSelector, mongoMod, mongoOpts)
        .then(async result => {
          var meteorResult = transformResult({result});
          if (meteorResult && options._returnObject) {
            // If this was an upsertAsync() call, and we ended up
            // inserting a new doc and we know its id, then
            // return that id as well.
            if (options.upsert && meteorResult.insertedId) {
              if (knownId) {
                meteorResult.insertedId = knownId;
              } else if (meteorResult.insertedId instanceof MongoDB.ObjectID) {
                meteorResult.insertedId = new Mongo.ObjectID(meteorResult.insertedId.toHexString());
              }
            }
            await refresh();
            await write.committed();
            return meteorResult;
          } else {
            await refresh();
            await write.committed();
            return meteorResult.numberAffected;
          }
        }).catch(async (err) => {
          await write.committed();
          throw err;
        });
  }
};

var transformResult = function (driverResult) {
  var meteorResult = { numberAffected: 0 };
  if (driverResult) {
    var mongoResult = driverResult.result;
    // On updates with upsert:true, the inserted values come as a list of
    // upserted values -- even with options.multi, when the upsert does insert,
    // it only inserts one element.
    if (mongoResult.upsertedCount) {
      meteorResult.numberAffected = mongoResult.upsertedCount;

      if (mongoResult.upsertedId) {
        meteorResult.insertedId = mongoResult.upsertedId;
      }
    } else {
      // n was used before Mongo 5.0, in Mongo 5.0 we are not receiving this n
      // field and so we are using modifiedCount instead
      meteorResult.numberAffected = mongoResult.n || mongoResult.matchedCount || mongoResult.modifiedCount;
    }
  }

  return meteorResult;
};


var NUM_OPTIMISTIC_TRIES = 3;

// exposed for testing
MongoConnection._isCannotChangeIdError = function (err) {

  // Mongo 3.2.* returns error as next Object:
  // {name: String, code: Number, errmsg: String}
  // Older Mongo returns:
  // {name: String, code: Number, err: String}
  var error = err.errmsg || err.err;

  // We don't use the error code here
  // because the error code we observed it producing (16837) appears to be
  // a far more generic error code based on examining the source.
  if (error.indexOf('The _id field cannot be changed') === 0
    || error.indexOf("the (immutable) field '_id' was found to have been altered to _id") !== -1) {
    return true;
  }

  return false;
};

var simulateUpsertWithInsertedId = async function (collection, selector, mod, options) {
  // STRATEGY: First try doing an upsert with a generated ID.
  // If this throws an error about changing the ID on an existing document
  // then without affecting the database, we know we should probably try
  // an update without the generated ID. If it affected 0 documents,
  // then without affecting the database, we the document that first
  // gave the error is probably removed and we need to try an insert again
  // We go back to step one and repeat.
  // Like all "optimistic write" schemes, we rely on the fact that it's
  // unlikely our writes will continue to be interfered with under normal
  // circumstances (though sufficiently heavy contention with writers
  // disagreeing on the existence of an object will cause writes to fail
  // in theory).

  var insertedId = options.insertedId; // must exist
  var mongoOptsForUpdate = {
    safe: true,
    multi: options.multi
  };
  var mongoOptsForInsert = {
    safe: true,
    upsert: true
  };

  var replacementWithId = Object.assign(
    replaceTypes({_id: insertedId}, replaceMeteorAtomWithMongo),
    mod);

  var tries = NUM_OPTIMISTIC_TRIES;

  var doUpdate = async function () {
    tries--;
    if (! tries) {
      throw new Error("Upsert failed after " + NUM_OPTIMISTIC_TRIES + " tries.");
    } else {
      let method = collection.updateMany;
      if(!Object.keys(mod).some(key => key.startsWith("$"))){
        method = collection.replaceOne.bind(collection);
      }
      return method(
        selector,
        mod,
        mongoOptsForUpdate).then(result => {
        if (result && (result.modifiedCount || result.upsertedCount)) {
          return {
            numberAffected: result.modifiedCount || result.upsertedCount,
            insertedId: result.upsertedId || undefined,
          };
        } else {
          return doConditionalInsert();
        }
      });
    }
  };

  var doConditionalInsert = function() {
    return collection.replaceOne(selector, replacementWithId, mongoOptsForInsert)
        .then(result => ({
            numberAffected: result.upsertedCount,
            insertedId: result.upsertedId,
          })).catch(err => {
        if (MongoConnection._isCannotChangeIdError(err)) {
          return doUpdate();
        } else {
          throw err;
        }
      });

  };
  return doUpdate();
};


// XXX MongoConnection.upsertAsync() does not return the id of the inserted document
// unless you set it explicitly in the selector or modifier (as a replacement
// doc).
MongoConnection.prototype.upsertAsync = async function (collectionName, selector, mod, options) {
  var self = this;

<<<<<<< HEAD
  return self.updateAsync(collectionName, selector, mod,
=======


  if (typeof options === "function" && ! callback) {
    callback = options;
    options = {};
  }

  return self.update(collectionName, selector, mod,
>>>>>>> 791f2e60
                     _.extend({}, options, {
                       upsert: true,
                       _returnObject: true
                     }));
};

MongoConnection.prototype.find = function (collectionName, selector, options) {
  var self = this;

  if (arguments.length === 1)
    selector = {};

  return new Cursor(
    self, new CursorDescription(collectionName, selector, options));
};

MongoConnection.prototype.findOneAsync = async function (collection_name, selector, options) {
  var self = this;
  if (arguments.length === 1) {
    selector = {};
  }

  options = options || {};
  options.limit = 1;

  const results = await self.find(collection_name, selector, options).fetch();

  return results[0];
};

// We'll actually design an index API later. For now, we just pass through to
// Mongo's, but make it synchronous.
MongoConnection.prototype.createIndexAsync = async function (collectionName, index,
                                                   options) {
  var self = this;

  // We expect this function to be called at startup, not from within a method,
  // so we don't interact with the write fence.
  var collection = self.rawCollection(collectionName);
  await collection.createIndex(index, options);
};

<<<<<<< HEAD
// just to be consistent with the other methods
MongoConnection.prototype.createIndex =
  MongoConnection.prototype.createIndexAsync;
=======
// We'll actually design an index API later. For now, we just pass through to
// Mongo's, but make it synchronous.
MongoConnection.prototype.createIndex = function (collectionName, index,
                                                   options) {
  var self = this;


  return Future.fromPromise(self.createIndexAsync(collectionName, index, options));
};
>>>>>>> 791f2e60

MongoConnection.prototype.countDocuments = function (collectionName, ...args) {
  args = args.map(arg => replaceTypes(arg, replaceMeteorAtomWithMongo));
  const collection = this.rawCollection(collectionName);
  return collection.countDocuments(...args);
};

MongoConnection.prototype.estimatedDocumentCount = function (collectionName, ...args) {
  args = args.map(arg => replaceTypes(arg, replaceMeteorAtomWithMongo));
  const collection = this.rawCollection(collectionName);
  return collection.estimatedDocumentCount(...args);
};

MongoConnection.prototype.ensureIndexAsync = MongoConnection.prototype.createIndexAsync;

MongoConnection.prototype.dropIndexAsync = async function (collectionName, index) {
  var self = this;


  // This function is only used by test code, not within a method, so we don't
  // interact with the write fence.
  var collection = self.rawCollection(collectionName);
  var indexName =  await collection.dropIndex(index);
};


CLIENT_ONLY_METHODS.forEach(function (m) {
  MongoConnection.prototype[m] = function () {
    throw new Error(
      `${m} +  is not available on the server. Please use ${getAsyncMethodName(
        m
      )}() instead.`
    );
  };
});

// CURSORS

// There are several classes which relate to cursors:
//
// CursorDescription represents the arguments used to construct a cursor:
// collectionName, selector, and (find) options.  Because it is used as a key
// for cursor de-dup, everything in it should either be JSON-stringifiable or
// not affect observeChanges output (eg, options.transform functions are not
// stringifiable but do not affect observeChanges).
//
// SynchronousCursor is a wrapper around a MongoDB cursor
// which includes fully-synchronous versions of forEach, etc.
//
// Cursor is the cursor object returned from find(), which implements the
// documented Mongo.Collection cursor API.  It wraps a CursorDescription and a
// SynchronousCursor (lazily: it doesn't contact Mongo until you call a method
// like fetch or forEach on it).
//
// ObserveHandle is the "observe handle" returned from observeChanges. It has a
// reference to an ObserveMultiplexer.
//
// ObserveMultiplexer allows multiple identical ObserveHandles to be driven by a
// single observe driver.
//
// There are two "observe drivers" which drive ObserveMultiplexers:
//   - PollingObserveDriver caches the results of a query and reruns it when
//     necessary.
//   - OplogObserveDriver follows the Mongo operation log to directly observe
//     database changes.
// Both implementations follow the same simple interface: when you create them,
// they start sending observeChanges callbacks (and a ready() invocation) to
// their ObserveMultiplexer, and you stop them by calling their stop() method.

CursorDescription = function (collectionName, selector, options) {
  var self = this;
  self.collectionName = collectionName;
  self.selector = Mongo.Collection._rewriteSelector(selector);
  self.options = options || {};
};

Cursor = function (mongo, cursorDescription) {
  var self = this;

  self._mongo = mongo;
  self._cursorDescription = cursorDescription;
  self._synchronousCursor = null;
};

function setupSynchronousCursor(cursor, method) {
  // You can only observe a tailable cursor.
  if (cursor._cursorDescription.options.tailable)
    throw new Error('Cannot call ' + method + ' on a tailable cursor');

  if (!cursor._synchronousCursor) {
    cursor._synchronousCursor = cursor._mongo._createSynchronousCursor(
      cursor._cursorDescription,
      {
        // Make sure that the "cursor" argument to forEach/map callbacks is the
        // Cursor, not the SynchronousCursor.
        selfForIteration: cursor,
        useTransform: true,
      }
    );
  }

  return cursor._synchronousCursor;
}


Cursor.prototype.countAsync = async function () {
  const collection = this._mongo.rawCollection(this._cursorDescription.collectionName);
  return await collection.countDocuments(
    replaceTypes(this._cursorDescription.selector, replaceMeteorAtomWithMongo),
    replaceTypes(this._cursorDescription.options, replaceMeteorAtomWithMongo),
  );
};

Cursor.prototype.count = function () {
  throw new Error(
    "count() is not avaible on the server. Please use countAsync() instead."
  );
};

[...ASYNC_CURSOR_METHODS, Symbol.iterator, Symbol.asyncIterator].forEach(methodName => {
  // count is handled specially since we don't want to create a cursor.
  // it is still included in ASYNC_CURSOR_METHODS because we still want an async version of it to exist.
  if (methodName === 'count') {
    return
  }
  Cursor.prototype[methodName] = function (...args) {
    const cursor = setupSynchronousCursor(this, methodName);
    return cursor[methodName](...args);
  };

  // These methods are handled separately.
  if (methodName === Symbol.iterator || methodName === Symbol.asyncIterator) {
    return;
  }

  const methodNameAsync = getAsyncMethodName(methodName);
  Cursor.prototype[methodNameAsync] = function (...args) {
    try {
      return Promise.resolve(this[methodName](...args));
    } catch (error) {
      return Promise.reject(error);
    }
  };
});

Cursor.prototype.getTransform = function () {
  return this._cursorDescription.options.transform;
};

// When you call Meteor.publish() with a function that returns a Cursor, we need
// to transmute it into the equivalent subscription.  This is the function that
// does that.

Cursor.prototype._publishCursor = function (sub) {
  var self = this;
  var collection = self._cursorDescription.collectionName;
  return Mongo.Collection._publishCursor(self, sub, collection);
};

// Used to guarantee that publish functions return at most one cursor per
// collection. Private, because we might later have cursors that include
// documents from multiple collections somehow.
Cursor.prototype._getCollectionName = function () {
  var self = this;
  return self._cursorDescription.collectionName;
};

Cursor.prototype.observe = function (callbacks) {
  var self = this;
  return LocalCollection._observeFromObserveChanges(self, callbacks);
};

Cursor.prototype.observeAsync = function (callbacks) {
  return new Promise(resolve => resolve(this.observe(callbacks)));
};

Cursor.prototype.observeChanges = function (callbacks, options = {}) {
  var self = this;
  var methods = [
    'addedAt',
    'added',
    'changedAt',
    'changed',
    'removedAt',
    'removed',
    'movedTo'
  ];
  var ordered = LocalCollection._observeChangesCallbacksAreOrdered(callbacks);

  let exceptionName = callbacks._fromObserve ? 'observe' : 'observeChanges';
  exceptionName += ' callback';
  methods.forEach(function (method) {
    if (callbacks[method] && typeof callbacks[method] == "function") {
      callbacks[method] = Meteor.bindEnvironment(callbacks[method], method + exceptionName);
    }
  });

  return self._mongo._observeChanges(
    self._cursorDescription, ordered, callbacks, options.nonMutatingCallbacks);
};

Cursor.prototype.observeChangesAsync = async function (callbacks, options = {}) {
  return this.observeChanges(callbacks, options);
};

MongoConnection.prototype._createSynchronousCursor = function(
    cursorDescription, options) {
  var self = this;
  options = _.pick(options || {}, 'selfForIteration', 'useTransform');

  var collection = self.rawCollection(cursorDescription.collectionName);
  var cursorOptions = cursorDescription.options;
  var mongoOptions = {
    sort: cursorOptions.sort,
    limit: cursorOptions.limit,
    skip: cursorOptions.skip,
    projection: cursorOptions.fields || cursorOptions.projection,
    readPreference: cursorOptions.readPreference,
  };

  // Do we want a tailable cursor (which only works on capped collections)?
  if (cursorOptions.tailable) {
    mongoOptions.numberOfRetries = -1;
  }

  var dbCursor = collection.find(
    replaceTypes(cursorDescription.selector, replaceMeteorAtomWithMongo),
    mongoOptions);

  // Do we want a tailable cursor (which only works on capped collections)?
  if (cursorOptions.tailable) {
    // We want a tailable cursor...
    dbCursor.addCursorFlag("tailable", true)
    // ... and for the server to wait a bit if any getMore has no data (rather
    // than making us put the relevant sleeps in the client)...
    dbCursor.addCursorFlag("awaitData", true)

    // And if this is on the oplog collection and the cursor specifies a 'ts',
    // then set the undocumented oplog replay flag, which does a special scan to
    // find the first document (instead of creating an index on ts). This is a
    // very hard-coded Mongo flag which only works on the oplog collection and
    // only works with the ts field.
    if (cursorDescription.collectionName === OPLOG_COLLECTION &&
        cursorDescription.selector.ts) {
      dbCursor.addCursorFlag("oplogReplay", true)
    }
  }

  if (typeof cursorOptions.maxTimeMs !== 'undefined') {
    dbCursor = dbCursor.maxTimeMS(cursorOptions.maxTimeMs);
  }
  if (typeof cursorOptions.hint !== 'undefined') {
    dbCursor = dbCursor.hint(cursorOptions.hint);
  }

  return new AsynchronousCursor(dbCursor, cursorDescription, options, collection);
};

/**
 * This is just a light wrapper for the cursor. The goal here is to ensure compatibility even if
 * there are breaking changes on the MongoDB driver.
 *
 * @constructor
 */
class AsynchronousCursor {
  constructor(dbCursor, cursorDescription, options) {
    this._dbCursor = dbCursor;
    this._cursorDescription = cursorDescription;

    this._selfForIteration = options.selfForIteration || this;
    if (options.useTransform && cursorDescription.options.transform) {
      this._transform = LocalCollection.wrapTransform(
          cursorDescription.options.transform);
    } else {
      this._transform = null;
    }

    this._visitedIds = new LocalCollection._IdMap;
  }
  
  [Symbol.asyncIterator]() {
    var cursor = this;
    return {
      async next() {
        const value = await cursor._nextObjectPromise();
        return { done: !value, value };
      },
    };
  }

  // Returns a Promise for the next object from the underlying cursor (before
  // the Mongo->Meteor type replacement).
  async _rawNextObjectPromise() {
    try {
      return this._dbCursor.next();
    } catch (e) {
      console.error(e);
    }
  }

  // Returns a Promise for the next object from the cursor, skipping those whose
  // IDs we've already seen and replacing Mongo atoms with Meteor atoms.
  async _nextObjectPromise () {
    while (true) {
      var doc = await this._rawNextObjectPromise();

      if (!doc) return null;
      doc = replaceTypes(doc, replaceMongoAtomWithMeteor);

      if (!this._cursorDescription.options.tailable && _.has(doc, '_id')) {
        // Did Mongo give us duplicate documents in the same cursor? If so,
        // ignore this one. (Do this before the transform, since transform might
        // return some unrelated value.) We don't do this for tailable cursors,
        // because we want to maintain O(1) memory usage. And if there isn't _id
        // for some reason (maybe it's the oplog), then we don't do this either.
        // (Be careful to do this for falsey but existing _id, though.)
        if (this._visitedIds.has(doc._id)) continue;
        this._visitedIds.set(doc._id, true);
      }

      if (this._transform)
        doc = this._transform(doc);

      return doc;
    }
  }

  // Returns a promise which is resolved with the next object (like with
  // _nextObjectPromise) or rejected if the cursor doesn't return within
  // timeoutMS ms.
  _nextObjectPromiseWithTimeout(timeoutMS) {
    if (!timeoutMS) {
      return this._nextObjectPromise();
    }
    const nextObjectPromise = this._nextObjectPromise();
    const timeoutErr = new Error('Client-side timeout waiting for next object');
    const timeoutPromise = new Promise((resolve, reject) => {
      setTimeout(() => {
        reject(timeoutErr);
      }, timeoutMS);
    });
    return Promise.race([nextObjectPromise, timeoutPromise])
        .catch((err) => {
          if (err === timeoutErr) {
            this.close();
          }
          throw err;
        });
  }

  async forEach(callback, thisArg) {
    // Get back to the beginning.
    this._rewind();

    let idx = 0;
    while (true) {
      const doc = await this._nextObjectPromise();
      if (!doc) return;
      await callback.call(thisArg, doc, idx++, this._selfForIteration);
    }
  }

  async map(callback, thisArg) {
    const results = [];
    await this.forEach(async (doc, index) => {
      results.push(await callback.call(thisArg, doc, index, this._selfForIteration));
    });

    return results;
  }

  _rewind() {
    // known to be synchronous
    this._dbCursor.rewind();

    this._visitedIds = new LocalCollection._IdMap;
  }

  // Mostly usable for tailable cursors.
  close() {
    this._dbCursor.close();
  }

  fetch() {
    return this.map(_.identity);
  }

  /**
   * FIXME: (node:34680) [MONGODB DRIVER] Warning: cursor.count is deprecated and will be
   *  removed in the next major version, please use `collection.estimatedDocumentCount` or
   *  `collection.countDocuments` instead.
   */
  count() {
    return this._dbCursor.count();
  }

  // This method is NOT wrapped in Cursor.
  async getRawObjects(ordered) {
    var self = this;
    if (ordered) {
      return self.fetch();
    } else {
      var results = new LocalCollection._IdMap;
      await self.forEach(function (doc) {
        results.set(doc._id, doc);
      });
      return results;
    }
  }
}

var SynchronousCursor = function (dbCursor, cursorDescription, options, collection) {
  var self = this;
  options = _.pick(options || {}, 'selfForIteration', 'useTransform');

  self._dbCursor = dbCursor;
  self._cursorDescription = cursorDescription;
  // The "self" argument passed to forEach/map callbacks. If we're wrapped
  // inside a user-visible Cursor, we want to provide the outer cursor!
  self._selfForIteration = options.selfForIteration || self;
  if (options.useTransform && cursorDescription.options.transform) {
    self._transform = LocalCollection.wrapTransform(
      cursorDescription.options.transform);
  } else {
    self._transform = null;
  }

  self._synchronousCount = Future.wrap(
    collection.countDocuments.bind(
      collection,
      replaceTypes(cursorDescription.selector, replaceMeteorAtomWithMongo),
      replaceTypes(cursorDescription.options, replaceMeteorAtomWithMongo),
    )
  );
  self._visitedIds = new LocalCollection._IdMap;
};

_.extend(SynchronousCursor.prototype, {
  // Returns a Promise for the next object from the underlying cursor (before
  // the Mongo->Meteor type replacement).
  _rawNextObjectPromise: function () {
    const self = this;
    return new Promise((resolve, reject) => {
      self._dbCursor.next((err, doc) => {
        if (err) {
          reject(err);
        } else {
          resolve(doc);
        }
      });
    });
  },

  // Returns a Promise for the next object from the cursor, skipping those whose
  // IDs we've already seen and replacing Mongo atoms with Meteor atoms.
  _nextObjectPromise: async function () {
    var self = this;

    while (true) {
      var doc = await self._rawNextObjectPromise();

      if (!doc) return null;
      doc = replaceTypes(doc, replaceMongoAtomWithMeteor);

      if (!self._cursorDescription.options.tailable && _.has(doc, '_id')) {
        // Did Mongo give us duplicate documents in the same cursor? If so,
        // ignore this one. (Do this before the transform, since transform might
        // return some unrelated value.) We don't do this for tailable cursors,
        // because we want to maintain O(1) memory usage. And if there isn't _id
        // for some reason (maybe it's the oplog), then we don't do this either.
        // (Be careful to do this for falsey but existing _id, though.)
        if (self._visitedIds.has(doc._id)) continue;
        self._visitedIds.set(doc._id, true);
      }

      if (self._transform)
        doc = self._transform(doc);

      return doc;
    }
  },

  // Returns a promise which is resolved with the next object (like with
  // _nextObjectPromise) or rejected if the cursor doesn't return within
  // timeoutMS ms.
  _nextObjectPromiseWithTimeout: function (timeoutMS) {
    const self = this;
    if (!timeoutMS) {
      return self._nextObjectPromise();
    }
    const nextObjectPromise = self._nextObjectPromise();
    const timeoutErr = new Error('Client-side timeout waiting for next object');
    const timeoutPromise = new Promise((resolve, reject) => {
      const timer = setTimeout(() => {
        reject(timeoutErr);
      }, timeoutMS);
    });
    return Promise.race([nextObjectPromise, timeoutPromise])
      .catch((err) => {
        if (err === timeoutErr) {
          self.close();
        }
        throw err;
      });
  },

  _nextObject: function () {
    var self = this;
    return self._nextObjectPromise().await();
  },

  forEach: function (callback, thisArg) {
    var self = this;
    const wrappedFn = Meteor.wrapFn(callback);

    // Get back to the beginning.
    self._rewind();

    // We implement the loop ourself instead of using self._dbCursor.each,
    // because "each" will call its callback outside of a fiber which makes it
    // much more complex to make this function synchronous.
    var index = 0;
    while (true) {
      var doc = self._nextObject();
      if (!doc) return;
      wrappedFn.call(thisArg, doc, index++, self._selfForIteration);
    }
  },

  // XXX Allow overlapping callback executions if callback yields.
  map: function (callback, thisArg) {
    var self = this;
    const wrappedFn = Meteor.wrapFn(callback);
    var res = [];
    self.forEach(function (doc, index) {
      res.push(wrappedFn.call(thisArg, doc, index, self._selfForIteration));
    });
    return res;
  },

  _rewind: function () {
    var self = this;

    // known to be synchronous
    self._dbCursor.rewind();

    self._visitedIds = new LocalCollection._IdMap;
  },

  // Mostly usable for tailable cursors.
  close: function () {
    var self = this;

    self._dbCursor.close();
  },

  fetch: function () {
    var self = this;
    return self.map(_.identity);
  },

  count: function () {
    var self = this;
    return self._synchronousCount().wait();
  },

  // This method is NOT wrapped in Cursor.
  getRawObjects: function (ordered) {
    var self = this;
    if (ordered) {
      return self.fetch();
    } else {
      var results = new LocalCollection._IdMap;
      self.forEach(function (doc) {
        results.set(doc._id, doc);
      });
      return results;
    }
  }
});

SynchronousCursor.prototype[Symbol.iterator] = function () {
  var self = this;

  // Get back to the beginning.
  self._rewind();

  return {
    next() {
      const doc = self._nextObject();
      return doc ? {
        value: doc
      } : {
        done: true
      };
    }
  };
};

SynchronousCursor.prototype[Symbol.asyncIterator] = function () {
  const syncResult = this[Symbol.iterator]();
  return {
    async next() {
      return Promise.resolve(syncResult.next());
    }
  };
}

// Tails the cursor described by cursorDescription, most likely on the
// oplog. Calls docCallback with each document found. Ignores errors and just
// restarts the tail on error.
//
// If timeoutMS is set, then if we don't get a new document every timeoutMS,
// kill and restart the cursor. This is primarily a workaround for #8598.
MongoConnection.prototype.tail = function (cursorDescription, docCallback, timeoutMS) {
  var self = this;
  if (!cursorDescription.options.tailable)
    throw new Error("Can only tail a tailable cursor");

  var cursor = self._createSynchronousCursor(cursorDescription);

  var stopped = false;
  var lastTS;

  Meteor.defer(async function loop() {
    var doc = null;
    while (true) {
      if (stopped)
        return;
      try {
        doc = await cursor._nextObjectPromiseWithTimeout(timeoutMS);
      } catch (err) {
        // There's no good way to figure out if this was actually an error from
        // Mongo, or just client-side (including our own timeout error). Ah
        // well. But either way, we need to retry the cursor (unless the failure
        // was because the observe got stopped).
        doc = null;
      }
      // Since we awaited a promise above, we need to check again to see if
      // we've been stopped before calling the callback.
      if (stopped)
        return;
      if (doc) {
        // If a tailable cursor contains a "ts" field, use it to recreate the
        // cursor on error. ("ts" is a standard that Mongo uses internally for
        // the oplog, and there's a special flag that lets you do binary search
        // on it instead of needing to use an index.)
        lastTS = doc.ts;
        docCallback(doc);
      } else {
        var newSelector = _.clone(cursorDescription.selector);
        if (lastTS) {
          newSelector.ts = {$gt: lastTS};
        }
        cursor = self._createSynchronousCursor(new CursorDescription(
          cursorDescription.collectionName,
          newSelector,
          cursorDescription.options));
        // Mongo failover takes many seconds.  Retry in a bit.  (Without this
        // setTimeout, we peg the CPU at 100% and never notice the actual
        // failover.
        setTimeout(loop, 100);
        break;
      }
    }
  });

  return {
    stop: function () {
      stopped = true;
      cursor.close();
    }
  };
};

Object.assign(MongoConnection.prototype, {
  _observeChanges: async function (
      cursorDescription, ordered, callbacks, nonMutatingCallbacks) {
    var self = this;

    if (cursorDescription.options.tailable) {
      return self._observeChangesTailable(cursorDescription, ordered, callbacks);
    }

    // You may not filter out _id when observing changes, because the id is a core
    // part of the observeChanges API.
    const fieldsOptions = cursorDescription.options.projection || cursorDescription.options.fields;
    if (fieldsOptions &&
        (fieldsOptions._id === 0 ||
            fieldsOptions._id === false)) {
      throw Error("You may not observe a cursor with {fields: {_id: 0}}");
    }

    var observeKey = EJSON.stringify(
        _.extend({ordered: ordered}, cursorDescription));

    var multiplexer, observeDriver;
    var firstHandle = false;

    // Find a matching ObserveMultiplexer, or create a new one. This next block is
    // guaranteed to not yield (and it doesn't call anything that can observe a
    // new query), so no other calls to this function can interleave with it.
    if (_.has(self._observeMultiplexers, observeKey)) {
      multiplexer = self._observeMultiplexers[observeKey];
    } else {
      firstHandle = true;
      // Create a new ObserveMultiplexer.
      multiplexer = new ObserveMultiplexer({
        ordered: ordered,
        onStop: function () {
          delete self._observeMultiplexers[observeKey];
          return observeDriver.stop();
        }
      });
    }

    var observeHandle = new ObserveHandle(multiplexer,
        callbacks,
        nonMutatingCallbacks,
    );

    if (firstHandle) {
      var matcher, sorter;
      var canUseOplog = _.all([
        function () {
          // At a bare minimum, using the oplog requires us to have an oplog, to
          // want unordered callbacks, and to not want a callback on the polls
          // that won't happen.
          return self._oplogHandle && !ordered &&
              !callbacks._testOnlyPollCallback;
        }, function () {
          // We need to be able to compile the selector. Fall back to polling for
          // some newfangled $selector that minimongo doesn't support yet.
          try {
            matcher = new Minimongo.Matcher(cursorDescription.selector);
            return true;
          } catch (e) {
            // XXX make all compilation errors MinimongoError or something
            //     so that this doesn't ignore unrelated exceptions
            return false;
          }
        }, function () {
          // ... and the selector itself needs to support oplog.
          return OplogObserveDriver.cursorSupported(cursorDescription, matcher);
        }, function () {
          // And we need to be able to compile the sort, if any.  eg, can't be
          // {$natural: 1}.
          if (!cursorDescription.options.sort)
            return true;
          try {
            sorter = new Minimongo.Sorter(cursorDescription.options.sort);
            return true;
          } catch (e) {
            // XXX make all compilation errors MinimongoError or something
            //     so that this doesn't ignore unrelated exceptions
            return false;
          }
        }], function (f) { return f(); });  // invoke each function

      var driverClass = canUseOplog ? OplogObserveDriver : PollingObserveDriver;
      observeDriver = new driverClass({
        cursorDescription: cursorDescription,
        mongoHandle: self,
        multiplexer: multiplexer,
        ordered: ordered,
        matcher: matcher,  // ignored by polling
        sorter: sorter,  // ignored by polling
        _testOnlyPollCallback: callbacks._testOnlyPollCallback
      });

      if (observeDriver._init) {
        await observeDriver._init();
      }

      // This field is only set for use in tests.
      multiplexer._observeDriver = observeDriver;
    }
    self._observeMultiplexers[observeKey] = multiplexer;
    // Blocks until the initial adds have been sent.
    await multiplexer.addHandleAndSendInitialAdds(observeHandle);

    return observeHandle;
  },

});


// Listen for the invalidation messages that will trigger us to poll the
// database for changes. If this selector specifies specific IDs, specify them
// here, so that updates to different specific IDs don't cause us to poll.
// listenCallback is the same kind of (notification, complete) callback passed
// to InvalidationCrossbar.listen.

listenAll = async function (cursorDescription, listenCallback) {
  const listeners = [];
  await forEachTrigger(cursorDescription, function (trigger) {
    listeners.push(DDPServer._InvalidationCrossbar.listen(
      trigger, listenCallback));
  });

  return {
    stop: function () {
      _.each(listeners, function (listener) {
        listener.stop();
      });
    }
  };
};

forEachTrigger = async function (cursorDescription, triggerCallback) {
  const key = {collection: cursorDescription.collectionName};
  const specificIds = LocalCollection._idsMatchedBySelector(
    cursorDescription.selector);
  if (specificIds) {
    for (const id of specificIds) {
      await triggerCallback(_.extend({id: id}, key));
    }
    await triggerCallback(_.extend({dropCollection: true, id: null}, key));
  } else {
    await triggerCallback(key);
  }
  // Everyone cares about the database being dropped.
  await triggerCallback({ dropDatabase: true });
};

// observeChanges for tailable cursors on capped collections.
//
// Some differences from normal cursors:
//   - Will never produce anything other than 'added' or 'addedBefore'. If you
//     do update a document that has already been produced, this will not notice
//     it.
//   - If you disconnect and reconnect from Mongo, it will essentially restart
//     the query, which will lead to duplicate results. This is pretty bad,
//     but if you include a field called 'ts' which is inserted as
//     new MongoInternals.MongoTimestamp(0, 0) (which is initialized to the
//     current Mongo-style timestamp), we'll be able to find the place to
//     restart properly. (This field is specifically understood by Mongo with an
//     optimization which allows it to find the right place to start without
//     an index on ts. It's how the oplog works.)
//   - No callbacks are triggered synchronously with the call (there's no
//     differentiation between "initial data" and "later changes"; everything
//     that matches the query gets sent asynchronously).
//   - De-duplication is not implemented.
//   - Does not yet interact with the write fence. Probably, this should work by
//     ignoring removes (which don't work on capped collections) and updates
//     (which don't affect tailable cursors), and just keeping track of the ID
//     of the inserted object, and closing the write fence once you get to that
//     ID (or timestamp?).  This doesn't work well if the document doesn't match
//     the query, though.  On the other hand, the write fence can close
//     immediately if it does not match the query. So if we trust minimongo
//     enough to accurately evaluate the query against the write fence, we
//     should be able to do this...  Of course, minimongo doesn't even support
//     Mongo Timestamps yet.
MongoConnection.prototype._observeChangesTailable = function (
    cursorDescription, ordered, callbacks) {
  var self = this;

  // Tailable cursors only ever call added/addedBefore callbacks, so it's an
  // error if you didn't provide them.
  if ((ordered && !callbacks.addedBefore) ||
      (!ordered && !callbacks.added)) {
    throw new Error("Can't observe an " + (ordered ? "ordered" : "unordered")
                    + " tailable cursor without a "
                    + (ordered ? "addedBefore" : "added") + " callback");
  }

  return self.tail(cursorDescription, function (doc) {
    var id = doc._id;
    delete doc._id;
    // The ts is an implementation detail. Hide it.
    delete doc.ts;
    if (ordered) {
      callbacks.addedBefore(id, doc, null);
    } else {
      callbacks.added(id, doc);
    }
  });
};

// XXX We probably need to find a better way to expose this. Right now
// it's only used by tests, but in fact you need it in normal
// operation to interact with capped collections.
MongoInternals.MongoTimestamp = MongoDB.Timestamp;

MongoInternals.Connection = MongoConnection;<|MERGE_RESOLUTION|>--- conflicted
+++ resolved
@@ -725,9 +725,6 @@
 MongoConnection.prototype.upsertAsync = async function (collectionName, selector, mod, options) {
   var self = this;
 
-<<<<<<< HEAD
-  return self.updateAsync(collectionName, selector, mod,
-=======
 
 
   if (typeof options === "function" && ! callback) {
@@ -735,8 +732,7 @@
     options = {};
   }
 
-  return self.update(collectionName, selector, mod,
->>>>>>> 791f2e60
+  return self.updateAsync(collectionName, selector, mod,
                      _.extend({}, options, {
                        upsert: true,
                        _returnObject: true
@@ -779,21 +775,9 @@
   await collection.createIndex(index, options);
 };
 
-<<<<<<< HEAD
 // just to be consistent with the other methods
 MongoConnection.prototype.createIndex =
   MongoConnection.prototype.createIndexAsync;
-=======
-// We'll actually design an index API later. For now, we just pass through to
-// Mongo's, but make it synchronous.
-MongoConnection.prototype.createIndex = function (collectionName, index,
-                                                   options) {
-  var self = this;
-
-
-  return Future.fromPromise(self.createIndexAsync(collectionName, index, options));
-};
->>>>>>> 791f2e60
 
 MongoConnection.prototype.countDocuments = function (collectionName, ...args) {
   args = args.map(arg => replaceTypes(arg, replaceMeteorAtomWithMongo));
@@ -1073,7 +1057,7 @@
 
     this._visitedIds = new LocalCollection._IdMap;
   }
-  
+
   [Symbol.asyncIterator]() {
     var cursor = this;
     return {
