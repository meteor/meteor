import has from 'lodash.has';
import identity from 'lodash.identity';
import clone from 'lodash.clone';

/**
 * Provide a synchronous Collection API using fibers, backed by
 * MongoDB.  This is only for use on the server, and mostly identical
 * to the client API.
 *
 * NOTE: the public API methods must be run within a fiber. If you call
 * these outside of a fiber they will explode!
 */

const path = require("path");
const util = require("util");

/** @type {import('mongodb')} */
var MongoDB = NpmModuleMongodb;
import { DocFetcher } from "./doc_fetcher.js";
import {
  CURSOR_METHODS,
  CLIENT_ONLY_METHODS,
  getAsyncMethodName
} from "meteor/minimongo/constants";
import { Meteor } from "meteor/meteor";

MongoInternals = {};

MongoInternals.__packageName = 'mongo';

MongoInternals.NpmModules = {
  mongodb: {
    version: NpmModuleMongodbVersion,
    module: MongoDB
  }
};

// Older version of what is now available via
// MongoInternals.NpmModules.mongodb.module.  It was never documented, but
// people do use it.
// XXX COMPAT WITH 1.0.3.2
MongoInternals.NpmModule = MongoDB;

const FILE_ASSET_SUFFIX = 'Asset';
const ASSETS_FOLDER = 'assets';
const APP_FOLDER = 'app';

// This is used to add or remove EJSON from the beginning of everything nested
// inside an EJSON custom type. It should only be called on pure JSON!
var replaceNames = function (filter, thing) {
  if (typeof thing === "object" && thing !== null) {
    if (Array.isArray(thing)) {
      return thing.map(replaceNames.bind(null, filter));
    }
    var ret = {};
    Object.entries(thing).forEach(function ([key, value]) {
      ret[filter(key)] = replaceNames(filter, value);
    });
    return ret;
  }
  return thing;
};

// Ensure that EJSON.clone keeps a Timestamp as a Timestamp (instead of just
// doing a structural clone).
// XXX how ok is this? what if there are multiple copies of MongoDB loaded?
MongoDB.Timestamp.prototype.clone = function () {
  // Timestamps should be immutable.
  return this;
};

var makeMongoLegal = function (name) { return "EJSON" + name; };
var unmakeMongoLegal = function (name) { return name.substr(5); };

var replaceMongoAtomWithMeteor = function (document) {
  if (document instanceof MongoDB.Binary) {
    // for backwards compatibility
    if (document.sub_type !== 0) {
      return document;
    }
    var buffer = document.value(true);
    return new Uint8Array(buffer);
  }
  if (document instanceof MongoDB.ObjectID) {
    return new Mongo.ObjectID(document.toHexString());
  }
  if (document instanceof MongoDB.Decimal128) {
    return Decimal(document.toString());
  }
  if (document["EJSON$type"] && document["EJSON$value"] && Object.keys(document).length === 2) {
    return EJSON.fromJSONValue(replaceNames(unmakeMongoLegal, document));
  }
  if (document instanceof MongoDB.Timestamp) {
    // For now, the Meteor representation of a Mongo timestamp type (not a date!
    // this is a weird internal thing used in the oplog!) is the same as the
    // Mongo representation. We need to do this explicitly or else we would do a
    // structural clone and lose the prototype.
    return document;
  }
  return undefined;
};

var replaceMeteorAtomWithMongo = function (document) {
  if (EJSON.isBinary(document)) {
    // This does more copies than we'd like, but is necessary because
    // MongoDB.BSON only looks like it takes a Uint8Array (and doesn't actually
    // serialize it correctly).
    return new MongoDB.Binary(Buffer.from(document));
  }
  if (document instanceof MongoDB.Binary) {
     return document;
  }
  if (document instanceof Mongo.ObjectID) {
    return new MongoDB.ObjectID(document.toHexString());
  }
  if (document instanceof MongoDB.Timestamp) {
    // For now, the Meteor representation of a Mongo timestamp type (not a date!
    // this is a weird internal thing used in the oplog!) is the same as the
    // Mongo representation. We need to do this explicitly or else we would do a
    // structural clone and lose the prototype.
    return document;
  }
  if (document instanceof Decimal) {
    return MongoDB.Decimal128.fromString(document.toString());
  }
  if (EJSON._isCustomType(document)) {
    return replaceNames(makeMongoLegal, EJSON.toJSONValue(document));
  }
  // It is not ordinarily possible to stick dollar-sign keys into mongo
  // so we don't bother checking for things that need escaping at this time.
  return undefined;
};

var replaceTypes = function (document, atomTransformer) {
  if (typeof document !== 'object' || document === null)
    return document;

  var replacedTopLevelAtom = atomTransformer(document);
  if (replacedTopLevelAtom !== undefined)
    return replacedTopLevelAtom;

  var ret = document;
  Object.entries(document).forEach(function ([key, val]) {
    var valReplaced = replaceTypes(val, atomTransformer);
    if (val !== valReplaced) {
      // Lazy clone. Shallow copy.
      if (ret === document)
        ret = clone(document);
      ret[key] = valReplaced;
    }
  });
  return ret;
};


MongoConnection = function (url, options) {
  var self = this;
  options = options || {};
  self._observeMultiplexers = {};
  self._onFailoverHook = new Hook;

  const userOptions = {
    ...(Mongo._connectionOptions || {}),
    ...(Meteor.settings?.packages?.mongo?.options || {})
  };

  var mongoOptions = Object.assign({
    ignoreUndefined: true,
  }, userOptions);



  // Internally the oplog connections specify their own maxPoolSize
  // which we don't want to overwrite with any user defined value
  if (has(options, 'maxPoolSize')) {
    // If we just set this for "server", replSet will override it. If we just
    // set it for replSet, it will be ignored if we're not using a replSet.
    mongoOptions.maxPoolSize = options.maxPoolSize;
  }
  if (has(options, 'minPoolSize')) {
    mongoOptions.minPoolSize = options.minPoolSize;
  }

  // Transform options like "tlsCAFileAsset": "filename.pem" into
  // "tlsCAFile": "/<fullpath>/filename.pem"
  Object.entries(mongoOptions || {})
    .filter(([key]) => key && key.endsWith(FILE_ASSET_SUFFIX))
    .forEach(([key, value]) => {
      const optionName = key.replace(FILE_ASSET_SUFFIX, '');
      mongoOptions[optionName] = path.join(Assets.getServerDir(),
        ASSETS_FOLDER, APP_FOLDER, value);
      delete mongoOptions[key];
    });

  self.db = null;
  self._oplogHandle = null;
  self._docFetcher = null;

  mongoOptions.driverInfo = {
    name: 'Meteor',
    version: Meteor.release
  }

  self.client = new MongoDB.MongoClient(url, mongoOptions);
  self.db = self.client.db();

  self.client.on('serverDescriptionChanged', Meteor.bindEnvironment(event => {
    // When the connection is no longer against the primary node, execute all
    // failover hooks. This is important for the driver as it has to re-pool the
    // query when it happens.
    if (
      event.previousDescription.type !== 'RSPrimary' &&
      event.newDescription.type === 'RSPrimary'
    ) {
      self._onFailoverHook.each(callback => {
        callback();
        return true;
      });
    }
  }));

  if (options.oplogUrl && ! Package['disable-oplog']) {
    self._oplogHandle = new OplogHandle(options.oplogUrl, self.db.databaseName);
    self._docFetcher = new DocFetcher(self);
  }

};

MongoConnection.prototype._close = async function() {
  var self = this;

  if (! self.db)
    throw Error("close called before Connection created?");

  // XXX probably untested
  var oplogHandle = self._oplogHandle;
  self._oplogHandle = null;
  if (oplogHandle)
    await oplogHandle.stop();

  // Use Future.wrap so that errors get thrown. This happens to
  // work even outside a fiber since the 'close' method is not
  // actually asynchronous.
  await self.client.close();
};

MongoConnection.prototype.close = function () {
  return this._close();
};

MongoConnection.prototype._setOplogHandle = function(oplogHandle) {
  this._oplogHandle = oplogHandle;
  return this;
};

// Returns the Mongo Collection object; may yield.
MongoConnection.prototype.rawCollection = function (collectionName) {
  var self = this;

  if (! self.db)
    throw Error("rawCollection called before Connection created?");

  return self.db.collection(collectionName);
};

MongoConnection.prototype.createCappedCollectionAsync = async function (
    collectionName, byteSize, maxDocuments) {
  var self = this;

  if (! self.db)
    throw Error("createCappedCollectionAsync called before Connection created?");


  await self.db.createCollection(collectionName,
    { capped: true, size: byteSize, max: maxDocuments });
};

// This should be called synchronously with a write, to create a
// transaction on the current write fence, if any. After we can read
// the write, and after observers have been notified (or at least,
// after the observer notifiers have added themselves to the write
// fence), you should call 'committed()' on the object returned.
MongoConnection.prototype._maybeBeginWrite = function () {
  const fence = DDPServer._getCurrentFence();
  if (fence) {
    return fence.beginWrite();
  } else {
    return {committed: function () {}};
  }
};

// Internal interface: adds a callback which is called when the Mongo primary
// changes. Returns a stop handle.
MongoConnection.prototype._onFailover = function (callback) {
  return this._onFailoverHook.register(callback);
};


//////////// Public API //////////

// The write methods block until the database has confirmed the write (it may
// not be replicated or stable on disk, but one server has confirmed it) if no
// callback is provided. If a callback is provided, then they call the callback
// when the write is confirmed. They return nothing on success, and raise an
// exception on failure.
//
// After making a write (with insert, update, remove), observers are
// notified asynchronously. If you want to receive a callback once all
// of the observer notifications have landed for your write, do the
// writes inside a write fence (set DDPServer._CurrentWriteFence to a new
// _WriteFence, and then set a callback on the write fence.)
//
// Since our execution environment is single-threaded, this is
// well-defined -- a write "has been made" if it's returned, and an
// observer "has been notified" if its callback has returned.

var writeCallback = function (write, refresh, callback) {
  return function (err, result) {
    if (! err) {
      // XXX We don't have to run this on error, right?
      try {
        refresh();
      } catch (refreshErr) {
        if (callback) {
          callback(refreshErr);
          return;
        } else {
          throw refreshErr;
        }
      }
    }
    write.committed();
    if (callback) {
      callback(err, result);
    } else if (err) {
      throw err;
    }
  };
};

var bindEnvironmentForWrite = function (callback) {
  return Meteor.bindEnvironment(callback, "Mongo write");
};

MongoConnection.prototype.insertAsync = async function (collection_name, document) {
  const self = this;

  if (collection_name === "___meteor_failure_test_collection") {
    const e = new Error("Failure test");
    e._expectedByTest = true;
    throw e;
  }

  if (!(LocalCollection._isPlainObject(document) &&
        !EJSON._isCustomType(document))) {
    throw new Error("Only plain objects may be inserted into MongoDB");
  }

  var write = self._maybeBeginWrite();
  var refresh = async function () {
    await Meteor.refresh({collection: collection_name, id: document._id });
  };
  return self.rawCollection(collection_name).insertOne(
    replaceTypes(document, replaceMeteorAtomWithMongo),
    {
      safe: true,
    }
  ).then(async ({insertedId}) => {
    await refresh();
    await write.committed();
    return insertedId;
  }).catch(async e => {
    await write.committed();
    throw e;
  });
};


// Cause queries that may be affected by the selector to poll in this write
// fence.
MongoConnection.prototype._refresh = async function (collectionName, selector) {
  var refreshKey = {collection: collectionName};
  // If we know which documents we're removing, don't poll queries that are
  // specific to other documents. (Note that multiple notifications here should
  // not cause multiple polls, since all our listener is doing is enqueueing a
  // poll.)
  var specificIds = LocalCollection._idsMatchedBySelector(selector);
  if (specificIds) {
    for (const id of specificIds) {
      await Meteor.refresh(Object.assign({id: id}, refreshKey));
    };
  } else {
    await Meteor.refresh(refreshKey);
  }
};

MongoConnection.prototype.removeAsync = async function (collection_name, selector) {
  var self = this;

  if (collection_name === "___meteor_failure_test_collection") {
    var e = new Error("Failure test");
    e._expectedByTest = true;
    throw e;
  }

  var write = self._maybeBeginWrite();
  var refresh = async function () {
    await self._refresh(collection_name, selector);
  };

  return self.rawCollection(collection_name)
    .deleteMany(replaceTypes(selector, replaceMeteorAtomWithMongo), {
      safe: true,
    })
    .then(async ({ deletedCount }) => {
      await refresh();
      await write.committed();
      return transformResult({ result : {modifiedCount : deletedCount} }).numberAffected;
    }).catch(async (err) => {
        await write.committed();
        throw err;
    });
};

MongoConnection.prototype.dropCollectionAsync = async function(collectionName) {
  var self = this;


  var write = self._maybeBeginWrite();
  var refresh = function() {
    return Meteor.refresh({
      collection: collectionName,
      id: null,
      dropCollection: true,
    });
  };

  return self
    .rawCollection(collectionName)
    .drop()
    .then(async result => {
      await refresh();
      await write.committed();
      return result;
    })
    .catch(async e => {
      await write.committed();
      throw e;
    });
};

// For testing only.  Slightly better than `c.rawDatabase().dropDatabase()`
// because it lets the test's fence wait for it to be complete.
MongoConnection.prototype.dropDatabaseAsync = async function () {
  var self = this;

  var write = self._maybeBeginWrite();
  var refresh = async function () {
    await Meteor.refresh({ dropDatabase: true });
  };

  try {
    await self.db._dropDatabase();
    await refresh();
    await write.committed();
  } catch (e) {
    await write.committed();
    throw e;
  }
};

MongoConnection.prototype.updateAsync = async function (collection_name, selector, mod, options) {
  var self = this;

  if (collection_name === "___meteor_failure_test_collection") {
    var e = new Error("Failure test");
    e._expectedByTest = true;
    throw e;
  }

  // explicit safety check. null and undefined can crash the mongo
  // driver. Although the node driver and minimongo do 'support'
  // non-object modifier in that they don't crash, they are not
  // meaningful operations and do not do anything. Defensively throw an
  // error here.
  if (!mod || typeof mod !== 'object') {
    const error = new Error("Invalid modifier. Modifier must be an object.");

    throw error;
  }

  if (!(LocalCollection._isPlainObject(mod) && !EJSON._isCustomType(mod))) {
    const error = new Error(
        "Only plain objects may be used as replacement" +
        " documents in MongoDB");

    throw error;
  }

  if (!options) options = {};

  var write = self._maybeBeginWrite();
  var refresh = async function () {
    await self._refresh(collection_name, selector);
  };

  var collection = self.rawCollection(collection_name);
  var mongoOpts = {safe: true};
  // Add support for filtered positional operator
  if (options.arrayFilters !== undefined) mongoOpts.arrayFilters = options.arrayFilters;
  // explictly enumerate options that minimongo supports
  if (options.upsert) mongoOpts.upsert = true;
  if (options.multi) mongoOpts.multi = true;
  // Lets you get a more more full result from MongoDB. Use with caution:
  // might not work with C.upsert (as opposed to C.update({upsert:true}) or
  // with simulated upsert.
  if (options.fullResult) mongoOpts.fullResult = true;

  var mongoSelector = replaceTypes(selector, replaceMeteorAtomWithMongo);
  var mongoMod = replaceTypes(mod, replaceMeteorAtomWithMongo);

  var isModify = LocalCollection._isModificationMod(mongoMod);

  if (options._forbidReplace && !isModify) {
    var err = new Error("Invalid modifier. Replacements are forbidden.");
    throw err;
  }

  // We've already run replaceTypes/replaceMeteorAtomWithMongo on
  // selector and mod.  We assume it doesn't matter, as far as
  // the behavior of modifiers is concerned, whether `_modify`
  // is run on EJSON or on mongo-converted EJSON.

  // Run this code up front so that it fails fast if someone uses
  // a Mongo update operator we don't support.
  let knownId;
  if (options.upsert) {
    try {
      let newDoc = LocalCollection._createUpsertDocument(selector, mod);
      knownId = newDoc._id;
    } catch (err) {
      throw err;
    }
  }
  if (options.upsert &&
      ! isModify &&
      ! knownId &&
      options.insertedId &&
      ! (options.insertedId instanceof Mongo.ObjectID &&
         options.generatedId)) {
    // In case of an upsert with a replacement, where there is no _id defined
    // in either the query or the replacement doc, mongo will generate an id itself.
    // Therefore we need this special strategy if we want to control the id ourselves.

    // We don't need to do this when:
    // - This is not a replacement, so we can add an _id to $setOnInsert
    // - The id is defined by query or mod we can just add it to the replacement doc
    // - The user did not specify any id preference and the id is a Mongo ObjectId,
    //     then we can just let Mongo generate the id
    return await simulateUpsertWithInsertedId(collection, mongoSelector, mongoMod, options)
        .then(async result => {
          await refresh();
          await write.committed();
          if (result && ! options._returnObject) {
            return result.numberAffected;
          } else {
            return result;
          }
        });
  } else {
    if (options.upsert && !knownId && options.insertedId && isModify) {
      if (!mongoMod.hasOwnProperty('$setOnInsert')) {
        mongoMod.$setOnInsert = {};
      }
      knownId = options.insertedId;
      Object.assign(mongoMod.$setOnInsert, replaceTypes({_id: options.insertedId}, replaceMeteorAtomWithMongo));
    }

    const strings = Object.keys(mongoMod).filter((key) => !key.startsWith("$"));
    let updateMethod = strings.length > 0 ? 'replaceOne' : 'updateMany';
    updateMethod =
        updateMethod === 'updateMany' && !mongoOpts.multi
            ? 'updateOne'
            : updateMethod;
    return collection[updateMethod]
        .bind(collection)(mongoSelector, mongoMod, mongoOpts)
        .then(async result => {
          var meteorResult = transformResult({result});
          if (meteorResult && options._returnObject) {
            // If this was an upsertAsync() call, and we ended up
            // inserting a new doc and we know its id, then
            // return that id as well.
            if (options.upsert && meteorResult.insertedId) {
              if (knownId) {
                meteorResult.insertedId = knownId;
              } else if (meteorResult.insertedId instanceof MongoDB.ObjectID) {
                meteorResult.insertedId = new Mongo.ObjectID(meteorResult.insertedId.toHexString());
              }
            }
            await refresh();
            await write.committed();
            return meteorResult;
          } else {
            await refresh();
            await write.committed();
            return meteorResult.numberAffected;
          }
        }).catch(async (err) => {
          await write.committed();
          throw err;
        });
  }
};

var transformResult = function (driverResult) {
  var meteorResult = { numberAffected: 0 };
  if (driverResult) {
    var mongoResult = driverResult.result;
    // On updates with upsert:true, the inserted values come as a list of
    // upserted values -- even with options.multi, when the upsert does insert,
    // it only inserts one element.
    if (mongoResult.upsertedCount) {
      meteorResult.numberAffected = mongoResult.upsertedCount;

      if (mongoResult.upsertedId) {
        meteorResult.insertedId = mongoResult.upsertedId;
      }
    } else {
      // n was used before Mongo 5.0, in Mongo 5.0 we are not receiving this n
      // field and so we are using modifiedCount instead
      meteorResult.numberAffected = mongoResult.n || mongoResult.matchedCount || mongoResult.modifiedCount;
    }
  }

  return meteorResult;
};


var NUM_OPTIMISTIC_TRIES = 3;

// exposed for testing
MongoConnection._isCannotChangeIdError = function (err) {

  // Mongo 3.2.* returns error as next Object:
  // {name: String, code: Number, errmsg: String}
  // Older Mongo returns:
  // {name: String, code: Number, err: String}
  var error = err.errmsg || err.err;

  // We don't use the error code here
  // because the error code we observed it producing (16837) appears to be
  // a far more generic error code based on examining the source.
  if (error.indexOf('The _id field cannot be changed') === 0
    || error.indexOf("the (immutable) field '_id' was found to have been altered to _id") !== -1) {
    return true;
  }

  return false;
};

var simulateUpsertWithInsertedId = async function (collection, selector, mod, options) {
  // STRATEGY: First try doing an upsert with a generated ID.
  // If this throws an error about changing the ID on an existing document
  // then without affecting the database, we know we should probably try
  // an update without the generated ID. If it affected 0 documents,
  // then without affecting the database, we the document that first
  // gave the error is probably removed and we need to try an insert again
  // We go back to step one and repeat.
  // Like all "optimistic write" schemes, we rely on the fact that it's
  // unlikely our writes will continue to be interfered with under normal
  // circumstances (though sufficiently heavy contention with writers
  // disagreeing on the existence of an object will cause writes to fail
  // in theory).

  var insertedId = options.insertedId; // must exist
  var mongoOptsForUpdate = {
    safe: true,
    multi: options.multi
  };
  var mongoOptsForInsert = {
    safe: true,
    upsert: true
  };

  var replacementWithId = Object.assign(
    replaceTypes({_id: insertedId}, replaceMeteorAtomWithMongo),
    mod);

  var tries = NUM_OPTIMISTIC_TRIES;

  var doUpdate = async function () {
    tries--;
    if (! tries) {
      throw new Error("Upsert failed after " + NUM_OPTIMISTIC_TRIES + " tries.");
    } else {
      let method = collection.updateMany;
      if(!Object.keys(mod).some(key => key.startsWith("$"))){
        method = collection.replaceOne.bind(collection);
      }
      return method(
        selector,
        mod,
        mongoOptsForUpdate).then(result => {
        if (result && (result.modifiedCount || result.upsertedCount)) {
          return {
            numberAffected: result.modifiedCount || result.upsertedCount,
            insertedId: result.upsertedId || undefined,
          };
        } else {
          return doConditionalInsert();
        }
      });
    }
  };

  var doConditionalInsert = function() {
    return collection.replaceOne(selector, replacementWithId, mongoOptsForInsert)
        .then(result => ({
            numberAffected: result.upsertedCount,
            insertedId: result.upsertedId,
          })).catch(err => {
        if (MongoConnection._isCannotChangeIdError(err)) {
          return doUpdate();
        } else {
          throw err;
        }
      });

  };
  return doUpdate();
};


// XXX MongoConnection.upsertAsync() does not return the id of the inserted document
// unless you set it explicitly in the selector or modifier (as a replacement
// doc).
MongoConnection.prototype.upsertAsync = async function (collectionName, selector, mod, options) {
  var self = this;



  if (typeof options === "function" && ! callback) {
    callback = options;
    options = {};
  }

  return self.updateAsync(collectionName, selector, mod,
                     Object.assign({}, options, {
                       upsert: true,
                       _returnObject: true
                     }));
};

MongoConnection.prototype.find = function (collectionName, selector, options) {
  var self = this;

  if (arguments.length === 1)
    selector = {};

  return new Cursor(
    self, new CursorDescription(collectionName, selector, options));
};

MongoConnection.prototype.findOneAsync = async function (collection_name, selector, options) {
  var self = this;
  if (arguments.length === 1) {
    selector = {};
  }

  options = options || {};
  options.limit = 1;

  const results = await self.find(collection_name, selector, options).fetchAsync();

  return results[0];
};

// We'll actually design an index API later. For now, we just pass through to
// Mongo's, but make it synchronous.
MongoConnection.prototype.createIndexAsync = async function (collectionName, index,
                                                   options) {
  var self = this;

  // We expect this function to be called at startup, not from within a method,
  // so we don't interact with the write fence.
  var collection = self.rawCollection(collectionName);
  await collection.createIndex(index, options);
};

// just to be consistent with the other methods
MongoConnection.prototype.createIndex =
  MongoConnection.prototype.createIndexAsync;

MongoConnection.prototype.countDocuments = function (collectionName, ...args) {
  args = args.map(arg => replaceTypes(arg, replaceMeteorAtomWithMongo));
  const collection = this.rawCollection(collectionName);
  return collection.countDocuments(...args);
};

MongoConnection.prototype.estimatedDocumentCount = function (collectionName, ...args) {
  args = args.map(arg => replaceTypes(arg, replaceMeteorAtomWithMongo));
  const collection = this.rawCollection(collectionName);
  return collection.estimatedDocumentCount(...args);
};

MongoConnection.prototype.ensureIndexAsync = MongoConnection.prototype.createIndexAsync;

MongoConnection.prototype.dropIndexAsync = async function (collectionName, index) {
  var self = this;


  // This function is only used by test code, not within a method, so we don't
  // interact with the write fence.
  var collection = self.rawCollection(collectionName);
  var indexName =  await collection.dropIndex(index);
};


CLIENT_ONLY_METHODS.forEach(function (m) {
  MongoConnection.prototype[m] = function () {
    throw new Error(
      `${m} +  is not available on the server. Please use ${getAsyncMethodName(
        m
      )}() instead.`
    );
  };
});

// CURSORS

// There are several classes which relate to cursors:
//
// CursorDescription represents the arguments used to construct a cursor:
// collectionName, selector, and (find) options.  Because it is used as a key
// for cursor de-dup, everything in it should either be JSON-stringifiable or
// not affect observeChanges output (eg, options.transform functions are not
// stringifiable but do not affect observeChanges).
//
// AsynchronousCursor is a wrapper around a MongoDB cursor
// which includes fully-asynchronous versions of forEach, etc.
//
// Cursor is the cursor object returned from find(), which implements the
// documented Mongo.Collection cursor API.  It wraps a CursorDescription and a
// AsynchronousCursor (lazily: it doesn't contact Mongo until you call a method
// like fetch/fetchAsync or forEach/forEachAsync on it).
//
// ObserveHandle is the "observe handle" returned from observeChanges. It has a
// reference to an ObserveMultiplexer.
//
// ObserveMultiplexer allows multiple identical ObserveHandles to be driven by a
// single observe driver.
//
// There are two "observe drivers" which drive ObserveMultiplexers:
//   - PollingObserveDriver caches the results of a query and reruns it when
//     necessary.
//   - OplogObserveDriver follows the Mongo operation log to directly observe
//     database changes.
// Both implementations follow the same simple interface: when you create them,
// they start sending observeChanges callbacks (and a ready() invocation) to
// their ObserveMultiplexer, and you stop them by calling their stop() method.

CursorDescription = function (collectionName, selector, options) {
  var self = this;
  self.collectionName = collectionName;
  self.selector = Mongo.Collection._rewriteSelector(selector);
  self.options = options || {};
};

Cursor = function (mongo, cursorDescription) {
  var self = this;

  self._mongo = mongo;
  self._cursorDescription = cursorDescription;
  self._asynchronousCursor = null;
};

Cursor.prototype.countAsync = async function () {
  const collection = this._mongo.rawCollection(this._cursorDescription.collectionName);
  return await collection.countDocuments(
    replaceTypes(this._cursorDescription.selector, replaceMeteorAtomWithMongo),
    replaceTypes(this._cursorDescription.options, replaceMeteorAtomWithMongo),
  );
};

Cursor.prototype.count = function () {
  throw new Error(
    "count() is not available on the server. Please use countAsync() instead."
  );
};

// We don't handle the count method here.
[...CURSOR_METHODS, Symbol.asyncIterator].filter(method => method !== CURSOR_METHODS[0]).forEach(function(method) {
  Cursor.prototype[method] = function asynchronousCursorMethod () {
    // You can only observe a tailable cursor.
    if (this._cursorDescription.options.tailable)
      throw new Error("Cannot call " + method + " on a tailable cursor");

    if (!this._asynchronousCursor) {
      this._asynchronousCursor = this._mongo._createAsynchronousCursor(
          this._cursorDescription, {
            // Make sure that the "self" argument to forEach/map callbacks is the
            // Cursor, not the AsynchronousCursor.
            selfForIteration: this,
            useTransform: true
          });
    }

    return this._asynchronousCursor[method].apply(
        this._asynchronousCursor, arguments);
  };
  if (method !== Symbol.asyncIterator) {
    Cursor.prototype[getAsyncMethodName(method)] = Cursor.prototype[method];
  }
});

Cursor.prototype.getTransform = function () {
  return this._cursorDescription.options.transform;
};

// When you call Meteor.publish() with a function that returns a Cursor, we need
// to transmute it into the equivalent subscription.  This is the function that
// does that.
Cursor.prototype._publishCursor = function (sub) {
  var self = this;
  var collection = self._cursorDescription.collectionName;
  return Mongo.Collection._publishCursor(self, sub, collection);
};

// Used to guarantee that publish functions return at most one cursor per
// collection. Private, because we might later have cursors that include
// documents from multiple collections somehow.
Cursor.prototype._getCollectionName = function () {
  var self = this;
  return self._cursorDescription.collectionName;
};

Cursor.prototype.observe = function (callbacks) {
  var self = this;
  return LocalCollection._observeFromObserveChanges(self, callbacks);
};

Cursor.prototype.observeAsync = function (callbacks) {
  return new Promise(resolve => resolve(this.observe(callbacks)));
};

Cursor.prototype.observeChanges = function (callbacks, options = {}) {
  var self = this;
  var methods = [
    'addedAt',
    'added',
    'changedAt',
    'changed',
    'removedAt',
    'removed',
    'movedTo'
  ];
  var ordered = LocalCollection._observeChangesCallbacksAreOrdered(callbacks);

  let exceptionName = callbacks._fromObserve ? 'observe' : 'observeChanges';
  exceptionName += ' callback';
  methods.forEach(function (method) {
    if (callbacks[method] && typeof callbacks[method] == "function") {
      callbacks[method] = Meteor.bindEnvironment(callbacks[method], method + exceptionName);
    }
  });

  return self._mongo._observeChanges(
    self._cursorDescription, ordered, callbacks, options.nonMutatingCallbacks);
};

Cursor.prototype.observeChangesAsync = async function (callbacks, options = {}) {
  return this.observeChanges(callbacks, options);
};

<<<<<<< HEAD
MongoConnection.prototype._createSynchronousCursor = function(
    cursorDescription, options = {}) {
=======
MongoConnection.prototype._createAsynchronousCursor = function(
    cursorDescription, options) {
>>>>>>> 4fabb297
  var self = this;
  const { selfForIteration, useTransform } = options; 
  options = { selfForIteration, useTransform };

  var collection = self.rawCollection(cursorDescription.collectionName);
  var cursorOptions = cursorDescription.options;
  var mongoOptions = {
    sort: cursorOptions.sort,
    limit: cursorOptions.limit,
    skip: cursorOptions.skip,
    projection: cursorOptions.fields || cursorOptions.projection,
    readPreference: cursorOptions.readPreference,
  };

  // Do we want a tailable cursor (which only works on capped collections)?
  if (cursorOptions.tailable) {
    mongoOptions.numberOfRetries = -1;
  }

  var dbCursor = collection.find(
    replaceTypes(cursorDescription.selector, replaceMeteorAtomWithMongo),
    mongoOptions);

  // Do we want a tailable cursor (which only works on capped collections)?
  if (cursorOptions.tailable) {
    // We want a tailable cursor...
    dbCursor.addCursorFlag("tailable", true)
    // ... and for the server to wait a bit if any getMore has no data (rather
    // than making us put the relevant sleeps in the client)...
    dbCursor.addCursorFlag("awaitData", true)

    // And if this is on the oplog collection and the cursor specifies a 'ts',
    // then set the undocumented oplog replay flag, which does a special scan to
    // find the first document (instead of creating an index on ts). This is a
    // very hard-coded Mongo flag which only works on the oplog collection and
    // only works with the ts field.
    if (cursorDescription.collectionName === OPLOG_COLLECTION &&
        cursorDescription.selector.ts) {
      dbCursor.addCursorFlag("oplogReplay", true)
    }
  }

  if (typeof cursorOptions.maxTimeMs !== 'undefined') {
    dbCursor = dbCursor.maxTimeMS(cursorOptions.maxTimeMs);
  }
  if (typeof cursorOptions.hint !== 'undefined') {
    dbCursor = dbCursor.hint(cursorOptions.hint);
  }

  return new AsynchronousCursor(dbCursor, cursorDescription, options, collection);
};

/**
 * This is just a light wrapper for the cursor. The goal here is to ensure compatibility even if
 * there are breaking changes on the MongoDB driver.
 *
 * @constructor
 */
class AsynchronousCursor {
  constructor(dbCursor, cursorDescription, options) {
    this._dbCursor = dbCursor;
    this._cursorDescription = cursorDescription;

    this._selfForIteration = options.selfForIteration || this;
    if (options.useTransform && cursorDescription.options.transform) {
      this._transform = LocalCollection.wrapTransform(
          cursorDescription.options.transform);
    } else {
      this._transform = null;
    }

    this._visitedIds = new LocalCollection._IdMap;
  }

  [Symbol.asyncIterator]() {
    var cursor = this;
    return {
      async next() {
        const value = await cursor._nextObjectPromise();
        return { done: !value, value };
      },
    };
  }

  // Returns a Promise for the next object from the underlying cursor (before
  // the Mongo->Meteor type replacement).
  async _rawNextObjectPromise() {
    try {
      return (await this._dbCursor.next());
    } catch (e) {
      console.error(e);
    }
  }

  // Returns a Promise for the next object from the cursor, skipping those whose
  // IDs we've already seen and replacing Mongo atoms with Meteor atoms.
  async _nextObjectPromise () {
    while (true) {
      var doc = await this._rawNextObjectPromise();

      if (!doc) return null;
      doc = replaceTypes(doc, replaceMongoAtomWithMeteor);

      if (!this._cursorDescription.options.tailable && _.has(doc, '_id')) {
        // Did Mongo give us duplicate documents in the same cursor? If so,
        // ignore this one. (Do this before the transform, since transform might
        // return some unrelated value.) We don't do this for tailable cursors,
        // because we want to maintain O(1) memory usage. And if there isn't _id
        // for some reason (maybe it's the oplog), then we don't do this either.
        // (Be careful to do this for falsey but existing _id, though.)
        if (this._visitedIds.has(doc._id)) continue;
        this._visitedIds.set(doc._id, true);
      }

      if (this._transform)
        doc = this._transform(doc);

      return doc;
    }
  }

  // Returns a promise which is resolved with the next object (like with
  // _nextObjectPromise) or rejected if the cursor doesn't return within
  // timeoutMS ms.
  _nextObjectPromiseWithTimeout(timeoutMS) {
    if (!timeoutMS) {
      return this._nextObjectPromise();
    }
    const nextObjectPromise = this._nextObjectPromise();
    const timeoutErr = new Error('Client-side timeout waiting for next object');
    const timeoutPromise = new Promise((resolve, reject) => {
      setTimeout(() => {
        reject(timeoutErr);
      }, timeoutMS);
    });
    return Promise.race([nextObjectPromise, timeoutPromise])
        .catch((err) => {
          if (err === timeoutErr) {
            this.close();
          }
          throw err;
        });
  }

  async forEach(callback, thisArg) {
    // Get back to the beginning.
    this._rewind();

    let idx = 0;
    while (true) {
      const doc = await this._nextObjectPromise();
      if (!doc) return;
      await callback.call(thisArg, doc, idx++, this._selfForIteration);
    }
  }

  async map(callback, thisArg) {
    const results = [];
    await this.forEach(async (doc, index) => {
      results.push(await callback.call(thisArg, doc, index, this._selfForIteration));
    });

    return results;
  }

  _rewind() {
    // known to be synchronous
    this._dbCursor.rewind();

    this._visitedIds = new LocalCollection._IdMap;
  }

  // Mostly usable for tailable cursors.
  close() {
    this._dbCursor.close();
  }

  fetch() {
    return this.map(_.identity);
  }

  /**
   * FIXME: (node:34680) [MONGODB DRIVER] Warning: cursor.count is deprecated and will be
   *  removed in the next major version, please use `collection.estimatedDocumentCount` or
   *  `collection.countDocuments` instead.
   */
  count() {
    return this._dbCursor.count();
  }

  // This method is NOT wrapped in Cursor.
  async getRawObjects(ordered) {
    var self = this;
    if (ordered) {
      return self.fetch();
    } else {
      var results = new LocalCollection._IdMap;
      await self.forEach(function (doc) {
        results.set(doc._id, doc);
      });
      return results;
    }
  }
}

<<<<<<< HEAD
var SynchronousCursor = function (dbCursor, cursorDescription, options, collection) {
  var self = this;
  const { selfForIteration, useTransform } = options; 
  options = { selfForIteration, useTransform };

  self._dbCursor = dbCursor;
  self._cursorDescription = cursorDescription;
  // The "self" argument passed to forEach/map callbacks. If we're wrapped
  // inside a user-visible Cursor, we want to provide the outer cursor!
  self._selfForIteration = options.selfForIteration || self;
  if (options.useTransform && cursorDescription.options.transform) {
    self._transform = LocalCollection.wrapTransform(
      cursorDescription.options.transform);
  } else {
    self._transform = null;
  }

  self._synchronousCount = Future.wrap(
    collection.countDocuments.bind(
      collection,
      replaceTypes(cursorDescription.selector, replaceMeteorAtomWithMongo),
      replaceTypes(cursorDescription.options, replaceMeteorAtomWithMongo),
    )
  );
  self._visitedIds = new LocalCollection._IdMap;
};

Object.assign(SynchronousCursor.prototype, {
  // Returns a Promise for the next object from the underlying cursor (before
  // the Mongo->Meteor type replacement).
  _rawNextObjectPromise: function () {
    const self = this;
    return new Promise((resolve, reject) => {
      self._dbCursor.next((err, doc) => {
        if (err) {
          reject(err);
        } else {
          resolve(doc);
        }
      });
    });
  },

  // Returns a Promise for the next object from the cursor, skipping those whose
  // IDs we've already seen and replacing Mongo atoms with Meteor atoms.
  _nextObjectPromise: async function () {
    var self = this;

    while (true) {
      var doc = await self._rawNextObjectPromise();

      if (!doc) return null;
      doc = replaceTypes(doc, replaceMongoAtomWithMeteor);

      if (!self._cursorDescription.options.tailable && has(doc, '_id')) {
        // Did Mongo give us duplicate documents in the same cursor? If so,
        // ignore this one. (Do this before the transform, since transform might
        // return some unrelated value.) We don't do this for tailable cursors,
        // because we want to maintain O(1) memory usage. And if there isn't _id
        // for some reason (maybe it's the oplog), then we don't do this either.
        // (Be careful to do this for falsey but existing _id, though.)
        if (self._visitedIds.has(doc._id)) continue;
        self._visitedIds.set(doc._id, true);
      }

      if (self._transform)
        doc = self._transform(doc);

      return doc;
    }
  },

  // Returns a promise which is resolved with the next object (like with
  // _nextObjectPromise) or rejected if the cursor doesn't return within
  // timeoutMS ms.
  _nextObjectPromiseWithTimeout: function (timeoutMS) {
    const self = this;
    if (!timeoutMS) {
      return self._nextObjectPromise();
    }
    const nextObjectPromise = self._nextObjectPromise();
    const timeoutErr = new Error('Client-side timeout waiting for next object');
    const timeoutPromise = new Promise((resolve, reject) => {
      const timer = setTimeout(() => {
        reject(timeoutErr);
      }, timeoutMS);
    });
    return Promise.race([nextObjectPromise, timeoutPromise])
      .catch((err) => {
        if (err === timeoutErr) {
          self.close();
        }
        throw err;
      });
  },

  _nextObject: function () {
    var self = this;
    return self._nextObjectPromise().await();
  },

  forEach: function (callback, thisArg) {
    var self = this;
    const wrappedFn = Meteor.wrapFn(callback);

    // Get back to the beginning.
    self._rewind();

    // We implement the loop ourself instead of using self._dbCursor.each,
    // because "each" will call its callback outside of a fiber which makes it
    // much more complex to make this function synchronous.
    var index = 0;
    while (true) {
      var doc = self._nextObject();
      if (!doc) return;
      wrappedFn.call(thisArg, doc, index++, self._selfForIteration);
    }
  },

  // XXX Allow overlapping callback executions if callback yields.
  map: function (callback, thisArg) {
    var self = this;
    const wrappedFn = Meteor.wrapFn(callback);
    var res = [];
    self.forEach(function (doc, index) {
      res.push(wrappedFn.call(thisArg, doc, index, self._selfForIteration));
    });
    return res;
  },

  _rewind: function () {
    var self = this;

    // known to be synchronous
    self._dbCursor.rewind();

    self._visitedIds = new LocalCollection._IdMap;
  },

  // Mostly usable for tailable cursors.
  close: function () {
    var self = this;

    self._dbCursor.close();
  },

  fetch: function () {
    var self = this;
    return self.map(identity);
  },

  count: function () {
    var self = this;
    return self._synchronousCount().wait();
  },

  // This method is NOT wrapped in Cursor.
  getRawObjects: function (ordered) {
    var self = this;
    if (ordered) {
      return self.fetch();
    } else {
      var results = new LocalCollection._IdMap;
      self.forEach(function (doc) {
        results.set(doc._id, doc);
      });
      return results;
    }
  }
});

SynchronousCursor.prototype[Symbol.iterator] = function () {
  var self = this;

  // Get back to the beginning.
  self._rewind();

  return {
    next() {
      const doc = self._nextObject();
      return doc ? {
        value: doc
      } : {
        done: true
      };
    }
  };
};

SynchronousCursor.prototype[Symbol.asyncIterator] = function () {
  const syncResult = this[Symbol.iterator]();
  return {
    async next() {
      return Promise.resolve(syncResult.next());
    }
  };
}

=======
>>>>>>> 4fabb297
// Tails the cursor described by cursorDescription, most likely on the
// oplog. Calls docCallback with each document found. Ignores errors and just
// restarts the tail on error.
//
// If timeoutMS is set, then if we don't get a new document every timeoutMS,
// kill and restart the cursor. This is primarily a workaround for #8598.
MongoConnection.prototype.tail = function (cursorDescription, docCallback, timeoutMS) {
  var self = this;
  if (!cursorDescription.options.tailable)
    throw new Error("Can only tail a tailable cursor");

  var cursor = self._createAsynchronousCursor(cursorDescription);

  var stopped = false;
  var lastTS;

  Meteor.defer(async function loop() {
    var doc = null;
    while (true) {
      if (stopped)
        return;
      try {
        doc = await cursor._nextObjectPromiseWithTimeout(timeoutMS);
      } catch (err) {
        // There's no good way to figure out if this was actually an error from
        // Mongo, or just client-side (including our own timeout error). Ah
        // well. But either way, we need to retry the cursor (unless the failure
        // was because the observe got stopped).
        doc = null;
      }
      // Since we awaited a promise above, we need to check again to see if
      // we've been stopped before calling the callback.
      if (stopped)
        return;
      if (doc) {
        // If a tailable cursor contains a "ts" field, use it to recreate the
        // cursor on error. ("ts" is a standard that Mongo uses internally for
        // the oplog, and there's a special flag that lets you do binary search
        // on it instead of needing to use an index.)
        lastTS = doc.ts;
        docCallback(doc);
      } else {
        var newSelector = Object.assign({}, cursorDescription.selector);
        if (lastTS) {
          newSelector.ts = {$gt: lastTS};
        }
        cursor = self._createAsynchronousCursor(new CursorDescription(
          cursorDescription.collectionName,
          newSelector,
          cursorDescription.options));
        // Mongo failover takes many seconds.  Retry in a bit.  (Without this
        // setTimeout, we peg the CPU at 100% and never notice the actual
        // failover.
        setTimeout(loop, 100);
        break;
      }
    }
  });

  return {
    stop: function () {
      stopped = true;
      cursor.close();
    }
  };
};

const oplogCollectionWarnings = [];

Object.assign(MongoConnection.prototype, {
  _observeChanges: async function (
      cursorDescription, ordered, callbacks, nonMutatingCallbacks) {
    var self = this;
    const collectionName = cursorDescription.collectionName;

    if (cursorDescription.options.tailable) {
      return self._observeChangesTailable(cursorDescription, ordered, callbacks);
    }

    // You may not filter out _id when observing changes, because the id is a core
    // part of the observeChanges API.
    const fieldsOptions = cursorDescription.options.projection || cursorDescription.options.fields;
    if (fieldsOptions &&
        (fieldsOptions._id === 0 ||
            fieldsOptions._id === false)) {
      throw Error("You may not observe a cursor with {fields: {_id: 0}}");
    }

  var observeKey = EJSON.stringify(
    Object.assign({ordered: ordered}, cursorDescription));

    var multiplexer, observeDriver;
    var firstHandle = false;

    // Find a matching ObserveMultiplexer, or create a new one. This next block is
    // guaranteed to not yield (and it doesn't call anything that can observe a
    // new query), so no other calls to this function can interleave with it.
    if (has(self._observeMultiplexers, observeKey)) {
      multiplexer = self._observeMultiplexers[observeKey];
    } else {
      firstHandle = true;
      // Create a new ObserveMultiplexer.
      multiplexer = new ObserveMultiplexer({
        ordered: ordered,
        onStop: function () {
          delete self._observeMultiplexers[observeKey];
          return observeDriver.stop();
        }
      });
    }

    var observeHandle = new ObserveHandle(multiplexer,
        callbacks,
        nonMutatingCallbacks,
    );

    const oplogOptions = self?._oplogHandle?._oplogOptions || {};
  const { includeCollections, excludeCollections } = oplogOptions;
  if (firstHandle) {
      var matcher, sorter;
    var canUseOplog = [
        function () {
          // At a bare minimum, using the oplog requires us to have an oplog, to
          // want unordered callbacks, and to not want a callback on the polls
          // that won't happen.
          return self._oplogHandle && !ordered &&
            !callbacks._testOnlyPollCallback;
  },
      function () {
        // We also need to check, if the collection of this Cursor is actually being "watched" by the Oplog handle
        // if not, we have to fallback to long polling
        if (excludeCollections?.length && excludeCollections.includes(collectionName)) {
          if (!oplogCollectionWarnings.includes(collectionName)) {
            console.warn(`Meteor.settings.packages.mongo.oplogExcludeCollections includes the collection ${collectionName} - your subscriptions will only use long polling!`);
            oplogCollectionWarnings.push(collectionName); // we only want to show the warnings once per collection!
          }
          return false;
        }
        if (includeCollections?.length && !includeCollections.includes(collectionName)) {
          if (!oplogCollectionWarnings.includes(collectionName)) {
            console.warn(`Meteor.settings.packages.mongo.oplogIncludeCollections does not include the collection ${collectionName} - your subscriptions will only use long polling!`);
            oplogCollectionWarnings.push(collectionName); // we only want to show the warnings once per collection!
          }
          return false;
        }
        return true;
      },
      function () {
        // We need to be able to compile the selector. Fall back to polling for
        // some newfangled $selector that minimongo doesn't support yet.
        try {
          matcher = new Minimongo.Matcher(cursorDescription.selector);
          return true;
        } catch (e) {
          // XXX make all compilation errors MinimongoError or something
          //     so that this doesn't ignore unrelated exceptions
          return false;
        }
      },
      function () {
        // ... and the selector itself needs to support oplog.
        return OplogObserveDriver.cursorSupported(cursorDescription, matcher);
      },
      function () {
        // And we need to be able to compile the sort, if any.  eg, can't be
        // {$natural: 1}.
        if (!cursorDescription.options.sort)
          return true;
        try {
          sorter = new Minimongo.Sorter(cursorDescription.options.sort);
          return true;
        } catch (e) {
          // XXX make all compilation errors MinimongoError or something
          //     so that this doesn't ignore unrelated exceptions
          return false;
        }
      }
    ].every(f => f());  // invoke each function and check if all return true

    var driverClass = canUseOplog ? OplogObserveDriver : PollingObserveDriver;
    observeDriver = new driverClass({
      cursorDescription: cursorDescription,
      mongoHandle: self,
      multiplexer: multiplexer,
      ordered: ordered,
      matcher: matcher,  // ignored by polling
      sorter: sorter,  // ignored by polling
      _testOnlyPollCallback: callbacks._testOnlyPollCallback
});

    if (observeDriver._init) {
      await observeDriver._init();
    }

    // This field is only set for use in tests.
    multiplexer._observeDriver = observeDriver;
  }
  self._observeMultiplexers[observeKey] = multiplexer;
  // Blocks until the initial adds have been sent.
  await multiplexer.addHandleAndSendInitialAdds(observeHandle);

  return observeHandle;
},

});


// Listen for the invalidation messages that will trigger us to poll the
// database for changes. If this selector specifies specific IDs, specify them
// here, so that updates to different specific IDs don't cause us to poll.
// listenCallback is the same kind of (notification, complete) callback passed
// to InvalidationCrossbar.listen.

listenAll = async function (cursorDescription, listenCallback) {
  const listeners = [];
  await forEachTrigger(cursorDescription, function (trigger) {
    listeners.push(DDPServer._InvalidationCrossbar.listen(
      trigger, listenCallback));
  });

  return {
    stop: function () {
      listeners.forEach(function (listener) {
        listener.stop();
      });
    }
  };
};

forEachTrigger = async function (cursorDescription, triggerCallback) {
  const key = {collection: cursorDescription.collectionName};
  const specificIds = LocalCollection._idsMatchedBySelector(
    cursorDescription.selector);
  if (specificIds) {
    for (const id of specificIds) {
      await triggerCallback(_.extend({id: id}, key));
    }
    await triggerCallback(_.extend({dropCollection: true, id: null}, key));
  } else {
    await triggerCallback(key);
  }
  // Everyone cares about the database being dropped.
  await triggerCallback({ dropDatabase: true });
};

// observeChanges for tailable cursors on capped collections.
//
// Some differences from normal cursors:
//   - Will never produce anything other than 'added' or 'addedBefore'. If you
//     do update a document that has already been produced, this will not notice
//     it.
//   - If you disconnect and reconnect from Mongo, it will essentially restart
//     the query, which will lead to duplicate results. This is pretty bad,
//     but if you include a field called 'ts' which is inserted as
//     new MongoInternals.MongoTimestamp(0, 0) (which is initialized to the
//     current Mongo-style timestamp), we'll be able to find the place to
//     restart properly. (This field is specifically understood by Mongo with an
//     optimization which allows it to find the right place to start without
//     an index on ts. It's how the oplog works.)
//   - No callbacks are triggered synchronously with the call (there's no
//     differentiation between "initial data" and "later changes"; everything
//     that matches the query gets sent asynchronously).
//   - De-duplication is not implemented.
//   - Does not yet interact with the write fence. Probably, this should work by
//     ignoring removes (which don't work on capped collections) and updates
//     (which don't affect tailable cursors), and just keeping track of the ID
//     of the inserted object, and closing the write fence once you get to that
//     ID (or timestamp?).  This doesn't work well if the document doesn't match
//     the query, though.  On the other hand, the write fence can close
//     immediately if it does not match the query. So if we trust minimongo
//     enough to accurately evaluate the query against the write fence, we
//     should be able to do this...  Of course, minimongo doesn't even support
//     Mongo Timestamps yet.
MongoConnection.prototype._observeChangesTailable = function (
    cursorDescription, ordered, callbacks) {
  var self = this;

  // Tailable cursors only ever call added/addedBefore callbacks, so it's an
  // error if you didn't provide them.
  if ((ordered && !callbacks.addedBefore) ||
      (!ordered && !callbacks.added)) {
    throw new Error("Can't observe an " + (ordered ? "ordered" : "unordered")
                    + " tailable cursor without a "
                    + (ordered ? "addedBefore" : "added") + " callback");
  }

  return self.tail(cursorDescription, function (doc) {
    var id = doc._id;
    delete doc._id;
    // The ts is an implementation detail. Hide it.
    delete doc.ts;
    if (ordered) {
      callbacks.addedBefore(id, doc, null);
    } else {
      callbacks.added(id, doc);
    }
  });
};

// XXX We probably need to find a better way to expose this. Right now
// it's only used by tests, but in fact you need it in normal
// operation to interact with capped collections.
MongoInternals.MongoTimestamp = MongoDB.Timestamp;

MongoInternals.Connection = MongoConnection;<|MERGE_RESOLUTION|>--- conflicted
+++ resolved
@@ -972,13 +972,8 @@
   return this.observeChanges(callbacks, options);
 };
 
-<<<<<<< HEAD
-MongoConnection.prototype._createSynchronousCursor = function(
+MongoConnection.prototype._createAsynchronousCursor = function(
     cursorDescription, options = {}) {
-=======
-MongoConnection.prototype._createAsynchronousCursor = function(
-    cursorDescription, options) {
->>>>>>> 4fabb297
   var self = this;
   const { selfForIteration, useTransform } = options; 
   options = { selfForIteration, useTransform };
@@ -1082,7 +1077,7 @@
       if (!doc) return null;
       doc = replaceTypes(doc, replaceMongoAtomWithMeteor);
 
-      if (!this._cursorDescription.options.tailable && _.has(doc, '_id')) {
+      if (!this._cursorDescription.options.tailable && has(doc, '_id')) {
         // Did Mongo give us duplicate documents in the same cursor? If so,
         // ignore this one. (Do this before the transform, since transform might
         // return some unrelated value.) We don't do this for tailable cursors,
@@ -1157,7 +1152,7 @@
   }
 
   fetch() {
-    return this.map(_.identity);
+    return this.map(identity);
   }
 
   /**
@@ -1184,207 +1179,6 @@
   }
 }
 
-<<<<<<< HEAD
-var SynchronousCursor = function (dbCursor, cursorDescription, options, collection) {
-  var self = this;
-  const { selfForIteration, useTransform } = options; 
-  options = { selfForIteration, useTransform };
-
-  self._dbCursor = dbCursor;
-  self._cursorDescription = cursorDescription;
-  // The "self" argument passed to forEach/map callbacks. If we're wrapped
-  // inside a user-visible Cursor, we want to provide the outer cursor!
-  self._selfForIteration = options.selfForIteration || self;
-  if (options.useTransform && cursorDescription.options.transform) {
-    self._transform = LocalCollection.wrapTransform(
-      cursorDescription.options.transform);
-  } else {
-    self._transform = null;
-  }
-
-  self._synchronousCount = Future.wrap(
-    collection.countDocuments.bind(
-      collection,
-      replaceTypes(cursorDescription.selector, replaceMeteorAtomWithMongo),
-      replaceTypes(cursorDescription.options, replaceMeteorAtomWithMongo),
-    )
-  );
-  self._visitedIds = new LocalCollection._IdMap;
-};
-
-Object.assign(SynchronousCursor.prototype, {
-  // Returns a Promise for the next object from the underlying cursor (before
-  // the Mongo->Meteor type replacement).
-  _rawNextObjectPromise: function () {
-    const self = this;
-    return new Promise((resolve, reject) => {
-      self._dbCursor.next((err, doc) => {
-        if (err) {
-          reject(err);
-        } else {
-          resolve(doc);
-        }
-      });
-    });
-  },
-
-  // Returns a Promise for the next object from the cursor, skipping those whose
-  // IDs we've already seen and replacing Mongo atoms with Meteor atoms.
-  _nextObjectPromise: async function () {
-    var self = this;
-
-    while (true) {
-      var doc = await self._rawNextObjectPromise();
-
-      if (!doc) return null;
-      doc = replaceTypes(doc, replaceMongoAtomWithMeteor);
-
-      if (!self._cursorDescription.options.tailable && has(doc, '_id')) {
-        // Did Mongo give us duplicate documents in the same cursor? If so,
-        // ignore this one. (Do this before the transform, since transform might
-        // return some unrelated value.) We don't do this for tailable cursors,
-        // because we want to maintain O(1) memory usage. And if there isn't _id
-        // for some reason (maybe it's the oplog), then we don't do this either.
-        // (Be careful to do this for falsey but existing _id, though.)
-        if (self._visitedIds.has(doc._id)) continue;
-        self._visitedIds.set(doc._id, true);
-      }
-
-      if (self._transform)
-        doc = self._transform(doc);
-
-      return doc;
-    }
-  },
-
-  // Returns a promise which is resolved with the next object (like with
-  // _nextObjectPromise) or rejected if the cursor doesn't return within
-  // timeoutMS ms.
-  _nextObjectPromiseWithTimeout: function (timeoutMS) {
-    const self = this;
-    if (!timeoutMS) {
-      return self._nextObjectPromise();
-    }
-    const nextObjectPromise = self._nextObjectPromise();
-    const timeoutErr = new Error('Client-side timeout waiting for next object');
-    const timeoutPromise = new Promise((resolve, reject) => {
-      const timer = setTimeout(() => {
-        reject(timeoutErr);
-      }, timeoutMS);
-    });
-    return Promise.race([nextObjectPromise, timeoutPromise])
-      .catch((err) => {
-        if (err === timeoutErr) {
-          self.close();
-        }
-        throw err;
-      });
-  },
-
-  _nextObject: function () {
-    var self = this;
-    return self._nextObjectPromise().await();
-  },
-
-  forEach: function (callback, thisArg) {
-    var self = this;
-    const wrappedFn = Meteor.wrapFn(callback);
-
-    // Get back to the beginning.
-    self._rewind();
-
-    // We implement the loop ourself instead of using self._dbCursor.each,
-    // because "each" will call its callback outside of a fiber which makes it
-    // much more complex to make this function synchronous.
-    var index = 0;
-    while (true) {
-      var doc = self._nextObject();
-      if (!doc) return;
-      wrappedFn.call(thisArg, doc, index++, self._selfForIteration);
-    }
-  },
-
-  // XXX Allow overlapping callback executions if callback yields.
-  map: function (callback, thisArg) {
-    var self = this;
-    const wrappedFn = Meteor.wrapFn(callback);
-    var res = [];
-    self.forEach(function (doc, index) {
-      res.push(wrappedFn.call(thisArg, doc, index, self._selfForIteration));
-    });
-    return res;
-  },
-
-  _rewind: function () {
-    var self = this;
-
-    // known to be synchronous
-    self._dbCursor.rewind();
-
-    self._visitedIds = new LocalCollection._IdMap;
-  },
-
-  // Mostly usable for tailable cursors.
-  close: function () {
-    var self = this;
-
-    self._dbCursor.close();
-  },
-
-  fetch: function () {
-    var self = this;
-    return self.map(identity);
-  },
-
-  count: function () {
-    var self = this;
-    return self._synchronousCount().wait();
-  },
-
-  // This method is NOT wrapped in Cursor.
-  getRawObjects: function (ordered) {
-    var self = this;
-    if (ordered) {
-      return self.fetch();
-    } else {
-      var results = new LocalCollection._IdMap;
-      self.forEach(function (doc) {
-        results.set(doc._id, doc);
-      });
-      return results;
-    }
-  }
-});
-
-SynchronousCursor.prototype[Symbol.iterator] = function () {
-  var self = this;
-
-  // Get back to the beginning.
-  self._rewind();
-
-  return {
-    next() {
-      const doc = self._nextObject();
-      return doc ? {
-        value: doc
-      } : {
-        done: true
-      };
-    }
-  };
-};
-
-SynchronousCursor.prototype[Symbol.asyncIterator] = function () {
-  const syncResult = this[Symbol.iterator]();
-  return {
-    async next() {
-      return Promise.resolve(syncResult.next());
-    }
-  };
-}
-
-=======
->>>>>>> 4fabb297
 // Tails the cursor described by cursorDescription, most likely on the
 // oplog. Calls docCallback with each document found. Ignores errors and just
 // restarts the tail on error.
@@ -1620,9 +1414,9 @@
     cursorDescription.selector);
   if (specificIds) {
     for (const id of specificIds) {
-      await triggerCallback(_.extend({id: id}, key));
-    }
-    await triggerCallback(_.extend({dropCollection: true, id: null}, key));
+      await triggerCallback(Object.assign({id: id}, key));
+    }
+    await triggerCallback(Object.assign({dropCollection: true, id: null}, key));
   } else {
     await triggerCallback(key);
   }
