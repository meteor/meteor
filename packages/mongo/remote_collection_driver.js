--- conflicted
+++ resolved
@@ -1,11 +1,8 @@
-<<<<<<< HEAD
 import once from 'lodash.once';
-=======
 import {
   ASYNC_COLLECTION_METHODS,
   getAsyncMethodName
 } from "meteor/minimongo/constants";
->>>>>>> 28c592e1
 
 MongoInternals.RemoteCollectionDriver = function (
   mongo_url, options) {
@@ -36,10 +33,7 @@
     var ret = {};
     REMOTE_COLLECTION_METHODS.forEach(
       function (m) {
-<<<<<<< HEAD
         ret[m] = self.mongo[m].bind(self.mongo, name);
-=======
-        ret[m] = _.bind(self.mongo[m], self.mongo, name);
 
         if (!ASYNC_COLLECTION_METHODS.includes(m)) return;
         const asyncMethodName = getAsyncMethodName(m);
@@ -50,7 +44,6 @@
             return Promise.reject(error);
           }
         }
->>>>>>> 28c592e1
       });
     return ret;
   }
