// options.connection, if given, is a LivedataClient or LivedataServer
// XXX presently there is no way to destroy/clean up a Collection
import {
  ASYNC_COLLECTION_METHODS,
  getAsyncMethodName
} from "meteor/minimongo/constants";

import { normalizeProjection } from "./mongo_utils";
export function warnUsingOldApi (
    methodName,
    collectionName,
    isCalledFromAsync
   ){
  if (
    process.env.WARN_WHEN_USING_OLD_API && // also ensures it is on the server
    !isCalledFromAsync // must be true otherwise we should log
  ) {
   if (collectionName === undefined || collectionName.includes('oplog')) return
   console.warn(`
   
   Calling method ${collectionName}.${methodName} from old API on server.
   This method will be removed, from the server, in version 3.
   Trace is below:`)
   console.trace()
 };
}
/**
 * @summary Namespace for MongoDB-related items
 * @namespace
 */
Mongo = {};

/**
 * @summary Constructor for a Collection
 * @locus Anywhere
 * @instancename collection
 * @class
 * @param {String} name The name of the collection.  If null, creates an unmanaged (unsynchronized) local collection.
 * @param {Object} [options]
 * @param {Object} options.connection The server connection that will manage this collection. Uses the default connection if not specified.  Pass the return value of calling [`DDP.connect`](#ddp_connect) to specify a different server. Pass `null` to specify no connection. Unmanaged (`name` is null) collections cannot specify a connection.
 * @param {String} options.idGeneration The method of generating the `_id` fields of new documents in this collection.  Possible values:

 - **`'STRING'`**: random strings
 - **`'MONGO'`**:  random [`Mongo.ObjectID`](#mongo_object_id) values

The default id generation technique is `'STRING'`.
 * @param {Function} options.transform An optional transformation function. Documents will be passed through this function before being returned from `fetch` or `findOneAsync`, and before being passed to callbacks of `observe`, `map`, `forEach`, `allow`, and `deny`. Transforms are *not* applied for the callbacks of `observeChanges` or to cursors returned from publish functions.
 * @param {Boolean} options.defineMutationMethods Set to `false` to skip setting up the mutation methods that enable insert/update/remove from client code. Default `true`.
 */
Mongo.Collection = function Collection(name, options) {
  if (!name && name !== null) {
    Meteor._debug(
      'Warning: creating anonymous collection. It will not be ' +
        'saved or synchronized over the network. (Pass null for ' +
        'the collection name to turn off this warning.)'
    );
    name = null;
  }

  if (name !== null && typeof name !== 'string') {
    throw new Error(
      'First argument to new Mongo.Collection must be a string or null'
    );
  }

  if (options && options.methods) {
    // Backwards compatibility hack with original signature (which passed
    // "connection" directly instead of in options. (Connections must have a "methods"
    // method.)
    // XXX remove before 1.0
    options = { connection: options };
  }
  // Backwards compatibility: "connection" used to be called "manager".
  if (options && options.manager && !options.connection) {
    options.connection = options.manager;
  }

  options = {
    connection: undefined,
    idGeneration: 'STRING',
    transform: null,
    _driver: undefined,
    _preventAutopublish: false,
    ...options,
  };

  switch (options.idGeneration) {
    case 'MONGO':
      this._makeNewID = function() {
        var src = name
          ? DDP.randomStream('/collection/' + name)
          : Random.insecure;
        return new Mongo.ObjectID(src.hexString(24));
      };
      break;
    case 'STRING':
    default:
      this._makeNewID = function() {
        var src = name
          ? DDP.randomStream('/collection/' + name)
          : Random.insecure;
        return src.id();
      };
      break;
  }

  this._transform = LocalCollection.wrapTransform(options.transform);

  if (!name || options.connection === null)
    // note: nameless collections never have a connection
    this._connection = null;
  else if (options.connection) this._connection = options.connection;
  else if (Meteor.isClient) this._connection = Meteor.connection;
  else this._connection = Meteor.server;

  if (!options._driver) {
    // XXX This check assumes that webapp is loaded so that Meteor.server !==
    // null. We should fully support the case of "want to use a Mongo-backed
    // collection from Node code without webapp", but we don't yet.
    // #MeteorServerNull
    if (
      name &&
      this._connection === Meteor.server &&
      typeof MongoInternals !== 'undefined' &&
      MongoInternals.defaultRemoteCollectionDriver
    ) {
      options._driver = MongoInternals.defaultRemoteCollectionDriver();
    } else {
      const { LocalCollectionDriver } = require('./local_collection_driver.js');
      options._driver = LocalCollectionDriver;
    }
  }

  this._collection = options._driver.open(name, this._connection);
  this._name = name;
  this._driver = options._driver;

  // TODO[fibers]: _maybeSetUpReplication is now async. Let's watch how not waiting for this function to finish
    // will affect everything
  this._settingUpReplicationPromise = this._maybeSetUpReplication(name, options);

  // XXX don't define these until allow or deny is actually used for this
  // collection. Could be hard if the security rules are only defined on the
  // server.
  if (options.defineMutationMethods !== false) {
    try {
      this._defineMutationMethods({
        useExisting: options._suppressSameNameError === true,
      });
    } catch (error) {
      // Throw a more understandable error on the server for same collection name
      if (
        error.message === `A method named '/${name}/insertAsync' is already defined`
      )
        throw new Error(`There is already a collection named "${name}"`);
      throw error;
    }
  }

  // autopublish
  if (
    Package.autopublish &&
    !options._preventAutopublish &&
    this._connection &&
    this._connection.publish
  ) {
    this._connection.publish(null, () => this.find(), {
      is_auto: true,
    });
  }
};

Object.assign(Mongo.Collection.prototype, {
  async _maybeSetUpReplication(name) {
    const self = this;
    if (
      !(
        self._connection &&
        self._connection.registerStoreClient &&
        self._connection.registerStoreServer
      )
    ) {
      return;
    }


    const wrappedStoreCommon = {
      // Called around method stub invocations to capture the original versions
      // of modified documents.
      saveOriginals() {
        self._collection.saveOriginals();
      },
      retrieveOriginals() {
        return self._collection.retrieveOriginals();
      },
      // To be able to get back to the collection from the store.
      _getCollection() {
        return self;
      },
    };
    const wrappedStoreClient = {
      // Called at the beginning of a batch of updates. batchSize is the number
      // of update calls to expect.
      //
      // XXX This interface is pretty janky. reset probably ought to go back to
      // being its own function, and callers shouldn't have to calculate
      // batchSize. The optimization of not calling pause/remove should be
      // delayed until later: the first call to update() should buffer its
      // message, and then we can either directly apply it at endUpdate time if
      // it was the only update, or do pauseObservers/apply/apply at the next
      // update() if there's another one.
      async beginUpdate(batchSize, reset) {
        // pause observers so users don't see flicker when updating several
        // objects at once (including the post-reconnect reset-and-reapply
        // stage), and so that a re-sorting of a query can take advantage of the
        // full _diffQuery moved calculation instead of applying change one at a
        // time.
        if (batchSize > 1 || reset) self._collection.pauseObservers();

        if (reset) await self._collection.remove({});
      },

      // Apply an update.
      // XXX better specify this interface (not in terms of a wire message)?
      update(msg) {
        var mongoId = MongoID.idParse(msg.id);
        var doc = self._collection._docs.get(mongoId);

        //When the server's mergebox is disabled for a collection, the client must gracefully handle it when:
        // *We receive an added message for a document that is already there. Instead, it will be changed
        // *We reeive a change message for a document that is not there. Instead, it will be added
        // *We receive a removed messsage for a document that is not there. Instead, noting wil happen.

        //Code is derived from client-side code originally in peerlibrary:control-mergebox
        //https://github.com/peerlibrary/meteor-control-mergebox/blob/master/client.coffee

        //For more information, refer to discussion "Initial support for publication strategies in livedata server":
        //https://github.com/meteor/meteor/pull/11151
        if (Meteor.isClient) {
          if (msg.msg === 'added' && doc) {
            msg.msg = 'changed';
          } else if (msg.msg === 'removed' && !doc) {
            return;
          } else if (msg.msg === 'changed' && !doc) {
            msg.msg = 'added';
            const _ref = msg.fields;
            for (let field in _ref) {
              const value = _ref[field];
              if (value === void 0) {
                delete msg.fields[field];
              }
            }
          }
        }
        // Is this a "replace the whole doc" message coming from the quiescence
        // of method writes to an object? (Note that 'undefined' is a valid
        // value meaning "remove it".)
        if (msg.msg === 'replace') {
          var replace = msg.replace;
          if (!replace) {
            if (doc) self._collection.remove(mongoId);
          } else if (!doc) {
            self._collection.insert(replace);
          } else {
            // XXX check that replace has no $ ops
            self._collection.update(mongoId, replace);
          }
          return;
        } else if (msg.msg === 'added') {
          if (doc) {
            throw new Error(
              'Expected not to find a document already present for an add'
            );
          }
          self._collection.insert({ _id: mongoId, ...msg.fields });
        } else if (msg.msg === 'removed') {
          if (!doc)
            throw new Error(
              'Expected to find a document already present for removed'
            );
          self._collection.remove(mongoId);
        } else if (msg.msg === 'changed') {
          if (!doc) throw new Error('Expected to find a document to change');
          const keys = Object.keys(msg.fields);
          if (keys.length > 0) {
            var modifier = {};
            keys.forEach(key => {
              const value = msg.fields[key];
              if (EJSON.equals(doc[key], value)) {
                return;
              }
              if (typeof value === 'undefined') {
                if (!modifier.$unset) {
                  modifier.$unset = {};
                }
                modifier.$unset[key] = 1;
              } else {
                if (!modifier.$set) {
                  modifier.$set = {};
                }
                modifier.$set[key] = value;
              }
            });
            if (Object.keys(modifier).length > 0) {
              self._collection.update(mongoId, modifier);
            }
          }
        } else {
          throw new Error("I don't know how to deal with this message");
        }
      },

      // Called at the end of a batch of updates.livedata_connection.js:1287
      endUpdate() {
        self._collection.resumeObserversClient();
      },

      // Used to preserve current versions of documents across a store reset.
      getDoc(id) {
        return self.findOne(id);
      },

      ...wrappedStoreCommon,
    };
    const wrappedStoreServer = {
      async beginUpdate(batchSize, reset) {
        if (batchSize > 1 || reset) self._collection.pauseObservers();

        if (reset) await self._collection.removeAsync({});
      },

      async update(msg) {
        var mongoId = MongoID.idParse(msg.id);
        var doc = self._collection._docs.get(mongoId);

        // Is this a "replace the whole doc" message coming from the quiescence
        // of method writes to an object? (Note that 'undefined' is a valid
        // value meaning "remove it".)
        if (msg.msg === 'replace') {
          var replace = msg.replace;
          if (!replace) {
            if (doc) await self._collection.removeAsync(mongoId);
          } else if (!doc) {
            await self._collection.insertAsync(replace);
          } else {
            // XXX check that replace has no $ ops
            await self._collection.updateAsync(mongoId, replace);
          }
          return;
        } else if (msg.msg === 'added') {
          if (doc) {
            throw new Error(
              'Expected not to find a document already present for an add'
            );
          }
          await self._collection.insertAsync({ _id: mongoId, ...msg.fields });
        } else if (msg.msg === 'removed') {
          if (!doc)
            throw new Error(
              'Expected to find a document already present for removed'
            );
          await self._collection.removeAsync(mongoId);
        } else if (msg.msg === 'changed') {
          if (!doc) throw new Error('Expected to find a document to change');
          const keys = Object.keys(msg.fields);
          if (keys.length > 0) {
            var modifier = {};
            keys.forEach(key => {
              const value = msg.fields[key];
              if (EJSON.equals(doc[key], value)) {
                return;
              }
              if (typeof value === 'undefined') {
                if (!modifier.$unset) {
                  modifier.$unset = {};
                }
                modifier.$unset[key] = 1;
              } else {
                if (!modifier.$set) {
                  modifier.$set = {};
                }
                modifier.$set[key] = value;
              }
            });
            if (Object.keys(modifier).length > 0) {
              await self._collection.updateAsync(mongoId, modifier);
            }
          }
        } else {
          throw new Error("I don't know how to deal with this message");
        }
      },

      // Called at the end of a batch of updates.
      async endUpdate() {
        await self._collection.resumeObserversServer();
      },

      // Used to preserve current versions of documents across a store reset.
      async getDoc(id) {
        return self.findOneAsync(id);
      },
      ...wrappedStoreCommon,
    };


    // OK, we're going to be a slave, replicating some remote
    // database, except possibly with some temporary divergence while
    // we have unacknowledged RPC's.
    let registerStoreResult;
    if (Meteor.isClient) {
      registerStoreResult = self._connection.registerStoreClient(
        name,
        wrappedStoreClient
      );
    } else {
      registerStoreResult = self._connection.registerStoreServer(
        name,
        wrappedStoreServer
      );
    }

    const message = `There is already a collection named "${name}"`;
    const logWarn = () => {
      console.warn ? console.warn(message) : console.log(message);
    };

    if (!registerStoreResult) {
      return logWarn();
    }

    return registerStoreResult?.then?.(ok => {
      if (!ok) {
        logWarn();
      }
    });
  },

  ///
  /// Main collection API
  ///
  /**
   * @summary Gets the number of documents matching the filter. For a fast count of the total documents in a collection see `estimatedDocumentCount`.
   * @locus Anywhere
   * @method countDocuments
   * @memberof Mongo.Collection
   * @instance
   * @param {MongoSelector} [selector] A query describing the documents to count
   * @param {Object} [options] All options are listed in [MongoDB documentation](https://mongodb.github.io/node-mongodb-native/4.11/interfaces/CountDocumentsOptions.html). Please note that not all of them are available on the client.
   * @returns {Promise<number>}
   */
  countDocuments(...args) {
    return this._collection.countDocuments(...args);
  },

  /**
   * @summary Gets an estimate of the count of documents in a collection using collection metadata. For an exact count of the documents in a collection see `countDocuments`.
   * @locus Anywhere
   * @method estimatedDocumentCount
   * @memberof Mongo.Collection
   * @instance
   * @param {Object} [options] All options are listed in [MongoDB documentation](https://mongodb.github.io/node-mongodb-native/4.11/interfaces/EstimatedDocumentCountOptions.html). Please note that not all of them are available on the client.
   * @returns {Promise<number>}
   */
  estimatedDocumentCount(...args) {
    return this._collection.estimatedDocumentCount(...args);
  },

  _getFindSelector(args) {
    if (args.length == 0) return {};
    else return args[0];
  },

  _getFindOptions(args) {
    const [, options] = args || [];
    const newOptions = normalizeProjection(options);

    var self = this;
    if (args.length < 2) {
      return { transform: self._transform };
    } else {
      check(
        newOptions,
        Match.Optional(
          Match.ObjectIncluding({
            projection: Match.Optional(Match.OneOf(Object, undefined)),
            sort: Match.Optional(
              Match.OneOf(Object, Array, Function, undefined)
            ),
            limit: Match.Optional(Match.OneOf(Number, undefined)),
            skip: Match.Optional(Match.OneOf(Number, undefined)),
          })
        )
      );


      return {
        transform: self._transform,
        ...newOptions,
      };
    }
  },

  /**
   * @summary Find the documents in a collection that match the selector.
   * @locus Anywhere
   * @method find
   * @memberof Mongo.Collection
   * @instance
   * @param {MongoSelector} [selector] A query describing the documents to find
   * @param {Object} [options]
   * @param {MongoSortSpecifier} options.sort Sort order (default: natural order)
   * @param {Number} options.skip Number of results to skip at the beginning
   * @param {Number} options.limit Maximum number of results to return
   * @param {MongoFieldSpecifier} options.fields Dictionary of fields to return or exclude.
   * @param {Boolean} options.reactive (Client only) Default `true`; pass `false` to disable reactivity
   * @param {Function} options.transform Overrides `transform` on the  [`Collection`](#collections) for this cursor.  Pass `null` to disable transformation.
   * @param {Boolean} options.disableOplog (Server only) Pass true to disable oplog-tailing on this query. This affects the way server processes calls to `observe` on this query. Disabling the oplog can be useful when working with data that updates in large batches.
   * @param {Number} options.pollingIntervalMs (Server only) When oplog is disabled (through the use of `disableOplog` or when otherwise not available), the frequency (in milliseconds) of how often to poll this query when observing on the server. Defaults to 10000ms (10 seconds).
   * @param {Number} options.pollingThrottleMs (Server only) When oplog is disabled (through the use of `disableOplog` or when otherwise not available), the minimum time (in milliseconds) to allow between re-polling when observing on the server. Increasing this will save CPU and mongo load at the expense of slower updates to users. Decreasing this is not recommended. Defaults to 50ms.
   * @param {Number} options.maxTimeMs (Server only) If set, instructs MongoDB to set a time limit for this cursor's operations. If the operation reaches the specified time limit (in milliseconds) without the having been completed, an exception will be thrown. Useful to prevent an (accidental or malicious) unoptimized query from causing a full collection scan that would disrupt other database users, at the expense of needing to handle the resulting error.
   * @param {String|Object} options.hint (Server only) Overrides MongoDB's default index selection and query optimization process. Specify an index to force its use, either by its name or index specification. You can also specify `{ $natural : 1 }` to force a forwards collection scan, or `{ $natural : -1 }` for a reverse collection scan. Setting this is only recommended for advanced users.
   * @param {String} options.readPreference (Server only) Specifies a custom MongoDB [`readPreference`](https://docs.mongodb.com/manual/core/read-preference) for this particular cursor. Possible values are `primary`, `primaryPreferred`, `secondary`, `secondaryPreferred` and `nearest`.
   * @returns {Mongo.Cursor}
   */
  find(...args) {
    // Collection.find() (return all docs) behaves differently
    // from Collection.find(undefined) (return 0 docs).  so be
    // careful about the length of arguments.
    return this._collection.find(
      this._getFindSelector(args),
      this._getFindOptions(args)
    );
  },

  /**
   * @summary Finds the first document that matches the selector, as ordered by sort and skip options. Returns `undefined` if no matching document is found.
   * @locus Anywhere
   * @method findOneAsync
   * @memberof Mongo.Collection
   * @instance
   * @param {MongoSelector} [selector] A query describing the documents to find
   * @param {Object} [options]
   * @param {MongoSortSpecifier} options.sort Sort order (default: natural order)
   * @param {Number} options.skip Number of results to skip at the beginning
   * @param {MongoFieldSpecifier} options.fields Dictionary of fields to return or exclude.
   * @param {Boolean} options.reactive (Client only) Default true; pass false to disable reactivity
   * @param {Function} options.transform Overrides `transform` on the [`Collection`](#collections) for this cursor.  Pass `null` to disable transformation.
   * @param {String} options.readPreference (Server only) Specifies a custom MongoDB [`readPreference`](https://docs.mongodb.com/manual/core/read-preference) for fetching the document. Possible values are `primary`, `primaryPreferred`, `secondary`, `secondaryPreferred` and `nearest`.
   * @returns {Object}
   */
  findOneAsync(...args) {
    return this._collection.findOneAsync(
      this._getFindSelector(args),
      this._getFindOptions(args)
    );
  },
  /**
   * @summary Finds the first document that matches the selector, as ordered by sort and skip options. Returns `undefined` if no matching document is found.
   * @locus Anywhere
   * @method findOne
   * @memberof Mongo.Collection
   * @instance
   * @param {MongoSelector} [selector] A query describing the documents to find
   * @param {Object} [options]
   * @param {MongoSortSpecifier} options.sort Sort order (default: natural order)
   * @param {Number} options.skip Number of results to skip at the beginning
   * @param {MongoFieldSpecifier} options.fields Dictionary of fields to return or exclude.
   * @param {Boolean} options.reactive (Client only) Default true; pass false to disable reactivity
   * @param {Function} options.transform Overrides `transform` on the [`Collection`](#collections) for this cursor.  Pass `null` to disable transformation.
   * @param {String} options.readPreference (Server only) Specifies a custom MongoDB [`readPreference`](https://docs.mongodb.com/manual/core/read-preference) for fetching the document. Possible values are `primary`, `primaryPreferred`, `secondary`, `secondaryPreferred` and `nearest`.
   * @returns {Object}
   */
  findOne(...args) {
    // [FIBERS]
    // TODO: Remove this when 3.0 is released.
    warnUsingOldApi(
      "findOne",
      this._name,
      this.findOne.isCalledFromAsync
    );
    this.findOne.isCalledFromAsync = false;

    return this._collection.findOne(
      this._getFindSelector(args),
      this._getFindOptions(args)
    );
  },
});

Object.assign(Mongo.Collection, {
  async _publishCursor(cursor, sub, collection) {
    var observeHandle = await cursor.observeChanges(
        {
          added: function(id, fields) {
            sub.added(collection, id, fields);
          },
          changed: function(id, fields) {
            sub.changed(collection, id, fields);
          },
          removed: function(id) {
            sub.removed(collection, id);
          },
        },
        // Publications don't mutate the documents
        // This is tested by the `livedata - publish callbacks clone` test
        { nonMutatingCallbacks: true }
    );

    // We don't call sub.ready() here: it gets called in livedata_server, after
    // possibly calling _publishCursor on multiple returned cursors.

    // register stop callback (expects lambda w/ no args).
    sub.onStop(async function() {
      return await observeHandle.stop();
    });

    // return the observeHandle in case it needs to be stopped early
    return observeHandle;
  },

  // protect against dangerous selectors.  falsey and {_id: falsey} are both
  // likely programmer error, and not what you want, particularly for destructive
  // operations. If a falsey _id is sent in, a new string _id will be
  // generated and returned; if a fallbackId is provided, it will be returned
  // instead.
  _rewriteSelector(selector, { fallbackId } = {}) {
    // shorthand -- scalars match _id
    if (LocalCollection._selectorIsId(selector)) selector = { _id: selector };

    if (Array.isArray(selector)) {
      // This is consistent with the Mongo console itself; if we don't do this
      // check passing an empty array ends up selecting all items
      throw new Error("Mongo selector can't be an array.");
    }

    if (!selector || ('_id' in selector && !selector._id)) {
      // can't match anything
      return { _id: fallbackId || Random.id() };
    }

    return selector;
  },
});

Object.assign(Mongo.Collection.prototype, {
  // 'insert' immediately returns the inserted document's new _id.
  // The others return values immediately if you are in a stub, an in-memory
  // unmanaged collection, or a mongo-backed collection and you don't pass a
  // callback. 'update' and 'remove' return the number of affected
  // documents. 'upsert' returns an object with keys 'numberAffected' and, if an
  // insert happened, 'insertedId'.
  //
  // Otherwise, the semantics are exactly like other methods: they take
  // a callback as an optional last argument; if no callback is
  // provided, they block until the operation is complete, and throw an
  // exception if it fails; if a callback is provided, then they don't
  // necessarily block, and they call the callback when they finish with error and
  // result arguments.  (The insert method provides the document ID as its result;
  // update and remove provide the number of affected docs as the result; upsert
  // provides an object with numberAffected and maybe insertedId.)
  //
  // On the client, blocking is impossible, so if a callback
  // isn't provided, they just return immediately and any error
  // information is lost.
  //
  // There's one more tweak. On the client, if you don't provide a
  // callback, then if there is an error, a message will be logged with
  // Meteor._debug.
  //
  // The intent (though this is actually determined by the underlying
  // drivers) is that the operations should be done synchronously, not
  // generating their result until the database has acknowledged
  // them. In the future maybe we should provide a flag to turn this
  // off.

  _insert(doc, callback) {
    // Make sure we were passed a document to insert
    if (!doc) {
      throw new Error('insert requires an argument');
    }

    // [FIBERS]
    // TODO: Remove this when 3.0 is released.
    warnUsingOldApi(
      "insert",
      this._name,
      this.insert.isCalledFromAsync
    );
    this.insert.isCalledFromAsync = false;

    // Make a shallow clone of the document, preserving its prototype.
    doc = Object.create(
      Object.getPrototypeOf(doc),
      Object.getOwnPropertyDescriptors(doc)
    );

    if ('_id' in doc) {
      if (
        !doc._id ||
        !(typeof doc._id === 'string' || doc._id instanceof Mongo.ObjectID)
      ) {
        throw new Error(
          'Meteor requires document _id fields to be non-empty strings or ObjectIDs'
        );
      }
    } else {
      let generateId = true;

      // Don't generate the id if we're the client and the 'outermost' call
      // This optimization saves us passing both the randomSeed and the id
      // Passing both is redundant.
      if (this._isRemoteCollection()) {
        const enclosing = DDP._CurrentMethodInvocation.get();
        if (!enclosing) {
          generateId = false;
        }
      }

      if (generateId) {
        doc._id = this._makeNewID();
      }
    }


    // On inserts, always return the id that we generated; on all other
    // operations, just return the result from the collection.
    var chooseReturnValueFromCollectionResult = function(result) {
      if (Meteor._isPromise(result)) return result;

      if (doc._id) {
        return doc._id;
      }

      // XXX what is this for??
      // It's some iteraction between the callback to _callMutatorMethod and
      // the return value conversion
      doc._id = result;

      return result;
    };

    const wrappedCallback = wrapCallback(
      callback,
      chooseReturnValueFromCollectionResult
    );

    if (this._isRemoteCollection()) {
      const result = this._callMutatorMethod('insert', [doc], wrappedCallback);
      return chooseReturnValueFromCollectionResult(result);
    }

    // it's my collection.  descend into the collection object
    // and propagate any exception.
    try {
      // If the user provided a callback and the collection implements this
      // operation asynchronously, then queryRet will be undefined, and the
      // result will be returned through the callback instead.
      let result;
      if (!!wrappedCallback) {
        this._collection.insert(doc, wrappedCallback);
      } else {
        // If we don't have the callback, we assume the user is using the promise.
        // We can't just pass this._collection.insert to the promisify because it would lose the context.
        result = this._collection.insert(doc);
      }

      return chooseReturnValueFromCollectionResult(result);
    } catch (e) {
      if (callback) {
        callback(e);
        return null;
      }
      throw e;
    }
  },

  /**
   * @summary Insert a document in the collection.  Returns its unique _id.
   * @locus Anywhere
   * @method  insert
   * @memberof Mongo.Collection
   * @instance
   * @param {Object} doc The document to insert. May not yet have an _id attribute, in which case Meteor will generate one for you.
   * @param {Function} [callback] Optional.  If present, called with an error object as the first argument and, if no error, the _id as the second.
   */
  insert(doc, callback) {
    return this._insert(doc, callback);
  },

  async _insertAsync(doc, options = {}) {
    // Make sure we were passed a document to insert
    if (!doc) {
      throw new Error('insert requires an argument');
    }

    // Make a shallow clone of the document, preserving its prototype.
    doc = Object.create(
        Object.getPrototypeOf(doc),
        Object.getOwnPropertyDescriptors(doc)
    );

    if ('_id' in doc) {
      if (
          !doc._id ||
          !(typeof doc._id === 'string' || doc._id instanceof Mongo.ObjectID)
      ) {
        throw new Error(
            'Meteor requires document _id fields to be non-empty strings or ObjectIDs'
        );
      }
    } else {
      let generateId = true;

      // Don't generate the id if we're the client and the 'outermost' call
      // This optimization saves us passing both the randomSeed and the id
      // Passing both is redundant.
      if (this._isRemoteCollection()) {
        const enclosing = DDP._CurrentMethodInvocation.get();
        if (!enclosing) {
          generateId = false;
        }
      }

      if (generateId) {
        doc._id = this._makeNewID();
      }
    }

    // On inserts, always return the id that we generated; on all other
    // operations, just return the result from the collection.
    var chooseReturnValueFromCollectionResult = function(result) {
      if (Meteor._isPromise(result)) return result;

      if (doc._id) {
        return doc._id;
      }

      // XXX what is this for??
      // It's some iteraction between the callback to _callMutatorMethod and
      // the return value conversion
      doc._id = result;

      return result;
    };

    if (this._isRemoteCollection()) {
      const result = await this._callMutatorMethodAsync('insertAsync', [doc], options);

      return chooseReturnValueFromCollectionResult(result);
    }

    // it's my collection.  descend into the collection object
    // and propagate any exception.
    try {
      const result = await this._collection.insertAsync(doc);
      return chooseReturnValueFromCollectionResult(result);
    } catch (e) {
      throw e;
    }
  },

  /**
   * @summary Insert a document in the collection.  Returns a promise that will return the document's unique _id when solved.
   * @locus Anywhere
   * @method  insert
   * @memberof Mongo.Collection
   * @instance
   * @param {Object} doc The document to insert. May not yet have an _id attribute, in which case Meteor will generate one for you.
   */
  insertAsync(doc, options) {
    return this._insertAsync(doc, options);
  },

  /**
   * @summary Modify one or more documents in the collection. Returns the number of matched documents.
   * @locus Anywhere
   * @method update
   * @memberof Mongo.Collection
   * @instance
   * @param {MongoSelector} selector Specifies which documents to modify
   * @param {MongoModifier} modifier Specifies how to modify the documents
   * @param {Object} [options]
   * @param {Boolean} options.multi True to modify all matching documents; false to only modify one of the matching documents (the default).
   * @param {Boolean} options.upsert True to insert a document if no matching documents are found.
   * @param {Array} options.arrayFilters Optional. Used in combination with MongoDB [filtered positional operator](https://docs.mongodb.com/manual/reference/operator/update/positional-filtered/) to specify which elements to modify in an array field.
   */
  async updateAsync(selector, modifier, ...optionsAndCallback) {

    // We've already popped off the callback, so we are left with an array
    // of one or zero items
    const options = { ...(optionsAndCallback[0] || null) };
    let insertedId;
    if (options && options.upsert) {
      // set `insertedId` if absent.  `insertedId` is a Meteor extension.
      if (options.insertedId) {
        if (
          !(
            typeof options.insertedId === 'string' ||
            options.insertedId instanceof Mongo.ObjectID
          )
        )
          throw new Error('insertedId must be string or ObjectID');
        insertedId = options.insertedId;
      } else if (!selector || !selector._id) {
        insertedId = this._makeNewID();
        options.generatedId = true;
        options.insertedId = insertedId;
      }
    }

    selector = Mongo.Collection._rewriteSelector(selector, {
      fallbackId: insertedId,
    });

    if (this._isRemoteCollection()) {
      const args = [selector, modifier, options];

      return this._callMutatorMethodAsync('updateAsync', args, options);
    }

    // it's my collection.  descend into the collection object
    // and propagate any exception.
      // If the user provided a callback and the collection implements this
      // operation asynchronously, then queryRet will be undefined, and the
      // result will be returned through the callback instead.
    //console.log({callback, options, selector, modifier, coll: this._collection});
    return this._collection.updateAsync(
      selector,
      modifier,
      options
    );
  },

  /**
   * @summary Asynchronously modifies one or more documents in the collection. Returns the number of matched documents.
   * @locus Anywhere
   * @method update
   * @memberof Mongo.Collection
   * @instance
   * @param {MongoSelector} selector Specifies which documents to modify
   * @param {MongoModifier} modifier Specifies how to modify the documents
   * @param {Object} [options]
   * @param {Boolean} options.multi True to modify all matching documents; false to only modify one of the matching documents (the default).
   * @param {Boolean} options.upsert True to insert a document if no matching documents are found.
   * @param {Array} options.arrayFilters Optional. Used in combination with MongoDB [filtered positional operator](https://docs.mongodb.com/manual/reference/operator/update/positional-filtered/) to specify which elements to modify in an array field.
   * @param {Function} [callback] Optional.  If present, called with an error object as the first argument and, if no error, the number of affected documents as the second.
   */
  update(selector, modifier, ...optionsAndCallback) {
    const callback = popCallbackFromArgs(optionsAndCallback);

    // We've already popped off the callback, so we are left with an array
    // of one or zero items
    const options = { ...(optionsAndCallback[0] || null) };
    let insertedId;
    if (options && options.upsert) {
      // set `insertedId` if absent.  `insertedId` is a Meteor extension.
      if (options.insertedId) {
        if (
          !(
            typeof options.insertedId === 'string' ||
            options.insertedId instanceof Mongo.ObjectID
          )
        )
          throw new Error('insertedId must be string or ObjectID');
        insertedId = options.insertedId;
      } else if (!selector || !selector._id) {
        insertedId = this._makeNewID();
        options.generatedId = true;
        options.insertedId = insertedId;
      }
    }

    // [FIBERS]
    // TODO: Remove this when 3.0 is released.
    warnUsingOldApi(
      "update",
      this._name,
      this.update.isCalledFromAsync
    );
    this.update.isCalledFromAsync = false;

    selector = Mongo.Collection._rewriteSelector(selector, {
      fallbackId: insertedId,
    });

    const wrappedCallback = wrapCallback(callback);

    if (this._isRemoteCollection()) {
      const args = [selector, modifier, options];

      return this._callMutatorMethod('update', args);
    }

    // it's my collection.  descend into the collection object
    // and propagate any exception.
    // If the user provided a callback and the collection implements this
    // operation asynchronously, then queryRet will be undefined, and the
    // result will be returned through the callback instead.
    //console.log({callback, options, selector, modifier, coll: this._collection});
    try {
      // If the user provided a callback and the collection implements this
      // operation asynchronously, then queryRet will be undefined, and the
      // result will be returned through the callback instead.
      return this._collection.update(
        selector,
        modifier,
        options,
        wrappedCallback
      );
    } catch (e) {
      if (callback) {
        callback(e);
        return null;
      }
      throw e;
    }
  },

  /**
   * @summary Asynchronously removes documents from the collection.
   * @locus Anywhere
   * @method remove
   * @memberof Mongo.Collection
   * @instance
   * @param {MongoSelector} selector Specifies which documents to remove
   */
  async removeAsync(selector, options = {}) {
    selector = Mongo.Collection._rewriteSelector(selector);

    if (this._isRemoteCollection()) {
      return this._callMutatorMethodAsync('removeAsync', [selector], options);
    }

<<<<<<< HEAD
    // it's my collection.  descend into the collection1 object
=======
    // [FIBERS]
    // TODO: Remove this when 3.0 is released.
    warnUsingOldApi(
      "remove",
      this._name,
      this.remove.isCalledFromAsync
    );
    this.remove.isCalledFromAsync = false;
    // it's my collection.  descend into the collection object
>>>>>>> 28c592e1
    // and propagate any exception.
    return this._collection.removeAsync(selector);
  },

  /**
   * @summary Remove documents from the collection
   * @locus Anywhere
   * @method remove
   * @memberof Mongo.Collection
   * @instance
   * @param {MongoSelector} selector Specifies which documents to remove
   */
  remove(selector) {
    selector = Mongo.Collection._rewriteSelector(selector);

    if (this._isRemoteCollection()) {
      return this._callMutatorMethod('remove', [selector]);
    }

    // it's my collection.  descend into the collection1 object
    // and propagate any exception.
    return this._collection.remove(selector);
  },


  // Determine if this collection is simply a minimongo representation of a real
  // database on another server
  _isRemoteCollection() {
    // XXX see #MeteorServerNull
    return this._connection && this._connection !== Meteor.server;
  },

  /**
   * @summary Asynchronously modifies one or more documents in the collection, or insert one if no matching documents were found. Returns an object with keys `numberAffected` (the number of documents modified)  and `insertedId` (the unique _id of the document that was inserted, if any).
   * @locus Anywhere
   * @method upsert
   * @memberof Mongo.Collection
   * @instance
   * @param {MongoSelector} selector Specifies which documents to modify
   * @param {MongoModifier} modifier Specifies how to modify the documents
   * @param {Object} [options]
   * @param {Boolean} options.multi True to modify all matching documents; false to only modify one of the matching documents (the default).
   */
  async upsertAsync(selector, modifier, options) {
    return this.updateAsync(
      selector,
      modifier,
      {
        ...options,
        _returnObject: true,
        upsert: true,
      });
  },

<<<<<<< HEAD
  /**
   * @summary Modify one or more documents in the collection, or insert one if no matching documents were found. Returns an object with keys `numberAffected` (the number of documents modified)  and `insertedId` (the unique _id of the document that was inserted, if any).
   * @locus Anywhere
   * @method upsert
   * @memberof Mongo.Collection
   * @instance
   * @param {MongoSelector} selector Specifies which documents to modify
   * @param {MongoModifier} modifier Specifies how to modify the documents
   * @param {Object} [options]
   * @param {Boolean} options.multi True to modify all matching documents; false to only modify one of the matching documents (the default).
   */
  upsert(selector, modifier, options) {
=======
    // [FIBERS]
    // TODO: Remove this when 3.0 is released.
    warnUsingOldApi(
      "upsert",
      this._name,
      this.upsert.isCalledFromAsync
    );
    this.upsert.isCalledFromAsync = false; // will not trigger warning in `update`

>>>>>>> 28c592e1
    return this.update(
      selector,
      modifier,
      {
        ...options,
        _returnObject: true,
        upsert: true,
      });
  },

  // We'll actually design an index API later. For now, we just pass through to
  // Mongo's, but make it synchronous.
  /**
   * @summary Asynchronously creates the specified index on the collection.
   * @locus server
   * @method ensureIndexAsync
   * @deprecated in 3.0
   * @memberof Mongo.Collection
   * @instance
   * @param {Object} index A document that contains the field and value pairs where the field is the index key and the value describes the type of index for that field. For an ascending index on a field, specify a value of `1`; for descending index, specify a value of `-1`. Use `text` for text indexes.
   * @param {Object} [options] All options are listed in [MongoDB documentation](https://docs.mongodb.com/manual/reference/method/db.collection.createIndex/#options)
   * @param {String} options.name Name of the index
   * @param {Boolean} options.unique Define that the index values must be unique, more at [MongoDB documentation](https://docs.mongodb.com/manual/core/index-unique/)
   * @param {Boolean} options.sparse Define that the index is sparse, more at [MongoDB documentation](https://docs.mongodb.com/manual/core/index-sparse/)
   */
  async ensureIndexAsync(index, options) {
    var self = this;
    if (!self._collection.ensureIndexAsync || !self._collection.createIndexAsync)
      throw new Error('Can only call createIndexAsync on server collections');
    if (self._collection.createIndexAsync) {
      await self._collection.createIndexAsync(index, options);
    } else {
      import { Log } from 'meteor/logging';

      Log.debug(`ensureIndexAsync has been deprecated, please use the new 'createIndexAsync' instead${ options?.name ? `, index name: ${ options.name }` : `, index: ${ JSON.stringify(index) }` }`)
      await self._collection.ensureIndexAsync(index, options);
    }
  },

  /**
   * @summary Asynchronously creates the specified index on the collection.
   * @locus server
   * @method createIndexAsync
   * @memberof Mongo.Collection
   * @instance
   * @param {Object} index A document that contains the field and value pairs where the field is the index key and the value describes the type of index for that field. For an ascending index on a field, specify a value of `1`; for descending index, specify a value of `-1`. Use `text` for text indexes.
   * @param {Object} [options] All options are listed in [MongoDB documentation](https://docs.mongodb.com/manual/reference/method/db.collection.createIndex/#options)
   * @param {String} options.name Name of the index
   * @param {Boolean} options.unique Define that the index values must be unique, more at [MongoDB documentation](https://docs.mongodb.com/manual/core/index-unique/)
   * @param {Boolean} options.sparse Define that the index is sparse, more at [MongoDB documentation](https://docs.mongodb.com/manual/core/index-sparse/)
   */
  async createIndexAsync(index, options) {
    var self = this;
<<<<<<< HEAD
    if (!self._collection.createIndexAsync)
      throw new Error('Can only call createIndexAsync on server collections');
=======
    if (!self._collection.createIndex)
      throw new Error('Can only call createIndex on server collections');
    // [FIBERS]
    // TODO: Remove this when 3.0 is released.
    warnUsingOldApi(
      "createIndex",
      self._name,
      self.createIndex.isCalledFromAsync
    );
    self.createIndex.isCalledFromAsync = false;
>>>>>>> 28c592e1
    try {
      await self._collection.createIndexAsync(index, options);
    } catch (e) {
      if (e.message.includes('An equivalent index already exists with the same name but different options.') && Meteor.settings?.packages?.mongo?.reCreateIndexOnOptionMismatch) {
        import { Log } from 'meteor/logging';

        Log.info(`Re-creating index ${ index } for ${ self._name } due to options mismatch.`);
        await self._collection.dropIndexAsync(index);
        await self._collection.createIndexAsync(index, options);
      } else {
        console.error(e);
        throw new Meteor.Error(`An error occurred when creating an index for collection "${ self._name }: ${ e.message }`);
      }
    }
  },

  /**
   * @summary Asynchronously creates the specified index on the collection.
   * @locus server
   * @method createIndex
   * @memberof Mongo.Collection
   * @instance
   * @param {Object} index A document that contains the field and value pairs where the field is the index key and the value describes the type of index for that field. For an ascending index on a field, specify a value of `1`; for descending index, specify a value of `-1`. Use `text` for text indexes.
   * @param {Object} [options] All options are listed in [MongoDB documentation](https://docs.mongodb.com/manual/reference/method/db.collection.createIndex/#options)
   * @param {String} options.name Name of the index
   * @param {Boolean} options.unique Define that the index values must be unique, more at [MongoDB documentation](https://docs.mongodb.com/manual/core/index-unique/)
   * @param {Boolean} options.sparse Define that the index is sparse, more at [MongoDB documentation](https://docs.mongodb.com/manual/core/index-sparse/)
   */
  createIndex(index, options){
    return this.createIndexAsync(index, options);
  },

  async dropIndexAsync(index) {
    var self = this;
    if (!self._collection.dropIndexAsync)
      throw new Error('Can only call dropIndexAsync on server collections');
    await self._collection.dropIndexAsync(index);
  },

  async dropCollectionAsync() {
    var self = this;
    if (!self._collection.dropCollectionAsync)
      throw new Error('Can only call dropCollectionAsync on server collections');
   await self._collection.dropCollectionAsync();
  },

  async createCappedCollectionAsync(byteSize, maxDocuments) {
    var self = this;
    if (! await self._collection.createCappedCollectionAsync)
      throw new Error(
        'Can only call createCappedCollectionAsync on server collections'
      );
<<<<<<< HEAD
    await self._collection.createCappedCollectionAsync(byteSize, maxDocuments);
=======
    
    // [FIBERS]
    // TODO: Remove this when 3.0 is released.
    warnUsingOldApi(
      "_createCappedCollection",
      self._name,
      self._createCappedCollection.isCalledFromAsync
    );
    self._createCappedCollection.isCalledFromAsync = false;
    self._collection._createCappedCollection(byteSize, maxDocuments);
>>>>>>> 28c592e1
  },

  /**
   * @summary Returns the [`Collection`](http://mongodb.github.io/node-mongodb-native/3.0/api/Collection.html) object corresponding to this collection from the [npm `mongodb` driver module](https://www.npmjs.com/package/mongodb) which is wrapped by `Mongo.Collection`.
   * @locus Server
   * @memberof Mongo.Collection
   * @instance
   */
  rawCollection() {
    var self = this;
    if (!self._collection.rawCollection) {
      throw new Error('Can only call rawCollection on server collections');
    }
    return self._collection.rawCollection();
  },

  /**
   * @summary Returns the [`Db`](http://mongodb.github.io/node-mongodb-native/3.0/api/Db.html) object corresponding to this collection's database connection from the [npm `mongodb` driver module](https://www.npmjs.com/package/mongodb) which is wrapped by `Mongo.Collection`.
   * @locus Server
   * @memberof Mongo.Collection
   * @instance
   */
  rawDatabase() {
    var self = this;
    if (!(self._driver.mongo && self._driver.mongo.db)) {
      throw new Error('Can only call rawDatabase on server collections');
    }
    return self._driver.mongo.db;
  },
});

// Convert the callback to not return a result if there is an error
function wrapCallback(callback, convertResult) {
  return (
    callback &&
    function(error, result) {
      if (error) {
        callback(error);
      } else if (typeof convertResult === 'function') {
        callback(error, convertResult(result));
      } else {
        callback(error, result);
      }
    }
  );
}

/**
 * @summary Create a Mongo-style `ObjectID`.  If you don't specify a `hexString`, the `ObjectID` will generated randomly (not using MongoDB's ID construction rules).
 * @locus Anywhere
 * @class
 * @param {String} [hexString] Optional.  The 24-character hexadecimal contents of the ObjectID to create
 */
Mongo.ObjectID = MongoID.ObjectID;

/**
 * @summary To create a cursor, use find. To access the documents in a cursor, use forEach, map, or fetch.
 * @class
 * @instanceName cursor
 */
Mongo.Cursor = LocalCollection.Cursor;

/**
 * @deprecated in 0.9.1
 */
Mongo.Collection.Cursor = Mongo.Cursor;

/**
 * @deprecated in 0.9.1
 */
Mongo.Collection.ObjectID = Mongo.ObjectID;

/**
 * @deprecated in 0.9.1
 */
Meteor.Collection = Mongo.Collection;

// Allow deny stuff is now in the allow-deny package
Object.assign(Meteor.Collection.prototype, AllowDeny.CollectionPrototype);

function popCallbackFromArgs(args) {
  // Pull off any callback (or perhaps a 'callback' variable that was passed
  // in undefined, like how 'upsert' does it).
  if (
    args.length &&
    (args[args.length - 1] === undefined ||
      args[args.length - 1] instanceof Function)
  ) {
    return args.pop();
  }
}


<<<<<<< HEAD
// XXX: IN Meteor 3.x this code was not working....
// It throws an error when trying to call a method on the collection.
// the error normally is:
// TypeError: this[methodName] is not a function
// ASYNC_COLLECTION_METHODS.forEach(methodName => {
//   const methodNameAsync = getAsyncMethodName(methodName);
//   Mongo.Collection.prototype[methodNameAsync] = function(...args) {
//     try {
//       return Promise.resolve(this[methodName](...args));
//     } catch (error) {
//       return Promise.reject(error);
//     }
//   };
// });
=======
ASYNC_COLLECTION_METHODS.forEach(methodName => {
  const methodNameAsync = getAsyncMethodName(methodName);
  Mongo.Collection.prototype[methodNameAsync] = function(...args) {
    try {
    // TODO: Fibers remove this when we remove fibers.
      this[methodName].isCalledFromAsync = true;
      return Promise.resolve(this[methodName](...args));
    } catch (error) {
      return Promise.reject(error);
    }
  };

});
>>>>>>> 28c592e1
<|MERGE_RESOLUTION|>--- conflicted
+++ resolved
@@ -572,14 +572,7 @@
    * @returns {Object}
    */
   findOne(...args) {
-    // [FIBERS]
-    // TODO: Remove this when 3.0 is released.
-    warnUsingOldApi(
-      "findOne",
-      this._name,
-      this.findOne.isCalledFromAsync
-    );
-    this.findOne.isCalledFromAsync = false;
+
 
     return this._collection.findOne(
       this._getFindSelector(args),
@@ -680,14 +673,6 @@
       throw new Error('insert requires an argument');
     }
 
-    // [FIBERS]
-    // TODO: Remove this when 3.0 is released.
-    warnUsingOldApi(
-      "insert",
-      this._name,
-      this.insert.isCalledFromAsync
-    );
-    this.insert.isCalledFromAsync = false;
 
     // Make a shallow clone of the document, preserving its prototype.
     doc = Object.create(
@@ -970,15 +955,6 @@
         options.insertedId = insertedId;
       }
     }
-
-    // [FIBERS]
-    // TODO: Remove this when 3.0 is released.
-    warnUsingOldApi(
-      "update",
-      this._name,
-      this.update.isCalledFromAsync
-    );
-    this.update.isCalledFromAsync = false;
 
     selector = Mongo.Collection._rewriteSelector(selector, {
       fallbackId: insertedId,
@@ -1032,19 +1008,7 @@
       return this._callMutatorMethodAsync('removeAsync', [selector], options);
     }
 
-<<<<<<< HEAD
-    // it's my collection.  descend into the collection1 object
-=======
-    // [FIBERS]
-    // TODO: Remove this when 3.0 is released.
-    warnUsingOldApi(
-      "remove",
-      this._name,
-      this.remove.isCalledFromAsync
-    );
-    this.remove.isCalledFromAsync = false;
     // it's my collection.  descend into the collection object
->>>>>>> 28c592e1
     // and propagate any exception.
     return this._collection.removeAsync(selector);
   },
@@ -1099,7 +1063,6 @@
       });
   },
 
-<<<<<<< HEAD
   /**
    * @summary Modify one or more documents in the collection, or insert one if no matching documents were found. Returns an object with keys `numberAffected` (the number of documents modified)  and `insertedId` (the unique _id of the document that was inserted, if any).
    * @locus Anywhere
@@ -1112,17 +1075,6 @@
    * @param {Boolean} options.multi True to modify all matching documents; false to only modify one of the matching documents (the default).
    */
   upsert(selector, modifier, options) {
-=======
-    // [FIBERS]
-    // TODO: Remove this when 3.0 is released.
-    warnUsingOldApi(
-      "upsert",
-      this._name,
-      this.upsert.isCalledFromAsync
-    );
-    this.upsert.isCalledFromAsync = false; // will not trigger warning in `update`
-
->>>>>>> 28c592e1
     return this.update(
       selector,
       modifier,
@@ -1176,21 +1128,8 @@
    */
   async createIndexAsync(index, options) {
     var self = this;
-<<<<<<< HEAD
     if (!self._collection.createIndexAsync)
       throw new Error('Can only call createIndexAsync on server collections');
-=======
-    if (!self._collection.createIndex)
-      throw new Error('Can only call createIndex on server collections');
-    // [FIBERS]
-    // TODO: Remove this when 3.0 is released.
-    warnUsingOldApi(
-      "createIndex",
-      self._name,
-      self.createIndex.isCalledFromAsync
-    );
-    self.createIndex.isCalledFromAsync = false;
->>>>>>> 28c592e1
     try {
       await self._collection.createIndexAsync(index, options);
     } catch (e) {
@@ -1243,20 +1182,7 @@
       throw new Error(
         'Can only call createCappedCollectionAsync on server collections'
       );
-<<<<<<< HEAD
     await self._collection.createCappedCollectionAsync(byteSize, maxDocuments);
-=======
-    
-    // [FIBERS]
-    // TODO: Remove this when 3.0 is released.
-    warnUsingOldApi(
-      "_createCappedCollection",
-      self._name,
-      self._createCappedCollection.isCalledFromAsync
-    );
-    self._createCappedCollection.isCalledFromAsync = false;
-    self._collection._createCappedCollection(byteSize, maxDocuments);
->>>>>>> 28c592e1
   },
 
   /**
@@ -1350,7 +1276,7 @@
 }
 
 
-<<<<<<< HEAD
+
 // XXX: IN Meteor 3.x this code was not working....
 // It throws an error when trying to call a method on the collection.
 // the error normally is:
@@ -1364,19 +1290,4 @@
 //       return Promise.reject(error);
 //     }
 //   };
-// });
-=======
-ASYNC_COLLECTION_METHODS.forEach(methodName => {
-  const methodNameAsync = getAsyncMethodName(methodName);
-  Mongo.Collection.prototype[methodNameAsync] = function(...args) {
-    try {
-    // TODO: Fibers remove this when we remove fibers.
-      this[methodName].isCalledFromAsync = true;
-      return Promise.resolve(this[methodName](...args));
-    } catch (error) {
-      return Promise.reject(error);
-    }
-  };
-
-});
->>>>>>> 28c592e1
+// });