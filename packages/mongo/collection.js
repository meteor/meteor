// options.connection, if given, is a LivedataClient or LivedataServer
// XXX presently there is no way to destroy/clean up a Collection

/**
 * @summary Namespace for MongoDB-related items
 * @namespace
 */
Mongo = {};

/**
 * @summary Constructor for a Collection
 * @locus Anywhere
 * @instancename collection
 * @class
 * @param {String} name The name of the collection.  If null, creates an unmanaged (unsynchronized) local collection.
 * @param {Object} [options]
 * @param {Object} options.connection The server connection that will manage this collection. Uses the default connection if not specified.  Pass the return value of calling [`DDP.connect`](#ddp_connect) to specify a different server. Pass `null` to specify no connection. Unmanaged (`name` is null) collections cannot specify a connection.
 * @param {String} options.idGeneration The method of generating the `_id` fields of new documents in this collection.  Possible values:

 - **`'STRING'`**: random strings
 - **`'MONGO'`**:  random [`Mongo.ObjectID`](#mongo_object_id) values

The default id generation technique is `'STRING'`.
 * @param {Function} options.transform An optional transformation function. Documents will be passed through this function before being returned from `fetch` or `findOne`, and before being passed to callbacks of `observe`, `map`, `forEach`, `allow`, and `deny`. Transforms are *not* applied for the callbacks of `observeChanges` or to cursors returned from publish functions.
 * @param {Boolean} options.defineMutationMethods Set to `false` to skip setting up the mutation methods that enable insert/update/remove from client code. Default `true`.
 */
Mongo.Collection = function Collection(name, options) {
  if (!name && (name !== null)) {
    Meteor._debug("Warning: creating anonymous collection. It will not be " +
                  "saved or synchronized over the network. (Pass null for " +
                  "the collection name to turn off this warning.)");
    name = null;
  }

  if (name !== null && typeof name !== "string") {
    throw new Error(
      "First argument to new Mongo.Collection must be a string or null");
  }

  if (options && options.methods) {
    // Backwards compatibility hack with original signature (which passed
    // "connection" directly instead of in options. (Connections must have a "methods"
    // method.)
    // XXX remove before 1.0
    options = {connection: options};
  }
  // Backwards compatibility: "connection" used to be called "manager".
  if (options && options.manager && !options.connection) {
    options.connection = options.manager;
  }

  options = {
    connection: undefined,
    idGeneration: 'STRING',
    transform: null,
    _driver: undefined,
    _preventAutopublish: false,
      ...options,
  };

  switch (options.idGeneration) {
  case 'MONGO':
    this._makeNewID = function () {
      var src = name ? DDP.randomStream('/collection/' + name) : Random.insecure;
      return new Mongo.ObjectID(src.hexString(24));
    };
    break;
  case 'STRING':
  default:
    this._makeNewID = function () {
      var src = name ? DDP.randomStream('/collection/' + name) : Random.insecure;
      return src.id();
    };
    break;
  }

  this._transform = LocalCollection.wrapTransform(options.transform);

  if (! name || options.connection === null)
    // note: nameless collections never have a connection
    this._connection = null;
  else if (options.connection)
    this._connection = options.connection;
  else if (Meteor.isClient)
    this._connection = Meteor.connection;
  else
    this._connection = Meteor.server;

  if (!options._driver) {
    // XXX This check assumes that webapp is loaded so that Meteor.server !==
    // null. We should fully support the case of "want to use a Mongo-backed
    // collection from Node code without webapp", but we don't yet.
    // #MeteorServerNull
    if (name && this._connection === Meteor.server &&
        typeof MongoInternals !== "undefined" &&
        MongoInternals.defaultRemoteCollectionDriver) {
      options._driver = MongoInternals.defaultRemoteCollectionDriver();
    } else {
      const { LocalCollectionDriver } =
        require("./local_collection_driver.js");
      options._driver = LocalCollectionDriver;
    }
  }

  this._collection = options._driver.open(name, this._connection);
  this._name = name;
  this._driver = options._driver;

  this._maybeSetUpReplication(name, options);

  // XXX don't define these until allow or deny is actually used for this
  // collection. Could be hard if the security rules are only defined on the
  // server.
  if (options.defineMutationMethods !== false) {
    try {
      this._defineMutationMethods({
        useExisting: options._suppressSameNameError === true
      });
    } catch (error) {
      // Throw a more understandable error on the server for same collection name
      if (error.message === `A method named '/${name}/insert' is already defined`)
        throw new Error(`There is already a collection named "${name}"`);
      throw error;
    }
  }

  // autopublish
  if (Package.autopublish &&
      ! options._preventAutopublish &&
      this._connection &&
      this._connection.publish) {
    this._connection.publish(null, () => this.find(), {
      is_auto: true,
    });
  }
};

Object.assign(Mongo.Collection.prototype, {
  _maybeSetUpReplication(name, {
    _suppressSameNameError = false
  }) {
    const self = this;
    if (! (self._connection &&
           self._connection.registerStore)) {
      return;
    }

    // OK, we're going to be a slave, replicating some remote
    // database, except possibly with some temporary divergence while
    // we have unacknowledged RPC's.
    const ok = self._connection.registerStore(name, {
      // Called at the beginning of a batch of updates. batchSize is the number
      // of update calls to expect.
      //
      // XXX This interface is pretty janky. reset probably ought to go back to
      // being its own function, and callers shouldn't have to calculate
      // batchSize. The optimization of not calling pause/remove should be
      // delayed until later: the first call to update() should buffer its
      // message, and then we can either directly apply it at endUpdate time if
      // it was the only update, or do pauseObservers/apply/apply at the next
      // update() if there's another one.
      beginUpdate(batchSize, reset) {
        // pause observers so users don't see flicker when updating several
        // objects at once (including the post-reconnect reset-and-reapply
        // stage), and so that a re-sorting of a query can take advantage of the
        // full _diffQuery moved calculation instead of applying change one at a
        // time.
        if (batchSize > 1 || reset)
          self._collection.pauseObservers();

        if (reset)
          self._collection.remove({});
      },

      // Apply an update.
      // XXX better specify this interface (not in terms of a wire message)?
      update(msg) {
        var mongoId = MongoID.idParse(msg.id);
        var doc = self._collection._docs.get(mongoId);

        // Is this a "replace the whole doc" message coming from the quiescence
        // of method writes to an object? (Note that 'undefined' is a valid
        // value meaning "remove it".)
        if (msg.msg === 'replace') {
          var replace = msg.replace;
          if (!replace) {
            if (doc)
              self._collection.remove(mongoId);
          } else if (!doc) {
            self._collection.insert(replace);
          } else {
            // XXX check that replace has no $ ops
            self._collection.update(mongoId, replace);
          }
          return;
        } else if (msg.msg === 'added') {
          if (doc) {
            throw new Error("Expected not to find a document already present for an add");
          }
          self._collection.insert({ _id: mongoId, ...msg.fields });
        } else if (msg.msg === 'removed') {
          if (!doc)
            throw new Error("Expected to find a document already present for removed");
          self._collection.remove(mongoId);
        } else if (msg.msg === 'changed') {
          if (!doc)
            throw new Error("Expected to find a document to change");
          const keys = Object.keys(msg.fields);
          if (keys.length > 0) {
            var modifier = {};
            keys.forEach(key => {
              const value = msg.fields[key];
              if (EJSON.equals(doc[key], value)) {
                return;
              }
              if (typeof value === "undefined") {
                if (!modifier.$unset) {
                  modifier.$unset = {};
                }
                modifier.$unset[key] = 1;
              } else {
                if (!modifier.$set) {
                  modifier.$set = {};
                }
                modifier.$set[key] = value;
              }
            });
            if (Object.keys(modifier).length > 0) {
              self._collection.update(mongoId, modifier);
            }
          }
        } else {
          throw new Error("I don't know how to deal with this message");
        }
      },

      // Called at the end of a batch of updates.
      endUpdate() {
        self._collection.resumeObservers();
      },

      // Called around method stub invocations to capture the original versions
      // of modified documents.
      saveOriginals() {
        self._collection.saveOriginals();
      },
      retrieveOriginals() {
        return self._collection.retrieveOriginals();
<<<<<<< HEAD
      }
    });

    if (!ok)
      throw new Error("There is already a collection named '" + name + "'");
  }

  // set to true once we call any allow or deny methods. If true, use
  // allow/deny semantics. If false, use insecure mode semantics.
  self._restricted = false;

  // Insecure mode (default to allowing writes). Defaults to 'undefined' which
  // means insecure iff the insecure package is loaded. This property can be
  // overriden by tests or packages wishing to change insecure mode behavior of
  // their collections.
  self._insecure = undefined;

  self._validators = {
    insert: {allow: [], deny: []},
    update: {allow: [], deny: []},
    remove: {allow: [], deny: []},
    fetch: [],
    fetchAllFields: false
  };

  if (self._name) {
    // XXX Think about method namespacing. Maybe methods should be
    // "Meteor:Mongo:insert/NAME"?
    self._prefix = '/' + self._name + '/';

  // Minimongo on the server gets no stubs; instead, by default
  // it wait()s until its result is ready, yielding.
  // This matches the behavior of macromongo on the server better.
  // XXX see #MeteorServerNull
    if (self._connection && (Meteor.isClient || self._connection === Meteor.server)) {
      self._defineMutationMethods();
    }
  }
=======
      },
>>>>>>> 46e00a87

      // Used to preserve current versions of documents across a store reset.
      getDoc(id) {
        return self.findOne(id);
      },

      // To be able to get back to the collection from the store.
      _getCollection() {
        return self;
      }
    });

    if (! ok) {
      const message = `There is already a collection named "${name}"`;
      if (_suppressSameNameError === true) {
        // XXX In theory we do not have to throw when `ok` is falsy. The
        // store is already defined for this collection name, but this
        // will simply be another reference to it and everything should
        // work. However, we have historically thrown an error here, so
        // for now we will skip the error only when _suppressSameNameError
        // is `true`, allowing people to opt in and give this some real
        // world testing.
        console.warn ? console.warn(message) : console.log(message);
      } else {
        throw new Error(message);
      }
    }
  },

  ///
  /// Main collection API
  ///

  _getFindSelector(args) {
    if (args.length == 0)
      return {};
    else
      return args[0];
  },

  _getFindOptions(args) {
    var self = this;
    if (args.length < 2) {
      return { transform: self._transform };
    } else {
      check(args[1], Match.Optional(Match.ObjectIncluding({
        fields: Match.Optional(Match.OneOf(Object, undefined)),
        sort: Match.Optional(Match.OneOf(Object, Array, Function, undefined)),
        limit: Match.Optional(Match.OneOf(Number, undefined)),
        skip: Match.Optional(Match.OneOf(Number, undefined))
      })));

      return {
        transform: self._transform,
        ...args[1],
      };
    }
  },

  /**
   * @summary Find the documents in a collection that match the selector.
   * @locus Anywhere
   * @method find
   * @memberof Mongo.Collection
   * @instance
   * @param {MongoSelector} [selector] A query describing the documents to find
   * @param {Object} [options]
   * @param {MongoSortSpecifier} options.sort Sort order (default: natural order)
   * @param {Number} options.skip Number of results to skip at the beginning
   * @param {Number} options.limit Maximum number of results to return
   * @param {MongoFieldSpecifier} options.fields Dictionary of fields to return or exclude.
   * @param {Boolean} options.reactive (Client only) Default `true`; pass `false` to disable reactivity
   * @param {Function} options.transform Overrides `transform` on the  [`Collection`](#collections) for this cursor.  Pass `null` to disable transformation.
   * @param {Boolean} options.disableOplog (Server only) Pass true to disable oplog-tailing on this query. This affects the way server processes calls to `observe` on this query. Disabling the oplog can be useful when working with data that updates in large batches.
   * @param {Number} options.pollingIntervalMs (Server only) When oplog is disabled (through the use of `disableOplog` or when otherwise not available), the frequency (in milliseconds) of how often to poll this query when observing on the server. Defaults to 10000ms (10 seconds).
   * @param {Number} options.pollingThrottleMs (Server only) When oplog is disabled (through the use of `disableOplog` or when otherwise not available), the minimum time (in milliseconds) to allow between re-polling when observing on the server. Increasing this will save CPU and mongo load at the expense of slower updates to users. Decreasing this is not recommended. Defaults to 50ms.
   * @param {Number} options.maxTimeMs (Server only) If set, instructs MongoDB to set a time limit for this cursor's operations. If the operation reaches the specified time limit (in milliseconds) without the having been completed, an exception will be thrown. Useful to prevent an (accidental or malicious) unoptimized query from causing a full collection scan that would disrupt other database users, at the expense of needing to handle the resulting error.
   * @param {String|Object} options.hint (Server only) Overrides MongoDB's default index selection and query optimization process. Specify an index to force its use, either by its name or index specification. You can also specify `{ $natural : 1 }` to force a forwards collection scan, or `{ $natural : -1 }` for a reverse collection scan. Setting this is only recommended for advanced users.
   * @returns {Mongo.Cursor}
   */
  find(...args) {
    // Collection.find() (return all docs) behaves differently
    // from Collection.find(undefined) (return 0 docs).  so be
    // careful about the length of arguments.
    return this._collection.find(
      this._getFindSelector(args),
      this._getFindOptions(args)
    );
  },

  /**
   * @summary Finds the first document that matches the selector, as ordered by sort and skip options. Returns `undefined` if no matching document is found.
   * @locus Anywhere
   * @method findOne
   * @memberof Mongo.Collection
   * @instance
   * @param {MongoSelector} [selector] A query describing the documents to find
   * @param {Object} [options]
   * @param {MongoSortSpecifier} options.sort Sort order (default: natural order)
   * @param {Number} options.skip Number of results to skip at the beginning
   * @param {MongoFieldSpecifier} options.fields Dictionary of fields to return or exclude.
   * @param {Boolean} options.reactive (Client only) Default true; pass false to disable reactivity
   * @param {Function} options.transform Overrides `transform` on the [`Collection`](#collections) for this cursor.  Pass `null` to disable transformation.
   * @returns {Object}
   */
  findOne(...args) {
    return this._collection.findOne(
      this._getFindSelector(args),
      this._getFindOptions(args)
    );
  }
});

Object.assign(Mongo.Collection, {
  _publishCursor(cursor, sub, collection) {
    var observeHandle = cursor.observeChanges({
      added: function (id, fields) {
        sub.added(collection, id, fields);
      },
      changed: function (id, fields) {
        sub.changed(collection, id, fields);
      },
      removed: function (id) {
        sub.removed(collection, id);
      }
    },
    // Publications don't mutate the documents
    // This is tested by the `livedata - publish callbacks clone` test
    { nonMutatingCallbacks: true });

    // We don't call sub.ready() here: it gets called in livedata_server, after
    // possibly calling _publishCursor on multiple returned cursors.

    // register stop callback (expects lambda w/ no args).
    sub.onStop(function () {
      observeHandle.stop();
    });

    // return the observeHandle in case it needs to be stopped early
    return observeHandle;
  },

  // protect against dangerous selectors.  falsey and {_id: falsey} are both
  // likely programmer error, and not what you want, particularly for destructive
  // operations. If a falsey _id is sent in, a new string _id will be
  // generated and returned; if a fallbackId is provided, it will be returned
  // instead.
  _rewriteSelector(selector, { fallbackId } = {}) {
    // shorthand -- scalars match _id
    if (LocalCollection._selectorIsId(selector))
      selector = {_id: selector};

    if (Array.isArray(selector)) {
      // This is consistent with the Mongo console itself; if we don't do this
      // check passing an empty array ends up selecting all items
      throw new Error("Mongo selector can't be an array.");
    }

    if (!selector || (('_id' in selector) && !selector._id)) {
      // can't match anything
      return { _id: fallbackId || Random.id() };
    }

    return selector;
  }
<<<<<<< HEAD
};

// 'insert' immediately returns the inserted document's new _id.
// The others return values immediately if you are in a stub, an in-memory
// unmanaged collection, or a mongo-backed collection and you don't pass a
// callback. 'update' and 'remove' return the number of affected
// documents. 'upsert' returns an object with keys 'numberAffected' and, if an
// insert happened, 'insertedId'.
//
// Otherwise, the semantics are exactly like other methods: they take
// a callback as an optional last argument; if no callback is
// provided, they block until the operation is complete, and throw an
// exception if it fails; if a callback is provided, then they don't
// necessarily block, and they call the callback when they finish with error and
// result arguments.  (The insert method provides the document ID as its result;
// update and remove provide the number of affected docs as the result; upsert
// provides an object with numberAffected and maybe insertedId.)
//
// On the client, blocking is impossible, so if a callback
// isn't provided, they just return immediately and any error
// information is lost.
//
// There's one more tweak. On the client, if you don't provide a
// callback, then if there is an error, a message will be logged with
// Meteor._debug.
//
// The intent (though this is actually determined by the underlying
// drivers) is that the operations should be done synchronously, not
// generating their result until the database has acknowledged
// them. In the future maybe we should provide a flag to turn this
// off.


// Helper function that actually performs a given operation in Mongo. Takes in
// the following options:
//
//  - operation: one of "insert", "update", "remove"
//  - args: an array of arguments
//  - callback: an optional callback function (or undefined)
//  - chooseReturnValueFromCollectionResult: an optional function that does what
//    it says.
//  - requireId: optional boolean to throw if the selector is not id.
Mongo.Collection.prototype._callToMongo = function(options) {
  check(options, {
    operation: Match.OneOf("insert", "update", "remove"),
    args: [Match.Any],
    callback: Match.OneOf(Function, undefined),
    chooseReturnValueFromCollectionResult: Match.Optional(Function),
    requireId: Match.Optional(Boolean)
  });

  var operation = options.operation;
  var args = options.args;
  var callback = options.callback;

  // In case of 'insert', we have a special function that we use to figure out
  // the return value. Otherwise, we just return whatever value was given to us.
  var chooseReturnValueFromCollectionResult =
        options.chooseReturnValueFromCollectionResult || function (x) { return x; };
  var self = this;
  var wrappedCallback;
  if (callback) {
    wrappedCallback = function (error, result) {
      callback(error, ! error && chooseReturnValueFromCollectionResult(result));
    };
  }

  var ret;
  // XXX see #MeteorServerNull
  if (self._connection && self._connection !== Meteor.server) {
    // just remote to another endpoint, propagate return value or
    // exception.
    var enclosing = DDP._CurrentInvocation.get();
    var alreadyInSimulation = enclosing && enclosing.isSimulation;

    if (Meteor.isClient && !wrappedCallback && ! alreadyInSimulation) {
      // Client can't block, so it can't report errors by exception,
      // only by callback. If they forget the callback, give them a
      // default one that logs the error, so they aren't totally
      // baffled if their writes don't work because their database is
      // down.
      // Don't give a default callback in simulation, because inside stubs we
      // want to return the results from the local collection immediately and
      // not force a callback.
      wrappedCallback = function (err) {
        if (err)
          Meteor._debug(operation + " failed: " + (err.reason || err.stack));
      };
    }

    if (!alreadyInSimulation && options.requireId) {
      // If we're about to actually send an RPC, we should throw an error if
      // this is a non-ID selector, because the mutation methods only allow
      // single-ID selectors. (If we don't throw here, we'll see flicker.)
      throwIfSelectorIsNotId(args[0], operation);
    }

    ret = chooseReturnValueFromCollectionResult(
      self._connection.apply(self._prefix + operation, args, {returnStubValue: true}, wrappedCallback)
    );

  } else {
    // it's my collection.  descend into the collection object
    // and propagate any exception.
    args.push(wrappedCallback);
    try {
      // If the user provided a callback and the collection implements this
      // operation asynchronously, then queryRet will be undefined, and the
      // result will be returned through the callback instead.
      var queryRet = self._collection[operation].apply(self._collection, args);
      ret = chooseReturnValueFromCollectionResult(queryRet);
    } catch (e) {
      if (callback) {
        callback(e);
        return null;
      }
      throw e;
    }
  }

  // both sync and async, unless we threw an exception, return ret
  // (new document ID for insert, num affected for update/remove, object with
  // numberAffected and maybe insertedId for upsert).
  return ret;
};

/**
 * @summary Insert a document in the collection.  Returns its unique _id.
 * @locus Anywhere
 * @method  insert
 * @memberOf Mongo.Collection
 * @instance
 * @param {Object} docs The documents to insert. May be an array of documents, or a single document. Documents may not yet have an _id attribute, in which case Meteor will generate one for you.
 * @param {Function} [callback] Optional.  If present, called with an error object as the first argument and, if no error, the _id as the second.
 */
Mongo.Collection.prototype.insert = function (docs, callback) {
  var self = this;
  var isBulkInsert = (docs instanceof Array);
  var insertId;

  var formattedDocs = _.map(isBulkInsert ? docs : [docs], function (doc) {
    // shallow-copy the document and generate an ID
    doc = _.extend({}, doc);
    if ('_id' in doc) {
      insertId = doc._id;
      if (!insertId ||
          !(typeof insertId === 'string' || insertId instanceof Mongo.ObjectID)) {
        throw new Error("Meteor requires document _id fields to be non-empty strings or ObjectIDs");
      }
    } else {
      var generateId = true;
      // Don't generate the id if we're the client and the 'outermost' call
      // This optimization saves us passing both the randomSeed and the id
      // Passing both is redundant.
      if (self._connection && self._connection !== Meteor.server) {
        var enclosing = DDP._CurrentInvocation.get();
        if (!enclosing) {
          generateId = false;
        }
      }
      if (generateId) {
        insertId = doc._id = self._makeNewID();
      }
    }
    return doc;
  });

  // On inserts, always return the id that we generated; on all other
  // operations, just return the result from the collection.
  var chooseReturnValueFromCollectionResult = function (result) {
    if (! insertId && result) {
      insertId = result;
    }
    return insertId;
  };

  var args = isBulkInsert ? [formattedDocs] : [formattedDocs[0]];
  return self._callToMongo({
    operation: "insert",
    args: args,
    callback: callback,
    chooseReturnValueFromCollectionResult: chooseReturnValueFromCollectionResult
  });

};

/**
 * @summary Modify one or more documents in the collection. Returns the number of affected documents.
 * @locus Anywhere
 * @method update
 * @memberOf Mongo.Collection
 * @instance
 * @param {MongoSelector} selector Specifies which documents to modify
 * @param {MongoModifier} modifier Specifies how to modify the documents
 * @param {Object} [options]
 * @param {Boolean} options.multi True to modify all matching documents; false to only modify one of the matching documents (the default).
 * @param {Boolean} options.upsert True to insert a document if no matching documents are found.
 * @param {Function} [callback] Optional.  If present, called with an error object as the first argument and, if no error, the number of affected documents as the second.
 */
Mongo.Collection.prototype.update = function (selector, modifier, options, callback) {
  var self = this;
  if (! callback && options instanceof Function) {
    callback = options;
    options = {};
  }

  selector = Mongo.Collection._rewriteSelector(selector);

  if (options && options.upsert) {
    options = _.clone(options) || {};
    if (options.insertedId) {
      if (!(typeof options.insertedId === 'string'
            || options.insertedId instanceof Mongo.ObjectID))
        throw new Error("insertedId must be string or ObjectID");
    } else if (! selector._id) {
      options.insertedId = self._makeNewID();
    }
  };

  var args =  options ? [selector, modifier, options] : [selector, modifier];
  return self._callToMongo({
    operation: "update",
    args: args,
    callback: callback,
    requireId: true,
  });
};


/**
 * @summary Remove documents from the collection
 * @locus Anywhere
 * @method remove
 * @memberOf Mongo.Collection
 * @instance
 * @param {MongoSelector} selector Specifies which documents to remove
 * @param {Function} [callback] Optional.  If present, called with an error object as its argument.
 */
Mongo.Collection.prototype.remove = function (selector, callback) {
  var self = this;
  var mongoSelector = Mongo.Collection._rewriteSelector(selector);

  return self._callToMongo({
    operation: "remove",
    args: [mongoSelector],
    callback: callback,
    requireId: true,
  });
};

/**
 * @summary Modify one or more documents in the collection, or insert one if no matching documents were found. Returns an object with keys `numberAffected` (the number of documents modified)  and `insertedId` (the unique _id of the document that was inserted, if any).
 * @locus Anywhere
 * @param {MongoSelector} selector Specifies which documents to modify
 * @param {MongoModifier} modifier Specifies how to modify the documents
 * @param {Object} [options]
 * @param {Boolean} options.multi True to modify all matching documents; false to only modify one of the matching documents (the default).
 * @param {Function} [callback] Optional.  If present, called with an error object as the first argument and, if no error, the number of affected documents as the second.
 */
Mongo.Collection.prototype.upsert = function (selector, modifier,
                                               options, callback) {
  var self = this;
  if (! callback && typeof options === "function") {
    callback = options;
    options = {};
  }
  return self.update(selector, modifier,
              _.extend({}, options, { _returnObject: true, upsert: true }),
              callback);
};

// We'll actually design an index API later. For now, we just pass through to
// Mongo's, but make it synchronous.
Mongo.Collection.prototype._ensureIndex = function (index, options) {
  var self = this;
  if (!self._collection._ensureIndex)
    throw new Error("Can only call _ensureIndex on server collections");
  self._collection._ensureIndex(index, options);
};
Mongo.Collection.prototype._dropIndex = function (index) {
  var self = this;
  if (!self._collection._dropIndex)
    throw new Error("Can only call _dropIndex on server collections");
  self._collection._dropIndex(index);
};
Mongo.Collection.prototype._dropCollection = function () {
  var self = this;
  if (!self._collection.dropCollection)
    throw new Error("Can only call _dropCollection on server collections");
  self._collection.dropCollection();
};
Mongo.Collection.prototype._createCappedCollection = function (byteSize, maxDocuments) {
  var self = this;
  if (!self._collection._createCappedCollection)
    throw new Error("Can only call _createCappedCollection on server collections");
  self._collection._createCappedCollection(byteSize, maxDocuments);
};

/**
 * @summary Create a Mongo-style `ObjectID`.  If you don't specify a `hexString`, the `ObjectID` will generated randomly (not using MongoDB's ID construction rules).
 * @locus Anywhere
 * @class
 * @param {String} hexString Optional.  The 24-character hexadecimal contents of the ObjectID to create
 */
Mongo.ObjectID = LocalCollection._ObjectID;

/**
 * @summary To create a cursor, use find. To access the documents in a cursor, use forEach, map, or fetch.
 * @class
 * @instanceName cursor
 */
Mongo.Cursor = LocalCollection.Cursor;

/**
 * @deprecated in 0.9.1
 */
Mongo.Collection.Cursor = Mongo.Cursor;

/**
 * @deprecated in 0.9.1
 */
Mongo.Collection.ObjectID = Mongo.ObjectID;

///
/// Remote methods and access control.
///

// Restrict default mutators on collection. allow() and deny() take the
// same options:
//
// options.insert {Function(userId, doc)}
//   return true to allow/deny adding this document
//
// options.update {Function(userId, docs, fields, modifier)}
//   return true to allow/deny updating these documents.
//   `fields` is passed as an array of fields that are to be modified
//
// options.remove {Function(userId, docs)}
//   return true to allow/deny removing these documents
//
// options.fetch {Array}
//   Fields to fetch for these validators. If any call to allow or deny
//   does not have this option then all fields are loaded.
//
// allow and deny can be called multiple times. The validators are
// evaluated as follows:
// - If neither deny() nor allow() has been called on the collection,
//   then the request is allowed if and only if the "insecure" smart
//   package is in use.
// - Otherwise, if any deny() function returns true, the request is denied.
// - Otherwise, if any allow() function returns true, the request is allowed.
// - Otherwise, the request is denied.
//
// Meteor may call your deny() and allow() functions in any order, and may not
// call all of them if it is able to make a decision without calling them all
// (so don't include side effects).

(function () {
  var addValidator = function(allowOrDeny, options) {
    // validate keys
    var VALID_KEYS = ['insert', 'update', 'remove', 'fetch', 'transform'];
    _.each(_.keys(options), function (key) {
      if (!_.contains(VALID_KEYS, key))
        throw new Error(allowOrDeny + ": Invalid key: " + key);
    });
=======
});

Object.assign(Mongo.Collection.prototype, {
  // 'insert' immediately returns the inserted document's new _id.
  // The others return values immediately if you are in a stub, an in-memory
  // unmanaged collection, or a mongo-backed collection and you don't pass a
  // callback. 'update' and 'remove' return the number of affected
  // documents. 'upsert' returns an object with keys 'numberAffected' and, if an
  // insert happened, 'insertedId'.
  //
  // Otherwise, the semantics are exactly like other methods: they take
  // a callback as an optional last argument; if no callback is
  // provided, they block until the operation is complete, and throw an
  // exception if it fails; if a callback is provided, then they don't
  // necessarily block, and they call the callback when they finish with error and
  // result arguments.  (The insert method provides the document ID as its result;
  // update and remove provide the number of affected docs as the result; upsert
  // provides an object with numberAffected and maybe insertedId.)
  //
  // On the client, blocking is impossible, so if a callback
  // isn't provided, they just return immediately and any error
  // information is lost.
  //
  // There's one more tweak. On the client, if you don't provide a
  // callback, then if there is an error, a message will be logged with
  // Meteor._debug.
  //
  // The intent (though this is actually determined by the underlying
  // drivers) is that the operations should be done synchronously, not
  // generating their result until the database has acknowledged
  // them. In the future maybe we should provide a flag to turn this
  // off.

  /**
   * @summary Insert a document in the collection.  Returns its unique _id.
   * @locus Anywhere
   * @method  insert
   * @memberof Mongo.Collection
   * @instance
   * @param {Object} doc The document to insert. May not yet have an _id attribute, in which case Meteor will generate one for you.
   * @param {Function} [callback] Optional.  If present, called with an error object as the first argument and, if no error, the _id as the second.
   */
  insert(doc, callback) {
    // Make sure we were passed a document to insert
    if (!doc) {
      throw new Error("insert requires an argument");
    }

    // Make a shallow clone of the document, preserving its prototype.
    doc = Object.create(
      Object.getPrototypeOf(doc),
      Object.getOwnPropertyDescriptors(doc)
    );

    if ('_id' in doc) {
      if (! doc._id ||
          ! (typeof doc._id === 'string' ||
             doc._id instanceof Mongo.ObjectID)) {
        throw new Error(
          "Meteor requires document _id fields to be non-empty strings or ObjectIDs");
      }
    } else {
      let generateId = true;

      // Don't generate the id if we're the client and the 'outermost' call
      // This optimization saves us passing both the randomSeed and the id
      // Passing both is redundant.
      if (this._isRemoteCollection()) {
        const enclosing = DDP._CurrentMethodInvocation.get();
        if (!enclosing) {
          generateId = false;
        }
      }

      if (generateId) {
        doc._id = this._makeNewID();
      }
    }

    // On inserts, always return the id that we generated; on all other
    // operations, just return the result from the collection.
    var chooseReturnValueFromCollectionResult = function (result) {
      if (doc._id) {
        return doc._id;
      }

      // XXX what is this for??
      // It's some iteraction between the callback to _callMutatorMethod and
      // the return value conversion
      doc._id = result;

      return result;
    };

    const wrappedCallback = wrapCallback(
      callback, chooseReturnValueFromCollectionResult);

    if (this._isRemoteCollection()) {
      const result = this._callMutatorMethod("insert", [doc], wrappedCallback);
      return chooseReturnValueFromCollectionResult(result);
    }

    // it's my collection.  descend into the collection object
    // and propagate any exception.
    try {
      // If the user provided a callback and the collection implements this
      // operation asynchronously, then queryRet will be undefined, and the
      // result will be returned through the callback instead.
      const result = this._collection.insert(doc, wrappedCallback);
      return chooseReturnValueFromCollectionResult(result);
    } catch (e) {
      if (callback) {
        callback(e);
        return null;
      }
      throw e;
    }
  },

  /**
   * @summary Modify one or more documents in the collection. Returns the number of matched documents.
   * @locus Anywhere
   * @method update
   * @memberof Mongo.Collection
   * @instance
   * @param {MongoSelector} selector Specifies which documents to modify
   * @param {MongoModifier} modifier Specifies how to modify the documents
   * @param {Object} [options]
   * @param {Boolean} options.multi True to modify all matching documents; false to only modify one of the matching documents (the default).
   * @param {Boolean} options.upsert True to insert a document if no matching documents are found.
   * @param {Function} [callback] Optional.  If present, called with an error object as the first argument and, if no error, the number of affected documents as the second.
   */
  update(selector, modifier, ...optionsAndCallback) {
    const callback = popCallbackFromArgs(optionsAndCallback);

    // We've already popped off the callback, so we are left with an array
    // of one or zero items
    const options = { ...(optionsAndCallback[0] || null) };
    let insertedId;
    if (options && options.upsert) {
      // set `insertedId` if absent.  `insertedId` is a Meteor extension.
      if (options.insertedId) {
        if (!(typeof options.insertedId === 'string' || options.insertedId instanceof Mongo.ObjectID))
          throw new Error("insertedId must be string or ObjectID");
        insertedId = options.insertedId;
      } else if (!selector || !selector._id) {
        insertedId = this._makeNewID();
        options.generatedId = true;
        options.insertedId = insertedId;
      }
    }
>>>>>>> 46e00a87

    selector =
      Mongo.Collection._rewriteSelector(selector, { fallbackId: insertedId });

    const wrappedCallback = wrapCallback(callback);

    if (this._isRemoteCollection()) {
      const args = [
        selector,
        modifier,
        options
      ];

      return this._callMutatorMethod("update", args, wrappedCallback);
    }

    // it's my collection.  descend into the collection object
    // and propagate any exception.
    try {
      // If the user provided a callback and the collection implements this
      // operation asynchronously, then queryRet will be undefined, and the
      // result will be returned through the callback instead.
      return this._collection.update(
        selector, modifier, options, wrappedCallback);
    } catch (e) {
      if (callback) {
        callback(e);
        return null;
      }
      throw e;
    }
  },

  /**
   * @summary Remove documents from the collection
   * @locus Anywhere
   * @method remove
   * @memberof Mongo.Collection
   * @instance
   * @param {MongoSelector} selector Specifies which documents to remove
   * @param {Function} [callback] Optional.  If present, called with an error object as its argument.
   */
  remove(selector, callback) {
    selector = Mongo.Collection._rewriteSelector(selector);

    const wrappedCallback = wrapCallback(callback);

<<<<<<< HEAD
Mongo.Collection.prototype._defineMutationMethods = function() {
  var self = this;

  var m = {};

  // Process error, by throwing a 409 on mongo errors, and a normal error
  // otherwise.
  var dealWithError = function (e) {
    if (e.name === 'MongoError' || e.name === 'MinimongoError') {
      throw new Meteor.Error(409, e.toString());
    } else {
      throw e;
    }
  };

  // If we are using validators, check that we are even allowed to use this
  // method. If we are not, throw right there.
  var checkValidation = function (method) {
    if (self._validators[method].allow.length === 0) {
      throw new Meteor.Error(
        403, "Access denied. No allow validators set on restricted " +
          "collection for method '" + method + "'.");
    }
  };

  // Insert -- perform an insert operation into Mongo, either validated or not.
  // Takes in the document to insert.
  m[self._prefix + "insert"] = function (doc) {
    check(doc, Match.OneOf(Object, [Object]));
    try {
      // For an insert, if the client didn't specify an _id, generate one
      // now; because this uses DDP.randomStream, it will be consistent with
      // what the client generated. We generate it now rather than later so
      // that if (eg) an allow/deny rule does an insert to the same
      // collection (not that it really should), the generated _id will
      // still be the first use of the stream and will be consistent.
      //
      // However, we don't actually stick the _id onto the document yet,
      // because we want allow/deny rules to be able to differentiate
      // between arbitrary client-specified _id fields and merely
      // client-controlled-via-randomSeed fields.
      var generatedId = null;
      if (!_.has(doc, '_id')) {
        generatedId = self._makeNewID();
      }

      if (this.isSimulation) {
        // In a client simulation, you can do any mutation (even with a
        // complex selector).
        if (generatedId !== null)
          doc._id = generatedId;
        return self._collection.insert(doc);
      }

      if (self._restricted) {
        checkValidation("insert");
        return self._validatedInsert(this.userId, doc, generatedId);
      } else if (self._isInsecure()) {
        if (generatedId !== null)
          doc._id = generatedId;
        // In insecure mode, allow any mutation (with a simple selector).
        return self._collection.insert(doc);
      } else {
        // In secure mode, if we haven't called allow or deny, then nothing
        // is permitted.
        throw new Meteor.Error(403, "Access denied");
      }
    } catch (e) {
      dealWithError(e);
    }
  };

  // Remove document(s) from the collection. Takes in a selector specifying
  // documents to remove.
  m[self._prefix + "remove"] = function (selector) {
    check(selector, Match.OneOf(Object, String, Mongo.ObjectID));
    try {
      if (this.isSimulation) {
        // In a client simulation, you can do any mutation (even with a
        // complex selector).
        return self._collection.remove(selector);
      }

      // We don't allow arbitrary selectors in removes from the client: only
      // single-ID selectors.
      throwIfSelectorIsNotId(selector, "remove");

      if (self._restricted) {
        checkValidation("remove");
        return self._validatedRemove(this.userId, selector);
      } else if (self._isInsecure()) {
        // In insecure mode, allow any mutation (with a simple selector).
        return self.remove(selector);
      } else {
        // In secure mode, if we haven't called allow or deny, then nothing
        // is permitted.
        throw new Meteor.Error(403, "Access denied");
      }
    } catch (e) {
      dealWithError(e);
    }
  };

  // Update document(s) in the collection. Takes in a selector, modifier and
  // some options.
  m[self._prefix + "update"] = function (selector, modifier, options) {
    // XXX: validation in individual methods called from here.
    check(selector, Match.OneOf(Object, String, Mongo.ObjectID));
    check(modifier, Match.ObjectIncluding({}));
    check(options, Match.OneOf(Object, undefined));
    try {
      if (this.isSimulation) {
        // In a client simulation, you can do any mutation (even with a
        // complex selector).
        return self._collection.update(selector, modifier, options);
      }

      // We don't allow arbitrary selectors in removes from the client: only
      // single-ID selectors.
      throwIfSelectorIsNotId(selector, "update");

      if (self._restricted) {
        checkValidation("update");
        return self._validatedUpdate(this.userId, selector, modifier, options);
      } else if (self._isInsecure()) {
        // In insecure mode, allow any mutation (with a simple selector).
        return self.update(selector, modifier, options);
      } else {
        // In secure mode, if we haven't called allow or deny, then nothing
        // is permitted.
        throw new Meteor.Error(403, "Access denied");
      }
    } catch (e) {
      dealWithError(e);
    }
  };
  self._connection.methods(m);
};
=======
    if (this._isRemoteCollection()) {
      return this._callMutatorMethod("remove", [selector], wrappedCallback);
    }

    // it's my collection.  descend into the collection object
    // and propagate any exception.
    try {
      // If the user provided a callback and the collection implements this
      // operation asynchronously, then queryRet will be undefined, and the
      // result will be returned through the callback instead.
      return this._collection.remove(selector, wrappedCallback);
    } catch (e) {
      if (callback) {
        callback(e);
        return null;
      }
      throw e;
    }
  },

  // Determine if this collection is simply a minimongo representation of a real
  // database on another server
  _isRemoteCollection() {
    // XXX see #MeteorServerNull
    return this._connection && this._connection !== Meteor.server;
  },

  /**
   * @summary Modify one or more documents in the collection, or insert one if no matching documents were found. Returns an object with keys `numberAffected` (the number of documents modified)  and `insertedId` (the unique _id of the document that was inserted, if any).
   * @locus Anywhere
   * @method upsert
   * @memberof Mongo.Collection
   * @instance
   * @param {MongoSelector} selector Specifies which documents to modify
   * @param {MongoModifier} modifier Specifies how to modify the documents
   * @param {Object} [options]
   * @param {Boolean} options.multi True to modify all matching documents; false to only modify one of the matching documents (the default).
   * @param {Function} [callback] Optional.  If present, called with an error object as the first argument and, if no error, the number of affected documents as the second.
   */
  upsert(selector, modifier, options, callback) {
    if (! callback && typeof options === "function") {
      callback = options;
      options = {};
    }

    return this.update(selector, modifier, {
      ...options,
      _returnObject: true,
      upsert: true,
    }, callback);
  },

  // We'll actually design an index API later. For now, we just pass through to
  // Mongo's, but make it synchronous.
  _ensureIndex(index, options) {
    var self = this;
    if (!self._collection._ensureIndex)
      throw new Error("Can only call _ensureIndex on server collections");
    self._collection._ensureIndex(index, options);
  },

  _dropIndex(index) {
    var self = this;
    if (!self._collection._dropIndex)
      throw new Error("Can only call _dropIndex on server collections");
    self._collection._dropIndex(index);
  },
>>>>>>> 46e00a87

  _dropCollection() {
    var self = this;
    if (!self._collection.dropCollection)
      throw new Error("Can only call _dropCollection on server collections");
    self._collection.dropCollection();
  },

  _createCappedCollection(byteSize, maxDocuments) {
    var self = this;
    if (!self._collection._createCappedCollection)
      throw new Error("Can only call _createCappedCollection on server collections");
    self._collection._createCappedCollection(byteSize, maxDocuments);
  },

  /**
   * @summary Returns the [`Collection`](http://mongodb.github.io/node-mongodb-native/3.0/api/Collection.html) object corresponding to this collection from the [npm `mongodb` driver module](https://www.npmjs.com/package/mongodb) which is wrapped by `Mongo.Collection`.
   * @locus Server
   * @memberof Mongo.Collection
   * @instance
   */
  rawCollection() {
    var self = this;
    if (! self._collection.rawCollection) {
      throw new Error("Can only call rawCollection on server collections");
    }
    return self._collection.rawCollection();
  },

  /**
   * @summary Returns the [`Db`](http://mongodb.github.io/node-mongodb-native/3.0/api/Db.html) object corresponding to this collection's database connection from the [npm `mongodb` driver module](https://www.npmjs.com/package/mongodb) which is wrapped by `Mongo.Collection`.
   * @locus Server
   * @memberof Mongo.Collection
   * @instance
   */
  rawDatabase() {
    var self = this;
    if (! (self._driver.mongo && self._driver.mongo.db)) {
      throw new Error("Can only call rawDatabase on server collections");
    }
    return self._driver.mongo.db;
  }
<<<<<<< HEAD
  return ret;
};

Mongo.Collection.prototype._validatedInsert = function (userId, docs,
                                                         generatedId) {
  var self = this;

  var isBulkInsert = (docs instanceof Array);
  docs = isBulkInsert ? docs : [docs];

  _.each(docs, function (doc) {
    // call user validators.
    // Any deny returns true means denied.
    if (_.any(self._validators.insert.deny, function(validator) {
      return validator(userId, docToValidate(validator, doc, generatedId));
    })) {
      throw new Meteor.Error(403, "Access denied");
    }
    // Any allow returns true means proceed. Throw error if they all fail.
    if (_.all(self._validators.insert.allow, function(validator) {
      return !validator(userId, docToValidate(validator, doc, generatedId));
    })) {
      throw new Meteor.Error(403, "Access denied");
    }

    // If we generated an ID above, insert it now: after the validation, but
    // before actually inserting.
    if (generatedId !== null) {
      doc._id = generatedId;
    }
  });

  self._collection.insert.call(self._collection, docs);
};

var transformDoc = function (validator, doc) {
  if (validator.transform)
    return validator.transform(doc);
  return doc;
};

// Simulate a mongo `update` operation while validating that the access
// control rules set by calls to `allow/deny` are satisfied. If all
// pass, rewrite the mongo operation to use $in to set the list of
// document ids to change ##ValidatedChange
Mongo.Collection.prototype._validatedUpdate = function(
    userId, selector, mutator, options) {
  var self = this;

  check(mutator, Object);

  options = _.clone(options) || {};

  if (!LocalCollection._selectorIsIdPerhapsAsObject(selector))
    throw new Error("validated update should be of a single ID");

  // We don't support upserts because they don't fit nicely into allow/deny
  // rules.
  if (options.upsert)
    throw new Meteor.Error(403, "Access denied. Upserts not " +
                           "allowed in a restricted collection.");

  var noReplaceError = "Access denied. In a restricted collection you can only" +
        " update documents, not replace them. Use a Mongo update operator, such " +
        "as '$set'.";
=======
});
>>>>>>> 46e00a87

// Convert the callback to not return a result if there is an error
function wrapCallback(callback, convertResult) {
  return callback && function (error, result) {
    if (error) {
      callback(error);
    } else if (typeof convertResult === "function") {
      callback(error, convertResult(result));
    } else {
      callback(error, result);
    }
  };
}

/**
 * @summary Create a Mongo-style `ObjectID`.  If you don't specify a `hexString`, the `ObjectID` will generated randomly (not using MongoDB's ID construction rules).
 * @locus Anywhere
 * @class
 * @param {String} [hexString] Optional.  The 24-character hexadecimal contents of the ObjectID to create
 */
Mongo.ObjectID = MongoID.ObjectID;

/**
 * @summary To create a cursor, use find. To access the documents in a cursor, use forEach, map, or fetch.
 * @class
 * @instanceName cursor
 */
Mongo.Cursor = LocalCollection.Cursor;

/**
 * @deprecated in 0.9.1
 */
Mongo.Collection.Cursor = Mongo.Cursor;

/**
 * @deprecated in 0.9.1
 */
Mongo.Collection.ObjectID = Mongo.ObjectID;

/**
 * @deprecated in 0.9.1
 */
Meteor.Collection = Mongo.Collection;

// Allow deny stuff is now in the allow-deny package
Object.assign(
  Meteor.Collection.prototype,
  AllowDeny.CollectionPrototype
);

function popCallbackFromArgs(args) {
  // Pull off any callback (or perhaps a 'callback' variable that was passed
  // in undefined, like how 'upsert' does it).
  if (args.length &&
      (args[args.length - 1] === undefined ||
       args[args.length - 1] instanceof Function)) {
    return args.pop();
  }
}<|MERGE_RESOLUTION|>--- conflicted
+++ resolved
@@ -246,48 +246,7 @@
       },
       retrieveOriginals() {
         return self._collection.retrieveOriginals();
-<<<<<<< HEAD
-      }
-    });
-
-    if (!ok)
-      throw new Error("There is already a collection named '" + name + "'");
-  }
-
-  // set to true once we call any allow or deny methods. If true, use
-  // allow/deny semantics. If false, use insecure mode semantics.
-  self._restricted = false;
-
-  // Insecure mode (default to allowing writes). Defaults to 'undefined' which
-  // means insecure iff the insecure package is loaded. This property can be
-  // overriden by tests or packages wishing to change insecure mode behavior of
-  // their collections.
-  self._insecure = undefined;
-
-  self._validators = {
-    insert: {allow: [], deny: []},
-    update: {allow: [], deny: []},
-    remove: {allow: [], deny: []},
-    fetch: [],
-    fetchAllFields: false
-  };
-
-  if (self._name) {
-    // XXX Think about method namespacing. Maybe methods should be
-    // "Meteor:Mongo:insert/NAME"?
-    self._prefix = '/' + self._name + '/';
-
-  // Minimongo on the server gets no stubs; instead, by default
-  // it wait()s until its result is ready, yielding.
-  // This matches the behavior of macromongo on the server better.
-  // XXX see #MeteorServerNull
-    if (self._connection && (Meteor.isClient || self._connection === Meteor.server)) {
-      self._defineMutationMethods();
-    }
-  }
-=======
       },
->>>>>>> 46e00a87
 
       // Used to preserve current versions of documents across a store reset.
       getDoc(id) {
@@ -453,373 +412,6 @@
 
     return selector;
   }
-<<<<<<< HEAD
-};
-
-// 'insert' immediately returns the inserted document's new _id.
-// The others return values immediately if you are in a stub, an in-memory
-// unmanaged collection, or a mongo-backed collection and you don't pass a
-// callback. 'update' and 'remove' return the number of affected
-// documents. 'upsert' returns an object with keys 'numberAffected' and, if an
-// insert happened, 'insertedId'.
-//
-// Otherwise, the semantics are exactly like other methods: they take
-// a callback as an optional last argument; if no callback is
-// provided, they block until the operation is complete, and throw an
-// exception if it fails; if a callback is provided, then they don't
-// necessarily block, and they call the callback when they finish with error and
-// result arguments.  (The insert method provides the document ID as its result;
-// update and remove provide the number of affected docs as the result; upsert
-// provides an object with numberAffected and maybe insertedId.)
-//
-// On the client, blocking is impossible, so if a callback
-// isn't provided, they just return immediately and any error
-// information is lost.
-//
-// There's one more tweak. On the client, if you don't provide a
-// callback, then if there is an error, a message will be logged with
-// Meteor._debug.
-//
-// The intent (though this is actually determined by the underlying
-// drivers) is that the operations should be done synchronously, not
-// generating their result until the database has acknowledged
-// them. In the future maybe we should provide a flag to turn this
-// off.
-
-
-// Helper function that actually performs a given operation in Mongo. Takes in
-// the following options:
-//
-//  - operation: one of "insert", "update", "remove"
-//  - args: an array of arguments
-//  - callback: an optional callback function (or undefined)
-//  - chooseReturnValueFromCollectionResult: an optional function that does what
-//    it says.
-//  - requireId: optional boolean to throw if the selector is not id.
-Mongo.Collection.prototype._callToMongo = function(options) {
-  check(options, {
-    operation: Match.OneOf("insert", "update", "remove"),
-    args: [Match.Any],
-    callback: Match.OneOf(Function, undefined),
-    chooseReturnValueFromCollectionResult: Match.Optional(Function),
-    requireId: Match.Optional(Boolean)
-  });
-
-  var operation = options.operation;
-  var args = options.args;
-  var callback = options.callback;
-
-  // In case of 'insert', we have a special function that we use to figure out
-  // the return value. Otherwise, we just return whatever value was given to us.
-  var chooseReturnValueFromCollectionResult =
-        options.chooseReturnValueFromCollectionResult || function (x) { return x; };
-  var self = this;
-  var wrappedCallback;
-  if (callback) {
-    wrappedCallback = function (error, result) {
-      callback(error, ! error && chooseReturnValueFromCollectionResult(result));
-    };
-  }
-
-  var ret;
-  // XXX see #MeteorServerNull
-  if (self._connection && self._connection !== Meteor.server) {
-    // just remote to another endpoint, propagate return value or
-    // exception.
-    var enclosing = DDP._CurrentInvocation.get();
-    var alreadyInSimulation = enclosing && enclosing.isSimulation;
-
-    if (Meteor.isClient && !wrappedCallback && ! alreadyInSimulation) {
-      // Client can't block, so it can't report errors by exception,
-      // only by callback. If they forget the callback, give them a
-      // default one that logs the error, so they aren't totally
-      // baffled if their writes don't work because their database is
-      // down.
-      // Don't give a default callback in simulation, because inside stubs we
-      // want to return the results from the local collection immediately and
-      // not force a callback.
-      wrappedCallback = function (err) {
-        if (err)
-          Meteor._debug(operation + " failed: " + (err.reason || err.stack));
-      };
-    }
-
-    if (!alreadyInSimulation && options.requireId) {
-      // If we're about to actually send an RPC, we should throw an error if
-      // this is a non-ID selector, because the mutation methods only allow
-      // single-ID selectors. (If we don't throw here, we'll see flicker.)
-      throwIfSelectorIsNotId(args[0], operation);
-    }
-
-    ret = chooseReturnValueFromCollectionResult(
-      self._connection.apply(self._prefix + operation, args, {returnStubValue: true}, wrappedCallback)
-    );
-
-  } else {
-    // it's my collection.  descend into the collection object
-    // and propagate any exception.
-    args.push(wrappedCallback);
-    try {
-      // If the user provided a callback and the collection implements this
-      // operation asynchronously, then queryRet will be undefined, and the
-      // result will be returned through the callback instead.
-      var queryRet = self._collection[operation].apply(self._collection, args);
-      ret = chooseReturnValueFromCollectionResult(queryRet);
-    } catch (e) {
-      if (callback) {
-        callback(e);
-        return null;
-      }
-      throw e;
-    }
-  }
-
-  // both sync and async, unless we threw an exception, return ret
-  // (new document ID for insert, num affected for update/remove, object with
-  // numberAffected and maybe insertedId for upsert).
-  return ret;
-};
-
-/**
- * @summary Insert a document in the collection.  Returns its unique _id.
- * @locus Anywhere
- * @method  insert
- * @memberOf Mongo.Collection
- * @instance
- * @param {Object} docs The documents to insert. May be an array of documents, or a single document. Documents may not yet have an _id attribute, in which case Meteor will generate one for you.
- * @param {Function} [callback] Optional.  If present, called with an error object as the first argument and, if no error, the _id as the second.
- */
-Mongo.Collection.prototype.insert = function (docs, callback) {
-  var self = this;
-  var isBulkInsert = (docs instanceof Array);
-  var insertId;
-
-  var formattedDocs = _.map(isBulkInsert ? docs : [docs], function (doc) {
-    // shallow-copy the document and generate an ID
-    doc = _.extend({}, doc);
-    if ('_id' in doc) {
-      insertId = doc._id;
-      if (!insertId ||
-          !(typeof insertId === 'string' || insertId instanceof Mongo.ObjectID)) {
-        throw new Error("Meteor requires document _id fields to be non-empty strings or ObjectIDs");
-      }
-    } else {
-      var generateId = true;
-      // Don't generate the id if we're the client and the 'outermost' call
-      // This optimization saves us passing both the randomSeed and the id
-      // Passing both is redundant.
-      if (self._connection && self._connection !== Meteor.server) {
-        var enclosing = DDP._CurrentInvocation.get();
-        if (!enclosing) {
-          generateId = false;
-        }
-      }
-      if (generateId) {
-        insertId = doc._id = self._makeNewID();
-      }
-    }
-    return doc;
-  });
-
-  // On inserts, always return the id that we generated; on all other
-  // operations, just return the result from the collection.
-  var chooseReturnValueFromCollectionResult = function (result) {
-    if (! insertId && result) {
-      insertId = result;
-    }
-    return insertId;
-  };
-
-  var args = isBulkInsert ? [formattedDocs] : [formattedDocs[0]];
-  return self._callToMongo({
-    operation: "insert",
-    args: args,
-    callback: callback,
-    chooseReturnValueFromCollectionResult: chooseReturnValueFromCollectionResult
-  });
-
-};
-
-/**
- * @summary Modify one or more documents in the collection. Returns the number of affected documents.
- * @locus Anywhere
- * @method update
- * @memberOf Mongo.Collection
- * @instance
- * @param {MongoSelector} selector Specifies which documents to modify
- * @param {MongoModifier} modifier Specifies how to modify the documents
- * @param {Object} [options]
- * @param {Boolean} options.multi True to modify all matching documents; false to only modify one of the matching documents (the default).
- * @param {Boolean} options.upsert True to insert a document if no matching documents are found.
- * @param {Function} [callback] Optional.  If present, called with an error object as the first argument and, if no error, the number of affected documents as the second.
- */
-Mongo.Collection.prototype.update = function (selector, modifier, options, callback) {
-  var self = this;
-  if (! callback && options instanceof Function) {
-    callback = options;
-    options = {};
-  }
-
-  selector = Mongo.Collection._rewriteSelector(selector);
-
-  if (options && options.upsert) {
-    options = _.clone(options) || {};
-    if (options.insertedId) {
-      if (!(typeof options.insertedId === 'string'
-            || options.insertedId instanceof Mongo.ObjectID))
-        throw new Error("insertedId must be string or ObjectID");
-    } else if (! selector._id) {
-      options.insertedId = self._makeNewID();
-    }
-  };
-
-  var args =  options ? [selector, modifier, options] : [selector, modifier];
-  return self._callToMongo({
-    operation: "update",
-    args: args,
-    callback: callback,
-    requireId: true,
-  });
-};
-
-
-/**
- * @summary Remove documents from the collection
- * @locus Anywhere
- * @method remove
- * @memberOf Mongo.Collection
- * @instance
- * @param {MongoSelector} selector Specifies which documents to remove
- * @param {Function} [callback] Optional.  If present, called with an error object as its argument.
- */
-Mongo.Collection.prototype.remove = function (selector, callback) {
-  var self = this;
-  var mongoSelector = Mongo.Collection._rewriteSelector(selector);
-
-  return self._callToMongo({
-    operation: "remove",
-    args: [mongoSelector],
-    callback: callback,
-    requireId: true,
-  });
-};
-
-/**
- * @summary Modify one or more documents in the collection, or insert one if no matching documents were found. Returns an object with keys `numberAffected` (the number of documents modified)  and `insertedId` (the unique _id of the document that was inserted, if any).
- * @locus Anywhere
- * @param {MongoSelector} selector Specifies which documents to modify
- * @param {MongoModifier} modifier Specifies how to modify the documents
- * @param {Object} [options]
- * @param {Boolean} options.multi True to modify all matching documents; false to only modify one of the matching documents (the default).
- * @param {Function} [callback] Optional.  If present, called with an error object as the first argument and, if no error, the number of affected documents as the second.
- */
-Mongo.Collection.prototype.upsert = function (selector, modifier,
-                                               options, callback) {
-  var self = this;
-  if (! callback && typeof options === "function") {
-    callback = options;
-    options = {};
-  }
-  return self.update(selector, modifier,
-              _.extend({}, options, { _returnObject: true, upsert: true }),
-              callback);
-};
-
-// We'll actually design an index API later. For now, we just pass through to
-// Mongo's, but make it synchronous.
-Mongo.Collection.prototype._ensureIndex = function (index, options) {
-  var self = this;
-  if (!self._collection._ensureIndex)
-    throw new Error("Can only call _ensureIndex on server collections");
-  self._collection._ensureIndex(index, options);
-};
-Mongo.Collection.prototype._dropIndex = function (index) {
-  var self = this;
-  if (!self._collection._dropIndex)
-    throw new Error("Can only call _dropIndex on server collections");
-  self._collection._dropIndex(index);
-};
-Mongo.Collection.prototype._dropCollection = function () {
-  var self = this;
-  if (!self._collection.dropCollection)
-    throw new Error("Can only call _dropCollection on server collections");
-  self._collection.dropCollection();
-};
-Mongo.Collection.prototype._createCappedCollection = function (byteSize, maxDocuments) {
-  var self = this;
-  if (!self._collection._createCappedCollection)
-    throw new Error("Can only call _createCappedCollection on server collections");
-  self._collection._createCappedCollection(byteSize, maxDocuments);
-};
-
-/**
- * @summary Create a Mongo-style `ObjectID`.  If you don't specify a `hexString`, the `ObjectID` will generated randomly (not using MongoDB's ID construction rules).
- * @locus Anywhere
- * @class
- * @param {String} hexString Optional.  The 24-character hexadecimal contents of the ObjectID to create
- */
-Mongo.ObjectID = LocalCollection._ObjectID;
-
-/**
- * @summary To create a cursor, use find. To access the documents in a cursor, use forEach, map, or fetch.
- * @class
- * @instanceName cursor
- */
-Mongo.Cursor = LocalCollection.Cursor;
-
-/**
- * @deprecated in 0.9.1
- */
-Mongo.Collection.Cursor = Mongo.Cursor;
-
-/**
- * @deprecated in 0.9.1
- */
-Mongo.Collection.ObjectID = Mongo.ObjectID;
-
-///
-/// Remote methods and access control.
-///
-
-// Restrict default mutators on collection. allow() and deny() take the
-// same options:
-//
-// options.insert {Function(userId, doc)}
-//   return true to allow/deny adding this document
-//
-// options.update {Function(userId, docs, fields, modifier)}
-//   return true to allow/deny updating these documents.
-//   `fields` is passed as an array of fields that are to be modified
-//
-// options.remove {Function(userId, docs)}
-//   return true to allow/deny removing these documents
-//
-// options.fetch {Array}
-//   Fields to fetch for these validators. If any call to allow or deny
-//   does not have this option then all fields are loaded.
-//
-// allow and deny can be called multiple times. The validators are
-// evaluated as follows:
-// - If neither deny() nor allow() has been called on the collection,
-//   then the request is allowed if and only if the "insecure" smart
-//   package is in use.
-// - Otherwise, if any deny() function returns true, the request is denied.
-// - Otherwise, if any allow() function returns true, the request is allowed.
-// - Otherwise, the request is denied.
-//
-// Meteor may call your deny() and allow() functions in any order, and may not
-// call all of them if it is able to make a decision without calling them all
-// (so don't include side effects).
-
-(function () {
-  var addValidator = function(allowOrDeny, options) {
-    // validate keys
-    var VALID_KEYS = ['insert', 'update', 'remove', 'fetch', 'transform'];
-    _.each(_.keys(options), function (key) {
-      if (!_.contains(VALID_KEYS, key))
-        throw new Error(allowOrDeny + ": Invalid key: " + key);
-    });
-=======
 });
 
 Object.assign(Mongo.Collection.prototype, {
@@ -971,7 +563,6 @@
         options.insertedId = insertedId;
       }
     }
->>>>>>> 46e00a87
 
     selector =
       Mongo.Collection._rewriteSelector(selector, { fallbackId: insertedId });
@@ -1019,146 +610,6 @@
 
     const wrappedCallback = wrapCallback(callback);
 
-<<<<<<< HEAD
-Mongo.Collection.prototype._defineMutationMethods = function() {
-  var self = this;
-
-  var m = {};
-
-  // Process error, by throwing a 409 on mongo errors, and a normal error
-  // otherwise.
-  var dealWithError = function (e) {
-    if (e.name === 'MongoError' || e.name === 'MinimongoError') {
-      throw new Meteor.Error(409, e.toString());
-    } else {
-      throw e;
-    }
-  };
-
-  // If we are using validators, check that we are even allowed to use this
-  // method. If we are not, throw right there.
-  var checkValidation = function (method) {
-    if (self._validators[method].allow.length === 0) {
-      throw new Meteor.Error(
-        403, "Access denied. No allow validators set on restricted " +
-          "collection for method '" + method + "'.");
-    }
-  };
-
-  // Insert -- perform an insert operation into Mongo, either validated or not.
-  // Takes in the document to insert.
-  m[self._prefix + "insert"] = function (doc) {
-    check(doc, Match.OneOf(Object, [Object]));
-    try {
-      // For an insert, if the client didn't specify an _id, generate one
-      // now; because this uses DDP.randomStream, it will be consistent with
-      // what the client generated. We generate it now rather than later so
-      // that if (eg) an allow/deny rule does an insert to the same
-      // collection (not that it really should), the generated _id will
-      // still be the first use of the stream and will be consistent.
-      //
-      // However, we don't actually stick the _id onto the document yet,
-      // because we want allow/deny rules to be able to differentiate
-      // between arbitrary client-specified _id fields and merely
-      // client-controlled-via-randomSeed fields.
-      var generatedId = null;
-      if (!_.has(doc, '_id')) {
-        generatedId = self._makeNewID();
-      }
-
-      if (this.isSimulation) {
-        // In a client simulation, you can do any mutation (even with a
-        // complex selector).
-        if (generatedId !== null)
-          doc._id = generatedId;
-        return self._collection.insert(doc);
-      }
-
-      if (self._restricted) {
-        checkValidation("insert");
-        return self._validatedInsert(this.userId, doc, generatedId);
-      } else if (self._isInsecure()) {
-        if (generatedId !== null)
-          doc._id = generatedId;
-        // In insecure mode, allow any mutation (with a simple selector).
-        return self._collection.insert(doc);
-      } else {
-        // In secure mode, if we haven't called allow or deny, then nothing
-        // is permitted.
-        throw new Meteor.Error(403, "Access denied");
-      }
-    } catch (e) {
-      dealWithError(e);
-    }
-  };
-
-  // Remove document(s) from the collection. Takes in a selector specifying
-  // documents to remove.
-  m[self._prefix + "remove"] = function (selector) {
-    check(selector, Match.OneOf(Object, String, Mongo.ObjectID));
-    try {
-      if (this.isSimulation) {
-        // In a client simulation, you can do any mutation (even with a
-        // complex selector).
-        return self._collection.remove(selector);
-      }
-
-      // We don't allow arbitrary selectors in removes from the client: only
-      // single-ID selectors.
-      throwIfSelectorIsNotId(selector, "remove");
-
-      if (self._restricted) {
-        checkValidation("remove");
-        return self._validatedRemove(this.userId, selector);
-      } else if (self._isInsecure()) {
-        // In insecure mode, allow any mutation (with a simple selector).
-        return self.remove(selector);
-      } else {
-        // In secure mode, if we haven't called allow or deny, then nothing
-        // is permitted.
-        throw new Meteor.Error(403, "Access denied");
-      }
-    } catch (e) {
-      dealWithError(e);
-    }
-  };
-
-  // Update document(s) in the collection. Takes in a selector, modifier and
-  // some options.
-  m[self._prefix + "update"] = function (selector, modifier, options) {
-    // XXX: validation in individual methods called from here.
-    check(selector, Match.OneOf(Object, String, Mongo.ObjectID));
-    check(modifier, Match.ObjectIncluding({}));
-    check(options, Match.OneOf(Object, undefined));
-    try {
-      if (this.isSimulation) {
-        // In a client simulation, you can do any mutation (even with a
-        // complex selector).
-        return self._collection.update(selector, modifier, options);
-      }
-
-      // We don't allow arbitrary selectors in removes from the client: only
-      // single-ID selectors.
-      throwIfSelectorIsNotId(selector, "update");
-
-      if (self._restricted) {
-        checkValidation("update");
-        return self._validatedUpdate(this.userId, selector, modifier, options);
-      } else if (self._isInsecure()) {
-        // In insecure mode, allow any mutation (with a simple selector).
-        return self.update(selector, modifier, options);
-      } else {
-        // In secure mode, if we haven't called allow or deny, then nothing
-        // is permitted.
-        throw new Meteor.Error(403, "Access denied");
-      }
-    } catch (e) {
-      dealWithError(e);
-    }
-  };
-  self._connection.methods(m);
-};
-=======
     if (this._isRemoteCollection()) {
       return this._callMutatorMethod("remove", [selector], wrappedCallback);
     }
@@ -1226,7 +677,6 @@
       throw new Error("Can only call _dropIndex on server collections");
     self._collection._dropIndex(index);
   },
->>>>>>> 46e00a87
 
   _dropCollection() {
     var self = this;
@@ -1269,75 +719,7 @@
     }
     return self._driver.mongo.db;
   }
-<<<<<<< HEAD
-  return ret;
-};
-
-Mongo.Collection.prototype._validatedInsert = function (userId, docs,
-                                                         generatedId) {
-  var self = this;
-
-  var isBulkInsert = (docs instanceof Array);
-  docs = isBulkInsert ? docs : [docs];
-
-  _.each(docs, function (doc) {
-    // call user validators.
-    // Any deny returns true means denied.
-    if (_.any(self._validators.insert.deny, function(validator) {
-      return validator(userId, docToValidate(validator, doc, generatedId));
-    })) {
-      throw new Meteor.Error(403, "Access denied");
-    }
-    // Any allow returns true means proceed. Throw error if they all fail.
-    if (_.all(self._validators.insert.allow, function(validator) {
-      return !validator(userId, docToValidate(validator, doc, generatedId));
-    })) {
-      throw new Meteor.Error(403, "Access denied");
-    }
-
-    // If we generated an ID above, insert it now: after the validation, but
-    // before actually inserting.
-    if (generatedId !== null) {
-      doc._id = generatedId;
-    }
-  });
-
-  self._collection.insert.call(self._collection, docs);
-};
-
-var transformDoc = function (validator, doc) {
-  if (validator.transform)
-    return validator.transform(doc);
-  return doc;
-};
-
-// Simulate a mongo `update` operation while validating that the access
-// control rules set by calls to `allow/deny` are satisfied. If all
-// pass, rewrite the mongo operation to use $in to set the list of
-// document ids to change ##ValidatedChange
-Mongo.Collection.prototype._validatedUpdate = function(
-    userId, selector, mutator, options) {
-  var self = this;
-
-  check(mutator, Object);
-
-  options = _.clone(options) || {};
-
-  if (!LocalCollection._selectorIsIdPerhapsAsObject(selector))
-    throw new Error("validated update should be of a single ID");
-
-  // We don't support upserts because they don't fit nicely into allow/deny
-  // rules.
-  if (options.upsert)
-    throw new Meteor.Error(403, "Access denied. Upserts not " +
-                           "allowed in a restricted collection.");
-
-  var noReplaceError = "Access denied. In a restricted collection you can only" +
-        " update documents, not replace them. Use a Mongo update operator, such " +
-        "as '$set'.";
-=======
 });
->>>>>>> 46e00a87
 
 // Convert the callback to not return a result if there is an error
 function wrapCallback(callback, convertResult) {
