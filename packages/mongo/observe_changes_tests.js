var makeCollection = function () {
  if (Meteor.isServer) {
    return new Mongo.Collection(Random.id());
  } else {
    return new Mongo.Collection(null);
  }
};

<<<<<<< HEAD
([{added: 'added', forceOrdered: true},
         {added: 'added', forceOrdered: false},
         {added: 'addedBefore', forceOrdered: false}]).forEach(function (options) {
=======
_.each ([{added: 'added', forceOrdered: true},
  {added: 'added', forceOrdered: false},
  {added: 'addedBefore', forceOrdered: false}], function (options) {
>>>>>>> 950658c6
  var added = options.added;
  var forceOrdered = options.forceOrdered;

  Tinytest.addAsync(
    'observeChanges - single id - basics ' +
      added +
      (forceOrdered ? ' force ordered' : ''),
    async function(test, onComplete) {
      var c = makeCollection();
      var counter = 0;
      var callbacks = [added, 'changed', 'removed'];
      if (forceOrdered) callbacks.push('movedBefore');
      await withCallbackLogger(test, callbacks, Meteor.isServer, async function(logger) {
        var barid = await c.insertAsync({ thing: 'stuff' });
        var fooid = await c.insertAsync({ noodles: 'good', bacon: 'bad', apples: 'ok' });

        var handle = await c.find(fooid).observeChanges(logger);
        if (added === 'added') {
          await logger.expectResult(added, [
            fooid,
            { noodles: 'good', bacon: 'bad', apples: 'ok' },
          ]);
        } else {
          await logger.expectResult(added, [
            fooid,
            { noodles: 'good', bacon: 'bad', apples: 'ok' },
            null,
          ]);
        }
        await c.updateAsync(fooid, {
          noodles: 'alright',
          potatoes: 'tasty',
          apples: 'ok',
        });
        await logger.expectResult('changed', [
          fooid,
          { noodles: 'alright', potatoes: 'tasty', bacon: undefined },
        ]);

        await c.removeAsync(fooid);
        await logger.expectResult('removed', [fooid]);

        await logger.expectNoResult(async () => {
          await c.removeAsync(barid);
          await c.insertAsync({ noodles: 'good', bacon: 'bad', apples: 'ok' });
        });

        handle.stop();

        const badCursor = c.find({}, { fields: { noodles: 1, _id: false } });
        await test.throwsAsync(async function() {
          await badCursor.observeChanges(logger);
        });

        onComplete();
      });
    }
  );
});

Tinytest.addAsync('observeChanges - callback isolation', async function(
  test,
  onComplete
) {
  var c = makeCollection();
<<<<<<< HEAD
  withCallbackLogger(test, ["added", "changed", "removed"], Meteor.isServer, function (logger) {
    var handles = [];
    var cursor = c.find();
    handles.push(cursor.observeChanges(logger));
    // fields-tampering observer
    handles.push(cursor.observeChanges({
      added: function(id, fields) {
        fields.apples = 'green';
      },
      changed: function(id, fields) {
        fields.apples = 'green';
      },
    }));

    var fooid = c.insert({apples: "ok"});
    logger.expectResult("added", [fooid, {apples: "ok"}]);

    c.update(fooid, {apples: "not ok"});
    logger.expectResult("changed", [fooid, {apples: "not ok"}]);

    test.equal(c.findOne(fooid).apples, "not ok");

    handles.forEach(function(handle) { handle.stop(); });
    onComplete();
  });

=======
  await withCallbackLogger(
    test,
    ['added', 'changed', 'removed'],
    Meteor.isServer,
    async function(logger) {
      var handles = [];
      var cursor = c.find();
      handles.push(await cursor.observeChanges(logger));
      // fields-tampering observer
      handles.push(
        await cursor.observeChanges({
          added: function(id, fields) {
            fields.apples = 'green';
          },
          changed: function(id, fields) {
            fields.apples = 'green';
          },
        })
      );

      var fooid = await c.insertAsync({ apples: 'ok' });
      await logger.expectResult('added', [fooid, { apples: 'ok' }]);

      await c.updateAsync(fooid, { apples: 'not ok' });

      await logger.expectResult('changed', [fooid, { apples: 'not ok' }]);

      test.equal((await c.findOneAsync(fooid)).apples, 'not ok');

      for (const handle of handles) {
        await handle.stop();
      }
      onComplete();
    }
  );
>>>>>>> 950658c6
});

Tinytest.addAsync('observeChanges - single id - initial adds', async function(
  test,
  onComplete
) {
  var c = makeCollection();
  await withCallbackLogger(
    test,
    ['added', 'changed', 'removed'],
    Meteor.isServer,
    async function(logger) {
      var fooid = await c.insertAsync({ noodles: 'good', bacon: 'bad', apples: 'ok' });
      var handle = await c.find(fooid).observeChanges(logger);
      await logger.expectResult('added', [
        fooid,
        { noodles: 'good', bacon: 'bad', apples: 'ok' },
      ]);
      await logger.expectNoResult();
      handle.stop();
      onComplete();
    }
  );
});



Tinytest.addAsync('observeChanges - unordered - initial adds', async function(
  test,
  onComplete
) {
  var c = makeCollection();
  await withCallbackLogger(
    test,
    ['added', 'changed', 'removed'],
    Meteor.isServer,
    async function(logger) {
      var fooid = await c.insertAsync({ noodles: 'good', bacon: 'bad', apples: 'ok' });
      var barid = await c.insertAsync({ noodles: 'good', bacon: 'weird', apples: 'ok' });
      var handle = await c.find().observeChanges(logger);
      await logger.expectResultUnordered([
        {
          callback: 'added',
          args: [fooid, { noodles: 'good', bacon: 'bad', apples: 'ok' }],
        },
        {
          callback: 'added',
          args: [barid, { noodles: 'good', bacon: 'weird', apples: 'ok' }],
        },
      ]);
      await logger.expectNoResult();
      handle.stop();
      onComplete();
    }
  );
});

Tinytest.addAsync('observeChanges - unordered - basics', async function(
  test,
  onComplete
) {
  var c = makeCollection();
  await withCallbackLogger(
    test,
    ['added', 'changed', 'removed'],
    Meteor.isServer,
    async function(logger) {
      var handle = await c.find().observeChanges(logger);
      var barid = await c.insertAsync({ thing: 'stuff' });
      await logger.expectResultOnly('added', [barid, { thing: 'stuff' }]);

      var fooid = await c.insertAsync({ noodles: 'good', bacon: 'bad', apples: 'ok' });

      await logger.expectResultOnly('added', [
        fooid,
        { noodles: 'good', bacon: 'bad', apples: 'ok' },
      ]);

      await c.updateAsync(fooid, { noodles: 'alright', potatoes: 'tasty', apples: 'ok' });
      await c.updateAsync(fooid, { noodles: 'alright', potatoes: 'tasty', apples: 'ok' });
      await logger.expectResultOnly('changed', [
        fooid,
        { noodles: 'alright', potatoes: 'tasty', bacon: undefined },
      ]);
      await c.removeAsync(fooid);
      await logger.expectResultOnly('removed', [fooid]);
      await c.removeAsync(barid);
      await logger.expectResultOnly('removed', [barid]);

      fooid = await c.insertAsync({
        noodles: 'good',
        bacon: 'bad',
        apples: 'ok',
      });

      await logger.expectResult('added', [
        fooid,
        { noodles: 'good', bacon: 'bad', apples: 'ok' },
      ]);
      await logger.expectNoResult();
      handle.stop();
      onComplete();
    }
  );
});

if (Meteor.isServer) {
  Tinytest.addAsync('observeChanges - unordered - specific fields', async function(
    test,
    onComplete
  ) {
    var c = makeCollection();
    await withCallbackLogger(
      test,
      ['added', 'changed', 'removed'],
      Meteor.isServer,
      async function(logger) {
        var handle = await c
          .find({}, { fields: { noodles: 1, bacon: 1 } })
          .observeChanges(logger);
        var barid = await c.insertAsync({ thing: 'stuff' });
        await logger.expectResultOnly('added', [barid, {}]);

        var fooid = await c.insertAsync({ noodles: 'good', bacon: 'bad', apples: 'ok' });

        await logger.expectResultOnly('added', [
          fooid,
          { noodles: 'good', bacon: 'bad' },
        ]);

        await c.updateAsync(fooid, {
          noodles: 'alright',
          potatoes: 'tasty',
          apples: 'ok',
        });
        await logger.expectResultOnly('changed', [
          fooid,
          { noodles: 'alright', bacon: undefined },
        ]);
        await c.updateAsync(fooid, { noodles: 'alright', potatoes: 'meh', apples: 'ok' });
        await c.removeAsync(fooid);
        await logger.expectResultOnly('removed', [fooid]);
        await c.removeAsync(barid);
        await logger.expectResultOnly('removed', [barid]);

        fooid = await c.insertAsync({ noodles: 'good', bacon: 'bad' });

        await logger.expectResult('added', [
          fooid,
          { noodles: 'good', bacon: 'bad' },
        ]);
        await logger.expectNoResult();
        handle.stop();
        onComplete();
      }
    );
  });

  Tinytest.addAsync(
    'observeChanges - unordered - specific fields + selector on excluded fields',
    async function(test, onComplete) {
      var c = makeCollection();
      await withCallbackLogger(
        test,
        ['added', 'changed', 'removed'],
        Meteor.isServer,
        async function(logger) {
          var handle = await c
            .find(
              { mac: 1, cheese: 2 },
              { fields: { noodles: 1, bacon: 1, eggs: 1 } }
            )
            .observeChanges(logger);
          var barid = await c.insertAsync({ thing: 'stuff', mac: 1, cheese: 2 });
          await logger.expectResultOnly('added', [barid, {}]);

          var fooid = await c.insertAsync({
            noodles: 'good',
            bacon: 'bad',
            apples: 'ok',
            mac: 1,
            cheese: 2,
          });

          await logger.expectResultOnly('added', [
            fooid,
            { noodles: 'good', bacon: 'bad' },
          ]);

          await c.updateAsync(fooid, {
            noodles: 'alright',
            potatoes: 'tasty',
            apples: 'ok',
            mac: 1,
            cheese: 2,
          });
          await logger.expectResultOnly('changed', [
            fooid,
            { noodles: 'alright', bacon: undefined },
          ]);

          // Doesn't get update event, since modifies only hidden fields
          await logger.expectNoResult(async () => {
            await c.updateAsync(fooid, {
              noodles: 'alright',
              potatoes: 'meh',
              apples: 'ok',
              mac: 1,
              cheese: 2,
            });
          });

          await c.removeAsync(fooid);
          await logger.expectResultOnly('removed', [fooid]);
          await c.removeAsync(barid);
          await logger.expectResultOnly('removed', [barid]);

          fooid = await c.insertAsync({
            noodles: 'good',
            bacon: 'bad',
            mac: 1,
            cheese: 2,
          });

          await logger.expectResult('added', [
            fooid,
            { noodles: 'good', bacon: 'bad' },
          ]);
          await logger.expectNoResult();
          handle.stop();
          onComplete();
        }
      );
    }
  );
}

Tinytest.addAsync(
  'observeChanges - unordered - specific fields + modify on excluded fields',
  async function(test, onComplete) {
    var c = makeCollection();
    await withCallbackLogger(
      test,
      ['added', 'changed', 'removed'],
      Meteor.isServer,
      async function(logger) {
        var handle = await c
          .find(
            { mac: 1, cheese: 2 },
            { fields: { noodles: 1, bacon: 1, eggs: 1 } }
          )
          .observeChanges(logger);
        var fooid = await c.insertAsync({
          noodles: 'good',
          bacon: 'bad',
          apples: 'ok',
          mac: 1,
          cheese: 2,
        });

        await logger.expectResultOnly('added', [
          fooid,
          { noodles: 'good', bacon: 'bad' },
        ]);

        // Noodles go into shadow, mac appears as eggs
        await c.updateAsync(fooid, { $rename: { noodles: 'shadow', apples: 'eggs' } });
        await logger.expectResultOnly('changed', [
          fooid,
          { eggs: 'ok', noodles: undefined },
        ]);

        await c.removeAsync(fooid);
        await logger.expectResultOnly('removed', [fooid]);
        await logger.expectNoResult();
        handle.stop();
        onComplete();
      }
    );
  }
);

Tinytest.addAsync(
  'observeChanges - unordered - unset parent of observed field',
  async function(test, onComplete) {
    var c = makeCollection();
    await withCallbackLogger(
      test,
      ['added', 'changed', 'removed'],
      Meteor.isServer,
      async function(logger) {
        var handle = await c
          .find({}, { fields: { 'type.name': 1 } })
          .observeChanges(logger);
        var id = await c.insertAsync({ type: { name: 'foobar' } });
        await logger.expectResultOnly('added', [id, { type: { name: 'foobar' } }]);

        await c.updateAsync(id, { $unset: { type: 1 } });
        test.equal(await c.find().fetchAsync(), [{ _id: id }]);
        await logger.expectResultOnly('changed', [id, { type: undefined }]);

        handle.stop();
        onComplete();
      }
    );
  }
);



Tinytest.addAsync(
  'observeChanges - unordered - enters and exits result set through change',
  async function(test, onComplete) {
    var c = makeCollection();
    await withCallbackLogger(
      test,
      ['added', 'changed', 'removed'],
      Meteor.isServer,
      async function(logger) {
        var handle = await c.find({ noodles: 'good' }).observeChanges(logger);
        var barid = await c.insertAsync({ thing: 'stuff' });

        var fooid = await c.insertAsync({ noodles: 'good', bacon: 'bad', apples: 'ok' });
        await logger.expectResultOnly('added', [
          fooid,
          { noodles: 'good', bacon: 'bad', apples: 'ok' },
        ]);

        await c.updateAsync(fooid, {
          noodles: 'alright',
          potatoes: 'tasty',
          apples: 'ok',
        });
        await logger.expectResultOnly('removed', [fooid]);
        await c.removeAsync(fooid);
        await c.removeAsync(barid);

        fooid = await c.insertAsync({ noodles: 'ok', bacon: 'bad', apples: 'ok' });
        await c.updateAsync(fooid, { noodles: 'good', potatoes: 'tasty', apples: 'ok' });
        await logger.expectResult('added', [
          fooid,
          { noodles: 'good', potatoes: 'tasty', apples: 'ok' },
        ]);
        await logger.expectNoResult();
        handle.stop();
        onComplete();
      }
    );
  }
);


const getPromiseAndResolver = () => {
  let resolver;
  const promise = new Promise(r => (resolver = r));
  return [resolver, promise];
};

if (Meteor.isServer) {
  testAsyncMulti("observeChanges - tailable", [
    async function (test, expect) {
      var self = this;
      var collName = 'cap_' + Random.id();
      var coll = new Mongo.Collection(collName);
      await coll.createCappedCollectionAsync(1000000);
      self.xs = [];
      self.expects = [];
<<<<<<< HEAD
      self.insert = function (fields) {
        coll.insert(Object.assign({ts: new MongoInternals.MongoTimestamp(0, 0)},
                             fields));
=======
      self.insert = async function(fields) {
        return coll.insertAsync(
          _.extend({ ts: new MongoInternals.MongoTimestamp(0, 0) }, fields)
        );
>>>>>>> 950658c6
      };

      // Tailable observe shouldn't show things that are in the initial
      // contents.
      await self.insert({ x: 1 });
      // Wait for one added call before going to the next test function.

      const [resolver, promise] = getPromiseAndResolver();

      self.expects.push(resolver);

      var cursor = coll.find({ y: { $ne: 7 } }, { tailable: true });
      self.handle = await cursor.observeChanges({
        added: function(id, fields) {
          self.xs.push(fields.x);
          test.notEqual(self.expects.length, 0);
          self.expects.pop()();
        },
        changed: function() {
          test.fail({ unexpected: 'changed' });
        },
        removed: function() {
          test.fail({ unexpected: 'removed' });
        },
      });

      // Nothing happens synchronously.
      test.equal(self.xs, []);
      await promise;
    },
    async function (test) {
      var self = this;
      // The cursors sees the first element.
      test.equal(self.xs, [1]);
      self.xs = [];

      const [resolver1, promise1] = getPromiseAndResolver();
      const [resolver2, promise2] = getPromiseAndResolver();

      await self.insert({x: 2, y: 3});
      self.expects.push(resolver1, resolver2);
      await self.insert({x: 3, y: 7});  // filtered out by the query
      await self.insert({x: 4});
      // Expect two added calls to happen.
      await Promise.all([promise1, promise2]);
    },
    function (test, expect) {
      var self = this;
      test.equal(self.xs, [2, 4]);
      self.xs = [];
      self.handle.stop();

      self.insert({x: 5});
      // XXX This timeout isn't perfect but it's pretty hard to prove that an
      // event WON'T happen without something like a write fence.
      Meteor.setTimeout(expect(), 1000);
    },
    function (test, expect) {
      var self = this;
      test.equal(self.xs, []);
    }
  ]);
}


testAsyncMulti("observeChanges - bad query", [
  async function (test, expect) {
    var c = makeCollection();
    var observeThrows = async function () {
      await test.throwsAsync(async function () {
        await c.find({__id: {$in: null}}).observeChanges({
          added: function () {
            test.fail("added shouldn't be called");
          }
        });
      }, '$in needs an array');
    };

    if (Meteor.isClient) {
      await observeThrows();
      return;
    }

    const p1 = new Promise(r => {
      observeThrows().finally(() => r());
    });
    const p2 = new Promise(r => {
      observeThrows().finally(() => r());
    });

    await p1;
    await p2;
  }
]);

if (Meteor.isServer) {
  Tinytest.addAsync(
    'observeChanges - EnvironmentVariable',
    async function(test) {
      var c = makeCollection();

      let callOnFinish;
      const promise = new Promise(r => callOnFinish = r);

      var environmentVariable = new Meteor.EnvironmentVariable();
      await environmentVariable.withValue(true, async function() {
        var handle = await c
          .find({}, { fields: { 'type.name': 1 } })
          .observeChanges({
            added: function() {
              test.isTrue(environmentVariable.get());
              handle.stop();
              callOnFinish();
            },
          });
      });
     await c.insertAsync({ type: { name: 'foobar' } });
     return promise;
    }
  );
}<|MERGE_RESOLUTION|>--- conflicted
+++ resolved
@@ -6,15 +6,9 @@
   }
 };
 
-<<<<<<< HEAD
 ([{added: 'added', forceOrdered: true},
-         {added: 'added', forceOrdered: false},
-         {added: 'addedBefore', forceOrdered: false}]).forEach(function (options) {
-=======
-_.each ([{added: 'added', forceOrdered: true},
   {added: 'added', forceOrdered: false},
-  {added: 'addedBefore', forceOrdered: false}], function (options) {
->>>>>>> 950658c6
+  {added: 'addedBefore', forceOrdered: false}]).forEach(function (options) {
   var added = options.added;
   var forceOrdered = options.forceOrdered;
 
@@ -80,34 +74,6 @@
   onComplete
 ) {
   var c = makeCollection();
-<<<<<<< HEAD
-  withCallbackLogger(test, ["added", "changed", "removed"], Meteor.isServer, function (logger) {
-    var handles = [];
-    var cursor = c.find();
-    handles.push(cursor.observeChanges(logger));
-    // fields-tampering observer
-    handles.push(cursor.observeChanges({
-      added: function(id, fields) {
-        fields.apples = 'green';
-      },
-      changed: function(id, fields) {
-        fields.apples = 'green';
-      },
-    }));
-
-    var fooid = c.insert({apples: "ok"});
-    logger.expectResult("added", [fooid, {apples: "ok"}]);
-
-    c.update(fooid, {apples: "not ok"});
-    logger.expectResult("changed", [fooid, {apples: "not ok"}]);
-
-    test.equal(c.findOne(fooid).apples, "not ok");
-
-    handles.forEach(function(handle) { handle.stop(); });
-    onComplete();
-  });
-
-=======
   await withCallbackLogger(
     test,
     ['added', 'changed', 'removed'],
@@ -143,7 +109,6 @@
       onComplete();
     }
   );
->>>>>>> 950658c6
 });
 
 Tinytest.addAsync('observeChanges - single id - initial adds', async function(
@@ -511,16 +476,10 @@
       await coll.createCappedCollectionAsync(1000000);
       self.xs = [];
       self.expects = [];
-<<<<<<< HEAD
-      self.insert = function (fields) {
-        coll.insert(Object.assign({ts: new MongoInternals.MongoTimestamp(0, 0)},
-                             fields));
-=======
       self.insert = async function(fields) {
         return coll.insertAsync(
-          _.extend({ ts: new MongoInternals.MongoTimestamp(0, 0) }, fields)
+          Object.assign({ ts: new MongoInternals.MongoTimestamp(0, 0) }, fields)
         );
->>>>>>> 950658c6
       };
 
       // Tailable observe shouldn't show things that are in the initial
