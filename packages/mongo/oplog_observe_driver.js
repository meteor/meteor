<<<<<<< HEAD
import has from 'lodash.has';
import isEmpty from 'lodash.isempty';
=======
import { oplogV2V1Converter } from "./oplog_v2_converter";

>>>>>>> 3ca7a9b4
var Future = Npm.require('fibers/future');

var PHASE = {
  QUERYING: "QUERYING",
  FETCHING: "FETCHING",
  STEADY: "STEADY"
};

// Exception thrown by _needToPollQuery which unrolls the stack up to the
// enclosing call to finishIfNeedToPollQuery.
var SwitchedToQuery = function () {};
var finishIfNeedToPollQuery = function (f) {
  return function () {
    try {
      f.apply(this, arguments);
    } catch (e) {
      if (!(e instanceof SwitchedToQuery))
        throw e;
    }
  };
};

var currentId = 0;

// OplogObserveDriver is an alternative to PollingObserveDriver which follows
// the Mongo operation log instead of just re-polling the query. It obeys the
// same simple interface: constructing it starts sending observeChanges
// callbacks (and a ready() invocation) to the ObserveMultiplexer, and you stop
// it by calling the stop() method.
OplogObserveDriver = function (options) {
  var self = this;
  self._usesOplog = true;  // tests look at this

  self._id = currentId;
  currentId++;

  self._cursorDescription = options.cursorDescription;
  self._mongoHandle = options.mongoHandle;
  self._multiplexer = options.multiplexer;

  if (options.ordered) {
    throw Error("OplogObserveDriver only supports unordered observeChanges");
  }

  var sorter = options.sorter;
  // We don't support $near and other geo-queries so it's OK to initialize the
  // comparator only once in the constructor.
  var comparator = sorter && sorter.getComparator();

  if (options.cursorDescription.options.limit) {
    // There are several properties ordered driver implements:
    // - _limit is a positive number
    // - _comparator is a function-comparator by which the query is ordered
    // - _unpublishedBuffer is non-null Min/Max Heap,
    //                      the empty buffer in STEADY phase implies that the
    //                      everything that matches the queries selector fits
    //                      into published set.
    // - _published - Max Heap (also implements IdMap methods)

    var heapOptions = { IdMap: LocalCollection._IdMap };
    self._limit = self._cursorDescription.options.limit;
    self._comparator = comparator;
    self._sorter = sorter;
    self._unpublishedBuffer = new MinMaxHeap(comparator, heapOptions);
    // We need something that can find Max value in addition to IdMap interface
    self._published = new MaxHeap(comparator, heapOptions);
  } else {
    self._limit = 0;
    self._comparator = null;
    self._sorter = null;
    self._unpublishedBuffer = null;
    self._published = new LocalCollection._IdMap;
  }

  // Indicates if it is safe to insert a new document at the end of the buffer
  // for this query. i.e. it is known that there are no documents matching the
  // selector those are not in published or buffer.
  self._safeAppendToBuffer = false;

  self._stopped = false;
  self._stopHandles = [];

  Package['facts-base'] && Package['facts-base'].Facts.incrementServerFact(
    "mongo-livedata", "observe-drivers-oplog", 1);

  self._registerPhaseChange(PHASE.QUERYING);

  self._matcher = options.matcher;
  // we are now using projection, not fields in the cursor description even if you pass {fields}
  // in the cursor construction
  var projection = self._cursorDescription.options.fields || self._cursorDescription.options.projection || {};
  self._projectionFn = LocalCollection._compileProjection(projection);
  // Projection function, result of combining important fields for selector and
  // existing fields projection
  self._sharedProjection = self._matcher.combineIntoProjection(projection);
  if (sorter)
    self._sharedProjection = sorter.combineIntoProjection(self._sharedProjection);
  self._sharedProjectionFn = LocalCollection._compileProjection(
    self._sharedProjection);

  self._needToFetch = new LocalCollection._IdMap;
  self._currentlyFetching = null;
  self._fetchGeneration = 0;

  self._requeryWhenDoneThisQuery = false;
  self._writesToCommitWhenWeReachSteady = [];

  // If the oplog handle tells us that it skipped some entries (because it got
  // behind, say), re-poll.
  self._stopHandles.push(self._mongoHandle._oplogHandle.onSkippedEntries(
    finishIfNeedToPollQuery(function () {
      self._needToPollQuery();
    })
  ));

  forEachTrigger(self._cursorDescription, function (trigger) {
    self._stopHandles.push(self._mongoHandle._oplogHandle.onOplogEntry(
      trigger, function (notification) {
        Meteor._noYieldsAllowed(finishIfNeedToPollQuery(function () {
          var op = notification.op;
          if (notification.dropCollection || notification.dropDatabase) {
            // Note: this call is not allowed to block on anything (especially
            // on waiting for oplog entries to catch up) because that will block
            // onOplogEntry!
            self._needToPollQuery();
          } else {
            // All other operators should be handled depending on phase
            if (self._phase === PHASE.QUERYING) {
              self._handleOplogEntryQuerying(op);
            } else {
              self._handleOplogEntrySteadyOrFetching(op);
            }
          }
        }));
      }
    ));
  });

  // XXX ordering w.r.t. everything else?
  self._stopHandles.push(listenAll(
    self._cursorDescription, function (notification) {
      // If we're not in a pre-fire write fence, we don't have to do anything.
      var fence = DDPServer._CurrentWriteFence.get();
      if (!fence || fence.fired)
        return;

      if (fence._oplogObserveDrivers) {
        fence._oplogObserveDrivers[self._id] = self;
        return;
      }

      fence._oplogObserveDrivers = {};
      fence._oplogObserveDrivers[self._id] = self;

      fence.onBeforeFire(function () {
        var drivers = fence._oplogObserveDrivers;
        delete fence._oplogObserveDrivers;

        // This fence cannot fire until we've caught up to "this point" in the
        // oplog, and all observers made it back to the steady state.
        self._mongoHandle._oplogHandle.waitUntilCaughtUp();

        Object.values(drivers).forEach(function (driver) {
          if (driver._stopped)
            return;

          var write = fence.beginWrite();
          if (driver._phase === PHASE.STEADY) {
            // Make sure that all of the callbacks have made it through the
            // multiplexer and been delivered to ObserveHandles before committing
            // writes.
            driver._multiplexer.onFlush(function () {
              write.committed();
            });
          } else {
            driver._writesToCommitWhenWeReachSteady.push(write);
          }
        });
      });
    }
  ));

  // When Mongo fails over, we need to repoll the query, in case we processed an
  // oplog entry that got rolled back.
  self._stopHandles.push(self._mongoHandle._onFailover(finishIfNeedToPollQuery(
    function () {
      self._needToPollQuery();
    })));

  // Give _observeChanges a chance to add the new ObserveHandle to our
  // multiplexer, so that the added calls get streamed.
  Meteor.defer(finishIfNeedToPollQuery(function () {
    self._runInitialQuery();
  }));
};

Object.assign(OplogObserveDriver.prototype, {
  _addPublished: function (id, doc) {
    var self = this;
    Meteor._noYieldsAllowed(function () {
      var fields = Object.assign({}, doc);
      delete fields._id;
      self._published.set(id, self._sharedProjectionFn(doc));
      self._multiplexer.added(id, self._projectionFn(fields));

      // After adding this document, the published set might be overflowed
      // (exceeding capacity specified by limit). If so, push the maximum
      // element to the buffer, we might want to save it in memory to reduce the
      // amount of Mongo lookups in the future.
      if (self._limit && self._published.size() > self._limit) {
        // XXX in theory the size of published is no more than limit+1
        if (self._published.size() !== self._limit + 1) {
          throw new Error("After adding to published, " +
                          (self._published.size() - self._limit) +
                          " documents are overflowing the set");
        }

        var overflowingDocId = self._published.maxElementId();
        var overflowingDoc = self._published.get(overflowingDocId);

        if (EJSON.equals(overflowingDocId, id)) {
          throw new Error("The document just added is overflowing the published set");
        }

        self._published.remove(overflowingDocId);
        self._multiplexer.removed(overflowingDocId);
        self._addBuffered(overflowingDocId, overflowingDoc);
      }
    });
  },
  _removePublished: function (id) {
    var self = this;
    Meteor._noYieldsAllowed(function () {
      self._published.remove(id);
      self._multiplexer.removed(id);
      if (! self._limit || self._published.size() === self._limit)
        return;

      if (self._published.size() > self._limit)
        throw Error("self._published got too big");

      // OK, we are publishing less than the limit. Maybe we should look in the
      // buffer to find the next element past what we were publishing before.

      if (!self._unpublishedBuffer.empty()) {
        // There's something in the buffer; move the first thing in it to
        // _published.
        var newDocId = self._unpublishedBuffer.minElementId();
        var newDoc = self._unpublishedBuffer.get(newDocId);
        self._removeBuffered(newDocId);
        self._addPublished(newDocId, newDoc);
        return;
      }

      // There's nothing in the buffer.  This could mean one of a few things.

      // (a) We could be in the middle of re-running the query (specifically, we
      // could be in _publishNewResults). In that case, _unpublishedBuffer is
      // empty because we clear it at the beginning of _publishNewResults. In
      // this case, our caller already knows the entire answer to the query and
      // we don't need to do anything fancy here.  Just return.
      if (self._phase === PHASE.QUERYING)
        return;

      // (b) We're pretty confident that the union of _published and
      // _unpublishedBuffer contain all documents that match selector. Because
      // _unpublishedBuffer is empty, that means we're confident that _published
      // contains all documents that match selector. So we have nothing to do.
      if (self._safeAppendToBuffer)
        return;

      // (c) Maybe there are other documents out there that should be in our
      // buffer. But in that case, when we emptied _unpublishedBuffer in
      // _removeBuffered, we should have called _needToPollQuery, which will
      // either put something in _unpublishedBuffer or set _safeAppendToBuffer
      // (or both), and it will put us in QUERYING for that whole time. So in
      // fact, we shouldn't be able to get here.

      throw new Error("Buffer inexplicably empty");
    });
  },
  _changePublished: function (id, oldDoc, newDoc) {
    var self = this;
    Meteor._noYieldsAllowed(function () {
      self._published.set(id, self._sharedProjectionFn(newDoc));
      var projectedNew = self._projectionFn(newDoc);
      var projectedOld = self._projectionFn(oldDoc);
      var changed = DiffSequence.makeChangedFields(
        projectedNew, projectedOld);
      if (!isEmpty(changed))
        self._multiplexer.changed(id, changed);
    });
  },
  _addBuffered: function (id, doc) {
    var self = this;
    Meteor._noYieldsAllowed(function () {
      self._unpublishedBuffer.set(id, self._sharedProjectionFn(doc));

      // If something is overflowing the buffer, we just remove it from cache
      if (self._unpublishedBuffer.size() > self._limit) {
        var maxBufferedId = self._unpublishedBuffer.maxElementId();

        self._unpublishedBuffer.remove(maxBufferedId);

        // Since something matching is removed from cache (both published set and
        // buffer), set flag to false
        self._safeAppendToBuffer = false;
      }
    });
  },
  // Is called either to remove the doc completely from matching set or to move
  // it to the published set later.
  _removeBuffered: function (id) {
    var self = this;
    Meteor._noYieldsAllowed(function () {
      self._unpublishedBuffer.remove(id);
      // To keep the contract "buffer is never empty in STEADY phase unless the
      // everything matching fits into published" true, we poll everything as
      // soon as we see the buffer becoming empty.
      if (! self._unpublishedBuffer.size() && ! self._safeAppendToBuffer)
        self._needToPollQuery();
    });
  },
  // Called when a document has joined the "Matching" results set.
  // Takes responsibility of keeping _unpublishedBuffer in sync with _published
  // and the effect of limit enforced.
  _addMatching: function (doc) {
    var self = this;
    Meteor._noYieldsAllowed(function () {
      var id = doc._id;
      if (self._published.has(id))
        throw Error("tried to add something already published " + id);
      if (self._limit && self._unpublishedBuffer.has(id))
        throw Error("tried to add something already existed in buffer " + id);

      var limit = self._limit;
      var comparator = self._comparator;
      var maxPublished = (limit && self._published.size() > 0) ?
        self._published.get(self._published.maxElementId()) : null;
      var maxBuffered = (limit && self._unpublishedBuffer.size() > 0)
        ? self._unpublishedBuffer.get(self._unpublishedBuffer.maxElementId())
        : null;
      // The query is unlimited or didn't publish enough documents yet or the
      // new document would fit into published set pushing the maximum element
      // out, then we need to publish the doc.
      var toPublish = ! limit || self._published.size() < limit ||
        comparator(doc, maxPublished) < 0;

      // Otherwise we might need to buffer it (only in case of limited query).
      // Buffering is allowed if the buffer is not filled up yet and all
      // matching docs are either in the published set or in the buffer.
      var canAppendToBuffer = !toPublish && self._safeAppendToBuffer &&
        self._unpublishedBuffer.size() < limit;

      // Or if it is small enough to be safely inserted to the middle or the
      // beginning of the buffer.
      var canInsertIntoBuffer = !toPublish && maxBuffered &&
        comparator(doc, maxBuffered) <= 0;

      var toBuffer = canAppendToBuffer || canInsertIntoBuffer;

      if (toPublish) {
        self._addPublished(id, doc);
      } else if (toBuffer) {
        self._addBuffered(id, doc);
      } else {
        // dropping it and not saving to the cache
        self._safeAppendToBuffer = false;
      }
    });
  },
  // Called when a document leaves the "Matching" results set.
  // Takes responsibility of keeping _unpublishedBuffer in sync with _published
  // and the effect of limit enforced.
  _removeMatching: function (id) {
    var self = this;
    Meteor._noYieldsAllowed(function () {
      if (! self._published.has(id) && ! self._limit)
        throw Error("tried to remove something matching but not cached " + id);

      if (self._published.has(id)) {
        self._removePublished(id);
      } else if (self._unpublishedBuffer.has(id)) {
        self._removeBuffered(id);
      }
    });
  },
  _handleDoc: function (id, newDoc) {
    var self = this;
    Meteor._noYieldsAllowed(function () {
      var matchesNow = newDoc && self._matcher.documentMatches(newDoc).result;

      var publishedBefore = self._published.has(id);
      var bufferedBefore = self._limit && self._unpublishedBuffer.has(id);
      var cachedBefore = publishedBefore || bufferedBefore;

      if (matchesNow && !cachedBefore) {
        self._addMatching(newDoc);
      } else if (cachedBefore && !matchesNow) {
        self._removeMatching(id);
      } else if (cachedBefore && matchesNow) {
        var oldDoc = self._published.get(id);
        var comparator = self._comparator;
        var minBuffered = self._limit && self._unpublishedBuffer.size() &&
          self._unpublishedBuffer.get(self._unpublishedBuffer.minElementId());
        var maxBuffered;

        if (publishedBefore) {
          // Unlimited case where the document stays in published once it
          // matches or the case when we don't have enough matching docs to
          // publish or the changed but matching doc will stay in published
          // anyways.
          //
          // XXX: We rely on the emptiness of buffer. Be sure to maintain the
          // fact that buffer can't be empty if there are matching documents not
          // published. Notably, we don't want to schedule repoll and continue
          // relying on this property.
          var staysInPublished = ! self._limit ||
            self._unpublishedBuffer.size() === 0 ||
            comparator(newDoc, minBuffered) <= 0;

          if (staysInPublished) {
            self._changePublished(id, oldDoc, newDoc);
          } else {
            // after the change doc doesn't stay in the published, remove it
            self._removePublished(id);
            // but it can move into buffered now, check it
            maxBuffered = self._unpublishedBuffer.get(
              self._unpublishedBuffer.maxElementId());

            var toBuffer = self._safeAppendToBuffer ||
                  (maxBuffered && comparator(newDoc, maxBuffered) <= 0);

            if (toBuffer) {
              self._addBuffered(id, newDoc);
            } else {
              // Throw away from both published set and buffer
              self._safeAppendToBuffer = false;
            }
          }
        } else if (bufferedBefore) {
          oldDoc = self._unpublishedBuffer.get(id);
          // remove the old version manually instead of using _removeBuffered so
          // we don't trigger the querying immediately.  if we end this block
          // with the buffer empty, we will need to trigger the query poll
          // manually too.
          self._unpublishedBuffer.remove(id);

          var maxPublished = self._published.get(
            self._published.maxElementId());
          maxBuffered = self._unpublishedBuffer.size() &&
                self._unpublishedBuffer.get(
                  self._unpublishedBuffer.maxElementId());

          // the buffered doc was updated, it could move to published
          var toPublish = comparator(newDoc, maxPublished) < 0;

          // or stays in buffer even after the change
          var staysInBuffer = (! toPublish && self._safeAppendToBuffer) ||
                (!toPublish && maxBuffered &&
                 comparator(newDoc, maxBuffered) <= 0);

          if (toPublish) {
            self._addPublished(id, newDoc);
          } else if (staysInBuffer) {
            // stays in buffer but changes
            self._unpublishedBuffer.set(id, newDoc);
          } else {
            // Throw away from both published set and buffer
            self._safeAppendToBuffer = false;
            // Normally this check would have been done in _removeBuffered but
            // we didn't use it, so we need to do it ourself now.
            if (! self._unpublishedBuffer.size()) {
              self._needToPollQuery();
            }
          }
        } else {
          throw new Error("cachedBefore implies either of publishedBefore or bufferedBefore is true.");
        }
      }
    });
  },
  _fetchModifiedDocuments: function () {
    var self = this;
    Meteor._noYieldsAllowed(function () {
      self._registerPhaseChange(PHASE.FETCHING);
      // Defer, because nothing called from the oplog entry handler may yield,
      // but fetch() yields.
      Meteor.defer(finishIfNeedToPollQuery(function () {
        while (!self._stopped && !self._needToFetch.empty()) {
          if (self._phase === PHASE.QUERYING) {
            // While fetching, we decided to go into QUERYING mode, and then we
            // saw another oplog entry, so _needToFetch is not empty. But we
            // shouldn't fetch these documents until AFTER the query is done.
            break;
          }

          // Being in steady phase here would be surprising.
          if (self._phase !== PHASE.FETCHING)
            throw new Error("phase in fetchModifiedDocuments: " + self._phase);

          self._currentlyFetching = self._needToFetch;
          var thisGeneration = ++self._fetchGeneration;
          self._needToFetch = new LocalCollection._IdMap;
          var waiting = 0;
          var fut = new Future;
          // This loop is safe, because _currentlyFetching will not be updated
          // during this loop (in fact, it is never mutated).
          self._currentlyFetching.forEach(function (op, id) {
            waiting++;
            self._mongoHandle._docFetcher.fetch(
              self._cursorDescription.collectionName, id, op,
              finishIfNeedToPollQuery(function (err, doc) {
                try {
                  if (err) {
                    Meteor._debug("Got exception while fetching documents",
                                  err);
                    // If we get an error from the fetcher (eg, trouble
                    // connecting to Mongo), let's just abandon the fetch phase
                    // altogether and fall back to polling. It's not like we're
                    // getting live updates anyway.
                    if (self._phase !== PHASE.QUERYING) {
                      self._needToPollQuery();
                    }
                  } else if (!self._stopped && self._phase === PHASE.FETCHING
                             && self._fetchGeneration === thisGeneration) {
                    // We re-check the generation in case we've had an explicit
                    // _pollQuery call (eg, in another fiber) which should
                    // effectively cancel this round of fetches.  (_pollQuery
                    // increments the generation.)
                    self._handleDoc(id, doc);
                  }
                } finally {
                  waiting--;
                  // Because fetch() never calls its callback synchronously,
                  // this is safe (ie, we won't call fut.return() before the
                  // forEach is done).
                  if (waiting === 0)
                    fut.return();
                }
              }));
          });
          fut.wait();
          // Exit now if we've had a _pollQuery call (here or in another fiber).
          if (self._phase === PHASE.QUERYING)
            return;
          self._currentlyFetching = null;
        }
        // We're done fetching, so we can be steady, unless we've had a
        // _pollQuery call (here or in another fiber).
        if (self._phase !== PHASE.QUERYING)
          self._beSteady();
      }));
    });
  },
  _beSteady: function () {
    var self = this;
    Meteor._noYieldsAllowed(function () {
      self._registerPhaseChange(PHASE.STEADY);
      var writes = self._writesToCommitWhenWeReachSteady;
      self._writesToCommitWhenWeReachSteady = [];
      self._multiplexer.onFlush(function () {
        (writes || []).forEach(function (w) {
          w.committed();
        });
      });
    });
  },
  _handleOplogEntryQuerying: function (op) {
    var self = this;
    Meteor._noYieldsAllowed(function () {
      self._needToFetch.set(idForOp(op), op);
    });
  },
  _handleOplogEntrySteadyOrFetching: function (op) {
    var self = this;
    Meteor._noYieldsAllowed(function () {
      var id = idForOp(op);
      // If we're already fetching this one, or about to, we can't optimize;
      // make sure that we fetch it again if necessary.
      if (self._phase === PHASE.FETCHING &&
          ((self._currentlyFetching && self._currentlyFetching.has(id)) ||
           self._needToFetch.has(id))) {
        self._needToFetch.set(id, op);
        return;
      }

      if (op.op === 'd') {
        if (self._published.has(id) ||
            (self._limit && self._unpublishedBuffer.has(id)))
          self._removeMatching(id);
      } else if (op.op === 'i') {
        if (self._published.has(id))
          throw new Error("insert found for already-existing ID in published");
        if (self._unpublishedBuffer && self._unpublishedBuffer.has(id))
          throw new Error("insert found for already-existing ID in buffer");

        // XXX what if selector yields?  for now it can't but later it could
        // have $where
        if (self._matcher.documentMatches(op.o).result)
          self._addMatching(op.o);
      } else if (op.op === 'u') {
        // we are mapping the new oplog format on mongo 5
        // to what we know better, $set
        op.o = oplogV2V1Converter(op.o)
        // Is this a modifier ($set/$unset, which may require us to poll the
        // database to figure out if the whole document matches the selector) or
        // a replacement (in which case we can just directly re-evaluate the
        // selector)?
<<<<<<< HEAD
        var isReplace = !has(op.o, '$set') && !has(op.o, '$unset');
=======
        // oplog format has changed on mongodb 5, we have to support both now
        // diff is the format in Mongo 5+ (oplog v2)
        var isReplace = !_.has(op.o, '$set') && !_.has(op.o, 'diff') && !_.has(op.o, '$unset');
>>>>>>> 3ca7a9b4
        // If this modifier modifies something inside an EJSON custom type (ie,
        // anything with EJSON$), then we can't try to use
        // LocalCollection._modify, since that just mutates the EJSON encoding,
        // not the actual object.
        var canDirectlyModifyDoc =
          !isReplace && modifierCanBeDirectlyApplied(op.o);

        var publishedBefore = self._published.has(id);
        var bufferedBefore = self._limit && self._unpublishedBuffer.has(id);

        if (isReplace) {
          self._handleDoc(id, Object.assign({_id: id}, op.o));
        } else if ((publishedBefore || bufferedBefore) &&
                   canDirectlyModifyDoc) {
          // Oh great, we actually know what the document is, so we can apply
          // this directly.
          var newDoc = self._published.has(id)
            ? self._published.get(id) : self._unpublishedBuffer.get(id);
          newDoc = EJSON.clone(newDoc);

          newDoc._id = id;
          try {
            LocalCollection._modify(newDoc, op.o);
          } catch (e) {
            if (e.name !== "MinimongoError")
              throw e;
            // We didn't understand the modifier.  Re-fetch.
            self._needToFetch.set(id, op);
            if (self._phase === PHASE.STEADY) {
              self._fetchModifiedDocuments();
            }
            return;
          }
          self._handleDoc(id, self._sharedProjectionFn(newDoc));
        } else if (!canDirectlyModifyDoc ||
                   self._matcher.canBecomeTrueByModifier(op.o) ||
                   (self._sorter && self._sorter.affectedByModifier(op.o))) {
          self._needToFetch.set(id, op);
          if (self._phase === PHASE.STEADY)
            self._fetchModifiedDocuments();
        }
      } else {
        throw Error("XXX SURPRISING OPERATION: " + op);
      }
    });
  },
  // Yields!
  _runInitialQuery: function () {
    var self = this;
    if (self._stopped)
      throw new Error("oplog stopped surprisingly early");

    self._runQuery({initial: true});  // yields

    if (self._stopped)
      return;  // can happen on queryError

    // Allow observeChanges calls to return. (After this, it's possible for
    // stop() to be called.)
    self._multiplexer.ready();

    self._doneQuerying();  // yields
  },

  // In various circumstances, we may just want to stop processing the oplog and
  // re-run the initial query, just as if we were a PollingObserveDriver.
  //
  // This function may not block, because it is called from an oplog entry
  // handler.
  //
  // XXX We should call this when we detect that we've been in FETCHING for "too
  // long".
  //
  // XXX We should call this when we detect Mongo failover (since that might
  // mean that some of the oplog entries we have processed have been rolled
  // back). The Node Mongo driver is in the middle of a bunch of huge
  // refactorings, including the way that it notifies you when primary
  // changes. Will put off implementing this until driver 1.4 is out.
  _pollQuery: function () {
    var self = this;
    Meteor._noYieldsAllowed(function () {
      if (self._stopped)
        return;

      // Yay, we get to forget about all the things we thought we had to fetch.
      self._needToFetch = new LocalCollection._IdMap;
      self._currentlyFetching = null;
      ++self._fetchGeneration;  // ignore any in-flight fetches
      self._registerPhaseChange(PHASE.QUERYING);

      // Defer so that we don't yield.  We don't need finishIfNeedToPollQuery
      // here because SwitchedToQuery is not thrown in QUERYING mode.
      Meteor.defer(function () {
        self._runQuery();
        self._doneQuerying();
      });
    });
  },

  // Yields!
  _runQuery: function (options) {
    var self = this;
    options = options || {};
    var newResults, newBuffer;

    // This while loop is just to retry failures.
    while (true) {
      // If we've been stopped, we don't have to run anything any more.
      if (self._stopped)
        return;

      newResults = new LocalCollection._IdMap;
      newBuffer = new LocalCollection._IdMap;

      // Query 2x documents as the half excluded from the original query will go
      // into unpublished buffer to reduce additional Mongo lookups in cases
      // when documents are removed from the published set and need a
      // replacement.
      // XXX needs more thought on non-zero skip
      // XXX 2 is a "magic number" meaning there is an extra chunk of docs for
      // buffer if such is needed.
      var cursor = self._cursorForQuery({ limit: self._limit * 2 });
      try {
        cursor.forEach(function (doc, i) {  // yields
          if (!self._limit || i < self._limit) {
            newResults.set(doc._id, doc);
          } else {
            newBuffer.set(doc._id, doc);
          }
        });
        break;
      } catch (e) {
        if (options.initial && typeof(e.code) === 'number') {
          // This is an error document sent to us by mongod, not a connection
          // error generated by the client. And we've never seen this query work
          // successfully. Probably it's a bad selector or something, so we
          // should NOT retry. Instead, we should halt the observe (which ends
          // up calling `stop` on us).
          self._multiplexer.queryError(e);
          return;
        }

        // During failover (eg) if we get an exception we should log and retry
        // instead of crashing.
        Meteor._debug("Got exception while polling query", e);
        Meteor._sleepForMs(100);
      }
    }

    if (self._stopped)
      return;

    self._publishNewResults(newResults, newBuffer);
  },

  // Transitions to QUERYING and runs another query, or (if already in QUERYING)
  // ensures that we will query again later.
  //
  // This function may not block, because it is called from an oplog entry
  // handler. However, if we were not already in the QUERYING phase, it throws
  // an exception that is caught by the closest surrounding
  // finishIfNeedToPollQuery call; this ensures that we don't continue running
  // close that was designed for another phase inside PHASE.QUERYING.
  //
  // (It's also necessary whenever logic in this file yields to check that other
  // phases haven't put us into QUERYING mode, though; eg,
  // _fetchModifiedDocuments does this.)
  _needToPollQuery: function () {
    var self = this;
    Meteor._noYieldsAllowed(function () {
      if (self._stopped)
        return;

      // If we're not already in the middle of a query, we can query now
      // (possibly pausing FETCHING).
      if (self._phase !== PHASE.QUERYING) {
        self._pollQuery();
        throw new SwitchedToQuery;
      }

      // We're currently in QUERYING. Set a flag to ensure that we run another
      // query when we're done.
      self._requeryWhenDoneThisQuery = true;
    });
  },

  // Yields!
  _doneQuerying: function () {
    var self = this;

    if (self._stopped)
      return;
    self._mongoHandle._oplogHandle.waitUntilCaughtUp();  // yields
    if (self._stopped)
      return;
    if (self._phase !== PHASE.QUERYING)
      throw Error("Phase unexpectedly " + self._phase);

    Meteor._noYieldsAllowed(function () {
      if (self._requeryWhenDoneThisQuery) {
        self._requeryWhenDoneThisQuery = false;
        self._pollQuery();
      } else if (self._needToFetch.empty()) {
        self._beSteady();
      } else {
        self._fetchModifiedDocuments();
      }
    });
  },

  _cursorForQuery: function (optionsOverwrite) {
    var self = this;
    return Meteor._noYieldsAllowed(function () {
      // The query we run is almost the same as the cursor we are observing,
      // with a few changes. We need to read all the fields that are relevant to
      // the selector, not just the fields we are going to publish (that's the
      // "shared" projection). And we don't want to apply any transform in the
      // cursor, because observeChanges shouldn't use the transform.
      var options = Object.assign({}, self._cursorDescription.options);

      // Allow the caller to modify the options. Useful to specify different
      // skip and limit values.
      Object.assign(options, optionsOverwrite);

      options.fields = self._sharedProjection;
      delete options.transform;
      // We are NOT deep cloning fields or selector here, which should be OK.
      var description = new CursorDescription(
        self._cursorDescription.collectionName,
        self._cursorDescription.selector,
        options);
      return new Cursor(self._mongoHandle, description);
    });
  },


  // Replace self._published with newResults (both are IdMaps), invoking observe
  // callbacks on the multiplexer.
  // Replace self._unpublishedBuffer with newBuffer.
  //
  // XXX This is very similar to LocalCollection._diffQueryUnorderedChanges. We
  // should really: (a) Unify IdMap and OrderedDict into Unordered/OrderedDict
  // (b) Rewrite diff.js to use these classes instead of arrays and objects.
  _publishNewResults: function (newResults, newBuffer) {
    var self = this;
    Meteor._noYieldsAllowed(function () {

      // If the query is limited and there is a buffer, shut down so it doesn't
      // stay in a way.
      if (self._limit) {
        self._unpublishedBuffer.clear();
      }

      // First remove anything that's gone. Be careful not to modify
      // self._published while iterating over it.
      var idsToRemove = [];
      self._published.forEach(function (doc, id) {
        if (!newResults.has(id))
          idsToRemove.push(id);
      });
      idsToRemove.forEach(function (id) {
        self._removePublished(id);
      });

      // Now do adds and changes.
      // If self has a buffer and limit, the new fetched result will be
      // limited correctly as the query has sort specifier.
      newResults.forEach(function (doc, id) {
        self._handleDoc(id, doc);
      });

      // Sanity-check that everything we tried to put into _published ended up
      // there.
      // XXX if this is slow, remove it later
      if (self._published.size() !== newResults.size()) {
        console.error('The Mongo server and the Meteor query disagree on how ' +
          'many documents match your query. Cursor description: ',
          self._cursorDescription);
        throw Error(
          "The Mongo server and the Meteor query disagree on how " +
            "many documents match your query. Maybe it is hitting a Mongo " +
            "edge case? The query is: " +
            EJSON.stringify(self._cursorDescription.selector));
      }
      self._published.forEach(function (doc, id) {
        if (!newResults.has(id))
          throw Error("_published has a doc that newResults doesn't; " + id);
      });

      // Finally, replace the buffer
      newBuffer.forEach(function (doc, id) {
        self._addBuffered(id, doc);
      });

      self._safeAppendToBuffer = newBuffer.size() < self._limit;
    });
  },

  // This stop function is invoked from the onStop of the ObserveMultiplexer, so
  // it shouldn't actually be possible to call it until the multiplexer is
  // ready.
  //
  // It's important to check self._stopped after every call in this file that
  // can yield!
  stop: function () {
    var self = this;
    if (self._stopped)
      return;
    self._stopped = true;
    self._stopHandles.forEach(function (handle) {
      handle.stop();
    });

    // Note: we *don't* use multiplexer.onFlush here because this stop
    // callback is actually invoked by the multiplexer itself when it has
    // determined that there are no handles left. So nothing is actually going
    // to get flushed (and it's probably not valid to call methods on the
    // dying multiplexer).
    self._writesToCommitWhenWeReachSteady.forEach(function (w) {
      w.committed();  // maybe yields?
    });
    self._writesToCommitWhenWeReachSteady = null;

    // Proactively drop references to potentially big things.
    self._published = null;
    self._unpublishedBuffer = null;
    self._needToFetch = null;
    self._currentlyFetching = null;
    self._oplogEntryHandle = null;
    self._listenersHandle = null;

    Package['facts-base'] && Package['facts-base'].Facts.incrementServerFact(
      "mongo-livedata", "observe-drivers-oplog", -1);
  },

  _registerPhaseChange: function (phase) {
    var self = this;
    Meteor._noYieldsAllowed(function () {
      var now = new Date;

      if (self._phase) {
        var timeDiff = now - self._phaseStartTime;
        Package['facts-base'] && Package['facts-base'].Facts.incrementServerFact(
          "mongo-livedata", "time-spent-in-" + self._phase + "-phase", timeDiff);
      }

      self._phase = phase;
      self._phaseStartTime = now;
    });
  }
});

// Does our oplog tailing code support this cursor? For now, we are being very
// conservative and allowing only simple queries with simple options.
// (This is a "static method".)
OplogObserveDriver.cursorSupported = function (cursorDescription, matcher) {
  // First, check the options.
  var options = cursorDescription.options;

  // Did the user say no explicitly?
  // underscored version of the option is COMPAT with 1.2
  if (options.disableOplog || options._disableOplog)
    return false;

  // skip is not supported: to support it we would need to keep track of all
  // "skipped" documents or at least their ids.
  // limit w/o a sort specifier is not supported: current implementation needs a
  // deterministic way to order documents.
  if (options.skip || (options.limit && !options.sort)) return false;

  // If a fields projection option is given check if it is supported by
  // minimongo (some operators are not supported).
  const fields = options.fields || options.projection;
  if (fields) {
    try {
      LocalCollection._checkSupportedProjection(fields);
    } catch (e) {
      if (e.name === "MinimongoError") {
        return false;
      } else {
        throw e;
      }
    }
  }

  // We don't allow the following selectors:
  //   - $where (not confident that we provide the same JS environment
  //             as Mongo, and can yield!)
  //   - $near (has "interesting" properties in MongoDB, like the possibility
  //            of returning an ID multiple times, though even polling maybe
  //            have a bug there)
  //           XXX: once we support it, we would need to think more on how we
  //           initialize the comparators when we create the driver.
  return !matcher.hasWhere() && !matcher.hasGeoQuery();
};

var modifierCanBeDirectlyApplied = function (modifier) {
  return Object.entries(modifier).every(function ([operation, fields]) {
    return Object.entries(fields).every(function ([field, value]) {
      return !/EJSON\$/.test(field);
    });
  });
};

MongoInternals.OplogObserveDriver = OplogObserveDriver;<|MERGE_RESOLUTION|>--- conflicted
+++ resolved
@@ -1,10 +1,7 @@
-<<<<<<< HEAD
 import has from 'lodash.has';
 import isEmpty from 'lodash.isempty';
-=======
 import { oplogV2V1Converter } from "./oplog_v2_converter";
 
->>>>>>> 3ca7a9b4
 var Future = Npm.require('fibers/future');
 
 var PHASE = {
@@ -614,13 +611,9 @@
         // database to figure out if the whole document matches the selector) or
         // a replacement (in which case we can just directly re-evaluate the
         // selector)?
-<<<<<<< HEAD
-        var isReplace = !has(op.o, '$set') && !has(op.o, '$unset');
-=======
         // oplog format has changed on mongodb 5, we have to support both now
         // diff is the format in Mongo 5+ (oplog v2)
-        var isReplace = !_.has(op.o, '$set') && !_.has(op.o, 'diff') && !_.has(op.o, '$unset');
->>>>>>> 3ca7a9b4
+        var isReplace = !has(op.o, '$set') && !has(op.o, 'diff') && !has(op.o, '$unset');
         // If this modifier modifies something inside an EJSON custom type (ie,
         // anything with EJSON$), then we can't try to use
         // LocalCollection._modify, since that just mutates the EJSON encoding,
