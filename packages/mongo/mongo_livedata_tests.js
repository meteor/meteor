--- conflicted
+++ resolved
@@ -3497,7 +3497,226 @@
   });
 }
 
-<<<<<<< HEAD
+testAsyncMulti('mongo-livedata - collection sync operations data persistence', [
+  function (test) { // Using remote collection
+    const Collection = new Mongo.Collection(
+      `remotesyncop_persistence${test.runId()}`,
+    );
+
+    Collection.insert({ _id: 'a' });
+    Collection.update({ _id: 'a' }, { $set: { num: 1 } });
+    const insertedId = Collection.insert({ num: 2 });
+
+    let items = Collection.find().fetch();
+    let itemIds = items.map(_item => _item._id);
+    test.equal(itemIds, ['a', insertedId]); // temporary data accessible (optimistic-ui)
+
+    const aItem = items[0];
+    const insertedItem = items[1];
+    test.equal(aItem?.num, 1);
+    test.equal(insertedItem?.num, 2);
+
+    Collection.remove({ _id: insertedId });
+
+    items = Collection.find().fetch();
+    itemIds = items.map(_item => _item._id);
+
+    test.equal(itemIds, ['a']); // temporary data accessible (optimistic-ui)
+
+    if (Meteor.isClient) {
+      return new Promise(resolve => {
+        Meteor.setTimeout(async () => {
+          items = Collection.find().fetch();
+          itemIds = items.map(_item => _item._id);
+          test.equal(itemIds, []); // data IS NOT persisted
+          resolve();
+        }, 10);
+      });
+    }
+
+    return Promise.resolve();
+  },
+  async function (test) { // Using local collection
+    const Collection = new Mongo.Collection(
+      `localsyncop_persistence${test.runId()}`,
+    );
+
+    Collection._collection.insert({ _id: 'a' });
+    Collection._collection.update({ _id: 'a' }, { $set: { num: 1 } });
+    const insertedId = Collection._collection.insert({ num: 2 });
+
+    let items = Collection.find().fetch();
+    let itemIds = items.map(_item => _item._id);
+    test.equal(itemIds, ['a', insertedId]); // temporary data accessible (optimistic-ui)
+
+    const aItem = items[0];
+    const insertedItem = items[1];
+    test.equal(aItem?.num, 1);
+    test.equal(insertedItem?.num, 2);
+
+    Collection._collection.remove({ _id: insertedId });
+
+    items = Collection.find().fetch();
+    itemIds = items.map(_item => _item._id);
+
+    test.equal(itemIds, ['a']); // temporary data accessible (optimistic-ui)
+
+    if (Meteor.isClient) {
+      return new Promise(resolve => {
+        Meteor.setTimeout(() => {
+          items = Collection.find().fetch();
+          itemIds = items.map(_item => _item._id);
+          test.equal(itemIds, ['a']); // data is persisted
+          resolve();
+        }, 10);
+      });
+    }
+
+    return Promise.resolve();
+  },
+  function (test) { // Using methods
+    const Collection = new Mongo.Collection(
+      `methodsyncop_persistence${test.runId()}`,
+    );
+
+    Meteor.methods({
+      [`insertSyncMethodPersistence${test.runId()}`]: async () => {
+        Collection.insert({ _id: 'a' });
+      },
+    });
+
+    Meteor.call(`insertSyncMethodPersistence${test.runId()}`);
+
+    let items = Collection.find().fetch();
+    let itemIds = items.map(_item => _item._id);
+
+    test.equal(itemIds, ['a']); // temporary data accessible (optimistic-ui)
+
+    if (Meteor.isClient) {
+      return new Promise(resolve => {
+        Meteor.setTimeout(() => {
+          items = Collection.find().fetch();
+          itemIds = items.map(_item => _item._id);
+          test.equal(itemIds, []); // data IS NOT persisted
+          resolve();
+        }, 10);
+      });
+    }
+
+    return Promise.resolve();
+  },
+]);
+
+testAsyncMulti('mongo-livedata - collection async operations data persistence', [
+  async function (test) { // Using remote collection
+    const Collection = new Mongo.Collection(
+      `remoteop_persistence${test.runId()}`,
+    );
+
+    await Collection.insertAsync({ _id: 'a' });
+    await Collection.updateAsync({ _id: 'a' }, { $set: { num: 1 } });
+    const insertedId = await Collection.insertAsync({ num: 2 });
+
+    let items = await Collection.find().fetchAsync();
+    let itemIds = items.map(_item => _item._id);
+    test.equal(itemIds, ['a', insertedId]); // temporary data accessible (optimistic-ui)
+
+    const aItem = items[0];
+    const insertedItem = items[1];
+    test.equal(aItem?.num, 1);
+    test.equal(insertedItem?.num, 2);
+
+    await Collection.removeAsync({ _id: insertedId });
+
+    items = await Collection.find().fetchAsync();
+    itemIds = items.map(_item => _item._id);
+
+    test.equal(itemIds, ['a']); // temporary data accessible (optimistic-ui)
+
+    if (Meteor.isClient) {
+      return new Promise(resolve => {
+        Meteor.setTimeout(async () => {
+          items = await Collection.find().fetchAsync();
+          itemIds = items.map(_item => _item._id);
+          test.equal(itemIds, []); // data IS NOT persisted
+          resolve();
+        }, 10);
+      });
+    }
+
+    return Promise.resolve();
+  },
+  async function (test) { // Using local collection
+    const Collection = new Mongo.Collection(
+      `localop_persistence${test.runId()}`,
+    );
+
+    await Collection._collection.insertAsync({ _id: 'a' });
+    await Collection._collection.updateAsync({ _id: 'a' }, { $set: { num: 1 } });
+    const insertedId = await Collection._collection.insertAsync({ num: 2 });
+
+    let items = await Collection.find().fetchAsync();
+    let itemIds = items.map(_item => _item._id);
+    test.equal(itemIds, ['a', insertedId]); // temporary data accessible (optimistic-ui)
+
+    const aItem = items[0];
+    const insertedItem = items[1];
+    test.equal(aItem?.num, 1);
+    test.equal(insertedItem?.num, 2);
+
+    await Collection._collection.removeAsync({ _id: insertedId });
+
+    items = await Collection.find().fetchAsync();
+    itemIds = items.map(_item => _item._id);
+
+    test.equal(itemIds, ['a']); // temporary data accessible (optimistic-ui)
+
+    if (Meteor.isClient) {
+      return new Promise(resolve => {
+        Meteor.setTimeout(async () => {
+          items = await Collection.find().fetchAsync();
+          itemIds = items.map(_item => _item._id);
+          test.equal(itemIds, ['a']); // data is persisted
+          resolve();
+        }, 10);
+      });
+    }
+
+    return Promise.resolve();
+  },
+  async function (test) { // Using methods
+    const Collection = new Mongo.Collection(
+      `methodop_persistence${test.runId()}`,
+    );
+
+    Meteor.methods({
+      [`insertMethodPersistence${test.runId()}`]: async () => {
+        await Collection.insertAsync({ _id: 'a' });
+      },
+    });
+
+    Meteor.callAsync(`insertMethodPersistence${test.runId()}`);
+
+    let items = await Collection.find().fetchAsync();
+    let itemIds = items.map(_item => _item._id);
+
+    test.equal(itemIds, ['a']); // temporary data accessible (optimistic-ui)
+
+    if (Meteor.isClient) {
+      return new Promise(resolve => {
+        Meteor.setTimeout(async () => {
+          items = await Collection.find().fetchAsync();
+          itemIds = items.map(_item => _item._id);
+          test.equal(itemIds, []); // data IS NOT persisted
+          resolve();
+        }, 10);
+      });
+    }
+
+    return Promise.resolve();
+  },
+]);
+
 testAsyncMulti("mongo-livedata - support observeChangesAsync and observeAsync to keep isomorphism on client and server", [
   async (test) => {
     const Collection = new Mongo.Collection(`observe_changes_async${test.runId()}`);
@@ -3533,224 +3752,4 @@
       await Collection.updateAsync(id, { $set: { 'foo.bar': 456 } });
     });
   }
-=======
-testAsyncMulti('mongo-livedata - collection sync operations data persistence', [
-  function (test) { // Using remote collection
-    const Collection = new Mongo.Collection(
-      `remotesyncop_persistence${test.runId()}`,
-    );
-
-    Collection.insert({ _id: 'a' });
-    Collection.update({ _id: 'a' }, { $set: { num: 1 } });
-    const insertedId = Collection.insert({ num: 2 });
-
-    let items = Collection.find().fetch();
-    let itemIds = items.map(_item => _item._id);
-    test.equal(itemIds, ['a', insertedId]); // temporary data accessible (optimistic-ui)
-
-    const aItem = items[0];
-    const insertedItem = items[1];
-    test.equal(aItem?.num, 1);
-    test.equal(insertedItem?.num, 2);
-
-    Collection.remove({ _id: insertedId });
-
-    items = Collection.find().fetch();
-    itemIds = items.map(_item => _item._id);
-
-    test.equal(itemIds, ['a']); // temporary data accessible (optimistic-ui)
-
-    if (Meteor.isClient) {
-      return new Promise(resolve => {
-        Meteor.setTimeout(async () => {
-          items = Collection.find().fetch();
-          itemIds = items.map(_item => _item._id);
-          test.equal(itemIds, []); // data IS NOT persisted
-          resolve();
-        }, 10);
-      });
-    }
-
-    return Promise.resolve();
-  },
-  async function (test) { // Using local collection
-    const Collection = new Mongo.Collection(
-      `localsyncop_persistence${test.runId()}`,
-    );
-
-    Collection._collection.insert({ _id: 'a' });
-    Collection._collection.update({ _id: 'a' }, { $set: { num: 1 } });
-    const insertedId = Collection._collection.insert({ num: 2 });
-
-    let items = Collection.find().fetch();
-    let itemIds = items.map(_item => _item._id);
-    test.equal(itemIds, ['a', insertedId]); // temporary data accessible (optimistic-ui)
-
-    const aItem = items[0];
-    const insertedItem = items[1];
-    test.equal(aItem?.num, 1);
-    test.equal(insertedItem?.num, 2);
-
-    Collection._collection.remove({ _id: insertedId });
-
-    items = Collection.find().fetch();
-    itemIds = items.map(_item => _item._id);
-
-    test.equal(itemIds, ['a']); // temporary data accessible (optimistic-ui)
-
-    if (Meteor.isClient) {
-      return new Promise(resolve => {
-        Meteor.setTimeout(() => {
-          items = Collection.find().fetch();
-          itemIds = items.map(_item => _item._id);
-          test.equal(itemIds, ['a']); // data is persisted
-          resolve();
-        }, 10);
-      });
-    }
-
-    return Promise.resolve();
-  },
-  function (test) { // Using methods
-    const Collection = new Mongo.Collection(
-      `methodsyncop_persistence${test.runId()}`,
-    );
-
-    Meteor.methods({
-      [`insertSyncMethodPersistence${test.runId()}`]: async () => {
-        Collection.insert({ _id: 'a' });
-      },
-    });
-
-    Meteor.call(`insertSyncMethodPersistence${test.runId()}`);
-
-    let items = Collection.find().fetch();
-    let itemIds = items.map(_item => _item._id);
-
-    test.equal(itemIds, ['a']); // temporary data accessible (optimistic-ui)
-
-    if (Meteor.isClient) {
-      return new Promise(resolve => {
-        Meteor.setTimeout(() => {
-          items = Collection.find().fetch();
-          itemIds = items.map(_item => _item._id);
-          test.equal(itemIds, []); // data IS NOT persisted
-          resolve();
-        }, 10);
-      });
-    }
-
-    return Promise.resolve();
-  },
-]);
-
-testAsyncMulti('mongo-livedata - collection async operations data persistence', [
-  async function (test) { // Using remote collection
-    const Collection = new Mongo.Collection(
-      `remoteop_persistence${test.runId()}`,
-    );
-
-    await Collection.insertAsync({ _id: 'a' });
-    await Collection.updateAsync({ _id: 'a' }, { $set: { num: 1 } });
-    const insertedId = await Collection.insertAsync({ num: 2 });
-
-    let items = await Collection.find().fetchAsync();
-    let itemIds = items.map(_item => _item._id);
-    test.equal(itemIds, ['a', insertedId]); // temporary data accessible (optimistic-ui)
-
-    const aItem = items[0];
-    const insertedItem = items[1];
-    test.equal(aItem?.num, 1);
-    test.equal(insertedItem?.num, 2);
-
-    await Collection.removeAsync({ _id: insertedId });
-
-    items = await Collection.find().fetchAsync();
-    itemIds = items.map(_item => _item._id);
-
-    test.equal(itemIds, ['a']); // temporary data accessible (optimistic-ui)
-
-    if (Meteor.isClient) {
-      return new Promise(resolve => {
-        Meteor.setTimeout(async () => {
-          items = await Collection.find().fetchAsync();
-          itemIds = items.map(_item => _item._id);
-          test.equal(itemIds, []); // data IS NOT persisted
-          resolve();
-        }, 10);
-      });
-    }
-
-    return Promise.resolve();
-  },
-  async function (test) { // Using local collection
-    const Collection = new Mongo.Collection(
-      `localop_persistence${test.runId()}`,
-    );
-
-    await Collection._collection.insertAsync({ _id: 'a' });
-    await Collection._collection.updateAsync({ _id: 'a' }, { $set: { num: 1 } });
-    const insertedId = await Collection._collection.insertAsync({ num: 2 });
-
-    let items = await Collection.find().fetchAsync();
-    let itemIds = items.map(_item => _item._id);
-    test.equal(itemIds, ['a', insertedId]); // temporary data accessible (optimistic-ui)
-
-    const aItem = items[0];
-    const insertedItem = items[1];
-    test.equal(aItem?.num, 1);
-    test.equal(insertedItem?.num, 2);
-
-    await Collection._collection.removeAsync({ _id: insertedId });
-
-    items = await Collection.find().fetchAsync();
-    itemIds = items.map(_item => _item._id);
-
-    test.equal(itemIds, ['a']); // temporary data accessible (optimistic-ui)
-
-    if (Meteor.isClient) {
-      return new Promise(resolve => {
-        Meteor.setTimeout(async () => {
-          items = await Collection.find().fetchAsync();
-          itemIds = items.map(_item => _item._id);
-          test.equal(itemIds, ['a']); // data is persisted
-          resolve();
-        }, 10);
-      });
-    }
-
-    return Promise.resolve();
-  },
-  async function (test) { // Using methods
-    const Collection = new Mongo.Collection(
-      `methodop_persistence${test.runId()}`,
-    );
-
-    Meteor.methods({
-      [`insertMethodPersistence${test.runId()}`]: async () => {
-        await Collection.insertAsync({ _id: 'a' });
-      },
-    });
-
-    Meteor.callAsync(`insertMethodPersistence${test.runId()}`);
-
-    let items = await Collection.find().fetchAsync();
-    let itemIds = items.map(_item => _item._id);
-
-    test.equal(itemIds, ['a']); // temporary data accessible (optimistic-ui)
-
-    if (Meteor.isClient) {
-      return new Promise(resolve => {
-        Meteor.setTimeout(async () => {
-          items = await Collection.find().fetchAsync();
-          itemIds = items.map(_item => _item._id);
-          test.equal(itemIds, []); // data IS NOT persisted
-          resolve();
-        }, 10);
-      });
-    }
-
-    return Promise.resolve();
-  },
->>>>>>> a736b127
 ]);