import isEmpty from 'lodash.isempty';
import isObject from 'lodash.isobject';
import times from 'lodash.times';

// This is a magic collection that fails its writes on the server when
// the selector (or inserted document) contains fail: true.

var TRANSFORMS = {};

// We keep track of the collections, so we can refer to them by name
var COLLECTIONS = {};

if (Meteor.isServer) {
  Meteor.methods({
    createInsecureCollection: function (name, options) {
      check(name, String);
      check(options, Match.Optional({
        transformName: Match.Optional(String),
        idGeneration: Match.Optional(String)
      }));

      if (options && options.transformName) {
        options.transform = TRANSFORMS[options.transformName];
      }
      var c = new Mongo.Collection(name, options);
      COLLECTIONS[name] = c;
      c._insecure = true;
      Meteor.publish('c-' + name, function () {
        return c.find();
      });
    },
    dropInsecureCollection: async function(name) {
      var c = COLLECTIONS[name];
      try {
        await c.dropCollectionAsync();
      } catch (e) {
      }
    }
  });
}

// We store the generated id, keyed by collection, for each insert
// This is so we can test the stub and the server generate the same id
var INSERTED_IDS = {};

Meteor.methods({
  insertObjects: async function(collectionName, doc, count) {
    var c = COLLECTIONS[collectionName];
    var ids = [];
    for (var i = 0; i < count; i++) {
      const id = await c.insertAsync(doc);
      INSERTED_IDS[collectionName] = (
        INSERTED_IDS[collectionName] || []
      ).concat([id]);
      ids.push(id);
    }
    return ids;
  },
  upsertObject: async function(collectionName, selector, modifier) {
    var c = COLLECTIONS[collectionName];
    return c.upsertAsync(selector, modifier);
  },
  doMeteorCall: async function(name /*, arguments */) {
    var args = Array.prototype.slice.call(arguments);

    const methodName = args.shift();

    return Meteor.applyAsync.call(null, methodName, args);
  },
});

const runInFence = async function (f) {
  if (Meteor.isClient) {
    await f();
  } else {
    const fence = new DDPServer._WriteFence;
    await DDPServer._CurrentWriteFence.withValue(fence, f);
    await fence.armAndWait();
  }
};

// Helpers for upsert tests

var stripId = function (obj) {
  delete obj._id;
};

var compareResults = function (test, skipIds, actual, expected) {
  if (skipIds) {
    actual.map(stripId);
    expected.map(stripId);
  }
  // (technically should ignore order in comparison)
  test.equal(actual, expected);
};

const upsert = async function(coll, useUpdate, query, mod, options, callback) {
  if (!callback && typeof options === 'function') {
    callback = options;
    options = {};
  }

  const callWithCallBack = async (f, justResult) => {
    if (!callback) {
      return f();
    }
    let result, error;
    try {
      const numberAffected = await f();
      result = justResult
        ? numberAffected
        : {
            numberAffected,
          };
    } catch (e) {
      error = e;
    }
    callback(error, result);
  };

  if (useUpdate) {
<<<<<<< HEAD
    if (callback)
      return coll.update(query, mod,
                         Object.assign({ upsert: true }, options),
                         function (err, result) {
                           callback(err, ! err && {
                             numberAffected: result
                           });
                         });
    return {
      numberAffected: coll.update(query, mod,
                                  Object.assign({ upsert: true }, options))
=======
    if (callback) {
      await callWithCallBack(() =>
        coll.updateAsync(query, mod, _.extend({ upsert: true }, options))
      );
      return;
    }
    return {
      numberAffected: await coll.updateAsync(
        query,
        mod,
        _.extend({ upsert: true }, options)
      ),
>>>>>>> 950658c6
    };
  }
  return callWithCallBack(() => coll.upsertAsync(query, mod, options), true);
};

var upsertTestMethod = "livedata_upsert_test_method";
var upsertTestMethodColl;

// This is the implementation of the upsert test method on both the client and
// the server. On the client, we get a test object. On the server, we just throw
// errors if something doesn't go according to plan, and when the client
// receives those errors it will cause the test to fail.
//
// Client-side exceptions in here will NOT cause the test to fail! Because it's
// a stub, those exceptions will get caught and logged.
const upsertTestMethodImpl = async function(coll, useUpdate, test) {
  await coll.removeAsync({});
  const result1 = await upsert(coll, useUpdate, { foo: 'bar' }, { foo: 'bar' });

  if (!test) {
    test = {
      equal: function(a, b) {
        if (!EJSON.equals(a, b))
          throw new Error(
            'Not equal: ' + JSON.stringify(a) + ', ' + JSON.stringify(b)
          );
      },
      isTrue: function(a) {
        if (!a) throw new Error('Not truthy: ' + JSON.stringify(a));
      },
      isFalse: function(a) {
        if (a) throw new Error('Not falsey: ' + JSON.stringify(a));
      },
    };
  }

  // if we don't test this, then testing result1.numberAffected will throw,
  // which will get caught and logged and the whole test will pass!
  test.isTrue(result1);

  test.equal(result1.numberAffected, 1);
  if (!useUpdate) test.isTrue(result1.insertedId);
  const fooId = result1.insertedId;
  const obj = await coll.findOneAsync({ foo: 'bar' });
  test.isTrue(obj);
  if (!useUpdate) test.equal(obj._id, result1.insertedId);
  const result2 = await upsert(
    coll,
    useUpdate,
    { _id: fooId },
    { $set: { foo: 'baz ' } }
  );
  test.isTrue(result2);
  test.equal(result2.numberAffected, 1);
  test.isFalse(result2.insertedId);
};

if (Meteor.isServer) {
  var m = {};
  m[upsertTestMethod] = async function (run, useUpdate, options) {
    check(run, String);
    check(useUpdate, Boolean);
    upsertTestMethodColl = new Mongo.Collection(upsertTestMethod + "_collection_" + run, options);
    await upsertTestMethodImpl(upsertTestMethodColl, useUpdate);
  };
  Meteor.methods(m);
}

Meteor._FailureTestCollection =
  new Mongo.Collection("___meteor_failure_test_collection");

// For test "document with a custom type"
var Dog = function (name, color, actions) {
  var self = this;
  self.color = color;
  self.name = name;
  self.actions = actions || [{name: "wag"}, {name: "swim"}];
};
Object.assign(Dog.prototype, {
  getName: function () { return this.name;},
  getColor: function () { return this.name;},
  equals: function (other) { return other.name === this.name &&
    other.color === this.color &&
    EJSON.equals(other.actions, this.actions);},
  toJSONValue: function () { return {color: this.color, name: this.name, actions: this.actions};},
  typeName: function () { return "dog"; },
  clone: function () { return new Dog(this.name, this.color); },
  speak: function () { return "woof"; }
});
EJSON.addType("dog", function (o) { return new Dog(o.name, o.color, o.actions);});


// Parameterize tests.
<<<<<<< HEAD
['STRING', 'MONGO'].forEach(function(idGeneration) {

var collectionOptions = { idGeneration: idGeneration};

testAsyncMulti("mongo-livedata - database error reporting. " + idGeneration, [
  function (test, expect) {
    var ftc = Meteor._FailureTestCollection;
=======
_.each( [ 'MONGO', 'STRING'], function(idGeneration) {
>>>>>>> 950658c6

  var collectionOptions = { idGeneration: idGeneration};

<<<<<<< HEAD
    ["insert", "remove", "update"].forEach(function (op) {
      var arg = (op === "insert" ? {} : 'bla');
      var arg2 = {};
=======
  testAsyncMulti('mongo-livedata - database error reporting. ' + idGeneration, [
    async function(test, expect) {
      var ftc = Meteor._FailureTestCollection;
>>>>>>> 950658c6

      var exception = function(err) {
        test.instanceOf(err, Error);
      };

      try {
        for (const op of ['insertAsync', 'removeAsync', 'updateAsync']) {
          var arg = op === 'insertAsync' ? {} : 'bla';
          var arg2 = {};

          const callOp = async function(callback) {
            try {
              if (op === 'updateAsync') {
                await ftc[op](arg, arg2);
              } else {
                await ftc[op](arg);
              }
            } catch (e) {
              callback(e);
            }
          };

          if (Meteor.isServer) {
            await test.throwsAsync(async function() {
              await callOp();
            });

            await callOp(expect(exception));
          }

          if (Meteor.isClient) {
            await callOp(expect(exception));

            // This would log to console in normal operation.
            Meteor._suppress_log(1);
          }
        }
      } catch (e) {}
    },
  ]);


  Tinytest.addAsync('mongo-livedata - basics, ' + idGeneration, async function(
    test,
    onComplete
  ) {
    var run = test.runId();
    var coll, coll2;
    if (Meteor.isClient) {
      coll = new Mongo.Collection(null, collectionOptions); // local, unmanaged
      coll2 = new Mongo.Collection(null, collectionOptions); // local, unmanaged
    } else {
      coll = new Mongo.Collection(
        'livedata_test_collection_' + run,
        collectionOptions
      );
      coll2 = new Mongo.Collection(
        'livedata_test_collection_2_' + run,
        collectionOptions
      );
    }

    var log = '';
    var obs = await coll.find({ run: run }, { sort: ['x'] }).observe({
      addedAt: function(doc, before_index, before) {
        log += 'a(' + doc.x + ',' + before_index + ',' + before + ')';
      },
      changedAt: function(new_doc, old_doc, at_index) {
        log += 'c(' + new_doc.x + ',' + at_index + ',' + old_doc.x + ')';
      },
      movedTo: function(doc, old_index, new_index) {
        log += 'm(' + doc.x + ',' + old_index + ',' + new_index + ')';
      },
      removedAt: function(doc, at_index) {
        log += 'r(' + doc.x + ',' + at_index + ')';
      },
    });

    const captureObserve = async function(f) {
      if (Meteor.isClient) {
        await f();
      } else {
        const fence = new DDPServer._WriteFence();
        await DDPServer._CurrentWriteFence.withValue(fence, f);
        await fence.armAndWait();
      }

      var ret = log;
      log = '';
      return ret;
    };

    const expectObserve = async function(expected, f) {
      if (!(expected instanceof Array)) expected = [expected];

      test.include(expected, await captureObserve(f));
    };

    test.equal(await coll.find({ run: run }).countAsync(), 0);
    test.equal(await coll.findOneAsync('abc'), undefined);
    test.equal(await coll.findOneAsync({ run: run }), undefined);

    await expectObserve('a(1,0,null)', async function() {
      const id = await coll.insertAsync({ run: run, x: 1 });
      test.equal(await coll.find({ run: run }).countAsync(), 1);
      test.equal((await coll.findOneAsync(id)).x, 1);
      test.equal((await coll.findOneAsync({ run: run })).x, 1);
    });

    await expectObserve('a(4,1,null)', async function() {
      const id2 = await coll.insertAsync({ run: run, x: 4 });
      test.equal(await coll.find({ run: run }).countAsync(), 2);
      test.equal(await coll.find({ _id: id2 }).countAsync(), 1);
      test.equal((await coll.findOneAsync(id2)).x, 4);
    });

    test.equal(
      (await coll.findOneAsync({ run: run }, { sort: ['x'], skip: 0 })).x,
      1
    );
    test.equal(
      (await coll.findOneAsync({ run: run }, { sort: ['x'], skip: 1 })).x,
      4
    );
    test.equal(
      (await coll.findOneAsync({ run: run }, { sort: { x: -1 }, skip: 0 })).x,
      4
    );
    test.equal(
      (await coll.findOneAsync({ run: run }, { sort: { x: -1 }, skip: 1 })).x,
      1
    );

    //  - applySkipLimit is no longer an option
    // Note that the current behavior is inconsistent on the client.
    //  (https://github.com/meteor/meteor/issues/1201)
    if (Meteor.isServer) {
      test.equal(await coll.find({ run: run }, { limit: 1 }).countAsync(), 1);
    }
<<<<<<< HEAD
    total += doc.x;
    // verify the meteor environment is set up here
    coll2.insert({total:total});
  }, context);
  test.equal(total, 14);

  index = 0;
  test.equal(cur.map(function (doc, i, cursor) {
    // XXX we could theoretically make map run its iterations in parallel or
    // something which would make this fail
    test.equal(i, index++);
    test.isTrue(cursor === cur);
    test.isTrue(context === this);
    return doc.x * 2;
  }, context), [2, 8]);

  test.equal(coll.find({run: run}, {sort: {x: -1}}).fetch().map(doc => doc.x),
             [4, 1]);

  expectObserve('', function () {
    var count = coll.update({run: run, x: -1}, {$inc: {x: 2}}, {multi: true});
    test.equal(count, 0);
  });

  expectObserve('c(3,0,1)c(6,1,4)', function () {
    var count = coll.update({run: run}, {$inc: {x: 2}}, {multi: true});
    test.equal(count, 2);
    test.equal(coll.find({run: run}, {sort: {x: -1}}).fetch().map(doc => doc.x),
               [6, 3]);
  });

  expectObserve(['c(13,0,3)m(13,0,1)', 'm(6,1,0)c(13,1,3)',
                 'c(13,0,3)m(6,1,0)', 'm(3,0,1)c(13,1,3)'], function () {
    coll.update({run: run, x: 3}, {$inc: {x: 10}}, {multi: true});
    test.equal(coll.find({run: run}, {sort: {x: -1}}).fetch().map(doc => doc.x),
               [13, 6]);
  });
=======

    var cur = coll.find({ run: run }, { sort: ['x'] });
    var total = 0;
    var index = 0;
    var context = {};
    await cur.forEachAsync(async function(doc, i, cursor) {
      test.equal(i, index++);
      test.isTrue(cursor === cur);
      test.isTrue(context === this);
      total *= 10;
      if (Meteor.isServer) {
        // Verify that the callbacks from forEach run sequentially and that
        // forEach waits for them to complete (issue# 321). If they do not run
        // sequentially, then the second callback could execute during the first
        // callback's sleep sleep and the *= 10 will occur before the += 1, then
        // total (at test.equal time) will be 5. If forEach does not wait for the
        // callbacks to complete, then total (at test.equal time) will be 0.
        await Meteor._sleepForMs(5);
      }
      total += doc.x;
      // verify the meteor environment is set up here
      await coll2.insertAsync({ total: total });
    }, context);
    test.equal(total, 14);
>>>>>>> 950658c6

    index = 0;
    test.equal(
      await cur.mapAsync(function(doc, i, cursor) {
        // XXX we could theoretically make map run its iterations in parallel or
        // something which would make this fail
        test.equal(i, index++);
        test.isTrue(cursor === cur);
        test.isTrue(context === this);
        return doc.x * 2;
      }, context),
      [2, 8]
    );

    test.equal(
      _.pluck(await coll.find({ run: run }, { sort: { x: -1 } }).fetchAsync(), 'x'),
      [4, 1]
    );

    await expectObserve('', async function() {
      var count = await coll.updateAsync(
        { run: run, x: -1 },
        { $inc: { x: 2 } },
        { multi: true }
      );
      test.equal(count, 0);
    });

    await expectObserve('c(3,0,1)c(6,1,4)', async function() {
      var count = await coll.updateAsync(
        { run: run },
        { $inc: { x: 2 } },
        { multi: true }
      );
      test.equal(count, 2);
      test.equal(
        _.pluck(await coll.find({ run: run }, { sort: { x: -1 } }).fetchAsync(), 'x'),
        [6, 3]
      );
    });

    await expectObserve(
      [
        'c(13,0,3)m(13,0,1)',
        'm(6,1,0)c(13,1,3)',
        'c(13,0,3)m(6,1,0)',
        'm(3,0,1)c(13,1,3)',
      ],
      async function() {
        await coll.updateAsync({ run: run, x: 3 }, { $inc: { x: 10 } }, { multi: true });
        test.equal(
          _.pluck(await coll.find({ run: run }, { sort: { x: -1 } }).fetchAsync(), 'x'),
          [13, 6]
        );
      }
    );

    await expectObserve('r(13,1)', async function() {
      var count = await coll.removeAsync({ run: run, x: { $gt: 10 } });
      test.equal(count, 1);
      test.equal(await coll.find({ run: run }).countAsync(), 1);
    });

    await expectObserve('r(6,0)', async function() {
      await coll.removeAsync({ run: run });
      test.equal(await coll.find({ run: run }).countAsync(), 0);
    });

    await expectObserve('', async function() {
      var count = await coll.removeAsync({ run: run });
      test.equal(count, 0);
      test.equal(await coll.find({ run: run }).countAsync(), 0);
    });

    obs.stop();
    onComplete();
  });

  Tinytest.addAsync('mongo-livedata - fuzz test, ' + idGeneration, async function(
    test,
    onComplete
  ) {
    var run = Random.id();
    var coll;
    if (Meteor.isClient) {
      coll = new Mongo.Collection(null, collectionOptions); // local, unmanaged
    } else {
      coll = new Mongo.Collection(
        'livedata_test_collection_' + run,
        collectionOptions
      );
    }

<<<<<<< HEAD
    var max_counters = Object.assign({}, counters);

    finishObserve(function () {
      if (Meteor.isServer)
        obs._multiplexer._observeDriver._suspendPolling();

      // Do a batch of 1-10 operations
      var batch_count = rnd(10) + 1;
      for (var i = 0; i < batch_count; i++) {
        // 25% add, 25% remove, 25% change in place, 25% change and move
        var x;
        var op = rnd(4);
        var which = rnd(correct.length);
        if (op === 0 || step < 2 || !correct.length) {
          // Add
          x = rnd(1000000);
          coll.insert({run: run, x: x});
          correct.push(x);
          max_counters.add++;
        } else if (op === 1 || op === 2) {
          var val;
          x = correct[which];
          if (op === 1) {
            // Small change, not likely to cause a move
            val = x + (rnd(2) ? -1 : 1);
          } else {
            // Large change, likely to cause a move
            val = rnd(1000000);
          }
          coll.update({run: run, x: x}, {$set: {x: val}});
          correct[which] = val;
          max_counters.change++;
          max_counters.move++;
        } else {
          coll.remove({run: run, x: correct[which]});
          correct.splice(which, 1);
          max_counters.remove++;
        }
      }
      if (Meteor.isServer)
        obs._multiplexer._observeDriver._resumePolling();
=======
    // fuzz test of observe(), especially the server-side diffing
    var actual = [];
    var correct = [];
    var counters = { add: 0, change: 0, move: 0, remove: 0 };
>>>>>>> 950658c6

    var obs = await coll.find({ run: run }, { sort: ['x'] }).observe({
      addedAt: function(doc, before_index) {
        counters.add++;
        actual.splice(before_index, 0, doc.x);
      },
      changedAt: function(new_doc, old_doc, at_index) {
        counters.change++;
        test.equal(actual[at_index], old_doc.x);
        actual[at_index] = new_doc.x;
      },
      movedTo: function(doc, old_index, new_index) {
        counters.move++;
        test.equal(actual[old_index], doc.x);
        actual.splice(old_index, 1);
        actual.splice(new_index, 0, doc.x);
      },
      removedAt: function(doc, at_index) {
        counters.remove++;
        test.equal(actual[at_index], doc.x);
        actual.splice(at_index, 1);
      },
    });

<<<<<<< HEAD
    // Did we actually deliver messages that mutated the array in the
    // right way?
    correct.sort(function (a,b) {return a-b;});
    test.equal(actual, correct);

    // Did we limit ourselves to one 'moved' message per change,
    // rather than O(results) moved messages?
    Object.entries(max_counters).forEach(function ([k, v]) {
      test.isTrue(max_counters[k] >= counters[k], k);
    });
=======
    if (Meteor.isServer) {
      // For now, has to be polling (not oplog) because it is ordered observe.
      test.isTrue(obs._multiplexer._observeDriver._suspendPolling);
    }
>>>>>>> 950658c6

    var step = 0;

    // Use non-deterministic randomness so we can have a shorter fuzz
    // test (fewer iterations).  For deterministic (fully seeded)
    // randomness, remove the call to Random.fraction().
    var seededRandom = new SeededRandom('foobard' + Random.fraction());
    // Random integer in [0,n)
    var rnd = function(n) {
      return seededRandom.nextIntBetween(0, n - 1);
    };

    const finishObserve = async function(f) {
      if (Meteor.isClient) {
        await f();
      } else {
        var fence = new DDPServer._WriteFence();
        await DDPServer._CurrentWriteFence.withValue(fence, f);
        await fence.armAndWait();
      }
    };

    const doStep = async function() {
      if (step++ === 5) {
        // run N random tests
        obs.stop();
        onComplete();
        return;
      }

<<<<<<< HEAD
  var numAddeds = 0;
  var handle = coll.find({run: run}).observe({
    addedAt: function (o) {
      // test that we can scribble on the object we get back from Mongo without
      // breaking anything.  The worst possible scribble is messing with _id.
      delete o._id;
      numAddeds++;
    }
  });
  [123, 456, 789].forEach(function (abc) {
    runInFence(function () {
      coll.insert({run: run, abc: abc});
    });
  });
  handle.stop();
  // will be 6 (1+2+3) if we broke diffing!
  test.equal(numAddeds, 3);
=======
      var max_counters = _.clone(counters);

      await finishObserve(async function() {
        if (Meteor.isServer) obs._multiplexer._observeDriver._suspendPolling();

        // Do a batch of 1-10 operations
        var batch_count = rnd(10) + 1;
        for (var i = 0; i < batch_count; i++) {
          // 25% add, 25% remove, 25% change in place, 25% change and move
          var x;
          var op = rnd(4);
          var which = rnd(correct.length);
          if (op === 0 || step < 2 || !correct.length) {
            // Add
            x = rnd(1000000);
            await coll.insertAsync({ run: run, x: x });
            correct.push(x);
            max_counters.add++;
          } else if (op === 1 || op === 2) {
            var val;
            x = correct[which];
            if (op === 1) {
              // Small change, not likely to cause a move
              val = x + (rnd(2) ? -1 : 1);
            } else {
              // Large change, likely to cause a move
              val = rnd(1000000);
            }
            await coll.updateAsync({ run: run, x: x }, { $set: { x: val } });
            correct[which] = val;
            max_counters.change++;
            max_counters.move++;
          } else {
            await coll.removeAsync({ run: run, x: correct[which] });
            correct.splice(which, 1);
            max_counters.remove++;
          }
        }
        if (Meteor.isServer) await obs._multiplexer._observeDriver._resumePolling();
      });
>>>>>>> 950658c6

      // Did we actually deliver messages that mutated the array in the
      // right way?
      correct.sort(function(a, b) {
        return a - b;
      });
      test.equal(actual, correct);

      // Did we limit ourselves to one 'moved' message per change,
      // rather than O(results) moved messages?
      _.each(max_counters, function(v, k) {
        test.isTrue(max_counters[k] >= counters[k], k);
      });

      await doStep();
    };

    await doStep();
  });

  Tinytest.addAsync('mongo-livedata - scribbling, ' + idGeneration, async function(
    test,
    onComplete
  ) {
    var run = test.runId();
    var coll;
    if (Meteor.isClient) {
      coll = new Mongo.Collection(null, collectionOptions); // local, unmanaged
    } else {
      coll = new Mongo.Collection(
        'livedata_test_collection_' + run,
        collectionOptions
      );
    }

    var numAddeds = 0;
    var handle = await coll.find({ run: run }).observe({
      addedAt: function(o) {
        // test that we can scribble on the object we get back from Mongo without
        // breaking anything.  The worst possible scribble is messing with _id.
        delete o._id;
        numAddeds++;
      },
    });
    for (const abc of [123, 456, 789]) {
      await runInFence(async function() {
        await coll.insertAsync({ run: run, abc: abc });
      });
    }
    handle.stop();
    // will be 6 (1+2+3) if we broke diffing!
    test.equal(numAddeds, 3);

    onComplete();
  });

  if (Meteor.isServer) {
    Tinytest.addAsync(
      'mongo-livedata - extended scribbling, ' + idGeneration,
      async function(test, onComplete) {
        function error() {
          throw new Meteor.Error('unsafe object mutation');
        }

        const denyModifications = {
          get(target, key) {
            const type = Object.prototype.toString.call(target[key]);
            if (type === '[object Object]' || type === '[object Array]') {
              return freeze(target[key]);
            } else {
              return target[key];
            }
          },
          set: error,
          deleteProperty: error,
          defineProperty: error,
        };

        // Object.freeze only throws in silent mode
        // So we make our own version that always throws.
        function freeze(obj) {
          return new Proxy(obj, denyModifications);
        }

        const origApplyCallback = ObserveMultiplexer.prototype._applyCallback;
        ObserveMultiplexer.prototype._applyCallback = function(callback, args) {
          // Make sure that if anything touches the original object, this will throw
          return origApplyCallback.call(this, callback, freeze(args));
        };

        const run = test.runId();
        const coll = new Mongo.Collection(
          `livedata_test_scribble_collection_${run}`,
          collectionOptions
        );
        const expectMutatable = o => {
          try {
            o.a[0].c = 3;
          } catch (error) {
            test.fail();
          }
        };
        const expectNotMutatable = o => {
          try {
            o.a[0].c = 3;
            test.fail();
          } catch (error) {}
        };
        const handle = await coll.find({ run }).observe({
          addedAt: expectMutatable,
          changedAt: function(id, o) {
            expectMutatable(o);
          },
        });

        const handle2 = await coll.find({ run }).observeChanges(
          {
            added: expectNotMutatable,
            changed: function(id, o) {
              expectNotMutatable(o);
            },
          },
          { nonMutatingCallbacks: true }
        );

        await runInFence(async function() {
          await coll.insertAsync({ run, a: [{ c: 1 }] });
          await coll.updateAsync({ run }, { $set: { 'a.0.c': 2 } });
        });

        handle.stop();
        handle2.stop();

        ObserveMultiplexer.prototype._applyCallback = origApplyCallback;
        onComplete();
      }
    );
  }

  Tinytest.addAsync(
    'mongo-livedata - stop handle in callback, ' + idGeneration,
    async function(test, onComplete) {
      var run = Random.id();
      var coll;
      if (Meteor.isClient) {
        coll = new Mongo.Collection(null, collectionOptions); // local, unmanaged
      } else {
        coll = new Mongo.Collection(
          'stopHandleInCallback-' + run,
          collectionOptions
        );
      }

      var output = [];

      var handle = await coll.find().observe({
        added: function(doc) {
          output.push({ added: doc._id });
        },
        changed: function(newDoc) {
          output.push('changed');
          handle.stop();
        },
      });

      test.equal(output, []);

      // Insert a document. Observe that the added callback is called.
      var docId;
      await runInFence(async function() {
        docId = await coll.insertAsync({ foo: 42 });
      });
      test.length(output, 1);
      test.equal(output.shift(), { added: docId });

      // Update it. Observe that the changed callback is called. This should also
      // stop the observation.
      await runInFence(async function() {
        await coll.updateAsync(docId, { $set: { bar: 10 } });
      });
      test.length(output, 1);
      test.equal(output.shift(), 'changed');

      // Update again. This shouldn't call the callback because we stopped the
      // observation.
      await runInFence(async function() {
        await coll.updateAsync(docId, { $set: { baz: 40 } });
      });
      test.length(output, 0);

      test.equal(await coll.find().countAsync(), 1);
      test.equal(await coll.findOneAsync(docId), {
        _id: docId,
        foo: 42,
        bar: 10,
        baz: 40,
      });

      onComplete();
    }
  );

// This behavior isn't great, but it beats deadlock.
  if (Meteor.isServer) {
    Tinytest.addAsync(
      'mongo-livedata - recursive observe throws, ' + idGeneration,
      async function(test, onComplete) {
        var run = test.runId();
        var coll = new Mongo.Collection(
          'observeInCallback-' + run,
          collectionOptions
        );

        var callbackCalled = false;
        var handle = await coll.find({}).observe({
          added: async function(newDoc) {
            callbackCalled = true;
            await test.throwsAsync(async function() {
              await coll.find({}).observe();
            });
          },
        });
        test.isFalse(callbackCalled);
        // Insert a document. Observe that the added callback is called.
        await runInFence(async function() {
          await coll.insertAsync({ foo: 42 });
        });
        test.isTrue(callbackCalled);

<<<<<<< HEAD
  var difference = (arr) => arr.reduce((a, b) => a.filter(c => !b.includes(c)));

  // compares arrays a and b w/o looking at order
  var setsEqual = function (a, b) {
    a = a.map(EJSON.stringify);
    b = b.map(EJSON.stringify);
    return isEmpty(difference([a, b])) && isEmpty(difference([b, a]));
  };
=======
        handle.stop();
>>>>>>> 950658c6

        onComplete();
      }
    );

    Tinytest.addAsync(
      'mongo-livedata - cursor dedup, ' + idGeneration,
      async function(test, onComplete) {
        var run = test.runId();
        var coll = new Mongo.Collection(
          'cursorDedup-' + run,
          collectionOptions
        );

        const observer = async function(noAdded, name) {
          const output = [];
          const callbacks = {
            changed: function(newDoc) {
              output.push({ changed: newDoc._id });
            },
          };
          if (!noAdded) {
            callbacks.added = function(doc) {
              output.push({ added: doc._id });
            };
          }
          const handle = await coll.find({ foo: 22 }).observe(callbacks);
          return { output: output, handle: handle };
        };

        // Insert a doc and start observing.
        var docId1 = await coll.insertAsync({ foo: 22 });
        var o1 = await observer(false, 'o1');
        // Initial add.
        test.length(o1.output, 1);
        test.equal(o1.output.shift(), { added: docId1 });

        // Insert another doc (blocking until observes have fired).
        var docId2;
        await runInFence(async function() {
          docId2 = await coll.insertAsync({ foo: 22, bar: 5 });
        });
        // Observed add.
        test.length(o1.output, 1);
        test.equal(o1.output.shift(), { added: docId2 });

        // Second identical observe.
        var o2 = await observer(false, 'o2');

        // Initial adds.
        test.length(o2.output, 2);
        test.include([docId1, docId2], o2.output[0].added);

        test.include([docId1, docId2], o2.output[1].added);
        test.notEqual(o2.output[0].added, o2.output[1].added);
        o2.output.length = 0;
        // Original observe not affected.
        test.length(o1.output, 0);

        // White-box test: both observes should share an ObserveMultiplexer.
        var observeMultiplexer = o1.handle._multiplexer;
        test.isTrue(observeMultiplexer);
        test.isTrue(observeMultiplexer === o2.handle._multiplexer);

        // Update. Both observes fire.
        await runInFence(async function() {
          await coll.updateAsync(docId1, { $set: { x: 'y' } });
        });
        test.length(o1.output, 1);
        test.length(o2.output, 1);
        test.equal(o1.output.shift(), { changed: docId1 });
        test.equal(o2.output.shift(), { changed: docId1 });

        // Stop first handle. Second handle still around.
        o1.handle.stop();
        test.length(o1.output, 0);
        test.length(o2.output, 0);

        // Another update. Just the second handle should fire.
        await runInFence(async function() {
          await coll.updateAsync(docId2, { $set: { z: 'y' } });
        });
        test.length(o1.output, 0);
        test.length(o2.output, 1);
        test.equal(o2.output.shift(), { changed: docId2 });

        // Stop second handle. Nothing should happen, but the multiplexer should
        // be stopped.
        test.isTrue(observeMultiplexer._handles); // This will change.
        await o2.handle.stop();
        test.length(o1.output, 0);
        test.length(o2.output, 0);
        // White-box: ObserveMultiplexer has nulled its _handles so you can't
        // accidentally join to it.
        test.isNull(observeMultiplexer._handles);
        // Start yet another handle on the same query.
        var o3 = await observer();
        // Initial adds.
        test.length(o3.output, 2);
        test.include([docId1, docId2], o3.output[0].added);
        test.include([docId1, docId2], o3.output[1].added);
        test.notEqual(o3.output[0].added, o3.output[1].added);
        // Old observers not called.
        test.length(o1.output, 0);
        test.length(o2.output, 0);
        // White-box: Different ObserveMultiplexer.
        test.isTrue(observeMultiplexer !== o3.handle._multiplexer);

        // Start another handle with no added callback. Regression test for #589.
        var o4 = await observer(true);

        o3.handle.stop();
        o4.handle.stop();

        onComplete();
      }
    );

    Tinytest.addAsync(
      'mongo-livedata - async server-side insert, ' + idGeneration,
      async function(test, onComplete) {
        // Tests that insert returns before the callback runs. Relies on the fact
        // that mongo does not run the callback before spinning off the event loop.
        var cname = Random.id();
        var coll = new Mongo.Collection(cname);
        var doc = { foo: 'bar' };
        var x = 0;

        let resolver;
        const promise = new Promise(r => (resolver = r));

        coll.insertAsync(doc).then(() => {
          test.equal(x, 1);
          resolver();
        });
        x++;

        await promise;
      }
    );

    Tinytest.addAsync(
      'mongo-livedata - async server-side update, ' + idGeneration,
      async function(test, onComplete) {
        // Tests that update returns before the callback runs.
        var cname = Random.id();
        var coll = new Mongo.Collection(cname);
        var doc = { foo: 'bar' };
        var x = 0;
        var id = await coll.insertAsync(doc);

        let resolver;
        const promise = new Promise(r => (resolver = r));

        coll.updateAsync(id, { $set: { foo: 'baz' } }).then(result => {
          test.equal(result, 1);
          test.equal(x, 1);
          resolver();
        });

        x++;

        return promise;
      }
    );

    Tinytest.addAsync(
      'mongo-livedata - async server-side remove, ' + idGeneration,
      async function(test, onComplete) {
        // Tests that remove returns before the callback runs.
        var cname = Random.id();
        var coll = new Mongo.Collection(cname);
        var doc = { foo: 'bar' };
        var x = 0;
        var id = await coll.insertAsync(doc);

        let resolver;
        const promise = new Promise(r => (resolver = r));

        coll.removeAsync(id).then(async () => {
          test.isFalse(await coll.findOneAsync(id));
          test.equal(x, 1);
          resolver();
        });
        x++;

        return promise;
      }
    );

    // compares arrays a and b w/o looking at order
    var setsEqual = function(a, b) {
      a = _.map(a, EJSON.stringify);
      b = _.map(b, EJSON.stringify);
      return _.isEmpty(_.difference(a, b)) && _.isEmpty(_.difference(b, a));
    };

    // This test mainly checks the correctness of oplog code dealing with limited
    // queries. Compitablity with poll-diff is added as well.
    Tinytest.addAsync(
      'mongo-livedata - observe sorted, limited ' + idGeneration,
      async function(test) {
        var run = test.runId();
        var coll = new Mongo.Collection(
          'observeLimit-' + run,
          collectionOptions
        );

        const observer = async function() {
          var state = {};
          var output = [];
          var callbacks = {
            changed: function(newDoc) {
              output.push({ changed: newDoc._id });
              state[newDoc._id] = newDoc;
            },
            added: function(newDoc) {
              output.push({ added: newDoc._id });
              state[newDoc._id] = newDoc;
            },
            removed: function(oldDoc) {
              output.push({ removed: oldDoc._id });
              delete state[oldDoc._id];
            },
          };
          var handle = await coll
            .find({ foo: 22 }, { sort: { bar: 1 }, limit: 3 })
            .observe(callbacks);

          return { output: output, handle: handle, state: state };
        };
        const clearOutput = function(o) {
          o.output.splice(0, o.output.length);
        };

<<<<<<< HEAD
    test.isTrue(setsEqual(o.output, expectedAdds.concat(expectedRemoves)));
    clearOutput(o);
    testOplogBufferIds([]);
    testSafeAppendToBufferFlag(true);

    var docId9 = ins({ foo: 22, bar: 21 });
    var docId10 = ins({ foo: 22, bar: 31 });
    var docId11 = ins({ foo: 22, bar: 41 });
    var docId12 = ins({ foo: 22, bar: 51 });
    // State: [ 17:8 18:7 19:6 | 21:9 31:10 41:11 ] 51:12

    testOplogBufferIds([docId9, docId10, docId11]);
    testSafeAppendToBufferFlag(false);
    test.length(o.output, 0);
    upd({ bar: { $lt: 20 } }, { $inc: { bar: 5 } }, { multi: true });
    // State: [ 21:9 22:8 23:7 | 24:6 31:10 41:11 ] 51:12
    test.length(o.output, 4);
    test.isTrue(setsEqual(o.output, [{removed: docId6},
                                     {added: docId9},
                                     {changed: docId7},
                                     {changed: docId8}]));
    clearOutput(o);
    testOplogBufferIds([docId6, docId10, docId11]);
    testSafeAppendToBufferFlag(false);

    rem(docId9);
    // State: [ 22:8 23:7 24:6 | 31:10 41:11 ] 51:12
    test.length(o.output, 2);
    test.isTrue(setsEqual(o.output, [{removed: docId9}, {added: docId6}]));
    clearOutput(o);
    testOplogBufferIds([docId10, docId11]);
    testSafeAppendToBufferFlag(false);

    upd({ bar: { $gt: 25 } }, { $inc: { bar: -7.5 } }, { multi: true });
    // State: [ 22:8 23:7 23.5:10 | 24:6 ] 33.5:11 43.5:12
    // 33.5 doesn't update in-place in buffer, because it the driver is not sure
    // it can do it: because the buffer does not have the safe append flag set,
    // for all it knows there is a different doc which is less than 33.5.
    test.length(o.output, 2);
    test.isTrue(setsEqual(o.output, [{removed: docId6}, {added: docId10}]));
    clearOutput(o);
    testOplogBufferIds([docId6]);
    testSafeAppendToBufferFlag(false);

    // Force buffer objects to be moved into published set so we can check them
    rem(docId7);
    rem(docId8);
    rem(docId10);
    // State: [ 24:6 | ] 33.5:11 43.5:12
    //    triggers repoll
    // State: [ 24:6 33.5:11 43.5:12 | ]!
    test.length(o.output, 6);
    test.isTrue(setsEqual(o.output, [{removed: docId7}, {removed: docId8},
                                     {removed: docId10}, {added: docId6},
                                     {added: docId11}, {added: docId12}]));

    test.length(Object.keys(o.state), 3);
    test.equal(o.state[docId6], { _id: docId6, foo: 22, bar: 24 });
    test.equal(o.state[docId11], { _id: docId11, foo: 22, bar: 33.5 });
    test.equal(o.state[docId12], { _id: docId12, foo: 22, bar: 43.5 });
    clearOutput(o);
    testOplogBufferIds([]);
    testSafeAppendToBufferFlag(true);

    var docId13 = ins({ foo: 22, bar: 50 });
    var docId14 = ins({ foo: 22, bar: 51 });
    var docId15 = ins({ foo: 22, bar: 52 });
    var docId16 = ins({ foo: 22, bar: 53 });
    // State: [ 24:6 33.5:11 43.5:12 | 50:13 51:14 52:15 ] 53:16
    test.length(o.output, 0);
    testOplogBufferIds([docId13, docId14, docId15]);
    testSafeAppendToBufferFlag(false);

    // Update something that's outside the buffer to be in the buffer, writing
    // only to the sort key.
    upd(docId16, {$set: {bar: 10}});
    // State: [ 10:16 24:6 33.5:11 | 43.5:12 50:13 51:14 ] 52:15
    test.length(o.output, 2);
    test.isTrue(setsEqual(o.output, [{removed: docId12}, {added: docId16}]));
    clearOutput(o);
    testOplogBufferIds([docId12, docId13, docId14]);
    testSafeAppendToBufferFlag(false);

    o.handle.stop();
  });
=======
        const ins = async function(doc) {
          let id;
          await runInFence(async function() {
            id = await coll.insertAsync(doc);
          });
          return id;
        };
        const rem = async function(sel) {
          await runInFence(async function() {
            await coll.removeAsync(sel);
          });
        };
        const upd = async function(sel, mod, opt) {
          await runInFence(async function() {
            await coll.updateAsync(sel, mod, opt);
          });
        };
        // tests '_id' subfields for all documents in oplog buffer
        var testOplogBufferIds = function(ids) {
          if (!usesOplog) return;
          var bufferIds = [];
          o.handle._multiplexer._observeDriver._unpublishedBuffer.forEach(
            function(x, id) {
              bufferIds.push(id);
            }
          );
>>>>>>> 950658c6

          test.isTrue(
            setsEqual(ids, bufferIds),
            'expected: ' + ids + '; got: ' + bufferIds
          );
        };
        const testSafeAppendToBufferFlag = function(expected) {
          if (!usesOplog) return;
          test.equal(
            o.handle._multiplexer._observeDriver._safeAppendToBuffer,
            expected
          );
        };

        // We'll describe our state as follows.  5:1 means "the document with
        // _id=docId1 and bar=5".  We list documents as
        //   [ currently published | in the buffer ] outside the buffer
        // If safeToAppendToBuffer is true, we'll say ]! instead.

        // Insert a doc and start observing.
        var docId1 = await ins({ foo: 22, bar: 5 });
        await waitUntilOplogCaughtUp();

        // State: [ 5:1 | ]!
        var o = await observer();
        var usesOplog = o.handle._multiplexer._observeDriver._usesOplog;
        // Initial add.
        test.length(o.output, 1);
        test.equal(o.output.shift(), { added: docId1 });
        testSafeAppendToBufferFlag(true);

        // Insert another doc (blocking until observes have fired).
        // State: [ 5:1 6:2 | ]!
        var docId2 = await ins({ foo: 22, bar: 6 });
        // Observed add.
        test.length(o.output, 1);
        test.equal(o.output.shift(), { added: docId2 });
        testSafeAppendToBufferFlag(true);

        var docId3 = await ins({ foo: 22, bar: 3 });
        // State: [ 3:3 5:1 6:2 | ]!
        test.length(o.output, 1);
        test.equal(o.output.shift(), { added: docId3 });
        testSafeAppendToBufferFlag(true);

        // Add a non-matching document
        await ins({ foo: 13 });
        // It shouldn't be added
        test.length(o.output, 0);

        // Add something that matches but is too big to fit in
        var docId4 = await ins({ foo: 22, bar: 7 });
        // State: [ 3:3 5:1 6:2 | 7:4 ]!
        // It shouldn't be added but should end up in the buffer.
        test.length(o.output, 0);
        testOplogBufferIds([docId4]);
        testSafeAppendToBufferFlag(true);

        // Let's add something small enough to fit in
        var docId5 = await ins({ foo: 22, bar: -1 });
        // State: [ -1:5 3:3 5:1 | 6:2 7:4 ]!
        // We should get an added and a removed events
        test.length(o.output, 2);
        // doc 2 was removed from the published set as it is too big to be in
        test.isTrue(
          setsEqual(o.output, [{ added: docId5 }, { removed: docId2 }])
        );
        clearOutput(o);
        testOplogBufferIds([docId2, docId4]);
        testSafeAppendToBufferFlag(true);

        // Now remove something and that doc 2 should be right back
        await rem(docId5);
        // State: [ 3:3 5:1 6:2 | 7:4 ]!
        test.length(o.output, 2);
        test.isTrue(
          setsEqual(o.output, [{ removed: docId5 }, { added: docId2 }])
        );
        clearOutput(o);
        testOplogBufferIds([docId4]);
        testSafeAppendToBufferFlag(true);

        // Add some negative numbers overflowing the buffer.
        // New documents will take the published place, [3 5 6] will take the buffer
        // and 7 will be outside of the buffer in MongoDB.
        var docId6 = await ins({ foo: 22, bar: -1 });
        var docId7 = await ins({ foo: 22, bar: -2 });
        var docId8 = await ins({ foo: 22, bar: -3 });
        // State: [ -3:8 -2:7 -1:6 | 3:3 5:1 6:2 ] 7:4
        test.length(o.output, 6);
        var expected = [
          { added: docId6 },
          { removed: docId2 },
          { added: docId7 },
          { removed: docId1 },
          { added: docId8 },
          { removed: docId3 },
        ];
        test.isTrue(setsEqual(o.output, expected));
        clearOutput(o);
        testOplogBufferIds([docId1, docId2, docId3]);
        testSafeAppendToBufferFlag(false);

        // If we update first 3 docs (increment them by 20), it would be
        // interesting.
        await upd({ bar: { $lt: 0 } }, { $inc: { bar: 20 } }, { multi: true });
        // State: [ 3:3 5:1 6:2 | ] 7:4 17:8 18:7 19:6
        //   which triggers re-poll leaving us at
        // State: [ 3:3 5:1 6:2 | 7:4 17:8 18:7 ] 19:6

        // The updated documents can't find their place in published and they can't
        // be buffered as we are not aware of the situation outside of the buffer.
        // But since our buffer becomes empty, it will be refilled partially with
        // updated documents.
        test.length(o.output, 6);
        var expectedRemoves = [
          { removed: docId6 },
          { removed: docId7 },
          { removed: docId8 },
        ];
        var expectedAdds = [
          { added: docId3 },
          { added: docId1 },
          { added: docId2 },
        ];

        test.isTrue(setsEqual(o.output, expectedAdds.concat(expectedRemoves)));
        clearOutput(o);
        testOplogBufferIds([docId4, docId7, docId8]);
        testSafeAppendToBufferFlag(false);

        // Remove first 4 docs (3, 1, 2, 4) forcing buffer to become empty and
        // schedule a repoll.
        await rem({ bar: { $lt: 10 } });
        // State: [ 17:8 18:7 19:6 | ]!

        // XXX the oplog code analyzes the events one by one: one remove after
        // another. Poll-n-diff code, on the other side, analyzes the batch action
        // of multiple remove. Because of that difference, expected outputs differ.
        if (usesOplog) {
          expectedRemoves = [
            { removed: docId3 },
            { removed: docId1 },
            { removed: docId2 },
            { removed: docId4 },
          ];
          expectedAdds = [
            { added: docId4 },
            { added: docId8 },
            { added: docId7 },
            { added: docId6 },
          ];

          test.length(o.output, 8);
        } else {
          expectedRemoves = [
            { removed: docId3 },
            { removed: docId1 },
            { removed: docId2 },
          ];
          expectedAdds = [
            { added: docId8 },
            { added: docId7 },
            { added: docId6 },
          ];

          test.length(o.output, 6);
        }

        test.isTrue(setsEqual(o.output, expectedAdds.concat(expectedRemoves)));
        clearOutput(o);
        testOplogBufferIds([]);
        testSafeAppendToBufferFlag(true);

        var docId9 = await ins({ foo: 22, bar: 21 });
        var docId10 = await ins({ foo: 22, bar: 31 });
        var docId11 = await ins({ foo: 22, bar: 41 });
        var docId12 = await ins({ foo: 22, bar: 51 });
        // State: [ 17:8 18:7 19:6 | 21:9 31:10 41:11 ] 51:12

        testOplogBufferIds([docId9, docId10, docId11]);
        testSafeAppendToBufferFlag(false);
        test.length(o.output, 0);
        await upd({ bar: { $lt: 20 } }, { $inc: { bar: 5 } }, { multi: true });
        // State: [ 21:9 22:8 23:7 | 24:6 31:10 41:11 ] 51:12
        test.length(o.output, 4);
        test.isTrue(
          setsEqual(o.output, [
            { removed: docId6 },
            { added: docId9 },
            { changed: docId7 },
            { changed: docId8 },
          ])
        );
        clearOutput(o);
        testOplogBufferIds([docId6, docId10, docId11]);
        testSafeAppendToBufferFlag(false);

        await rem(docId9);
        // State: [ 22:8 23:7 24:6 | 31:10 41:11 ] 51:12
        test.length(o.output, 2);
        test.isTrue(
          setsEqual(o.output, [{ removed: docId9 }, { added: docId6 }])
        );
        clearOutput(o);
        testOplogBufferIds([docId10, docId11]);
        testSafeAppendToBufferFlag(false);

        await upd(
          { bar: { $gt: 25 } },
          { $inc: { bar: -7.5 } },
          { multi: true }
        );
        // State: [ 22:8 23:7 23.5:10 | 24:6 ] 33.5:11 43.5:12
        // 33.5 doesn't update in-place in buffer, because it the driver is not sure
        // it can do it: because the buffer does not have the safe append flag set,
        // for all it knows there is a different doc which is less than 33.5.
        test.length(o.output, 2);
        test.isTrue(
          setsEqual(o.output, [{ removed: docId6 }, { added: docId10 }])
        );
        clearOutput(o);
        testOplogBufferIds([docId6]);
        testSafeAppendToBufferFlag(false);

        // Force buffer objects to be moved into published set so we can check them
        await rem(docId7);
        await rem(docId8);
        await rem(docId10);

        // State: [ 24:6 | ] 33.5:11 43.5:12
        //    triggers repoll
        // State: [ 24:6 33.5:11 43.5:12 | ]!
        test.length(o.output, 6);
        test.isTrue(
          setsEqual(o.output, [
            { removed: docId7 },
            { removed: docId8 },
            { removed: docId10 },
            { added: docId6 },
            { added: docId11 },
            { added: docId12 },
          ])
        );

        test.length(_.keys(o.state), 3);
        test.equal(o.state[docId6], { _id: docId6, foo: 22, bar: 24 });
        test.equal(o.state[docId11], { _id: docId11, foo: 22, bar: 33.5 });
        test.equal(o.state[docId12], { _id: docId12, foo: 22, bar: 43.5 });
        clearOutput(o);
        testOplogBufferIds([]);
        testSafeAppendToBufferFlag(true);

        var docId13 = await ins({ foo: 22, bar: 50 });
        var docId14 = await ins({ foo: 22, bar: 51 });
        var docId15 = await ins({ foo: 22, bar: 52 });
        var docId16 = await ins({ foo: 22, bar: 53 });
        // State: [ 24:6 33.5:11 43.5:12 | 50:13 51:14 52:15 ] 53:16
        test.length(o.output, 0);
        testOplogBufferIds([docId13, docId14, docId15]);
        testSafeAppendToBufferFlag(false);
        // Update something that's outside the buffer to be in the buffer, writing
        // only to the sort key.
        await upd(docId16, { $set: { bar: 10 } });

        // State: [ 10:16 24:6 33.5:11 | 43.5:12 50:13 51:14 ] 52:15
        test.length(o.output, 2);
        test.isTrue(
          setsEqual(o.output, [{ removed: docId12 }, { added: docId16 }])
        );
        clearOutput(o);
        testOplogBufferIds([docId12, docId13, docId14]);
        testSafeAppendToBufferFlag(false);

        o.handle.stop();
      }
    );

    Tinytest.addAsync(
      'mongo-livedata - observe sorted, limited, sort fields ' + idGeneration,
      async function(test, onComplete) {
        var run = test.runId();
        var coll = new Mongo.Collection(
          'observeLimit-' + run,
          collectionOptions
        );

        var observer = async function() {
          var state = {};
          var output = [];
          var callbacks = {
            changed: function(newDoc) {
              output.push({ changed: newDoc._id });
              state[newDoc._id] = newDoc;
            },
            added: function(newDoc) {
              output.push({ added: newDoc._id });
              state[newDoc._id] = newDoc;
            },
            removed: function(oldDoc) {
              output.push({ removed: oldDoc._id });
              delete state[oldDoc._id];
            },
          };
          var handle = await coll
            .find({}, { sort: { x: 1 }, limit: 2, fields: { y: 1 } })
            .observe(callbacks);

          return { output: output, handle: handle, state: state };
        };
        var clearOutput = function(o) {
          o.output.splice(0, o.output.length);
        };
        const ins = async function(doc) {
          let id;
          await runInFence(async function() {
            id = await coll.insertAsync(doc);
          });
          return id;
        };
        const rem = async function(id) {
          await runInFence(async function() {
            await coll.removeAsync(id);
          });
        };

        var o = await observer();

        var docId1 = await ins({ x: 1, y: 1222 });
        var docId2 = await ins({ x: 5, y: 5222 });

<<<<<<< HEAD
    test.equal(Object.keys(o.state).length, 2);
    test.equal(o.state[docId4], {_id: docId4, y: -1222});
    test.equal(o.state[docId1], {_id: docId1, y: 1222});
    clearOutput(o);
=======
        test.length(o.output, 2);
        test.equal(o.output, [{ added: docId1 }, { added: docId2 }]);
        clearOutput(o);
>>>>>>> 950658c6

        var docId3 = await ins({ x: 7, y: 7222 });
        test.length(o.output, 0);

        var docId4 = await ins({ x: -1, y: -1222 });

<<<<<<< HEAD
    test.equal(Object.keys(o.state).length, 2);
    test.equal(o.state[docId3], {_id: docId3, y: 7222});
    test.equal(o.state[docId1], {_id: docId1, y: 1222});
    clearOutput(o);
=======
        // Becomes [docId4 docId1 | docId2 docId3]
        test.length(o.output, 2);
        test.isTrue(
          setsEqual(o.output, [{ added: docId4 }, { removed: docId2 }])
        );
>>>>>>> 950658c6

        test.equal(_.size(o.state), 2);
        test.equal(o.state[docId4], { _id: docId4, y: -1222 });
        test.equal(o.state[docId1], { _id: docId1, y: 1222 });
        clearOutput(o);

        await rem(docId2);
        // Becomes [docId4 docId1 | docId3]
        test.length(o.output, 0);

        await rem(docId4);
        // Becomes [docId1 docId3]
        test.length(o.output, 2);
        test.isTrue(
          setsEqual(o.output, [{ added: docId3 }, { removed: docId4 }])
        );

        test.equal(_.size(o.state), 2);
        test.equal(o.state[docId3], { _id: docId3, y: 7222 });
        test.equal(o.state[docId1], { _id: docId1, y: 1222 });
        clearOutput(o);

        onComplete();
      }
    );

<<<<<<< HEAD
    var ids = {};
    [2, 4, 1, 3, 5, 5, 9, 1, 3, 2, 5].forEach(function (x, i) {
      ids[i] = ins({ x: x, y: i });
    });

    // Ensure that we are past all the 'i' entries before we run the query, so
    // that we get the expected phase transitions.
    waitUntilOplogCaughtUp();

    var o = observer();
    var usesOplog = o.handle._multiplexer._observeDriver._usesOplog;
    //  x: [1 1 2 | 2 3 3] 4 5 5 5  9
    // id: [2 7 0 | 9 3 8] 1 4 5 10 6

    test.length(o.output, 3);
    test.isTrue(setsEqual([{added: ids[2]}, {added: ids[7]}, {added: ids[0]}], o.output));
    usesOplog && testOplogBufferIds([ids[9], ids[3], ids[8]]);
    usesOplog && testSafeAppendToBufferFlag(false);
    clearOutput(o);

    rem(ids[0]);
    //  x: [1 1 2 | 3 3] 4 5 5 5  9
    // id: [2 7 9 | 3 8] 1 4 5 10 6
    test.length(o.output, 2);
    test.isTrue(setsEqual([{removed: ids[0]}, {added: ids[9]}], o.output));
    usesOplog && testOplogBufferIds([ids[3], ids[8]]);
    usesOplog && testSafeAppendToBufferFlag(false);
    clearOutput(o);

    rem(ids[7]);
    //  x: [1 2 3 | 3] 4 5 5 5  9
    // id: [2 9 3 | 8] 1 4 5 10 6
    test.length(o.output, 2);
    test.isTrue(setsEqual([{removed: ids[7]}, {added: ids[3]}], o.output));
    usesOplog && testOplogBufferIds([ids[8]]);
    usesOplog && testSafeAppendToBufferFlag(false);
    clearOutput(o);

    rem(ids[3]);
    //  x: [1 2 3 | 4 5 5] 5  9
    // id: [2 9 8 | 1 4 5] 10 6
    test.length(o.output, 2);
    test.isTrue(setsEqual([{removed: ids[3]}, {added: ids[8]}], o.output));
    usesOplog && testOplogBufferIds([ids[1], ids[4], ids[5]]);
    usesOplog && testSafeAppendToBufferFlag(false);
    clearOutput(o);

    rem({ x: {$lt: 4} });
    //  x: [4 5 5 | 5  9]
    // id: [1 4 5 | 10 6]
    test.length(o.output, 6);
    test.isTrue(setsEqual([{removed: ids[2]}, {removed: ids[9]}, {removed: ids[8]},
                           {added: ids[5]}, {added: ids[4]}, {added: ids[1]}], o.output));
    usesOplog && testOplogBufferIds([ids[10], ids[6]]);
    usesOplog && testSafeAppendToBufferFlag(true);
    clearOutput(o);

  });
}
=======
    Tinytest.addAsync(
      'mongo-livedata - observe sorted, limited, big initial set ' +
        idGeneration,
      async function(test) {
        var run = test.runId();
        var coll = new Mongo.Collection(
          'observeLimit-' + run,
          collectionOptions
        );

        var observer = async function() {
          var state = {};
          var output = [];
          var callbacks = {
            changed: function(newDoc) {
              output.push({ changed: newDoc._id });
              state[newDoc._id] = newDoc;
            },
            added: function(newDoc) {
              output.push({ added: newDoc._id });
              state[newDoc._id] = newDoc;
            },
            removed: function(oldDoc) {
              output.push({ removed: oldDoc._id });
              delete state[oldDoc._id];
            },
          };
          var handle = await coll
            .find({}, { sort: { x: 1, y: 1 }, limit: 3 })
            .observe(callbacks);

          return { output: output, handle: handle, state: state };
        };
        const clearOutput = function(o) {
          o.output.splice(0, o.output.length);
        };
        const ins = async function(doc) {
          let id;
          await runInFence(async function() {
            id = await coll.insertAsync(doc);
          });
          return id;
        };
        const rem = async function(id) {
          await runInFence(async function() {
            await coll.removeAsync(id);
          });
        };
        // tests '_id' subfields for all documents in oplog buffer
        var testOplogBufferIds = function(ids) {
          var bufferIds = [];
          o.handle._multiplexer._observeDriver._unpublishedBuffer.forEach(
            function(x, id) {
              bufferIds.push(id);
            }
          );
>>>>>>> 950658c6

          test.isTrue(
            setsEqual(ids, bufferIds),
            'expected: ' + ids + '; got: ' + bufferIds
          );
        };
        var testSafeAppendToBufferFlag = function(expected) {
          if (expected) {
            test.isTrue(
              o.handle._multiplexer._observeDriver._safeAppendToBuffer
            );
          } else {
            test.isFalse(
              o.handle._multiplexer._observeDriver._safeAppendToBuffer
            );
          }
        };

        var ids = {};
        let i = 0;
        for (const x of [2, 4, 1, 3, 5, 5, 9, 1, 3, 2, 5]) {
          ids[i] = await ins({ x, y: i });
          i++;
        }

        // Ensure that we are past all the 'i' entries before we run the query, so
        // that we get the expected phase transitions.
        await waitUntilOplogCaughtUp();

        var o = await observer();
        var usesOplog = o.handle._multiplexer._observeDriver._usesOplog;
        //  x: [1 1 2 | 2 3 3] 4 5 5 5  9
        // id: [2 7 0 | 9 3 8] 1 4 5 10 6

        test.length(o.output, 3);

        test.isTrue(
          setsEqual(
            [{ added: ids[2] }, { added: ids[7] }, { added: ids[0] }],
            o.output
          )
        );
        usesOplog && testOplogBufferIds([ids[9], ids[3], ids[8]]);
        usesOplog && testSafeAppendToBufferFlag(false);
        clearOutput(o);

        await rem(ids[0]);
        //  x: [1 1 2 | 3 3] 4 5 5 5  9
        // id: [2 7 9 | 3 8] 1 4 5 10 6
        test.length(o.output, 2);
        test.isTrue(
          setsEqual([{ removed: ids[0] }, { added: ids[9] }], o.output)
        );
        usesOplog && testOplogBufferIds([ids[3], ids[8]]);
        usesOplog && testSafeAppendToBufferFlag(false);
        clearOutput(o);

        await rem(ids[7]);
        //  x: [1 2 3 | 3] 4 5 5 5  9
        // id: [2 9 3 | 8] 1 4 5 10 6
        test.length(o.output, 2);
        test.isTrue(
          setsEqual([{ removed: ids[7] }, { added: ids[3] }], o.output)
        );
        usesOplog && testOplogBufferIds([ids[8]]);
        usesOplog && testSafeAppendToBufferFlag(false);
        clearOutput(o);

        await rem(ids[3]);
        //  x: [1 2 3 | 4 5 5] 5  9
        // id: [2 9 8 | 1 4 5] 10 6
        test.length(o.output, 2);
        test.isTrue(
          setsEqual([{ removed: ids[3] }, { added: ids[8] }], o.output)
        );
        usesOplog && testOplogBufferIds([ids[1], ids[4], ids[5]]);
        usesOplog && testSafeAppendToBufferFlag(false);
        clearOutput(o);

        await rem({ x: { $lt: 4 } });
        //  x: [4 5 5 | 5  9]
        // id: [1 4 5 | 10 6]
        test.length(o.output, 6);
        test.isTrue(
          setsEqual(
            [
              { removed: ids[2] },
              { removed: ids[9] },
              { removed: ids[8] },
              { added: ids[5] },
              { added: ids[4] },
              { added: ids[1] },
            ],
            o.output
          )
        );
        usesOplog && testOplogBufferIds([ids[10], ids[6]]);
        usesOplog && testSafeAppendToBufferFlag(true);
        clearOutput(o);
      }
    );
  }


  testAsyncMulti('mongo-livedata - empty documents, ' + idGeneration, [
    function(test, expect) {
      this.collectionName = Random.id();
      if (Meteor.isClient) {
        Meteor.call('createInsecureCollection', this.collectionName);
        Meteor.subscribe('c-' + this.collectionName, expect());
      }
    },
    async function(test, expect) {
      const coll = new Mongo.Collection(this.collectionName, collectionOptions);

      const id = await coll.insertAsync({});
      test.isTrue(id);
      const cursor = coll.find();
      test.equal(await cursor.countAsync(), 1);
    },
  ]);

// Regression test for #2413.
  testAsyncMulti('mongo-livedata - upsert without callback, ' + idGeneration, [
    function(test, expect) {
      this.collectionName = Random.id();
      if (Meteor.isClient) {
        Meteor.call('createInsecureCollection', this.collectionName);
        Meteor.subscribe('c-' + this.collectionName, expect());
      }
    },
    async function(test, expect) {
      const coll = new Mongo.Collection(this.collectionName, collectionOptions);

      // No callback!  Before fixing #2413, this method never returned and
      // so no future DDP methods worked either.
      await coll.upsertAsync('foo', { bar: 1 });
      // Do something else on the same method and expect it to actually work.
      // (If the bug comes back, this will 'async batch timeout'.)
      await coll.insertAsync({});
    },
  ]);

// Regression test for https://github.com/meteor/meteor/issues/8666.
  testAsyncMulti(
    'mongo-livedata - upsert with an undefined selector, ' + idGeneration,
    [
      function(test, expect) {
        this.collectionName = Random.id();
        if (Meteor.isClient) {
          Meteor.call('createInsecureCollection', this.collectionName);
          Meteor.subscribe('c-' + this.collectionName, expect());
        }
      },
      async function(test, expect) {
        const coll = new Mongo.Collection(this.collectionName, collectionOptions);
        const testWidget = {
          name: 'Widget name',
        };
        const insertDetails = await coll.upsertAsync(testWidget._id, testWidget);
        test.equal(
          await coll.findOneAsync(insertDetails.insertedId),
          Object.assign({ _id: insertDetails.insertedId }, testWidget)
        );
      },
    ]
  );

// See https://github.com/meteor/meteor/issues/594.
  testAsyncMulti('mongo-livedata - document with length, ' + idGeneration, [
    function(test, expect) {
      this.collectionName = Random.id();
      if (Meteor.isClient) {
        Meteor.call(
          'createInsecureCollection',
          this.collectionName,
          collectionOptions
        );
        Meteor.subscribe('c-' + this.collectionName, expect());
      }
    },
    async function(test, expect) {
      var self = this;
      var coll = (self.coll = new Mongo.Collection(
        self.collectionName,
        collectionOptions
      ));

      const id = await coll.insertAsync({ foo: 'x', length: 0 });

      test.isTrue(id);
      self.docId = id;
      test.equal(await coll.findOneAsync(self.docId), {
        _id: self.docId,
        foo: 'x',
        length: 0,
      });
    },
    async function(test, expect) {
      const self = this;
      const coll = self.coll;
      await coll.updateAsync(self.docId, { $set: { length: 5 } });
      test.equal(await coll.findOneAsync(self.docId), {
        _id: self.docId,
        foo: 'x',
        length: 5,
      });
    },
  ]);

  testAsyncMulti('mongo-livedata - document with a date, ' + idGeneration, [
    function(test, expect) {
      this.collectionName = Random.id();
      if (Meteor.isClient) {
        Meteor.call(
          'createInsecureCollection',
          this.collectionName,
          collectionOptions
        );
        Meteor.subscribe('c-' + this.collectionName, expect());
      }
    },
    async function(test, expect) {
      var coll = new Mongo.Collection(this.collectionName, collectionOptions);
      const id = await coll.insertAsync({ d: new Date(1356152390004) });
      test.isTrue(id);
      const cursor = coll.find();
      test.equal(await cursor.countAsync(), 1);
      test.equal((await coll.findOneAsync()).d.getFullYear(), 2012);
    },
  ]);

  testAsyncMulti(
    'mongo-livedata - document goes through a transform, ' + idGeneration,
    [
      function(test, expect) {
        var self = this;
        var seconds = function(doc) {
          doc.seconds = function() {
            return doc.d.getSeconds();
          };
          return doc;
        };
        TRANSFORMS['seconds'] = seconds;
        self.collectionOptions = {
          idGeneration: idGeneration,
          transform: seconds,
          transformName: 'seconds',
        };
        this.collectionName = Random.id();
        if (Meteor.isClient) {
          Meteor.call(
            'createInsecureCollection',
            this.collectionName,
            collectionOptions
          );
          Meteor.subscribe('c-' + this.collectionName, expect());
        }
      },
      async function(test, expect) {
        const self = this;
        self.coll = new Mongo.Collection(
          self.collectionName,
          self.collectionOptions
        );
        let obs;
        const expectAdd = expect(function(doc) {
          test.equal(doc.seconds(), 50);
        });
        var expectRemove = expect(function(doc) {
          test.equal(doc.seconds(), 50);
          obs.stop();
        });
        const id = await self.coll.insertAsync(
          { d: new Date(1356152390004) },
        );
        test.isTrue(id);
        var cursor = self.coll.find();
        obs = await cursor.observe({
          added: expectAdd,
          removed: expectRemove,
        });
        test.equal(await cursor.countAsync(), 1);
        test.equal((await cursor.fetchAsync())[0].seconds(), 50);
        test.equal((await self.coll.findOneAsync()).seconds(), 50);
        test.equal(
          (await self.coll.findOneAsync({}, { transform: null })).seconds,
          undefined
        );
        test.equal(
          (await self.coll.findOneAsync(
            {},
            {
              transform: function(doc) {
                return { seconds: doc.d.getSeconds() };
              },
            }
          )).seconds,
          50
        );
        await self.coll.removeAsync(id);
      },
      async function(test, expect) {
        const self = this;
        let id = await self.coll.insertAsync({ d: new Date(1356152390004) });
        test.isTrue(id);
        self.id1 = id;

        id = await self.coll.insertAsync({ d: new Date(1356152391004) });
        self.id2 = id;
      },
    ]
  );

<<<<<<< HEAD
testAsyncMulti('mongo-livedata - transform sets _id if not present, ' + idGeneration, [
  function (test, expect) {
    var self = this;
    var justId = function (doc) {
      const docWithoutId = {...doc};
      delete docWithoutId._id;
      return docWithoutId;
    };
    TRANSFORMS["justId"] = justId;
    var collectionOptions = {
      idGeneration: idGeneration,
      transform: justId,
      transformName: "justId"
    };
    this.collectionName = Random.id();
    if (Meteor.isClient) {
      Meteor.call('createInsecureCollection', this.collectionName, collectionOptions);
      Meteor.subscribe('c-' + this.collectionName, expect());
    }
  }, function (test, expect) {
    var self = this;
    self.coll = new Mongo.Collection(this.collectionName, collectionOptions);
    self.coll.insert({}, expect(function (err, id) {
      test.isFalse(err);
      test.isTrue(id);
      test.equal(self.coll.findOne()._id, id);
    }));
  }
]);
=======
  testAsyncMulti(
    'mongo-livedata - transform sets _id if not present, ' + idGeneration,
    [
      function(test, expect) {
        var justId = function(doc) {
          return _.omit(doc, '_id');
        };
        TRANSFORMS['justId'] = justId;
        var collectionOptions = {
          idGeneration: idGeneration,
          transform: justId,
          transformName: 'justId',
        };
        this.collectionName = Random.id();
        if (Meteor.isClient) {
          Meteor.call(
            'createInsecureCollection',
            this.collectionName,
            collectionOptions
          );
          Meteor.subscribe('c-' + this.collectionName, expect());
        }
      },
      async function(test, expect) {
        var self = this;
        self.coll = new Mongo.Collection(
          this.collectionName,
          collectionOptions
        );
        const id = await self.coll.insertAsync({});
        test.isTrue(id);
        test.equal((await self.coll.findOneAsync())._id, id);
      },
    ]
  );
>>>>>>> 950658c6

  var bin = Base64.decode(
    "TWFuIGlzIGRpc3Rpbmd1aXNoZWQsIG5vdCBvbmx5IGJ5IGhpcyBy" +
    "ZWFzb24sIGJ1dCBieSB0aGlzIHNpbmd1bGFyIHBhc3Npb24gZnJv" +
    "bSBvdGhlciBhbmltYWxzLCB3aGljaCBpcyBhIGx1c3Qgb2YgdGhl" +
    "IG1pbmQsIHRoYXQgYnkgYSBwZXJzZXZlcmFuY2Ugb2YgZGVsaWdo" +
    "dCBpbiB0aGUgY29udGludWVkIGFuZCBpbmRlZmF0aWdhYmxlIGdl" +
    "bmVyYXRpb24gb2Yga25vd2xlZGdlLCBleGNlZWRzIHRoZSBzaG9y" +
    "dCB2ZWhlbWVuY2Ugb2YgYW55IGNhcm5hbCBwbGVhc3VyZS4=");

  testAsyncMulti(
    'mongo-livedata - document with binary data, ' + idGeneration,
    [
      function(test, expect) {
        // XXX probably shouldn't use EJSON's private test symbols
        this.collectionName = Random.id();
        if (Meteor.isClient) {
          Meteor.call(
            'createInsecureCollection',
            this.collectionName,
            collectionOptions
          );
          Meteor.subscribe('c-' + this.collectionName, expect());
        }
      },
      async function(test, expect) {
        var coll = new Mongo.Collection(this.collectionName, collectionOptions);
        const id = await coll.insertAsync(
          { b: bin },
        );
        test.isTrue(id);
        const cursor = coll.find();
        test.equal(await cursor.countAsync(), 1);
        const inColl = await coll.findOneAsync();
        test.isTrue(EJSON.isBinary(inColl.b));
        test.equal(inColl.b, bin);
      },
    ]
  );

  testAsyncMulti(
    'mongo-livedata - document with a custom type, ' + idGeneration,
    [
      function(test, expect) {
        this.collectionName = Random.id();
        if (Meteor.isClient) {
          Meteor.call(
            'createInsecureCollection',
            this.collectionName,
            collectionOptions
          );
          Meteor.subscribe('c-' + this.collectionName, expect());
        }
      },

      async function(test, expect) {
        var self = this;
        self.coll = new Mongo.Collection(
          this.collectionName,
          collectionOptions
        );
        // Dog is implemented at the top of the file, outside of the idGeneration
        // loop (so that we only call EJSON.addType once).
        const d = new Dog('reginald', null);
        const id = await self.coll.insertAsync({ d: d });
        test.isTrue(id);
        self.docId = id;
        const cursor = self.coll.find();
        test.equal(await cursor.countAsync(), 1);
        const inColl = await self.coll.findOneAsync();
        test.isTrue(inColl);
        inColl && test.equal(inColl.d.speak(), 'woof');
        inColl && test.isNull(inColl.d.color);
      },

      async function(test) {
        const self = this;
        try {
          await self.coll.insertAsync(new Dog('rover', 'orange'));
        } catch (err) {
          test.isTrue(err);
        }
      },

      async function(test) {
        const self = this;
        try {
          await self.coll.updateAsync(self.docId, new Dog('rover', 'orange'));
        } catch (err) {
          test.isTrue(err);
        }
      },
    ]
  );

  if (Meteor.isServer) {
    Tinytest.addAsync(
      'mongo-livedata - update return values, ' + idGeneration,
      async function(test, onComplete) {
        var run = test.runId();
        var coll = new Mongo.Collection(
          'livedata_update_result_' + run,
          collectionOptions
        );

        await coll.insertAsync({ foo: 'bar' });
        await coll.insertAsync({ foo: 'baz' });
        test.equal(
          await coll.updateAsync({}, { $set: { foo: 'qux' } }, { multi: true }),
          2
        );
        const result = await coll.updateAsync(
          {},
          { $set: { foo: 'quux' } },
          { multi: true }
        );
        test.equal(result, 2);
        onComplete();
      }
    );

    Tinytest.addAsync(
      'mongo-livedata - remove return values, ' + idGeneration,
      async function(test, onComplete) {
        const run = test.runId();
        const coll = new Mongo.Collection(
          'livedata_update_result_' + run,
          collectionOptions
        );

        await coll.insertAsync({ foo: 'bar' });
        await coll.insertAsync({ foo: 'baz' });
        test.equal(await coll.removeAsync({}), 2);
        await coll.insertAsync({ foo: 'bar' });
        await coll.insertAsync({ foo: 'baz' });
        const result = await coll.removeAsync({});
        test.equal(result, 2);
      }
    );


    Tinytest.addAsync(
      'mongo-livedata - id-based invalidation, ' + idGeneration,
      async function(test, onComplete) {
        var run = test.runId();
        var coll = new Mongo.Collection(
          'livedata_invalidation_collection_' + run,
          collectionOptions
        );

        coll.allow({
          updateAsync: function() {
            return true;
          },
          removeAsync: function() {
            return true;
          },
        });

        const id1 = await coll.insertAsync({ x: 42, is1: true });
        const id2 = await coll.insertAsync({ x: 50, is2: true });

        let polls = {};
        const handlesToStop = [];
        const observe = async function(name, query) {
          const handle = await coll.find(query).observeChanges({
            // Make sure that we only poll on invalidation, not due to time, and
            // keep track of when we do. Note: this option disables the use of
            // oplogs (which admittedly is somewhat irrelevant to this feature).
            _testOnlyPollCallback: function() {
              polls[name] = name in polls ? polls[name] + 1 : 1;
            },
          });
          handlesToStop.push(handle);
        };

        await observe('all', {});
        await observe('id1Direct', id1);
        await observe('id1InQuery', { _id: id1, z: null });
        await observe('id2Direct', id2);
        await observe('id2InQuery', { _id: id2, z: null });
        await observe('bothIds', { _id: { $in: [id1, id2] } });

        const resetPollsAndRunInFence = async function(f) {
          polls = {};
          await runInFence(f);
        };

<<<<<<< HEAD
    // Update both using a $in query. Should poll each of them exactly once.
    resetPollsAndRunInFence(function () {
      coll.update({_id: {$in: [id1, id2]}, q: null}, {$inc: {x: 1}});
    });
    test.equal(
      polls,
      {all: 1, id1Direct: 1, id1InQuery: 1, id2Direct: 1, id2InQuery: 1,
       bothIds: 1});
        
    handlesToStop.forEach(function (h) {h.stop();});
    onComplete();
  });
=======
        // Update id1 directly. This should poll all but the "id2" queries. "all"
        // and "bothIds" increment by 2 because they are looking at both.
        await resetPollsAndRunInFence(async function() {
          await coll.updateAsync(id1, { $inc: { x: 1 } });
        });
        test.equal(polls, { all: 1, id1Direct: 1, id1InQuery: 1, bothIds: 1 });

        // Update id2 using a funny query. This should poll all but the "id1"
        // queries.
        await resetPollsAndRunInFence(async function() {
          await coll.updateAsync({ _id: id2, q: null }, { $inc: { x: 1 } });
        });
        test.equal(polls, { all: 1, id2Direct: 1, id2InQuery: 1, bothIds: 1 });

        // Update both using a $in query. Should poll each of them exactly once.
        await resetPollsAndRunInFence(async function() {
          await coll.updateAsync(
            { _id: { $in: [id1, id2] }, q: null },
            { $inc: { x: 1 } }
          );
        });
        test.equal(polls, {
          all: 1,
          id1Direct: 1,
          id1InQuery: 1,
          id2Direct: 1,
          id2InQuery: 1,
          bothIds: 1,
        });
>>>>>>> 950658c6

        for (const h of handlesToStop) {
          await h.stop();
        }
        onComplete();
      }
    );

    Tinytest.addAsync(
      'mongo-livedata - upsert error parse, ' + idGeneration,
      async function(test) {
        const run = test.runId();
        const coll = new Mongo.Collection(
          'livedata_upsert_errorparse_collection_' + run,
          collectionOptions
        );

        await coll.insertAsync({ _id: 'foobar', foo: 'bar' });
        let err;
        try {
          await coll.updateAsync({ foo: 'bar' }, { _id: 'cowbar' });
        } catch (e) {
          err = e;
        }
        test.isTrue(err);
        test.isTrue(MongoInternals.Connection._isCannotChangeIdError(err));

        try {
          await coll.insertAsync({ _id: 'foobar' });
        } catch (e) {
          err = e;
        }
        test.isTrue(err);
        // duplicate id error is not same as change id error
        test.isFalse(MongoInternals.Connection._isCannotChangeIdError(err));
      }
    );

  } // end Meteor.isServer

// This test is duplicated below (with some changes) for async upserts that go
// over the network.
<<<<<<< HEAD
Meteor.isServer ? [true, false] : [true].forEach(function (minimongo) {
  [true, false].forEach(function (useUpdate) {
    [true, false].forEach(function (useDirectCollection) {
      Tinytest.add("mongo-livedata - " + (useUpdate ? "update " : "") + "upsert" + (minimongo ? " minimongo" : "") + (useDirectCollection ? " direct collection " : "") + ", " + idGeneration, function (test) {
        var run = test.runId();
        var options = collectionOptions;
        // We don't get ids back when we use update() to upsert, or when we are
        // directly calling MongoConnection.upsert().
        var skipIds = useUpdate || (! minimongo && useDirectCollection);
        if (minimongo)
          options = Object.assign({}, collectionOptions, { connection: null });
        var coll = new Mongo.Collection(
          "livedata_upsert_collection_"+run+
            (useUpdate ? "_update_" : "") +
            (minimongo ? "_minimongo_" : "") +
            (useDirectCollection ? "_direct_" : "") + "",
          options
        );
        if (useDirectCollection)
          coll = coll._collection;

        var result1 = upsert(coll, useUpdate, {foo: 'bar'}, {foo: 'bar'});
        test.equal(result1.numberAffected, 1);
        if (! skipIds)
          test.isTrue(result1.insertedId);
        compareResults(test, skipIds, coll.find().fetch(), [{foo: 'bar', _id: result1.insertedId}]);

        var result2 = upsert(coll, useUpdate, {foo: 'bar'}, {foo: 'baz'});
        test.equal(result2.numberAffected, 1);
        if (! skipIds)
          test.isFalse(result2.insertedId);
        compareResults(test, skipIds, coll.find().fetch(), [{foo: 'baz', _id: result1.insertedId}]);

        coll.remove({});

        // Test values that require transformation to go into Mongo:

        var t1 = new Mongo.ObjectID();
        var t2 = new Mongo.ObjectID();
        var result3 = upsert(coll, useUpdate, {foo: t1}, {foo: t1});
        test.equal(result3.numberAffected, 1);
        if (! skipIds)
          test.isTrue(result3.insertedId);
        compareResults(test, skipIds, coll.find().fetch(), [{foo: t1, _id: result3.insertedId}]);

        var result4 = upsert(coll, useUpdate, {foo: t1}, {foo: t2});
        test.equal(result2.numberAffected, 1);
        if (! skipIds)
          test.isFalse(result2.insertedId);
        compareResults(test, skipIds, coll.find().fetch(), [{foo: t2, _id: result3.insertedId}]);

        coll.remove({});

        // Test modification by upsert

        var result5 = upsert(coll, useUpdate, {name: 'David'}, {$set: {foo: 1}});
        test.equal(result5.numberAffected, 1);
        if (! skipIds)
          test.isTrue(result5.insertedId);
        var davidId = result5.insertedId;
        compareResults(test, skipIds, coll.find().fetch(), [{name: 'David', foo: 1, _id: davidId}]);

        test.throws(function () {
          // test that bad modifier fails fast
          upsert(coll, useUpdate, {name: 'David'}, {$blah: {foo: 2}});
        });


        var result6 = upsert(coll, useUpdate, {name: 'David'}, {$set: {foo: 2}});
        test.equal(result6.numberAffected, 1);
        if (! skipIds)
          test.isFalse(result6.insertedId);
        compareResults(test, skipIds, coll.find().fetch(), [{name: 'David', foo: 2,
                                                               _id: result5.insertedId}]);

        var emilyId = coll.insert({name: 'Emily', foo: 2});
        compareResults(test, skipIds, coll.find().fetch(), [{name: 'David', foo: 2, _id: davidId},
                                                              {name: 'Emily', foo: 2, _id: emilyId}]);

        // multi update by upsert
        var result7 = upsert(coll, useUpdate, {foo: 2},
                             {$set: {bar: 7},
                              $setOnInsert: {name: 'Fred', foo: 2}},
                             {multi: true});
        test.equal(result7.numberAffected, 2);
        if (! skipIds)
          test.isFalse(result7.insertedId);
        compareResults(test, skipIds, coll.find().fetch(), [{name: 'David', foo: 2, bar: 7, _id: davidId},
                                                              {name: 'Emily', foo: 2, bar: 7, _id: emilyId}]);

        // insert by multi upsert
        var result8 = upsert(coll, useUpdate, {foo: 3},
                             {$set: {bar: 7},
                              $setOnInsert: {name: 'Fred', foo: 2}},
                             {multi: true});
        test.equal(result8.numberAffected, 1);
        if (! skipIds)
          test.isTrue(result8.insertedId);
        var fredId = result8.insertedId;
        compareResults(test, skipIds, coll.find().fetch(),
                       [{name: 'David', foo: 2, bar: 7, _id: davidId},
                        {name: 'Emily', foo: 2, bar: 7, _id: emilyId},
                        {name: 'Fred', foo: 2, bar: 7, _id: fredId}]);

        // test `insertedId` option
        var result9 = upsert(coll, useUpdate, {name: 'Steve'},
                             {name: 'Steve'},
                             {insertedId: 'steve'});
        test.equal(result9.numberAffected, 1);
        if (! skipIds)
          test.equal(result9.insertedId, 'steve');
        compareResults(test, skipIds, coll.find().fetch(),
                       [{name: 'David', foo: 2, bar: 7, _id: davidId},
                        {name: 'Emily', foo: 2, bar: 7, _id: emilyId},
                        {name: 'Fred', foo: 2, bar: 7, _id: fredId},
                        {name: 'Steve', _id: 'steve'}]);
        test.isTrue(coll.findOne('steve'));
        test.isFalse(coll.findOne('fred'));

        // Test $ operator in selectors.

        var result10 = upsert(coll, useUpdate,
                              {$or: [{name: 'David'}, {name: 'Emily'}]},
                              {$set: {foo: 3}}, {multi: true});
        test.equal(result10.numberAffected, 2);
        if (! skipIds)
          test.isFalse(result10.insertedId);
        compareResults(test, skipIds,
                       [coll.findOne({name: 'David'}), coll.findOne({name: 'Emily'})],
                       [{name: 'David', foo: 3, bar: 7, _id: davidId},
                        {name: 'Emily', foo: 3, bar: 7, _id: emilyId}]
                      );
=======
  _.each(Meteor.isServer ? [true, false] : [true], function(minimongo) {
    _.each([true, false], function(useUpdate) {
      _.each([true, false], function(useDirectCollection) {
        Tinytest.addAsync(
          'mongo-livedata - ' +
            (useUpdate ? 'update ' : '') +
            'upsert' +
            (minimongo ? ' minimongo' : '') +
            (useDirectCollection ? ' direct collection ' : '') +
            ', ' +
            idGeneration,
          async function(test) {
            const run = test.runId();
            let options = collectionOptions;
            // We don't get ids back when we use update() to upsert, or when we are
            // directly calling MongoConnection.upsert().
            var skipIds = useUpdate || (!minimongo && useDirectCollection);
            if (minimongo)
              options = _.extend({}, collectionOptions, { connection: null });
            var coll = new Mongo.Collection(
              'livedata_upsert_collection_' +
                run +
                (useUpdate ? '_update_' : '') +
                (minimongo ? '_minimongo_' : '') +
                (useDirectCollection ? '_direct_' : '') +
                '',
              options
            );
            if (useDirectCollection) coll = coll._collection;

            const result1 = await upsert(
              coll,
              useUpdate,
              { foo: 'bar' },
              { foo: 'bar' }
            );
            test.equal(result1.numberAffected, 1);
            if (!skipIds) test.isTrue(result1.insertedId);
            compareResults(test, skipIds, await coll.find().fetchAsync(), [
              { foo: 'bar', _id: result1.insertedId },
            ]);

            const result2 = await upsert(
              coll,
              useUpdate,
              { foo: 'bar' },
              { foo: 'baz' }
            );
            test.equal(result2.numberAffected, 1);
            if (!skipIds) test.isFalse(result2.insertedId);
            compareResults(test, skipIds, await coll.find().fetchAsync(), [
              { foo: 'baz', _id: result1.insertedId },
            ]);

            await coll.removeAsync({});

            // Test values that require transformation to go into Mongo:

            const t1 = new Mongo.ObjectID();
            const t2 = new Mongo.ObjectID();
            const result3 = await upsert(
              coll,
              useUpdate,
              { foo: t1 },
              { foo: t1 }
            );
            test.equal(result3.numberAffected, 1);
            if (!skipIds) test.isTrue(result3.insertedId);
            compareResults(test, skipIds, await coll.find().fetchAsync(), [
              { foo: t1, _id: result3.insertedId },
            ]);

            const result4 = await upsert(
              coll,
              useUpdate,
              { foo: t1 },
              { foo: t2 }
            );
            test.equal(result2.numberAffected, 1);
            if (!skipIds) test.isFalse(result2.insertedId);
            compareResults(test, skipIds, await coll.find().fetchAsync(), [
              { foo: t2, _id: result3.insertedId },
            ]);

            await coll.removeAsync({});

            // Test modification by upsert

            var result5 = await upsert(
              coll,
              useUpdate,
              { name: 'David' },
              { $set: { foo: 1 } }
            );
            test.equal(result5.numberAffected, 1);
            if (!skipIds) test.isTrue(result5.insertedId);
            var davidId = result5.insertedId;
            compareResults(test, skipIds, await coll.find().fetchAsync(), [
              { name: 'David', foo: 1, _id: davidId },
            ]);

            await test.throwsAsync(async function() {
              // test that bad modifier fails fast
              await upsert(
                coll,
                useUpdate,
                { name: 'David' },
                { $blah: { foo: 2 } }
              );
            });
>>>>>>> 950658c6

            const result6 = await upsert(
              coll,
              useUpdate,
              { name: 'David' },
              { $set: { foo: 2 } }
            );
            test.equal(result6.numberAffected, 1);
            if (!skipIds) test.isFalse(result6.insertedId);
            compareResults(test, skipIds, await coll.find().fetchAsync(), [
              { name: 'David', foo: 2, _id: result5.insertedId },
            ]);

            const emilyId = await coll.insertAsync({ name: 'Emily', foo: 2 });
            compareResults(test, skipIds, await coll.find().fetchAsync(), [
              { name: 'David', foo: 2, _id: davidId },
              { name: 'Emily', foo: 2, _id: emilyId },
            ]);

            // multi update by upsert
            const result7 = await upsert(
              coll,
              useUpdate,
              { foo: 2 },
              { $set: { bar: 7 }, $setOnInsert: { name: 'Fred', foo: 2 } },
              { multi: true }
            );
            test.equal(result7.numberAffected, 2);
            if (!skipIds) test.isFalse(result7.insertedId);
            compareResults(test, skipIds, await coll.find().fetchAsync(), [
              { name: 'David', foo: 2, bar: 7, _id: davidId },
              { name: 'Emily', foo: 2, bar: 7, _id: emilyId },
            ]);

            // insert by multi upsert
            const result8 = await upsert(
              coll,
              useUpdate,
              { foo: 3 },
              { $set: { bar: 7 }, $setOnInsert: { name: 'Fred', foo: 2 } },
              { multi: true }
            );
            test.equal(result8.numberAffected, 1);
            if (!skipIds) test.isTrue(result8.insertedId);
            var fredId = result8.insertedId;
            compareResults(test, skipIds, await coll.find().fetchAsync(), [
              { name: 'David', foo: 2, bar: 7, _id: davidId },
              { name: 'Emily', foo: 2, bar: 7, _id: emilyId },
              { name: 'Fred', foo: 2, bar: 7, _id: fredId },
            ]);

            // test `insertedId` option
            const result9 = await upsert(
              coll,
              useUpdate,
              { name: 'Steve' },
              { name: 'Steve' },
              { insertedId: 'steve' }
            );
            test.equal(result9.numberAffected, 1);
            if (!skipIds) test.equal(result9.insertedId, 'steve');
            compareResults(test, skipIds, await coll.find().fetchAsync(), [
              { name: 'David', foo: 2, bar: 7, _id: davidId },
              { name: 'Emily', foo: 2, bar: 7, _id: emilyId },
              { name: 'Fred', foo: 2, bar: 7, _id: fredId },
              { name: 'Steve', _id: 'steve' },
            ]);
            test.isTrue(await coll.findOneAsync('steve'));
            test.isFalse(await coll.findOneAsync('fred'));

            // Test $ operator in selectors.

            const result10 = await upsert(
              coll,
              useUpdate,
              { $or: [{ name: 'David' }, { name: 'Emily' }] },
              { $set: { foo: 3 } },
              { multi: true }
            );
            test.equal(result10.numberAffected, 2);
            if (!skipIds) test.isFalse(result10.insertedId);
            compareResults(
              test,
              skipIds,
              [
                await coll.findOneAsync({ name: 'David' }),
                await coll.findOneAsync({ name: 'Emily' }),
              ],
              [
                { name: 'David', foo: 3, bar: 7, _id: davidId },
                { name: 'Emily', foo: 3, bar: 7, _id: emilyId },
              ]
            );

            const result11 = await upsert(
              coll,
              useUpdate,
              {
                name: 'Charlie',
                $or: [{ foo: 2 }, { bar: 7 }],
              },
              { $set: { foo: 3 } }
            );
            test.equal(result11.numberAffected, 1);
            if (!skipIds) test.isTrue(result11.insertedId);
            const charlieId = result11.insertedId;
            compareResults(
              test,
              skipIds,
              await coll.find({ name: 'Charlie' }).fetchAsync(),
              [{ name: 'Charlie', foo: 3, _id: charlieId }]
            );
          }
        );
      });
    });
  });

  var asyncUpsertTestName = function (useNetwork, useDirectCollection,
                                      useUpdate, idGeneration) {
    return "mongo-livedata - async " +
      (useUpdate ? "update " : "") +
      "upsert " +
      (useNetwork ? "over network " : "") +
      (useDirectCollection ? ", direct collection " : "") +
      idGeneration;
  };

// This is a duplicate of the test above, with some changes to make it work for
// callback style. On the client, we test server-backed and in-memory
// collections, and run the tests for both the Mongo.Collection and the
// LocalCollection. On the server, we test mongo-backed collections, for both
// the Mongo.Collection and the MongoConnection.
//
// XXX Rewrite with testAsyncMulti, that would simplify things a lot!
<<<<<<< HEAD
Meteor.isServer ? [false] : [true, false].forEach(function (useNetwork) {
  useNetwork ? [false] : [true, false].forEach(function (useDirectCollection) {
    [true, false].forEach(function (useUpdate) {
      Tinytest.addAsync(asyncUpsertTestName(useNetwork, useDirectCollection, useUpdate, idGeneration), function (test, onComplete) {
        var coll;
        var run = test.runId();
        var collName = "livedata_upsert_collection_"+run+
              (useUpdate ? "_update_" : "") +
              (useNetwork ? "_network_" : "") +
              (useDirectCollection ? "_direct_" : "");

        var next0 = function () {
          // Test starts here.
          upsert(coll, useUpdate, {_id: 'foo'}, {_id: 'foo', foo: 'bar'}, next1);
        };

        if (useNetwork) {
          Meteor.call("createInsecureCollection", collName, collectionOptions);
          coll = new Mongo.Collection(collName, collectionOptions);
          Meteor.subscribe("c-" + collName, next0);
        } else {
          var opts = Object.assign({}, collectionOptions);
          if (Meteor.isClient)
            opts.connection = null;
          coll = new Mongo.Collection(collName, opts);
          if (useDirectCollection)
            coll = coll._collection;
        }

        var result1;
        var next1 = function (err, result) {
          result1 = result;
          test.equal(result1.numberAffected, 1);
          if (! useUpdate) {
            test.isTrue(result1.insertedId);
            test.equal(result1.insertedId, 'foo');
          }
          compareResults(test, useUpdate, coll.find().fetch(), [{foo: 'bar', _id: 'foo'}]);
          upsert(coll, useUpdate, {_id: 'foo'}, {foo: 'baz'}, next2);
        };

        if (! useNetwork) {
          next0();
        }

        var t1, t2, result2;
        var next2 = function (err, result) {
          result2 = result;
          test.equal(result2.numberAffected, 1);
          if (! useUpdate)
            test.isFalse(result2.insertedId);
          compareResults(test, useUpdate, coll.find().fetch(), [{foo: 'baz', _id: result1.insertedId}]);
          coll.remove({_id: 'foo'});
          compareResults(test, useUpdate, coll.find().fetch(), []);

          // Test values that require transformation to go into Mongo:

          t1 = new Mongo.ObjectID();
          t2 = new Mongo.ObjectID();
          upsert(coll, useUpdate, {_id: t1}, {_id: t1, foo: 'bar'}, next3);
        };

        var result3;
        var next3 = function (err, result) {
          result3 = result;
          test.equal(result3.numberAffected, 1);
          if (! useUpdate) {
            test.isTrue(result3.insertedId);
            test.equal(t1, result3.insertedId);
          }
          compareResults(test, useUpdate, coll.find().fetch(), [{_id: t1, foo: 'bar'}]);

          upsert(coll, useUpdate, {_id: t1}, {foo: t2}, next4);
        };

        var next4 = function (err, result4) {
          test.equal(result2.numberAffected, 1);
          if (! useUpdate)
            test.isFalse(result2.insertedId);
          compareResults(test, useUpdate, coll.find().fetch(), [{foo: t2, _id: result3.insertedId}]);

          coll.remove({_id: t1});

          // Test modification by upsert
          upsert(coll, useUpdate, {_id: 'David'}, {$set: {foo: 1}}, next5);
        };

        var result5;
        var next5 = function (err, result) {
          result5 = result;
          test.equal(result5.numberAffected, 1);
          if (! useUpdate) {
            test.isTrue(result5.insertedId);
            test.equal(result5.insertedId, 'David');
          }
          var davidId = result5.insertedId;
          compareResults(test, useUpdate, coll.find().fetch(), [{foo: 1, _id: davidId}]);

          if (! Meteor.isClient && useDirectCollection) {
            // test that bad modifier fails
            // The stub throws an exception about the invalid modifier, which
            // livedata logs (so we suppress it).
            Meteor._suppress_log(1);
            upsert(coll, useUpdate, {_id: 'David'}, {$blah: {foo: 2}}, function (err) {
              if (! (Meteor.isClient && useDirectCollection))
                test.isTrue(err);
              upsert(coll, useUpdate, {_id: 'David'}, {$set: {foo: 2}}, next6);
            });
          } else {
            // XXX skip this test for now for LocalCollection; the fact that
            // we're in a nested sequence of callbacks means we're inside a
            // Meteor.defer, which means the exception just gets
            // logged. Something should be done about this at some point?  Maybe
            // LocalCollection callbacks don't really have to be deferred.
            upsert(coll, useUpdate, {_id: 'David'}, {$set: {foo: 2}}, next6);
          }
        };

        var result6;
        var next6 = function (err, result) {
          result6 = result;
          test.equal(result6.numberAffected, 1);
          if (! useUpdate)
            test.isFalse(result6.insertedId);
          compareResults(test, useUpdate, coll.find().fetch(), [{_id: 'David', foo: 2}]);

          var emilyId = coll.insert({_id: 'Emily', foo: 2});
          compareResults(test, useUpdate, coll.find().fetch(), [{_id: 'David', foo: 2},
                                                                {_id: 'Emily', foo: 2}]);

          // multi update by upsert.
          // We can't actually update multiple documents since we have to do it by
          // id, but at least make sure the multi flag doesn't mess anything up.
          upsert(coll, useUpdate, {_id: 'Emily'},
                 {$set: {bar: 7},
                  $setOnInsert: {name: 'Fred', foo: 2}},
                 {multi: true}, next7);
        };

        var result7;
        var next7 = function (err, result) {
          result7 = result;
          test.equal(result7.numberAffected, 1);
          if (! useUpdate)
            test.isFalse(result7.insertedId);
          compareResults(test, useUpdate, coll.find().fetch(), [{_id: 'David', foo: 2},
                                                                {_id: 'Emily', foo: 2, bar: 7}]);

          // insert by multi upsert
          upsert(coll, useUpdate, {_id: 'Fred'},
                 {$set: {bar: 7},
                  $setOnInsert: {name: 'Fred', foo: 2}},
                 {multi: true}, next8);

        };
=======
  _.each(Meteor.isServer ? [false] : [true, false], function(useNetwork) {
    _.each(useNetwork ? [false] : [true, false], function(useDirectCollection) {
      _.each([true, false], function(useUpdate) {
        Tinytest.addAsync(
          asyncUpsertTestName(
            useNetwork,
            useDirectCollection,
            useUpdate,
            idGeneration
          ),
          async function(test, onComplete) {
            let resolver;
            const promise = new Promise(r => resolver = r);

            var coll;
            var run = test.runId();
            var collName =
              'livedata_upsert_collection_' +
              run +
              (useUpdate ? '_update_' : '') +
              (useNetwork ? '_network_' : '') +
              (useDirectCollection ? '_direct_' : '');

            const next0 = async function() {
              // Test starts here.
              await upsert(
                coll,
                useUpdate,
                { _id: 'foo' },
                { _id: 'foo', foo: 'bar' },
                next1
              );
            };

            if (useNetwork) {
              Meteor.call(
                'createInsecureCollection',
                collName,
                collectionOptions
              );
              coll = new Mongo.Collection(collName, collectionOptions);
              Meteor.subscribe('c-' + collName, next0);
            } else {
              var opts = _.clone(collectionOptions);
              if (Meteor.isClient) opts.connection = null;
              coll = new Mongo.Collection(collName, opts);
              if (useDirectCollection) coll = coll._collection;
            }
>>>>>>> 950658c6

            var t1, t2, result2;
            var next2 = async function(err, result) {
              result2 = result;
              test.equal(result2.numberAffected, 1);
              if (!useUpdate) test.isFalse(result2.insertedId);
              compareResults(test, useUpdate, await coll.find().fetchAsync(), [
                { foo: 'baz', _id: result1.insertedId },
              ]);
              await coll.removeAsync({ _id: 'foo' });
              compareResults(test, useUpdate, await coll.find().fetchAsync(), []);

              // Test values that require transformation to go into Mongo:

              t1 = new Mongo.ObjectID();
              t2 = new Mongo.ObjectID();
              await upsert(
                coll,
                useUpdate,
                { _id: t1 },
                { _id: t1, foo: 'bar' },
                next3
              );
            };

            var result1;
            var next1 = async function(err, result) {
              result1 = result;
              test.equal(result1.numberAffected, 1);
              if (!useUpdate) {
                test.isTrue(result1.insertedId);
                test.equal(result1.insertedId, 'foo');
              }
              compareResults(test, useUpdate, await coll.find().fetchAsync(), [
                { foo: 'bar', _id: 'foo' },
              ]);

              await upsert(coll, useUpdate, { _id: 'foo' }, { foo: 'baz' }, next2);

            };
            if (!useNetwork) {
              await next0();
            }

            var result3;
            var next3 = async function(err, result) {
              result3 = result;
              test.equal(result3.numberAffected, 1);
              if (!useUpdate) {
                test.isTrue(result3.insertedId);
                test.equal(t1, result3.insertedId);
              }
              compareResults(test, useUpdate, await coll.find().fetchAsync(), [
                { _id: t1, foo: 'bar' },
              ]);

              await upsert(coll, useUpdate, { _id: t1 }, { foo: t2 }, next4);
            };

            const next4 = async function(err, result4) {
              test.equal(result2.numberAffected, 1);
              if (!useUpdate) test.isFalse(result2.insertedId);
              compareResults(test, useUpdate, await coll.find().fetchAsync(), [
                { foo: t2, _id: result3.insertedId },
              ]);

              await coll.removeAsync({ _id: t1 });

              // Test modification by upsert
              await upsert(
                coll,
                useUpdate,
                { _id: 'David' },
                { $set: { foo: 1 } },
                next5
              );
            };

            var result5;
            var next5 = async function(err, result) {
              result5 = result;
              test.equal(result5.numberAffected, 1);
              if (!useUpdate) {
                test.isTrue(result5.insertedId);
                test.equal(result5.insertedId, 'David');
              }
              var davidId = result5.insertedId;
              compareResults(test, useUpdate, await coll.find().fetchAsync(), [
                { foo: 1, _id: davidId },
              ]);

              if (!Meteor.isClient && useDirectCollection) {
                // test that bad modifier fails
                // The stub throws an exception about the invalid modifier, which
                // livedata logs (so we suppress it).
                Meteor._suppress_log(1);
                await upsert(
                  coll,
                  useUpdate,
                  { _id: 'David' },
                  { $blah: { foo: 2 } },
                  async function(err) {
                    if (!(Meteor.isClient && useDirectCollection))
                      test.isTrue(err);
                    await upsert(
                      coll,
                      useUpdate,
                      { _id: 'David' },
                      { $set: { foo: 2 } },
                      next6
                    );
                  }
                );
              } else {
                // XXX skip this test for now for LocalCollection; the fact that
                // we're in a nested sequence of callbacks means we're inside a
                // Meteor.defer, which means the exception just gets
                // logged. Something should be done about this at some point?  Maybe
                // LocalCollection callbacks don't really have to be deferred.
                await upsert(
                  coll,
                  useUpdate,
                  { _id: 'David' },
                  { $set: { foo: 2 } },
                  next6
                );
              }
            };

            var result6;
            var next6 = async function(err, result) {
              result6 = result;
              test.equal(result6.numberAffected, 1);
              if (!useUpdate) test.isFalse(result6.insertedId);
              compareResults(test, useUpdate, await coll.find().fetchAsync(), [
                { _id: 'David', foo: 2 },
              ]);

              var emilyId = await coll.insertAsync({ _id: 'Emily', foo: 2 });
              compareResults(test, useUpdate, await coll.find().fetchAsync(), [
                { _id: 'David', foo: 2 },
                { _id: 'Emily', foo: 2 },
              ]);

              // multi update by upsert.
              // We can't actually update multiple documents since we have to do it by
              // id, but at least make sure the multi flag doesn't mess anything up.
              await upsert(
                coll,
                useUpdate,
                { _id: 'Emily' },
                { $set: { bar: 7 }, $setOnInsert: { name: 'Fred', foo: 2 } },
                { multi: true },
                next7
              );
            };

            var result7;
            var next7 = async function(err, result) {
              result7 = result;
              test.equal(result7.numberAffected, 1);
              if (!useUpdate) test.isFalse(result7.insertedId);
              compareResults(test, useUpdate, await coll.find().fetchAsync(), [
                { _id: 'David', foo: 2 },
                { _id: 'Emily', foo: 2, bar: 7 },
              ]);

              // insert by multi upsert
              await upsert(
                coll,
                useUpdate,
                { _id: 'Fred' },
                { $set: { bar: 7 }, $setOnInsert: { name: 'Fred', foo: 2 } },
                { multi: true },
                next8
              );
            };

            var result8;
            var next8 = async function(err, result) {
              result8 = result;

              test.equal(result8.numberAffected, 1);
              if (!useUpdate) {
                test.isTrue(result8.insertedId);
                test.equal(result8.insertedId, 'Fred');
              }
              var fredId = result8.insertedId;
              compareResults(test, useUpdate, await coll.find().fetchAsync(), [
                { _id: 'David', foo: 2 },
                { _id: 'Emily', foo: 2, bar: 7 },
                { name: 'Fred', foo: 2, bar: 7, _id: fredId },
              ]);
              resolver()
            };
            await promise;
          }
        );
      });
    });
  });

  if (Meteor.isClient) {
    Tinytest.addAsync(
      'mongo-livedata - async update/remove return values over network ' +
        idGeneration,
      function(test, onComplete) {
        var coll;
        var run = test.runId();
        var collName = 'livedata_upsert_collection_' + run;
        Meteor.call('createInsecureCollection', collName, collectionOptions);
        coll = new Mongo.Collection(collName, collectionOptions);
        Meteor.subscribe('c-' + collName, async function() {
          await coll.insertAsync({ _id: 'foo' });
          await coll.insertAsync({ _id: 'bar' });
          await coll
            .updateAsync({ _id: 'foo' }, { $set: { foo: 1 } }, { multi: true })
            .then(function(result) {
              test.equal(result, 1);
              coll
                .updateAsync({ _id: 'foo' }, { _id: 'foo', foo: 2 })
                .then(function(result) {
                  test.equal(result, 1);
                  coll
                    .updateAsync({ _id: 'baz' }, { $set: { foo: 1 } })
                    .then(function(result) {
                      test.equal(result, 0);
                      coll.removeAsync({ _id: 'foo' }).then(function(result) {
                        test.equal(result, 1);
                        coll.removeAsync({ _id: 'baz' }).then(function(result) {
                          test.equal(result, 0);
                          onComplete();
                        });
                      });
                    });
                });
            });
        });
      }
    );
  }

// Runs a method and its stub which do some upserts. The method throws an error
// if we don't get the right return values.
<<<<<<< HEAD
if (Meteor.isClient) {
  [true, false].forEach(function (useUpdate) {
    Tinytest.addAsync("mongo-livedata - " + (useUpdate ? "update " : "") + "upsert in method, " + idGeneration, function (test, onComplete) {
      var run = test.runId();
      upsertTestMethodColl = new Mongo.Collection(upsertTestMethod + "_collection_" + run, collectionOptions);
      var m = {};
      delete Meteor.connection._methodHandlers[upsertTestMethod];
      m[upsertTestMethod] = function (run, useUpdate, options) {
        upsertTestMethodImpl(upsertTestMethodColl, useUpdate, test);
      };
      Meteor.methods(m);
      Meteor.call(upsertTestMethod, run, useUpdate, collectionOptions, function (err, result) {
        test.isFalse(err);
        onComplete();
      });
    });
  });
}

Meteor.isServer ? [true, false] : [true].forEach(function (minimongo) {
  [true, false].forEach(function (useUpdate) {
    Tinytest.add("mongo-livedata - " + (useUpdate ? "update " : "") + "upsert by id" + (minimongo ? " minimongo" : "") + ", " + idGeneration, function (test) {
      var run = test.runId();
      var options = collectionOptions;
      if (minimongo)
        options = Object.assign({}, collectionOptions, { connection: null });
      var coll = new Mongo.Collection("livedata_upsert_by_id_collection_"+run, options);

      var ret;
      ret = upsert(coll, useUpdate, {_id: 'foo'}, {$set: {x: 1}});
      test.equal(ret.numberAffected, 1);
      if (! useUpdate)
        test.equal(ret.insertedId, 'foo');
      compareResults(test, useUpdate, coll.find().fetch(),
                     [{_id: 'foo', x: 1}]);

      ret = upsert(coll, useUpdate, {_id: 'foo'}, {$set: {x: 2}});
      test.equal(ret.numberAffected, 1);
      if (! useUpdate)
        test.isFalse(ret.insertedId);
      compareResults(test, useUpdate, coll.find().fetch(),
                     [{_id: 'foo', x: 2}]);

      ret = upsert(coll, useUpdate, {_id: 'bar'}, {$set: {x: 1}});
      test.equal(ret.numberAffected, 1);
      if (! useUpdate)
        test.equal(ret.insertedId, 'bar');
      compareResults(test, useUpdate, coll.find().fetch(),
                     [{_id: 'foo', x: 2},
                      {_id: 'bar', x: 1}]);

      coll.remove({});
      ret = upsert(coll, useUpdate, {_id: 'traq'}, {x: 1});

      test.equal(ret.numberAffected, 1);
      var myId = ret.insertedId;
      if (useUpdate) {
        myId = coll.findOne()._id;
      }
      // Starting with Mongo 2.6, upsert with entire document takes _id from the
      // query, so the above upsert actually does an insert with _id traq
      // instead of a random _id.  Whenever we are using our simulated upsert,
      // we have this behavior (whether running against Mongo 2.4 or 2.6).
      // https://jira.mongodb.org/browse/SERVER-5289
      test.equal(myId, 'traq');
      compareResults(test, useUpdate, coll.find().fetch(),
                     [{x: 1, _id: 'traq'}]);

      // this time, insert as _id 'traz'
      ret = upsert(coll, useUpdate, {_id: 'traz'}, {_id: 'traz', x: 2});
      test.equal(ret.numberAffected, 1);
      if (! useUpdate)
        test.equal(ret.insertedId, 'traz');
      compareResults(test, useUpdate, coll.find().fetch(),
                     [{x: 1, _id: 'traq'},
                      {x: 2, _id: 'traz'}]);

      // now update _id 'traz'
      ret = upsert(coll, useUpdate, {_id: 'traz'}, {x: 3});
      test.equal(ret.numberAffected, 1);
      test.isFalse(ret.insertedId);
      compareResults(test, useUpdate, coll.find().fetch(),
                     [{x: 1, _id: 'traq'},
                      {x: 3, _id: 'traz'}]);

      // now update, passing _id (which is ok as long as it's the same)
      ret = upsert(coll, useUpdate, {_id: 'traz'}, {_id: 'traz', x: 4});
      test.equal(ret.numberAffected, 1);
      test.isFalse(ret.insertedId);
      compareResults(test, useUpdate, coll.find().fetch(),
                     [{x: 1, _id: 'traq'},
                      {x: 4, _id: 'traz'}]);
=======
  if (Meteor.isClient) {
    _.each([true, false], function(useUpdate) {
      Tinytest.addAsync(
        'mongo-livedata - ' +
          (useUpdate ? 'update ' : '') +
          'upsert in method, ' +
          idGeneration,
        async function(test, onComplete) {
          var run = test.runId();
          upsertTestMethodColl = new Mongo.Collection(
            upsertTestMethod + '_collection_' + run,
            collectionOptions
          );
          var m = {};
          delete Meteor.connection._methodHandlers[upsertTestMethod];
          m[upsertTestMethod] = async function(run, useUpdate, options) {
            await upsertTestMethodImpl(upsertTestMethodColl, useUpdate, test);
          };
          Meteor.methods(m);
          await Meteor.callAsync(
            upsertTestMethod,
            run,
            useUpdate,
            collectionOptions
          );
        }
      );
    });
  }
>>>>>>> 950658c6

  _.each(Meteor.isServer ? [true, false] : [true], function(minimongo) {
    _.each([true, false], function(useUpdate) {
      Tinytest.addAsync(
        'mongo-livedata - ' +
          (useUpdate ? 'update ' : '') +
          'upsert by id' +
          (minimongo ? ' minimongo' : '') +
          ', ' +
          idGeneration,
        async function(test) {
          var run = test.runId();
          var options = collectionOptions;
          if (minimongo)
            options = _.extend({}, collectionOptions, { connection: null });
          var coll = new Mongo.Collection(
            'livedata_upsert_by_id_collection_' + run,
            options
          );

          var ret;
          ret = await upsert(coll, useUpdate, { _id: 'foo' }, { $set: { x: 1 } });
          test.equal(ret.numberAffected, 1);
          if (!useUpdate) test.equal(ret.insertedId, 'foo');
          compareResults(test, useUpdate, await coll.find().fetchAsync(), [
            { _id: 'foo', x: 1 },
          ]);

          ret = await upsert(coll, useUpdate, { _id: 'foo' }, { $set: { x: 2 } });
          test.equal(ret.numberAffected, 1);
          if (!useUpdate) test.isFalse(ret.insertedId);
          compareResults(test, useUpdate, await coll.find().fetchAsync(), [
            { _id: 'foo', x: 2 },
          ]);

          ret = await upsert(coll, useUpdate, { _id: 'bar' }, { $set: { x: 1 } });
          test.equal(ret.numberAffected, 1);
          if (!useUpdate) test.equal(ret.insertedId, 'bar');
          compareResults(test, useUpdate, await coll.find().fetchAsync(), [
            { _id: 'foo', x: 2 },
            { _id: 'bar', x: 1 },
          ]);

          await coll.removeAsync({});
          ret = await upsert(coll, useUpdate, { _id: 'traq' }, { x: 1 });

          test.equal(ret.numberAffected, 1);
          var myId = ret.insertedId;
          if (useUpdate) {
            myId = (await coll.findOneAsync())._id;
          }
          // Starting with Mongo 2.6, upsert with entire document takes _id from the
          // query, so the above upsert actually does an insert with _id traq
          // instead of a random _id.  Whenever we are using our simulated upsert,
          // we have this behavior (whether running against Mongo 2.4 or 2.6).
          // https://jira.mongodb.org/browse/SERVER-5289
          test.equal(myId, 'traq');
          compareResults(test, useUpdate, await coll.find().fetchAsync(), [
            { x: 1, _id: 'traq' },
          ]);

          // this time, insert as _id 'traz'
          ret = await upsert(coll, useUpdate, { _id: 'traz' }, { _id: 'traz', x: 2 });
          test.equal(ret.numberAffected, 1);
          if (!useUpdate) test.equal(ret.insertedId, 'traz');
          compareResults(test, useUpdate, await coll.find().fetchAsync(), [
            { x: 1, _id: 'traq' },
            { x: 2, _id: 'traz' },
          ]);

          // now update _id 'traz'
          ret = await upsert(coll, useUpdate, { _id: 'traz' }, { x: 3 });
          test.equal(ret.numberAffected, 1);
          test.isFalse(ret.insertedId);
          compareResults(test, useUpdate, await coll.find().fetchAsync(), [
            { x: 1, _id: 'traq' },
            { x: 3, _id: 'traz' },
          ]);

          // now update, passing _id (which is ok as long as it's the same)
          ret = await upsert(coll, useUpdate, { _id: 'traz' }, { _id: 'traz', x: 4 });
          test.equal(ret.numberAffected, 1);
          test.isFalse(ret.insertedId);
          compareResults(test, useUpdate, await coll.find().fetchAsync(), [
            { x: 1, _id: 'traq' },
            { x: 4, _id: 'traz' },
          ]);
        }
      );
    });
  });

});  // end idGeneration parametrization

Tinytest.add('mongo-livedata - rewrite selector', function(test) {
  test.equal(Mongo.Collection._rewriteSelector('foo'), { _id: 'foo' });

  var oid = new Mongo.ObjectID();
  test.equal(Mongo.Collection._rewriteSelector(oid), { _id: oid });

  test.matches(
    Mongo.Collection._rewriteSelector({ _id: null })._id,
    /^\S+$/,
    'Passing in a falsey selector _id should return a selector with a new ' +
      'auto-generated _id string'
  );
  test.equal(
    Mongo.Collection._rewriteSelector({ _id: null }, { fallbackId: oid }),
    { _id: oid },
    'Passing in a falsey selector _id and a fallback ID should return a ' +
      'selector with an _id using the fallback ID'
  );
});

testAsyncMulti("mongo-livedata - specified _id", [
  function (test, expect) {
    this.collectionName = Random.id();
    if (Meteor.isClient) {
      Meteor.call('createInsecureCollection', this.collectionName);
      Meteor.subscribe('c-' + this.collectionName);
    }
  },
  async function (test) {
    const expectError = async function (err, result) {
      test.isTrue(err);

      const doc = await coll.findOneAsync();
      test.equal(doc.name, 'foo');
    };
    const coll = new Mongo.Collection(this.collectionName);
    const id = await coll.insertAsync({ _id: 'foo', name: 'foo' });
    test.equal(id, 'foo');
    const doc = await coll.findOneAsync();
    test.equal(doc._id, 'foo');
    Meteor._suppress_log(1);
    await coll.insertAsync({ _id: 'foo', name: 'bar' }).catch(expectError);
  },
]);


// Consistent id generation tests
<<<<<<< HEAD
function collectionInsert (test, expect, coll, index) {
  var clientSideId = coll.insert({name: "foo"}, expect(function (err1, id) {
    test.equal(id, clientSideId);
    var o = coll.findOne(id);
    test.isTrue(isObject(o));
    test.equal(o.name, 'foo');
  }));
=======
async function collectionInsert (test, expect, coll, index) {
  const id = await coll.insertAsync({name: "foo"});
  const o = await coll.findOneAsync(id) || {};
  test.isTrue(_.isObject(o));
  test.equal(o.name, 'foo');
>>>>>>> 950658c6
}

async function collectionUpsert(test, expect, coll, index) {
  const upsertId = '123456' + index;

  const result = await coll.upsertAsync(upsertId, { $set: { name: 'foo' } });
  test.equal(result.insertedId, upsertId);
  test.equal(result.numberAffected, 1);

<<<<<<< HEAD
    var o = coll.findOne(upsertId);
    test.isTrue(isObject(o));
    test.equal(o.name, 'foo');
  }));
=======
  const o = await coll.findOneAsync(upsertId);
  test.isTrue(_.isObject(o));
  test.equal(o.name, 'foo');
>>>>>>> 950658c6
}

async function collectionUpsertExisting(test, expect, coll, index) {
  const id = await coll.insertAsync({ name: 'foo' });

<<<<<<< HEAD
    var o = coll.findOne(id);
    test.isTrue(isObject(o));
    // We're not testing sequencing/visibility rules here, so skip this check
    // test.equal(o.name, 'foo');
  }));
=======
  const o = await coll.findOneAsync(id);
  test.isTrue(_.isObject(o));
>>>>>>> 950658c6

  const result = await coll.upsertAsync(id, { $set: { name: 'bar' } });
  test.equal(result.insertedId, id);
  test.equal(result.numberAffected, 1);

<<<<<<< HEAD
    var o = coll.findOne(clientSideId);
    test.isTrue(isObject(o));
    test.equal(o.name, 'bar');
  }));
=======
  const ob = await coll.findOneAsync(id);
  test.isTrue(_.isObject(ob));
  test.equal(ob.name, 'bar');
>>>>>>> 950658c6
}

async function functionCallsInsert(test, expect, coll, index) {
  const ids = await Meteor.callAsync(
    'insertObjects',
    coll._name,
    { name: 'foo' },
    1,
  );

<<<<<<< HEAD
    var o = coll.findOne(stubId);
    test.isTrue(isObject(o));
    test.equal(o.name, 'foo');
  }));
}
=======
  test.notEqual((INSERTED_IDS[coll._name] || []).length, 0);
  var stubId = INSERTED_IDS[coll._name][index];
>>>>>>> 950658c6

  test.equal(ids.length, 1);
  test.equal(ids[0], stubId);

<<<<<<< HEAD
    var o = coll.findOne(upsertId);
    test.isTrue(isObject(o));
    test.equal(o.name, 'foo');
  }));
=======
  const o = await coll.findOneAsync(stubId);
  test.isTrue(_.isObject(o));
  test.equal(o.name, 'foo');
>>>>>>> 950658c6
}

async function functionCallsUpsert(test, expect, coll, index) {
  const upsertId = '123456' + index;
  const result = await Meteor.callAsync(
    'upsertObject',
    coll._name,
    upsertId,
    {
      $set: { name: 'foo' },
    }
  );
  test.equal(result.insertedId, upsertId);
  test.equal(result.numberAffected, 1);

  const o = await coll.findOneAsync(upsertId);
  test.isTrue(_.isObject(o));
  test.equal(o.name, 'foo');
<<<<<<< HEAD

  Meteor.call("upsertObject", coll._name, id, {$set:{name: "bar"}}, expect(function (err1, result) {
    test.equal(result.numberAffected, 1);
    test.equal(result.insertedId, undefined);

    var o = coll.findOne(id);
    test.isTrue(isObject(o));
    test.equal(o.name, 'bar');
  }));
=======
>>>>>>> 950658c6
}

async function functionCallsUpsertExisting(test, expect, coll, index) {
  const id = await coll.insertAsync({ name: 'foo' });

  const o = await coll.findOneAsync(id);
  test.notEqual(null, o);
  test.equal(o.name, 'foo');

<<<<<<< HEAD
      var o = coll.findOne(stubId);
      test.isTrue(isObject(o));
      test.equal(o.name, 'foo');
=======
  const result = await Meteor.callAsync(
    'upsertObject',
    coll._name,
    id,
    {
      $set: { name: 'bar' },
>>>>>>> 950658c6
    }
  );
  test.equal(result.numberAffected, 1);
  test.equal(result.insertedId, undefined);

  const ob = await coll.findOneAsync(id);
  test.isTrue(_.isObject(ob));
  test.equal(ob.name, 'bar');
}

async function functionCalls3Inserts(test, expect, coll, index) {
  const ids = await Meteor.callAsync(
    'insertObjects',
    coll._name,
    { name: 'foo' },
    3
  );
  test.notEqual((INSERTED_IDS[coll._name] || []).length, 0);
  test.equal(ids.length, 3);

  for (var i = 0; i < 3; i++) {
    var stubId = INSERTED_IDS[coll._name][3 * index + i];
    test.equal(ids[i], stubId);

<<<<<<< HEAD
    var o = coll.findOne(stubId);
    test.isTrue(isObject(o));
=======
    var o = await coll.findOneAsync(stubId);
    test.isTrue(_.isObject(o));
>>>>>>> 950658c6
    test.equal(o.name, 'foo');
  }
}

async function functionChainInsert(test, expect, coll, index) {
  const ids = await Meteor.callAsync(
    'doMeteorCall',
    'insertObjects',
    coll._name,
    { name: 'foo' },
    1,
  );
  test.notEqual((INSERTED_IDS[coll._name] || []).length, 0);
  var stubId = INSERTED_IDS[coll._name][index];

  test.equal(ids.length, 1);
  test.equal(ids[0], stubId);

  await Meteor._sleepForMs(100);

<<<<<<< HEAD
    var o = coll.findOne(stubId);
    test.isTrue(isObject(o));
    test.equal(o.name, 'foo');
  }));
=======
  var o = await coll.findOneAsync(stubId);
  test.isTrue(_.isObject(o));
  test.equal(o.name, 'foo');
>>>>>>> 950658c6
}

async function functionChain2Insert(test, expect, coll, index) {
  const ids = await Meteor.callAsync(
    'doMeteorCall',
    'doMeteorCall',
    'insertObjects',
    coll._name,
    { name: 'foo' },
    1
  );
  test.notEqual((INSERTED_IDS[coll._name] || []).length, 0);
  var stubId = INSERTED_IDS[coll._name][index];

<<<<<<< HEAD
    var o = coll.findOne(upsertId);
    test.isTrue(isObject(o));
    test.equal(o.name, 'foo');
  }));
}

Object.entries({
  collectionInsert: collectionInsert,
  collectionUpsert: collectionUpsert,
  functionCallsInsert: functionCallsInsert,
  functionCallsUpsert: functionCallsUpsert,
  functionCallsUpsertExisting: functionCallsUpsertExisting,
  functionCalls3Insert: functionCalls3Inserts,
  functionChainInsert: functionChainInsert,
  functionChain2Insert: functionChain2Insert,
  functionChain2Upsert: functionChain2Upsert
}).forEach(function([name, fn]) {
  [1, 3].forEach(function(repetitions) {
      [1, 3].forEach(function(collectionCount) {
          ['STRING', 'MONGO'].forEach(function(idGeneration) {

              testAsyncMulti('mongo-livedata - consistent _id generation ' + name + ', ' + repetitions + ' repetitions on ' + collectionCount + ' collections, idGeneration=' + idGeneration, [function(test, expect) {
                  var collectionOptions = {
                      idGeneration: idGeneration
                  };

                  var cleanups = this.cleanups = [];
                  this.collections = times(collectionCount, function() {
                      var collectionName = "consistentid_" + Random.id();
                      if (Meteor.isClient) {
                          Meteor.call('createInsecureCollection', collectionName, collectionOptions);
                          Meteor.subscribe('c-' + collectionName, expect());
                          cleanups.push(function(expect) {
                              Meteor.call('dropInsecureCollection', collectionName, expect(function() {}));
                          });
                      }

                      var collection = new Mongo.Collection(collectionName, collectionOptions);
                      if (Meteor.isServer) {
                          cleanups.push(function() {
                              collection._dropCollection();
                          });
                      }
                      COLLECTIONS[collectionName] = collection;
                      return collection;
                  });
              }, function(test, expect) {
                  // now run the actual test
                  for (var i = 0; i < repetitions; i++) {
                      for (var j = 0; j < collectionCount; j++) {
                          fn(test, expect, this.collections[j], i);
                      }
                  }
              }, function(test, expect) {
                  // Run any registered cleanup functions (e.g. to drop collections)
                  this.cleanups.forEach(function(cleanup) {
                      cleanup(expect);
                  });
              }]);

          });
      });
  });
});
=======
  test.equal(ids.length, 1);
  test.equal(ids[0], stubId);

  await Meteor._sleepForMs(100);

  const o = await coll.findOneAsync(stubId);
  test.isTrue(_.isObject(o));
  test.equal(o.name, 'foo');
}

async function functionChain2Upsert(test, expect, coll, index) {
  const upsertId = '123456' + index;
  const result = await Meteor.callAsync(
    'doMeteorCall',
    'doMeteorCall',
    'upsertObject',
    coll._name,
    upsertId,
    { $set: { name: 'foo' } }
  );
  test.equal(result.insertedId, upsertId);
  test.equal(result.numberAffected, 1);
  await Meteor._sleepForMs(100);
  const o = await coll.findOneAsync(upsertId);
  test.isTrue(_.isObject(o));
  test.equal(o.name, 'foo');
}

_.each(
  {
    collectionInsert: collectionInsert,
    collectionUpsert: collectionUpsert,
    functionCallsInsert: functionCallsInsert,
    functionCallsUpsert: functionCallsUpsert,
    functionCallsUpsertExisting: functionCallsUpsertExisting,
    functionCalls3Insert: functionCalls3Inserts,
    functionChainInsert: functionChainInsert,
    functionChain2Insert: functionChain2Insert,
    functionChain2Upsert: functionChain2Upsert,
  },
  function(fn, name) {
    _.each([1, 3], function(repetitions) {
      _.each([1, 3], function(collectionCount) {
        _.each(['STRING', 'MONGO'], function(idGeneration) {
          testAsyncMulti(
            'mongo-livedata - consistent _id generation ' +
              name +
              ', ' +
              repetitions +
              ' repetitions on ' +
              collectionCount +
              ' collections, idGeneration=' +
              idGeneration,
            [
              function(test, expect) {
                var collectionOptions = { idGeneration: idGeneration };

                var cleanups = (this.cleanups = []);
                this.collections = _.times(collectionCount, function() {
                  var collectionName = 'consistentid_' + Random.id();
                  if (Meteor.isClient) {
                    Meteor.call(
                      'createInsecureCollection',
                      collectionName,
                      collectionOptions
                    );
                    Meteor.subscribe('c-' + collectionName, expect());
                    cleanups.push(async function(expect) {
                      await Meteor.callAsync(
                        'dropInsecureCollection',
                        collectionName
                      );
                    });
                  }

                  var collection = new Mongo.Collection(
                    collectionName,
                    collectionOptions
                  );
                  if (Meteor.isServer) {
                    cleanups.push(async function() {
                      await collection.dropCollectionAsync();
                    });
                  }
                  COLLECTIONS[collectionName] = collection;
                  return collection;
                });
              },
              async function(test) {
                // now run the actual test
                for (var i = 0; i < repetitions; i++) {
                  for (var j = 0; j < collectionCount; j++) {
                    await fn(test, () => {}, this.collections[j], i);
                  }
                }
              },
              async function(test, expect) {
                // Run any registered cleanup functions (e.g. to drop collections)
                for (const cleanup of this.cleanups) {
                  await cleanup();
                }
              },
            ]
          );
        });
      });
    });
  }
);
>>>>>>> 950658c6




testAsyncMulti('mongo-livedata - empty string _id', [
  async function(test) {
    var self = this;
    self.collectionName = Random.id();
    if (Meteor.isClient) {
      Meteor.call('createInsecureCollection', self.collectionName);
      Meteor.subscribe('c-' + self.collectionName);
    }
    self.coll = new Mongo.Collection(self.collectionName);
    try {
      await self.coll.insertAsync({ _id: '', f: 'foo' });
      test.fail('Insert with an empty _id should fail');
    } catch (e) {
      // ok
    }
    const res = await self.coll.insertAsync(
      { _id: 'realid', f: 'bar' },
    );
    test.equal(res, 'realid');
  },
  async function(test, expect) {
    var self = this;
    var docs = await self.coll.find().fetchAsync();
    test.equal(docs, [{ _id: 'realid', f: 'bar' }]);
  },
  async function(test, expect) {
    var self = this;
    if (Meteor.isServer) {
      await self.coll._collection.insertAsync({ _id: '', f: 'baz' });
      test.equal((await self.coll.find().fetchAsync()).length, 2);
    }
  },
]);


if (Meteor.isServer) {
  testAsyncMulti("mongo-livedata - minimongo observe on server", [
    function (test, expect) {
      var self = this;
      self.id = Random.id();
      self.C = new Mongo.Collection("ServerMinimongoObserve_" + self.id);
      self.events = [];

      Meteor.publish(self.id, function () {
        return self.C.find();
      });

      self.conn = DDP.connect(Meteor.absoluteUrl());
      pollUntil(expect, function () {
        return self.conn.status().connected;
      }, 10000);
    },

    function (test, expect) {
      var self = this;
      if (self.conn.status().connected) {
        self.miniC = new Mongo.Collection("ServerMinimongoObserve_" + self.id, {
          connection: self.conn
        });
        var exp = expect(function (err) {
          test.isFalse(err);
        });
        self.conn.subscribe(self.id, {
          onError: exp,
          onReady: exp
        });
      }
    },

    async function (test, expect) {
      var self = this;
      if (self.miniC) {
        self.obs = await self.miniC.find().observeChanges({
          added: async function (id, fields) {
            self.events.push({evt: "a", id: id});
            await Meteor._sleepForMs(200);
            self.events.push({evt: "b", id: id});
            if (! self.two) {
              self.two = await self.C.insertAsync({});
            }
          }
        });
        self.one = await self.C.insertAsync({});
        pollUntil(expect, function () {
          return self.events.length === 4;
        }, 10000);
      }
    },

    function (test, expect) {
      var self = this;
      if (self.miniC) {
        test.equal(self.events, [
          {evt: "a", id: self.one},
          {evt: "b", id: self.one},
          {evt: "a", id: self.two},
          {evt: "b", id: self.two}
        ]);
      }
      self.obs && self.obs.stop();
    }
  ]);
}

Tinytest.addAsync(
  'mongo-livedata - local collections with different connections',
  async function(test, onComplete) {
    var cname = Random.id();
    var cname2 = Random.id();
    var coll1 = new Mongo.Collection(cname);
    var doc = { foo: 'bar' };
    var coll2 = new Mongo.Collection(cname2, { connection: null });
    await coll2.insertAsync(doc);
    test.equal(await coll1.find(doc).countAsync(), 0);
    test.equal(await coll2.find(doc).countAsync(), 1);
  }
);

if (Meteor.isClient) {
  Tinytest.addAsync(
    'mongo-livedata - local collection with null connection, w/ callback',
    function(test, onComplete) {
      const cname = Random.id();
      const coll1 = new Mongo.Collection(cname, { connection: null });
      const doc = { foo: 'bar' };
      const docId = coll1.insert(doc, function(err, id) {
        test.equal(docId, id);
        test.equal(coll1.findOne(doc)._id, id);
        onComplete();
      });
    }
  );
}

Tinytest.addAsync(
  'mongo-livedata - local collection with null connection, w/o callback',
  async function(test, onComplete) {
    const cname = Random.id();
    const coll1 = new Mongo.Collection(cname, { connection: null });
    const doc = { foo: 'bar' };
    const docId = await coll1.insertAsync(doc);
    test.equal((await coll1.findOneAsync(doc))._id, docId);
  }
);

testAsyncMulti('mongo-livedata - update handles $push with $each correctly', [
  async function(test, expect) {
    var self = this;
    var collectionName = Random.id();
    if (Meteor.isClient) {
      Meteor.call('createInsecureCollection', collectionName);
      Meteor.subscribe('c-' + collectionName);
    }

    self.collection = new Mongo.Collection(collectionName);

    self.id = await self.collection.insertAsync(
      {
        name: 'jens',
        elements: ['X', 'Y'],
      },
      { returnServerResultPromise: true }
    );
  },
  async function(test, expect) {
    var self = this;
    await self.collection.updateAsync(
      self.id,
      {
        $push: {
          elements: {
            $each: ['A', 'B', 'C'],
            $slice: -4,
          },
        },
      },
      {returnServerResultPromise: true}
    );
    test.equal(await self.collection.findOneAsync(self.id), {
      _id: self.id,
      name: 'jens',
      elements: ['Y', 'A', 'B', 'C'],
    });
  },
]);

if (Meteor.isServer) {
  Tinytest.addAsync(
    'mongo-livedata - upsert handles $push with $each correctly',
    async function(test) {
      var collection = new Mongo.Collection(Random.id());

      var result = await collection.upsertAsync(
        { name: 'jens' },
        {
          $push: {
            elements: {
              $each: ['A', 'B', 'C'],
              $slice: -4,
            },
          },
        }
      );

      test.equal(await collection.findOneAsync(result.insertedId), {
        _id: result.insertedId,
        name: 'jens',
        elements: ['A', 'B', 'C'],
      });

      var id = await collection.insertAsync({ name: 'david', elements: ['X', 'Y'] });
      result = await collection.upsertAsync(
        { name: 'david' },
        {
          $push: {
            elements: {
              $each: ['A', 'B', 'C'],
              $slice: -4,
            },
          },
        }
      );

      test.equal(await collection.findOneAsync(id), {
        _id: id,
        name: 'david',
        elements: ['Y', 'A', 'B', 'C'],
      });
    }
  );

  Tinytest.addAsync(
    'mongo-livedata - upsert handles dotted selectors corrrectly',
    async function(test) {
      var collection = new Mongo.Collection(Random.id());

      var result1 = await collection.upsertAsync(
        {
          'subdocument.a': 1,
        },
        {
          $set: { message: 'upsert 1' },
        }
      );

      test.equal(await collection.findOneAsync(result1.insertedId), {
        _id: result1.insertedId,
        subdocument: { a: 1 },
        message: 'upsert 1',
      });

      var result2 = await collection.upsertAsync(
        {
          'subdocument.a': 1,
        },
        {
          $set: { message: 'upsert 2' },
        }
      );

      test.equal(result2, { numberAffected: 1 });

      test.equal(await collection.findOneAsync(result1.insertedId), {
        _id: result1.insertedId,
        subdocument: { a: 1 },
        message: 'upsert 2',
      });

      var result3 = await collection.upsertAsync(
        {
          'subdocument.a.b': 1,
          'subdocument.c': 2,
        },
        {
          $set: { message: 'upsert3' },
        }
      );

      test.equal(await collection.findOneAsync(result3.insertedId), {
        _id: result3.insertedId,
        subdocument: { a: { b: 1 }, c: 2 },
        message: 'upsert3',
      });

      var result4 = await collection.upsertAsync(
        {
          'subdocument.a': 4,
        },
        {
          $set: { 'subdocument.a': 'upsert 4' },
        }
      );

      test.equal(await collection.findOneAsync(result4.insertedId), {
        _id: result4.insertedId,
        subdocument: { a: 'upsert 4' },
      });

      var result5 = await collection.upsertAsync(
        {
          'subdocument.a': 'upsert 4',
        },
        {
          $set: { 'subdocument.a': 'upsert 5' },
        }
      );

      test.equal(result5, { numberAffected: 1 });

      test.equal(await collection.findOneAsync(result4.insertedId), {
        _id: result4.insertedId,
        subdocument: { a: 'upsert 5' },
      });

      var result6 = await collection.upsertAsync(
        {
          'subdocument.a': 'upsert 5',
        },
        {
          $set: { subdocument: 'upsert 6' },
        }
      );

      test.equal(result6, { numberAffected: 1 });

      test.equal(await collection.findOneAsync(result4.insertedId), {
        _id: result4.insertedId,
        subdocument: 'upsert 6',
      });

      var result7 = await collection.upsertAsync(
        {
          'subdocument.a.b': 7,
        },
        {
          $set: {
            'subdocument.a.c': 'upsert7',
          },
        }
      );

      test.equal(await collection.findOneAsync(result7.insertedId), {
        _id: result7.insertedId,
        subdocument: {
          a: { b: 7, c: 'upsert7' },
        },
      });

      var result8 = await collection.upsertAsync(
        {
          'subdocument.a.b': 7,
        },
        {
          $set: {
            'subdocument.a.c': 'upsert8',
          },
        }
      );

      test.equal(result8, { numberAffected: 1 });

      test.equal(await collection.findOneAsync(result7.insertedId), {
        _id: result7.insertedId,
        subdocument: {
          a: { b: 7, c: 'upsert8' },
        },
      });

      var result9 = await collection.upsertAsync(
        {
          'subdocument.a.b': 7,
        },
        {
          $set: {
            'subdocument.a.b': 'upsert9',
          },
        }
      );

      test.equal(result9, { numberAffected: 1 });

      test.equal(await collection.findOneAsync(result7.insertedId), {
        _id: result7.insertedId,
        subdocument: {
          a: { b: 'upsert9', c: 'upsert8' },
        },
      });
    }
  );
}

// This is a VERY white-box test.
Meteor.isServer &&
  Tinytest.addAsync('mongo-livedata - oplog - _disableOplog', async function(test) {
    var collName = Random.id();
    var coll = new Mongo.Collection(collName);
    if (MongoInternals.defaultRemoteCollectionDriver().mongo._oplogHandle) {
      var observeWithOplog = await coll
        .find({ x: 5 })
        .observeChanges({ added: function() {} });
      test.isTrue(observeWithOplog._multiplexer._observeDriver._usesOplog);
      await observeWithOplog.stop();
    }
    var observeWithoutOplog = await coll
      .find({ x: 6 }, { _disableOplog: true })
      .observeChanges({ added: function() {} });
    test.isFalse(observeWithoutOplog._multiplexer._observeDriver._usesOplog);
    await observeWithoutOplog.stop();
  });

Meteor.isServer &&
  Tinytest.addAsync(
    'mongo-livedata - oplog - include selector fields',
    async function(test) {
      var collName = 'includeSelector' + Random.id();
      var coll = new Mongo.Collection(collName);

      var docId = await coll.insertAsync({ a: 1, b: [3, 2], c: 'foo' });
      test.isTrue(docId);

      // Wait until we've processed the insert oplog entry. (If the insert shows up
      // during the observeChanges, the bug in question is not consistently
      // reproduced.) We don't have to do this for polling observe (eg
      // --disable-oplog).
      await waitUntilOplogCaughtUp();

      var output = [];
      var handle = await coll
        .find({ a: 1, b: 2 }, { fields: { c: 1 } })
        .observeChanges({
          added: function(id, fields) {
            output.push(['added', id, fields]);
          },
          changed: function(id, fields) {
            output.push(['changed', id, fields]);
          },
          removed: function(id) {
            output.push(['removed', id]);
          },
        });
      // Initially should match the document.
      test.length(output, 1);
      test.equal(output.shift(), ['added', docId, { c: 'foo' }]);

      // Update in such a way that, if we only knew about the published field 'c'
      // and the changed field 'b' (but not the field 'a'), we would think it didn't
      // match any more.  (This is a regression test for a bug that existed because
      // we used to not use the shared projection in the initial query.)
      await runInFence(async function() {
        await coll.updateAsync(docId, { $set: { 'b.0': 2, c: 'bar' } });
      });
      test.length(output, 1);
      test.equal(output.shift(), ['changed', docId, { c: 'bar' }]);

      handle.stop();
    }
  );

Meteor.isServer &&
  Tinytest.addAsync('mongo-livedata - oplog - transform', async function(test) {
    var collName = 'oplogTransform' + Random.id();
    var coll = new Mongo.Collection(collName);

    var docId = await coll.insertAsync({ a: 25, x: { x: 5, y: 9 } });
    test.isTrue(docId);

    // Wait until we've processed the insert oplog entry. (If the insert shows up
    // during the observeChanges, the bug in question is not consistently
    // reproduced.) We don't have to do this for polling observe (eg
    // --disable-oplog).
    await waitUntilOplogCaughtUp();

    var cursor = coll.find(
      {},
      {
        transform: function(doc) {
          return doc.x;
        },
      }
    );

    var changesOutput = [];
    var changesHandle = await cursor.observeChanges({
      added: function(id, fields) {
        changesOutput.push(['added', fields]);
      },
    });
    // We should get untransformed fields via observeChanges.
    test.length(changesOutput, 1);
    test.equal(changesOutput.shift(), ['added', { a: 25, x: { x: 5, y: 9 } }]);
    await changesHandle.stop();

    var transformedOutput = [];
    var transformedHandle = await cursor.observe({
      added: function(doc) {
        transformedOutput.push(['added', doc]);
      },
    });
    test.length(transformedOutput, 1);
    test.equal(transformedOutput.shift(), ['added', { x: 5, y: 9 }]);
    await transformedHandle.stop();
  });


Meteor.isServer &&
  Tinytest.addAsync('mongo-livedata - oplog - drop collection/db', async function(test) {
    // This test uses a random database, so it can be dropped without affecting
    // anything else.
    var mongodbUri = Npm.require('mongodb-uri');
    var parsedUri = mongodbUri.parse(process.env.MONGO_URL);
    parsedUri.database = 'dropDB' + Random.id();
    var driver = new MongoInternals.RemoteCollectionDriver(
      mongodbUri.format(parsedUri),
      {
        oplogUrl: process.env.MONGO_OPLOG_URL,
      }
    );

    var collName = 'dropCollection' + Random.id();
    var coll = new Mongo.Collection(collName, { _driver: driver });

    var doc1Id = await coll.insertAsync({ a: 'foo', c: 1 });
    var doc2Id = await coll.insertAsync({ b: 'bar' });
    var doc3Id = await coll.insertAsync({ a: 'foo', c: 2 });
    var tmp;

    var output = [];
    var handle = await coll.find({ a: 'foo' }).observeChanges({
      added: function(id, fields) {
        output.push(['added', id, fields]);
      },
      changed: function(id) {
        output.push(['changed']);
      },
      removed: function(id) {
        output.push(['removed', id]);
      },
    });
    test.length(output, 2);
    // make order consistent
    if (output.length === 2 && output[0][1] === doc3Id) {
      tmp = output[0];
      output[0] = output[1];
      output[1] = tmp;
    }
    test.equal(output.shift(), ['added', doc1Id, { a: 'foo', c: 1 }]);
    test.equal(output.shift(), ['added', doc3Id, { a: 'foo', c: 2 }]);

    // Wait until we've processed the insert oplog entry, so that we are in a
    // steady state (and we don't see the dropped docs because we are FETCHING).
    await waitUntilOplogCaughtUp();

    // Drop the collection. Should remove all docs.
    await runInFence(async function() {
      await coll.dropCollectionAsync();
    });

    test.length(output, 2);
    // make order consistent
    if (output.length === 2 && output[0][1] === doc3Id) {
      tmp = output[0];
      output[0] = output[1];
      output[1] = tmp;
    }
    test.equal(output.shift(), ['removed', doc1Id]);
    test.equal(output.shift(), ['removed', doc3Id]);

    // Put something back in.
    var doc4Id;
    await runInFence(async function() {
      doc4Id = await coll.insertAsync({ a: 'foo', c: 3 });
    });

    test.length(output, 1);
    test.equal(output.shift(), ['added', doc4Id, { a: 'foo', c: 3 }]);

    // XXX: this was intermittently failing for unknown reasons.
    // Now drop the database. Should remove all docs again.
    // runInFence(function () {
    //   driver.mongo.dropDatabase();
    // });
    //
    // test.length(output, 1);
    // test.equal(output.shift(), ['removed', doc4Id]);

    await handle.stop();
    driver.mongo.close();
  });

var TestCustomType = function (head, tail) {
  // use different field names on the object than in JSON, to ensure we are
  // actually treating this as an opaque object.
  this.myHead = head;
  this.myTail = tail;
};
Object.assign(TestCustomType.prototype, {
  clone: function () {
    return new TestCustomType(this.myHead, this.myTail);
  },
  equals: function (other) {
    return other instanceof TestCustomType
      && EJSON.equals(this.myHead, other.myHead)
      && EJSON.equals(this.myTail, other.myTail);
  },
  typeName: function () {
    return 'someCustomType';
  },
  toJSONValue: function () {
    return {head: this.myHead, tail: this.myTail};
  }
});

EJSON.addType('someCustomType', function (json) {
  return new TestCustomType(json.head, json.tail);
});

testAsyncMulti('mongo-livedata - oplog - update EJSON', [
  async function(test, expect) {
    var self = this;
    var collectionName = 'ejson' + Random.id();
    if (Meteor.isClient) {
      await Meteor.callAsync('createInsecureCollection', collectionName);
      Meteor.subscribe('c-' + collectionName, expect());
    }

    self.collection = new Mongo.Collection(collectionName);
    self.date = new Date();
    self.objId = new Mongo.ObjectID();

    self.id = await self.collection.insertAsync(
      {
        d: self.date,
        oi: self.objId,
        custom: new TestCustomType('a', 'b'),
      },
    );
  },
  async function(test, expect) {
    var self = this;
    self.changes = [];
    self.handle = await self.collection.find({}).observeChanges({
      added: function(id, fields) {
        self.changes.push(['a', id, fields]);
      },
      changed: function(id, fields) {
        self.changes.push(['c', id, fields]);
      },
      removed: function(id) {
        self.changes.push(['r', id]);
      },
    });
    test.length(self.changes, 1);
    test.equal(self.changes.shift(), [
      'a',
      self.id,
      { d: self.date, oi: self.objId, custom: new TestCustomType('a', 'b') },
    ]);

    // First, replace the entire custom object.
    // (runInFence is useful for the server, using expect() is useful for the
    // client)
    await runInFence(async function() {
      await self.collection.updateAsync(
        self.id,
        {
          $set: { custom: new TestCustomType('a', 'c') },
        },
        { returnServerResultPromise: true }
      );
    });
  },
  async function(test, expect) {
    var self = this;
    test.length(self.changes, 1);
    test.equal(self.changes.shift(), [
      'c',
      self.id,
      { custom: new TestCustomType('a', 'c') },
    ]);

    // Now, sneakily replace just a piece of it. Meteor won't do this, but
    // perhaps you are accessing Mongo directly.
    await runInFence(async function() {
      await self.collection.updateAsync(
        self.id,
        {
          $set: { 'custom.EJSON$value.EJSONtail': 'd' },
        },
        { returnServerResultPromise: true }
      );
    });
  },
  async function(test, expect) {
    var self = this;
    test.length(self.changes, 1);
    test.equal(self.changes.shift(), [
      'c',
      self.id,
      { custom: new TestCustomType('a', 'd') },
    ]);

    // Update a date and an ObjectID too.
    self.date2 = new Date(self.date.valueOf() + 1000);
    self.objId2 = new Mongo.ObjectID();
    await runInFence(async function() {
      await self.collection.updateAsync(
        self.id,
        {
          $set: { d: self.date2, oi: self.objId2 },
        },
        { returnServerResultPromise: true }
      );
    });
  },
  function(test, expect) {
    var self = this;
    test.length(self.changes, 1);
    test.equal(self.changes.shift(), [
      'c',
      self.id,
      { d: self.date2, oi: self.objId2 },
    ]);

    self.handle.stop();
  },
]);


async function waitUntilOplogCaughtUp() {
  var oplogHandle =
        MongoInternals.defaultRemoteCollectionDriver().mongo._oplogHandle;
  if (oplogHandle)
<<<<<<< HEAD
    oplogHandle.waitUntilCaughtUp();
};


Meteor.isServer && Tinytest.add("mongo-livedata - cursor dedup stop", function (test) {
  var coll = new Mongo.Collection(Random.id());
  times(100, function () {
    coll.insert({foo: 'baz'});
  });
  var handler = coll.find({}).observeChanges({
    added: function (id) {
      coll.update(id, {$set: {foo: 'bar'}});
    }
=======
    await oplogHandle.waitUntilCaughtUp();
}


Meteor.isServer &&
  Tinytest.addAsync('mongo-livedata - cursor dedup stop', async function(test) {
    var coll = new Mongo.Collection(Random.id());
    _.times(100, async function() {
      await coll.insertAsync({ foo: 'baz' });
    });
    var handler = await coll.find({}).observeChanges({
      added: async function(id) {
        await coll.updateAsync(id, { $set: { foo: 'bar' } });
      },
    });
    await handler.stop();
    // Previously, this would print
    //    Exception in queued task: TypeError: Object.keys called on non-object
    // Unfortunately, this test didn't fail before the bugfix, but it at least
    // would print the error and no longer does.
    // See https://github.com/meteor/meteor/issues/2070
>>>>>>> 950658c6
  });

testAsyncMulti('mongo-livedata - undefined find options', [
  function(test, expect) {
    var self = this;
    self.collName = Random.id();
    if (Meteor.isClient) {
      Meteor.call('createInsecureCollection', self.collName);
      Meteor.subscribe('c-' + self.collName);
    }
  },
  async function(test, expect) {
    var self = this;
    self.coll = new Mongo.Collection(self.collName);
    self.doc = { foo: 1, bar: 2, _id: 'foobar' };
    await self.coll.insertAsync(self.doc);
  },
  async function(test, expect) {
    var self = this;
    var result = await self.coll.findOneAsync(
      { foo: 1 },
      {
        fields: undefined,
        sort: undefined,
        limit: undefined,
        skip: undefined,
      }
    );
    test.equal(result, self.doc);
  },
]);

// Regression test for #2274.
<<<<<<< HEAD
Meteor.isServer && testAsyncMulti("mongo-livedata - observe limit bug", [
  function (test, expect) {
    var self = this;
    self.coll = new Mongo.Collection(Random.id());
    var state = {};
    var callbacks = {
      changed: function (newDoc) {
        state[newDoc._id] = newDoc;
      },
      added: function (newDoc) {
        state[newDoc._id] = newDoc;
      },
      removed: function (oldDoc) {
        delete state[oldDoc._id];
      }
    };
    self.observe = self.coll.find(
      {}, {limit: 1, sort: {sortField: -1}}).observe(callbacks);

    // Insert some documents.
    runInFence(function () {
      self.id0 = self.coll.insert({sortField: 0, toDelete: true});
      self.id1 = self.coll.insert({sortField: 1, toDelete: true});
      self.id2 = self.coll.insert({sortField: 2, toDelete: true});
    });
    test.equal(Object.keys(state), [self.id2]);

    // Mutate the one in the unpublished buffer and the one below the
    // buffer. Before the fix for #2274, this left the observe state machine in
    // a broken state where the buffer was empty but it wasn't try to re-fill
    // it.
    runInFence(function () {
      self.coll.update({_id: {$ne: self.id2}},
                       {$set: {toDelete: false}},
                       {multi: 1});
    });
    test.equal(Object.keys(state), [self.id2]);

    // Now remove the one published document. This should slide up id1 from the
    // buffer, but this didn't work before the #2274 fix.
    runInFence(function () {
      self.coll.remove({toDelete: true});
    });
    test.equal(Object.keys(state), [self.id1]);
  }
]);
=======
Meteor.isServer &&
  testAsyncMulti('mongo-livedata - observe limit bug', [
    async function(test, expect) {
      var self = this;
      self.coll = new Mongo.Collection(Random.id());
      var state = {};
      var callbacks = {
        changed: function(newDoc) {
          state[newDoc._id] = newDoc;
        },
        added: function(newDoc) {
          state[newDoc._id] = newDoc;
        },
        removed: function(oldDoc) {
          delete state[oldDoc._id];
        },
      };
      self.observe = await self.coll
        .find({}, { limit: 1, sort: { sortField: -1 } })
        .observe(callbacks);

      // Insert some documents.
      await runInFence(async function() {
        self.id0 = await self.coll.insertAsync({
          sortField: 0,
          toDelete: true,
        });
        self.id1 = await self.coll.insertAsync({
          sortField: 1,
          toDelete: true,
        });
        self.id2 = await self.coll.insertAsync({
          sortField: 2,
          toDelete: true,
        });
      });
      test.equal(_.keys(state), [self.id2]);

      // Mutate the one in the unpublished buffer and the one below the
      // buffer. Before the fix for #2274, this left the observe state machine in
      // a broken state where the buffer was empty but it wasn't try to re-fill
      // it.
      await runInFence(async function() {
        await self.coll.updateAsync(
          { _id: { $ne: self.id2 } },
          { $set: { toDelete: false } },
          { multi: 1 }
        );
      });
      test.equal(_.keys(state), [self.id2]);

      // Now remove the one published document. This should slide up id1 from the
      // buffer, but this didn't work before the #2274 fix.
      await runInFence(async function() {
        await self.coll.removeAsync({ toDelete: true });
      });
      test.equal(_.keys(state), [self.id1]);
    },
  ]);
>>>>>>> 950658c6

Meteor.isServer &&
  testAsyncMulti('mongo-livedata - update with replace forbidden', [
    async function(test, expect) {
      var c = new Mongo.Collection(Random.id());

      var id = await c.insertAsync({ foo: 'bar' });

      await c.updateAsync(id, { foo2: 'bar2' });
      test.equal(await c.findOneAsync(id), { _id: id, foo2: 'bar2' });

      await test.throwsAsync(async function() {
        await c.updateAsync(id, { foo3: 'bar3' }, { _forbidReplace: true });
      }, 'Replacements are forbidden');
      test.equal(await c.findOneAsync(id), { _id: id, foo2: 'bar2' });

      await test.throwsAsync(async function() {
        await c.updateAsync(id, { foo3: 'bar3', $set: { blah: 1 } });
      }, 'cannot have both modifier and non-modifier fields');
      test.equal(await c.findOneAsync(id), { _id: id, foo2: 'bar2' });
    },
  ]);

Meteor.isServer &&
  Tinytest.addAsync('mongo-livedata - connection failure throws', async function(
    test
  ) {
    // Exception happens in 30s
    await test.throwsAsync(async function() {
      const connection = new MongoInternals.Connection(
        'mongodb://this-does-not-exist.test/asdf'
      );

      // Same as `MongoInternals.defaultRemoteCollectionDriver`.
      await connection.client.connect();
    });
  });

Meteor.isServer &&
  Tinytest.add('mongo-livedata - npm modules', function(test) {
    // Make sure the version number looks like a version number.
    test.matches(MongoInternals.NpmModules.mongodb.version, /^4\.(\d+)\.(\d+)/);
    test.equal(typeof MongoInternals.NpmModules.mongodb.module, 'object');
    test.equal(
      typeof MongoInternals.NpmModules.mongodb.module.ObjectID,
      'function'
    );

    var c = new Mongo.Collection(Random.id());
    var rawCollection = c.rawCollection();
    test.isTrue(rawCollection);
    test.isTrue(rawCollection.findOneAndUpdate);
    var rawDb = c.rawDatabase();
    test.isTrue(rawDb);
    test.isTrue(rawDb.admin);
  });

if (Meteor.isServer) {
  Tinytest.addAsync(
    "mongo-livedata - update/remove don't accept an array as a selector #4804",
    async function(test) {
      var collection = new Mongo.Collection(Random.id());

<<<<<<< HEAD
    times(10, function () {
      collection.insert({ data: "Hello" });
    });
=======
      for (let i = 0; i < 10; i ++) {
        await collection.insertAsync({ data: 'Hello' });
      }
>>>>>>> 950658c6

      test.equal(await collection.find().countAsync(), 10);

<<<<<<< HEAD
    // Test several array-related selectors
    [[], [1, 2, 3], [{}]].forEach(function (selector) {
      test.throws(function () {
        collection.remove(selector);
      });
=======
      // Test several array-related selectors
      for (const selector of [[], [1, 2, 3], [{}]]) {
        await test.throwsAsync(async function() {
          await collection.removeAsync(selector);
        });
>>>>>>> 950658c6

        await test.throwsAsync(async function() {
          await collection.updateAsync(selector, { $set: 5 });
        });
      }

      test.equal(await collection.find().countAsync(), 10);
    }
  );
}

// This is a regression test for https://github.com/meteor/meteor/issues/4839.
// Prior to fixing the issue (but after applying
// https://github.com/meteor/meteor/pull/4694), doing a Mongo write from a
// timeout that ran after a method body (invoked via the client) would throw an
// error "fence has already activated -- too late to add a callback" and not
// properly call the Mongo write's callback.  In this test:
//  - The client invokes a method (fenceOnBeforeFireError1) which
//    - Starts an observe on a query
//    - Creates a timeout (which shares a write fence with the method)
//    - Lets the method return (firing the write fence)
//  - The timeout runs and does a Mongo write. This write is inside a write
//    fence (because timeouts preserve the fence, see dcd26415) but the write
//    fence already fired.
//  - The Mongo write's callback confirms that there is no error. This was
//    not the case before fixing the bug!  (Note that the observe was necessary
//    for the error to occur, because the error was thrown from the observe's
//    crossbar listener callback).  It puts the confirmation into a Future.
//  - The client invokes another method which reads the confirmation from
//    the future. (Well, the invocation happened earlier but the use of the
//    Future sequences it so that the confirmation only gets read at this point.)
if (Meteor.isClient) {
  testAsyncMulti('mongo-livedata - fence onBeforeFire error', [
    async function(test, expect) {
      var self = this;
      self.nonce = Random.id();
      const r = await Meteor.callAsync('fenceOnBeforeFireError1', self.nonce);
      test.isTrue(r);
    },
    async function(test, expect) {
      var self = this;
      const r = await Meteor.callAsync('fenceOnBeforeFireError2', self.nonce);
      test.isTrue(r);
    },
  ]);
} else {
  var fenceOnBeforeFireErrorCollection = new Mongo.Collection('FOBFE');
  var futuresByNonce = {};
  Meteor.methods({
    fenceOnBeforeFireError1: async function(nonce) {
      let resolver;
      futuresByNonce[nonce] = new Promise(r => (resolver = r));
      var observe = await fenceOnBeforeFireErrorCollection
        .find({ nonce: nonce })
        .observeChanges({ added: function() {} });
      Meteor.setTimeout(async function() {
        try {
          await fenceOnBeforeFireErrorCollection.insertAsync({ nonce });
          resolver(true);
        } catch (e) {
          resolver(false);
          console.error(e);
          observe.stop();
        }
      }, 10);
      return futuresByNonce[nonce];
    },
    fenceOnBeforeFireError2: function(nonce) {
      try {
        return futuresByNonce[nonce];
      } finally {
        delete futuresByNonce[nonce];
      }
    },
  });
}

if (Meteor.isServer) {
  Tinytest.addAsync(
    'mongo update/upsert - returns nMatched as numberAffected',
    async function(test, onComplete) {
      var collName = Random.id();
      var coll = new Mongo.Collection('update_nmatched' + collName);

      await coll.insertAsync({ animal: 'cat', legs: 4 });
      await coll.insertAsync({ animal: 'dog', legs: 4 });
      await coll.insertAsync({ animal: 'echidna', legs: 4 });
      await coll.insertAsync({ animal: 'platypus', legs: 4 });
      await coll.insertAsync({ animal: 'starfish', legs: 5 });

      var affected = await coll.updateAsync(
        { legs: 4 },
        { $set: { category: 'quadruped' } }
      );
      test.equal(affected, 1);

      //Changes only 3 but matched 4 documents
      affected = await coll.updateAsync(
        { legs: 4 },
        { $set: { category: 'quadruped' } },
        { multi: true }
      );
      test.equal(affected, 4);

      //Again, changes nothing but returns nModified
      affected = await coll.updateAsync(
        { legs: 4 },
        { $set: { category: 'quadruped' } },
        { multi: true }
      );
      test.equal(affected, 4);

      //upsert:true changes nothing, 4 modified
      affected = await coll.updateAsync(
        { legs: 4 },
        { $set: { category: 'quadruped' } },
        { multi: true, upsert: true }
      );
      test.equal(affected, 4);

      //upsert method works as upsert:true
      var result = await coll.upsertAsync(
        { legs: 4 },
        { $set: { category: 'quadruped' } },
        { multi: true }
      );
      test.equal(result.numberAffected, 4);
    }
  );

  Tinytest.addAsync(
    'mongo livedata - update/upsert callback returns nMatched as numberAffected',
    async function(test, onComplete) {
      var collName = Random.id();
      var coll = new Mongo.Collection('update_nmatched' + collName);

      await coll.insertAsync({ animal: 'cat', legs: 4 });
      await coll.insertAsync({ animal: 'dog', legs: 4 });
      await coll.insertAsync({ animal: 'echidna', legs: 4 });
      await coll.insertAsync({ animal: 'platypus', legs: 4 });
      await coll.insertAsync({ animal: 'starfish', legs: 5 });

      var test1 = async function() {
        const result = await coll.updateAsync(
          { legs: 4 },
          { $set: { category: 'quadruped' } }
        );
        test.equal(result, 1);
        return test2();
      };

      var test2 = async function() {
        //Changes only 3 but matched 4 documents
        const result = await coll.updateAsync(
          { legs: 4 },
          { $set: { category: 'quadruped' } },
          { multi: true }
        );
        test.equal(result, 4);
        return test3();
      };

      var test3 = async function() {
        //Again, changes nothing but returns nModified
        const result = await coll.updateAsync(
          { legs: 4 },
          { $set: { category: 'quadruped' } },
          { multi: true }
        );
        test.equal(result, 4);
        return test4();
      };

      var test4 = async function() {
        //upsert:true changes nothing, 4 modified
        const result = await coll.updateAsync(
          { legs: 4 },
          { $set: { category: 'quadruped' } },
          { multi: true, upsert: true }
        );
        test.equal(result, 4);
        return test5();
      };

      var test5 = async function() {
        //upsert method works as upsert:true
        const result = await coll.upsertAsync(
          { legs: 4 },
          { $set: { category: 'quadruped' } },
          { multi: true }
        );
        test.equal(result.numberAffected, 4);
      };

      await test1();
    }
  );
}

if (Meteor.isServer) {
  Tinytest.addAsync('mongo-livedata - transaction', async function(test) {
    const { client } = MongoInternals.defaultRemoteCollectionDriver().mongo;

    const Collection = new Mongo.Collection(`transaction_test_${test.runId()}`);
    const rawCollection = Collection.rawCollection();

    await Collection.insertAsync({ _id: 'a' });
    await Collection.insertAsync({ _id: 'b' });

    let changeCount = 0;

    return new Promise(async resolve => {
      async function finalize() {
        await observeHandle.stop();
        Meteor.clearTimeout(timeout);
        resolve();
      }

      const observeHandle = await Collection.find().observeChanges({
        async changed(id, fields) {
          let expectedValue;

          if (id === 'a') {
            expectedValue = 'updated1';
          } else if (id === 'b') {
            expectedValue = 'updated2';
          }

          test.equal(fields.field, expectedValue);
          changeCount += 1;

          if (changeCount === 2) {
            await finalize();
          }
        },
      });

      const timeout = Meteor.setTimeout(() => {
        test.fail("Didn't receive all transaction operations in two seconds.");
        finalize();
      }, 2000);

      const session = client.startSession();
      session
        .withTransaction(session => {
          let promise = Promise.resolve();
          ['a', 'b'].forEach((id, index) => {
            promise = promise.then(() =>
              rawCollection.updateMany(
                { _id: id },
                { $set: { field: `updated${index + 1}` } },
                { session }
              )
            );
          });
          return promise;
        })
        .finally(() => {
          session.endSession();
        });
    });
  });
}

if (Meteor.isServer) {
  Tinytest.addAsync('mongo-livedata - asyncIterator', async function(test) {
    const Collection = new Mongo.Collection(`asynciterator_test_${test.runId()}`);

    await Collection.insertAsync({ _id: 'a' });
    await Collection.insertAsync({ _id: 'b' });

    let itemIds = [];
    for await (const item of Collection.find()) {
      itemIds.push(item._id);
    }
    test.equal(itemIds.length, 2);
    test.equal(itemIds, ['a', 'b']);
  });
}

Tinytest.addAsync(
  'mongo-livedata - maintained isomorphism on collection operations for both client and server',
  async function (test) {
    const Collection = new Mongo.Collection(
      `maintained_col_op_iso${test.runId()}`,
      { resolverType: 'stub' }
    );

    await Collection.insertAsync({ _id: 'a' });
    await Collection.insertAsync({ _id: 'b' });

    let items = await Collection.find().fetchAsync();
    let itemIds = items.map(_item => _item._id);

    test.equal(itemIds, ['a', 'b']);

    await Collection.updateAsync({ _id: 'a' }, { $set: { num: 1 } });
    await Collection.updateAsync({ _id: 'b' }, { $set: { num: 2 } });

    items = await Collection.find().fetchAsync();
    itemIds = items.map(_item => _item.num);

    test.equal(itemIds, [1, 2]);

    await Collection.removeAsync({ _id: 'a' });
    await Collection.removeAsync({ _id: 'b' });

    items = await Collection.find().fetchAsync();

    test.equal(items, []);
  },
);

testAsyncMulti(
  'mongo-livedata - collection async operations data persistence',
  [
    async function (test) {
      // Using remote collection
      const Collection = new Mongo.Collection(
        `remoteop_persistence${test.runId()}`,
        {
          resolverType: Meteor.isClient ? 'stub' : 'server',
        },
      );

      // Using remote collection
      await Collection.insertAsync({ _id: 'a' });
      await Collection.insertAsync({ _id: 'b' });

      let items = await Collection.find().fetchAsync();
      let itemIds = items.map(_item => _item._id);

      test.equal(itemIds, ['a', 'b']);

      if (Meteor.isClient) {
        return waitUntil(async () => {
          items = await Collection.find().fetchAsync();
          itemIds = items.map(_item => _item._id);
          return itemIds?.length === []?.length; // data IS NOT persisted
        }, { description: 'data IS NOT persisted'});
      }

      return Promise.resolve();
    },
    async function (test) {
      // Using local collection
      const Collection = new Mongo.Collection(
        `localop_persistence${test.runId()}`,
      );

      await Collection._collection.insertAsync({ _id: 'a' });
      await Collection._collection.updateAsync(
        { _id: 'a' },
        { $set: { num: 1 } },
      );
      const insertedId = await Collection._collection.insertAsync({ num: 2 });

      let items = await Collection.find().fetchAsync();
      let itemIds = items.map(_item => _item._id);
      test.equal(itemIds, ['a', insertedId]); // temporary data accessible

      const aItem = items[0];
      const insertedItem = items[1];
      test.equal(aItem?.num, 1);
      test.equal(insertedItem?.num, 2);

      await Collection._collection.removeAsync({ _id: insertedId });

      items = await Collection.find().fetchAsync();
      itemIds = items.map(_item => _item._id);

      test.equal(itemIds, ['a']); // temporary data accessible

      if (Meteor.isClient) {
        return waitUntil(async () => {
          items = await Collection.find().fetchAsync();
          itemIds = items.map(_item => _item._id);
          return itemIds?.length === 1 && itemIds[0] === 'a'; // data is persisted
        }, { description: 'data is persisted'});
      }

      return Promise.resolve();
    },
    async function (test) {
      // Using methods
      const Collection = new Mongo.Collection(
        `methodop_persistence${test.runId()}`,
      );
      Collection.allow({
        insertAsync() {
          return true;
        },
        insert() {
          return true;
        },
      });

      Meteor.methods({
        [`insertMethodPersistence${test.runId()}`]: async () => {
          await Collection.insertAsync({ _id: 'a' });
        },
      });

      const promise = Meteor.callAsync(
        `insertMethodPersistence${test.runId()}`,
      );

      let items;
      let itemIds;
      if (Meteor.isServer) {
        await promise;

        items = await Collection.find().fetchAsync();
        itemIds = items.map(_item => _item._id);

        test.equal(itemIds, ['a']); // temporary data accessible
      }

      if (Meteor.isClient) {
        await promise.stubPromise;

        items = await Collection.find().fetchAsync();
        itemIds = items.map(_item => _item._id);

        test.equal(itemIds, ['a']); // temporary data accessible

        try {
          await promise.serverPromise;
        } catch (e) {
          // error as no insert method enabled on server
          return waitUntil(async () => {
            items = await Collection.find().fetchAsync();
            itemIds = items.map(_item => _item._id);
            return itemIds?.length === []?.length ; // data IS NOT persisted
          }, { description: 'data IS NOT persisted'});
        }
      } else {
        return Promise.resolve();
      }
    },
  ],
);

testAsyncMulti(
  "mongo-livedata - support observeChangesAsync and observeAsync to keep isomorphism on client and server",
  [
    async (test) => {
      const Collection = new Mongo.Collection(
        `observe_changes_async${test.runId()}`,
        { resolverType: 'stub' }
      );
      const id = 'a';
      await Collection.insertAsync({ _id: id, foo: { bar: 123 } });

      return new Promise(async (resolve) => {
        const obs = await Collection.find(id).observeChangesAsync({
          async changed(_id, fields) {
            await obs.stop();
            resolve();
            test.equal(_id, id);
            test.equal(fields?.foo?.bar, 456);
          },
        });
        await Collection.updateAsync(id, { $set: { 'foo.bar': 456 } });
      });
    },
    async (test) => {
      const Collection = new Mongo.Collection(`observe_async${test.runId()}`, {
        resolverType: 'stub',
      });
      const id = 'a';
      await Collection.insertAsync({ _id: id, foo: { bar: 123 } });

      return new Promise(async (resolve) => {
        const obs = await Collection.find(id).observeAsync({
          async changed(newDocument) {
            await obs.stop();
            test.equal(newDocument._id, id);
            test.equal(newDocument?.foo?.bar, 456);
            resolve();
          },
        });
        await Collection.updateAsync(id, { $set: { 'foo.bar': 456 } });
      });
    },
  ]
);


Meteor.methods({
  [`methodThrowException`]: async () => {
    if (Meteor.isClient) {
      throw new Meteor.Error('Throw on client');
    }
  },
});

Tinytest.addAsync(
  'mongo-livedata - both stub and server promise throw exceptions when client errors',
  async function (test) {
    const promise = Meteor.callAsync('methodThrowException');
    if (Meteor.isClient) {
      try {
        await promise.stubPromise;
      } catch (err) {
        test.equal(err.error, 'Throw on client');
      }

      try {
        await promise.serverPromise;
      } catch (err) {
        test.equal(err.error, 'Throw on client');
      }
    }
  },
);<|MERGE_RESOLUTION|>--- conflicted
+++ resolved
@@ -119,22 +119,9 @@
   };
 
   if (useUpdate) {
-<<<<<<< HEAD
-    if (callback)
-      return coll.update(query, mod,
-                         Object.assign({ upsert: true }, options),
-                         function (err, result) {
-                           callback(err, ! err && {
-                             numberAffected: result
-                           });
-                         });
-    return {
-      numberAffected: coll.update(query, mod,
-                                  Object.assign({ upsert: true }, options))
-=======
     if (callback) {
       await callWithCallBack(() =>
-        coll.updateAsync(query, mod, _.extend({ upsert: true }, options))
+        coll.updateAsync(query, mod, Object.assign({ upsert: true }, options))
       );
       return;
     }
@@ -142,9 +129,8 @@
       numberAffected: await coll.updateAsync(
         query,
         mod,
-        _.extend({ upsert: true }, options)
+        Object.assign({ upsert: true }, options)
       ),
->>>>>>> 950658c6
     };
   }
   return callWithCallBack(() => coll.upsertAsync(query, mod, options), true);
@@ -238,29 +224,13 @@
 
 
 // Parameterize tests.
-<<<<<<< HEAD
 ['STRING', 'MONGO'].forEach(function(idGeneration) {
 
-var collectionOptions = { idGeneration: idGeneration};
-
-testAsyncMulti("mongo-livedata - database error reporting. " + idGeneration, [
-  function (test, expect) {
-    var ftc = Meteor._FailureTestCollection;
-=======
-_.each( [ 'MONGO', 'STRING'], function(idGeneration) {
->>>>>>> 950658c6
-
   var collectionOptions = { idGeneration: idGeneration};
 
-<<<<<<< HEAD
-    ["insert", "remove", "update"].forEach(function (op) {
-      var arg = (op === "insert" ? {} : 'bla');
-      var arg2 = {};
-=======
   testAsyncMulti('mongo-livedata - database error reporting. ' + idGeneration, [
     async function(test, expect) {
       var ftc = Meteor._FailureTestCollection;
->>>>>>> 950658c6
 
       var exception = function(err) {
         test.instanceOf(err, Error);
@@ -400,45 +370,6 @@
     if (Meteor.isServer) {
       test.equal(await coll.find({ run: run }, { limit: 1 }).countAsync(), 1);
     }
-<<<<<<< HEAD
-    total += doc.x;
-    // verify the meteor environment is set up here
-    coll2.insert({total:total});
-  }, context);
-  test.equal(total, 14);
-
-  index = 0;
-  test.equal(cur.map(function (doc, i, cursor) {
-    // XXX we could theoretically make map run its iterations in parallel or
-    // something which would make this fail
-    test.equal(i, index++);
-    test.isTrue(cursor === cur);
-    test.isTrue(context === this);
-    return doc.x * 2;
-  }, context), [2, 8]);
-
-  test.equal(coll.find({run: run}, {sort: {x: -1}}).fetch().map(doc => doc.x),
-             [4, 1]);
-
-  expectObserve('', function () {
-    var count = coll.update({run: run, x: -1}, {$inc: {x: 2}}, {multi: true});
-    test.equal(count, 0);
-  });
-
-  expectObserve('c(3,0,1)c(6,1,4)', function () {
-    var count = coll.update({run: run}, {$inc: {x: 2}}, {multi: true});
-    test.equal(count, 2);
-    test.equal(coll.find({run: run}, {sort: {x: -1}}).fetch().map(doc => doc.x),
-               [6, 3]);
-  });
-
-  expectObserve(['c(13,0,3)m(13,0,1)', 'm(6,1,0)c(13,1,3)',
-                 'c(13,0,3)m(6,1,0)', 'm(3,0,1)c(13,1,3)'], function () {
-    coll.update({run: run, x: 3}, {$inc: {x: 10}}, {multi: true});
-    test.equal(coll.find({run: run}, {sort: {x: -1}}).fetch().map(doc => doc.x),
-               [13, 6]);
-  });
-=======
 
     var cur = coll.find({ run: run }, { sort: ['x'] });
     var total = 0;
@@ -463,7 +394,6 @@
       await coll2.insertAsync({ total: total });
     }, context);
     test.equal(total, 14);
->>>>>>> 950658c6
 
     index = 0;
     test.equal(
@@ -478,10 +408,8 @@
       [2, 8]
     );
 
-    test.equal(
-      _.pluck(await coll.find({ run: run }, { sort: { x: -1 } }).fetchAsync(), 'x'),
-      [4, 1]
-    );
+  test.equal(coll.find({run: run}, {sort: {x: -1}}).fetch().map(doc => doc.x),
+             [4, 1]);
 
     await expectObserve('', async function() {
       var count = await coll.updateAsync(
@@ -557,54 +485,10 @@
       );
     }
 
-<<<<<<< HEAD
-    var max_counters = Object.assign({}, counters);
-
-    finishObserve(function () {
-      if (Meteor.isServer)
-        obs._multiplexer._observeDriver._suspendPolling();
-
-      // Do a batch of 1-10 operations
-      var batch_count = rnd(10) + 1;
-      for (var i = 0; i < batch_count; i++) {
-        // 25% add, 25% remove, 25% change in place, 25% change and move
-        var x;
-        var op = rnd(4);
-        var which = rnd(correct.length);
-        if (op === 0 || step < 2 || !correct.length) {
-          // Add
-          x = rnd(1000000);
-          coll.insert({run: run, x: x});
-          correct.push(x);
-          max_counters.add++;
-        } else if (op === 1 || op === 2) {
-          var val;
-          x = correct[which];
-          if (op === 1) {
-            // Small change, not likely to cause a move
-            val = x + (rnd(2) ? -1 : 1);
-          } else {
-            // Large change, likely to cause a move
-            val = rnd(1000000);
-          }
-          coll.update({run: run, x: x}, {$set: {x: val}});
-          correct[which] = val;
-          max_counters.change++;
-          max_counters.move++;
-        } else {
-          coll.remove({run: run, x: correct[which]});
-          correct.splice(which, 1);
-          max_counters.remove++;
-        }
-      }
-      if (Meteor.isServer)
-        obs._multiplexer._observeDriver._resumePolling();
-=======
     // fuzz test of observe(), especially the server-side diffing
     var actual = [];
     var correct = [];
     var counters = { add: 0, change: 0, move: 0, remove: 0 };
->>>>>>> 950658c6
 
     var obs = await coll.find({ run: run }, { sort: ['x'] }).observe({
       addedAt: function(doc, before_index) {
@@ -629,23 +513,10 @@
       },
     });
 
-<<<<<<< HEAD
-    // Did we actually deliver messages that mutated the array in the
-    // right way?
-    correct.sort(function (a,b) {return a-b;});
-    test.equal(actual, correct);
-
-    // Did we limit ourselves to one 'moved' message per change,
-    // rather than O(results) moved messages?
-    Object.entries(max_counters).forEach(function ([k, v]) {
-      test.isTrue(max_counters[k] >= counters[k], k);
-    });
-=======
     if (Meteor.isServer) {
       // For now, has to be polling (not oplog) because it is ordered observe.
       test.isTrue(obs._multiplexer._observeDriver._suspendPolling);
     }
->>>>>>> 950658c6
 
     var step = 0;
 
@@ -676,26 +547,7 @@
         return;
       }
 
-<<<<<<< HEAD
-  var numAddeds = 0;
-  var handle = coll.find({run: run}).observe({
-    addedAt: function (o) {
-      // test that we can scribble on the object we get back from Mongo without
-      // breaking anything.  The worst possible scribble is messing with _id.
-      delete o._id;
-      numAddeds++;
-    }
-  });
-  [123, 456, 789].forEach(function (abc) {
-    runInFence(function () {
-      coll.insert({run: run, abc: abc});
-    });
-  });
-  handle.stop();
-  // will be 6 (1+2+3) if we broke diffing!
-  test.equal(numAddeds, 3);
-=======
-      var max_counters = _.clone(counters);
+    var max_counters = Object.assign({}, counters);
 
       await finishObserve(async function() {
         if (Meteor.isServer) obs._multiplexer._observeDriver._suspendPolling();
@@ -735,7 +587,6 @@
         }
         if (Meteor.isServer) await obs._multiplexer._observeDriver._resumePolling();
       });
->>>>>>> 950658c6
 
       // Did we actually deliver messages that mutated the array in the
       // right way?
@@ -744,11 +595,11 @@
       });
       test.equal(actual, correct);
 
-      // Did we limit ourselves to one 'moved' message per change,
-      // rather than O(results) moved messages?
-      _.each(max_counters, function(v, k) {
-        test.isTrue(max_counters[k] >= counters[k], k);
-      });
+    // Did we limit ourselves to one 'moved' message per change,
+    // rather than O(results) moved messages?
+    Object.entries(max_counters).forEach(function ([k, v]) {
+      test.isTrue(max_counters[k] >= counters[k], k);
+    });
 
       await doStep();
     };
@@ -965,18 +816,7 @@
         });
         test.isTrue(callbackCalled);
 
-<<<<<<< HEAD
-  var difference = (arr) => arr.reduce((a, b) => a.filter(c => !b.includes(c)));
-
-  // compares arrays a and b w/o looking at order
-  var setsEqual = function (a, b) {
-    a = a.map(EJSON.stringify);
-    b = b.map(EJSON.stringify);
-    return isEmpty(difference([a, b])) && isEmpty(difference([b, a]));
-  };
-=======
         handle.stop();
->>>>>>> 950658c6
 
         onComplete();
       }
@@ -1167,12 +1007,12 @@
       }
     );
 
-    // compares arrays a and b w/o looking at order
-    var setsEqual = function(a, b) {
-      a = _.map(a, EJSON.stringify);
-      b = _.map(b, EJSON.stringify);
-      return _.isEmpty(_.difference(a, b)) && _.isEmpty(_.difference(b, a));
-    };
+  // compares arrays a and b w/o looking at order
+  var setsEqual = function (a, b) {
+    a = a.map(EJSON.stringify);
+    b = b.map(EJSON.stringify);
+    return isEmpty(difference([a, b])) && isEmpty(difference([b, a]));
+  };
 
     // This test mainly checks the correctness of oplog code dealing with limited
     // queries. Compitablity with poll-diff is added as well.
@@ -1212,93 +1052,6 @@
           o.output.splice(0, o.output.length);
         };
 
-<<<<<<< HEAD
-    test.isTrue(setsEqual(o.output, expectedAdds.concat(expectedRemoves)));
-    clearOutput(o);
-    testOplogBufferIds([]);
-    testSafeAppendToBufferFlag(true);
-
-    var docId9 = ins({ foo: 22, bar: 21 });
-    var docId10 = ins({ foo: 22, bar: 31 });
-    var docId11 = ins({ foo: 22, bar: 41 });
-    var docId12 = ins({ foo: 22, bar: 51 });
-    // State: [ 17:8 18:7 19:6 | 21:9 31:10 41:11 ] 51:12
-
-    testOplogBufferIds([docId9, docId10, docId11]);
-    testSafeAppendToBufferFlag(false);
-    test.length(o.output, 0);
-    upd({ bar: { $lt: 20 } }, { $inc: { bar: 5 } }, { multi: true });
-    // State: [ 21:9 22:8 23:7 | 24:6 31:10 41:11 ] 51:12
-    test.length(o.output, 4);
-    test.isTrue(setsEqual(o.output, [{removed: docId6},
-                                     {added: docId9},
-                                     {changed: docId7},
-                                     {changed: docId8}]));
-    clearOutput(o);
-    testOplogBufferIds([docId6, docId10, docId11]);
-    testSafeAppendToBufferFlag(false);
-
-    rem(docId9);
-    // State: [ 22:8 23:7 24:6 | 31:10 41:11 ] 51:12
-    test.length(o.output, 2);
-    test.isTrue(setsEqual(o.output, [{removed: docId9}, {added: docId6}]));
-    clearOutput(o);
-    testOplogBufferIds([docId10, docId11]);
-    testSafeAppendToBufferFlag(false);
-
-    upd({ bar: { $gt: 25 } }, { $inc: { bar: -7.5 } }, { multi: true });
-    // State: [ 22:8 23:7 23.5:10 | 24:6 ] 33.5:11 43.5:12
-    // 33.5 doesn't update in-place in buffer, because it the driver is not sure
-    // it can do it: because the buffer does not have the safe append flag set,
-    // for all it knows there is a different doc which is less than 33.5.
-    test.length(o.output, 2);
-    test.isTrue(setsEqual(o.output, [{removed: docId6}, {added: docId10}]));
-    clearOutput(o);
-    testOplogBufferIds([docId6]);
-    testSafeAppendToBufferFlag(false);
-
-    // Force buffer objects to be moved into published set so we can check them
-    rem(docId7);
-    rem(docId8);
-    rem(docId10);
-    // State: [ 24:6 | ] 33.5:11 43.5:12
-    //    triggers repoll
-    // State: [ 24:6 33.5:11 43.5:12 | ]!
-    test.length(o.output, 6);
-    test.isTrue(setsEqual(o.output, [{removed: docId7}, {removed: docId8},
-                                     {removed: docId10}, {added: docId6},
-                                     {added: docId11}, {added: docId12}]));
-
-    test.length(Object.keys(o.state), 3);
-    test.equal(o.state[docId6], { _id: docId6, foo: 22, bar: 24 });
-    test.equal(o.state[docId11], { _id: docId11, foo: 22, bar: 33.5 });
-    test.equal(o.state[docId12], { _id: docId12, foo: 22, bar: 43.5 });
-    clearOutput(o);
-    testOplogBufferIds([]);
-    testSafeAppendToBufferFlag(true);
-
-    var docId13 = ins({ foo: 22, bar: 50 });
-    var docId14 = ins({ foo: 22, bar: 51 });
-    var docId15 = ins({ foo: 22, bar: 52 });
-    var docId16 = ins({ foo: 22, bar: 53 });
-    // State: [ 24:6 33.5:11 43.5:12 | 50:13 51:14 52:15 ] 53:16
-    test.length(o.output, 0);
-    testOplogBufferIds([docId13, docId14, docId15]);
-    testSafeAppendToBufferFlag(false);
-
-    // Update something that's outside the buffer to be in the buffer, writing
-    // only to the sort key.
-    upd(docId16, {$set: {bar: 10}});
-    // State: [ 10:16 24:6 33.5:11 | 43.5:12 50:13 51:14 ] 52:15
-    test.length(o.output, 2);
-    test.isTrue(setsEqual(o.output, [{removed: docId12}, {added: docId16}]));
-    clearOutput(o);
-    testOplogBufferIds([docId12, docId13, docId14]);
-    testSafeAppendToBufferFlag(false);
-
-    o.handle.stop();
-  });
-=======
         const ins = async function(doc) {
           let id;
           await runInFence(async function() {
@@ -1325,7 +1078,6 @@
               bufferIds.push(id);
             }
           );
->>>>>>> 950658c6
 
           test.isTrue(
             setsEqual(ids, bufferIds),
@@ -1571,13 +1323,13 @@
           ])
         );
 
-        test.length(_.keys(o.state), 3);
-        test.equal(o.state[docId6], { _id: docId6, foo: 22, bar: 24 });
-        test.equal(o.state[docId11], { _id: docId11, foo: 22, bar: 33.5 });
-        test.equal(o.state[docId12], { _id: docId12, foo: 22, bar: 43.5 });
-        clearOutput(o);
-        testOplogBufferIds([]);
-        testSafeAppendToBufferFlag(true);
+    test.length(Object.keys(o.state), 3);
+    test.equal(o.state[docId6], { _id: docId6, foo: 22, bar: 24 });
+    test.equal(o.state[docId11], { _id: docId11, foo: 22, bar: 33.5 });
+    test.equal(o.state[docId12], { _id: docId12, foo: 22, bar: 43.5 });
+    clearOutput(o);
+    testOplogBufferIds([]);
+    testSafeAppendToBufferFlag(true);
 
         var docId13 = await ins({ foo: 22, bar: 50 });
         var docId14 = await ins({ foo: 22, bar: 51 });
@@ -1657,39 +1409,25 @@
         var docId1 = await ins({ x: 1, y: 1222 });
         var docId2 = await ins({ x: 5, y: 5222 });
 
-<<<<<<< HEAD
+        test.length(o.output, 2);
+        test.equal(o.output, [{ added: docId1 }, { added: docId2 }]);
+        clearOutput(o);
+
+        var docId3 = await ins({ x: 7, y: 7222 });
+        test.length(o.output, 0);
+
+        var docId4 = await ins({ x: -1, y: -1222 });
+
+        // Becomes [docId4 docId1 | docId2 docId3]
+        test.length(o.output, 2);
+        test.isTrue(
+          setsEqual(o.output, [{ added: docId4 }, { removed: docId2 }])
+        );
+
     test.equal(Object.keys(o.state).length, 2);
     test.equal(o.state[docId4], {_id: docId4, y: -1222});
     test.equal(o.state[docId1], {_id: docId1, y: 1222});
     clearOutput(o);
-=======
-        test.length(o.output, 2);
-        test.equal(o.output, [{ added: docId1 }, { added: docId2 }]);
-        clearOutput(o);
->>>>>>> 950658c6
-
-        var docId3 = await ins({ x: 7, y: 7222 });
-        test.length(o.output, 0);
-
-        var docId4 = await ins({ x: -1, y: -1222 });
-
-<<<<<<< HEAD
-    test.equal(Object.keys(o.state).length, 2);
-    test.equal(o.state[docId3], {_id: docId3, y: 7222});
-    test.equal(o.state[docId1], {_id: docId1, y: 1222});
-    clearOutput(o);
-=======
-        // Becomes [docId4 docId1 | docId2 docId3]
-        test.length(o.output, 2);
-        test.isTrue(
-          setsEqual(o.output, [{ added: docId4 }, { removed: docId2 }])
-        );
->>>>>>> 950658c6
-
-        test.equal(_.size(o.state), 2);
-        test.equal(o.state[docId4], { _id: docId4, y: -1222 });
-        test.equal(o.state[docId1], { _id: docId1, y: 1222 });
-        clearOutput(o);
 
         await rem(docId2);
         // Becomes [docId4 docId1 | docId3]
@@ -1702,76 +1440,15 @@
           setsEqual(o.output, [{ added: docId3 }, { removed: docId4 }])
         );
 
-        test.equal(_.size(o.state), 2);
-        test.equal(o.state[docId3], { _id: docId3, y: 7222 });
-        test.equal(o.state[docId1], { _id: docId1, y: 1222 });
-        clearOutput(o);
+    test.equal(Object.keys(o.state).length, 2);
+    test.equal(o.state[docId3], {_id: docId3, y: 7222});
+    test.equal(o.state[docId1], {_id: docId1, y: 1222});
+    clearOutput(o);
 
         onComplete();
       }
     );
 
-<<<<<<< HEAD
-    var ids = {};
-    [2, 4, 1, 3, 5, 5, 9, 1, 3, 2, 5].forEach(function (x, i) {
-      ids[i] = ins({ x: x, y: i });
-    });
-
-    // Ensure that we are past all the 'i' entries before we run the query, so
-    // that we get the expected phase transitions.
-    waitUntilOplogCaughtUp();
-
-    var o = observer();
-    var usesOplog = o.handle._multiplexer._observeDriver._usesOplog;
-    //  x: [1 1 2 | 2 3 3] 4 5 5 5  9
-    // id: [2 7 0 | 9 3 8] 1 4 5 10 6
-
-    test.length(o.output, 3);
-    test.isTrue(setsEqual([{added: ids[2]}, {added: ids[7]}, {added: ids[0]}], o.output));
-    usesOplog && testOplogBufferIds([ids[9], ids[3], ids[8]]);
-    usesOplog && testSafeAppendToBufferFlag(false);
-    clearOutput(o);
-
-    rem(ids[0]);
-    //  x: [1 1 2 | 3 3] 4 5 5 5  9
-    // id: [2 7 9 | 3 8] 1 4 5 10 6
-    test.length(o.output, 2);
-    test.isTrue(setsEqual([{removed: ids[0]}, {added: ids[9]}], o.output));
-    usesOplog && testOplogBufferIds([ids[3], ids[8]]);
-    usesOplog && testSafeAppendToBufferFlag(false);
-    clearOutput(o);
-
-    rem(ids[7]);
-    //  x: [1 2 3 | 3] 4 5 5 5  9
-    // id: [2 9 3 | 8] 1 4 5 10 6
-    test.length(o.output, 2);
-    test.isTrue(setsEqual([{removed: ids[7]}, {added: ids[3]}], o.output));
-    usesOplog && testOplogBufferIds([ids[8]]);
-    usesOplog && testSafeAppendToBufferFlag(false);
-    clearOutput(o);
-
-    rem(ids[3]);
-    //  x: [1 2 3 | 4 5 5] 5  9
-    // id: [2 9 8 | 1 4 5] 10 6
-    test.length(o.output, 2);
-    test.isTrue(setsEqual([{removed: ids[3]}, {added: ids[8]}], o.output));
-    usesOplog && testOplogBufferIds([ids[1], ids[4], ids[5]]);
-    usesOplog && testSafeAppendToBufferFlag(false);
-    clearOutput(o);
-
-    rem({ x: {$lt: 4} });
-    //  x: [4 5 5 | 5  9]
-    // id: [1 4 5 | 10 6]
-    test.length(o.output, 6);
-    test.isTrue(setsEqual([{removed: ids[2]}, {removed: ids[9]}, {removed: ids[8]},
-                           {added: ids[5]}, {added: ids[4]}, {added: ids[1]}], o.output));
-    usesOplog && testOplogBufferIds([ids[10], ids[6]]);
-    usesOplog && testSafeAppendToBufferFlag(true);
-    clearOutput(o);
-
-  });
-}
-=======
     Tinytest.addAsync(
       'mongo-livedata - observe sorted, limited, big initial set ' +
         idGeneration,
@@ -1828,7 +1505,6 @@
               bufferIds.push(id);
             }
           );
->>>>>>> 950658c6
 
           test.isTrue(
             setsEqual(ids, bufferIds),
@@ -2143,37 +1819,6 @@
     ]
   );
 
-<<<<<<< HEAD
-testAsyncMulti('mongo-livedata - transform sets _id if not present, ' + idGeneration, [
-  function (test, expect) {
-    var self = this;
-    var justId = function (doc) {
-      const docWithoutId = {...doc};
-      delete docWithoutId._id;
-      return docWithoutId;
-    };
-    TRANSFORMS["justId"] = justId;
-    var collectionOptions = {
-      idGeneration: idGeneration,
-      transform: justId,
-      transformName: "justId"
-    };
-    this.collectionName = Random.id();
-    if (Meteor.isClient) {
-      Meteor.call('createInsecureCollection', this.collectionName, collectionOptions);
-      Meteor.subscribe('c-' + this.collectionName, expect());
-    }
-  }, function (test, expect) {
-    var self = this;
-    self.coll = new Mongo.Collection(this.collectionName, collectionOptions);
-    self.coll.insert({}, expect(function (err, id) {
-      test.isFalse(err);
-      test.isTrue(id);
-      test.equal(self.coll.findOne()._id, id);
-    }));
-  }
-]);
-=======
   testAsyncMulti(
     'mongo-livedata - transform sets _id if not present, ' + idGeneration,
     [
@@ -2209,7 +1854,6 @@
       },
     ]
   );
->>>>>>> 950658c6
 
   var bin = Base64.decode(
     "TWFuIGlzIGRpc3Rpbmd1aXNoZWQsIG5vdCBvbmx5IGJ5IGhpcyBy" +
@@ -2398,20 +2042,6 @@
           await runInFence(f);
         };
 
-<<<<<<< HEAD
-    // Update both using a $in query. Should poll each of them exactly once.
-    resetPollsAndRunInFence(function () {
-      coll.update({_id: {$in: [id1, id2]}, q: null}, {$inc: {x: 1}});
-    });
-    test.equal(
-      polls,
-      {all: 1, id1Direct: 1, id1InQuery: 1, id2Direct: 1, id2InQuery: 1,
-       bothIds: 1});
-        
-    handlesToStop.forEach(function (h) {h.stop();});
-    onComplete();
-  });
-=======
         // Update id1 directly. This should poll all but the "id2" queries. "all"
         // and "bothIds" increment by 2 because they are looking at both.
         await resetPollsAndRunInFence(async function() {
@@ -2441,7 +2071,6 @@
           id2InQuery: 1,
           bothIds: 1,
         });
->>>>>>> 950658c6
 
         for (const h of handlesToStop) {
           await h.stop();
@@ -2484,143 +2113,9 @@
 
 // This test is duplicated below (with some changes) for async upserts that go
 // over the network.
-<<<<<<< HEAD
-Meteor.isServer ? [true, false] : [true].forEach(function (minimongo) {
-  [true, false].forEach(function (useUpdate) {
-    [true, false].forEach(function (useDirectCollection) {
-      Tinytest.add("mongo-livedata - " + (useUpdate ? "update " : "") + "upsert" + (minimongo ? " minimongo" : "") + (useDirectCollection ? " direct collection " : "") + ", " + idGeneration, function (test) {
-        var run = test.runId();
-        var options = collectionOptions;
-        // We don't get ids back when we use update() to upsert, or when we are
-        // directly calling MongoConnection.upsert().
-        var skipIds = useUpdate || (! minimongo && useDirectCollection);
-        if (minimongo)
-          options = Object.assign({}, collectionOptions, { connection: null });
-        var coll = new Mongo.Collection(
-          "livedata_upsert_collection_"+run+
-            (useUpdate ? "_update_" : "") +
-            (minimongo ? "_minimongo_" : "") +
-            (useDirectCollection ? "_direct_" : "") + "",
-          options
-        );
-        if (useDirectCollection)
-          coll = coll._collection;
-
-        var result1 = upsert(coll, useUpdate, {foo: 'bar'}, {foo: 'bar'});
-        test.equal(result1.numberAffected, 1);
-        if (! skipIds)
-          test.isTrue(result1.insertedId);
-        compareResults(test, skipIds, coll.find().fetch(), [{foo: 'bar', _id: result1.insertedId}]);
-
-        var result2 = upsert(coll, useUpdate, {foo: 'bar'}, {foo: 'baz'});
-        test.equal(result2.numberAffected, 1);
-        if (! skipIds)
-          test.isFalse(result2.insertedId);
-        compareResults(test, skipIds, coll.find().fetch(), [{foo: 'baz', _id: result1.insertedId}]);
-
-        coll.remove({});
-
-        // Test values that require transformation to go into Mongo:
-
-        var t1 = new Mongo.ObjectID();
-        var t2 = new Mongo.ObjectID();
-        var result3 = upsert(coll, useUpdate, {foo: t1}, {foo: t1});
-        test.equal(result3.numberAffected, 1);
-        if (! skipIds)
-          test.isTrue(result3.insertedId);
-        compareResults(test, skipIds, coll.find().fetch(), [{foo: t1, _id: result3.insertedId}]);
-
-        var result4 = upsert(coll, useUpdate, {foo: t1}, {foo: t2});
-        test.equal(result2.numberAffected, 1);
-        if (! skipIds)
-          test.isFalse(result2.insertedId);
-        compareResults(test, skipIds, coll.find().fetch(), [{foo: t2, _id: result3.insertedId}]);
-
-        coll.remove({});
-
-        // Test modification by upsert
-
-        var result5 = upsert(coll, useUpdate, {name: 'David'}, {$set: {foo: 1}});
-        test.equal(result5.numberAffected, 1);
-        if (! skipIds)
-          test.isTrue(result5.insertedId);
-        var davidId = result5.insertedId;
-        compareResults(test, skipIds, coll.find().fetch(), [{name: 'David', foo: 1, _id: davidId}]);
-
-        test.throws(function () {
-          // test that bad modifier fails fast
-          upsert(coll, useUpdate, {name: 'David'}, {$blah: {foo: 2}});
-        });
-
-
-        var result6 = upsert(coll, useUpdate, {name: 'David'}, {$set: {foo: 2}});
-        test.equal(result6.numberAffected, 1);
-        if (! skipIds)
-          test.isFalse(result6.insertedId);
-        compareResults(test, skipIds, coll.find().fetch(), [{name: 'David', foo: 2,
-                                                               _id: result5.insertedId}]);
-
-        var emilyId = coll.insert({name: 'Emily', foo: 2});
-        compareResults(test, skipIds, coll.find().fetch(), [{name: 'David', foo: 2, _id: davidId},
-                                                              {name: 'Emily', foo: 2, _id: emilyId}]);
-
-        // multi update by upsert
-        var result7 = upsert(coll, useUpdate, {foo: 2},
-                             {$set: {bar: 7},
-                              $setOnInsert: {name: 'Fred', foo: 2}},
-                             {multi: true});
-        test.equal(result7.numberAffected, 2);
-        if (! skipIds)
-          test.isFalse(result7.insertedId);
-        compareResults(test, skipIds, coll.find().fetch(), [{name: 'David', foo: 2, bar: 7, _id: davidId},
-                                                              {name: 'Emily', foo: 2, bar: 7, _id: emilyId}]);
-
-        // insert by multi upsert
-        var result8 = upsert(coll, useUpdate, {foo: 3},
-                             {$set: {bar: 7},
-                              $setOnInsert: {name: 'Fred', foo: 2}},
-                             {multi: true});
-        test.equal(result8.numberAffected, 1);
-        if (! skipIds)
-          test.isTrue(result8.insertedId);
-        var fredId = result8.insertedId;
-        compareResults(test, skipIds, coll.find().fetch(),
-                       [{name: 'David', foo: 2, bar: 7, _id: davidId},
-                        {name: 'Emily', foo: 2, bar: 7, _id: emilyId},
-                        {name: 'Fred', foo: 2, bar: 7, _id: fredId}]);
-
-        // test `insertedId` option
-        var result9 = upsert(coll, useUpdate, {name: 'Steve'},
-                             {name: 'Steve'},
-                             {insertedId: 'steve'});
-        test.equal(result9.numberAffected, 1);
-        if (! skipIds)
-          test.equal(result9.insertedId, 'steve');
-        compareResults(test, skipIds, coll.find().fetch(),
-                       [{name: 'David', foo: 2, bar: 7, _id: davidId},
-                        {name: 'Emily', foo: 2, bar: 7, _id: emilyId},
-                        {name: 'Fred', foo: 2, bar: 7, _id: fredId},
-                        {name: 'Steve', _id: 'steve'}]);
-        test.isTrue(coll.findOne('steve'));
-        test.isFalse(coll.findOne('fred'));
-
-        // Test $ operator in selectors.
-
-        var result10 = upsert(coll, useUpdate,
-                              {$or: [{name: 'David'}, {name: 'Emily'}]},
-                              {$set: {foo: 3}}, {multi: true});
-        test.equal(result10.numberAffected, 2);
-        if (! skipIds)
-          test.isFalse(result10.insertedId);
-        compareResults(test, skipIds,
-                       [coll.findOne({name: 'David'}), coll.findOne({name: 'Emily'})],
-                       [{name: 'David', foo: 3, bar: 7, _id: davidId},
-                        {name: 'Emily', foo: 3, bar: 7, _id: emilyId}]
-                      );
-=======
-  _.each(Meteor.isServer ? [true, false] : [true], function(minimongo) {
-    _.each([true, false], function(useUpdate) {
-      _.each([true, false], function(useDirectCollection) {
+  Meteor.isServer ? [true, false] : [true].forEach(function(minimongo) {
+    [true, false].forEach(function(useUpdate) {
+      [true, false].forEach(function(useDirectCollection) {
         Tinytest.addAsync(
           'mongo-livedata - ' +
             (useUpdate ? 'update ' : '') +
@@ -2636,7 +2131,7 @@
             // directly calling MongoConnection.upsert().
             var skipIds = useUpdate || (!minimongo && useDirectCollection);
             if (minimongo)
-              options = _.extend({}, collectionOptions, { connection: null });
+              options = Object.assign({}, collectionOptions, { connection: null });
             var coll = new Mongo.Collection(
               'livedata_upsert_collection_' +
                 run +
@@ -2728,7 +2223,6 @@
                 { $blah: { foo: 2 } }
               );
             });
->>>>>>> 950658c6
 
             const result6 = await upsert(
               coll,
@@ -2864,166 +2358,9 @@
 // the Mongo.Collection and the MongoConnection.
 //
 // XXX Rewrite with testAsyncMulti, that would simplify things a lot!
-<<<<<<< HEAD
-Meteor.isServer ? [false] : [true, false].forEach(function (useNetwork) {
-  useNetwork ? [false] : [true, false].forEach(function (useDirectCollection) {
-    [true, false].forEach(function (useUpdate) {
-      Tinytest.addAsync(asyncUpsertTestName(useNetwork, useDirectCollection, useUpdate, idGeneration), function (test, onComplete) {
-        var coll;
-        var run = test.runId();
-        var collName = "livedata_upsert_collection_"+run+
-              (useUpdate ? "_update_" : "") +
-              (useNetwork ? "_network_" : "") +
-              (useDirectCollection ? "_direct_" : "");
-
-        var next0 = function () {
-          // Test starts here.
-          upsert(coll, useUpdate, {_id: 'foo'}, {_id: 'foo', foo: 'bar'}, next1);
-        };
-
-        if (useNetwork) {
-          Meteor.call("createInsecureCollection", collName, collectionOptions);
-          coll = new Mongo.Collection(collName, collectionOptions);
-          Meteor.subscribe("c-" + collName, next0);
-        } else {
-          var opts = Object.assign({}, collectionOptions);
-          if (Meteor.isClient)
-            opts.connection = null;
-          coll = new Mongo.Collection(collName, opts);
-          if (useDirectCollection)
-            coll = coll._collection;
-        }
-
-        var result1;
-        var next1 = function (err, result) {
-          result1 = result;
-          test.equal(result1.numberAffected, 1);
-          if (! useUpdate) {
-            test.isTrue(result1.insertedId);
-            test.equal(result1.insertedId, 'foo');
-          }
-          compareResults(test, useUpdate, coll.find().fetch(), [{foo: 'bar', _id: 'foo'}]);
-          upsert(coll, useUpdate, {_id: 'foo'}, {foo: 'baz'}, next2);
-        };
-
-        if (! useNetwork) {
-          next0();
-        }
-
-        var t1, t2, result2;
-        var next2 = function (err, result) {
-          result2 = result;
-          test.equal(result2.numberAffected, 1);
-          if (! useUpdate)
-            test.isFalse(result2.insertedId);
-          compareResults(test, useUpdate, coll.find().fetch(), [{foo: 'baz', _id: result1.insertedId}]);
-          coll.remove({_id: 'foo'});
-          compareResults(test, useUpdate, coll.find().fetch(), []);
-
-          // Test values that require transformation to go into Mongo:
-
-          t1 = new Mongo.ObjectID();
-          t2 = new Mongo.ObjectID();
-          upsert(coll, useUpdate, {_id: t1}, {_id: t1, foo: 'bar'}, next3);
-        };
-
-        var result3;
-        var next3 = function (err, result) {
-          result3 = result;
-          test.equal(result3.numberAffected, 1);
-          if (! useUpdate) {
-            test.isTrue(result3.insertedId);
-            test.equal(t1, result3.insertedId);
-          }
-          compareResults(test, useUpdate, coll.find().fetch(), [{_id: t1, foo: 'bar'}]);
-
-          upsert(coll, useUpdate, {_id: t1}, {foo: t2}, next4);
-        };
-
-        var next4 = function (err, result4) {
-          test.equal(result2.numberAffected, 1);
-          if (! useUpdate)
-            test.isFalse(result2.insertedId);
-          compareResults(test, useUpdate, coll.find().fetch(), [{foo: t2, _id: result3.insertedId}]);
-
-          coll.remove({_id: t1});
-
-          // Test modification by upsert
-          upsert(coll, useUpdate, {_id: 'David'}, {$set: {foo: 1}}, next5);
-        };
-
-        var result5;
-        var next5 = function (err, result) {
-          result5 = result;
-          test.equal(result5.numberAffected, 1);
-          if (! useUpdate) {
-            test.isTrue(result5.insertedId);
-            test.equal(result5.insertedId, 'David');
-          }
-          var davidId = result5.insertedId;
-          compareResults(test, useUpdate, coll.find().fetch(), [{foo: 1, _id: davidId}]);
-
-          if (! Meteor.isClient && useDirectCollection) {
-            // test that bad modifier fails
-            // The stub throws an exception about the invalid modifier, which
-            // livedata logs (so we suppress it).
-            Meteor._suppress_log(1);
-            upsert(coll, useUpdate, {_id: 'David'}, {$blah: {foo: 2}}, function (err) {
-              if (! (Meteor.isClient && useDirectCollection))
-                test.isTrue(err);
-              upsert(coll, useUpdate, {_id: 'David'}, {$set: {foo: 2}}, next6);
-            });
-          } else {
-            // XXX skip this test for now for LocalCollection; the fact that
-            // we're in a nested sequence of callbacks means we're inside a
-            // Meteor.defer, which means the exception just gets
-            // logged. Something should be done about this at some point?  Maybe
-            // LocalCollection callbacks don't really have to be deferred.
-            upsert(coll, useUpdate, {_id: 'David'}, {$set: {foo: 2}}, next6);
-          }
-        };
-
-        var result6;
-        var next6 = function (err, result) {
-          result6 = result;
-          test.equal(result6.numberAffected, 1);
-          if (! useUpdate)
-            test.isFalse(result6.insertedId);
-          compareResults(test, useUpdate, coll.find().fetch(), [{_id: 'David', foo: 2}]);
-
-          var emilyId = coll.insert({_id: 'Emily', foo: 2});
-          compareResults(test, useUpdate, coll.find().fetch(), [{_id: 'David', foo: 2},
-                                                                {_id: 'Emily', foo: 2}]);
-
-          // multi update by upsert.
-          // We can't actually update multiple documents since we have to do it by
-          // id, but at least make sure the multi flag doesn't mess anything up.
-          upsert(coll, useUpdate, {_id: 'Emily'},
-                 {$set: {bar: 7},
-                  $setOnInsert: {name: 'Fred', foo: 2}},
-                 {multi: true}, next7);
-        };
-
-        var result7;
-        var next7 = function (err, result) {
-          result7 = result;
-          test.equal(result7.numberAffected, 1);
-          if (! useUpdate)
-            test.isFalse(result7.insertedId);
-          compareResults(test, useUpdate, coll.find().fetch(), [{_id: 'David', foo: 2},
-                                                                {_id: 'Emily', foo: 2, bar: 7}]);
-
-          // insert by multi upsert
-          upsert(coll, useUpdate, {_id: 'Fred'},
-                 {$set: {bar: 7},
-                  $setOnInsert: {name: 'Fred', foo: 2}},
-                 {multi: true}, next8);
-
-        };
-=======
-  _.each(Meteor.isServer ? [false] : [true, false], function(useNetwork) {
-    _.each(useNetwork ? [false] : [true, false], function(useDirectCollection) {
-      _.each([true, false], function(useUpdate) {
+  Meteor.isServer ? [false] : [true, false].forEach(function(useNetwork) {
+    useNetwork ? [false] : [true, false].forEach(function(useDirectCollection) {
+      [true, false].forEach(function(useUpdate) {
         Tinytest.addAsync(
           asyncUpsertTestName(
             useNetwork,
@@ -3069,7 +2406,6 @@
               coll = new Mongo.Collection(collName, opts);
               if (useDirectCollection) coll = coll._collection;
             }
->>>>>>> 950658c6
 
             var t1, t2, result2;
             var next2 = async function(err, result) {
@@ -3314,102 +2650,8 @@
 
 // Runs a method and its stub which do some upserts. The method throws an error
 // if we don't get the right return values.
-<<<<<<< HEAD
-if (Meteor.isClient) {
-  [true, false].forEach(function (useUpdate) {
-    Tinytest.addAsync("mongo-livedata - " + (useUpdate ? "update " : "") + "upsert in method, " + idGeneration, function (test, onComplete) {
-      var run = test.runId();
-      upsertTestMethodColl = new Mongo.Collection(upsertTestMethod + "_collection_" + run, collectionOptions);
-      var m = {};
-      delete Meteor.connection._methodHandlers[upsertTestMethod];
-      m[upsertTestMethod] = function (run, useUpdate, options) {
-        upsertTestMethodImpl(upsertTestMethodColl, useUpdate, test);
-      };
-      Meteor.methods(m);
-      Meteor.call(upsertTestMethod, run, useUpdate, collectionOptions, function (err, result) {
-        test.isFalse(err);
-        onComplete();
-      });
-    });
-  });
-}
-
-Meteor.isServer ? [true, false] : [true].forEach(function (minimongo) {
-  [true, false].forEach(function (useUpdate) {
-    Tinytest.add("mongo-livedata - " + (useUpdate ? "update " : "") + "upsert by id" + (minimongo ? " minimongo" : "") + ", " + idGeneration, function (test) {
-      var run = test.runId();
-      var options = collectionOptions;
-      if (minimongo)
-        options = Object.assign({}, collectionOptions, { connection: null });
-      var coll = new Mongo.Collection("livedata_upsert_by_id_collection_"+run, options);
-
-      var ret;
-      ret = upsert(coll, useUpdate, {_id: 'foo'}, {$set: {x: 1}});
-      test.equal(ret.numberAffected, 1);
-      if (! useUpdate)
-        test.equal(ret.insertedId, 'foo');
-      compareResults(test, useUpdate, coll.find().fetch(),
-                     [{_id: 'foo', x: 1}]);
-
-      ret = upsert(coll, useUpdate, {_id: 'foo'}, {$set: {x: 2}});
-      test.equal(ret.numberAffected, 1);
-      if (! useUpdate)
-        test.isFalse(ret.insertedId);
-      compareResults(test, useUpdate, coll.find().fetch(),
-                     [{_id: 'foo', x: 2}]);
-
-      ret = upsert(coll, useUpdate, {_id: 'bar'}, {$set: {x: 1}});
-      test.equal(ret.numberAffected, 1);
-      if (! useUpdate)
-        test.equal(ret.insertedId, 'bar');
-      compareResults(test, useUpdate, coll.find().fetch(),
-                     [{_id: 'foo', x: 2},
-                      {_id: 'bar', x: 1}]);
-
-      coll.remove({});
-      ret = upsert(coll, useUpdate, {_id: 'traq'}, {x: 1});
-
-      test.equal(ret.numberAffected, 1);
-      var myId = ret.insertedId;
-      if (useUpdate) {
-        myId = coll.findOne()._id;
-      }
-      // Starting with Mongo 2.6, upsert with entire document takes _id from the
-      // query, so the above upsert actually does an insert with _id traq
-      // instead of a random _id.  Whenever we are using our simulated upsert,
-      // we have this behavior (whether running against Mongo 2.4 or 2.6).
-      // https://jira.mongodb.org/browse/SERVER-5289
-      test.equal(myId, 'traq');
-      compareResults(test, useUpdate, coll.find().fetch(),
-                     [{x: 1, _id: 'traq'}]);
-
-      // this time, insert as _id 'traz'
-      ret = upsert(coll, useUpdate, {_id: 'traz'}, {_id: 'traz', x: 2});
-      test.equal(ret.numberAffected, 1);
-      if (! useUpdate)
-        test.equal(ret.insertedId, 'traz');
-      compareResults(test, useUpdate, coll.find().fetch(),
-                     [{x: 1, _id: 'traq'},
-                      {x: 2, _id: 'traz'}]);
-
-      // now update _id 'traz'
-      ret = upsert(coll, useUpdate, {_id: 'traz'}, {x: 3});
-      test.equal(ret.numberAffected, 1);
-      test.isFalse(ret.insertedId);
-      compareResults(test, useUpdate, coll.find().fetch(),
-                     [{x: 1, _id: 'traq'},
-                      {x: 3, _id: 'traz'}]);
-
-      // now update, passing _id (which is ok as long as it's the same)
-      ret = upsert(coll, useUpdate, {_id: 'traz'}, {_id: 'traz', x: 4});
-      test.equal(ret.numberAffected, 1);
-      test.isFalse(ret.insertedId);
-      compareResults(test, useUpdate, coll.find().fetch(),
-                     [{x: 1, _id: 'traq'},
-                      {x: 4, _id: 'traz'}]);
-=======
   if (Meteor.isClient) {
-    _.each([true, false], function(useUpdate) {
+    [true, false].forEach(function(useUpdate) {
       Tinytest.addAsync(
         'mongo-livedata - ' +
           (useUpdate ? 'update ' : '') +
@@ -3437,10 +2679,9 @@
       );
     });
   }
->>>>>>> 950658c6
-
-  _.each(Meteor.isServer ? [true, false] : [true], function(minimongo) {
-    _.each([true, false], function(useUpdate) {
+
+  Meteor.isServer ? [true, false] : [true].forEach(function(minimongo) {
+    [true, false].forEach(function(useUpdate) {
       Tinytest.addAsync(
         'mongo-livedata - ' +
           (useUpdate ? 'update ' : '') +
@@ -3452,7 +2693,7 @@
           var run = test.runId();
           var options = collectionOptions;
           if (minimongo)
-            options = _.extend({}, collectionOptions, { connection: null });
+            options = Object.assign({}, collectionOptions, { connection: null });
           var coll = new Mongo.Collection(
             'livedata_upsert_by_id_collection_' + run,
             options
@@ -3579,21 +2820,11 @@
 
 
 // Consistent id generation tests
-<<<<<<< HEAD
-function collectionInsert (test, expect, coll, index) {
-  var clientSideId = coll.insert({name: "foo"}, expect(function (err1, id) {
-    test.equal(id, clientSideId);
-    var o = coll.findOne(id);
-    test.isTrue(isObject(o));
-    test.equal(o.name, 'foo');
-  }));
-=======
 async function collectionInsert (test, expect, coll, index) {
   const id = await coll.insertAsync({name: "foo"});
   const o = await coll.findOneAsync(id) || {};
-  test.isTrue(_.isObject(o));
+  test.isTrue(isObject(o));
   test.equal(o.name, 'foo');
->>>>>>> 950658c6
 }
 
 async function collectionUpsert(test, expect, coll, index) {
@@ -3603,46 +2834,24 @@
   test.equal(result.insertedId, upsertId);
   test.equal(result.numberAffected, 1);
 
-<<<<<<< HEAD
-    var o = coll.findOne(upsertId);
-    test.isTrue(isObject(o));
-    test.equal(o.name, 'foo');
-  }));
-=======
   const o = await coll.findOneAsync(upsertId);
-  test.isTrue(_.isObject(o));
+  test.isTrue(isObject(o));
   test.equal(o.name, 'foo');
->>>>>>> 950658c6
 }
 
 async function collectionUpsertExisting(test, expect, coll, index) {
   const id = await coll.insertAsync({ name: 'foo' });
 
-<<<<<<< HEAD
-    var o = coll.findOne(id);
-    test.isTrue(isObject(o));
-    // We're not testing sequencing/visibility rules here, so skip this check
-    // test.equal(o.name, 'foo');
-  }));
-=======
   const o = await coll.findOneAsync(id);
-  test.isTrue(_.isObject(o));
->>>>>>> 950658c6
+  test.isTrue(isObject(o));
 
   const result = await coll.upsertAsync(id, { $set: { name: 'bar' } });
   test.equal(result.insertedId, id);
   test.equal(result.numberAffected, 1);
 
-<<<<<<< HEAD
-    var o = coll.findOne(clientSideId);
-    test.isTrue(isObject(o));
-    test.equal(o.name, 'bar');
-  }));
-=======
   const ob = await coll.findOneAsync(id);
-  test.isTrue(_.isObject(ob));
+  test.isTrue(isObject(ob));
   test.equal(ob.name, 'bar');
->>>>>>> 950658c6
 }
 
 async function functionCallsInsert(test, expect, coll, index) {
@@ -3653,30 +2862,15 @@
     1,
   );
 
-<<<<<<< HEAD
-    var o = coll.findOne(stubId);
-    test.isTrue(isObject(o));
-    test.equal(o.name, 'foo');
-  }));
-}
-=======
   test.notEqual((INSERTED_IDS[coll._name] || []).length, 0);
   var stubId = INSERTED_IDS[coll._name][index];
->>>>>>> 950658c6
 
   test.equal(ids.length, 1);
   test.equal(ids[0], stubId);
 
-<<<<<<< HEAD
-    var o = coll.findOne(upsertId);
-    test.isTrue(isObject(o));
-    test.equal(o.name, 'foo');
-  }));
-=======
   const o = await coll.findOneAsync(stubId);
-  test.isTrue(_.isObject(o));
+  test.isTrue(isObject(o));
   test.equal(o.name, 'foo');
->>>>>>> 950658c6
 }
 
 async function functionCallsUpsert(test, expect, coll, index) {
@@ -3693,20 +2887,8 @@
   test.equal(result.numberAffected, 1);
 
   const o = await coll.findOneAsync(upsertId);
-  test.isTrue(_.isObject(o));
+  test.isTrue(isObject(o));
   test.equal(o.name, 'foo');
-<<<<<<< HEAD
-
-  Meteor.call("upsertObject", coll._name, id, {$set:{name: "bar"}}, expect(function (err1, result) {
-    test.equal(result.numberAffected, 1);
-    test.equal(result.insertedId, undefined);
-
-    var o = coll.findOne(id);
-    test.isTrue(isObject(o));
-    test.equal(o.name, 'bar');
-  }));
-=======
->>>>>>> 950658c6
 }
 
 async function functionCallsUpsertExisting(test, expect, coll, index) {
@@ -3716,25 +2898,19 @@
   test.notEqual(null, o);
   test.equal(o.name, 'foo');
 
-<<<<<<< HEAD
-      var o = coll.findOne(stubId);
-      test.isTrue(isObject(o));
-      test.equal(o.name, 'foo');
-=======
   const result = await Meteor.callAsync(
     'upsertObject',
     coll._name,
     id,
     {
       $set: { name: 'bar' },
->>>>>>> 950658c6
     }
   );
   test.equal(result.numberAffected, 1);
   test.equal(result.insertedId, undefined);
 
   const ob = await coll.findOneAsync(id);
-  test.isTrue(_.isObject(ob));
+  test.isTrue(isObject(ob));
   test.equal(ob.name, 'bar');
 }
 
@@ -3752,13 +2928,8 @@
     var stubId = INSERTED_IDS[coll._name][3 * index + i];
     test.equal(ids[i], stubId);
 
-<<<<<<< HEAD
-    var o = coll.findOne(stubId);
+    var o = await coll.findOneAsync(stubId);
     test.isTrue(isObject(o));
-=======
-    var o = await coll.findOneAsync(stubId);
-    test.isTrue(_.isObject(o));
->>>>>>> 950658c6
     test.equal(o.name, 'foo');
   }
 }
@@ -3779,16 +2950,9 @@
 
   await Meteor._sleepForMs(100);
 
-<<<<<<< HEAD
-    var o = coll.findOne(stubId);
-    test.isTrue(isObject(o));
-    test.equal(o.name, 'foo');
-  }));
-=======
   var o = await coll.findOneAsync(stubId);
-  test.isTrue(_.isObject(o));
+  test.isTrue(isObject(o));
   test.equal(o.name, 'foo');
->>>>>>> 950658c6
 }
 
 async function functionChain2Insert(test, expect, coll, index) {
@@ -3803,11 +2967,32 @@
   test.notEqual((INSERTED_IDS[coll._name] || []).length, 0);
   var stubId = INSERTED_IDS[coll._name][index];
 
-<<<<<<< HEAD
-    var o = coll.findOne(upsertId);
-    test.isTrue(isObject(o));
-    test.equal(o.name, 'foo');
-  }));
+  test.equal(ids.length, 1);
+  test.equal(ids[0], stubId);
+
+  await Meteor._sleepForMs(100);
+
+  const o = await coll.findOneAsync(stubId);
+  test.isTrue(isObject(o));
+  test.equal(o.name, 'foo');
+}
+
+async function functionChain2Upsert(test, expect, coll, index) {
+  const upsertId = '123456' + index;
+  const result = await Meteor.callAsync(
+    'doMeteorCall',
+    'doMeteorCall',
+    'upsertObject',
+    coll._name,
+    upsertId,
+    { $set: { name: 'foo' } }
+  );
+  test.equal(result.insertedId, upsertId);
+  test.equal(result.numberAffected, 1);
+  await Meteor._sleepForMs(100);
+  const o = await coll.findOneAsync(upsertId);
+  test.isTrue(isObject(o));
+  test.equal(o.name, 'foo');
 }
 
 Object.entries({
@@ -3868,117 +3053,6 @@
       });
   });
 });
-=======
-  test.equal(ids.length, 1);
-  test.equal(ids[0], stubId);
-
-  await Meteor._sleepForMs(100);
-
-  const o = await coll.findOneAsync(stubId);
-  test.isTrue(_.isObject(o));
-  test.equal(o.name, 'foo');
-}
-
-async function functionChain2Upsert(test, expect, coll, index) {
-  const upsertId = '123456' + index;
-  const result = await Meteor.callAsync(
-    'doMeteorCall',
-    'doMeteorCall',
-    'upsertObject',
-    coll._name,
-    upsertId,
-    { $set: { name: 'foo' } }
-  );
-  test.equal(result.insertedId, upsertId);
-  test.equal(result.numberAffected, 1);
-  await Meteor._sleepForMs(100);
-  const o = await coll.findOneAsync(upsertId);
-  test.isTrue(_.isObject(o));
-  test.equal(o.name, 'foo');
-}
-
-_.each(
-  {
-    collectionInsert: collectionInsert,
-    collectionUpsert: collectionUpsert,
-    functionCallsInsert: functionCallsInsert,
-    functionCallsUpsert: functionCallsUpsert,
-    functionCallsUpsertExisting: functionCallsUpsertExisting,
-    functionCalls3Insert: functionCalls3Inserts,
-    functionChainInsert: functionChainInsert,
-    functionChain2Insert: functionChain2Insert,
-    functionChain2Upsert: functionChain2Upsert,
-  },
-  function(fn, name) {
-    _.each([1, 3], function(repetitions) {
-      _.each([1, 3], function(collectionCount) {
-        _.each(['STRING', 'MONGO'], function(idGeneration) {
-          testAsyncMulti(
-            'mongo-livedata - consistent _id generation ' +
-              name +
-              ', ' +
-              repetitions +
-              ' repetitions on ' +
-              collectionCount +
-              ' collections, idGeneration=' +
-              idGeneration,
-            [
-              function(test, expect) {
-                var collectionOptions = { idGeneration: idGeneration };
-
-                var cleanups = (this.cleanups = []);
-                this.collections = _.times(collectionCount, function() {
-                  var collectionName = 'consistentid_' + Random.id();
-                  if (Meteor.isClient) {
-                    Meteor.call(
-                      'createInsecureCollection',
-                      collectionName,
-                      collectionOptions
-                    );
-                    Meteor.subscribe('c-' + collectionName, expect());
-                    cleanups.push(async function(expect) {
-                      await Meteor.callAsync(
-                        'dropInsecureCollection',
-                        collectionName
-                      );
-                    });
-                  }
-
-                  var collection = new Mongo.Collection(
-                    collectionName,
-                    collectionOptions
-                  );
-                  if (Meteor.isServer) {
-                    cleanups.push(async function() {
-                      await collection.dropCollectionAsync();
-                    });
-                  }
-                  COLLECTIONS[collectionName] = collection;
-                  return collection;
-                });
-              },
-              async function(test) {
-                // now run the actual test
-                for (var i = 0; i < repetitions; i++) {
-                  for (var j = 0; j < collectionCount; j++) {
-                    await fn(test, () => {}, this.collections[j], i);
-                  }
-                }
-              },
-              async function(test, expect) {
-                // Run any registered cleanup functions (e.g. to drop collections)
-                for (const cleanup of this.cleanups) {
-                  await cleanup();
-                }
-              },
-            ]
-          );
-        });
-      });
-    });
-  }
-);
->>>>>>> 950658c6
 
 
 
@@ -4715,21 +3789,6 @@
   var oplogHandle =
         MongoInternals.defaultRemoteCollectionDriver().mongo._oplogHandle;
   if (oplogHandle)
-<<<<<<< HEAD
-    oplogHandle.waitUntilCaughtUp();
-};
-
-
-Meteor.isServer && Tinytest.add("mongo-livedata - cursor dedup stop", function (test) {
-  var coll = new Mongo.Collection(Random.id());
-  times(100, function () {
-    coll.insert({foo: 'baz'});
-  });
-  var handler = coll.find({}).observeChanges({
-    added: function (id) {
-      coll.update(id, {$set: {foo: 'bar'}});
-    }
-=======
     await oplogHandle.waitUntilCaughtUp();
 }
 
@@ -4737,7 +3796,7 @@
 Meteor.isServer &&
   Tinytest.addAsync('mongo-livedata - cursor dedup stop', async function(test) {
     var coll = new Mongo.Collection(Random.id());
-    _.times(100, async function() {
+    times(100, async function() {
       await coll.insertAsync({ foo: 'baz' });
     });
     var handler = await coll.find({}).observeChanges({
@@ -4751,7 +3810,6 @@
     // Unfortunately, this test didn't fail before the bugfix, but it at least
     // would print the error and no longer does.
     // See https://github.com/meteor/meteor/issues/2070
->>>>>>> 950658c6
   });
 
 testAsyncMulti('mongo-livedata - undefined find options', [
@@ -4785,54 +3843,6 @@
 ]);
 
 // Regression test for #2274.
-<<<<<<< HEAD
-Meteor.isServer && testAsyncMulti("mongo-livedata - observe limit bug", [
-  function (test, expect) {
-    var self = this;
-    self.coll = new Mongo.Collection(Random.id());
-    var state = {};
-    var callbacks = {
-      changed: function (newDoc) {
-        state[newDoc._id] = newDoc;
-      },
-      added: function (newDoc) {
-        state[newDoc._id] = newDoc;
-      },
-      removed: function (oldDoc) {
-        delete state[oldDoc._id];
-      }
-    };
-    self.observe = self.coll.find(
-      {}, {limit: 1, sort: {sortField: -1}}).observe(callbacks);
-
-    // Insert some documents.
-    runInFence(function () {
-      self.id0 = self.coll.insert({sortField: 0, toDelete: true});
-      self.id1 = self.coll.insert({sortField: 1, toDelete: true});
-      self.id2 = self.coll.insert({sortField: 2, toDelete: true});
-    });
-    test.equal(Object.keys(state), [self.id2]);
-
-    // Mutate the one in the unpublished buffer and the one below the
-    // buffer. Before the fix for #2274, this left the observe state machine in
-    // a broken state where the buffer was empty but it wasn't try to re-fill
-    // it.
-    runInFence(function () {
-      self.coll.update({_id: {$ne: self.id2}},
-                       {$set: {toDelete: false}},
-                       {multi: 1});
-    });
-    test.equal(Object.keys(state), [self.id2]);
-
-    // Now remove the one published document. This should slide up id1 from the
-    // buffer, but this didn't work before the #2274 fix.
-    runInFence(function () {
-      self.coll.remove({toDelete: true});
-    });
-    test.equal(Object.keys(state), [self.id1]);
-  }
-]);
-=======
 Meteor.isServer &&
   testAsyncMulti('mongo-livedata - observe limit bug', [
     async function(test, expect) {
@@ -4882,17 +3892,16 @@
           { multi: 1 }
         );
       });
-      test.equal(_.keys(state), [self.id2]);
+      test.equal(Object.keys(state), [self.id2]);
 
       // Now remove the one published document. This should slide up id1 from the
       // buffer, but this didn't work before the #2274 fix.
       await runInFence(async function() {
         await self.coll.removeAsync({ toDelete: true });
       });
-      test.equal(_.keys(state), [self.id1]);
+      test.equal(Object.keys(state), [self.id1]);
     },
   ]);
->>>>>>> 950658c6
 
 Meteor.isServer &&
   testAsyncMulti('mongo-livedata - update with replace forbidden', [
@@ -4956,31 +3965,17 @@
     async function(test) {
       var collection = new Mongo.Collection(Random.id());
 
-<<<<<<< HEAD
     times(10, function () {
       collection.insert({ data: "Hello" });
     });
-=======
-      for (let i = 0; i < 10; i ++) {
-        await collection.insertAsync({ data: 'Hello' });
-      }
->>>>>>> 950658c6
-
-      test.equal(await collection.find().countAsync(), 10);
-
-<<<<<<< HEAD
-    // Test several array-related selectors
-    [[], [1, 2, 3], [{}]].forEach(function (selector) {
-      test.throws(function () {
-        collection.remove(selector);
-      });
-=======
+
+    test.equal(collection.find().count(), 10);
+
       // Test several array-related selectors
       for (const selector of [[], [1, 2, 3], [{}]]) {
         await test.throwsAsync(async function() {
           await collection.removeAsync(selector);
         });
->>>>>>> 950658c6
 
         await test.throwsAsync(async function() {
           await collection.updateAsync(selector, { $set: 5 });
