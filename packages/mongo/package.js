--- conflicted
+++ resolved
@@ -9,11 +9,7 @@
 
 Package.describe({
   summary: "Adaptor for using MongoDB and Minimongo over DDP",
-<<<<<<< HEAD
-  version: '1.12.0-beta240.2'
-=======
-  version: '1.12.1-beta240.2'
->>>>>>> b2c55706
+  version: '1.13.0-beta240.2'
 });
 
 Npm.depends({
