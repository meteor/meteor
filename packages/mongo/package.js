--- conflicted
+++ resolved
@@ -9,11 +9,7 @@
 
 Package.describe({
   summary: "Adaptor for using MongoDB and Minimongo over DDP",
-<<<<<<< HEAD
   version: '1.11.0'
-=======
-  version: '1.10.1'
->>>>>>> 2f2db14f
 });
 
 Npm.depends({
