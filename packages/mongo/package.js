// XXX We should revisit how we factor MongoDB support into (1) the
// server-side node.js driver [which you might use independently of
// livedata, after all], (2) minimongo [ditto], and (3) Collection,
// which is the class that glues the two of them to Livedata, but also
// is generally the "public interface for newbies" to Mongo in the
// Meteor universe. We want to allow the components to be used
// independently, but we don't want to overwhelm the user with
// minutiae.

Package.describe({
  summary: "Adaptor for using MongoDB and Minimongo over DDP",
<<<<<<< HEAD
  version: '1.2.0-beta152.4'
=======
  version: '1.1.22'
>>>>>>> b52c6587
});

Npm.depends({
  "mongodb-uri": "0.9.7"
});

Npm.strip({
  mongodb: ["test/"]
});

Package.onUse(function (api) {
  api.use('npm-mongo', 'server');
  api.use('allow-deny');

  api.use([
    'random',
    'ejson',
    'underscore',
    'minimongo',
    'ddp',
    'tracker',
    'diff-sequence',
    'mongo-id',
    'check',
    'ecmascript'
  ]);

  // Binary Heap data structure is used to optimize oplog observe driver
  // performance.
  api.use('binary-heap', 'server');

  // Allow us to detect 'insecure'.
  api.use('insecure', {weak: true});

  // Allow us to detect 'autopublish', and publish collections if it's loaded.
  api.use('autopublish', 'server', {weak: true});

  // Allow us to detect 'disable-oplog', which turns off oplog tailing for your
  // app even if it's configured in the environment. (This package will be
  // probably be removed before 1.0.)
  api.use('disable-oplog', 'server', {weak: true});

  // defaultRemoteCollectionDriver gets its deployConfig from something that is
  // (for questionable reasons) initialized by the webapp package.
  api.use('webapp', 'server', {weak: true});

  // If the facts package is loaded, publish some statistics.
  api.use('facts', 'server', {weak: true});

  api.use('callback-hook', 'server');

  // Stuff that should be exposed via a real API, but we haven't yet.
  api.export('MongoInternals', 'server');
  // For tests only.
  api.export('MongoTest', 'server', {testOnly: true});
  api.export("Mongo");

  api.addFiles(['mongo_driver.js', 'oplog_tailing.js',
                 'observe_multiplex.js', 'doc_fetcher.js',
                 'polling_observe_driver.js','oplog_observe_driver.js'],
                'server');
  api.addFiles('local_collection_driver.js', ['client', 'server']);
  api.addFiles('remote_collection_driver.js', 'server');
  api.addFiles('collection.js', ['client', 'server']);
  api.addFiles('connection_options.js', 'server');
});

Package.onTest(function (api) {
  api.use('mongo');
  api.use('check');
  api.use(['tinytest', 'underscore', 'test-helpers', 'ejson', 'random',
           'ddp', 'base64']);
  // XXX test order dependency: the allow_tests "partial allow" test
  // fails if it is run before mongo_livedata_tests.
  api.addFiles('mongo_livedata_tests.js', ['client', 'server']);
  api.addFiles('upsert_compatibility_test.js', 'server');
  api.addFiles('allow_tests.js', ['client', 'server']);
  api.addFiles('collection_tests.js', ['client', 'server']);
  api.addFiles('observe_changes_tests.js', ['client', 'server']);
  api.addFiles('oplog_tests.js', 'server');
  api.addFiles('doc_fetcher_tests.js', 'server');
});<|MERGE_RESOLUTION|>--- conflicted
+++ resolved
@@ -9,11 +9,7 @@
 
 Package.describe({
   summary: "Adaptor for using MongoDB and Minimongo over DDP",
-<<<<<<< HEAD
   version: '1.2.0-beta152.4'
-=======
-  version: '1.1.22'
->>>>>>> b52c6587
 });
 
 Npm.depends({
