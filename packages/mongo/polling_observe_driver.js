import throttle from 'lodash.throttle';

var POLLING_THROTTLE_MS = +process.env.METEOR_POLLING_THROTTLE_MS || 50;
var POLLING_INTERVAL_MS = +process.env.METEOR_POLLING_INTERVAL_MS || 10 * 1000;

PollingObserveDriver = function (options) {
  const self = this;
  self._options = options;

  self._cursorDescription = options.cursorDescription;
  self._mongoHandle = options.mongoHandle;
  self._ordered = options.ordered;
  self._multiplexer = options.multiplexer;
  self._stopCallbacks = [];
  self._stopped = false;

  self._cursor = self._mongoHandle._createSynchronousCursor(
    self._cursorDescription);

  // previous results snapshot.  on each poll cycle, diffs against
  // results drives the callbacks.
  self._results = null;

  // The number of _pollMongo calls that have been added to self._taskQueue but
  // have not started running. Used to make sure we never schedule more than one
  // _pollMongo (other than possibly the one that is currently running). It's
  // also used by _suspendPolling to pretend there's a poll scheduled. Usually,
  // it's either 0 (for "no polls scheduled other than maybe one currently
  // running") or 1 (for "a poll scheduled that isn't running yet"), but it can
  // also be 2 if incremented by _suspendPolling.
  self._pollsScheduledButNotStarted = 0;
  self._pendingWrites = []; // people to notify when polling completes

  // Make sure to create a separately throttled function for each
  // PollingObserveDriver object.
  self._ensurePollIsScheduled = throttle(
    self._unthrottledEnsurePollIsScheduled,
    self._cursorDescription.options.pollingThrottleMs || POLLING_THROTTLE_MS /* ms */);

  // XXX figure out if we still need a queue
<<<<<<< HEAD
  self._taskQueue = new Meteor._SynchronousQueue();

  var listenersHandle = listenAll(
    self._cursorDescription, function (notification) {
      // When someone does a transaction that might affect us, schedule a poll
      // of the database. If that transaction happens inside of a write fence,
      // block the fence until we've polled and notified observers.
      var fence = DDPServer._CurrentWriteFence.get();
      if (fence)
        self._pendingWrites.push(fence.beginWrite());
      // Ensure a poll is scheduled... but if we already know that one is,
      // don't hit the throttled _ensurePollIsScheduled function (which might
      // lead to us calling it unnecessarily in <pollingThrottleMs> ms).
      if (self._pollsScheduledButNotStarted === 0)
        self._ensurePollIsScheduled();
    }
  );
  self._stopCallbacks.push(function () { listenersHandle.stop(); });

  // every once and a while, poll even if we don't think we're dirty, for
  // eventual consistency with database writes from outside the Meteor
  // universe.
  //
  // For testing, there's an undocumented callback argument to observeChanges
  // which disables time-based polling and gets called at the beginning of each
  // poll.
  if (options._testOnlyPollCallback) {
    self._testOnlyPollCallback = options._testOnlyPollCallback;
  } else {
    var pollingInterval =
          self._cursorDescription.options.pollingIntervalMs ||
          self._cursorDescription.options._pollingInterval || // COMPAT with 1.2
          POLLING_INTERVAL_MS;
    var intervalHandle = Meteor.setInterval(
      self._ensurePollIsScheduled.bind(self), pollingInterval);
    self._stopCallbacks.push(function () {
      Meteor.clearInterval(intervalHandle);
    });
  }

  // Make sure we actually poll soon!
  self._unthrottledEnsurePollIsScheduled();
=======
  self._taskQueue = new Meteor._AsynchronousQueue();
>>>>>>> 950658c6

  
};

<<<<<<< HEAD
Object.assign(PollingObserveDriver.prototype, {
=======
_.extend(PollingObserveDriver.prototype, {
  _init: async function () {
    const self = this;
    const options = self._options;
    const listenersHandle = await listenAll(
      self._cursorDescription, function (notification) {
        // When someone does a transaction that might affect us, schedule a poll
        // of the database. If that transaction happens inside of a write fence,
        // block the fence until we've polled and notified observers.
        const fence = DDPServer._getCurrentFence();
        if (fence)
          self._pendingWrites.push(fence.beginWrite());
        // Ensure a poll is scheduled... but if we already know that one is,
        // don't hit the throttled _ensurePollIsScheduled function (which might
        // lead to us calling it unnecessarily in <pollingThrottleMs> ms).
        if (self._pollsScheduledButNotStarted === 0)
          self._ensurePollIsScheduled();
      }
    );
    self._stopCallbacks.push(async function () { await listenersHandle.stop(); });
  
    // every once and a while, poll even if we don't think we're dirty, for
    // eventual consistency with database writes from outside the Meteor
    // universe.
    //
    // For testing, there's an undocumented callback argument to observeChanges
    // which disables time-based polling and gets called at the beginning of each
    // poll.
    if (options._testOnlyPollCallback) {
      self._testOnlyPollCallback = options._testOnlyPollCallback;
    } else {
      const pollingInterval =
            self._cursorDescription.options.pollingIntervalMs ||
            self._cursorDescription.options._pollingInterval || // COMPAT with 1.2
            POLLING_INTERVAL_MS;
      const intervalHandle = Meteor.setInterval(
        _.bind(self._ensurePollIsScheduled, self), pollingInterval);
      self._stopCallbacks.push(function () {
        Meteor.clearInterval(intervalHandle);
      });
    }
    
    // Make sure we actually poll soon!
    await this._unthrottledEnsurePollIsScheduled();

    Package['facts-base'] && Package['facts-base'].Facts.incrementServerFact(
        "mongo-livedata", "observe-drivers-polling", 1);
  },
>>>>>>> 950658c6
  // This is always called through _.throttle (except once at startup).
  _unthrottledEnsurePollIsScheduled: async function () {
    var self = this;
    if (self._pollsScheduledButNotStarted > 0)
      return;
    ++self._pollsScheduledButNotStarted;
    await self._taskQueue.runTask(async function () {
      await self._pollMongo();
    });
  },

  // test-only interface for controlling polling.
  //
  // _suspendPolling blocks until any currently running and scheduled polls are
  // done, and prevents any further polls from being scheduled. (new
  // ObserveHandles can be added and receive their initial added callbacks,
  // though.)
  //
  // _resumePolling immediately polls, and allows further polls to occur.
  _suspendPolling: function() {
    var self = this;
    // Pretend that there's another poll scheduled (which will prevent
    // _ensurePollIsScheduled from queueing any more polls).
    ++self._pollsScheduledButNotStarted;
    // Now block until all currently running or scheduled polls are done.
    self._taskQueue.runTask(function() {});

    // Confirm that there is only one "poll" (the fake one we're pretending to
    // have) scheduled.
    if (self._pollsScheduledButNotStarted !== 1)
      throw new Error("_pollsScheduledButNotStarted is " +
                      self._pollsScheduledButNotStarted);
  },
  _resumePolling: async function() {
    var self = this;
    // We should be in the same state as in the end of _suspendPolling.
    if (self._pollsScheduledButNotStarted !== 1)
      throw new Error("_pollsScheduledButNotStarted is " +
                      self._pollsScheduledButNotStarted);
    // Run a poll synchronously (which will counteract the
    // ++_pollsScheduledButNotStarted from _suspendPolling).
    await self._taskQueue.runTask(async function () {
      await self._pollMongo();
    });
  },

  async _pollMongo() {
    var self = this;
    --self._pollsScheduledButNotStarted;

    if (self._stopped)
      return;

    var first = false;
    var newResults;
    var oldResults = self._results;
    if (!oldResults) {
      first = true;
      // XXX maybe use OrderedDict instead?
      oldResults = self._ordered ? [] : new LocalCollection._IdMap;
    }

    self._testOnlyPollCallback && self._testOnlyPollCallback();

    // Save the list of pending writes which this round will commit.
    var writesForCycle = self._pendingWrites;
    self._pendingWrites = [];

    // Get the new query results. (This yields.)
    try {
      newResults = await self._cursor.getRawObjects(self._ordered);
    } catch (e) {
      if (first && typeof(e.code) === 'number') {
        // This is an error document sent to us by mongod, not a connection
        // error generated by the client. And we've never seen this query work
        // successfully. Probably it's a bad selector or something, so we should
        // NOT retry. Instead, we should halt the observe (which ends up calling
        // `stop` on us).
        await self._multiplexer.queryError(
            new Error(
                "Exception while polling query " +
                JSON.stringify(self._cursorDescription) + ": " + e.message));
      }

      // getRawObjects can throw if we're having trouble talking to the
      // database.  That's fine --- we will repoll later anyway. But we should
      // make sure not to lose track of this cycle's writes.
      // (It also can throw if there's just something invalid about this query;
      // unfortunately the ObserveDriver API doesn't provide a good way to
      // "cancel" the observe from the inside in this case.
      Array.prototype.push.apply(self._pendingWrites, writesForCycle);
      Meteor._debug("Exception while polling query " +
          JSON.stringify(self._cursorDescription), e);
      return;
    }

    // Run diffs.
    if (!self._stopped) {
      LocalCollection._diffQueryChanges(
          self._ordered, oldResults, newResults, self._multiplexer);
    }

    // Signals the multiplexer to allow all observeChanges calls that share this
    // multiplexer to return. (This happens asynchronously, via the
    // multiplexer's queue.)
    if (first)
      self._multiplexer.ready();

    // Replace self._results atomically.  (This assignment is what makes `first`
    // stay through on the next cycle, so we've waited until after we've
    // committed to ready-ing the multiplexer.)
    self._results = newResults;

    // Once the ObserveMultiplexer has processed everything we've done in this
    // round, mark all the writes which existed before this call as
    // commmitted. (If new writes have shown up in the meantime, there'll
    // already be another _pollMongo task scheduled.)
<<<<<<< HEAD
    self._multiplexer.onFlush(function () {
      writesForCycle.forEach(function (w) {
        w.committed();
      });
=======
    await self._multiplexer.onFlush(async function () {
      for (const w of writesForCycle) {
        await w.committed();
      }
>>>>>>> 950658c6
    });
  },

  stop: function () {
    var self = this;
    self._stopped = true;
<<<<<<< HEAD
    self._stopCallbacks.forEach(function (c) { c(); });
    // Release any write fences that are waiting on us.
    self._pendingWrites.forEach(function (w) {
      w.committed();
=======
    const stopCallbacksCaller = async function(c) {
      await c();
    };

    _.each(self._stopCallbacks, stopCallbacksCaller);
    // Release any write fences that are waiting on us.
    _.each(self._pendingWrites, async function (w) {
      await w.committed();
>>>>>>> 950658c6
    });
    Package['facts-base'] && Package['facts-base'].Facts.incrementServerFact(
      "mongo-livedata", "observe-drivers-polling", -1);
  }
});<|MERGE_RESOLUTION|>--- conflicted
+++ resolved
@@ -38,59 +38,11 @@
     self._cursorDescription.options.pollingThrottleMs || POLLING_THROTTLE_MS /* ms */);
 
   // XXX figure out if we still need a queue
-<<<<<<< HEAD
-  self._taskQueue = new Meteor._SynchronousQueue();
-
-  var listenersHandle = listenAll(
-    self._cursorDescription, function (notification) {
-      // When someone does a transaction that might affect us, schedule a poll
-      // of the database. If that transaction happens inside of a write fence,
-      // block the fence until we've polled and notified observers.
-      var fence = DDPServer._CurrentWriteFence.get();
-      if (fence)
-        self._pendingWrites.push(fence.beginWrite());
-      // Ensure a poll is scheduled... but if we already know that one is,
-      // don't hit the throttled _ensurePollIsScheduled function (which might
-      // lead to us calling it unnecessarily in <pollingThrottleMs> ms).
-      if (self._pollsScheduledButNotStarted === 0)
-        self._ensurePollIsScheduled();
-    }
-  );
-  self._stopCallbacks.push(function () { listenersHandle.stop(); });
-
-  // every once and a while, poll even if we don't think we're dirty, for
-  // eventual consistency with database writes from outside the Meteor
-  // universe.
-  //
-  // For testing, there's an undocumented callback argument to observeChanges
-  // which disables time-based polling and gets called at the beginning of each
-  // poll.
-  if (options._testOnlyPollCallback) {
-    self._testOnlyPollCallback = options._testOnlyPollCallback;
-  } else {
-    var pollingInterval =
-          self._cursorDescription.options.pollingIntervalMs ||
-          self._cursorDescription.options._pollingInterval || // COMPAT with 1.2
-          POLLING_INTERVAL_MS;
-    var intervalHandle = Meteor.setInterval(
-      self._ensurePollIsScheduled.bind(self), pollingInterval);
-    self._stopCallbacks.push(function () {
-      Meteor.clearInterval(intervalHandle);
-    });
-  }
-
-  // Make sure we actually poll soon!
-  self._unthrottledEnsurePollIsScheduled();
-=======
   self._taskQueue = new Meteor._AsynchronousQueue();
->>>>>>> 950658c6
 
   
 };
 
-<<<<<<< HEAD
-Object.assign(PollingObserveDriver.prototype, {
-=======
 _.extend(PollingObserveDriver.prototype, {
   _init: async function () {
     const self = this;
@@ -127,7 +79,7 @@
             self._cursorDescription.options._pollingInterval || // COMPAT with 1.2
             POLLING_INTERVAL_MS;
       const intervalHandle = Meteor.setInterval(
-        _.bind(self._ensurePollIsScheduled, self), pollingInterval);
+        self._ensurePollIsScheduled.bind(self), pollingInterval);
       self._stopCallbacks.push(function () {
         Meteor.clearInterval(intervalHandle);
       });
@@ -136,10 +88,11 @@
     // Make sure we actually poll soon!
     await this._unthrottledEnsurePollIsScheduled();
 
-    Package['facts-base'] && Package['facts-base'].Facts.incrementServerFact(
-        "mongo-livedata", "observe-drivers-polling", 1);
-  },
->>>>>>> 950658c6
+  Package['facts-base'] && Package['facts-base'].Facts.incrementServerFact(
+    "mongo-livedata", "observe-drivers-polling", 1);
+};
+
+_.extend(PollingObserveDriver.prototype, {
   // This is always called through _.throttle (except once at startup).
   _unthrottledEnsurePollIsScheduled: async function () {
     var self = this;
@@ -257,38 +210,20 @@
     // round, mark all the writes which existed before this call as
     // commmitted. (If new writes have shown up in the meantime, there'll
     // already be another _pollMongo task scheduled.)
-<<<<<<< HEAD
     self._multiplexer.onFlush(function () {
-      writesForCycle.forEach(function (w) {
+      _.each(writesForCycle, function (w) {
         w.committed();
       });
-=======
-    await self._multiplexer.onFlush(async function () {
-      for (const w of writesForCycle) {
-        await w.committed();
-      }
->>>>>>> 950658c6
     });
   },
 
   stop: function () {
     var self = this;
     self._stopped = true;
-<<<<<<< HEAD
-    self._stopCallbacks.forEach(function (c) { c(); });
+    _.each(self._stopCallbacks, function (c) { c(); });
     // Release any write fences that are waiting on us.
-    self._pendingWrites.forEach(function (w) {
+    _.each(self._pendingWrites, function (w) {
       w.committed();
-=======
-    const stopCallbacksCaller = async function(c) {
-      await c();
-    };
-
-    _.each(self._stopCallbacks, stopCallbacksCaller);
-    // Release any write fences that are waiting on us.
-    _.each(self._pendingWrites, async function (w) {
-      await w.committed();
->>>>>>> 950658c6
     });
     Package['facts-base'] && Package['facts-base'].Facts.incrementServerFact(
       "mongo-livedata", "observe-drivers-polling", -1);
