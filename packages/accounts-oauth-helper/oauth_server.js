(function () {
  var connect = __meteor_bootstrap__.require("connect");

  Meteor.accounts.oauth._services = {};

  // Register a handler for an OAuth service. The handler will be called
  // when we get an incoming http request on /_oauth/{serviceName}. This
  // handler should use that information to fetch data about the user
  // logging in.
  //
  // @param name {String} e.g. "google", "facebook"
  // @param version {Number} OAuth version (1 or 2)
  // @param handleOauthRequest {Function(query)}
  //   - query is an object with the parameters passed in the query string
  //   - return value is:
  //     - {options: (options), extra: (optional extra)} (same as the
  //       arguments to Meteor.accounts.updateOrCreateUser)
  //     - `null` if the user declined to give permissions
  Meteor.accounts.oauth.registerService = function (name, version, handleOauthRequest) {
    if (Meteor.accounts.oauth._services[name])
      throw new Error("Already registered the " + name + " OAuth service");

    Meteor.accounts.oauth._services[name] = {
      serviceName: name,
      version: version,
      handleOauthRequest: handleOauthRequest
    };
  };

  // When we get an incoming OAuth http request we complete the oauth
  // handshake, account and token setup before responding.  The
  // results are stored in this map which is then read when the login
  // method is called. Maps state --> return value of `login`
  //
  // XXX we should periodically clear old entries
  Meteor.accounts.oauth._loginResultForState = {};

  // Listen to calls to `login` with an oauth option set
  Meteor.accounts.registerLoginHandler(function (options) {
    if (!options.oauth)
      return undefined; // don't handle

    var result = Meteor.accounts.oauth._loginResultForState[options.oauth.state];
    if (result === undefined) // not using `!result` since can be null
      // We weren't notified of the user authorizing the login.
      return null;
    else if (result instanceof Error)
      // We tried to login, but there was a fatal error. Report it back
      // to the user.
      throw result;
    else
      return result;
  });

  // Listen to incoming OAuth http requests
  __meteor_bootstrap__.app
    .use(connect.query())
    .use(function(req, res, next) {
      // Need to create a Fiber since we're using synchronous http
      // calls and nothing else is wrapping this in a fiber
      // automatically
      Fiber(function () {
        Meteor.accounts.oauth._middleware(req, res, next);
      }).run();
    });

  Meteor.accounts.oauth._middleware = function (req, res, next) {
    var serviceName = requestServiceName(req);
    if (!serviceName) {
      // not an oauth request. pass to next middleware.
      next();
      return;
    }

    var service = Meteor.accounts.oauth._services[serviceName];

<<<<<<< HEAD
    // XXX we should catch all exceptions here as we do in oauth2_server.js
    // Skip everything if there's no service set by the oauth middleware
    if (!service)
      throw new Error("Unexpected OAuth service " + serviceName);
=======
    // Skip everything if there's no service set by the oauth middleware
    // XXX should we instead throw an error?
    if (!service) {
      next();
      return;
    }
>>>>>>> 115fe75b

    // Make sure we're configured
    ensureConfigured(serviceName);

    try {
      if (service.version === 1)
        Meteor.accounts.oauth1._handleRequest(service, req.query, res);
      else if (service.version === 2)
        Meteor.accounts.oauth2._handleRequest(service, req.query, res);
      else
        throw new Error("Unexpected OAuth version " + service.version);
    } catch (err) {
      // if we got thrown an error, save it off, it will get passed to
      // the approporiate login call (if any) and reported there.
      //
      // The other option would be to display it in the popup tab that
      // is still open at this point, ignoring the 'close' or 'redirect'
      // we were passed. But then the developer wouldn't be able to
      // style the error or react to it in any way.
      if (req.query.state && err instanceof Error)
        Meteor.accounts.oauth._loginResultForState[req.query.state] = err;

      // also log to the server console, so the developer sees it.
      Meteor._debug("Exception in oauth" + service.version + " handler", err);
    }
  };

  // Handle _oauth paths, gets a bunch of stuff ready for the oauth implementation middleware
  //
  // @returns {String|null} e.g. "facebook", or null if this isn't an
  // oauth request
  var requestServiceName = function (req) {

    // req.url will be "/_oauth/<service name>?<action>"
    var barePath = req.url.substring(0, req.url.indexOf('?'));
    var splitPath = barePath.split('/');

    // Find service based on url
    var serviceName = splitPath[2];

    // Any non-oauth request will continue down the default middlewares
    // Same goes for service that hasn't been registered
    if (splitPath[1] !== '_oauth') {
      return null;
    }

    return serviceName;
  };

  // Make sure we're configured
  var ensureConfigured = function(serviceName) {
    var service = Meteor.accounts[serviceName];

    _.each(Meteor.accounts[serviceName]._requireConfigs, function(key) {
      var configKey = '_' + key;
      if (!service[configKey])
        throw new Meteor.accounts.ConfigError("Need to call Meteor.accounts." + serviceName + ".config first");
    });

    if (!service._secret)
      throw new Meteor.accounts.ConfigError("Need to call Meteor.accounts." + serviceName + ".setSecret first");
  };

})();

<|MERGE_RESOLUTION|>--- conflicted
+++ resolved
@@ -74,19 +74,9 @@
 
     var service = Meteor.accounts.oauth._services[serviceName];
 
-<<<<<<< HEAD
-    // XXX we should catch all exceptions here as we do in oauth2_server.js
     // Skip everything if there's no service set by the oauth middleware
     if (!service)
       throw new Error("Unexpected OAuth service " + serviceName);
-=======
-    // Skip everything if there's no service set by the oauth middleware
-    // XXX should we instead throw an error?
-    if (!service) {
-      next();
-      return;
-    }
->>>>>>> 115fe75b
 
     // Make sure we're configured
     ensureConfigured(serviceName);
