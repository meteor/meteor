--- conflicted
+++ resolved
@@ -47,256 +47,6 @@
   runCompilerOutputTests: null // implemented in compiler_output_tests.coffee
 };
 
-<<<<<<< HEAD
-  run("abc",
-      function () {
-        var self = this;
-        return "abc";
-      });
-
-  run("{{foo}}",
-      function() {
-        var self = this;
-        return function() {
-          return Spacebars.mustache(self.lookup("foo"));
-        };
-      });
-
-  run("{{foo bar}}",
-      function() {
-        var self = this;
-        return function() {
-          return Spacebars.mustache(self.lookup("foo"), self.lookup("bar"));
-        };
-      });
-
-  run("{{foo x=bar}}",
-      function() {
-        var self = this;
-        return function() {
-          return Spacebars.mustache(self.lookup("foo"), Spacebars.kw({
-            x: self.lookup("bar")
-          }));
-        };
-      });
-
-  run("{{foo.bar baz}}",
-      function() {
-        var self = this;
-        return function() {
-          return Spacebars.mustache(Spacebars.dot(self.lookup("foo"), "bar"), self.lookup("baz"));
-        };
-      });
-
-  run("{{foo.[0].bar}}",
-      function() {
-        var self = this;
-        return function() {
-          return Spacebars.mustache(Spacebars.dot(self.lookup("foo"), "0", "bar"));
-        };
-      });
-
-  run("{{foo.[0].[1]}}",
-      function() {
-        var self = this;
-        return function() {
-          return Spacebars.mustache(Spacebars.dot(self.lookup("foo"), "0", "1"));
-        };
-      });
-
-  run("{{foo.0.1}}",
-      function() {
-        var self = this;
-        return function() {
-          return Spacebars.mustache(Spacebars.dot(self.lookup("foo"), "0", "1"));
-        };
-      });
-
-  run("{{foo bar.baz}}",
-      function() {
-        var self = this;
-        return function() {
-          return Spacebars.mustache(self.lookup("foo"), Spacebars.dot(self.lookup("bar"), "baz"));
-        };
-      });
-
-  run("{{foo x=bar.baz}}",
-      function() {
-        var self = this;
-        return function() {
-          return Spacebars.mustache(self.lookup("foo"), Spacebars.kw({
-            x: Spacebars.dot(self.lookup("bar"), "baz")
-          }));
-        };
-      });
-
-  run("{{#foo}}abc{{/foo}}",
-      function() {
-        var self = this;
-        return Spacebars.include(self.lookupTemplate("foo"), UI.block(function() {
-          var self = this;
-          return "abc";
-        }));
-      });
-
-  run("{{#if cond}}aaa{{else}}bbb{{/if}}",
-      function() {
-        var self = this;
-        return UI.If(function () {
-          return Spacebars.call(self.lookup("cond"));
-        }, UI.block(function() {
-          var self = this;
-          return "aaa";
-        }), UI.block(function() {
-          var self = this;
-          return "bbb";
-        }));
-      });
-
-  run("{{!-- --}}{{#if cond}}aaa{{!\n}}{{else}}{{!}}bbb{{!-- --}}{{/if}}{{!}}",
-    function() {
-      var self = this;
-      return UI.If(function () {
-        return Spacebars.call(self.lookup("cond"));
-      }, UI.block(function() {
-        var self = this;
-        return "aaa";
-      }), UI.block(function() {
-        var self = this;
-        return "bbb";
-      }));
-    });
-
-  run("{{> foo bar}}",
-      function() {
-        var self = this;
-        return Spacebars.TemplateWith(function() {
-          return Spacebars.call(self.lookup("bar"));
-        }, UI.block(function() {
-          var self = this;
-          return Spacebars.include(self.lookupTemplate("foo"));
-        }));
-      });
-
-  run("{{> foo x=bar}}",
-      function() {
-        var self = this;
-        return Spacebars.TemplateWith(function() {
-          return {
-            x: Spacebars.call(self.lookup("bar"))
-          };
-        }, UI.block(function() {
-          var self = this;
-          return Spacebars.include(self.lookupTemplate("foo"));
-        }));
-      });
-
-  run("{{> foo bar.baz}}",
-      function() {
-        var self = this;
-        return Spacebars.TemplateWith(function() {
-          return Spacebars.call(Spacebars.dot(self.lookup("bar"), "baz"));
-        }, UI.block(function() {
-          var self = this;
-          return Spacebars.include(self.lookupTemplate("foo"));
-        }));
-      });
-
-  run("{{> foo x=bar.baz}}",
-      function() {
-        var self = this;
-        return Spacebars.TemplateWith(function() {
-          return {
-            x: Spacebars.call(Spacebars.dot(self.lookup("bar"), "baz"))
-          };
-        }, UI.block(function() {
-          var self = this;
-          return Spacebars.include(self.lookupTemplate("foo"));
-        }));
-      });
-
-  run("{{> foo bar baz}}",
-      function() {
-        var self = this;
-        return Spacebars.TemplateWith(function() {
-          return Spacebars.dataMustache(self.lookup("bar"), self.lookup("baz"));
-        }, UI.block(function() {
-          var self = this;
-          return Spacebars.include(self.lookupTemplate("foo"));
-        }));
-      });
-
-  run("{{#foo bar baz}}aaa{{/foo}}",
-      function() {
-        var self = this;
-        return Spacebars.TemplateWith(function() {
-          return Spacebars.dataMustache(self.lookup("bar"), self.lookup("baz"));
-        }, UI.block(function() {
-          var self = this;
-          return Spacebars.include(self.lookupTemplate("foo"), UI.block(function() {
-            var self = this;
-            return "aaa";
-          }));
-        }));
-      });
-
-  run("{{#foo p.q r.s}}aaa{{/foo}}",
-      function() {
-        var self = this;
-        return Spacebars.TemplateWith(function() {
-          return Spacebars.dataMustache(Spacebars.dot(self.lookup("p"), "q"), Spacebars.dot(self.lookup("r"), "s"));
-        }, UI.block(function() {
-          var self = this;
-          return Spacebars.include(self.lookupTemplate("foo"), UI.block(function() {
-            var self = this;
-            return "aaa";
-          }));
-        }));
-      });
-
-  run("<a {{b}}></a>",
-      function() {
-        var self = this;
-        return HTML.A({
-          $dynamic: [ function() {
-            return Spacebars.attrMustache(self.lookup("b"));
-          } ]
-        });
-      });
-
-  run("<a {{b}} c=d{{e}}f></a>",
-      function() {
-        var self = this;
-        return HTML.A({
-          c: [ "d", function() {
-            return Spacebars.mustache(self.lookup("e"));
-          }, "f" ],
-          $dynamic: [ function() {
-            return Spacebars.attrMustache(self.lookup("b"));
-          } ]
-        });
-      });
-
-  run("<asdf>{{foo}}</asdf>",
-      function () {
-        var self = this;
-        return HTML.getTag("asdf")(function () {
-          return Spacebars.mustache(self.lookup("foo"));
-        });
-      });
-
-  run("<textarea>{{foo}}</textarea>",
-      function () {
-        var self = this;
-        return HTML.TEXTAREA(function () {
-          return Spacebars.mustache(self.lookup("foo"));
-        });
-      });
-
-});
-=======
->>>>>>> a881c29e
-
 Tinytest.add("spacebars-compiler - compiler errors", function (test) {
 
   var getError = function (input) {
