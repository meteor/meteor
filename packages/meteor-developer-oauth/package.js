Package.describe({
  summary: 'Meteor developer accounts OAuth flow',
<<<<<<< HEAD
  version: '1.2.4'
=======
  version: '1.3.0-beta230.4'
>>>>>>> fe6b9654
});

Package.onUse(api => {
  api.use('oauth2', ['client', 'server']);
  api.use('oauth', ['client', 'server']);
  api.use('fetch', ['server']);
  api.use(['ecmascript', 'service-configuration'], ['client', 'server']);
  api.use('random', 'client');

  api.addFiles('meteor_developer_common.js');
  api.addFiles('meteor_developer_server.js', 'server');
  api.addFiles('meteor_developer_client.js', 'client');

  api.export('MeteorDeveloperAccounts');
});<|MERGE_RESOLUTION|>--- conflicted
+++ resolved
@@ -1,10 +1,6 @@
 Package.describe({
   summary: 'Meteor developer accounts OAuth flow',
-<<<<<<< HEAD
-  version: '1.2.4'
-=======
   version: '1.3.0-beta230.4'
->>>>>>> fe6b9654
 });
 
 Package.onUse(api => {
