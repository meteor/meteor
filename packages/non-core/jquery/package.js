Package.describe({
  summary: "Manipulate the DOM using CSS selectors",
<<<<<<< HEAD
  version: '3.0.1'
});

Package.onUse(function (api) {
  api.use('modules@0.20.1');
=======
  version: '3.0.2'
});

Package.onUse(function (api) {
  api.versionsFrom(['2.16', '3.0.3']);
  api.use('modules');
>>>>>>> 2b33cd52

  // Note that you can `meteor npm install jquery` (any version) into your
  // application's node_modules directory, and the meteor/jquery package
  // will use that version instead of 1.12.1.
  api.mainModule('main.js', 'client');

  api.export('$', 'client');
  api.export('jQuery', 'client');
});<|MERGE_RESOLUTION|>--- conflicted
+++ resolved
@@ -1,19 +1,11 @@
 Package.describe({
   summary: "Manipulate the DOM using CSS selectors",
-<<<<<<< HEAD
-  version: '3.0.1'
-});
-
-Package.onUse(function (api) {
-  api.use('modules@0.20.1');
-=======
   version: '3.0.2'
 });
 
 Package.onUse(function (api) {
   api.versionsFrom(['2.16', '3.0.3']);
   api.use('modules');
->>>>>>> 2b33cd52
 
   // Note that you can `meteor npm install jquery` (any version) into your
   // application's node_modules directory, and the meteor/jquery package
