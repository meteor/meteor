--- conflicted
+++ resolved
@@ -6,20 +6,12 @@
   // so bumping the version of this package will be how they get newer versions
   // of `coffeescript-compiler`. If you change this, make sure to also update
   // ../coffeescript-compiler/package.js to match.
-<<<<<<< HEAD
-  version: '2.0.3-2-rc161.0'
-=======
-  version: '2.0.3_3'
->>>>>>> 697a918d
+  version: '2.0.3-3-rc161.3'
 });
 
 Package.registerBuildPlugin({
   name: 'compile-coffeescript',
-<<<<<<< HEAD
-  use: ['caching-compiler@1.1.9', 'ecmascript@0.8.3', 'coffeescript-compiler@2.0.3-2-rc161.0'],
-=======
-  use: ['caching-compiler@1.1.9', 'ecmascript@0.8.3', 'coffeescript-compiler@=2.0.3_3'],
->>>>>>> 697a918d
+  use: ['caching-compiler@1.1.9', 'ecmascript@0.8.3', 'coffeescript-compiler@2.0.3-3-rc161.3'],
   sources: ['compile-coffeescript.js']
 });
 
