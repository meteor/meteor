--- conflicted
+++ resolved
@@ -1,9 +1,5 @@
 Package.describe({
-<<<<<<< HEAD
-  version: '1.2.5',
-=======
   version: '1.2.6-rc304.0',
->>>>>>> eb2f60f2
   summary: 'Meteor bundle analysis and visualization.',
   documentation: 'README.md',
 });
