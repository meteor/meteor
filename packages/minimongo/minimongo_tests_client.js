import {hasOwn} from './common';

// Hack to make LocalCollection generate ObjectIDs by default.
LocalCollection._useOID = true;

// assert that f is a strcmp-style comparison function that puts
// 'values' in the provided order

const assert_ordering = (test, f, values) => {
  for (let i = 0; i < values.length; i++) {
    let x = f(values[i], values[i]);
    if (x !== 0) {
      // XXX super janky
      test.fail({type: 'minimongo-ordering',
        message: "value doesn't order as equal to itself",
        value: JSON.stringify(values[i]),
        should_be_zero_but_got: JSON.stringify(x)});
    }
    if (i + 1 < values.length) {
      const less = values[i];
      const more = values[i + 1];
      x = f(less, more);
      if (!(x < 0)) {
        // XXX super janky
        test.fail({type: 'minimongo-ordering',
          message: 'ordering test failed',
          first: JSON.stringify(less),
          second: JSON.stringify(more),
          should_be_negative_but_got: JSON.stringify(x)});
      }
      x = f(more, less);
      if (!(x > 0)) {
        // XXX super janky
        test.fail({type: 'minimongo-ordering',
          message: 'ordering test failed',
          first: JSON.stringify(less),
          second: JSON.stringify(more),
          should_be_positive_but_got: JSON.stringify(x)});
      }
    }
  }
};

const log_callbacks = operations => ({
  addedAt(obj, idx, before) {
    delete obj._id;
    operations.push(EJSON.clone(['added', obj, idx, before]));
  },

  changedAt(obj, old_obj, at) {
    delete obj._id;
    delete old_obj._id;
    operations.push(EJSON.clone(['changed', obj, at, old_obj]));
  },

  movedTo(obj, old_at, new_at, before) {
    delete obj._id;
    operations.push(EJSON.clone(['moved', obj, old_at, new_at, before]));
  },

  removedAt(old_obj, at) {
    const id = old_obj._id;
    delete old_obj._id;
    operations.push(EJSON.clone(['removed', id, at, old_obj]));
  },
});

// XXX test shared structure in all MM entrypoints
Tinytest.addAsync('minimongo - basics', async test => {
  const c = new LocalCollection();
  let fluffyKitten_id;
  let count;

<<<<<<< HEAD
  fluffyKitten_id = c.insert({type: 'kitten', name: 'fluffy'});
  c.insert({type: 'kitten', name: 'snookums'});
  c.insert({type: 'cryptographer', name: 'alice'});
  c.insert({type: 'cryptographer', name: 'bob'});
  c.insert({type: 'cryptographer', name: 'cara'});
=======
  fluffyKitten_id = await c.insertAsync({type: 'kitten', name: 'fluffy'});
  await c.insertAsync({type: 'kitten', name: 'snookums'});
  await c.insertAsync({type: 'cryptographer', name: 'alice'});
  await c.insertAsync({type: 'cryptographer', name: 'bob'});
  await c.insertAsync({type: 'cryptographer', name: 'cara'});
>>>>>>> d9e20a0f
  test.equal(c.find().count(), 5);
  test.equal(c.find({type: 'kitten'}).count(), 2);
  test.equal(c.find({type: 'cryptographer'}).count(), 3);
  test.length(c.find({type: 'kitten'}).fetch(), 2);
  test.length(c.find({type: 'cryptographer'}).fetch(), 3);
  test.equal(fluffyKitten_id, c.findOne({type: 'kitten', name: 'fluffy'})._id);

  await c.removeAsync({name: 'cara'});
  test.equal(c.find().count(), 4);
  test.equal(c.find({type: 'kitten'}).count(), 2);
  test.equal(c.find({type: 'cryptographer'}).count(), 2);
  test.length(c.find({type: 'kitten'}).fetch(), 2);
  test.length(c.find({type: 'cryptographer'}).fetch(), 2);

<<<<<<< HEAD
  count = c.update({name: 'snookums'}, {$set: {type: 'cryptographer'}});
=======
  count = await c.updateAsync({name: 'snookums'}, {$set: {type: 'cryptographer'}});
>>>>>>> d9e20a0f
  test.equal(count, 1);
  test.equal(c.find().count(), 4);
  test.equal(c.find({type: 'kitten'}).count(), 1);
  test.equal(c.find({type: 'cryptographer'}).count(), 3);
  test.length(c.find({type: 'kitten'}).fetch(), 1);
  test.length(c.find({type: 'cryptographer'}).fetch(), 3);

  await c.removeAsync(null);
  await c.removeAsync(false);
  await c.removeAsync(undefined);
  test.equal(c.find().count(), 4);

  await c.removeAsync({_id: null});
  await c.removeAsync({_id: false});
  await c.removeAsync({_id: undefined});
  count = await c.removeAsync();
  test.equal(count, 0);
  test.equal(c.find().count(), 4);

  count = await c.removeAsync({});
  test.equal(count, 4);
  test.equal(c.find().count(), 0);

<<<<<<< HEAD
  c.insert({_id: 1, name: 'strawberry', tags: ['fruit', 'red', 'squishy']});
  c.insert({_id: 2, name: 'apple', tags: ['fruit', 'red', 'hard']});
  c.insert({_id: 3, name: 'rose', tags: ['flower', 'red', 'squishy']});
=======
  await c.insertAsync({_id: 1, name: 'strawberry', tags: ['fruit', 'red', 'squishy']});
  await c.insertAsync({_id: 2, name: 'apple', tags: ['fruit', 'red', 'hard']});
  await c.insertAsync({_id: 3, name: 'rose', tags: ['flower', 'red', 'squishy']});
>>>>>>> d9e20a0f

  test.equal(c.find({tags: 'flower'}).count(), 1);
  test.equal(c.find({tags: 'fruit'}).count(), 2);
  test.equal(c.find({tags: 'red'}).count(), 3);
  test.length(c.find({tags: 'flower'}).fetch(), 1);
  test.length(c.find({tags: 'fruit'}).fetch(), 2);
  test.length(c.find({tags: 'red'}).fetch(), 3);

  test.equal((await c.findOneAsync(1)).name, 'strawberry');
  test.equal((await c.findOneAsync(2)).name, 'apple');
  test.equal((await c.findOneAsync(3)).name, 'rose');
  test.equal(await c.findOneAsync(4), undefined);
  test.equal(await c.findOneAsync('abc'), undefined);
  test.equal(await c.findOneAsync(undefined), undefined);

  test.equal(c.find(1).count(), 1);
  test.equal(c.find(4).count(), 0);
  test.equal(c.find('abc').count(), 0);
  test.equal(c.find(undefined).count(), 0);
  test.equal(c.find().count(), 3);
  test.equal(c.find(1, {skip: 1}).count(false), 0);
  test.equal(c.find(1, {skip: 1}).count(), 0);
  test.equal(c.find({_id: 1}, {skip: 1}).count(false), 0);
  test.equal(c.find({_id: 1}, {skip: 1}).count(), 0);
  test.equal(c.find({_id: undefined}).count(), 0);
  test.equal(c.find({_id: false}).count(), 0);
  test.equal(c.find({_id: null}).count(), 0);
  test.equal(c.find({_id: ''}).count(), 0);
  test.equal(c.find({_id: 0}).count(), 0);
  test.equal(c.find({}, {skip: 1}).count(false), 2);
  test.equal(c.find({}, {skip: 1}).count(), 2);
  test.equal(c.find({}, {skip: 2}).count(), 1);
  test.equal(c.find({}, {limit: 2}).count(false), 2);
  test.equal(c.find({}, {limit: 2}).count(), 2);
  test.equal(c.find({}, {limit: 1}).count(), 1);
  test.equal(c.find({}, {skip: 1, limit: 1}).count(false), 1);
  test.equal(c.find({}, {skip: 1, limit: 1}).count(), 1);
  test.equal(c.find({tags: 'fruit'}, {skip: 1}).count(false), 1);
  test.equal(c.find({tags: 'fruit'}, {skip: 1}).count(), 1);
  test.equal(c.find({tags: 'fruit'}, {limit: 1}).count(false), 1);
  test.equal(c.find({tags: 'fruit'}, {limit: 1}).count(), 1);
  test.equal(c.find({tags: 'fruit'}, {skip: 1, limit: 1}).count(false), 1);
  test.equal(c.find({tags: 'fruit'}, {skip: 1, limit: 1}).count(), 1);
  test.equal(c.find(1, {sort: ['_id', 'desc'], skip: 1}).count(false), 0);
  test.equal(c.find(1, {sort: ['_id', 'desc'], skip: 1}).count(), 0);
  test.equal(c.find({_id: 1}, {sort: ['_id', 'desc'], skip: 1}).count(false), 0);
  test.equal(c.find({_id: 1}, {sort: ['_id', 'desc'], skip: 1}).count(), 0);
  test.equal(c.find({}, {sort: ['_id', 'desc'], skip: 1}).count(false), 2);
  test.equal(c.find({}, {sort: ['_id', 'desc'], skip: 1}).count(), 2);
  test.equal(c.find({}, {sort: ['_id', 'desc'], skip: 2}).count(), 1);
  test.equal(c.find({}, {sort: ['_id', 'desc'], limit: 2}).count(false), 2);
  test.equal(c.find({}, {sort: ['_id', 'desc'], limit: 2}).count(), 2);
  test.equal(c.find({}, {sort: ['_id', 'desc'], limit: 1}).count(), 1);
  test.equal(c.find({}, {sort: ['_id', 'desc'], skip: 1, limit: 1}).count(false), 1);
  test.equal(c.find({}, {sort: ['_id', 'desc'], skip: 1, limit: 1}).count(), 1);
  test.equal(c.find({tags: 'fruit'}, {sort: ['_id', 'desc'], skip: 1}).count(false), 1);
  test.equal(c.find({tags: 'fruit'}, {sort: ['_id', 'desc'], skip: 1}).count(), 1);
  test.equal(c.find({tags: 'fruit'}, {sort: ['_id', 'desc'], limit: 1}).count(false), 1);
  test.equal(c.find({tags: 'fruit'}, {sort: ['_id', 'desc'], limit: 1}).count(), 1);
  test.equal(c.find({tags: 'fruit'}, {sort: ['_id', 'desc'], skip: 1, limit: 1}).count(false), 1);
  test.equal(c.find({tags: 'fruit'}, {sort: ['_id', 'desc'], skip: 1, limit: 1}).count(), 1);

  // Regression test for #455.
<<<<<<< HEAD
  c.insert({foo: {bar: 'baz'}});
=======
  await c.insertAsync({foo: {bar: 'baz'}});
>>>>>>> d9e20a0f
  test.equal(c.find({foo: {bam: 'baz'}}).count(), 0);
  test.equal(c.find({foo: {bar: 'baz'}}).count(), 1);

  // Regression test for #5301
<<<<<<< HEAD
  c.remove({});
  c.insert({a: 'a', b: 'b'});
=======
  await c.removeAsync({});
  await c.insertAsync({a: 'a', b: 'b'});
>>>>>>> d9e20a0f
  const noop = () => null;
  test.equal(c.find({a: noop}).count(), 1);
  test.equal(c.find({a: 'a', b: noop}).count(), 1);
  test.equal(c.find({c: noop}).count(), 1);
  test.equal(c.find({a: noop, c: 'c'}).count(), 0);

  // Regression test for #4260
  // Only insert enumerable, own properties from the object
  await c.removeAsync({});
  function Thing() {
    this.a = 1;
    this.b = 2;
    Object.defineProperty(this, 'b', { enumerable: false });
  }
  Thing.prototype.c = 3;
  Thing.prototype.d = () => null;
  const before = new Thing();
<<<<<<< HEAD
  c.insert(before);
  const after = c.findOne();
=======
  await c.insertAsync(before);
  const after = await c.findOneAsync();
>>>>>>> d9e20a0f
  test.equal(after.a, 1);
  test.equal(after.b, undefined);
  test.equal(after.c, undefined);
  test.equal(after.d, undefined);
});

Tinytest.add('minimongo - error - no options', test => {
  try {
    throw MinimongoError('Not fun to have errors');
  } catch (e) {
    test.equal(e.message, 'Not fun to have errors');
  }
});

Tinytest.add('minimongo - error - with field', test => {
  try {
    throw MinimongoError('Cats are no fun', { field: 'mice' });
  } catch (e) {
    test.equal(e.message, "Cats are no fun for field 'mice'");
  }
});

Tinytest.add('minimongo - cursors', test => {
  const c = new LocalCollection();
  let res;

  for (let i = 0; i < 20; i++) {c.insert({i});}

  const q = c.find();
  test.equal(q.count(), 20);

  // fetch
  res = q.fetch();
  test.length(res, 20);
  for (let i = 0; i < 20; i++) {
    test.equal(res[i].i, i);
  }
  // call it again, it still works
  test.length(q.fetch(), 20);

  // forEach
  let count = 0;
  const context = {};
  q.forEach(function(obj, i, cursor) {
    test.equal(obj.i, count++);
    test.equal(obj.i, i);
    test.isTrue(context === this);
    test.isTrue(cursor === q);
  }, context);
  test.equal(count, 20);
  // call it again, it still works
  test.length(q.fetch(), 20);

  // iterator
  count = 0;
  for (let obj of q) {
    test.equal(obj.i, count++);
  };
  test.equal(count, 20);
  // call it again, it still works
  test.length(q.fetch(), 20);
  // test spread operator
  test.equal([...q], q.fetch());

  // map
  res = q.map(function(obj, i, cursor) {
    test.equal(obj.i, i);
    test.isTrue(context === this);
    test.isTrue(cursor === q);
    return obj.i * 2;
  }, context);
  test.length(res, 20);
  for (let i = 0; i < 20; i++) {test.equal(res[i], i * 2);}
  // call it again, it still works
  test.length(q.fetch(), 20);

  // findOne (and no rewind first)
  test.equal(c.findOne({i: 0}).i, 0);
  test.equal(c.findOne({i: 1}).i, 1);
  const id = c.findOne({i: 2})._id;
  test.equal(c.findOne(id).i, 2);
});

Tinytest.add('minimongo - transform', test => {
  const c = new LocalCollection;
  c.insert({});
  // transform functions must return objects
  const invalidTransform = doc => doc._id;
  test.throws(() => {
    c.findOne({}, {transform: invalidTransform});
  });

  // transformed documents get _id field transplanted if not present
  const transformWithoutId = doc => {
    const docWithoutId = Object.assign({}, doc);
    delete docWithoutId._id;
    return docWithoutId;
  };
  test.equal(c.findOne({}, {transform: transformWithoutId})._id,
    c.findOne()._id);
});

Tinytest.add('minimongo - misc', test => {
  // deepcopy
  let a = {a: [1, 2, 3], b: 'x', c: true, d: {x: 12, y: [12]},
    f: null, g: new Date()};
  let b = EJSON.clone(a);
  test.equal(a, b);
  test.isTrue(LocalCollection._f._equal(a, b));
  a.a.push(4);
  test.length(b.a, 3);
  a.c = false;
  test.isTrue(b.c);
  b.d.z = 15;
  a.d.z = 14;
  test.equal(b.d.z, 15);
  a.d.y.push(88);
  test.length(b.d.y, 1);
  test.equal(a.g, b.g);
  b.g.setDate(b.g.getDate() + 1);
  test.notEqual(a.g, b.g);

  a = {x() {}};
  b = EJSON.clone(a);
  a.x.a = 14;
  test.equal(b.x.a, 14); // just to document current behavior
});

Tinytest.add('minimongo - lookup', test => {
  const lookupA = MinimongoTest.makeLookupFunction('a');
  test.equal(lookupA({}), [{value: undefined}]);
  test.equal(lookupA({a: 1}), [{value: 1}]);
  test.equal(lookupA({a: [1]}), [{value: [1]}]);

  const lookupAX = MinimongoTest.makeLookupFunction('a.x');
  test.equal(lookupAX({a: {x: 1}}), [{value: 1}]);
  test.equal(lookupAX({a: {x: [1]}}), [{value: [1]}]);
  test.equal(lookupAX({a: 5}), [{value: undefined}]);
  test.equal(lookupAX({a: [{x: 1}, {x: [2]}, {y: 3}]}),
    [{value: 1, arrayIndices: [0]},
      {value: [2], arrayIndices: [1]},
      {value: undefined, arrayIndices: [2]}]);

  const lookupA0X = MinimongoTest.makeLookupFunction('a.0.x');
  test.equal(lookupA0X({a: [{x: 1}]}), [
    // From interpreting '0' as "0th array element".
    {value: 1, arrayIndices: [0, 'x']},
    // From interpreting '0' as "after branching in the array, look in the
    // object {x:1} for a field named 0".
    {value: undefined, arrayIndices: [0]}]);
  test.equal(lookupA0X({a: [{x: [1]}]}), [
    {value: [1], arrayIndices: [0, 'x']},
    {value: undefined, arrayIndices: [0]}]);
  test.equal(lookupA0X({a: 5}), [{value: undefined}]);
  test.equal(lookupA0X({a: [{x: 1}, {x: [2]}, {y: 3}]}), [
    // From interpreting '0' as "0th array element".
    {value: 1, arrayIndices: [0, 'x']},
    // From interpreting '0' as "after branching in the array, look in the
    // object {x:1} for a field named 0".
    {value: undefined, arrayIndices: [0]},
    {value: undefined, arrayIndices: [1]},
    {value: undefined, arrayIndices: [2]},
  ]);

  test.equal(
    MinimongoTest.makeLookupFunction('w.x.0.z')({
      w: [{x: [{z: 5}]}]}), [
      // From interpreting '0' as "0th array element".
      {value: 5, arrayIndices: [0, 0, 'x']},
      // From interpreting '0' as "after branching in the array, look in the
      // object {z:5} for a field named "0".
      {value: undefined, arrayIndices: [0, 0]},
    ]);
});

Tinytest.add('minimongo - selector_compiler', test => {
  const matches = (shouldMatch, selector, doc) => {
    const doesMatch = new Minimongo.Matcher(selector).documentMatches(doc).result;
    if (doesMatch != shouldMatch) {
      // XXX super janky
      test.fail({message: `minimongo match failure: document ${shouldMatch ? "should match, but doesn't" :
        "shouldn't match, but does"}`,
      selector: JSON.stringify(selector),
      document: JSON.stringify(doc),
      });
    }
  };

  const match = matches.bind(null, true);
  const nomatch = matches.bind(null, false);

  // XXX blog post about what I learned while writing these tests (weird
  // mongo edge cases)

  // empty selectors
  match({}, {});
  match({}, {a: 12});

  // scalars
  match(1, {_id: 1, a: 'foo'});
  nomatch(1, {_id: 2, a: 'foo'});
  match('a', {_id: 'a', a: 'foo'});
  nomatch('a', {_id: 'b', a: 'foo'});

  // safety
  nomatch(undefined, {});
  nomatch(undefined, {_id: 'foo'});
  nomatch(false, {_id: 'foo'});
  nomatch(null, {_id: 'foo'});
  nomatch({_id: undefined}, {_id: 'foo'});
  nomatch({_id: false}, {_id: 'foo'});
  nomatch({_id: null}, {_id: 'foo'});
  nomatch({_id: ''}, {_id: ''});
  nomatch({_id: 0}, {_id: 0});

  // matching one or more keys
  nomatch({a: 12}, {});
  match({a: 12}, {a: 12});
  match({a: 12}, {a: 12, b: 13});
  match({a: 12, b: 13}, {a: 12, b: 13});
  match({a: 12, b: 13}, {a: 12, b: 13, c: 14});
  nomatch({a: 12, b: 13, c: 14}, {a: 12, b: 13});
  nomatch({a: 12, b: 13}, {b: 13, c: 14});

  match({a: 12}, {a: [12]});
  match({a: 12}, {a: [11, 12, 13]});
  nomatch({a: 12}, {a: [11, 13]});
  match({a: 12, b: 13}, {a: [11, 12, 13], b: [13, 14, 15]});
  nomatch({a: 12, b: 13}, {a: [11, 12, 13], b: [14, 15]});

  // dates
  const date1 = new Date;
  const date2 = new Date(date1.getTime() + 1000);
  const date3 = new Date('');
  match({a: date1}, {a: date1});
  nomatch({a: date1}, {a: date2});
  match({a: date3}, {a: date3});
  nomatch({a: date1}, {a: date3});
  nomatch({a: date3}, {a: date1});
  match({a: {$gt: date3}}, {a: date1});
  match({a: {$gte: date3}}, {a: date1});
  nomatch({a: {$lt: date3}}, {a: date1});
  nomatch({a: {$lte: date3}}, {a: date1});


  // arrays
  match({a: [1, 2]}, {a: [1, 2]});
  match({a: [1, 2]}, {a: [[1, 2]]});
  match({a: [1, 2]}, {a: [[3, 4], [1, 2]]});
  nomatch({a: [1, 2]}, {a: [3, 4]});
  nomatch({a: [1, 2]}, {a: [[[1, 2]]]});

  // literal documents
  match({a: {b: 12}}, {a: {b: 12}});
  nomatch({a: {b: 12, c: 13}}, {a: {b: 12}});
  nomatch({a: {b: 12}}, {a: {b: 12, c: 13}});
  match({a: {b: 12, c: 13}}, {a: {b: 12, c: 13}});
  nomatch({a: {b: 12, c: 13}}, {a: {c: 13, b: 12}}); // tested on mongodb
  nomatch({a: {}}, {a: {b: 12}});
  nomatch({a: {b: 12}}, {a: {}});
  match(
    {a: {b: 12, c: [13, true, false, 2.2, 'a', null, {d: 14}]}},
    {a: {b: 12, c: [13, true, false, 2.2, 'a', null, {d: 14}]}});
  match({a: {b: 12}}, {a: {b: 12}, k: 99});

  match({a: {b: 12}}, {a: [{b: 12}]});
  nomatch({a: {b: 12}}, {a: [[{b: 12}]]});
  match({a: {b: 12}}, {a: [{b: 11}, {b: 12}, {b: 13}]});
  nomatch({a: {b: 12}}, {a: [{b: 11}, {b: 12, c: 20}, {b: 13}]});
  nomatch({a: {b: 12, c: 20}}, {a: [{b: 11}, {b: 12}, {c: 20}]});
  match({a: {b: 12, c: 20}}, {a: [{b: 11}, {b: 12, c: 20}, {b: 13}]});

  // null
  match({a: null}, {a: null});
  match({a: null}, {b: 12});
  nomatch({a: null}, {a: 12});
  match({a: null}, {a: [1, 2, null, 3]}); // tested on mongodb
  nomatch({a: null}, {a: [1, 2, {}, 3]}); // tested on mongodb

  // order comparisons: $lt, $gt, $lte, $gte
  match({a: {$lt: 10}}, {a: 9});
  nomatch({a: {$lt: 10}}, {a: 10});
  nomatch({a: {$lt: 10}}, {a: 11});

  match({a: {$gt: 10}}, {a: 11});
  nomatch({a: {$gt: 10}}, {a: 10});
  nomatch({a: {$gt: 10}}, {a: 9});

  match({a: {$lte: 10}}, {a: 9});
  match({a: {$lte: 10}}, {a: 10});
  nomatch({a: {$lte: 10}}, {a: 11});

  match({a: {$gte: 10}}, {a: 11});
  match({a: {$gte: 10}}, {a: 10});
  nomatch({a: {$gte: 10}}, {a: 9});

  match({a: {$lt: 10}}, {a: [11, 9, 12]});
  nomatch({a: {$lt: 10}}, {a: [11, 12]});

  // (there's a full suite of ordering test elsewhere)
  nomatch({a: {$lt: 'null'}}, {a: null});
  match({a: {$lt: {x: [2, 3, 4]}}}, {a: {x: [1, 3, 4]}});
  match({a: {$gt: {x: [2, 3, 4]}}}, {a: {x: [3, 3, 4]}});
  nomatch({a: {$gt: {x: [2, 3, 4]}}}, {a: {x: [1, 3, 4]}});
  nomatch({a: {$gt: {x: [2, 3, 4]}}}, {a: {x: [2, 3, 4]}});
  nomatch({a: {$lt: {x: [2, 3, 4]}}}, {a: {x: [2, 3, 4]}});
  match({a: {$gte: {x: [2, 3, 4]}}}, {a: {x: [2, 3, 4]}});
  match({a: {$lte: {x: [2, 3, 4]}}}, {a: {x: [2, 3, 4]}});

  nomatch({a: {$gt: [2, 3]}}, {a: [1, 2]}); // tested against mongodb

  // composition of two qualifiers
  nomatch({a: {$lt: 11, $gt: 9}}, {a: 8});
  nomatch({a: {$lt: 11, $gt: 9}}, {a: 9});
  match({a: {$lt: 11, $gt: 9}}, {a: 10});
  nomatch({a: {$lt: 11, $gt: 9}}, {a: 11});
  nomatch({a: {$lt: 11, $gt: 9}}, {a: 12});

  match({a: {$lt: 11, $gt: 9}}, {a: [8, 9, 10, 11, 12]});
  match({a: {$lt: 11, $gt: 9}}, {a: [8, 9, 11, 12]}); // tested against mongodb

  // $all
  match({a: {$all: [1, 2]}}, {a: [1, 2]});
  nomatch({a: {$all: [1, 2, 3]}}, {a: [1, 2]});
  match({a: {$all: [1, 2]}}, {a: [3, 2, 1]});
  match({a: {$all: [1, 'x']}}, {a: [3, 'x', 1]});
  nomatch({a: {$all: ['2']}}, {a: 2});
  nomatch({a: {$all: [2]}}, {a: '2'});
  match({a: {$all: [[1, 2], [1, 3]]}}, {a: [[1, 3], [1, 2], [1, 4]]});
  nomatch({a: {$all: [[1, 2], [1, 3]]}}, {a: [[1, 4], [1, 2], [1, 4]]});
  match({a: {$all: [2, 2]}}, {a: [2]}); // tested against mongodb
  nomatch({a: {$all: [2, 3]}}, {a: [2, 2]});

  nomatch({a: {$all: [1, 2]}}, {a: [[1, 2]]}); // tested against mongodb
  nomatch({a: {$all: [1, 2]}}, {}); // tested against mongodb, field doesn't exist
  nomatch({a: {$all: [1, 2]}}, {a: {foo: 'bar'}}); // tested against mongodb, field is not an object
  nomatch({a: {$all: []}}, {a: []});
  nomatch({a: {$all: []}}, {a: [5]});
  match({a: {$all: [/i/, /e/i]}}, {a: ['foo', 'bEr', 'biz']});
  nomatch({a: {$all: [/i/, /e/i]}}, {a: ['foo', 'bar', 'biz']});
  match({a: {$all: [{b: 3}]}}, {a: [{b: 3}]});
  // Members of $all other than regexps are *equality matches*, not document
  // matches.
  nomatch({a: {$all: [{b: 3}]}}, {a: [{b: 3, k: 4}]});
  test.throws(() => {
    match({a: {$all: [{$gt: 4}]}}, {});
  });

  // $exists
  match({a: {$exists: true}}, {a: 12});
  nomatch({a: {$exists: true}}, {b: 12});
  nomatch({a: {$exists: false}}, {a: 12});
  match({a: {$exists: false}}, {b: 12});

  match({a: {$exists: true}}, {a: []});
  nomatch({a: {$exists: true}}, {b: []});
  nomatch({a: {$exists: false}}, {a: []});
  match({a: {$exists: false}}, {b: []});

  match({a: {$exists: true}}, {a: [1]});
  nomatch({a: {$exists: true}}, {b: [1]});
  nomatch({a: {$exists: false}}, {a: [1]});
  match({a: {$exists: false}}, {b: [1]});

  match({a: {$exists: 1}}, {a: 5});
  match({a: {$exists: 0}}, {b: 5});

  nomatch({'a.x': {$exists: false}}, {a: [{}, {x: 5}]});
  match({'a.x': {$exists: true}}, {a: [{}, {x: 5}]});
  match({'a.x': {$exists: true}}, {a: [{}, {x: 5}]});
  match({'a.x': {$exists: true}}, {a: {x: []}});
  match({'a.x': {$exists: true}}, {a: {x: null}});

  // $mod
  match({a: {$mod: [10, 1]}}, {a: 11});
  nomatch({a: {$mod: [10, 1]}}, {a: 12});
  match({a: {$mod: [10, 1]}}, {a: [10, 11, 12]});
  nomatch({a: {$mod: [10, 1]}}, {a: [10, 12]});
  [
    5,
    [10],
    [10, 1, 2],
    'foo',
    {bar: 1},
    [],
  ].forEach(badMod => {
    test.throws(() => {
      match({a: {$mod: badMod}}, {a: 11});
    });
  });

  // $eq
  nomatch({a: {$eq: 1}}, {a: 2});
  match({a: {$eq: 2}}, {a: 2});
  nomatch({a: {$eq: [1]}}, {a: [2]});

  match({a: {$eq: [1, 2]}}, {a: [1, 2]});
  match({a: {$eq: 1}}, {a: [1, 2]});
  match({a: {$eq: 2}}, {a: [1, 2]});
  nomatch({a: {$eq: 3}}, {a: [1, 2]});
  match({'a.b': {$eq: 1}}, {a: [{b: 1}, {b: 2}]});
  match({'a.b': {$eq: 2}}, {a: [{b: 1}, {b: 2}]});
  nomatch({'a.b': {$eq: 3}}, {a: [{b: 1}, {b: 2}]});

  match({a: {$eq: {x: 1}}}, {a: {x: 1}});
  nomatch({a: {$eq: {x: 1}}}, {a: {x: 2}});
  nomatch({a: {$eq: {x: 1}}}, {a: {x: 1, y: 2}});

  // $ne
  match({a: {$ne: 1}}, {a: 2});
  nomatch({a: {$ne: 2}}, {a: 2});
  match({a: {$ne: [1]}}, {a: [2]});

  nomatch({a: {$ne: [1, 2]}}, {a: [1, 2]}); // all tested against mongodb
  nomatch({a: {$ne: 1}}, {a: [1, 2]});
  nomatch({a: {$ne: 2}}, {a: [1, 2]});
  match({a: {$ne: 3}}, {a: [1, 2]});
  nomatch({'a.b': {$ne: 1}}, {a: [{b: 1}, {b: 2}]});
  nomatch({'a.b': {$ne: 2}}, {a: [{b: 1}, {b: 2}]});
  match({'a.b': {$ne: 3}}, {a: [{b: 1}, {b: 2}]});

  nomatch({a: {$ne: {x: 1}}}, {a: {x: 1}});
  match({a: {$ne: {x: 1}}}, {a: {x: 2}});
  match({a: {$ne: {x: 1}}}, {a: {x: 1, y: 2}});

  // This query means: All 'a.b' must be non-5, and some 'a.b' must be >6.
  match({'a.b': {$ne: 5, $gt: 6}}, {a: [{b: 2}, {b: 10}]});
  nomatch({'a.b': {$ne: 5, $gt: 6}}, {a: [{b: 2}, {b: 4}]});
  nomatch({'a.b': {$ne: 5, $gt: 6}}, {a: [{b: 2}, {b: 5}]});
  nomatch({'a.b': {$ne: 5, $gt: 6}}, {a: [{b: 10}, {b: 5}]});
  // Should work the same if the branch is at the bottom.
  match({a: {$ne: 5, $gt: 6}}, {a: [2, 10]});
  nomatch({a: {$ne: 5, $gt: 6}}, {a: [2, 4]});
  nomatch({a: {$ne: 5, $gt: 6}}, {a: [2, 5]});
  nomatch({a: {$ne: 5, $gt: 6}}, {a: [10, 5]});

  // $in
  match({a: {$in: [1, 2, 3]}}, {a: 2});
  nomatch({a: {$in: [1, 2, 3]}}, {a: 4});
  match({a: {$in: [[1], [2], [3]]}}, {a: [2]});
  nomatch({a: {$in: [[1], [2], [3]]}}, {a: [4]});
  match({a: {$in: [{b: 1}, {b: 2}, {b: 3}]}}, {a: {b: 2}});
  nomatch({a: {$in: [{b: 1}, {b: 2}, {b: 3}]}}, {a: {b: 4}});

  match({a: {$in: [1, 2, 3]}}, {a: [2]}); // tested against mongodb
  match({a: {$in: [{x: 1}, {x: 2}, {x: 3}]}}, {a: [{x: 2}]});
  match({a: {$in: [1, 2, 3]}}, {a: [4, 2]});
  nomatch({a: {$in: [1, 2, 3]}}, {a: [4]});

  match({a: {$in: ['x', /foo/i]}}, {a: 'x'});
  match({a: {$in: ['x', /foo/i]}}, {a: 'fOo'});
  match({a: {$in: ['x', /foo/i]}}, {a: ['f', 'fOo']});
  nomatch({a: {$in: ['x', /foo/i]}}, {a: ['f', 'fOx']});

  match({a: {$in: [1, null]}}, {});
  match({'a.b': {$in: [1, null]}}, {});
  match({'a.b': {$in: [1, null]}}, {a: {}});
  match({'a.b': {$in: [1, null]}}, {a: {b: null}});
  nomatch({'a.b': {$in: [1, null]}}, {a: {b: 5}});
  nomatch({'a.b': {$in: [1]}}, {a: {b: null}});
  nomatch({'a.b': {$in: [1]}}, {a: {}});
  nomatch({'a.b': {$in: [1, null]}}, {a: [{b: 5}]});
  match({'a.b': {$in: [1, null]}}, {a: [{b: 5}, {}]});
  nomatch({'a.b': {$in: [1, null]}}, {a: [{b: 5}, []]});
  nomatch({'a.b': {$in: [1, null]}}, {a: [{b: 5}, 5]});

  // $nin
  nomatch({a: {$nin: [1, 2, 3]}}, {a: 2});
  match({a: {$nin: [1, 2, 3]}}, {a: 4});
  nomatch({a: {$nin: [[1], [2], [3]]}}, {a: [2]});
  match({a: {$nin: [[1], [2], [3]]}}, {a: [4]});
  nomatch({a: {$nin: [{b: 1}, {b: 2}, {b: 3}]}}, {a: {b: 2}});
  match({a: {$nin: [{b: 1}, {b: 2}, {b: 3}]}}, {a: {b: 4}});

  nomatch({a: {$nin: [1, 2, 3]}}, {a: [2]}); // tested against mongodb
  nomatch({a: {$nin: [{x: 1}, {x: 2}, {x: 3}]}}, {a: [{x: 2}]});
  nomatch({a: {$nin: [1, 2, 3]}}, {a: [4, 2]});
  nomatch({'a.b': {$nin: [1, 2, 3]}}, {a: [{b: 4}, {b: 2}]});
  match({a: {$nin: [1, 2, 3]}}, {a: [4]});
  match({'a.b': {$nin: [1, 2, 3]}}, {a: [{b: 4}]});

  nomatch({a: {$nin: ['x', /foo/i]}}, {a: 'x'});
  nomatch({a: {$nin: ['x', /foo/i]}}, {a: 'fOo'});
  nomatch({a: {$nin: ['x', /foo/i]}}, {a: ['f', 'fOo']});
  match({a: {$nin: ['x', /foo/i]}}, {a: ['f', 'fOx']});

  nomatch({a: {$nin: [1, null]}}, {});
  nomatch({'a.b': {$nin: [1, null]}}, {});
  nomatch({'a.b': {$nin: [1, null]}}, {a: {}});
  nomatch({'a.b': {$nin: [1, null]}}, {a: {b: null}});
  match({'a.b': {$nin: [1, null]}}, {a: {b: 5}});
  match({'a.b': {$nin: [1]}}, {a: {b: null}});
  match({'a.b': {$nin: [1]}}, {a: {}});
  match({'a.b': {$nin: [1, null]}}, {a: [{b: 5}]});
  nomatch({'a.b': {$nin: [1, null]}}, {a: [{b: 5}, {}]});
  match({'a.b': {$nin: [1, null]}}, {a: [{b: 5}, []]});
  match({'a.b': {$nin: [1, null]}}, {a: [{b: 5}, 5]});

  // $size
  match({a: {$size: 0}}, {a: []});
  match({a: {$size: 1}}, {a: [2]});
  match({a: {$size: 2}}, {a: [2, 2]});
  nomatch({a: {$size: 0}}, {a: [2]});
  nomatch({a: {$size: 1}}, {a: []});
  nomatch({a: {$size: 1}}, {a: [2, 2]});
  nomatch({a: {$size: 0}}, {a: '2'});
  nomatch({a: {$size: 1}}, {a: '2'});
  nomatch({a: {$size: 2}}, {a: '2'});

  nomatch({a: {$size: 2}}, {a: [[2, 2]]}); // tested against mongodb


  // $bitsAllClear - number
  match({a: {$bitsAllClear: [0, 1, 2, 3]}}, {a: 0});
  match({a: {$bitsAllClear: [0, 1, 2, 3]}}, {a: 0b10000});
  nomatch({a: {$bitsAllClear: [0, 1, 2, 3]}}, {a: 0b1});
  nomatch({a: {$bitsAllClear: [0, 1, 2, 3]}}, {a: 0b10});
  nomatch({a: {$bitsAllClear: [0, 1, 2, 3]}}, {a: 0b100});
  nomatch({a: {$bitsAllClear: [0, 1, 2, 3]}}, {a: 0b1000});

  // $bitsAllClear - buffer
  match({a: {$bitsAllClear: new Uint8Array([3])}}, {a: new Uint8Array([4])});
  match({a: {$bitsAllClear: new Uint8Array([0, 1])}}, {a: new Uint8Array([255])});  // 256 should not be set for 255.
  match({a: {$bitsAllClear: new Uint8Array([3])}}, {a: 4 });

  match({a: {$bitsAllClear: new Uint8Array([3])}}, {a: 0 });

  // $bitsAllSet - number
  match({a: {$bitsAllSet: [0, 1, 2, 3]}}, {a: 0b1111});
  nomatch({a: {$bitsAllSet: [0, 1, 2, 3]}}, {a: 0b111});
  nomatch({a: {$bitsAllSet: [0, 1, 2, 3]}}, {a: 256});
  nomatch({a: {$bitsAllSet: [0, 1, 2, 3]}}, {a: 50000});
  match({a: {$bitsAllSet: [0, 1, 2]}}, {a: 15});
  match({a: {$bitsAllSet: [0, 12]}}, {a: 0b1000000000001});
  nomatch({a: {$bitsAllSet: [0, 12]}}, {a: 0b1000000000000});
  nomatch({a: {$bitsAllSet: [0, 12]}}, {a: 0b1});

  // $bitsAllSet - buffer
  match({a: {$bitsAllSet: new Uint8Array([3])}}, {a: new Uint8Array([3])});
  match({a: {$bitsAllSet: new Uint8Array([7])}}, {a: new Uint8Array([15])});
  match({a: {$bitsAllSet: new Uint8Array([3])}}, {a: 3 });

  // $bitsAnySet - number
  match({a: {$bitsAnySet: [0, 1, 2, 3]}}, {a: 0b1});
  match({a: {$bitsAnySet: [0, 1, 2, 3]}}, {a: 0b10});
  match({a: {$bitsAnySet: [0, 1, 2, 3]}}, {a: 0b100});
  match({a: {$bitsAnySet: [0, 1, 2, 3]}}, {a: 0b1000});
  match({a: {$bitsAnySet: [4]}}, {a: 0b10000});
  nomatch({a: {$bitsAnySet: [0, 1, 2, 3]}}, {a: 0b10000});
  nomatch({a: {$bitsAnySet: [0, 1, 2, 3]}}, {a: 0});

  // $bitsAnySet - buffer
  match({a: {$bitsAnySet: new Uint8Array([3])}}, {a: new Uint8Array([7])});
  match({a: {$bitsAnySet: new Uint8Array([15])}}, {a: new Uint8Array([7])});
  match({a: {$bitsAnySet: new Uint8Array([3])}}, {a: 1 });

  // $bitsAnyClear - number
  match({a: {$bitsAnyClear: [0, 1, 2, 3]}}, {a: 0});
  match({a: {$bitsAnyClear: [0, 1, 2, 3]}}, {a: 0b1});
  match({a: {$bitsAnyClear: [0, 1, 2, 3]}}, {a: 0b10});
  match({a: {$bitsAnyClear: [0, 1, 2, 3]}}, {a: 0b100});
  match({a: {$bitsAnyClear: [0, 1, 2, 3]}}, {a: 0b1000});
  match({a: {$bitsAnyClear: [0, 1, 2, 3]}}, {a: 0b10000});
  nomatch({a: {$bitsAnyClear: [0, 1, 2, 3]}}, {a: 0b1111});
  match({a: {$bitsAnyClear: [0, 1, 2, 3]}}, {a: 0b111});
  nomatch({a: {$bitsAnyClear: [0, 1, 2]}}, {a: 0b111});
  match({a: {$bitsAnyClear: [0, 1, 2, 3]}}, {a: 0b11});
  nomatch({a: {$bitsAnyClear: [0, 1]}}, {a: 0b11});
  match({a: {$bitsAnyClear: [0, 1, 2, 3]}}, {a: 0b1});
  nomatch({a: {$bitsAnyClear: [0]}}, {a: 0b1});
  nomatch({a: {$bitsAnyClear: [4]}}, {a: 0b10000});

  // $bitsAnyClear - buffer
  match({a: {$bitsAnyClear: new Uint8Array([8])}}, {a: new Uint8Array([7])});
  match({a: {$bitsAnyClear: new Uint8Array([1])}}, {a: new Uint8Array([0])});
  match({a: {$bitsAnyClear: new Uint8Array([1])}}, {a: 4 });

  // taken from: https://github.com/mongodb/mongo/blob/master/jstests/core/bittest.js
  const c = new LocalCollection;
  function matchCount(query, count) {
    const matches = c.find(query).count();
    if (matches !== count) {
      test.fail({message: `minimongo match count failure: matched ${matches} times, but should match ${count} times`,
        query: JSON.stringify(query),
        count: JSON.stringify(count),
      });
    }
  }

  // Tests on numbers.

  c.insert({a: 0});
  c.insert({a: 1});
  c.insert({a: 54});
  c.insert({a: 88});
  c.insert({a: 255});

  // Tests with bitmask.
  matchCount({a: {$bitsAllSet: 0}}, 5);
  matchCount({a: {$bitsAllSet: 1}}, 2);
  matchCount({a: {$bitsAllSet: 16}}, 3);
  matchCount({a: {$bitsAllSet: 54}}, 2);
  matchCount({a: {$bitsAllSet: 55}}, 1);
  matchCount({a: {$bitsAllSet: 88}}, 2);
  matchCount({a: {$bitsAllSet: 255}}, 1);
  matchCount({a: {$bitsAllClear: 0}}, 5);
  matchCount({a: {$bitsAllClear: 1}}, 3);
  matchCount({a: {$bitsAllClear: 16}}, 2);
  matchCount({a: {$bitsAllClear: 129}}, 3);
  matchCount({a: {$bitsAllClear: 255}}, 1);
  matchCount({a: {$bitsAnySet: 0}}, 0);
  matchCount({a: {$bitsAnySet: 9}}, 3);
  matchCount({a: {$bitsAnySet: 255}}, 4);
  matchCount({a: {$bitsAnyClear: 0}}, 0);
  matchCount({a: {$bitsAnyClear: 18}}, 3);
  matchCount({a: {$bitsAnyClear: 24}}, 3);
  matchCount({a: {$bitsAnyClear: 255}}, 4);

  // Tests with array of bit positions.
  matchCount({a: {$bitsAllSet: []}}, 5);
  matchCount({a: {$bitsAllSet: [0]}}, 2);
  matchCount({a: {$bitsAllSet: [4]}}, 3);
  matchCount({a: {$bitsAllSet: [1, 2, 4, 5]}}, 2);
  matchCount({a: {$bitsAllSet: [0, 1, 2, 4, 5]}}, 1);
  matchCount({a: {$bitsAllSet: [3, 4, 6]}}, 2);
  matchCount({a: {$bitsAllSet: [0, 1, 2, 3, 4, 5, 6, 7]}}, 1);
  matchCount({a: {$bitsAllClear: []}}, 5);
  matchCount({a: {$bitsAllClear: [0]}}, 3);
  matchCount({a: {$bitsAllClear: [4]}}, 2);
  matchCount({a: {$bitsAllClear: [1, 7]}}, 3);
  matchCount({a: {$bitsAllClear: [0, 1, 2, 3, 4, 5, 6, 7]}}, 1);
  matchCount({a: {$bitsAnySet: []}}, 0);
  matchCount({a: {$bitsAnySet: [1, 3]}}, 3);
  matchCount({a: {$bitsAnySet: [0, 1, 2, 3, 4, 5, 6, 7]}}, 4);
  matchCount({a: {$bitsAnyClear: []}}, 0);
  matchCount({a: {$bitsAnyClear: [1, 4]}}, 3);
  matchCount({a: {$bitsAnyClear: [3, 4]}}, 3);
  matchCount({a: {$bitsAnyClear: [0, 1, 2, 3, 4, 5, 6, 7]}}, 4);

  // Tests with multiple predicates.
  matchCount({a: {$bitsAllSet: 54, $bitsAllClear: 201}}, 1);

  // Tests on negative numbers

  c.remove({});
  c.insert({a: -0});
  c.insert({a: -1});
  c.insert({a: -54});

  // Tests with bitmask.
  matchCount({a: {$bitsAllSet: 0}}, 3);
  matchCount({a: {$bitsAllSet: 2}}, 2);
  matchCount({a: {$bitsAllSet: 127}}, 1);
  matchCount({a: {$bitsAllSet: 74}}, 2);
  matchCount({a: {$bitsAllClear: 0}}, 3);
  matchCount({a: {$bitsAllClear: 53}}, 2);
  matchCount({a: {$bitsAllClear: 127}}, 1);
  matchCount({a: {$bitsAnySet: 0}}, 0);
  matchCount({a: {$bitsAnySet: 2}}, 2);
  matchCount({a: {$bitsAnySet: 127}}, 2);
  matchCount({a: {$bitsAnyClear: 0}}, 0);
  matchCount({a: {$bitsAnyClear: 53}}, 2);
  matchCount({a: {$bitsAnyClear: 127}}, 2);

  // Tests with array of bit positions.
  const allPositions = [];
  for (let i = 0; i < 64; i++) {
    allPositions.push(i);
  }

  matchCount({a: {$bitsAllSet: []}}, 3);
  matchCount({a: {$bitsAllSet: [1]}}, 2);
  matchCount({a: {$bitsAllSet: allPositions}}, 1);
  matchCount({a: {$bitsAllSet: [1, 7, 6, 3, 100]}}, 2);
  matchCount({a: {$bitsAllClear: []}}, 3);
  matchCount({a: {$bitsAllClear: [5, 4, 2, 0]}}, 2);
  matchCount({a: {$bitsAllClear: allPositions}}, 1);
  matchCount({a: {$bitsAnySet: []}}, 0);
  matchCount({a: {$bitsAnySet: [1]}}, 2);
  matchCount({a: {$bitsAnySet: allPositions}}, 2);
  matchCount({a: {$bitsAnyClear: []}}, 0);
  matchCount({a: {$bitsAnyClear: [0, 2, 4, 5, 100]}}, 2);
  matchCount({a: {$bitsAnyClear: allPositions}}, 2);

  // Tests with multiple predicates.
  matchCount({a: {$bitsAllSet: 74, $bitsAllClear: 53}}, 1);

  // Tests on BinData.

  c.remove({});
  c.insert({a: EJSON.parse('{"$binary": "AAAAAAAAAAAAAAAAAAAAAAAAAAAA"}')});
  c.insert({a: EJSON.parse('{"$binary": "AANgAAAAAAAAAAAAAAAAAAAAAAAA"}')});
  c.insert({a: EJSON.parse('{"$binary": "JANgqwetkqwklEWRbWERKKJREtbq"}')});
  c.insert({a: EJSON.parse('{"$binary": "////////////////////////////"}')});

  // Tests with binary string bitmask.
  matchCount({a: {$bitsAllSet: EJSON.parse('{"$binary": "AAAAAAAAAAAAAAAAAAAAAAAAAAAA"}')}}, 4);
  matchCount({a: {$bitsAllSet: EJSON.parse('{"$binary": "AANgAAAAAAAAAAAAAAAAAAAAAAAA"}')}}, 3);
  matchCount({a: {$bitsAllSet: EJSON.parse('{"$binary": "JANgqwetkqwklEWRbWERKKJREtbq"}')}}, 2);
  matchCount({a: {$bitsAllSet: EJSON.parse('{"$binary": "////////////////////////////"}')}}, 1);
  matchCount({a: {$bitsAllClear: EJSON.parse('{"$binary": "AAAAAAAAAAAAAAAAAAAAAAAAAAAA"}')}}, 4);
  matchCount({a: {$bitsAllClear: EJSON.parse('{"$binary": "AAyfAAAAAAAAAAAAAAAAAAAAAAAA"}')}}, 3);
  matchCount({a: {$bitsAllClear: EJSON.parse('{"$binary": "JAyfqwetkqwklEWRbWERKKJREtbq"}')}}, 2);
  matchCount({a: {$bitsAllClear: EJSON.parse('{"$binary": "////////////////////////////"}')}}, 1);
  matchCount({a: {$bitsAnySet: EJSON.parse('{"$binary": "AAAAAAAAAAAAAAAAAAAAAAAAAAAA"}')}}, 0);
  matchCount({a: {$bitsAnySet: EJSON.parse('{"$binary": "AAyfAAAAAAAAAAAAAAAAAAAAAAAA"}')}}, 1);
  matchCount({a: {$bitsAnySet: EJSON.parse('{"$binary": "JAyfqwetkqwklEWRbWERKKJREtbq"}')}}, 2);
  matchCount({a: {$bitsAnySet: EJSON.parse('{"$binary": "////////////////////////////"}')}}, 3);
  matchCount({a: {$bitsAnyClear: EJSON.parse('{"$binary": "AAAAAAAAAAAAAAAAAAAAAAAAAAAA"}')}}, 0);
  matchCount({a: {$bitsAnyClear: EJSON.parse('{"$binary": "AANgAAAAAAAAAAAAAAAAAAAAAAAA"}')}}, 1);
  matchCount({a: {$bitsAnyClear: EJSON.parse('{"$binary": "JANgqwetkqwklEWRbWERKKJREtbq"}')}}, 2);
  matchCount({a: {$bitsAnyClear: EJSON.parse('{"$binary": "////////////////////////////"}')}}, 3);

  // Tests with multiple predicates.
  matchCount({
    a: {
      $bitsAllSet: EJSON.parse('{"$binary": "AANgAAAAAAAAAAAAAAAAAAAAAAAA"}'),
      $bitsAllClear: EJSON.parse('{"$binary": "//yf////////////////////////"}'),
    },
  }, 1);

  c.remove({});

  nomatch({a: {$bitsAllSet: 1}}, {a: false});
  nomatch({a: {$bitsAllSet: 1}}, {a: NaN});
  nomatch({a: {$bitsAllSet: 1}}, {a: Infinity});
  nomatch({a: {$bitsAllSet: 1}}, {a: null});
  nomatch({a: {$bitsAllSet: 1}}, {a: 'asdf'});
  nomatch({a: {$bitsAllSet: 1}}, {a: ['a', 'b']});
  nomatch({a: {$bitsAllSet: 1}}, {a: {foo: 'bar'}});
  nomatch({a: {$bitsAllSet: 1}}, {a: 1.2});
  nomatch({a: {$bitsAllSet: 1}}, {a: '1'});

  [
    false,
    NaN,
    Infinity,
    null,
    'asdf',
    ['a', 'b'],
    {foo: 'bar'},
    1.2,
    '1',
    [0, -1],
  ].forEach(badValue => {
    test.throws(() => {
      match({a: {$bitsAllSet: badValue}}, {a: 42});
    });
  });

  // $type
  match({a: {$type: 1}}, {a: 1.1});
  match({a: {$type: 'double'}}, {a: 1.1});
  match({a: {$type: 1}}, {a: 1});
  nomatch({a: {$type: 1}}, {a: '1'});
  match({a: {$type: 2}}, {a: '1'});
  match({a: {$type: 'string'}}, {a: '1'});
  nomatch({a: {$type: 2}}, {a: 1});
  match({a: {$type: 3}}, {a: {}});
  match({a: {$type: 'object'}}, {a: {}});
  match({a: {$type: 3}}, {a: {b: 2}});
  nomatch({a: {$type: 3}}, {a: []});
  nomatch({a: {$type: 3}}, {a: [1]});
  nomatch({a: {$type: 3}}, {a: null});
  match({a: {$type: 5}}, {a: EJSON.newBinary(0)});
  match({a: {$type: 'binData'}}, {a: EJSON.newBinary(0)});
  match({a: {$type: 5}}, {a: EJSON.newBinary(4)});
  nomatch({a: {$type: 5}}, {a: []});
  nomatch({a: {$type: 5}}, {a: [42]});
  match({a: {$type: 7}}, {a: new MongoID.ObjectID()});
  match({a: {$type: 'objectId'}}, {a: new MongoID.ObjectID()});
  nomatch({a: {$type: 7}}, {a: '1234567890abcd1234567890'});
  match({a: {$type: 8}}, {a: true});
  match({a: {$type: 'bool'}}, {a: true});
  match({a: {$type: 8}}, {a: false});
  nomatch({a: {$type: 8}}, {a: 'true'});
  nomatch({a: {$type: 8}}, {a: 0});
  nomatch({a: {$type: 8}}, {a: null});
  nomatch({a: {$type: 8}}, {a: ''});
  nomatch({a: {$type: 8}}, {});
  match({a: {$type: 9}}, {a: new Date});
  match({a: {$type: 'date'}}, {a: new Date});
  nomatch({a: {$type: 9}}, {a: +new Date});
  match({a: {$type: 10}}, {a: null});
  match({a: {$type: 'null'}}, {a: null});
  nomatch({a: {$type: 10}}, {a: false});
  nomatch({a: {$type: 10}}, {a: ''});
  nomatch({a: {$type: 10}}, {a: 0});
  nomatch({a: {$type: 10}}, {});
  match({a: {$type: 11}}, {a: /x/});
  match({a: {$type: 'regex'}}, {a: /x/});
  nomatch({a: {$type: 11}}, {a: 'x'});
  nomatch({a: {$type: 11}}, {});

  // The normal rule for {$type:4} (4 means array) is that it NOT good enough to
  // just have an array that's the leaf that matches the path.  (An array inside
  // that array is good, though.)
  nomatch({a: {$type: 4}}, {a: []});
  nomatch({a: {$type: 4}}, {a: [1]}); // tested against mongodb
  match({a: {$type: 1}}, {a: [1]});
  nomatch({a: {$type: 2}}, {a: [1]});
  match({a: {$type: 1}}, {a: ['1', 1]});
  match({a: {$type: 2}}, {a: ['1', 1]});
  nomatch({a: {$type: 3}}, {a: ['1', 1]});
  nomatch({a: {$type: 4}}, {a: ['1', 1]});
  nomatch({a: {$type: 1}}, {a: ['1', []]});
  match({a: {$type: 2}}, {a: ['1', []]});
  match({a: {$type: 4}}, {a: ['1', []]}); // tested against mongodb
  // An exception to the normal rule is that an array found via numeric index is
  // examined itself, and its elements are not.
  match({'a.0': {$type: 4}}, {a: [[0]]});
  match({'a.0': {$type: 'array'}}, {a: [[0]]});
  nomatch({'a.0': {$type: 1}}, {a: [[0]]});

  // invalid types should throw errors
  test.throws(() => {
    match({a: {$type: 'foo'}}, {a: 1});
  });
  test.throws(() => {
    match({a: {$type: -2}}, {a: 1});
  });
  test.throws(() => {
    match({a: {$type: 0}}, {a: 1});
  });
  test.throws(() => {
    match({a: {$type: 20}}, {a: 1});
  });

  // regular expressions
  match({a: /a/}, {a: 'cat'});
  nomatch({a: /a/}, {a: 'cut'});
  nomatch({a: /a/}, {a: 'CAT'});
  match({a: /a/i}, {a: 'CAT'});
  match({a: /a/}, {a: ['foo', 'bar']});  // search within array...
  nomatch({a: /,/}, {a: ['foo', 'bar']});  // but not by stringifying
  match({a: {$regex: 'a'}}, {a: ['foo', 'bar']});
  nomatch({a: {$regex: ','}}, {a: ['foo', 'bar']});
  match({a: {$regex: /a/}}, {a: 'cat'});
  nomatch({a: {$regex: /a/}}, {a: 'cut'});
  nomatch({a: {$regex: /a/}}, {a: 'CAT'});
  match({a: {$regex: /a/i}}, {a: 'CAT'});
  match({a: {$regex: /a/, $options: 'i'}}, {a: 'CAT'}); // tested
  match({a: {$regex: /a/i, $options: 'i'}}, {a: 'CAT'}); // tested
  nomatch({a: {$regex: /a/i, $options: ''}}, {a: 'CAT'}); // tested
  match({a: {$regex: 'a'}}, {a: 'cat'});
  nomatch({a: {$regex: 'a'}}, {a: 'cut'});
  nomatch({a: {$regex: 'a'}}, {a: 'CAT'});
  match({a: {$regex: 'a', $options: 'i'}}, {a: 'CAT'});
  match({a: {$regex: '', $options: 'i'}}, {a: 'foo'});
  nomatch({a: {$regex: '', $options: 'i'}}, {});
  nomatch({a: {$regex: '', $options: 'i'}}, {a: 5});
  nomatch({a: /undefined/}, {});
  nomatch({a: {$regex: 'undefined'}}, {});
  nomatch({a: /xxx/}, {});
  nomatch({a: {$regex: 'xxx'}}, {});

  // GitHub issue #2817:
  // Regexps with a global flag ('g') keep a state when tested against the same
  // string. Selector shouldn't return different result for similar documents
  // because of this state.
  const reusedRegexp = /sh/ig;
  match({a: reusedRegexp}, {a: 'Shorts'});
  match({a: reusedRegexp}, {a: 'Shorts'});
  match({a: reusedRegexp}, {a: 'Shorts'});

  match({a: {$regex: reusedRegexp}}, {a: 'Shorts'});
  match({a: {$regex: reusedRegexp}}, {a: 'Shorts'});
  match({a: {$regex: reusedRegexp}}, {a: 'Shorts'});

  test.throws(() => {
    match({a: {$options: 'i'}}, {a: 12});
  });

  match({a: /a/}, {a: ['dog', 'cat']});
  nomatch({a: /a/}, {a: ['dog', 'puppy']});

  // we don't support regexps in minimongo very well (eg, there's no EJSON
  // encoding so it won't go over the wire), but run these tests anyway
  match({a: /a/}, {a: /a/});
  match({a: /a/}, {a: ['x', /a/]});
  nomatch({a: /a/}, {a: /a/i});
  nomatch({a: /a/m}, {a: /a/});
  nomatch({a: /a/}, {a: /b/});
  nomatch({a: /5/}, {a: 5});
  nomatch({a: /t/}, {a: true});
  match({a: /m/i}, {a: ['x', 'xM']});

  test.throws(() => {
    match({a: {$regex: /a/, $options: 'x'}}, {a: 'cat'});
  });
  test.throws(() => {
    match({a: {$regex: /a/, $options: 's'}}, {a: 'cat'});
  });

  // $not
  match({x: {$not: {$gt: 7}}}, {x: 6});
  nomatch({x: {$not: {$gt: 7}}}, {x: 8});
  match({x: {$not: {$lt: 10, $gt: 7}}}, {x: 11});
  nomatch({x: {$not: {$lt: 10, $gt: 7}}}, {x: 9});
  match({x: {$not: {$lt: 10, $gt: 7}}}, {x: 6});

  match({x: {$not: {$gt: 7}}}, {x: [2, 3, 4]});
  match({'x.y': {$not: {$gt: 7}}}, {x: [{y: 2}, {y: 3}, {y: 4}]});
  nomatch({x: {$not: {$gt: 7}}}, {x: [2, 3, 4, 10]});
  nomatch({'x.y': {$not: {$gt: 7}}}, {x: [{y: 2}, {y: 3}, {y: 4}, {y: 10}]});

  match({x: {$not: /a/}}, {x: 'dog'});
  nomatch({x: {$not: /a/}}, {x: 'cat'});
  match({x: {$not: /a/}}, {x: ['dog', 'puppy']});
  nomatch({x: {$not: /a/}}, {x: ['kitten', 'cat']});

  // dotted keypaths: bare values
  match({'a.b': 1}, {a: {b: 1}});
  nomatch({'a.b': 1}, {a: {b: 2}});
  match({'a.b': [1, 2, 3]}, {a: {b: [1, 2, 3]}});
  nomatch({'a.b': [1, 2, 3]}, {a: {b: [4]}});
  match({'a.b': /a/}, {a: {b: 'cat'}});
  nomatch({'a.b': /a/}, {a: {b: 'dog'}});
  match({'a.b.c': null}, {});
  match({'a.b.c': null}, {a: 1});
  match({'a.b': null}, {a: 1});
  match({'a.b.c': null}, {a: {b: 4}});

  // dotted keypaths, nulls, numeric indices, arrays
  nomatch({'a.b': null}, {a: [1]});
  match({'a.b': []}, {a: {b: []}});
  const big = {a: [{b: 1}, 2, {}, {b: [3, 4]}]};
  match({'a.b': 1}, big);
  match({'a.b': [3, 4]}, big);
  match({'a.b': 3}, big);
  match({'a.b': 4}, big);
  match({'a.b': null}, big);  // matches on slot 2
  match({'a.1': 8}, {a: [7, 8, 9]});
  nomatch({'a.1': 7}, {a: [7, 8, 9]});
  nomatch({'a.1': null}, {a: [7, 8, 9]});
  match({'a.1': [8, 9]}, {a: [7, [8, 9]]});
  nomatch({'a.1': 6}, {a: [[6, 7], [8, 9]]});
  nomatch({'a.1': 7}, {a: [[6, 7], [8, 9]]});
  nomatch({'a.1': 8}, {a: [[6, 7], [8, 9]]});
  nomatch({'a.1': 9}, {a: [[6, 7], [8, 9]]});
  match({'a.1': 2}, {a: [0, {1: 2}, 3]});
  match({'a.1': {1: 2}}, {a: [0, {1: 2}, 3]});
  match({'x.1.y': 8}, {x: [7, {y: 8}, 9]});
  // comes from trying '1' as key in the plain object
  match({'x.1.y': null}, {x: [7, {y: 8}, 9]});
  match({'a.1.b': 9}, {a: [7, {b: 9}, {1: {b: 'foo'}}]});
  match({'a.1.b': 'foo'}, {a: [7, {b: 9}, {1: {b: 'foo'}}]});
  match({'a.1.b': null}, {a: [7, {b: 9}, {1: {b: 'foo'}}]});
  match({'a.1.b': 2}, {a: [1, [{b: 2}], 3]});
  nomatch({'a.1.b': null}, {a: [1, [{b: 2}], 3]});
  // this is new behavior in mongo 2.5
  nomatch({'a.0.b': null}, {a: [5]});
  match({'a.1': 4}, {a: [{1: 4}, 5]});
  match({'a.1': 5}, {a: [{1: 4}, 5]});
  nomatch({'a.1': null}, {a: [{1: 4}, 5]});
  match({'a.1.foo': 4}, {a: [{1: {foo: 4}}, {foo: 5}]});
  match({'a.1.foo': 5}, {a: [{1: {foo: 4}}, {foo: 5}]});
  match({'a.1.foo': null}, {a: [{1: {foo: 4}}, {foo: 5}]});

  // trying to access a dotted field that is undefined at some point
  // down the chain
  nomatch({'a.b': 1}, {x: 2});
  nomatch({'a.b.c': 1}, {a: {x: 2}});
  nomatch({'a.b.c': 1}, {a: {b: {x: 2}}});
  nomatch({'a.b.c': 1}, {a: {b: 1}});
  nomatch({'a.b.c': 1}, {a: {b: 0}});

  // dotted keypaths: literal objects
  match({'a.b': {c: 1}}, {a: {b: {c: 1}}});
  nomatch({'a.b': {c: 1}}, {a: {b: {c: 2}}});
  nomatch({'a.b': {c: 1}}, {a: {b: 2}});
  match({'a.b': {c: 1, d: 2}}, {a: {b: {c: 1, d: 2}}});
  nomatch({'a.b': {c: 1, d: 2}}, {a: {b: {c: 1, d: 1}}});
  nomatch({'a.b': {c: 1, d: 2}}, {a: {b: {d: 2}}});

  // dotted keypaths: $ operators
  match({'a.b': {$in: [1, 2, 3]}}, {a: {b: [2]}}); // tested against mongodb
  match({'a.b': {$in: [{x: 1}, {x: 2}, {x: 3}]}}, {a: {b: [{x: 2}]}});
  match({'a.b': {$in: [1, 2, 3]}}, {a: {b: [4, 2]}});
  nomatch({'a.b': {$in: [1, 2, 3]}}, {a: {b: [4]}});

  // $or
  test.throws(() => {
    match({$or: []}, {});
  });
  test.throws(() => {
    match({$or: [5]}, {});
  });
  test.throws(() => {
    match({$or: []}, {a: 1});
  });
  match({$or: [{a: 1}]}, {a: 1});
  nomatch({$or: [{b: 2}]}, {a: 1});
  match({$or: [{a: 1}, {b: 2}]}, {a: 1});
  nomatch({$or: [{c: 3}, {d: 4}]}, {a: 1});
  match({$or: [{a: 1}, {b: 2}]}, {a: [1, 2, 3]});
  nomatch({$or: [{a: 1}, {b: 2}]}, {c: [1, 2, 3]});
  nomatch({$or: [{a: 1}, {b: 2}]}, {a: [2, 3, 4]});
  match({$or: [{a: 1}, {a: 2}]}, {a: 1});
  match({$or: [{a: 1}, {a: 2}], b: 2}, {a: 1, b: 2});
  nomatch({$or: [{a: 2}, {a: 3}], b: 2}, {a: 1, b: 2});
  nomatch({$or: [{a: 1}, {a: 2}], b: 3}, {a: 1, b: 2});

  // Combining $or with equality
  match({x: 1, $or: [{a: 1}, {b: 1}]}, {x: 1, b: 1});
  match({$or: [{a: 1}, {b: 1}], x: 1}, {x: 1, b: 1});
  nomatch({x: 1, $or: [{a: 1}, {b: 1}]}, {b: 1});
  nomatch({x: 1, $or: [{a: 1}, {b: 1}]}, {x: 1});

  // $or and $lt, $lte, $gt, $gte
  match({$or: [{a: {$lte: 1}}, {a: 2}]}, {a: 1});
  nomatch({$or: [{a: {$lt: 1}}, {a: 2}]}, {a: 1});
  match({$or: [{a: {$gte: 1}}, {a: 2}]}, {a: 1});
  nomatch({$or: [{a: {$gt: 1}}, {a: 2}]}, {a: 1});
  match({$or: [{b: {$gt: 1}}, {b: {$lt: 3}}]}, {b: 2});
  nomatch({$or: [{b: {$lt: 1}}, {b: {$gt: 3}}]}, {b: 2});

  // $or and $in
  match({$or: [{a: {$in: [1, 2, 3]}}]}, {a: 1});
  nomatch({$or: [{a: {$in: [4, 5, 6]}}]}, {a: 1});
  match({$or: [{a: {$in: [1, 2, 3]}}, {b: 2}]}, {a: 1});
  match({$or: [{a: {$in: [1, 2, 3]}}, {b: 2}]}, {b: 2});
  nomatch({$or: [{a: {$in: [1, 2, 3]}}, {b: 2}]}, {c: 3});
  match({$or: [{a: {$in: [1, 2, 3]}}, {b: {$in: [1, 2, 3]}}]}, {b: 2});
  nomatch({$or: [{a: {$in: [1, 2, 3]}}, {b: {$in: [4, 5, 6]}}]}, {b: 2});

  // $or and $nin
  nomatch({$or: [{a: {$nin: [1, 2, 3]}}]}, {a: 1});
  match({$or: [{a: {$nin: [4, 5, 6]}}]}, {a: 1});
  nomatch({$or: [{a: {$nin: [1, 2, 3]}}, {b: 2}]}, {a: 1});
  match({$or: [{a: {$nin: [1, 2, 3]}}, {b: 2}]}, {b: 2});
  match({$or: [{a: {$nin: [1, 2, 3]}}, {b: 2}]}, {c: 3});
  match({$or: [{a: {$nin: [1, 2, 3]}}, {b: {$nin: [1, 2, 3]}}]}, {b: 2});
  nomatch({$or: [{a: {$nin: [1, 2, 3]}}, {b: {$nin: [1, 2, 3]}}]}, {a: 1, b: 2});
  match({$or: [{a: {$nin: [1, 2, 3]}}, {b: {$nin: [4, 5, 6]}}]}, {b: 2});

  // $or and dot-notation
  match({$or: [{'a.b': 1}, {'a.b': 2}]}, {a: {b: 1}});
  match({$or: [{'a.b': 1}, {'a.c': 1}]}, {a: {b: 1}});
  nomatch({$or: [{'a.b': 2}, {'a.c': 1}]}, {a: {b: 1}});

  // $or and nested objects
  match({$or: [{a: {b: 1, c: 2}}, {a: {b: 2, c: 1}}]}, {a: {b: 1, c: 2}});
  nomatch({$or: [{a: {b: 1, c: 3}}, {a: {b: 2, c: 1}}]}, {a: {b: 1, c: 2}});

  // $or and regexes
  match({$or: [{a: /a/}]}, {a: 'cat'});
  nomatch({$or: [{a: /o/}]}, {a: 'cat'});
  match({$or: [{a: /a/}, {a: /o/}]}, {a: 'cat'});
  nomatch({$or: [{a: /i/}, {a: /o/}]}, {a: 'cat'});
  match({$or: [{a: /i/}, {b: /o/}]}, {a: 'cat', b: 'dog'});

  // $or and $ne
  match({$or: [{a: {$ne: 1}}]}, {});
  nomatch({$or: [{a: {$ne: 1}}]}, {a: 1});
  match({$or: [{a: {$ne: 1}}]}, {a: 2});
  match({$or: [{a: {$ne: 1}}]}, {b: 1});
  match({$or: [{a: {$ne: 1}}, {a: {$ne: 2}}]}, {a: 1});
  match({$or: [{a: {$ne: 1}}, {b: {$ne: 1}}]}, {a: 1});
  nomatch({$or: [{a: {$ne: 1}}, {b: {$ne: 2}}]}, {a: 1, b: 2});

  // $or and $not
  match({$or: [{a: {$not: {$mod: [10, 1]}}}]}, {});
  nomatch({$or: [{a: {$not: {$mod: [10, 1]}}}]}, {a: 1});
  match({$or: [{a: {$not: {$mod: [10, 1]}}}]}, {a: 2});
  match({$or: [{a: {$not: {$mod: [10, 1]}}}, {a: {$not: {$mod: [10, 2]}}}]}, {a: 1});
  nomatch({$or: [{a: {$not: {$mod: [10, 1]}}}, {a: {$mod: [10, 2]}}]}, {a: 1});
  match({$or: [{a: {$not: {$mod: [10, 1]}}}, {a: {$mod: [10, 2]}}]}, {a: 2});
  match({$or: [{a: {$not: {$mod: [10, 1]}}}, {a: {$mod: [10, 2]}}]}, {a: 3});
  // this is possibly an open-ended task, so we stop here ...

  // $nor
  test.throws(() => {
    match({$nor: []}, {});
  });
  test.throws(() => {
    match({$nor: [5]}, {});
  });
  test.throws(() => {
    match({$nor: []}, {a: 1});
  });
  nomatch({$nor: [{a: 1}]}, {a: 1});
  match({$nor: [{b: 2}]}, {a: 1});
  nomatch({$nor: [{a: 1}, {b: 2}]}, {a: 1});
  match({$nor: [{c: 3}, {d: 4}]}, {a: 1});
  nomatch({$nor: [{a: 1}, {b: 2}]}, {a: [1, 2, 3]});
  match({$nor: [{a: 1}, {b: 2}]}, {c: [1, 2, 3]});
  match({$nor: [{a: 1}, {b: 2}]}, {a: [2, 3, 4]});
  nomatch({$nor: [{a: 1}, {a: 2}]}, {a: 1});

  // $nor and $lt, $lte, $gt, $gte
  nomatch({$nor: [{a: {$lte: 1}}, {a: 2}]}, {a: 1});
  match({$nor: [{a: {$lt: 1}}, {a: 2}]}, {a: 1});
  nomatch({$nor: [{a: {$gte: 1}}, {a: 2}]}, {a: 1});
  match({$nor: [{a: {$gt: 1}}, {a: 2}]}, {a: 1});
  nomatch({$nor: [{b: {$gt: 1}}, {b: {$lt: 3}}]}, {b: 2});
  match({$nor: [{b: {$lt: 1}}, {b: {$gt: 3}}]}, {b: 2});

  // $nor and $in
  nomatch({$nor: [{a: {$in: [1, 2, 3]}}]}, {a: 1});
  match({$nor: [{a: {$in: [4, 5, 6]}}]}, {a: 1});
  nomatch({$nor: [{a: {$in: [1, 2, 3]}}, {b: 2}]}, {a: 1});
  nomatch({$nor: [{a: {$in: [1, 2, 3]}}, {b: 2}]}, {b: 2});
  match({$nor: [{a: {$in: [1, 2, 3]}}, {b: 2}]}, {c: 3});
  nomatch({$nor: [{a: {$in: [1, 2, 3]}}, {b: {$in: [1, 2, 3]}}]}, {b: 2});
  match({$nor: [{a: {$in: [1, 2, 3]}}, {b: {$in: [4, 5, 6]}}]}, {b: 2});

  // $nor and $nin
  match({$nor: [{a: {$nin: [1, 2, 3]}}]}, {a: 1});
  nomatch({$nor: [{a: {$nin: [4, 5, 6]}}]}, {a: 1});
  match({$nor: [{a: {$nin: [1, 2, 3]}}, {b: 2}]}, {a: 1});
  nomatch({$nor: [{a: {$nin: [1, 2, 3]}}, {b: 2}]}, {b: 2});
  nomatch({$nor: [{a: {$nin: [1, 2, 3]}}, {b: 2}]}, {c: 3});
  nomatch({$nor: [{a: {$nin: [1, 2, 3]}}, {b: {$nin: [1, 2, 3]}}]}, {b: 2});
  match({$nor: [{a: {$nin: [1, 2, 3]}}, {b: {$nin: [1, 2, 3]}}]}, {a: 1, b: 2});
  nomatch({$nor: [{a: {$nin: [1, 2, 3]}}, {b: {$nin: [4, 5, 6]}}]}, {b: 2});

  // $nor and dot-notation
  nomatch({$nor: [{'a.b': 1}, {'a.b': 2}]}, {a: {b: 1}});
  nomatch({$nor: [{'a.b': 1}, {'a.c': 1}]}, {a: {b: 1}});
  match({$nor: [{'a.b': 2}, {'a.c': 1}]}, {a: {b: 1}});

  // $nor and nested objects
  nomatch({$nor: [{a: {b: 1, c: 2}}, {a: {b: 2, c: 1}}]}, {a: {b: 1, c: 2}});
  match({$nor: [{a: {b: 1, c: 3}}, {a: {b: 2, c: 1}}]}, {a: {b: 1, c: 2}});

  // $nor and regexes
  nomatch({$nor: [{a: /a/}]}, {a: 'cat'});
  match({$nor: [{a: /o/}]}, {a: 'cat'});
  nomatch({$nor: [{a: /a/}, {a: /o/}]}, {a: 'cat'});
  match({$nor: [{a: /i/}, {a: /o/}]}, {a: 'cat'});
  nomatch({$nor: [{a: /i/}, {b: /o/}]}, {a: 'cat', b: 'dog'});

  // $nor and $ne
  nomatch({$nor: [{a: {$ne: 1}}]}, {});
  match({$nor: [{a: {$ne: 1}}]}, {a: 1});
  nomatch({$nor: [{a: {$ne: 1}}]}, {a: 2});
  nomatch({$nor: [{a: {$ne: 1}}]}, {b: 1});
  nomatch({$nor: [{a: {$ne: 1}}, {a: {$ne: 2}}]}, {a: 1});
  nomatch({$nor: [{a: {$ne: 1}}, {b: {$ne: 1}}]}, {a: 1});
  match({$nor: [{a: {$ne: 1}}, {b: {$ne: 2}}]}, {a: 1, b: 2});

  // $nor and $not
  nomatch({$nor: [{a: {$not: {$mod: [10, 1]}}}]}, {});
  match({$nor: [{a: {$not: {$mod: [10, 1]}}}]}, {a: 1});
  nomatch({$nor: [{a: {$not: {$mod: [10, 1]}}}]}, {a: 2});
  nomatch({$nor: [{a: {$not: {$mod: [10, 1]}}}, {a: {$not: {$mod: [10, 2]}}}]}, {a: 1});
  match({$nor: [{a: {$not: {$mod: [10, 1]}}}, {a: {$mod: [10, 2]}}]}, {a: 1});
  nomatch({$nor: [{a: {$not: {$mod: [10, 1]}}}, {a: {$mod: [10, 2]}}]}, {a: 2});
  nomatch({$nor: [{a: {$not: {$mod: [10, 1]}}}, {a: {$mod: [10, 2]}}]}, {a: 3});

  // $and

  test.throws(() => {
    match({$and: []}, {});
  });
  test.throws(() => {
    match({$and: [5]}, {});
  });
  test.throws(() => {
    match({$and: []}, {a: 1});
  });
  match({$and: [{a: 1}]}, {a: 1});
  nomatch({$and: [{a: 1}, {a: 2}]}, {a: 1});
  nomatch({$and: [{a: 1}, {b: 1}]}, {a: 1});
  match({$and: [{a: 1}, {b: 2}]}, {a: 1, b: 2});
  nomatch({$and: [{a: 1}, {b: 1}]}, {a: 1, b: 2});
  match({$and: [{a: 1}, {b: 2}], c: 3}, {a: 1, b: 2, c: 3});
  nomatch({$and: [{a: 1}, {b: 2}], c: 4}, {a: 1, b: 2, c: 3});

  // $and and regexes
  match({$and: [{a: /a/}]}, {a: 'cat'});
  match({$and: [{a: /a/i}]}, {a: 'CAT'});
  nomatch({$and: [{a: /o/}]}, {a: 'cat'});
  nomatch({$and: [{a: /a/}, {a: /o/}]}, {a: 'cat'});
  match({$and: [{a: /a/}, {b: /o/}]}, {a: 'cat', b: 'dog'});
  nomatch({$and: [{a: /a/}, {b: /a/}]}, {a: 'cat', b: 'dog'});

  // $and, dot-notation, and nested objects
  match({$and: [{'a.b': 1}]}, {a: {b: 1}});
  match({$and: [{a: {b: 1}}]}, {a: {b: 1}});
  nomatch({$and: [{'a.b': 2}]}, {a: {b: 1}});
  nomatch({$and: [{'a.c': 1}]}, {a: {b: 1}});
  nomatch({$and: [{'a.b': 1}, {'a.b': 2}]}, {a: {b: 1}});
  nomatch({$and: [{'a.b': 1}, {a: {b: 2}}]}, {a: {b: 1}});
  match({$and: [{'a.b': 1}, {'c.d': 2}]}, {a: {b: 1}, c: {d: 2}});
  nomatch({$and: [{'a.b': 1}, {'c.d': 1}]}, {a: {b: 1}, c: {d: 2}});
  match({$and: [{'a.b': 1}, {c: {d: 2}}]}, {a: {b: 1}, c: {d: 2}});
  nomatch({$and: [{'a.b': 1}, {c: {d: 1}}]}, {a: {b: 1}, c: {d: 2}});
  nomatch({$and: [{'a.b': 2}, {c: {d: 2}}]}, {a: {b: 1}, c: {d: 2}});
  match({$and: [{a: {b: 1}}, {c: {d: 2}}]}, {a: {b: 1}, c: {d: 2}});
  nomatch({$and: [{a: {b: 2}}, {c: {d: 2}}]}, {a: {b: 1}, c: {d: 2}});

  // $and and $in
  nomatch({$and: [{a: {$in: []}}]}, {});
  match({$and: [{a: {$in: [1, 2, 3]}}]}, {a: 1});
  nomatch({$and: [{a: {$in: [4, 5, 6]}}]}, {a: 1});
  nomatch({$and: [{a: {$in: [1, 2, 3]}}, {a: {$in: [4, 5, 6]}}]}, {a: 1});
  nomatch({$and: [{a: {$in: [1, 2, 3]}}, {b: {$in: [1, 2, 3]}}]}, {a: 1, b: 4});
  match({$and: [{a: {$in: [1, 2, 3]}}, {b: {$in: [4, 5, 6]}}]}, {a: 1, b: 4});


  // $and and $nin
  match({$and: [{a: {$nin: []}}]}, {});
  nomatch({$and: [{a: {$nin: [1, 2, 3]}}]}, {a: 1});
  match({$and: [{a: {$nin: [4, 5, 6]}}]}, {a: 1});
  nomatch({$and: [{a: {$nin: [1, 2, 3]}}, {a: {$nin: [4, 5, 6]}}]}, {a: 1});
  nomatch({$and: [{a: {$nin: [1, 2, 3]}}, {b: {$nin: [1, 2, 3]}}]}, {a: 1, b: 4});
  nomatch({$and: [{a: {$nin: [1, 2, 3]}}, {b: {$nin: [4, 5, 6]}}]}, {a: 1, b: 4});

  // $and and $lt, $lte, $gt, $gte
  match({$and: [{a: {$lt: 2}}]}, {a: 1});
  nomatch({$and: [{a: {$lt: 1}}]}, {a: 1});
  match({$and: [{a: {$lte: 1}}]}, {a: 1});
  match({$and: [{a: {$gt: 0}}]}, {a: 1});
  nomatch({$and: [{a: {$gt: 1}}]}, {a: 1});
  match({$and: [{a: {$gte: 1}}]}, {a: 1});
  match({$and: [{a: {$gt: 0}}, {a: {$lt: 2}}]}, {a: 1});
  nomatch({$and: [{a: {$gt: 1}}, {a: {$lt: 2}}]}, {a: 1});
  nomatch({$and: [{a: {$gt: 0}}, {a: {$lt: 1}}]}, {a: 1});
  match({$and: [{a: {$gte: 1}}, {a: {$lte: 1}}]}, {a: 1});
  nomatch({$and: [{a: {$gte: 2}}, {a: {$lte: 0}}]}, {a: 1});

  // $and and $ne
  match({$and: [{a: {$ne: 1}}]}, {});
  nomatch({$and: [{a: {$ne: 1}}]}, {a: 1});
  match({$and: [{a: {$ne: 1}}]}, {a: 2});
  nomatch({$and: [{a: {$ne: 1}}, {a: {$ne: 2}}]}, {a: 2});
  match({$and: [{a: {$ne: 1}}, {a: {$ne: 3}}]}, {a: 2});

  // $and and $not
  match({$and: [{a: {$not: {$gt: 2}}}]}, {a: 1});
  nomatch({$and: [{a: {$not: {$lt: 2}}}]}, {a: 1});
  match({$and: [{a: {$not: {$lt: 0}}}, {a: {$not: {$gt: 2}}}]}, {a: 1});
  nomatch({$and: [{a: {$not: {$lt: 2}}}, {a: {$not: {$gt: 0}}}]}, {a: 1});

  // $where
  match({$where: 'this.a === 1'}, {a: 1});
  match({$where: 'obj.a === 1'}, {a: 1});
  nomatch({$where: 'this.a !== 1'}, {a: 1});
  nomatch({$where: 'obj.a !== 1'}, {a: 1});
  nomatch({$where: 'this.a === 1', a: 2}, {a: 1});
  match({$where: 'this.a === 1', b: 2}, {a: 1, b: 2});
  match({$where: 'this.a === 1 && this.b === 2'}, {a: 1, b: 2});
  match({$where: 'this.a instanceof Array'}, {a: []});
  nomatch({$where: 'this.a instanceof Array'}, {a: 1});

  // reaching into array
  match({'dogs.0.name': 'Fido'}, {dogs: [{name: 'Fido'}, {name: 'Rex'}]});
  match({'dogs.1.name': 'Rex'}, {dogs: [{name: 'Fido'}, {name: 'Rex'}]});
  nomatch({'dogs.1.name': 'Fido'}, {dogs: [{name: 'Fido'}, {name: 'Rex'}]});
  match({'room.1b': 'bla'}, {room: {'1b': 'bla'}});

  match({'dogs.name': 'Fido'}, {dogs: [{name: 'Fido'}, {name: 'Rex'}]});
  match({'dogs.name': 'Rex'}, {dogs: [{name: 'Fido'}, {name: 'Rex'}]});
  match({'animals.dogs.name': 'Fido'},
    {animals: [{dogs: [{name: 'Rover'}]},
      {},
      {dogs: [{name: 'Fido'}, {name: 'Rex'}]}]});
  match({'animals.dogs.name': 'Fido'},
    {animals: [{dogs: {name: 'Rex'}},
      {dogs: {name: 'Fido'}}]});
  match({'animals.dogs.name': 'Fido'},
    {animals: [{dogs: [{name: 'Rover'}]},
      {},
      {dogs: [{name: ['Fido']}, {name: 'Rex'}]}]});
  nomatch({'dogs.name': 'Fido'}, {dogs: []});

  // $elemMatch
  match({dogs: {$elemMatch: {name: /e/}}},
    {dogs: [{name: 'Fido'}, {name: 'Rex'}]});
  nomatch({dogs: {$elemMatch: {name: /a/}}},
    {dogs: [{name: 'Fido'}, {name: 'Rex'}]});
  match({dogs: {$elemMatch: {age: {$gt: 4}}}},
    {dogs: [{name: 'Fido', age: 5}, {name: 'Rex', age: 3}]});
  match({dogs: {$elemMatch: {name: 'Fido', age: {$gt: 4}}}},
    {dogs: [{name: 'Fido', age: 5}, {name: 'Rex', age: 3}]});
  nomatch({dogs: {$elemMatch: {name: 'Fido', age: {$gt: 5}}}},
    {dogs: [{name: 'Fido', age: 5}, {name: 'Rex', age: 3}]});
  match({dogs: {$elemMatch: {name: /i/, age: {$gt: 4}}}},
    {dogs: [{name: 'Fido', age: 5}, {name: 'Rex', age: 3}]});
  nomatch({dogs: {$elemMatch: {name: /e/, age: 5}}},
    {dogs: [{name: 'Fido', age: 5}, {name: 'Rex', age: 3}]});

  // Tests for https://github.com/meteor/meteor/issues/9111.
  match(
    { dogs: { $elemMatch: { name: 'Rex' } } },
    { dogs: [{ name: 'Rex', age: 3 }] });
  nomatch(
    { dogs: { $not: { $elemMatch: { name: 'Rex' } } } },
    { dogs: [{ name: 'Rex', age: 3 }] });
  match({
    $or: [
      { dogs: { $elemMatch: { name: 'Rex' } } },
      { dogs: { $elemMatch: { name: 'Rex', age: 5 } } }
    ]
  }, {
    dogs: [{ name: 'Rex', age: 3 }]
  });
  nomatch({
    $or: [
      { dogs: { $not: { $elemMatch: { name: 'Rex' } } } },
      { dogs: { $elemMatch: { name: 'Rex', age: 5 } } }
    ]
  }, {
    dogs: [{ name: 'Rex', age: 3 }]
  });

  match({x: {$elemMatch: {y: 9}}}, {x: [{y: 9}]});
  nomatch({x: {$elemMatch: {y: 9}}}, {x: [[{y: 9}]]});
  match({x: {$elemMatch: {$gt: 5, $lt: 9}}}, {x: [8]});
  nomatch({x: {$elemMatch: {$gt: 5, $lt: 9}}}, {x: [[8]]});
  match({'a.x': {$elemMatch: {y: 9}}},
    {a: [{x: []}, {x: [{y: 9}]}]});
  nomatch({a: {$elemMatch: {x: 5}}}, {a: {x: 5}});
  match({a: {$elemMatch: {0: {$gt: 5, $lt: 9}}}}, {a: [[6]]});
  match({a: {$elemMatch: {'0.b': {$gt: 5, $lt: 9}}}}, {a: [[{b: 6}]]});
  match({a: {$elemMatch: {x: 1, $or: [{a: 1}, {b: 1}]}}},
    {a: [{x: 1, b: 1}]});
  match({a: {$elemMatch: {$or: [{a: 1}, {b: 1}], x: 1}}},
    {a: [{x: 1, b: 1}]});
  match({a: {$elemMatch: {$or: [{a: 1}, {b: 1}]}}},
    {a: [{x: 1, b: 1}]});
  match({a: {$elemMatch: {$or: [{a: 1}, {b: 1}]}}},
    {a: [{x: 1, b: 1}]});
  match({a: {$elemMatch: {$and: [{b: 1}, {x: 1}]}}},
    {a: [{x: 1, b: 1}]});
  nomatch({a: {$elemMatch: {x: 1, $or: [{a: 1}, {b: 1}]}}},
    {a: [{b: 1}]});
  nomatch({a: {$elemMatch: {x: 1, $or: [{a: 1}, {b: 1}]}}},
    {a: [{x: 1}]});
  nomatch({a: {$elemMatch: {x: 1, $or: [{a: 1}, {b: 1}]}}},
    {a: [{x: 1}, {b: 1}]});

  test.throws(() => {
    match({a: {$elemMatch: {$gte: 1, $or: [{a: 1}, {b: 1}]}}},
      {a: [{x: 1, b: 1}]});
  });

  test.throws(() => {
    match({x: {$elemMatch: {$and: [{$gt: 5, $lt: 9}]}}}, {x: [8]});
  });

  // $comment
  match({a: 5, $comment: 'asdf'}, {a: 5});
  nomatch({a: 6, $comment: 'asdf'}, {a: 5});

  // XXX still needs tests:
  // - non-scalar arguments to $gt, $lt, etc
});

Tinytest.add('minimongo - projection_compiler', test => {
  const testProjection = (projection, tests) => {
    const projection_f = LocalCollection._compileProjection(projection);
    const equalNonStrict = (a, b, desc) => {
      test.isTrue(EJSON.equals(a, b), desc);
    };

    tests.forEach(testCase => {
      equalNonStrict(projection_f(testCase[0]), testCase[1], testCase[2]);
    });
  };

  const testCompileProjectionThrows = (projection, expectedError) => {
    test.throws(() => {
      LocalCollection._compileProjection(projection);
    }, expectedError);
  };

  testProjection({ foo: 1, bar: 1 }, [
    [{ foo: 42, bar: 'something', baz: 'else' },
      { foo: 42, bar: 'something' },
      'simplest - whitelist'],

    [{ foo: { nested: 17 }, baz: {} },
      { foo: { nested: 17 } },
      'nested whitelisted field'],

    [{ _id: 'uid', bazbaz: 42 },
      { _id: 'uid' },
      'simplest whitelist - preserve _id'],
  ]);

  testProjection({ foo: 0, bar: 0 }, [
    [{ foo: 42, bar: 'something', baz: 'else' },
      { baz: 'else' },
      'simplest - blacklist'],

    [{ foo: { nested: 17 }, baz: { foo: 'something' } },
      { baz: { foo: 'something' } },
      'nested blacklisted field'],

    [{ _id: 'uid', bazbaz: 42 },
      { _id: 'uid', bazbaz: 42 },
      'simplest blacklist - preserve _id'],
  ]);

  testProjection({ _id: 0, foo: 1 }, [
    [{ foo: 42, bar: 33, _id: 'uid' },
      { foo: 42 },
      'whitelist - _id blacklisted'],
  ]);

  testProjection({ _id: 0, foo: 0 }, [
    [{ foo: 42, bar: 33, _id: 'uid' },
      { bar: 33 },
      'blacklist - _id blacklisted'],
  ]);

  testProjection({ 'foo.bar.baz': 1 }, [
    [{ foo: { meh: 'fur', bar: { baz: 42 }, tr: 1 }, bar: 33, baz: 'trolololo' },
      { foo: { bar: { baz: 42 } } },
      'whitelist nested'],

    // Behavior of this test is looked up in actual mongo
    [{ foo: { meh: 'fur', bar: 'nope', tr: 1 }, bar: 33, baz: 'trolololo' },
      { foo: {} },
      'whitelist nested - path not found in doc, different type'],

    // Behavior of this test is looked up in actual mongo
    [{ foo: { meh: 'fur', bar: [], tr: 1 }, bar: 33, baz: 'trolololo' },
      { foo: { bar: [] } },
      'whitelist nested - path not found in doc'],
  ]);

  testProjection({ 'hope.humanity': 0, 'hope.people': 0 }, [
    [{ hope: { humanity: 'lost', people: 'broken', candies: 'long live!' } },
      { hope: { candies: 'long live!' } },
      'blacklist nested'],

    [{ hope: 'new' },
      { hope: 'new' },
      'blacklist nested - path not found in doc'],
  ]);

  testProjection({ _id: 1 }, [
    [{ _id: 42, x: 1, y: { z: '2' } },
      { _id: 42 },
      '_id whitelisted'],
    [{ _id: 33 },
      { _id: 33 },
      '_id whitelisted, _id only'],
    [{ x: 1 },
      {},
      '_id whitelisted, no _id'],
  ]);

  testProjection({ _id: 0 }, [
    [{ _id: 42, x: 1, y: { z: '2' } },
      { x: 1, y: { z: '2' } },
      '_id blacklisted'],
    [{ _id: 33 },
      {},
      '_id blacklisted, _id only'],
    [{ x: 1 },
      { x: 1 },
      '_id blacklisted, no _id'],
  ]);

  testProjection({}, [
    [{ a: 1, b: 2, c: '3' },
      { a: 1, b: 2, c: '3' },
      'empty projection'],
  ]);

  testCompileProjectionThrows(
    { inc: 1, excl: 0 },
    'You cannot currently mix including and excluding fields');
  testCompileProjectionThrows(
    { _id: 1, a: 0 },
    'You cannot currently mix including and excluding fields');

  testCompileProjectionThrows(
    { a: 1, 'a.b': 1 },
    'using both of them may trigger unexpected behavior');
  testCompileProjectionThrows(
    { 'a.b.c': 1, 'a.b': 1, a: 1 },
    'using both of them may trigger unexpected behavior');

  testCompileProjectionThrows('some string', 'fields option must be an object');
});

Tinytest.add('minimongo - fetch with fields', test => {
  const c = new LocalCollection();
  Array.from({length: 30}, (x, i) => {
    c.insert({
      something: Random.id(),
      anything: {
        foo: 'bar',
        cool: 'hot',
      },
      nothing: i,
      i,
    });
  });

  // Test just a regular fetch with some projection
  let fetchResults = c.find({}, { fields: {
    something: 1,
    'anything.foo': 1,
  } }).fetch();

  test.isTrue(fetchResults.every(x => x &&
         x.something &&
         x.anything &&
         x.anything.foo &&
         x.anything.foo === 'bar' &&
         !hasOwn.call(x, 'nothing') &&
         !hasOwn.call(x.anything, 'cool')));

  // Test with a selector, even field used in the selector is excluded in the
  // projection
  fetchResults = c.find({
    nothing: { $gte: 5 },
  }, {
    fields: { nothing: 0 },
  }).fetch();

  test.isTrue(fetchResults.every(x => x &&
         x.something &&
         x.anything &&
         x.anything.foo === 'bar' &&
         x.anything.cool === 'hot' &&
         !hasOwn.call(x, 'nothing') &&
         x.i &&
         x.i >= 5));

  test.isTrue(fetchResults.length === 25);

  // Test that we can sort, based on field excluded from the projection, use
  // skip and limit as well!
  // following find will get indexes [10..20) sorted by nothing
  fetchResults = c.find({}, {
    sort: {
      nothing: 1,
    },
    limit: 10,
    skip: 10,
    fields: {
      i: 1,
      something: 1,
    },
  }).fetch();

  test.isTrue(fetchResults.every(x => x &&
         x.something &&
         x.i >= 10 && x.i < 20));

  fetchResults.forEach((x, i, arr) => {
    if (!i) return;
    test.isTrue(x.i === arr[i - 1].i + 1);
  });

  // Temporary unsupported operators
  // queries are taken from MongoDB docs examples
  test.throws(() => {
    c.find({}, { fields: { 'grades.$': 1 } });
  });
  test.throws(() => {
    c.find({}, { fields: { grades: { $elemMatch: { mean: 70 } } } });
  });
  test.throws(() => {
    c.find({}, { fields: { grades: { $slice: [20, 10] } } });
  });
});

Tinytest.add('minimongo - fetch with projection, subarrays', test => {
  // Apparently projection of type 'foo.bar.x' for
  // { foo: [ { bar: { x: 42 } }, { bar: { x: 3 } } ] }
  // should return exactly this object. More precisely, arrays are considered as
  // sets and are queried separately and then merged back to result set
  const c = new LocalCollection();

  // Insert a test object with two set fields
  c.insert({
    setA: [{
      fieldA: 42,
      fieldB: 33,
    }, {
      fieldA: 'the good',
      fieldB: 'the bad',
      fieldC: 'the ugly',
    }],
    setB: [null, {
      anotherA: { },
      anotherB: 'meh',
    }, null, {
      anotherA: 1234,
      anotherB: 431,
    }, null],
  });

  const equalNonStrict = (a, b, desc) => {
    test.isTrue(EJSON.equals(a, b), desc);
  };

  const testForProjection = (projection, expected) => {
    const fetched = c.find({}, { fields: projection }).fetch()[0];
    equalNonStrict(fetched, expected, `failed sub-set projection: ${JSON.stringify(projection)}`);
  };

  testForProjection({ 'setA.fieldA': 1, 'setB.anotherB': 1, _id: 0 },
    {
      setA: [{ fieldA: 42 }, { fieldA: 'the good' }],
      setB: [null, { anotherB: 'meh' }, null, { anotherB: 431 }, null],
    });

  testForProjection({ 'setA.fieldA': 0, 'setB.anotherA': 0, _id: 0 },
    {
      setA: [{fieldB: 33}, {fieldB: 'the bad', fieldC: 'the ugly'}],
      setB: [null, { anotherB: 'meh' }, null, { anotherB: 431 }, null],
    });

  c.remove({});
  c.insert({a: [[{b: 1, c: 2}, {b: 2, c: 4}], {b: 3, c: 5}, [{b: 4, c: 9}]]});

  testForProjection({ 'a.b': 1, _id: 0 },
    {a: [ [ { b: 1 }, { b: 2 } ], { b: 3 }, [ { b: 4 } ] ] });
  testForProjection({ 'a.b': 0, _id: 0 },
    {a: [ [ { c: 2 }, { c: 4 } ], { c: 5 }, [ { c: 9 } ] ] });
});

Tinytest.add('minimongo - fetch with projection, deep copy', test => {
  // Compiled fields projection defines the contract: returned document doesn't
  // retain anything from the passed argument.
  const doc = {
    a: { x: 42 },
    b: {
      y: { z: 33 },
    },
    c: 'asdf',
  };

  let fields = {
    a: 1,
    'b.y': 1,
  };

  let projectionFn = LocalCollection._compileProjection(fields);
  let filteredDoc = projectionFn(doc);
  doc.a.x++;
  doc.b.y.z--;
  test.equal(filteredDoc.a.x, 42, 'projection returning deep copy - including');
  test.equal(filteredDoc.b.y.z, 33, 'projection returning deep copy - including');

  fields = { c: 0 };
  projectionFn = LocalCollection._compileProjection(fields);
  filteredDoc = projectionFn(doc);

  doc.a.x = 5;
  test.equal(filteredDoc.a.x, 43, 'projection returning deep copy - excluding');
});

Tinytest.addAsync('minimongo - observe ordered with projection', async test => {
  // These tests are copy-paste from "minimongo -observe ordered",
  // slightly modified to test projection
  const operations = [];
  const cbs = log_callbacks(operations);
  let handle;

  const c = new LocalCollection();
  handle = await c.find({}, {sort: {a: 1}, fields: { a: 1 }}).observe(cbs);
  test.isTrue(handle.collection === c);

  await c.insertAsync({_id: 'foo', a: 1, b: 2});
  test.equal(operations.shift(), ['added', {a: 1}, 0, null]);
  await c.updateAsync({a: 1}, {$set: {a: 2, b: 1}});
  test.equal(operations.shift(), ['changed', {a: 2}, 0, {a: 1}]);
  await c.insertAsync({_id: 'bar', a: 10, c: 33});
  test.equal(operations.shift(), ['added', {a: 10}, 1, null]);
  await c.updateAsync({}, {$inc: {a: 1}}, {multi: true});
  await c.updateAsync({}, {$inc: {c: 1}}, {multi: true});
  test.equal(operations.shift(), ['changed', {a: 3}, 0, {a: 2}]);
  test.equal(operations.shift(), ['changed', {a: 11}, 1, {a: 10}]);
  await c.updateAsync({a: 11}, {a: 1, b: 44});
  test.equal(operations.shift(), ['changed', {a: 1}, 1, {a: 11}]);
  test.equal(operations.shift(), ['moved', {a: 1}, 1, 0, 'foo']);
  await c.removeAsync({a: 2});
  test.equal(operations.shift(), undefined);
  await c.removeAsync({a: 3});
  test.equal(operations.shift(), ['removed', 'foo', 1, {a: 3}]);

  // test stop
  handle.stop();
  const idA2 = Random.id();
  await c.insertAsync({_id: idA2, a: 2});
  test.equal(operations.shift(), undefined);

  const cursor = c.find({}, {fields: {a: 1, _id: 0}});
  test.throws(() => {
    cursor.observeChanges({added() {}});
  });
  await test.throwsAsync(async () => {
    await cursor.observe({added() {}});
  });

  // test initial inserts (and backwards sort)
  handle = await c.find({}, {sort: {a: -1}, fields: { a: 1 } }).observe(cbs);
  test.equal(operations.shift(), ['added', {a: 2}, 0, null]);
  test.equal(operations.shift(), ['added', {a: 1}, 1, null]);
  handle.stop();

  // test _suppress_initial
  handle = await c.find({}, {sort: {a: -1}, fields: { a: 1 }}).observe(Object.assign(cbs, {_suppress_initial: true}));
  test.equal(operations.shift(), undefined);
  await c.insertAsync({a: 100, b: { foo: 'bar' }});
  test.equal(operations.shift(), ['added', {a: 100}, 0, idA2]);
  handle.stop();

  // test skip and limit.
  await c.removeAsync({});
  handle = await c.find({}, {sort: {a: 1}, skip: 1, limit: 2, fields: { blacklisted: 0 }}).observe(cbs);
  test.equal(operations.shift(), undefined);
  await c.insertAsync({a: 1, blacklisted: 1324});
  test.equal(operations.shift(), undefined);
  await c.insertAsync({_id: 'foo', a: 2, blacklisted: ['something']});
  test.equal(operations.shift(), ['added', {a: 2}, 0, null]);
  await c.insertAsync({a: 3, blacklisted: { 2: 3 }});
  test.equal(operations.shift(), ['added', {a: 3}, 1, null]);
  await c.insertAsync({a: 4, blacklisted: 6});
  test.equal(operations.shift(), undefined);
  await c.updateAsync({a: 1}, {a: 0, blacklisted: 4444});
  test.equal(operations.shift(), undefined);
  await c.updateAsync({a: 0}, {a: 5, blacklisted: 11111});
  test.equal(operations.shift(), ['removed', 'foo', 0, {a: 2}]);
  test.equal(operations.shift(), ['added', {a: 4}, 1, null]);
  await c.updateAsync({a: 3}, {a: 3.5, blacklisted: 333.4444});
  test.equal(operations.shift(), ['changed', {a: 3.5}, 0, {a: 3}]);
  handle.stop();

  // test _no_indices

  await c.removeAsync({});
  handle = await c.find({}, {sort: {a: 1}, fields: { a: 1 }}).observe(Object.assign(cbs, {_no_indices: true}));
  await c.insertAsync({_id: 'foo', a: 1, zoo: 'crazy'});
  test.equal(operations.shift(), ['added', {a: 1}, -1, null]);
  await c.updateAsync({a: 1}, {$set: {a: 2, foobar: 'player'}});
  test.equal(operations.shift(), ['changed', {a: 2}, -1, {a: 1}]);
  await c.insertAsync({a: 10, b: 123.45});
  test.equal(operations.shift(), ['added', {a: 10}, -1, null]);
  await c.updateAsync({}, {$inc: {a: 1, b: 2}}, {multi: true});
  test.equal(operations.shift(), ['changed', {a: 3}, -1, {a: 2}]);
  test.equal(operations.shift(), ['changed', {a: 11}, -1, {a: 10}]);
  await c.updateAsync({a: 11, b: 125.45}, {a: 1, b: 444});
  test.equal(operations.shift(), ['changed', {a: 1}, -1, {a: 11}]);
  test.equal(operations.shift(), ['moved', {a: 1}, -1, -1, 'foo']);
  await c.removeAsync({a: 2});
  test.equal(operations.shift(), undefined);
  await c.removeAsync({a: 3});
  test.equal(operations.shift(), ['removed', 'foo', -1, {a: 3}]);
  handle.stop();
});


Tinytest.add('minimongo - ordering', test => {
  const shortBinary = EJSON.newBinary(1);
  shortBinary[0] = 128;
  const longBinary1 = EJSON.newBinary(2);
  longBinary1[1] = 42;
  const longBinary2 = EJSON.newBinary(2);
  longBinary2[1] = 50;

  const date1 = new Date;
  const date2 = new Date(date1.getTime() + 1000);

  // value ordering
  assert_ordering(test, LocalCollection._f._cmp, [
    null,
    1, 2.2, 3,
    '03', '1', '11', '2', 'a', 'aaa',
    {}, {a: 2}, {a: 3}, {a: 3, b: 4}, {b: 4}, {b: 4, a: 3},
    {b: {}}, {b: [1, 2, 3]}, {b: [1, 2, 4]},
    [], [1, 2], [1, 2, 3], [1, 2, 4], [1, 2, '4'], [1, 2, [4]],
    shortBinary, longBinary1, longBinary2,
    new MongoID.ObjectID('1234567890abcd1234567890'),
    new MongoID.ObjectID('abcd1234567890abcd123456'),
    false, true,
    date1, date2,
  ]);

  // document ordering under a sort specification
  const verify = (sorts, docs) => {
    (Array.isArray(sorts) ? sorts : [sorts]).forEach(sort => {
      const sorter = new Minimongo.Sorter(sort);
      assert_ordering(test, sorter.getComparator(), docs);
    });
  };

  // note: [] doesn't sort with "arrays", it sorts as "undefined". the position
  // of arrays in _typeorder only matters for things like $lt. (This behavior
  // verified with MongoDB 2.2.1.) We don't define the relative order of {a: []}
  // and {c: 1} is undefined (MongoDB does seem to care but it's not clear how
  // or why).
  verify([{a: 1}, ['a'], [['a', 'asc']]],
    [{a: []}, {a: 1}, {a: {}}, {a: true}]);
  verify([{a: 1}, ['a'], [['a', 'asc']]],
    [{c: 1}, {a: 1}, {a: {}}, {a: true}]);
  verify([{a: -1}, [['a', 'desc']]],
    [{a: true}, {a: {}}, {a: 1}, {c: 1}]);
  verify([{a: -1}, [['a', 'desc']]],
    [{a: true}, {a: {}}, {a: 1}, {a: []}]);

  verify([{a: 1, b: -1}, ['a', ['b', 'desc']],
    [['a', 'asc'], ['b', 'desc']]],
  [{c: 1}, {a: 1, b: 3}, {a: 1, b: 2}, {a: 2, b: 0}]);

  verify([{a: 1, b: 1}, ['a', 'b'],
    [['a', 'asc'], ['b', 'asc']]],
  [{c: 1}, {a: 1, b: 2}, {a: 1, b: 3}, {a: 2, b: 0}]);

  test.throws(() => {
    new Minimongo.Sorter('a');
  });

  test.throws(() => {
    new Minimongo.Sorter(123);
  });

  // We don't support $natural:1 (since we don't actually have Mongo's on-disk
  // ordering available!)
  test.throws(() => {
    new Minimongo.Sorter({$natural: 1});
  });

  // No sort spec implies everything equal.
  test.equal(new Minimongo.Sorter({}).getComparator()({a: 1}, {a: 2}), 0);

  // All sorts of array edge cases!
  // Increasing sort sorts by the smallest element it finds; 1 < 2.
  verify({a: 1}, [
    {a: [1, 10, 20]},
    {a: [5, 2, 99]},
  ]);
  // Decreasing sorts by largest it finds; 99 > 20.
  verify({a: -1}, [
    {a: [5, 2, 99]},
    {a: [1, 10, 20]},
  ]);
  // Can also sort by specific array indices.
  verify({'a.1': 1}, [
    {a: [5, 2, 99]},
    {a: [1, 10, 20]},
  ]);
  // We do NOT expand sub-arrays, so the minimum in the second doc is 5, not
  // -20. (Numbers always sort before arrays.)
  verify({a: 1}, [
    {a: [1, [10, 15], 20]},
    {a: [5, [-5, -20], 18]},
  ]);
  // The maximum in each of these is the array, since arrays are "greater" than
  // numbers. And [10, 15] is greater than [-5, -20].
  verify({a: -1}, [
    {a: [1, [10, 15], 20]},
    {a: [5, [-5, -20], 18]},
  ]);
  // 'a.0' here ONLY means "first element of a", not "first element of something
  // found in a", so it CANNOT find the 10 or -5.
  verify({'a.0': 1}, [
    {a: [1, [10, 15], 20]},
    {a: [5, [-5, -20], 18]},
  ]);
  verify({'a.0': -1}, [
    {a: [5, [-5, -20], 18]},
    {a: [1, [10, 15], 20]},
  ]);
  // Similarly, this is just comparing [-5,-20] to [10, 15].
  verify({'a.1': 1}, [
    {a: [5, [-5, -20], 18]},
    {a: [1, [10, 15], 20]},
  ]);
  verify({'a.1': -1}, [
    {a: [1, [10, 15], 20]},
    {a: [5, [-5, -20], 18]},
  ]);
  // Here we are just comparing [10,15] directly to [19,3] (and NOT also
  // iterating over the numbers; this is implemented by setting dontIterate in
  // makeLookupFunction).  So [10,15]<[19,3] even though 3 is the smallest
  // number you can find there.
  verify({'a.1': 1}, [
    {a: [1, [10, 15], 20]},
    {a: [5, [19, 3], 18]},
  ]);
  verify({'a.1': -1}, [
    {a: [5, [19, 3], 18]},
    {a: [1, [10, 15], 20]},
  ]);
  // Minimal elements are 1 and 5.
  verify({a: 1}, [
    {a: [1, [10, 15], 20]},
    {a: [5, [19, 3], 18]},
  ]);
  // Maximal elements are [19,3] and [10,15] (because arrays sort higher than
  // numbers), even though there's a 20 floating around.
  verify({a: -1}, [
    {a: [5, [19, 3], 18]},
    {a: [1, [10, 15], 20]},
  ]);
  // Maximal elements are [10,15] and [3,19].  [10,15] is bigger even though 19
  // is the biggest number in them, because array comparison is lexicographic.
  verify({a: -1}, [
    {a: [1, [10, 15], 20]},
    {a: [5, [3, 19], 18]},
  ]);

  // (0,4) < (0,5), so they go in this order.  It's not correct to consider
  // (0,3) as a sort key for the second document because they come from
  // different a-branches.
  verify({'a.x': 1, 'a.y': 1}, [
    {a: [{x: 0, y: 4}]},
    {a: [{x: 0, y: 5}, {x: 1, y: 3}]},
  ]);

  verify({'a.0.s': 1}, [
    {a: [ {s: 1} ]},
    {a: [ {s: 2} ]},
  ]);
});

Tinytest.add('minimongo - sort', test => {
  const c = new LocalCollection();
  for (let i = 0; i < 50; i++) {
    for (let j = 0; j < 2; j++) {c.insert({a: i, b: j, _id: `${i}_${j}`});}
  }

  test.equal(c.find(null, {sort: {b: -1, a: 1}, limit: 5}).fetch(), []);
  test.equal(c.find(undefined, {sort: {b: -1, a: 1}, limit: 5}).fetch(), []);
  test.equal(c.find(false, {sort: {b: -1, a: 1}, limit: 5}).fetch(), []);

  test.equal(
    c.find({a: {$gt: 10}}, {sort: {b: -1, a: 1}, limit: 5}).fetch(), [
      {a: 11, b: 1, _id: '11_1'},
      {a: 12, b: 1, _id: '12_1'},
      {a: 13, b: 1, _id: '13_1'},
      {a: 14, b: 1, _id: '14_1'},
      {a: 15, b: 1, _id: '15_1'}]);

  test.equal(
    c.find({a: {$gt: 10}}, {sort: {b: -1, a: 1}, skip: 3, limit: 5}).fetch(), [
      {a: 14, b: 1, _id: '14_1'},
      {a: 15, b: 1, _id: '15_1'},
      {a: 16, b: 1, _id: '16_1'},
      {a: 17, b: 1, _id: '17_1'},
      {a: 18, b: 1, _id: '18_1'}]);

  test.equal(
    c.find({a: {$gte: 20}}, {sort: {a: 1, b: -1}, skip: 50, limit: 5}).fetch(), [
      {a: 45, b: 1, _id: '45_1'},
      {a: 45, b: 0, _id: '45_0'},
      {a: 46, b: 1, _id: '46_1'},
      {a: 46, b: 0, _id: '46_0'},
      {a: 47, b: 1, _id: '47_1'}]);
});

Tinytest.add('minimongo - subkey sort', test => {
  const c = new LocalCollection();

  // normal case
  c.insert({a: {b: 2}});
  c.insert({a: {b: 1}});
  c.insert({a: {b: 3}});
  test.equal(
    c.find({}, {sort: {'a.b': -1}}).fetch().map(doc => doc.a),
    [{b: 3}, {b: 2}, {b: 1}]);

  // isn't an object
  c.insert({a: 1});
  test.equal(
    c.find({}, {sort: {'a.b': 1}}).fetch().map(doc => doc.a),
    [1, {b: 1}, {b: 2}, {b: 3}]);

  // complex object
  c.insert({a: {b: {c: 1}}});
  test.equal(
    c.find({}, {sort: {'a.b': -1}}).fetch().map(doc => doc.a),
    [{b: {c: 1}}, {b: 3}, {b: 2}, {b: 1}, 1]);

  // no such top level prop
  c.insert({c: 1});
  test.equal(
    c.find({}, {sort: {'a.b': -1}}).fetch().map(doc => doc.a),
    [{b: {c: 1}}, {b: 3}, {b: 2}, {b: 1}, 1, undefined]);

  // no such mid level prop. just test that it doesn't throw.
  test.equal(c.find({}, {sort: {'a.nope.c': -1}}).count(), 6);
});

Tinytest.add('minimongo - array sort', test => {
  const c = new LocalCollection();

  // "up" and "down" are the indices that the docs should have when sorted
  // ascending and descending by "a.x" respectively. They are not reverses of
  // each other: when sorting ascending, you use the minimum value you can find
  // in the document, and when sorting descending, you use the maximum value you
  // can find. So [1, 4] shows up in the 1 slot when sorting ascending and the 4
  // slot when sorting descending.
  //
  // Similarly, "selected" is the index that the doc should have in the query
  // that sorts ascending on "a.x" and selects {'a.x': {$gt: 1}}. In this case,
  // the 1 in [1, 4] may not be used as a sort key.
  c.insert({up: 1, down: 1, selected: 0, a: {x: [1, 4]}});
  c.insert({up: 2, down: 2, selected: 1, a: [{x: [2]}, {x: 3}]});
  c.insert({up: 0, down: 4,              a: {x: 0}});
  c.insert({up: 3, down: 3, selected: 2, a: {x: 2.5}});
  c.insert({up: 4, down: 0, selected: 3, a: {x: 5}});

  // Test that the the documents in "cursor" contain values with the name
  // "field" running from 0 to the max value of that name in the collection.
  const testCursorMatchesField = (cursor, field) => {
    const fieldValues = [];
    c.find().forEach(doc => {
      if (hasOwn.call(doc, field)) {fieldValues.push(doc[field]);}
    });
    test.equal(cursor.fetch().map(doc => doc[field]),
      Array.from({length: Math.max(...fieldValues) + 1}, (x, i) => i));
  };

  testCursorMatchesField(c.find({}, {sort: {'a.x': 1}}), 'up');
  testCursorMatchesField(c.find({}, {sort: {'a.x': -1}}), 'down');
  testCursorMatchesField(c.find({'a.x': {$gt: 1}}, {sort: {'a.x': 1}}),
    'selected');
});

Tinytest.add('minimongo - nested array sort', test => {
  const c = new LocalCollection();

  // the short fields represent the order it should be when sorting for those keys
  // e.g. the cdx_cdy field represents the order when you sort: { 'c.d.x': 1, 'c.d.y': 1 }
  c.insert({ ab0x: 0, ab0x_g: 0, g_ab0x: 0, cdx: 0, cdx_cdy: 0, cdy_cdx: 0, n: 0 });
  c.insert({ ab0x: 1, ab0x_g: 2, g_ab0x: 3, cdx: 1, cdx_cdy: 2, cdy_cdx: 4, n: 1 , g: 2, c: { d: [{ y: 2}, { y: 3}] } });
  c.insert({ ab0x: 2, ab0x_g: 1, g_ab0x: 1, cdx: 2, cdx_cdy: 3, cdy_cdx: 5, n: 2 , c: { d: [{ y: 2}] }, g: 0 });
  c.insert({ ab0x: 3, ab0x_g: 3, g_ab0x: 2, cdx: 6, cdx_cdy: 6, cdy_cdx: 8, n: 3 , a: { b: [{ x: 0 }] }, c: { d: [{ x: 1, y: 2}] }, g: 1 });
  c.insert({ ab0x: 4, ab0x_g: 4, g_ab0x: 4, cdx: 3, cdx_cdy: 1, cdy_cdx: 1, n: 4 , a: { b: [{ x: [1, 4] }] }, c: { d: [] }, g: 2 });
  c.insert({ ab0x: 5, ab0x_g: 5, g_ab0x: 5, cdx: 7, cdx_cdy: 7, cdy_cdx: 3, n: 5 , a: { b: [{ x: [2] }, { x: 3 }]}, c: { d: [{x: 2, y: 2}, {x: 3, y: 1}] }, g: 3 });
  c.insert({ ab0x: 6, ab0x_g: 6, g_ab0x: 6, cdx: 8, cdx_cdy: 8, cdy_cdx: 2, n: 6 , a: { b: [{ x: 2.5 }] }, c: { d: [{x: 2, y: 2}, {x: 3}] }, g: 4 });
  c.insert({ ab0x: 7, ab0x_g: 7, g_ab0x: 7, cdx: 4, cdx_cdy: 4, cdy_cdx: 6, n: 7 , a: { b: [{ x: 5 }] }, c: { d: [{ y: 2}, { y: 3}] }, g: 5 });
  c.insert({ ab0x: 8, ab0x_g: 8, g_ab0x: 8, cdx: 5, cdx_cdy: 5, cdy_cdx: 7, n: 8 , a: { b: [{ x: 6 }, { x: 7 }] }, c: { d: [{ y: 2}, { x: 1.5, y: 2}] }, g: 6 });

  // Test that the the documents in "cursor" contain values with the name
  // "field" running from 0 to the max value of that name in the collection.
  const testCursorMatchesField = (cursor, field) => {
    const fieldValues = [];
    c.find().forEach(doc => {
      if (hasOwn.call(doc, field)) {
        fieldValues.push(doc[field]);
      }
    });
    test.equal(cursor.fetch().map(doc => doc[field]),
      Array.from({ length: Math.max(...fieldValues) + 1 }, (x, i) => i));
  };

  testCursorMatchesField(c.find({}, { sort: { 'a.b.0.x': 1 } }), 'ab0x');
  testCursorMatchesField(c.find({}, { sort: { 'a.b.0.x': 1, 'g': 1 } }), 'ab0x_g');
  testCursorMatchesField(c.find({}, { sort: { 'g': 1, 'a.b.0.x': 1 } }), 'g_ab0x');
  testCursorMatchesField(c.find({}, { sort: { 'c.d.x': 1 } }), 'cdx');
  testCursorMatchesField(c.find({}, { sort: { 'c.d.x': 1, 'c.d.y': 1 } }), 'cdx_cdy');
  testCursorMatchesField(c.find({}, { sort: { 'c.d.y': 1, 'c.d.x': 1 } }), 'cdy_cdx');

});

Tinytest.add('minimongo - sort keys', test => {
  const keyListToObject = keyList => {
    const obj = {};
    keyList.forEach(key => {
      obj[EJSON.stringify(key)] = true;
    });
    return obj;
  };

  const testKeys = (sortSpec, doc, expectedKeyList) => {
    const expectedKeys = keyListToObject(expectedKeyList);
    const sorter = new Minimongo.Sorter(sortSpec);

    const actualKeyList = [];
    sorter._generateKeysFromDoc(doc, key => {
      actualKeyList.push(key);
    });
    const actualKeys = keyListToObject(actualKeyList);
    test.equal(actualKeys, expectedKeys);
  };

  const testParallelError = (sortSpec, doc) => {
    const sorter = new Minimongo.Sorter(sortSpec);
    test.throws(() => {
      sorter._generateKeysFromDoc(doc, () => {});
    }, /parallel arrays/);
  };

  // Just non-array fields.
  testKeys({'a.x': 1, 'a.y': 1},
    {a: {x: 0, y: 5}},
    [[0, 5]]);

  // Ensure that we don't get [0,3] and [1,5].
  testKeys({'a.x': 1, 'a.y': 1},
    {a: [{x: 0, y: 5}, {x: 1, y: 3}]},
    [[0, 5], [1, 3]]);

  // Ensure we can combine "array fields" with "non-array fields".
  testKeys({'a.x': 1, 'a.y': 1, b: -1},
    {a: [{x: 0, y: 5}, {x: 1, y: 3}], b: 42},
    [[0, 5, 42], [1, 3, 42]]);
  testKeys({b: -1, 'a.x': 1, 'a.y': 1},
    {a: [{x: 0, y: 5}, {x: 1, y: 3}], b: 42},
    [[42, 0, 5], [42, 1, 3]]);
  testKeys({'a.x': 1, b: -1, 'a.y': 1},
    {a: [{x: 0, y: 5}, {x: 1, y: 3}], b: 42},
    [[0, 42, 5], [1, 42, 3]]);
  testKeys({a: 1, b: 1},
    {a: [1, 2, 3], b: 42},
    [[1, 42], [2, 42], [3, 42]]);

  testKeys({'a.0.x': 1},
    {a: [{x: 0}]},
    [[0]]);

  testKeys({'a.0.x': 1},
    {a: []},
    [[undefined]]);

  // Don't support multiple arrays at the same level.
  testParallelError({a: 1, b: 1},
    {a: [1, 2, 3], b: [42]});

  // We are MORE STRICT than Mongo here; Mongo supports this!
  // XXX support this too  #NestedArraySort
  testParallelError({'a.x': 1, 'a.y': 1},
    {a: [{x: 1, y: [2, 3]},
      {x: 2, y: [4, 5]}]});
});

Tinytest.add('minimongo - sort function', test => {
  const c = new LocalCollection();

  c.insert({a: 1});
  c.insert({a: 10});
  c.insert({a: 5});
  c.insert({a: 7});
  c.insert({a: 2});
  c.insert({a: 4});
  c.insert({a: 3});

  const sortFunction = (doc1, doc2) => doc2.a - doc1.a;

  test.equal(c.find({}, {sort: sortFunction}).fetch(), c.find({}).fetch().sort(sortFunction));
  test.notEqual(c.find({}).fetch(), c.find({}).fetch().sort(sortFunction));
  test.equal(c.find({}, {sort: {a: -1}}).fetch(), c.find({}).fetch().sort(sortFunction));
});

Tinytest.add('minimongo - binary search', test => {
  const forwardCmp = (a, b) => a - b;

  const backwardCmp = (a, b) => -1 * forwardCmp(a, b);

  const checkSearch = (cmp, array, value, expected, message) => {
    const actual = LocalCollection._binarySearch(cmp, array, value);
    if (expected != actual) {
      test.fail({type: 'minimongo-binary-search',
        message: `${message} : Expected index ${expected} but had ${actual}`,
      });
    }
  };

  const checkSearchForward = (array, value, expected, message) => {
    checkSearch(forwardCmp, array, value, expected, message);
  };
  const checkSearchBackward = (array, value, expected, message) => {
    checkSearch(backwardCmp, array, value, expected, message);
  };

  checkSearchForward([1, 2, 5, 7], 4, 2, 'Inner insert');
  checkSearchForward([1, 2, 3, 4], 3, 3, 'Inner insert, equal value');
  checkSearchForward([1, 2, 5], 4, 2, 'Inner insert, odd length');
  checkSearchForward([1, 3, 5, 6], 9, 4, 'End insert');
  checkSearchForward([1, 3, 5, 6], 0, 0, 'Beginning insert');
  checkSearchForward([1], 0, 0, 'Single array, less than.');
  checkSearchForward([1], 1, 1, 'Single array, equal.');
  checkSearchForward([1], 2, 1, 'Single array, greater than.');
  checkSearchForward([], 1, 0, 'Empty array');
  checkSearchForward([1, 1, 1, 2, 2, 2, 2], 1, 3, 'Highly degenerate array, lower');
  checkSearchForward([1, 1, 1, 2, 2, 2, 2], 2, 7, 'Highly degenerate array, upper');
  checkSearchForward([2, 2, 2, 2, 2, 2, 2], 1, 0, 'Highly degenerate array, lower');
  checkSearchForward([2, 2, 2, 2, 2, 2, 2], 2, 7, 'Highly degenerate array, equal');
  checkSearchForward([2, 2, 2, 2, 2, 2, 2], 3, 7, 'Highly degenerate array, upper');

  checkSearchBackward([7, 5, 2, 1], 4, 2, 'Backward: Inner insert');
  checkSearchBackward([4, 3, 2, 1], 3, 2, 'Backward: Inner insert, equal value');
  checkSearchBackward([5, 2, 1], 4, 1, 'Backward: Inner insert, odd length');
  checkSearchBackward([6, 5, 3, 1], 9, 0, 'Backward: Beginning insert');
  checkSearchBackward([6, 5, 3, 1], 0, 4, 'Backward: End insert');
  checkSearchBackward([1], 0, 1, 'Backward: Single array, less than.');
  checkSearchBackward([1], 1, 1, 'Backward: Single array, equal.');
  checkSearchBackward([1], 2, 0, 'Backward: Single array, greater than.');
  checkSearchBackward([], 1, 0, 'Backward: Empty array');
  checkSearchBackward([2, 2, 2, 2, 1, 1, 1], 1, 7, 'Backward: Degenerate array, lower');
  checkSearchBackward([2, 2, 2, 2, 1, 1, 1], 2, 4, 'Backward: Degenerate array, upper');
  checkSearchBackward([2, 2, 2, 2, 2, 2, 2], 1, 7, 'Backward: Highly degenerate array, upper');
  checkSearchBackward([2, 2, 2, 2, 2, 2, 2], 2, 7, 'Backward: Highly degenerate array, upper');
  checkSearchBackward([2, 2, 2, 2, 2, 2, 2], 3, 0, 'Backward: Highly degenerate array, upper');
});

Tinytest.addAsync('minimongo - modify', async test => {
  const modifyWithQuery = async (doc, query, mod, expected) => {
    const coll = new LocalCollection;
    await coll.insertAsync(doc);
    // The query is relevant for 'a.$.b'.
    await coll.updateAsync(query, mod);
    const actual = await coll.findOneAsync();

    if (!expected._id) {
      delete actual._id;  // added by insert
    }

    if (typeof expected === 'function') {
      expected(actual, EJSON.stringify({input: doc, mod}));
    } else {
      test.equal(actual, expected, EJSON.stringify({input: doc, mod}));
    }
  };
  const modify = async (doc, mod, expected) => {
    await modifyWithQuery(doc, {}, mod, expected);
  };
  const exceptionWithQuery = async (doc, query, mod) => {
    const coll = new LocalCollection;
    await coll.insertAsync(doc);
    await test.throwsAsync(async () => {
      await coll.updateAsync(query, mod);
    });
  };
  const exception = async (doc, mod) => {
    await exceptionWithQuery(doc, {}, mod);
  };

  const upsert = async (query, mod, expected) => {
    const coll = new LocalCollection;

    const result = await coll.upsertAsync(query, mod);

    const actual = await coll.findOneAsync();

    if (expected._id) {
      test.equal(result.insertedId, expected._id);
    } else {
      delete actual._id;
    }

    test.equal(actual, expected);
  };

  const upsertUpdate = async (initialDoc, query, mod, expected) => {
    const collection = new LocalCollection;

    await collection.insertAsync(initialDoc);

    const result = await collection.upsertAsync(query, mod);
    const actual = await collection.findOneAsync();

    if (!expected._id) {
      delete actual._id;
    }

    test.equal(actual, expected);
  };

  const upsertException = async (query, mod) => {
    const coll = new LocalCollection;
    await test.throwsAsync(async () => {
      await coll.upsertAsync(query, mod);
    });
  };

  // document replacement
  await modify({}, {}, {});
  await modify({a: 12}, {}, {}); // tested against mongodb
  await modify({a: 12}, {a: 13}, {a: 13});
  await modify({a: 12, b: 99}, {a: 13}, {a: 13});
  await exception({a: 12}, {a: 13, $set: {b: 13}});
  await exception({a: 12}, {$set: {b: 13}, a: 13});

  await exception({a: 12}, {$a: 13}); // invalid operator
  await exception({a: 12}, {b: {$a: 13}});
  await exception({a: 12}, {b: {'a.b': 13}});
  await exception({a: 12}, {b: {'\0a': 13}});

  // keys
  await modify({}, {$set: {a: 12}}, {a: 12});
  await modify({}, {$set: {'a.b': 12}}, {a: {b: 12}});
  await modify({}, {$set: {'a.b.c': 12}}, {a: {b: {c: 12}}});
  await modify({a: {d: 99}}, {$set: {'a.b.c': 12}}, {a: {d: 99, b: {c: 12}}});
  await modify({}, {$set: {'a.b.3.c': 12}}, {a: {b: {3: {c: 12}}}});
  await modify({a: {b: []}}, {$set: {'a.b.3.c': 12}}, {
    a: {b: [null, null, null, {c: 12}]}});
  await exception({a: [null, null, null]}, {$set: {'a.1.b': 12}});
  await exception({a: [null, 1, null]}, {$set: {'a.1.b': 12}});
  await exception({a: [null, 'x', null]}, {$set: {'a.1.b': 12}});
  await exception({a: [null, [], null]}, {$set: {'a.1.b': 12}});
  await modify({a: [null, null, null]}, {$set: {'a.3.b': 12}}, {
    a: [null, null, null, {b: 12}]});
  await exception({a: []}, {$set: {'a.b': 12}});
  await exception({a: 12}, {$set: {'a.b': 99}}); // tested on mongo
  await exception({a: 'x'}, {$set: {'a.b': 99}});
  await exception({a: true}, {$set: {'a.b': 99}});
  await exception({a: null}, {$set: {'a.b': 99}});
  await modify({a: {}}, {$set: {'a.3': 12}}, {a: {3: 12}});
  await modify({a: []}, {$set: {'a.3': 12}}, {a: [null, null, null, 12]});
  await exception({}, {$set: {'': 12}}); // tested on mongo
  await exception({}, {$set: {'.': 12}}); // tested on mongo
  await exception({}, {$set: {'a.': 12}}); // tested on mongo
  await exception({}, {$set: {'. ': 12}}); // tested on mongo
  await exception({}, {$inc: {'... ': 12}}); // tested on mongo
  await exception({}, {$set: {'a..b': 12}}); // tested on mongo
  await modify({a: [1, 2, 3]}, {$set: {'a.01': 99}}, {a: [1, 99, 3]});
  await modify({a: [1, {a: 98}, 3]}, {$set: {'a.01.b': 99}}, {a: [1, {a: 98, b: 99}, 3]});
  await modify({}, {$set: {'2.a.b': 12}}, {2: {a: {b: 12}}}); // tested
  await exception({x: []}, {$set: {'x.2..a': 99}});
  await modify({x: [null, null]}, {$set: {'x.2.a': 1}}, {x: [null, null, {a: 1}]});
  await exception({x: [null, null]}, {$set: {'x.1.a': 1}});

  // a.$.b
  await modifyWithQuery({a: [{x: 2}, {x: 4}]}, {'a.x': 4}, {$set: {'a.$.z': 9}},
    {a: [{x: 2}, {x: 4, z: 9}]});
  await exception({a: [{x: 2}, {x: 4}]}, {$set: {'a.$.z': 9}});
  await exceptionWithQuery({a: [{x: 2}, {x: 4}], b: 5}, {b: 5}, {$set: {'a.$.z': 9}});
  // can't have two $
  await exceptionWithQuery({a: [{x: [2]}]}, {'a.x': 2}, {$set: {'a.$.x.$': 9}});
  await modifyWithQuery({a: [5, 6, 7]}, {a: 6}, {$set: {'a.$': 9}}, {a: [5, 9, 7]});
  await modifyWithQuery({a: [{b: [{c: 9}, {c: 10}]}, {b: {c: 11}}]}, {'a.b.c': 10},
    {$unset: {'a.$.b': 1}}, {a: [{}, {b: {c: 11}}]});
  await modifyWithQuery({a: [{b: [{c: 9}, {c: 10}]}, {b: {c: 11}}]}, {'a.b.c': 11},
    {$unset: {'a.$.b': 1}},
    {a: [{b: [{c: 9}, {c: 10}]}, {}]});
  await modifyWithQuery({a: [1]}, {'a.0': 1}, {$set: {'a.$': 5}}, {a: [5]});
  await modifyWithQuery({a: [9]}, {a: {$mod: [2, 1]}}, {$set: {'a.$': 5}}, {a: [5]});
  // Negatives don't set '$'.
  await exceptionWithQuery({a: [1]}, {$not: {a: 2}}, {$set: {'a.$': 5}});
  await exceptionWithQuery({a: [1]}, {'a.0': {$ne: 2}}, {$set: {'a.$': 5}});
  // One $or clause works.
  await modifyWithQuery({a: [{x: 2}, {x: 4}]},
    {$or: [{'a.x': 4}]}, {$set: {'a.$.z': 9}},
    {a: [{x: 2}, {x: 4, z: 9}]});
  // More $or clauses throw.
  await exceptionWithQuery({a: [{x: 2}, {x: 4}]},
    {$or: [{'a.x': 4}, {'a.x': 4}]},
    {$set: {'a.$.z': 9}});
  // $and uses the last one.
  await modifyWithQuery({a: [{x: 1}, {x: 3}]},
    {$and: [{'a.x': 1}, {'a.x': 3}]},
    {$set: {'a.$.x': 5}},
    {a: [{x: 1}, {x: 5}]});
  await modifyWithQuery({a: [{x: 1}, {x: 3}]},
    {$and: [{'a.x': 3}, {'a.x': 1}]},
    {$set: {'a.$.x': 5}},
    {a: [{x: 5}, {x: 3}]});
  // Same goes for the implicit AND of a document selector.
  await modifyWithQuery({a: [{x: 1}, {y: 3}]},
    {'a.x': 1, 'a.y': 3},
    {$set: {'a.$.z': 5}},
    {a: [{x: 1}, {y: 3, z: 5}]});
  await modifyWithQuery({a: [{x: 1}, {y: 1}, {x: 1, y: 1}]},
    {a: {$elemMatch: {x: 1, y: 1}}},
    {$set: {'a.$.x': 2}},
    {a: [{x: 1}, {y: 1}, {x: 2, y: 1}]});
  await modifyWithQuery({a: [{b: [{x: 1}, {y: 1}, {x: 1, y: 1}]}]},
    {'a.b': {$elemMatch: {x: 1, y: 1}}},
    {$set: {'a.$.b': 3}},
    {a: [{b: 3}]});
  // with $near, make sure it does not find the closest one (#3599)
  await modifyWithQuery({a: []},
    {'a.b': {$near: [5, 5]}},
    {$set: {'a.$.b': 'k'}},
    {a: []});
  await modifyWithQuery({a: [{b: [ [3, 3], [4, 4] ]}]},
    {'a.b': {$near: [5, 5]}},
    {$set: {'a.$.b': 'k'}},
    {a: [{b: 'k'}]});
  await modifyWithQuery({a: [{b: [1, 1]},
    {b: [ [3, 3], [4, 4] ]},
    {b: [9, 9]}]},
  {'a.b': {$near: [5, 5]}},
  {$set: {'a.$.b': 'k'}},
  {a: [{b: 'k'}, {b: [[3, 3], [4, 4]]}, {b: [9, 9]}]});
  await modifyWithQuery({a: [{b: [1, 1]},
    {b: [ [3, 3], [4, 4] ]},
    {b: [9, 9]}]},
  {'a.b': {$near: [9, 9], $maxDistance: 1}},
  {$set: {'a.$.b': 'k'}},
  {a: [{b: 'k'}, {b: [[3, 3], [4, 4]]}, {b: [9, 9]}]});
  await modifyWithQuery({a: [{b: [1, 1]},
    {b: [ [3, 3], [4, 4] ]},
    {b: [9, 9]}]},
  {'a.b': {$near: [9, 9]}},
  {$set: {'a.$.b': 'k'}},
  {a: [{b: 'k'}, {b: [[3, 3], [4, 4]]}, {b: [9, 9]}]});
  await modifyWithQuery({a: [{b: [9, 9]},
    {b: [ [3, 3], [4, 4] ]},
    {b: [9, 9]}]},
  {'a.b': {$near: [9, 9]}},
  {$set: {'a.$.b': 'k'}},
  {a: [{b: 'k'}, {b: [[3, 3], [4, 4]]}, {b: [9, 9]}]});
  await modifyWithQuery({a: [{b: [4, 3]},
    {c: [1, 1]}]},
  {'a.c': {$near: [1, 1]}},
  {$set: {'a.$.c': 'k'}},
  {a: [{c: 'k', b: [4, 3]}, {c: [1, 1]}]});
  await modifyWithQuery({a: [{c: [9, 9]},
    {b: [ [3, 3], [4, 4] ]},
    {b: [1, 1]}]},
  {'a.b': {$near: [1, 1]}},
  {$set: {'a.$.b': 'k'}},
  {a: [{c: [9, 9], b: 'k'}, {b: [ [3, 3], [4, 4]]}, {b: [1, 1]}]});
  await modifyWithQuery({a: [{c: [9, 9], b: [4, 3]},
    {b: [ [3, 3], [4, 4] ]},
    {b: [1, 1]}]},
  {'a.b': {$near: [1, 1]}},
  {$set: {'a.$.b': 'k'}},
  {a: [{c: [9, 9], b: 'k'}, {b: [ [3, 3], [4, 4]]}, {b: [1, 1]}]});

  // $inc
  await modify({a: 1, b: 2}, {$inc: {a: 10}}, {a: 11, b: 2});
  await modify({a: 1, b: 2}, {$inc: {c: 10}}, {a: 1, b: 2, c: 10});
  await exception({a: 1}, {$inc: {a: '10'}});
  await exception({a: 1}, {$inc: {a: true}});
  await exception({a: 1}, {$inc: {a: [10]}});
  await exception({a: '1'}, {$inc: {a: 10}});
  await exception({a: [1]}, {$inc: {a: 10}});
  await exception({a: {}}, {$inc: {a: 10}});
  await exception({a: false}, {$inc: {a: 10}});
  await exception({a: null}, {$inc: {a: 10}});
  await modify({a: [1, 2]}, {$inc: {'a.1': 10}}, {a: [1, 12]});
  await modify({a: [1, 2]}, {$inc: {'a.2': 10}}, {a: [1, 2, 10]});
  await modify({a: [1, 2]}, {$inc: {'a.3': 10}}, {a: [1, 2, null, 10]});
  await modify({a: {b: 2}}, {$inc: {'a.b': 10}}, {a: {b: 12}});
  await modify({a: {b: 2}}, {$inc: {'a.c': 10}}, {a: {b: 2, c: 10}});
  await exception({}, {$inc: {_id: 1}});

  // $currentDate
  await modify({}, {$currentDate: {a: true}}, (result, msg) => { test.instanceOf(result.a, Date, msg); });
  await modify({}, {$currentDate: {a: {$type: 'date'}}}, (result, msg) => { test.instanceOf(result.a, Date, msg); });
  await exception({}, {$currentDate: {a: false}});
  await exception({}, {$currentDate: {a: {}}});
  await exception({}, {$currentDate: {a: {$type: 'timestamp'}}});

  // $min
  await modify({a: 1, b: 2}, {$min: {b: 1}}, {a: 1, b: 1});
  await modify({a: 1, b: 2}, {$min: {b: 3}}, {a: 1, b: 2});
  await modify({a: 1, b: 2}, {$min: {c: 10}}, {a: 1, b: 2, c: 10});
  await exception({a: 1}, {$min: {a: '10'}});
  await exception({a: 1}, {$min: {a: true}});
  await exception({a: 1}, {$min: {a: [10]}});
  await exception({a: '1'}, {$min: {a: 10}});
  await exception({a: [1]}, {$min: {a: 10}});
  await exception({a: {}}, {$min: {a: 10}});
  await exception({a: false}, {$min: {a: 10}});
  await exception({a: null}, {$min: {a: 10}});
  await modify({a: [1, 2]}, {$min: {'a.1': 1}}, {a: [1, 1]});
  await modify({a: [1, 2]}, {$min: {'a.1': 3}}, {a: [1, 2]});
  await modify({a: [1, 2]}, {$min: {'a.2': 10}}, {a: [1, 2, 10]});
  await modify({a: [1, 2]}, {$min: {'a.3': 10}}, {a: [1, 2, null, 10]});
  await modify({a: {b: 2}}, {$min: {'a.b': 1}}, {a: {b: 1}});
  await modify({a: {b: 2}}, {$min: {'a.c': 10}}, {a: {b: 2, c: 10}});
  await exception({}, {$min: {_id: 1}});

  //$mul
  await modify({a: 1, b: 1}, {$mul: {b: 2}}, {a: 1, b: 2});
  await modify({a: 1, b: 1}, {$mul: {c: 2}}, {a: 1, b: 1, c: 0});
  await modify({a: 1, b: 2}, {$mul: {b: 2}}, {a: 1, b: 4});
  await modify({a: 1, b: 2}, {$mul: {b: 10}}, {a: 1, b: 20});
  await exception({a: 1}, {$mul: {a: '10'}});
  await exception({a: 1}, {$mul: {a: true}});
  await exception({a: 1}, {$mul: {a: [10]}});
  await exception({a: '1'}, {$mul: {a: 10}});
  await exception({a: [1]}, {$mul: {a: 10}});
  await exception({a: {}}, {$mul: {a: 10}});
  await exception({a: false}, {$mul: {a: 10}});
  await exception({a: null}, {$mul: {a: 10}});
  await exception({}, {$mul: {_id: 1}});
  await modify({a: [1, 2]}, {$mul: {'a.0': 2}}, {a: [2, 2]});
  await modify({a: [1, 2]}, {$mul: {'a.1': 3}}, {a: [1, 6]});
  await modify({a: [1, 2]}, {$mul: {'a.1': 10}}, {a: [1, 20]});
  await modify({a: [1, 2]}, {$mul: {'a.2': 10}}, {a: [1, 2, 0]});
  await modify({a: {b: 2}}, {$mul: {'a.b': 1}}, {a: {b: 2}});
  await modify({a: {b: 2}}, {$mul: {'a.c': 10}}, {a: {b: 2, c: 0}});

  // $max
  await modify({a: 1, b: 2}, {$max: {b: 1}}, {a: 1, b: 2});
  await modify({a: 1, b: 2}, {$max: {b: 3}}, {a: 1, b: 3});
  await modify({a: 1, b: 2}, {$max: {c: 10}}, {a: 1, b: 2, c: 10});
  await exception({a: 1}, {$max: {a: '10'}});
  await exception({a: 1}, {$max: {a: true}});
  await exception({a: 1}, {$max: {a: [10]}});
  await exception({a: '1'}, {$max: {a: 10}});
  await exception({a: [1]}, {$max: {a: 10}});
  await exception({a: {}}, {$max: {a: 10}});
  await exception({a: false}, {$max: {a: 10}});
  await exception({a: null}, {$max: {a: 10}});
  await modify({a: [1, 2]}, {$max: {'a.1': 3}}, {a: [1, 3]});
  await modify({a: [1, 2]}, {$max: {'a.1': 1}}, {a: [1, 2]});
  await modify({a: [1, 2]}, {$max: {'a.2': 10}}, {a: [1, 2, 10]});
  await modify({a: [1, 2]}, {$max: {'a.3': 10}}, {a: [1, 2, null, 10]});
  await modify({a: {b: 2}}, {$max: {'a.b': 3}}, {a: {b: 3}});
  await modify({a: {b: 2}}, {$max: {'a.c': 10}}, {a: {b: 2, c: 10}});
  await exception({}, {$max: {_id: 1}});

  // $set
  await modify({a: 1, b: 2}, {$set: {a: 10}}, {a: 10, b: 2});
  await modify({a: 1, b: 2}, {$set: {c: 10}}, {a: 1, b: 2, c: 10});
  await modify({a: 1, b: 2}, {$set: {a: {c: 10}}}, {a: {c: 10}, b: 2});
  await modify({a: [1, 2], b: 2}, {$set: {a: [3, 4]}}, {a: [3, 4], b: 2});
  await modify({a: [1, 2, 3], b: 2}, {$set: {'a.1': [3, 4]}},
    {a: [1, [3, 4], 3], b: 2});
  await modify({a: [1], b: 2}, {$set: {'a.1': 9}}, {a: [1, 9], b: 2});
  await modify({a: [1], b: 2}, {$set: {'a.2': 9}}, {a: [1, null, 9], b: 2});
  await modify({a: {b: 1}}, {$set: {'a.c': 9}}, {a: {b: 1, c: 9}});
  await modify({}, {$set: {'x._id': 4}}, {x: {_id: 4}});

  // Changing _id is disallowed
  await exception({}, {$set: {_id: 4}});
  await exception({_id: 1}, {$set: {_id: 4}});
  await modify({_id: 4}, {$set: {_id: 4}}, {_id: 4});  // not-changing _id is not bad
  // restricted field names
  await exception({a: {}}, {$set: {a: {$a: 1}}});
  await exception({ a: {} }, { $set: { a: { c:
              [{ b: { $a: 1 } }] } } });
  await exception({a: {}}, {$set: {a: {'\0a': 1}}});
  await exception({a: {}}, {$set: {a: {'a.b': 1}}});

  // $unset
  await modify({}, {$unset: {a: 1}}, {});
  await modify({a: 1}, {$unset: {a: 1}}, {});
  await modify({a: 1, b: 2}, {$unset: {a: 1}}, {b: 2});
  await modify({a: 1, b: 2}, {$unset: {a: 0}}, {b: 2});
  await modify({a: 1, b: 2}, {$unset: {a: false}}, {b: 2});
  await modify({a: 1, b: 2}, {$unset: {a: null}}, {b: 2});
  await modify({a: 1, b: 2}, {$unset: {a: [1]}}, {b: 2});
  await modify({a: 1, b: 2}, {$unset: {a: {}}}, {b: 2});
  await modify({a: {b: 2, c: 3}}, {$unset: {'a.b': 1}}, {a: {c: 3}});
  await modify({a: [1, 2, 3]}, {$unset: {'a.1': 1}}, {a: [1, null, 3]}); // tested
  await modify({a: [1, 2, 3]}, {$unset: {'a.2': 1}}, {a: [1, 2, null]}); // tested
  await modify({a: [1, 2, 3]}, {$unset: {'a.x': 1}}, {a: [1, 2, 3]}); // tested
  await modify({a: {b: 1}}, {$unset: {'a.b.c.d': 1}}, {a: {b: 1}});
  await modify({a: {b: 1}}, {$unset: {'a.x.c.d': 1}}, {a: {b: 1}});
  await modify({a: {b: {c: 1}}}, {$unset: {'a.b.c': 1}}, {a: {b: {}}});
  await exception({}, {$unset: {_id: 1}});

  // $push
  await modify({}, {$push: {a: 1}}, {a: [1]});
  await modify({a: []}, {$push: {a: 1}}, {a: [1]});
  await modify({a: [1]}, {$push: {a: 2}}, {a: [1, 2]});
  await exception({a: true}, {$push: {a: 1}});
  await modify({a: [1]}, {$push: {a: [2]}}, {a: [1, [2]]});
  await modify({a: []}, {$push: {'a.1': 99}}, {a: [null, [99]]}); // tested
  await modify({a: {}}, {$push: {'a.x': 99}}, {a: {x: [99]}});
  await modify({}, {$push: {a: {$each: [1, 2, 3]}}},
    {a: [1, 2, 3]});
  await modify({a: []}, {$push: {a: {$each: [1, 2, 3]}}},
    {a: [1, 2, 3]});
  await modify({a: [true]}, {$push: {a: {$each: [1, 2, 3]}}},
    {a: [true, 1, 2, 3]});
  await modify({a: [true]}, {$push: {a: {$each: [1, 2, 3], $slice: -2}}},
    {a: [2, 3]});
  await modify({a: [false, true]}, {$push: {a: {$each: [1], $slice: -2}}},
    {a: [true, 1]});
  await modify(
    {a: [{x: 3}, {x: 1}]},
    {$push: {a: {
      $each: [{x: 4}, {x: 2}],
      $slice: -2,
      $sort: {x: 1},
    }}},
    {a: [{x: 3}, {x: 4}]});
  await modify({}, {$push: {a: {$each: [1, 2, 3], $slice: 0}}}, {a: []});
  await modify({a: [1, 2]}, {$push: {a: {$each: [1, 2, 3], $slice: 0}}}, {a: []});
  // $push with $position modifier
  // No negative number for $position
  await exception({a: []}, {$push: {a: {$each: [0], $position: -1}}});
  await modify({a: [1, 2]}, {$push: {a: {$each: [0], $position: 0}}},
    {a: [0, 1, 2]});
  await modify({a: [1, 2]}, {$push: {a: {$each: [-1, 0], $position: 0}}},
    {a: [-1, 0, 1, 2]});
  await modify({a: [1, 3]}, {$push: {a: {$each: [2], $position: 1}}}, {a: [1, 2, 3]});
  await modify({a: [1, 4]}, {$push: {a: {$each: [2, 3], $position: 1}}},
    {a: [1, 2, 3, 4]});
  await modify({a: [1, 2]}, {$push: {a: {$each: [3], $position: 3}}}, {a: [1, 2, 3]});
  await modify({a: [1, 2]}, {$push: {a: {$each: [3], $position: 99}}},
    {a: [1, 2, 3]});
  await modify({a: [1, 2]}, {$push: {a: {$each: [3], $position: 99, $slice: -2}}},
    {a: [2, 3]});
  await modify(
    {a: [{x: 1}, {x: 2}]},
    {$push: {a: {$each: [{x: 3}], $position: 0, $sort: {x: 1}, $slice: -3}}},
    {a: [{x: 1}, {x: 2}, {x: 3}]}
  );
  await modify(
    {a: [{x: 1}, {x: 2}]},
    {$push: {a: {$each: [{x: 3}], $position: 0, $sort: {x: 1}, $slice: 0}}},
    {a: []}
  );
  // restricted field names
  await exception({}, {$push: {$a: 1}});
  await exception({}, {$push: {'\0a': 1}});
  await exception({}, {$push: {a: {$a: 1}}});
  await exception({}, {$push: {a: {$each: [{$a: 1}]}}});
  await exception({}, {$push: {a: {$each: [{'a.b': 1}]}}});
  await exception({}, {$push: {a: {$each: [{'\0a': 1}]}}});
  await modify({}, {$push: {a: {$each: [{'': 1}]}}}, {a: [ { '': 1 } ]});
  await modify({}, {$push: {a: {$each: [{' ': 1}]}}}, {a: [ { ' ': 1 } ]});
  await exception({}, {$push: {a: {$each: [{'.': 1}]}}});

  // #issue 5167
  // $push $slice with positive numbers
  await modify({}, {$push: {a: {$each: [], $slice: 5}}}, {a: []});
  await modify({a: [1, 2, 3]}, {$push: {a: {$each: [], $slice: 1}}}, {a: [1]});
  await modify({a: [1, 2, 3]}, {$push: {a: {$each: [4, 5], $slice: 1}}}, {a: [1]});
  await modify({a: [1, 2, 3]}, {$push: {a: {$each: [4, 5], $slice: 2}}}, {a: [1, 2]});
  await modify({a: [1, 2, 3]}, {$push: {a: {$each: [4, 5], $slice: 4}}}, {a: [1, 2, 3, 4]});
  await modify({a: [1, 2, 3]}, {$push: {a: {$each: [4, 5], $slice: 5}}}, {a: [1, 2, 3, 4, 5]});
  await modify({a: [1, 2, 3]}, {$push: {a: {$each: [4, 5], $slice: 10}}}, {a: [1, 2, 3, 4, 5]});


  // $pushAll
  await modify({}, {$pushAll: {a: [1]}}, {a: [1]});
  await modify({a: []}, {$pushAll: {a: [1]}}, {a: [1]});
  await modify({a: [1]}, {$pushAll: {a: [2]}}, {a: [1, 2]});
  await modify({}, {$pushAll: {a: [1, 2]}}, {a: [1, 2]});
  await modify({a: []}, {$pushAll: {a: [1, 2]}}, {a: [1, 2]});
  await modify({a: [1]}, {$pushAll: {a: [2, 3]}}, {a: [1, 2, 3]});
  await modify({}, {$pushAll: {a: []}}, {a: []});
  await modify({a: []}, {$pushAll: {a: []}}, {a: []});
  await modify({a: [1]}, {$pushAll: {a: []}}, {a: [1]});
  await exception({a: true}, {$pushAll: {a: [1]}});
  await exception({a: []}, {$pushAll: {a: 1}});
  await modify({a: []}, {$pushAll: {'a.1': [99]}}, {a: [null, [99]]});
  await modify({a: []}, {$pushAll: {'a.1': []}}, {a: [null, []]});
  await modify({a: {}}, {$pushAll: {'a.x': [99]}}, {a: {x: [99]}});
  await modify({a: {}}, {$pushAll: {'a.x': []}}, {a: {x: []}});
  await exception({a: [1]}, {$pushAll: {a: [{$a: 1}]}});
  await exception({a: [1]}, {$pushAll: {a: [{'\0a': 1}]}});
  await exception({a: [1]}, {$pushAll: {a: [{'a.b': 1}]}});

  // $addToSet
  await modify({}, {$addToSet: {a: 1}}, {a: [1]});
  await modify({a: []}, {$addToSet: {a: 1}}, {a: [1]});
  await modify({a: [1]}, {$addToSet: {a: 2}}, {a: [1, 2]});
  await modify({a: [1, 2]}, {$addToSet: {a: 1}}, {a: [1, 2]});
  await modify({a: [1, 2]}, {$addToSet: {a: 2}}, {a: [1, 2]});
  await modify({a: [1, 2]}, {$addToSet: {a: 3}}, {a: [1, 2, 3]});
  await exception({a: true}, {$addToSet: {a: 1}});
  await modify({a: [1]}, {$addToSet: {a: [2]}}, {a: [1, [2]]});
  await modify({}, {$addToSet: {a: {x: 1}}}, {a: [{x: 1}]});
  await modify({a: [{x: 1}]}, {$addToSet: {a: {x: 1}}}, {a: [{x: 1}]});
  await modify({a: [{x: 1}]}, {$addToSet: {a: {x: 2}}}, {a: [{x: 1}, {x: 2}]});
  await modify({a: [{x: 1, y: 2}]}, {$addToSet: {a: {x: 1, y: 2}}},
    {a: [{x: 1, y: 2}]});
  await modify({a: [{x: 1, y: 2}]}, {$addToSet: {a: {y: 2, x: 1}}},
    {a: [{x: 1, y: 2}, {y: 2, x: 1}]});
  await modify({a: [1, 2]}, {$addToSet: {a: {$each: [3, 1, 4]}}}, {a: [1, 2, 3, 4]});
  await modify({}, {$addToSet: {a: {$each: []}}}, {a: []});
  await modify({}, {$addToSet: {a: {$each: [1]}}}, {a: [1]});
  await modify({a: []}, {$addToSet: {'a.1': 99}}, {a: [null, [99]]});
  await modify({a: {}}, {$addToSet: {'a.x': 99}}, {a: {x: [99]}});

  // invalid field names
  await exception({}, {$addToSet: {a: {$b: 1}}});
  await exception({}, {$addToSet: {a: {'a.b': 1}}});
  await exception({}, {$addToSet: {a: {'a.': 1}}});
  await exception({}, {$addToSet: {a: {'\u0000a': 1}}});
  await exception({a: [1, 2]}, {$addToSet: {a: {$each: [3, 1, {$a: 1}]}}});
  await exception({a: [1, 2]}, {$addToSet: {a: {$each: [3, 1, {'\0a': 1}]}}});
  await exception({a: [1, 2]}, {$addToSet: {a: {$each: [3, 1, [{$a: 1}]]}}});
  await exception({a: [1, 2]}, {$addToSet: {a: {$each: [3, 1, [{b: {c: [{a: 1}, {'d.s': 2}]}}]]}}});
  await exception({a: [1, 2]}, {$addToSet: {a: {b: [3, 1, [{b: {c: [{a: 1}, {'d.s': 2}]}}]]}}});
  // $each is first element and thus an operator
  await modify({a: [1, 2]}, {$addToSet: {a: {$each: [3, 1, 4], b: 12}}}, {a: [ 1, 2, 3, 4 ]});
  // this should fail because $each is now a field name (not first in object) and thus invalid field name with $
  await exception({a: [1, 2]}, {$addToSet: {a: {b: 12, $each: [3, 1, 4]}}});

  // $pop
  await modify({}, {$pop: {a: 1}}, {}); // tested
  await modify({}, {$pop: {a: -1}}, {}); // tested
  await modify({a: []}, {$pop: {a: 1}}, {a: []});
  await modify({a: []}, {$pop: {a: -1}}, {a: []});
  await modify({a: [1, 2, 3]}, {$pop: {a: 1}}, {a: [1, 2]});
  await modify({a: [1, 2, 3]}, {$pop: {a: 10}}, {a: [1, 2]});
  await modify({a: [1, 2, 3]}, {$pop: {a: 0.001}}, {a: [1, 2]});
  await modify({a: [1, 2, 3]}, {$pop: {a: 0}}, {a: [1, 2]});
  await modify({a: [1, 2, 3]}, {$pop: {a: 'stuff'}}, {a: [1, 2]});
  await modify({a: [1, 2, 3]}, {$pop: {a: -1}}, {a: [2, 3]});
  await modify({a: [1, 2, 3]}, {$pop: {a: -10}}, {a: [2, 3]});
  await modify({a: [1, 2, 3]}, {$pop: {a: -0.001}}, {a: [2, 3]});
  await exception({a: true}, {$pop: {a: 1}});
  await exception({a: true}, {$pop: {a: -1}});
  await modify({a: []}, {$pop: {'a.1': 1}}, {a: []}); // tested
  await modify({a: [1, [2, 3], 4]}, {$pop: {'a.1': 1}}, {a: [1, [2], 4]});
  await modify({a: {}}, {$pop: {'a.x': 1}}, {a: {}}); // tested
  await modify({a: {x: [2, 3]}}, {$pop: {'a.x': 1}}, {a: {x: [2]}});

  // $pull
  await modify({}, {$pull: {a: 1}}, {});
  await modify({}, {$pull: {'a.x': 1}}, {});
  await modify({a: {}}, {$pull: {'a.x': 1}}, {a: {}});
  await exception({a: true}, {$pull: {a: 1}});
  await modify({a: [2, 1, 2]}, {$pull: {a: 1}}, {a: [2, 2]});
  await modify({a: [2, 1, 2]}, {$pull: {a: 2}}, {a: [1]});
  await modify({a: [2, 1, 2]}, {$pull: {a: 3}}, {a: [2, 1, 2]});
  await modify({a: [1, null, 2, null]}, {$pull: {a: null}}, {a: [1, 2]});
  await modify({a: []}, {$pull: {a: 3}}, {a: []});
  await modify({a: [[2], [2, 1], [3]]}, {$pull: {a: [2, 1]}},
    {a: [[2], [3]]}); // tested
  await modify({a: [{b: 1, c: 2}, {b: 2, c: 2}]}, {$pull: {a: {b: 1}}},
    {a: [{b: 2, c: 2}]});
  await modify({a: [{b: 1, c: 2}, {b: 2, c: 2}]}, {$pull: {a: {c: 2}}},
    {a: []});
  // XXX implement this functionality!
  // probably same refactoring as $elemMatch?
  // await modify({a: [1, 2, 3, 4]}, {$pull: {$gt: 2}}, {a: [1,2]}); fails!

  // $pullAll
  await modify({}, {$pullAll: {a: [1]}}, {});
  await modify({a: [1, 2, 3]}, {$pullAll: {a: []}}, {a: [1, 2, 3]});
  await modify({a: [1, 2, 3]}, {$pullAll: {a: [2]}}, {a: [1, 3]});
  await modify({a: [1, 2, 3]}, {$pullAll: {a: [2, 1]}}, {a: [3]});
  await modify({a: [1, 2, 3]}, {$pullAll: {a: [1, 2]}}, {a: [3]});
  await modify({}, {$pullAll: {'a.b.c': [2]}}, {});
  await exception({a: true}, {$pullAll: {a: [1]}});
  await exception({a: [1, 2, 3]}, {$pullAll: {a: 1}});
  await modify({x: [{a: 1}, {a: 1, b: 2}]}, {$pullAll: {x: [{a: 1}]}},
    {x: [{a: 1, b: 2}]});

  // $rename
  await modify({}, {$rename: {a: 'b'}}, {});
  await modify({a: [12]}, {$rename: {a: 'b'}}, {b: [12]});
  await modify({a: {b: 12}}, {$rename: {a: 'c'}}, {c: {b: 12}});
  await modify({a: {b: 12}}, {$rename: {'a.b': 'a.c'}}, {a: {c: 12}});
  await modify({a: {b: 12}}, {$rename: {'a.b': 'x'}}, {a: {}, x: 12}); // tested
  await modify({a: {b: 12}}, {$rename: {'a.b': 'q.r'}}, {a: {}, q: {r: 12}});
  await modify({a: {b: 12}}, {$rename: {'a.b': 'q.2.r'}}, {a: {}, q: {2: {r: 12}}});
  await modify({a: {b: 12}, q: {}}, {$rename: {'a.b': 'q.2.r'}},
    {a: {}, q: {2: {r: 12}}});
  await exception({a: {b: 12}, q: []}, {$rename: {'a.b': 'q.2'}}); // tested
  await exception({a: {b: 12}, q: []}, {$rename: {'a.b': 'q.2.r'}}); // tested
  // These strange MongoDB behaviors throw.
  // await modify({a: {b: 12}, q: []}, {$rename: {'q.1': 'x'}},
  //        {a: {b: 12}, x: []}); // tested
  // await modify({a: {b: 12}, q: []}, {$rename: {'q.1.j': 'x'}},
  //        {a: {b: 12}, x: []}); // tested
  await exception({}, {$rename: {a: 'a'}});
  await exception({}, {$rename: {'a.b': 'a.b'}});
  await modify({a: 12, b: 13}, {$rename: {a: 'b'}}, {b: 12});
  await exception({a: [12]}, {$rename: {a: '$b'}});
  await exception({a: [12]}, {$rename: {a: '\0a'}});

  // $setOnInsert
  await modify({a: 0}, {$setOnInsert: {a: 12}}, {a: 0});
  await upsert({a: 12}, {$setOnInsert: {b: 12}}, {a: 12, b: 12});
  await upsert({a: 12}, {$setOnInsert: {_id: 'test'}}, {_id: 'test', a: 12});
  await upsert({'a.b': 10}, {$setOnInsert: {a: {b: 10, c: 12}}}, {a: {b: 10, c: 12}});
  await upsert({'a.b': 10}, {$setOnInsert: {c: 12}}, {a: {b: 10}, c: 12});
  await upsert({_id: 'test'}, {$setOnInsert: {c: 12}}, {_id: 'test', c: 12});
  await upsert('test', {$setOnInsert: {c: 12}}, {_id: 'test', c: 12});
  await upsertException({a: 0}, {$setOnInsert: {$a: 12}});
  await upsertException({a: 0}, {$setOnInsert: {'\0a': 12}});
  await upsert({a: 0}, {$setOnInsert: {b: {a: 1}}}, {a: 0, b: {a: 1}});
  await upsertException({a: 0}, {$setOnInsert: {b: {$a: 1}}});
  await upsertException({a: 0}, {$setOnInsert: {b: {'a.b': 1}}});
  await upsertException({a: 0}, {$setOnInsert: {b: {'\0a': 1}}});

  // Test for https://github.com/meteor/meteor/issues/8775.
  await upsert(
    { a: { $exists: true }},
    { $setOnInsert: { a: 123 }},
    { a: 123 }
  );

  // Tests for https://github.com/meteor/meteor/issues/8794.
  const testObjectId = new MongoID.ObjectID();
  await upsert(
    { _id: testObjectId },
    { $setOnInsert: { a: 123 } },
    { _id: testObjectId, a: 123 },
  );
  await upsert(
    { someOtherId: testObjectId },
    { $setOnInsert: { a: 123 } },
    { someOtherId: testObjectId, a: 123 },
  );
  await upsert(
    { a: { $eq: testObjectId } },
    { $setOnInsert: { a: 123 } },
    { a: 123 },
  );
  const testDate = new Date('2017-01-01');
  await upsert(
    { someDate: testDate },
    { $setOnInsert: { a: 123 } },
    { someDate: testDate, a: 123 },
  );
  await upsert(
    {
      a: Object.create(null, {
        $exists: {
          writable: true,
          configurable: true,
          value: true,
        },
      }),
    },
    { $setOnInsert: { a: 123 } },
    { a: 123 },
  );
  await upsert(
    { foo: { $exists: true, $type: 2 }},
    { $setOnInsert: { bar: 'baz' } },
    { bar: 'baz' }
  );
  await upsert(
    { foo: {} },
    { $setOnInsert: { bar: 'baz' } },
    { foo: {}, bar: 'baz' }
  );

  // Tests for https://github.com/meteor/meteor/issues/8806
  await upsert({"a": {"b": undefined, "c": null}}, {"$set": {"c": "foo"}}, {"a": {"b": undefined, "c": null}, "c": "foo"})
  await upsert({"a": {"$eq": "bar" }}, {"$set": {"c": "foo"}}, {"a": "bar", "c": "foo"})
  // $all with 1 statement is similar to $eq
  await upsert({"a": {"$all": ["bar"] }}, {"$set": {"c": "foo"}}, {"a": "bar", "c": "foo"})
  await upsert({"a": {"$eq": "bar" }, "b": "baz"}, {"$set": {"c": "foo"}}, {"a": "bar", "b": "baz", "c": "foo"})
   await upsert({"a": {"$exists": true}}, {"$set": {"c": "foo"}}, {"c": "foo"})
  await upsert({"a": {"$exists": true, "$eq": "foo"}}, {"$set": {"c": "foo"}}, {"a": "foo", "c": "foo"})
  await upsert({"a": {"$gt": 3, "$eq": 2}}, {"$set": {"c": "foo"}}, {"a": 2, "c": "foo"})
   // $and
  await upsert({"$and": [{"a": {"$eq": "bar"}}]}, {"$set": {"c": "foo"}}, {"a": "bar", "c": "foo"})
  await upsert({"$and": [{"a": {"$all": ["bar"]}}]}, {"$set": {"c": "foo"}}, {"a": "bar", "c": "foo"})
  await upsert({"$and": [{"a": {"$all": ["bar"]}}]}, {"$set": {"c": "foo"}}, {"a": "bar", "c": "foo"})
   // $or with one statement is handled similar to $and
  await upsert({"$or": [{"a": "bar"}]}, {"$set": {"c": "foo"}}, {"a": "bar", "c": "foo"})
   // $or with multiple statements is ignored
  await upsert({"$or": [{"a": "bar"}, {"b": "baz"}]}, {"$set": {"c": "foo"}}, {"c": "foo"})
   // Negative logical operators are ignored
  await upsert({"$nor": [{"a": "bar"}]}, {"$set": {"c": "foo"}}, {"c": "foo"})
   // Filter out empty objects after filtering out operators
  await upsert({"a": {"$exists": true}}, {"$set": {"c": "foo"}}, {"c": "foo"})
   // But leave actual empty objects
  await upsert({"a": {}}, {"$set": {"c": "foo"}}, {"a": {}, "c": "foo"})
    // Also filter out shorthand regexp notation
  await upsert({"a": /a/}, {"$set": {"c": "foo"}}, {"c": "foo"})
   // Test nested fields
  await upsert({"$and": [{"a.a": "foo"}, {"$or": [{"a.b": "baz"}]}]}, {"$set": {"c": "foo"}}, {"a": {"a": "foo", "b": "baz"}, "c": "foo"})
   // Test for https://github.com/meteor/meteor/issues/5294
  await upsert({"a": {"$ne": 444}}, {"$push": {"a": 123}}, {"a": [123]})
   // Mod takes precedence over query
  await upsert({"a": "foo"}, {"a": "bar"}, {"a": "bar"})
  await upsert({"a": "foo"}, {"$set":{"a": "bar"}}, {"a": "bar"})
   // Replacement can take _id from query
  await upsert({"_id": "foo", "foo": "bar"}, {"bar": "foo"}, {"_id": "foo", "bar": "foo"})
   // Replacement update keeps _id
  await upsertUpdate({"_id": "foo", "bar": "baz"}, {"_id":"foo"}, {"bar": "crow"}, {"_id": "foo", "bar": "crow"});
  // Test for https://github.com/meteor/meteor/issues/9167
  await upsert({key: 123, keyName: '321'}, {$set: {name: 'Todo'}}, {key: 123, keyName: '321', name: 'Todo'});
  await upsertException({key: 123, "key.name": '321'}, {$set:{}});

  // Nested fields don't work with literal objects
  await upsertException({"a": {}, "a.b": "foo"}, {});
   // You can't have an ambiguous ID
  await upsertException({"_id":"foo"}, {"_id":"bar"});
  await upsertException({"_id":"foo"}, {"$set":{"_id":"bar"}});
   // You can't set the same field twice
  await upsertException({"$and": [{"a": "foo"}, {"a": "foo"}]}, {}); //not even with same value
  await upsertException({"a": {"$all": ["foo", "bar"]}}, {});
  await upsertException({"$and": [{"a": {"$eq": "foo"}}, {"$or": [{"a": {"$all": ["bar"]}}]}]}, {});
   // You can't have nested dotted fields
  await upsertException({"a": {"foo.bar": "baz"}}, {});
   // You can't have dollar-prefixed fields above the first level (logical operators not counted)
  await upsertException({"a": {"a": {"$eq": "foo"}}}, {});
  await upsertException({"a": {"a": {"$exists": true}}}, {});
   // You can't mix operators with other fields
  await upsertException({"a": {"$eq": "bar", "b": "foo"}}, {})
  await upsertException({"a": {"b": "foo", "$eq": "bar"}}, {})

  const mongoIdForUpsert = new MongoID.ObjectID('44915733af80844fa1cef07a');
  await upsert({_id: mongoIdForUpsert}, {$setOnInsert: {a: 123}}, {a: 123})

  // Test for https://github.com/meteor/meteor/issues/7758
  await upsert({n_id: mongoIdForUpsert, c_n: "bar"},
    {$set: { t_t_o: "foo"}},
    {n_id: mongoIdForUpsert, t_t_o: "foo", c_n: "bar"});

  await exception({}, {$set: {_id: 'bad'}});

  // $bit
  // unimplemented

  // XXX test case sensitivity of modops
  // XXX for each (most) modop, test that it performs a deep copy
});

// XXX test update() (selecting docs, multi, upsert..)

Tinytest.addAsync('minimongo - observe ordered', async test => {
  const operations = [];
  const cbs = log_callbacks(operations);
  let handle;

  const c = new LocalCollection();
  handle = await c.find({}, {sort: {a: 1}}).observe(cbs);
  test.isTrue(handle.collection === c);

  await c.insertAsync({_id: 'foo', a: 1});
  test.equal(operations.shift(), ['added', {a: 1}, 0, null]);
  await c.updateAsync({a: 1}, {$set: {a: 2}});
  test.equal(operations.shift(), ['changed', {a: 2}, 0, {a: 1}]);
  await c.insertAsync({a: 10});
  test.equal(operations.shift(), ['added', {a: 10}, 1, null]);
  await c.updateAsync({}, {$inc: {a: 1}}, {multi: true});
  test.equal(operations.shift(), ['changed', {a: 3}, 0, {a: 2}]);
  test.equal(operations.shift(), ['changed', {a: 11}, 1, {a: 10}]);
  await c.updateAsync({a: 11}, {a: 1});
  test.equal(operations.shift(), ['changed', {a: 1}, 1, {a: 11}]);
  test.equal(operations.shift(), ['moved', {a: 1}, 1, 0, 'foo']);
  await c.removeAsync({a: 2});
  test.equal(operations.shift(), undefined);
  await c.removeAsync({a: 3});
  test.equal(operations.shift(), ['removed', 'foo', 1, {a: 3}]);

  // test stop
  handle.stop();
  const idA2 = Random.id();
  await c.insertAsync({_id: idA2, a: 2});
  test.equal(operations.shift(), undefined);

  // test initial inserts (and backwards sort)
  handle = await c.find({}, {sort: {a: -1}}).observe(cbs);
  test.equal(operations.shift(), ['added', {a: 2}, 0, null]);
  test.equal(operations.shift(), ['added', {a: 1}, 1, null]);
  handle.stop();

  // test _suppress_initial
  handle = await c.find({}, {sort: {a: -1}}).observe(Object.assign({
    _suppress_initial: true}, cbs));
  test.equal(operations.shift(), undefined);
  await c.insertAsync({a: 100});
  test.equal(operations.shift(), ['added', {a: 100}, 0, idA2]);
  handle.stop();

  // test skip and limit.
  await c.removeAsync({});
  handle = await c.find({}, {sort: {a: 1}, skip: 1, limit: 2}).observe(cbs);
  test.equal(operations.shift(), undefined);
  await c.insertAsync({a: 1});
  test.equal(operations.shift(), undefined);
  await c.insertAsync({_id: 'foo', a: 2});
  test.equal(operations.shift(), ['added', {a: 2}, 0, null]);
  await c.insertAsync({a: 3});
  test.equal(operations.shift(), ['added', {a: 3}, 1, null]);
  await c.insertAsync({a: 4});
  test.equal(operations.shift(), undefined);
  await c.updateAsync({a: 1}, {a: 0});
  test.equal(operations.shift(), undefined);
  await c.updateAsync({a: 0}, {a: 5});
  test.equal(operations.shift(), ['removed', 'foo', 0, {a: 2}]);
  test.equal(operations.shift(), ['added', {a: 4}, 1, null]);
  await c.updateAsync({a: 3}, {a: 3.5});
  test.equal(operations.shift(), ['changed', {a: 3.5}, 0, {a: 3}]);
  handle.stop();

  // test observe limit with pre-existing docs
  await c.removeAsync({});
  await c.insertAsync({a: 1});
  await c.insertAsync({_id: 'two', a: 2});
  await c.insertAsync({a: 3});
  handle = await c.find({}, {sort: {a: 1}, limit: 2}).observe(cbs);
  test.equal(operations.shift(), ['added', {a: 1}, 0, null]);
  test.equal(operations.shift(), ['added', {a: 2}, 1, null]);
  test.equal(operations.shift(), undefined);
  await c.removeAsync({a: 2});
  test.equal(operations.shift(), ['removed', 'two', 1, {a: 2}]);
  test.equal(operations.shift(), ['added', {a: 3}, 1, null]);
  test.equal(operations.shift(), undefined);
  handle.stop();

  // test _no_indices

  await c.removeAsync({});
  handle = await c.find({}, {sort: {a: 1}}).observe(Object.assign(cbs, {_no_indices: true}));
  await c.insertAsync({_id: 'foo', a: 1});
  test.equal(operations.shift(), ['added', {a: 1}, -1, null]);
  await c.updateAsync({a: 1}, {$set: {a: 2}});
  test.equal(operations.shift(), ['changed', {a: 2}, -1, {a: 1}]);
  await c.insertAsync({a: 10});
  test.equal(operations.shift(), ['added', {a: 10}, -1, null]);
  await c.updateAsync({}, {$inc: {a: 1}}, {multi: true});
  test.equal(operations.shift(), ['changed', {a: 3}, -1, {a: 2}]);
  test.equal(operations.shift(), ['changed', {a: 11}, -1, {a: 10}]);
  await c.updateAsync({a: 11}, {a: 1});
  test.equal(operations.shift(), ['changed', {a: 1}, -1, {a: 11}]);
  test.equal(operations.shift(), ['moved', {a: 1}, -1, -1, 'foo']);
  await c.removeAsync({a: 2});
  test.equal(operations.shift(), undefined);
  await c.removeAsync({a: 3});
  test.equal(operations.shift(), ['removed', 'foo', -1, {a: 3}]);
  handle.stop();
});

[true, false].forEach(ordered => {
  Tinytest.addAsync(`minimongo - observe ordered: ${ordered}`, async test => {
    const c = new LocalCollection();

    let ev = '';
    const makecb = tag => {
      const ret = {};
      ['added', 'changed', 'removed'].forEach(fn => {
        const fnName = ordered ? `${fn}At` : fn;
        ret[fnName] = doc => {
          ev = `${ev + fn.substr(0, 1) + tag + doc._id}_`;
        };
      });
      return ret;
    };
    const expect = x => {
      test.equal(ev, x);
      ev = '';
    };

    await c.insertAsync({_id: 1, name: 'strawberry', tags: ['fruit', 'red', 'squishy']});
    await c.insertAsync({_id: 2, name: 'apple', tags: ['fruit', 'red', 'hard']});
    await c.insertAsync({_id: 3, name: 'rose', tags: ['flower', 'red', 'squishy']});

    // This should work equally well for ordered and unordered observations
    // (because the callbacks don't look at indices and there's no 'moved'
    // callback).
    let handle = await c.find({tags: 'flower'}).observe(makecb('a'));
    expect('aa3_');
    await c.updateAsync({name: 'rose'}, {$set: {tags: ['bloom', 'red', 'squishy']}});
    expect('ra3_');
    await c.updateAsync({name: 'rose'}, {$set: {tags: ['flower', 'red', 'squishy']}});
    expect('aa3_');
    await c.updateAsync({name: 'rose'}, {$set: {food: false}});
    expect('ca3_');
    c.remove({});
    expect('ra3_');
    await c.insertAsync({_id: 4, name: 'daisy', tags: ['flower']});
    expect('aa4_');
    handle.stop();
    // After calling stop, no more callbacks are called.
    await c.insertAsync({_id: 5, name: 'iris', tags: ['flower']});
    expect('');

    // Test that observing a lookup by ID works.
    handle = await c.find(4).observe(makecb('b'));
    expect('ab4_');
    await c.updateAsync(4, {$set: {eek: 5}});
    expect('cb4_');
    handle.stop();

    // Test observe with reactive: false.
    handle = await c.find({tags: 'flower'}, {reactive: false}).observe(makecb('c'));
    expect('ac4_ac5_');
    // This insert shouldn't trigger a callback because it's not reactive.
    await c.insertAsync({_id: 6, name: 'river', tags: ['flower']});
    expect('');
    handle.stop();
  });
});


Tinytest.add('minimongo - saveOriginals', test => {
  // set up some data
  const c = new LocalCollection();

  let count;
  c.insert({_id: 'foo', x: 'untouched'});
  c.insert({_id: 'bar', x: 'updateme'});
  c.insert({_id: 'baz', x: 'updateme'});
  c.insert({_id: 'quux', y: 'removeme'});
  c.insert({_id: 'whoa', y: 'removeme'});

  // Save originals and make some changes.
  c.saveOriginals();
  c.insert({_id: 'hooray', z: 'insertme'});
  c.remove({y: 'removeme'});
  count = c.update({x: 'updateme'}, {$set: {z: 5}}, {multi: true});
  c.update('bar', {$set: {k: 7}});  // update same doc twice

  // Verify returned count is correct
  test.equal(count, 2);

  // Verify the originals.
  let originals = c.retrieveOriginals();
  const affected = ['bar', 'baz', 'quux', 'whoa', 'hooray'];
  test.equal(originals.size(), affected.length);
  affected.forEach(id => {
    test.isTrue(originals.has(id));
  });
  test.equal(originals.get('bar'), {_id: 'bar', x: 'updateme'});
  test.equal(originals.get('baz'), {_id: 'baz', x: 'updateme'});
  test.equal(originals.get('quux'), {_id: 'quux', y: 'removeme'});
  test.equal(originals.get('whoa'), {_id: 'whoa', y: 'removeme'});
  test.equal(originals.get('hooray'), undefined);

  // Verify that changes actually occured.
  test.equal(c.find().count(), 4);
  test.equal(c.findOne('foo'), {_id: 'foo', x: 'untouched'});
  test.equal(c.findOne('bar'), {_id: 'bar', x: 'updateme', z: 5, k: 7});
  test.equal(c.findOne('baz'), {_id: 'baz', x: 'updateme', z: 5});
  test.equal(c.findOne('hooray'), {_id: 'hooray', z: 'insertme'});

  // The next call doesn't get the same originals again.
  c.saveOriginals();
  originals = c.retrieveOriginals();
  test.isTrue(originals);
  test.isTrue(originals.empty());

  // Insert and remove a document during the period.
  c.saveOriginals();
  c.insert({_id: 'temp', q: 8});
  c.remove('temp');
  originals = c.retrieveOriginals();
  test.equal(originals.size(), 1);
  test.isTrue(originals.has('temp'));
  test.equal(originals.get('temp'), undefined);
});

Tinytest.add('minimongo - saveOriginals errors', test => {
  const c = new LocalCollection();
  // Can't call retrieve before save.
  test.throws(() => { c.retrieveOriginals(); });
  c.saveOriginals();
  // Can't call save twice.
  test.throws(() => { c.saveOriginals(); });
});

Tinytest.add('minimongo - objectid transformation', test => {
  const testId = item => {
    test.equal(item, MongoID.idParse(MongoID.idStringify(item)));
  };
  const randomOid = new MongoID.ObjectID();
  testId(randomOid);
  testId('FOO');
  testId('ffffffffffff');
  testId('0987654321abcdef09876543');
  testId(new MongoID.ObjectID());
  testId('--a string');

  test.equal('ffffffffffff', MongoID.idParse(MongoID.idStringify('ffffffffffff')));
});


Tinytest.add('minimongo - objectid', test => {
  const randomOid = new MongoID.ObjectID();
  const anotherRandomOid = new MongoID.ObjectID();
  test.notEqual(randomOid, anotherRandomOid);
  test.throws(() => { new MongoID.ObjectID('qqqqqqqqqqqqqqqqqqqqqqqq');});
  test.throws(() => { new MongoID.ObjectID('ABCDEF'); });
  test.equal(randomOid, new MongoID.ObjectID(randomOid.valueOf()));
});

Tinytest.addAsync('minimongo - pause', async test => {
  const operations = [];
  const cbs = log_callbacks(operations);

  const c = new LocalCollection();
  const h = await c.find({}).observe(cbs);

  // remove and add cancel out.
  await c.insertAsync({_id: 1, a: 1});
  test.equal(operations.shift(), ['added', {a: 1}, 0, null]);

  c.pauseObservers();

  await c.removeAsync({_id: 1});
  test.length(operations, 0);
  await c.insertAsync({_id: 1, a: 1});
  test.length(operations, 0);

<<<<<<< HEAD
  await c.resumeObservers();
=======
  c.resumeObserversClient();
>>>>>>> d9e20a0f
  test.length(operations, 0);


  // two modifications become one
  c.pauseObservers();

  await c.updateAsync({_id: 1}, {a: 2});
  await c.updateAsync({_id: 1}, {a: 3});

<<<<<<< HEAD
  await c.resumeObservers();
=======
  c.resumeObserversClient();
>>>>>>> d9e20a0f
  test.equal(operations.shift(), ['changed', {a: 3}, 0, {a: 1}]);
  test.length(operations, 0);

  // test special case for remove({})
  c.pauseObservers();
  test.equal(await c.removeAsync({}), 1);
  test.length(operations, 0);
<<<<<<< HEAD
  await c.resumeObservers();
=======
  c.resumeObserversClient();
>>>>>>> d9e20a0f
  test.equal(operations.shift(), ['removed', 1, 0, {a: 3}]);
  test.length(operations, 0);

  h.stop();
});

Tinytest.add('minimongo - ids matched by selector', test => {
  const check = (selector, ids) => {
    const idsFromSelector = LocalCollection._idsMatchedBySelector(selector);
    // XXX normalize order, in a way that also works for ObjectIDs?
    test.equal(idsFromSelector, ids);
  };
  check('foo', ['foo']);
  check({_id: 'foo'}, ['foo']);
  const oid1 = new MongoID.ObjectID();
  check(oid1, [oid1]);
  check({_id: oid1}, [oid1]);
  check({_id: 'foo', x: 42}, ['foo']);
  check({}, null);
  check({_id: {$in: ['foo', oid1]}}, ['foo', oid1]);
  check({_id: {$ne: 'foo'}}, null);
  // not actually valid, but works for now...
  check({$and: ['foo']}, ['foo']);
  check({$and: [{x: 42}, {_id: oid1}]}, [oid1]);
  check({$and: [{x: 42}, {_id: {$in: [oid1]}}]}, [oid1]);
});

Tinytest.add('minimongo - reactive stop', test => {
  const coll = new LocalCollection();
  coll.insert({_id: 'A'});
  coll.insert({_id: 'B'});
  coll.insert({_id: 'C'});

  const addBefore = (str, newChar, before) => {
    const idx = str.indexOf(before);
    if (idx === -1) {return str + newChar;}
    return str.slice(0, idx) + newChar + str.slice(idx);
  };

  let x, y;
  const sortOrder = ReactiveVar(1);

  const c = Tracker.autorun(() => {
    const q = coll.find({}, {sort: {_id: sortOrder.get()}});
    x = '';
    q.observe({ addedAt(doc, atIndex, before) {
      x = addBefore(x, doc._id, before);
    }});
    y = '';
    q.observeChanges({ addedBefore(id, fields, before) {
      y = addBefore(y, id, before);
    }});
  });

  test.equal(x, 'ABC');
  test.equal(y, 'ABC');

  sortOrder.set(-1);
  test.equal(x, 'ABC');
  test.equal(y, 'ABC');
  Tracker.flush();
  test.equal(x, 'CBA');
  test.equal(y, 'CBA');

  coll.insert({_id: 'D'});
  coll.insert({_id: 'E'});
  test.equal(x, 'EDCBA');
  test.equal(y, 'EDCBA');

  c.stop();
  // stopping kills the observes immediately
  coll.insert({_id: 'F'});
  test.equal(x, 'EDCBA');
  test.equal(y, 'EDCBA');
});

Tinytest.add('minimongo - immediate invalidate', test => {
  const coll = new LocalCollection();
  coll.insert({_id: 'A'});

  // This has two separate findOnes.  findOne() uses skip/limit, which means
  // that its response to an update() call involves a recompute. We used to have
  // a bug where we would first calculate all the calls that need to be
  // recomputed, then recompute them one by one, without checking to see if the
  // callbacks from recomputing one query stopped the second query, which
  // crashed.
  const c = Tracker.autorun(() => {
    coll.findOne('A');
    coll.findOne('A');
  });

  coll.update('A', {$set: {x: 42}});

  c.stop();
});


Tinytest.add('minimongo - count on cursor with limit', test => {
  const coll = new LocalCollection();
  let count, unlimitedCount;

  coll.insert({_id: 'A'});
  coll.insert({_id: 'B'});
  coll.insert({_id: 'C'});
  coll.insert({_id: 'D'});

  const c = Tracker.autorun(c => {
    const cursor = coll.find({_id: {$exists: true}}, {sort: {_id: 1}, limit: 3});
    count = cursor.count();
  });

  test.equal(count, 3);

  coll.remove('A'); // still 3 in the collection
  Tracker.flush();
  test.equal(count, 3);

  coll.remove('B'); // expect count now 2
  Tracker.flush();
  test.equal(count, 2);


  coll.insert({_id: 'A'}); // now 3 again
  Tracker.flush();
  test.equal(count, 3);

  coll.insert({_id: 'B'}); // now 4 entries, but count should be 3 still
  Tracker.flush();
  test.equal(count, 3);

  c.stop();
});

Tinytest.add('minimongo - reactive count with cached cursor', test => {
  const coll = new LocalCollection;
  const cursor = coll.find({});
  let firstAutorunCount, secondAutorunCount;
  Tracker.autorun(() => {
    firstAutorunCount = cursor.count();
  });
  Tracker.autorun(() => {
    secondAutorunCount = coll.find({}).count();
  });
  test.equal(firstAutorunCount, 0);
  test.equal(secondAutorunCount, 0);
  coll.insert({i: 1});
  coll.insert({i: 2});
  coll.insert({i: 3});
  Tracker.flush();
  test.equal(firstAutorunCount, 3);
  test.equal(secondAutorunCount, 3);
});

Tinytest.addAsync('minimongo - $near operator tests', async test => {
  let coll = new LocalCollection();
  await coll.insertAsync({ rest: { loc: [2, 3] } });
  await coll.insertAsync({ rest: { loc: [-3, 3] } });
  await coll.insertAsync({ rest: { loc: [5, 5] } });

  test.equal(coll.find({ 'rest.loc': { $near: [0, 0], $maxDistance: 30 } }).count(), 3);
  test.equal(coll.find({ 'rest.loc': { $near: [0, 0], $maxDistance: 4 } }).count(), 1);
  const points = await coll.find({ 'rest.loc': { $near: [0, 0], $maxDistance: 6 } }).fetchAsync();
  points.forEach((point, i, points) => {
    test.isTrue(!i || distance([0, 0], point.rest.loc) >= distance([0, 0], points[i - 1].rest.loc));
  });

  function distance(a, b) {
    const x = a[0] - b[0];
    const y = a[1] - b[1];
    return Math.sqrt(x * x + y * y);
  }

  // GeoJSON tests
  coll = new LocalCollection();
  const data = [{ category: 'BURGLARY', descript: 'BURGLARY OF STORE, FORCIBLE ENTRY', address: '100 Block of 10TH ST', location: { type: 'Point', coordinates: [  -122.415449723856,  37.7749518087273 ] } },
    { category: 'WEAPON LAWS', descript: 'POSS OF PROHIBITED WEAPON', address: '900 Block of MINNA ST', location: { type: 'Point', coordinates: [  -122.415386041221,  37.7747879744156 ] } },
    { category: 'LARCENY/THEFT', descript: 'GRAND THEFT OF PROPERTY', address: '900 Block of MINNA ST', location: { type: 'Point', coordinates: [  -122.41538270191,  37.774683628213 ] } },
    { category: 'LARCENY/THEFT', descript: 'PETTY THEFT FROM LOCKED AUTO', address: '900 Block of MINNA ST', location: { type: 'Point', coordinates: [  -122.415396041221,  37.7747879744156 ] } },
    { category: 'OTHER OFFENSES', descript: 'POSSESSION OF BURGLARY TOOLS', address: '900 Block of MINNA ST', location: { type: 'Point', coordinates: [  -122.415386041221,  37.7747879734156 ] } },
  ];

  let i = 0;
  for (const x of data) {
    await coll.insertAsync(Object.assign(x, { x: i++ }));
  }

  const close15 = await coll.find({ location: { $near: {
    $geometry: { type: 'Point',
      coordinates: [-122.4154282, 37.7746115] },
    $maxDistance: 15 } } }).fetchAsync();
  test.length(close15, 1);
  test.equal(close15[0].descript, 'GRAND THEFT OF PROPERTY');

  const close20 = await coll.find({ location: { $near: {
    $geometry: { type: 'Point',
      coordinates: [-122.4154282, 37.7746115] },
    $maxDistance: 20 } } }).fetchAsync();
  test.length(close20, 4);
  test.equal(close20[0].descript, 'GRAND THEFT OF PROPERTY');
  test.equal(close20[1].descript, 'PETTY THEFT FROM LOCKED AUTO');
  test.equal(close20[2].descript, 'POSSESSION OF BURGLARY TOOLS');
  test.equal(close20[3].descript, 'POSS OF PROHIBITED WEAPON');

  // Any combinations of $near with $or/$and/$nor/$not should throw an error
  test.throws(() => {
    coll.find({ location: {
      $not: {
        $near: {
          $geometry: {
            type: 'Point',
            coordinates: [-122.4154282, 37.7746115],
          }, $maxDistance: 20 } } } });
  });
  test.throws(() => {
    coll.find({
      $and: [ { location: { $near: { $geometry: { type: 'Point', coordinates: [-122.4154282, 37.7746115] }, $maxDistance: 20 }}},
        { x: 0 }],
    });
  });
  test.throws(() => {
    coll.find({
      $or: [ { location: { $near: { $geometry: { type: 'Point', coordinates: [-122.4154282, 37.7746115] }, $maxDistance: 20 }}},
        { x: 0 }],
    });
  });
  test.throws(() => {
    coll.find({
      $nor: [ { location: { $near: { $geometry: { type: 'Point', coordinates: [-122.4154282, 37.7746115] }, $maxDistance: 1 }}},
        { x: 0 }],
    });
  });
  test.throws(() => {
    coll.find({
      $and: [{
        $and: [{
          location: {
            $near: {
              $geometry: {
                type: 'Point',
                coordinates: [-122.4154282, 37.7746115],
              },
              $maxDistance: 1,
            },
          },
        }],
      }],
    });
  });

  // array tests
  coll = new LocalCollection();
  await coll.insertAsync({
    _id: 'x',
    k: 9,
    a: [
      {b: [
        [100, 100],
        [1,  1]]},
      {b: [150,  150]}]});
  await coll.insertAsync({
    _id: 'y',
    k: 9,
    a: {b: [5, 5]}});
  const testNear = async (near, md, expected) => {
    test.equal(
      (await coll.find({'a.b': {$near: near, $maxDistance: md}}).fetchAsync()).map(doc => doc._id),
      expected);
  };
  await testNear([149, 149], 4, ['x']);
  await testNear([149, 149], 1000, ['x', 'y']);
  // It's important that we figure out that 'x' is closer than 'y' to [2,2] even
  // though the first within-1000 point in 'x' (ie, [100,100]) is farther than
  // 'y'.
  await testNear([2, 2], 1000, ['x', 'y']);

  // issue #3599
  // Ensure that distance is not used as a tie-breaker for sort.
  test.equal(
    (
      await coll
        .find({ 'a.b': { $near: [1, 1] } }, { sort: { k: 1 } })
        .fetchAsync()
    ).map(doc => doc._id),
    ['x', 'y']
  );
  test.equal(
    (
      await coll
        .find({ 'a.b': { $near: [5, 5] } }, { sort: { k: 1 } })
        .fetchAsync()
    ).map(doc => doc._id),
    ['x', 'y']
  );

  const operations = [];
  const cbs = log_callbacks(operations);
  const handle = await coll.find({'a.b': {$near: [7, 7]}}).observe(cbs);

  test.length(operations, 2);
  test.equal(operations.shift(), ['added', {k: 9, a: {b: [5, 5]}}, 0, null]);
  test.equal(operations.shift(),
    ['added', {k: 9, a: [{b: [[100, 100], [1, 1]]}, {b: [150, 150]}]},
      1, null]);
  // This needs to be inserted in the MIDDLE of the two existing ones.
  await coll.insertAsync({a: {b: [3, 3]}});
  test.length(operations, 1);
  test.equal(operations.shift(), ['added', {a: {b: [3, 3]}}, 1, 'x']);

  handle.stop();
});

// issue #2077
Tinytest.add('minimongo - $near and $geometry for legacy coordinates', test => {
  const coll = new LocalCollection();

  coll.insert({
    loc: {
      x: 1,
      y: 1,
    },
  });
  coll.insert({
    loc: [-1, -1],
  });
  coll.insert({
    loc: [40, -10],
  });
  coll.insert({
    loc: {
      x: -10,
      y: 40,
    },
  });

  test.equal(coll.find({ loc: { $near: [0, 0], $maxDistance: 4 } }).count(), 2);
  test.equal(coll.find({ loc: { $near: {$geometry: {type: 'Point', coordinates: [0, 0]}}} }).count(), 4);
  test.equal(coll.find({ loc: { $near: {$geometry: {type: 'Point', coordinates: [0, 0]}, $maxDistance: 200000}}}).count(), 2);
});

// Regression test for #4377. Previously, "replace" updates didn't clone the
// argument.
Tinytest.add('minimongo - update should clone', test => {
  const x = [];
  const coll = new LocalCollection;
  const id = coll.insert({});
  coll.update(id, {x});
  x.push(1);
  test.equal(coll.findOne(id), {_id: id, x: []});
});

// See #2275.
Tinytest.add('minimongo - fetch in observe', test => {
  const coll = new LocalCollection;
  let callbackInvoked = false;
  const observe = coll.find().observeChanges({
    added(id, fields) {
      callbackInvoked = true;
      test.equal(fields, {foo: 1});
      const doc = coll.findOne({foo: 1});
      test.isTrue(doc);
      test.equal(doc.foo, 1);
    },
  });
  test.isFalse(callbackInvoked);
  const computation = Tracker.autorun(computation => {
    if (computation.firstRun) {
      coll.insert({foo: 1});
    }
  });
  test.isTrue(callbackInvoked);
  observe.stop();
  computation.stop();
});

// See #2254
Tinytest.add('minimongo - fine-grained reactivity of observe with fields projection', test => {
  const X = new LocalCollection;
  const id = 'asdf';
  X.insert({_id: id, foo: {bar: 123}});

  let callbackInvoked = false;
  const obs = X.find(id, {fields: {'foo.bar': 1}}).observeChanges({
    changed(id, fields) {
      callbackInvoked = true;
    },
  });

  test.isFalse(callbackInvoked);
  X.update(id, {$set: {'foo.baz': 456}});
  test.isFalse(callbackInvoked);

  obs.stop();
});
Tinytest.add('minimongo - fine-grained reactivity of query with fields projection', test => {
  const X = new LocalCollection;
  const id = 'asdf';
  X.insert({_id: id, foo: {bar: 123}});

  let callbackInvoked = false;
  const computation = Tracker.autorun(() => {
    callbackInvoked = true;
    return X.findOne(id, { fields: { 'foo.bar': 1 } });
  });
  test.isTrue(callbackInvoked);
  callbackInvoked = false;
  X.update(id, {$set: {'foo.baz': 456}});
  test.isFalse(callbackInvoked);
  X.update(id, {$set: {'foo.bar': 124}});
  Tracker.flush();
  test.isTrue(callbackInvoked);

  computation.stop();
});

// Tests that the logic in `LocalCollection.prototype.update`
// correctly deals with count() on a cursor with skip or limit (since
// then the result set is an IdMap, not an array)
Tinytest.add('minimongo - reactive skip/limit count while updating', test => {
  const X = new LocalCollection;
  let count = -1;

  const c = Tracker.autorun(() => {
    count = X.find({}, {skip: 1, limit: 1}).count();
  });

  test.equal(count, 0);

  X.insert({});
  Tracker.flush({_throwFirstError: true});
  test.equal(count, 0);

  X.insert({});
  Tracker.flush({_throwFirstError: true});
  test.equal(count, 1);

  X.update({}, {$set: {foo: 1}});
  Tracker.flush({_throwFirstError: true});
  test.equal(count, 1);

  // Make sure a second update also works
  X.update({}, {$set: {foo: 2}});
  Tracker.flush({_throwFirstError: true});
  test.equal(count, 1);

  c.stop();
});

// Makes sure inserts cannot be performed using field names that have
// Mongo restricted characters in them ('.', '$', '\0'):
// https://docs.mongodb.com/manual/reference/limits/#Restrictions-on-Field-Names
Tinytest.add('minimongo - cannot insert using invalid field names', test => {
  const collection = new LocalCollection();

  // Quick test to make sure non-dot field inserts are working
  collection.insert({ a: 'b' });

  // Quick test to make sure field values with dots are allowed
  collection.insert({ a: 'b.c' });

  // Verify top level dot-field inserts are prohibited
  ['a.b', '.b', 'a.', 'a.b.c'].forEach((field) => {
    test.throws(() => {
      collection.insert({ [field]: 'c' });
    }, `Key ${field} must not contain '.'`);
  });

  // Verify nested dot-field inserts are prohibited
  test.throws(() => {
    collection.insert({ a: { b: { 'c.d': 'e' } } });
  }, "Key c.d must not contain '.'");

  // Verify field names starting with $ are prohibited
  test.throws(() => {
    collection.insert({ $a: 'b' });
  }, "Key $a must not start with '$'");

  // Verify nested field names starting with $ are prohibited
  test.throws(() => {
    collection.insert({ a: { b: { $c: 'd' } } });
  }, "Key $c must not start with '$'");

  // Verify top level fields with null characters are prohibited
  ['\0a', 'a\0', 'a\0b', '\u0000a', 'a\u0000', 'a\u0000b'].forEach((field) => {
    test.throws(() => {
      collection.insert({ [field]: 'c' });
    }, `Key ${field} must not contain null bytes`);
  });

  // Verify nested field names with null characters are prohibited
  test.throws(() => {
    collection.insert({ a: { b: { '\0c': 'd' } } });
  }, 'Key \0c must not contain null bytes');
});

// Makes sure $set's cannot be performed using null bytes
// https://docs.mongodb.com/manual/reference/limits/#Restrictions-on-Field-Names
Tinytest.add('minimongo - cannot $set with null bytes', test => {
  const collection = new LocalCollection();

  // Quick test to make sure non-null byte $set's are working
  const id = collection.insert({ a: 'b', c: 'd' });
  collection.update({ _id: id }, { $set: { e: 'f' } });

  // Verify $set's with null bytes throw an exception
  test.throws(() => {
    collection.update({ _id: id }, { $set: { '\0a': 'b' } });
  }, 'Key \0a must not contain null bytes');
});

// Makes sure $rename's cannot be performed using null bytes
// https://docs.mongodb.com/manual/reference/limits/#Restrictions-on-Field-Names
Tinytest.add('minimongo - cannot $rename with null bytes', test => {
  const collection = new LocalCollection();

  // Quick test to make sure non-null byte $rename's are working
  let id = collection.insert({ a: 'b', c: 'd' });
  collection.update({ _id: id }, { $rename: { a: 'a1', c: 'c1' } });

  // Verify $rename's with null bytes throw an exception
  collection.remove({});
  id = collection.insert({ a: 'b', c: 'd' });
  test.throws(() => {
    collection.update({ _id: id }, { $rename: { a: '\0a', c: 'c\0' } });
  }, "The 'to' field for $rename cannot contain an embedded null byte");
});<|MERGE_RESOLUTION|>--- conflicted
+++ resolved
@@ -71,19 +71,11 @@
   let fluffyKitten_id;
   let count;
 
-<<<<<<< HEAD
-  fluffyKitten_id = c.insert({type: 'kitten', name: 'fluffy'});
-  c.insert({type: 'kitten', name: 'snookums'});
-  c.insert({type: 'cryptographer', name: 'alice'});
-  c.insert({type: 'cryptographer', name: 'bob'});
-  c.insert({type: 'cryptographer', name: 'cara'});
-=======
-  fluffyKitten_id = await c.insertAsync({type: 'kitten', name: 'fluffy'});
-  await c.insertAsync({type: 'kitten', name: 'snookums'});
-  await c.insertAsync({type: 'cryptographer', name: 'alice'});
-  await c.insertAsync({type: 'cryptographer', name: 'bob'});
-  await c.insertAsync({type: 'cryptographer', name: 'cara'});
->>>>>>> d9e20a0f
+  fluffyKitten_id = await c.insert({type: 'kitten', name: 'fluffy'});
+  await c.insert({type: 'kitten', name: 'snookums'});
+  await c.insert({type: 'cryptographer', name: 'alice'});
+  await c.insert({type: 'cryptographer', name: 'bob'});
+  await c.insert({type: 'cryptographer', name: 'cara'});
   test.equal(c.find().count(), 5);
   test.equal(c.find({type: 'kitten'}).count(), 2);
   test.equal(c.find({type: 'cryptographer'}).count(), 3);
@@ -98,11 +90,7 @@
   test.length(c.find({type: 'kitten'}).fetch(), 2);
   test.length(c.find({type: 'cryptographer'}).fetch(), 2);
 
-<<<<<<< HEAD
-  count = c.update({name: 'snookums'}, {$set: {type: 'cryptographer'}});
-=======
-  count = await c.updateAsync({name: 'snookums'}, {$set: {type: 'cryptographer'}});
->>>>>>> d9e20a0f
+  count = await c.update({name: 'snookums'}, {$set: {type: 'cryptographer'}});
   test.equal(count, 1);
   test.equal(c.find().count(), 4);
   test.equal(c.find({type: 'kitten'}).count(), 1);
@@ -126,15 +114,9 @@
   test.equal(count, 4);
   test.equal(c.find().count(), 0);
 
-<<<<<<< HEAD
-  c.insert({_id: 1, name: 'strawberry', tags: ['fruit', 'red', 'squishy']});
-  c.insert({_id: 2, name: 'apple', tags: ['fruit', 'red', 'hard']});
-  c.insert({_id: 3, name: 'rose', tags: ['flower', 'red', 'squishy']});
-=======
-  await c.insertAsync({_id: 1, name: 'strawberry', tags: ['fruit', 'red', 'squishy']});
-  await c.insertAsync({_id: 2, name: 'apple', tags: ['fruit', 'red', 'hard']});
-  await c.insertAsync({_id: 3, name: 'rose', tags: ['flower', 'red', 'squishy']});
->>>>>>> d9e20a0f
+  await c.insert({_id: 1, name: 'strawberry', tags: ['fruit', 'red', 'squishy']});
+  await c.insert({_id: 2, name: 'apple', tags: ['fruit', 'red', 'hard']});
+  await c.insert({_id: 3, name: 'rose', tags: ['flower', 'red', 'squishy']});
 
   test.equal(c.find({tags: 'flower'}).count(), 1);
   test.equal(c.find({tags: 'fruit'}).count(), 2);
@@ -198,22 +180,13 @@
   test.equal(c.find({tags: 'fruit'}, {sort: ['_id', 'desc'], skip: 1, limit: 1}).count(), 1);
 
   // Regression test for #455.
-<<<<<<< HEAD
-  c.insert({foo: {bar: 'baz'}});
-=======
-  await c.insertAsync({foo: {bar: 'baz'}});
->>>>>>> d9e20a0f
+  await c.insert({foo: {bar: 'baz'}});
   test.equal(c.find({foo: {bam: 'baz'}}).count(), 0);
   test.equal(c.find({foo: {bar: 'baz'}}).count(), 1);
 
   // Regression test for #5301
-<<<<<<< HEAD
-  c.remove({});
-  c.insert({a: 'a', b: 'b'});
-=======
   await c.removeAsync({});
-  await c.insertAsync({a: 'a', b: 'b'});
->>>>>>> d9e20a0f
+  await c.insert({a: 'a', b: 'b'});
   const noop = () => null;
   test.equal(c.find({a: noop}).count(), 1);
   test.equal(c.find({a: 'a', b: noop}).count(), 1);
@@ -231,13 +204,8 @@
   Thing.prototype.c = 3;
   Thing.prototype.d = () => null;
   const before = new Thing();
-<<<<<<< HEAD
-  c.insert(before);
-  const after = c.findOne();
-=======
-  await c.insertAsync(before);
+  await c.insert(before);
   const after = await c.findOneAsync();
->>>>>>> d9e20a0f
   test.equal(after.a, 1);
   test.equal(after.b, undefined);
   test.equal(after.c, undefined);
@@ -3410,11 +3378,7 @@
   await c.insertAsync({_id: 1, a: 1});
   test.length(operations, 0);
 
-<<<<<<< HEAD
-  await c.resumeObservers();
-=======
-  c.resumeObserversClient();
->>>>>>> d9e20a0f
+  await c.resumeObserversClient();
   test.length(operations, 0);
 
 
@@ -3424,11 +3388,7 @@
   await c.updateAsync({_id: 1}, {a: 2});
   await c.updateAsync({_id: 1}, {a: 3});
 
-<<<<<<< HEAD
-  await c.resumeObservers();
-=======
-  c.resumeObserversClient();
->>>>>>> d9e20a0f
+  await c.resumeObserversClient();
   test.equal(operations.shift(), ['changed', {a: 3}, 0, {a: 1}]);
   test.length(operations, 0);
 
@@ -3436,11 +3396,7 @@
   c.pauseObservers();
   test.equal(await c.removeAsync({}), 1);
   test.length(operations, 0);
-<<<<<<< HEAD
-  await c.resumeObservers();
-=======
-  c.resumeObserversClient();
->>>>>>> d9e20a0f
+  await c.resumeObserversClient();
   test.equal(operations.shift(), ['removed', 1, 0, {a: 3}]);
   test.length(operations, 0);
 
