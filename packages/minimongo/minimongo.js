// XXX type checking on selectors (graceful error if malformed)

// LocalCollection: a set of documents that supports queries and modifiers.

// Cursor: a specification for a particular subset of documents, w/
// a defined order, limit, and offset.  creating a Cursor with LocalCollection.find(),

// LiveResultsSet: the return value of a live query.

LocalCollection = function (ctor) {
  this.docs = {}; // _id -> document (also containing id)

  this.next_qid = 1; // live query id generator

  // qid -> live query object. keys:
  //  ordered: bool. ordered queries have moved callbacks and callbacks
  //           take indices.
  //  results: array (ordered) or object (unordered) of current results
  //  results_snapshot: snapshot of results. null if not paused.
  //  cursor: Cursor object for the query.
  //  selector_f, sort_f, (callbacks): functions
  this.queries = {};

  // null if not saving originals; a map from id to original document value if
  // saving originals. See comments before saveOriginals().
  this._savedOriginals = null;

  // True when observers are paused and we should not send callbacks.
  this.paused = false;
  
  // Store the constructor to be attached to each object pulled from the db
  this.ctor = ctor;
};

// options may include sort, skip, limit, reactive
// sort may be any of these forms:
//     {a: 1, b: -1}
//     [["a", "asc"], ["b", "desc"]]
//     ["a", ["b", "desc"]]
//   (in the first form you're beholden to key enumeration order in
//   your javascript VM)
//
// reactive: if given, and false, don't register with Meteor.deps (default
// is true)
//
// XXX possibly should support retrieving a subset of fields? and
// have it be a hint (ignored on the client, when not copying the
// doc?)
//
// XXX sort does not yet support subkeys ('a.b') .. fix that!
// XXX add one more sort form: "key"
// XXX tests
LocalCollection.prototype.find = function (selector, options) {
  // default syntax for everything is to omit the selector argument.
  // but if selector is explicitly passed in as false or undefined, we
  // want a selector that matches nothing.
  if (arguments.length === 0)
    selector = {};

  return new LocalCollection.Cursor(this, selector, options);
};

// don't call this ctor directly.  use LocalCollection.find().
LocalCollection.Cursor = function (collection, selector, options) {
  if (!options) options = {};

  this.collection = collection;

  if ((typeof selector === "string") || (typeof selector === "number")) {
    // stash for fast path
    this.selector_id = selector;
    this.selector_f = LocalCollection._compileSelector(selector);
  } else {
    this.selector_f = LocalCollection._compileSelector(selector);
    this.sort_f = options.sort ? LocalCollection._compileSort(options.sort) : null;
    this.skip = options.skip;
    this.limit = options.limit;
  }

  // db_objects is a list of the objects that match the cursor. (It's always a
  // list, never an object: LocalCollection.Cursor is always ordered.)
  this.db_objects = null;
  this.cursor_pos = 0;

  // by default, queries register w/ Meteor.deps when it is available.
  if (typeof Meteor === "object" && Meteor.deps)
    this.reactive = (options.reactive === undefined) ? true : options.reactive;
};

LocalCollection.Cursor.prototype.rewind = function () {
  var self = this;
  self.db_objects = null;
  self.cursor_pos = 0;
};

LocalCollection.prototype.findOne = function (selector, options) {
  if (arguments.length === 0)
    selector = {};

  // XXX disable limit here so that we can observe findOne() cursor,
  // as required by markAsReactive.
  // options = options || {};
  // options.limit = 1;
  return this.find(selector, options).fetch()[0];
};

LocalCollection.Cursor.prototype.forEach = function (callback) {
  var self = this;
  var doc;

  if (self.db_objects === null)
    self.db_objects = self._getRawObjects(true);

  if (self.reactive)
    self._markAsReactive({ordered: true,
                          added: true,
                          removed: true,
                          changed: true,
                          moved: true});

  while (self.cursor_pos < self.db_objects.length)
    callback(LocalCollection._deepcopy(self.db_objects[self.cursor_pos++], self.collection.ctor));
};

LocalCollection.Cursor.prototype.map = function (callback) {
  var self = this;
  var res = [];
  self.forEach(function (doc) {
    res.push(callback(doc));
  });
  return res;
};

LocalCollection.Cursor.prototype.fetch = function () {
  var self = this;
  var res = [];
  self.forEach(function (doc) {
    res.push(doc);
  });
  return res;
};

LocalCollection.Cursor.prototype.count = function () {
  var self = this;

  if (self.reactive)
    self._markAsReactive({ordered: false, added: true, removed: true});

  if (self.db_objects === null)
    self.db_objects = self._getRawObjects(true);

  return self.db_objects.length;
};

// the handle that comes back from observe.
LocalCollection.LiveResultsSet = function () {};

// options to contain:
//  * callbacks for observe():
//    - added (object, before_index)
//    - changed (new_object, at_index, old_object)
//    - moved (object, old_index, new_index) - can only fire with changed()
//    - removed (object, at_index)
//  * callbacks for _observeUnordered():
//    - added (object)
//    - changed (new_object)
//    - removed (object)
//
// attributes available on returned query handle:
//  * stop(): end updates
//  * collection: the collection this query is querying
//
// iff x is a returned query handle, (x instanceof
// LocalCollection.LiveResultsSet) is true
//
// initial results delivered through added callback
// XXX maybe callbacks should take a list of objects, to expose transactions?
// XXX maybe support field limiting (to limit what you're notified on)
// XXX maybe support limit/skip

_.extend(LocalCollection.Cursor.prototype, {
  observe: function (options) {
    var self = this;
    return self._observeInternal(true, options);
  },
  _observeUnordered: function (options) {
    var self = this;
    return self._observeInternal(false, options);
  },
  _observeInternal: function (ordered, options) {
    var self = this;

    if (self.skip || self.limit)
      throw new Error("cannot observe queries with skip or limit");

    var qid = self.collection.next_qid++;

    // XXX merge this object w/ "this" Cursor.  they're the same.
    var query = self.collection.queries[qid] = {
      selector_f: self.selector_f, // not fast pathed
      sort_f: ordered && self.sort_f,
      results_snapshot: null,
      ordered: ordered,
      cursor: this
    };
<<<<<<< HEAD
  };
  query.added = if_not_paused(options.added);
  query.changed = if_not_paused(options.changed);
  query.moved = if_not_paused(options.moved);
  query.removed = if_not_paused(options.removed);

  if (!options._suppress_initial && !self.collection.paused)
    for (var i = 0; i < query.results.length; i++)
      query.added(LocalCollection._deepcopy(query.results[i], self.collection.ctor), i);
  
  var handle = new LocalCollection.LiveResultsSet;
  _.extend(handle, {
    collection: self.collection,
    stop: function () {
      delete self.collection.queries[qid];
=======
    query.results = self._getRawObjects(ordered);
    if (self.collection.paused)
      query.results_snapshot = (ordered ? [] : {});

    // wrap callbacks we were passed. callbacks only fire when not paused and
    // are never undefined (except that query.moved is undefined for unordered
    // callbacks).
    var if_not_paused = function (f) {
      if (!f)
        return function () {};
      return function (/*args*/) {
        if (!self.collection.paused)
          f.apply(this, arguments);
      };
    };
    query.added = if_not_paused(options.added);
    query.changed = if_not_paused(options.changed);
    query.removed = if_not_paused(options.removed);
    if (ordered)
      query.moved = if_not_paused(options.moved);

    if (!options._suppress_initial && !self.collection.paused) {
      _.each(query.results, function (doc, i) {
        query.added(LocalCollection._deepcopy(doc),
                    ordered ? i : undefined);
      });
>>>>>>> f8c54c40
    }

    var handle = new LocalCollection.LiveResultsSet;
    _.extend(handle, {
      collection: self.collection,
      stop: function () {
        delete self.collection.queries[qid];
      }
    });
    return handle;
  }
});

// Returns a collection of matching objects, but doesn't deep copy them.
//
// If ordered is set, returns a sorted array, respecting sort_f, skip, and limit
// properties of the query.  if sort_f is falsey, no sort -- you get the natural
// order.
//
// If ordered is not set, returns an object mapping from ID to doc (sort_f, skip
// and limit should not be set).
LocalCollection.Cursor.prototype._getRawObjects = function (ordered) {
  var self = this;

  var results = ordered ? [] : {};

  // fast path for single ID value
  if (self.selector_id) {
    if (_.has(self.collection.docs, self.selector_id)) {
      var selectedDoc = self.collection.docs[self.selector_id];
      if (ordered)
        results.push(selectedDoc);
      else
        results[self.selector_id] = selectedDoc;
    }
    return results;
  }

  // slow path for arbitrary selector, sort, skip, limit
  for (var id in self.collection.docs) {
    var doc = self.collection.docs[id];
    if (self.selector_f(doc)) {
      if (ordered)
        results.push(doc);
      else
        results[id] = doc;
    }
  }

  if (!ordered)
    return results;

  if (self.sort_f)
    results.sort(self.sort_f);

  var idx_start = self.skip || 0;
  var idx_end = self.limit ? (self.limit + idx_start) : results.length;
  return results.slice(idx_start, idx_end);
};

// XXX Maybe we need a version of observe that just calls a callback if
// anything changed.
LocalCollection.Cursor.prototype._markAsReactive = function (options) {
  var self = this;

  var context = Meteor.deps.Context.current;

  if (context) {
    var invalidate = _.bind(context.invalidate, context);
    var handle;
    if (options.ordered) {
      handle = self.observe({added: options.added && invalidate,
                             removed: options.removed && invalidate,
                             changed: options.changed && invalidate,
                             moved: options.moved && invalidate,
                             _suppress_initial: true});
    } else {
      handle = self._observeUnordered({added: options.added && invalidate,
                                       removed: options.removed && invalidate,
                                       changed: options.changed && invalidate,
                                       _suppress_initial: true});
    }

    // XXX in many cases, the query will be immediately
    // recreated. so we might want to let it linger for a little
    // while and repurpose it if it comes back. this will save us
    // work because we won't have to redo the initial find.
    context.onInvalidate(handle.stop);
  }
};

// XXX enforce rule that field names can't start with '$' or contain '.'
// (real mongodb does in fact enforce this)
// XXX possibly enforce that 'undefined' does not appear (we assume
// this in our handling of null and $exists)
LocalCollection.prototype.insert = function (doc) {
  var self = this;
  doc = LocalCollection._deepcopy(doc);
  // XXX deal with mongo's binary id type?
  if (!('_id' in doc))
    doc._id = LocalCollection.uuid();

  if (_.has(self.docs, doc._id))
    throw new Error("Duplicate _id '" + doc._id + "'");

  self._saveOriginal(doc._id, undefined);
  self.docs[doc._id] = doc;

  // trigger live queries that match
  for (var qid in self.queries) {
    var query = self.queries[qid];
    if (query.selector_f(doc))
      LocalCollection._insertInResults(query, doc, self.ctor);
  }
};

LocalCollection.prototype.remove = function (selector) {
  var self = this;
  var remove = [];

  // Avoid O(n) for "remove a single doc by ID".
  if (LocalCollection._selectorIsId(selector)) {
    if (_.has(self.docs, selector))
      remove.push(selector);
  } else {
    var selector_f = LocalCollection._compileSelector(selector);
    for (var id in self.docs) {
      var doc = self.docs[id];
      if (selector_f(doc)) {
        remove.push(id);
      }
    }
  }

  var queryRemove = [];
  for (var i = 0; i < remove.length; i++) {
    var removeId = remove[i];
    var removeDoc = self.docs[removeId];
    _.each(self.queries, function (query) {
      if (query.selector_f(removeDoc))
        queryRemove.push([query, removeDoc]);
    });
    self._saveOriginal(removeId, removeDoc);
    delete self.docs[removeId];
  }

  // run live query callbacks _after_ we've removed the documents.
  for (var i = 0; i < queryRemove.length; i++) {
    LocalCollection._removeFromResults(queryRemove[i][0], queryRemove[i][1], self.ctor);
  }
};

// XXX atomicity: if multi is true, and one modification fails, do
// we rollback the whole operation, or what?
LocalCollection.prototype.update = function (selector, mod, options) {
  if (!options) options = {};

  var self = this;
  var any = false;
  var selector_f = LocalCollection._compileSelector(selector);
  for (var id in self.docs) {
    var doc = self.docs[id];
    if (selector_f(doc)) {
      // XXX Should we save the original even if mod ends up being a no-op?
      self._saveOriginal(id, doc);
      self._modifyAndNotify(doc, mod);
      if (!options.multi)
        return;
      any = true;
    }
  }

  if (options.upsert) {
    throw Error("upsert not yet implemented");
    if (!any) {
      // XXX is this actually right? don't we have to resolve/delete $-ops or
      // something like that?
      var insert = LocalCollection._deepcopy(selector);
      LocalCollection._modify(insert, mod);
      self.insert(insert);
    }
  }
};

LocalCollection.prototype._modifyAndNotify = function (doc, mod) {
  var self = this;

  var matched_before = {};
  for (var qid in self.queries) {
    var query = self.queries[qid];
    if (query.ordered) {
      matched_before[qid] = query.selector_f(doc);
    } else {
      matched_before[qid] = _.has(query.results, doc._id);
    }
  }

  var old_doc = LocalCollection._deepcopy(doc);

  LocalCollection._modify(doc, mod);

  for (qid in self.queries) {
    query = self.queries[qid];
    var before = matched_before[qid];
    var after = query.selector_f(doc);
    if (before && !after)
      LocalCollection._removeFromResults(query, doc);
    else if (!before && after)
      LocalCollection._insertInResults(query, doc, self.ctor);
    else if (before && after)
      LocalCollection._updateInResults(query, doc, old_doc, self.ctor);
  }
};

// XXX findandmodify

LocalCollection._deepcopy = function (v, ctor) {
  if (typeof ctor !== 'undefined')
    return new ctor(LocalCollection._deepcopy(v));
  
  if (typeof v !== "object")
    return v;
  if (v === null)
    return null; // null has typeof "object"
  if (v instanceof Date)
    return new Date(v.getTime());
  if (_.isArray(v)) {
    var ret = v.slice(0);
    for (var i = 0; i < v.length; i++)
      ret[i] = LocalCollection._deepcopy(ret[i]);
    return ret;
  }
  var ret = {};
  for (var key in v)
    ret[key] = LocalCollection._deepcopy(v[key]);
  return ret;
};

// XXX the sorted-query logic below is laughably inefficient. we'll
// need to come up with a better datastructure for this.

<<<<<<< HEAD
LocalCollection._insertInResults = function (query, doc, ctor) {
  if (!query.sort_f) {
    query.added(LocalCollection._deepcopy(doc, ctor), query.results.length);
    query.results.push(doc);
  } else {
    var i = LocalCollection._insertInSortedList(query.sort_f, query.results, doc);
    query.added(LocalCollection._deepcopy(doc, ctor), i);
  }
};

LocalCollection._removeFromResults = function (query, doc, ctor) {
  var i = LocalCollection._findInResults(query, doc);
  query.removed(LocalCollection._deepcopy(doc, ctor), i);
  query.results.splice(i, 1);
};

LocalCollection._updateInResults = function (query, doc, old_doc, ctor) {
  var orig_idx = LocalCollection._findInResults(query, doc);
  query.changed(LocalCollection._deepcopy(doc, ctor), orig_idx, LocalCollection._deepcopy(old_doc, ctor));
=======
LocalCollection._insertInResults = function (query, doc) {
  if (query.ordered) {
    if (!query.sort_f) {
      query.added(LocalCollection._deepcopy(doc), query.results.length);
      query.results.push(doc);
    } else {
      var i = LocalCollection._insertInSortedList(
        query.sort_f, query.results, doc);
      query.added(LocalCollection._deepcopy(doc), i);
    }
  } else {
    query.added(LocalCollection._deepcopy(doc));
    query.results[doc._id] = doc;
  }
};

LocalCollection._removeFromResults = function (query, doc) {
  if (query.ordered) {
    var i = LocalCollection._findInOrderedResults(query, doc);
    query.removed(doc, i);
    query.results.splice(i, 1);
  } else {
    var id = doc._id;  // in case callback mutates doc
    query.removed(doc);
    delete query.results[id];
  }
};

LocalCollection._updateInResults = function (query, doc, old_doc) {
  if (doc._id !== old_doc._id)
    throw new Error("Can't change a doc's _id while updating");

  if (!query.ordered) {
    query.changed(LocalCollection._deepcopy(doc), old_doc);
    query.results[doc._id] = doc;
    return;
  }

  var orig_idx = LocalCollection._findInOrderedResults(query, doc);
  query.changed(LocalCollection._deepcopy(doc), orig_idx, old_doc);
>>>>>>> f8c54c40

  if (!query.sort_f)
    return;

  // just take it out and put it back in again, and see if the index
  // changes
  query.results.splice(orig_idx, 1);
  var new_idx = LocalCollection._insertInSortedList(
    query.sort_f, query.results, doc);
  if (orig_idx !== new_idx)
    query.moved(LocalCollection._deepcopy(doc, ctor), orig_idx, new_idx);
};

LocalCollection._findInOrderedResults = function (query, doc) {
  if (!query.ordered)
    throw new Error("Can't call _findInOrderedResults on unordered query");
  for (var i = 0; i < query.results.length; i++)
    if (query.results[i] === doc)
      return i;
  throw Error("object missing from query");
};

LocalCollection._insertInSortedList = function (cmp, array, value) {
  if (array.length === 0) {
    array.push(value);
    return 0;
  }

  for (var i = 0; i < array.length; i++) {
    if (cmp(value, array[i]) < 0) {
      array.splice(i, 0, value);
      return i;
    }
  }

  array.push(value);
  return array.length - 1;
};

// To track what documents are affected by a piece of code, call saveOriginals()
// before it and retrieveOriginals() after it. retrieveOriginals returns an
// object whose keys are the ids of the documents that were affected since the
// call to saveOriginals(), and the values are equal to the document's contents
// at the time of saveOriginals. (In the case of an inserted document, undefined
// is the value.) You must alternate between calls to saveOriginals() and
// retrieveOriginals().
LocalCollection.prototype.saveOriginals = function () {
  var self = this;
  if (self._savedOriginals)
    throw new Error("Called saveOriginals twice without retrieveOriginals");
  self._savedOriginals = {};
};
LocalCollection.prototype.retrieveOriginals = function () {
  var self = this;
  if (!self._savedOriginals)
    throw new Error("Called retrieveOriginals without saveOriginals");

<<<<<<< HEAD
// Restore (and destroy) the snapshot. If no snapshot exists, raise an
// exception.
// XXX document (at some point)
// XXX test
LocalCollection.prototype.restore = function () {
  if (!this.current_snapshot)
    throw new Error("No current snapshot");
  this.docs = this.current_snapshot;
  this.current_snapshot = null;

  // Rerun all queries from scratch. (XXX should do something more
  // efficient -- diffing at least; ideally, take the snapshot in an
  // efficient way, say with an undo log, so that we can efficiently
  // tell what changed).
  for (var qid in this.queries) {
    var query = this.queries[qid];

    var old_results = query.results;

    query.results = query.cursor._getRawObjects();

    if (!this.paused)
      LocalCollection._diffQuery(old_results, query.results, query, true, this.ctor);
  }
=======
  var originals = self._savedOriginals;
  self._savedOriginals = null;
  return originals;
>>>>>>> f8c54c40
};

LocalCollection.prototype._saveOriginal = function (id, doc) {
  var self = this;
  // Are we even trying to save originals?
  if (!self._savedOriginals)
    return;
  // Have we previously mutated the original (and so 'doc' is not actually
  // original)?  (Note the 'has' check rather than truth: we store undefined
  // here for inserted docs!)
  if (_.has(self._savedOriginals, id))
    return;
  self._savedOriginals[id] = LocalCollection._deepcopy(doc);
};

// Pause the observers. No callbacks from observers will fire until
// 'resumeObservers' is called.
LocalCollection.prototype.pauseObservers = function () {
  // No-op if already paused.
  if (this.paused)
    return;

  // Set the 'paused' flag such that new observer messages don't fire.
  this.paused = true;

  // Take a snapshot of the query results for each query.
  for (var qid in this.queries) {
    var query = this.queries[qid];

    query.results_snapshot = LocalCollection._deepcopy(query.results);
  }
};

// Resume the observers. Observers immediately receive change
// notifications to bring them to the current state of the
// database. Note that this is not just replaying all the changes that
// happened during the pause, it is a smarter 'coalesced' diff.
LocalCollection.prototype.resumeObservers = function () {
  // No-op if not paused.
  if (!this.paused)
    return;

  // Unset the 'paused' flag. Make sure to do this first, otherwise
  // observer methods won't actually fire when we trigger them.
  this.paused = false;

  for (var qid in this.queries) {
    var query = this.queries[qid];
    // Diff the current results against the snapshot and send to observers.
    // pass the query object for its observer callbacks.
<<<<<<< HEAD
    LocalCollection._diffQuery(query.results_snapshot, query.results, query, true, this.ctor);
=======
    LocalCollection._diffQuery(
      query.ordered, query.results_snapshot, query.results, query, true);
>>>>>>> f8c54c40
    query.results_snapshot = null;
  }
};
<|MERGE_RESOLUTION|>--- conflicted
+++ resolved
@@ -203,23 +203,7 @@
       ordered: ordered,
       cursor: this
     };
-<<<<<<< HEAD
-  };
-  query.added = if_not_paused(options.added);
-  query.changed = if_not_paused(options.changed);
-  query.moved = if_not_paused(options.moved);
-  query.removed = if_not_paused(options.removed);
-
-  if (!options._suppress_initial && !self.collection.paused)
-    for (var i = 0; i < query.results.length; i++)
-      query.added(LocalCollection._deepcopy(query.results[i], self.collection.ctor), i);
-  
-  var handle = new LocalCollection.LiveResultsSet;
-  _.extend(handle, {
-    collection: self.collection,
-    stop: function () {
-      delete self.collection.queries[qid];
-=======
+    
     query.results = self._getRawObjects(ordered);
     if (self.collection.paused)
       query.results_snapshot = (ordered ? [] : {});
@@ -243,10 +227,9 @@
 
     if (!options._suppress_initial && !self.collection.paused) {
       _.each(query.results, function (doc, i) {
-        query.added(LocalCollection._deepcopy(doc),
+        query.added(LocalCollection._deepcopy(doc, self.collection.ctor),
                     ordered ? i : undefined);
       });
->>>>>>> f8c54c40
     }
 
     var handle = new LocalCollection.LiveResultsSet;
@@ -488,68 +471,46 @@
 // XXX the sorted-query logic below is laughably inefficient. we'll
 // need to come up with a better datastructure for this.
 
-<<<<<<< HEAD
 LocalCollection._insertInResults = function (query, doc, ctor) {
-  if (!query.sort_f) {
-    query.added(LocalCollection._deepcopy(doc, ctor), query.results.length);
-    query.results.push(doc);
-  } else {
-    var i = LocalCollection._insertInSortedList(query.sort_f, query.results, doc);
-    query.added(LocalCollection._deepcopy(doc, ctor), i);
-  }
-};
-
-LocalCollection._removeFromResults = function (query, doc, ctor) {
-  var i = LocalCollection._findInResults(query, doc);
-  query.removed(LocalCollection._deepcopy(doc, ctor), i);
-  query.results.splice(i, 1);
-};
-
-LocalCollection._updateInResults = function (query, doc, old_doc, ctor) {
-  var orig_idx = LocalCollection._findInResults(query, doc);
-  query.changed(LocalCollection._deepcopy(doc, ctor), orig_idx, LocalCollection._deepcopy(old_doc, ctor));
-=======
-LocalCollection._insertInResults = function (query, doc) {
   if (query.ordered) {
     if (!query.sort_f) {
-      query.added(LocalCollection._deepcopy(doc), query.results.length);
+      query.added(LocalCollection._deepcopy(doc, ctor), query.results.length);
       query.results.push(doc);
     } else {
       var i = LocalCollection._insertInSortedList(
         query.sort_f, query.results, doc);
-      query.added(LocalCollection._deepcopy(doc), i);
+      query.added(LocalCollection._deepcopy(doc, ctor), i);
     }
   } else {
-    query.added(LocalCollection._deepcopy(doc));
+    query.added(LocalCollection._deepcopy(doc, ctor));
     query.results[doc._id] = doc;
   }
 };
 
-LocalCollection._removeFromResults = function (query, doc) {
+LocalCollection._removeFromResults = function (query, doc, ctor) {
   if (query.ordered) {
     var i = LocalCollection._findInOrderedResults(query, doc);
-    query.removed(doc, i);
+    query.removed(LocalCollection._deepcopy(doc, ctor), i);
     query.results.splice(i, 1);
   } else {
     var id = doc._id;  // in case callback mutates doc
-    query.removed(doc);
+    query.removed(LocalCollection._deepcopy(doc, ctor));
     delete query.results[id];
   }
 };
 
-LocalCollection._updateInResults = function (query, doc, old_doc) {
+LocalCollection._updateInResults = function (query, doc, old_doc, ctor) {
   if (doc._id !== old_doc._id)
     throw new Error("Can't change a doc's _id while updating");
 
   if (!query.ordered) {
-    query.changed(LocalCollection._deepcopy(doc), old_doc);
+    query.changed(LocalCollection._deepcopy(doc, ctor), LocalCollection._deepcopy(old_doc, ctor));
     query.results[doc._id] = doc;
     return;
   }
 
   var orig_idx = LocalCollection._findInOrderedResults(query, doc);
-  query.changed(LocalCollection._deepcopy(doc), orig_idx, old_doc);
->>>>>>> f8c54c40
+  query.changed(LocalCollection._deepcopy(doc, ctor), orig_idx, LocalCollection._deepcopy(old_doc, ctor));
 
   if (!query.sort_f)
     return;
@@ -607,36 +568,9 @@
   if (!self._savedOriginals)
     throw new Error("Called retrieveOriginals without saveOriginals");
 
-<<<<<<< HEAD
-// Restore (and destroy) the snapshot. If no snapshot exists, raise an
-// exception.
-// XXX document (at some point)
-// XXX test
-LocalCollection.prototype.restore = function () {
-  if (!this.current_snapshot)
-    throw new Error("No current snapshot");
-  this.docs = this.current_snapshot;
-  this.current_snapshot = null;
-
-  // Rerun all queries from scratch. (XXX should do something more
-  // efficient -- diffing at least; ideally, take the snapshot in an
-  // efficient way, say with an undo log, so that we can efficiently
-  // tell what changed).
-  for (var qid in this.queries) {
-    var query = this.queries[qid];
-
-    var old_results = query.results;
-
-    query.results = query.cursor._getRawObjects();
-
-    if (!this.paused)
-      LocalCollection._diffQuery(old_results, query.results, query, true, this.ctor);
-  }
-=======
   var originals = self._savedOriginals;
   self._savedOriginals = null;
   return originals;
->>>>>>> f8c54c40
 };
 
 LocalCollection.prototype._saveOriginal = function (id, doc) {
@@ -687,12 +621,8 @@
     var query = this.queries[qid];
     // Diff the current results against the snapshot and send to observers.
     // pass the query object for its observer callbacks.
-<<<<<<< HEAD
-    LocalCollection._diffQuery(query.results_snapshot, query.results, query, true, this.ctor);
-=======
     LocalCollection._diffQuery(
-      query.ordered, query.results_snapshot, query.results, query, true);
->>>>>>> f8c54c40
+      query.ordered, query.results_snapshot, query.results, query, true, this.ctor);
     query.results_snapshot = null;
   }
 };
