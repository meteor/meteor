--- conflicted
+++ resolved
@@ -314,13 +314,8 @@
   }
 
   // run live query callbacks _after_ we've removed the documents.
-<<<<<<< HEAD
-  for (var i = 0; i < query_remove.length; i++) {
-    LocalCollection._removeFromResults(query_remove[i][0], query_remove[i][1], self.ctor);
-=======
   for (var i = 0; i < queryRemove.length; i++) {
-    LocalCollection._removeFromResults(queryRemove[i][0], queryRemove[i][1]);
->>>>>>> f63daf37
+    LocalCollection._removeFromResults(queryRemove[i][0], queryRemove[i][1], self.ctor);
   }
 };
 
