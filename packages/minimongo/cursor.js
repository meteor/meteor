import LocalCollection from './local_collection.js';
import { hasOwn } from './common.js';
import { ASYNC_CURSOR_METHODS, getAsyncMethodName } from './constants';

// Cursor: a specification for a particular subset of documents, w/ a defined
// order, limit, and offset.  creating a Cursor with LocalCollection.find(),
export default class Cursor {
  // don't call this ctor directly.  use LocalCollection.find().
  constructor(collection, selector, options = {}) {
    this.collection = collection;
    this.sorter = null;
    this.matcher = new Minimongo.Matcher(selector);

    if (LocalCollection._selectorIsIdPerhapsAsObject(selector)) {
      // stash for fast _id and { _id }
      this._selectorId = hasOwn.call(selector, '_id') ? selector._id : selector;
    } else {
      this._selectorId = undefined;

      if (this.matcher.hasGeoQuery() || options.sort) {
        this.sorter = new Minimongo.Sorter(options.sort || []);
      }
    }

    this.skip = options.skip || 0;
    this.limit = options.limit;
    this.fields = options.projection || options.fields;

    this._projectionFn = LocalCollection._compileProjection(this.fields || {});

    this._transform = LocalCollection.wrapTransform(options.transform);

    // by default, queries register w/ Tracker when it is available.
    if (typeof Tracker !== 'undefined') {
      this.reactive = options.reactive === undefined ? true : options.reactive;
    }
  }

  /**
   * @deprecated in 2.9
   * @summary Returns the number of documents that match a query. This method is
   *          [deprecated since MongoDB 4.0](https://www.mongodb.com/docs/v4.4/reference/command/count/);
   *          see `Collection.countDocuments` and
   *          `Collection.estimatedDocumentCount` for a replacement.
   * @memberOf Mongo.Cursor
   * @method  count
   * @instance
   * @locus Anywhere
   * @returns {Number}
   */
  count() {
    if (this.reactive) {
      // allow the observe to be unordered
      this._depend({ added: true, removed: true }, true);
    }

    return this._getRawObjects({
      ordered: true,
    }).length;
  }

  /**
   * @summary Return all matching documents as an Array.
   * @memberOf Mongo.Cursor
   * @method  fetch
   * @instance
   * @locus Anywhere
   * @returns {Object[]}
   */
  fetch() {
    const result = [];

    this.forEach(doc => {
      result.push(doc);
    });

    return result;
  }

  [Symbol.iterator]() {
    if (this.reactive) {
      this._depend({
        addedBefore: true,
        removed: true,
        changed: true,
        movedBefore: true,
      });
    }

    let index = 0;
    const objects = this._getRawObjects({ ordered: true });

    return {
      next: () => {
        if (index < objects.length) {
          // This doubles as a clone operation.
          let element = this._projectionFn(objects[index++]);

          if (this._transform) element = this._transform(element);

          return { value: element };
        }

        return { done: true };
      },
    };
  }

  [Symbol.asyncIterator]() {
    const syncResult = this[Symbol.iterator]();
    return {
      async next() {
        return Promise.resolve(syncResult.next());
      },
    };
  }

  /**
   * @callback IterationCallback
   * @param {Object} doc
   * @param {Number} index
   */
  /**
   * @summary Call `callback` once for each matching document, sequentially and
   *          synchronously.
   * @locus Anywhere
   * @method  forEach
   * @instance
   * @memberOf Mongo.Cursor
   * @param {IterationCallback} callback Function to call. It will be called
   *                                     with three arguments: the document, a
   *                                     0-based index, and <em>cursor</em>
   *                                     itself.
   * @param {Any} [thisArg] An object which will be the value of `this` inside
   *                        `callback`.
   */
  forEach(callback, thisArg) {
    if (this.reactive) {
      this._depend({
        addedBefore: true,
        removed: true,
        changed: true,
        movedBefore: true,
      });
    }

    this._getRawObjects({ ordered: true }).forEach((element, i) => {
      // This doubles as a clone operation.
      element = this._projectionFn(element);

      if (this._transform) {
        element = this._transform(element);
      }

      callback.call(thisArg, element, i, this);
    });
  }

  getTransform() {
    return this._transform;
  }

  /**
   * @summary Map callback over all matching documents.  Returns an Array.
   * @locus Anywhere
   * @method map
   * @instance
   * @memberOf Mongo.Cursor
   * @param {IterationCallback} callback Function to call. It will be called
   *                                     with three arguments: the document, a
   *                                     0-based index, and <em>cursor</em>
   *                                     itself.
   * @param {Any} [thisArg] An object which will be the value of `this` inside
   *                        `callback`.
   */
  map(callback, thisArg) {
    const result = [];

    this.forEach((doc, i) => {
      result.push(callback.call(thisArg, doc, i, this));
    });

    return result;
  }

  // options to contain:
  //  * callbacks for observe():
  //    - addedAt (document, atIndex)
  //    - added (document)
  //    - changedAt (newDocument, oldDocument, atIndex)
  //    - changed (newDocument, oldDocument)
  //    - removedAt (document, atIndex)
  //    - removed (document)
  //    - movedTo (document, oldIndex, newIndex)
  //
  // attributes available on returned query handle:
  //  * stop(): end updates
  //  * collection: the collection this query is querying
  //
  // iff x is a returned query handle, (x instanceof
  // LocalCollection.ObserveHandle) is true
  //
  // initial results delivered through added callback
  // XXX maybe callbacks should take a list of objects, to expose transactions?
  // XXX maybe support field limiting (to limit what you're notified on)

  /**
   * @summary Watch a query.  Receive callbacks as the result set changes.
   * @locus Anywhere
   * @memberOf Mongo.Cursor
   * @instance
   * @param {Object} callbacks Functions to call to deliver the result set as it
   *                           changes
   */
  observe(options) {
    return LocalCollection._observeFromObserveChanges(this, options);
  }

  /**
   * @summary Watch a query. Receive callbacks as the result set changes. Only
   *          the differences between the old and new documents are passed to
   *          the callbacks.
   * @locus Anywhere
   * @memberOf Mongo.Cursor
   * @instance
   * @param {Object} callbacks Functions to call to deliver the result set as it
   *                           changes
   */
  observeChanges(options) {
    const ordered = LocalCollection._observeChangesCallbacksAreOrdered(options);

    // there are several places that assume you aren't combining skip/limit with
    // unordered observe.  eg, update's EJSON.clone, and the "there are several"
    // comment in _modifyAndNotify
    // XXX allow skip/limit with unordered observe
    if (!options._allow_unordered && !ordered && (this.skip || this.limit)) {
      throw new Error(
        "Must use an ordered observe with skip or limit (i.e. 'addedBefore' " +
          "for observeChanges or 'addedAt' for observe, instead of 'added')."
      );
    }

    if (this.fields && (this.fields._id === 0 || this.fields._id === false)) {
      throw Error("You may not observe a cursor with {fields: {_id: 0}}");
    }

    const distances =
      this.matcher.hasGeoQuery() && ordered && new LocalCollection._IdMap();

    const query = {
      cursor: this,
      dirty: false,
      distances,
      matcher: this.matcher, // not fast pathed
      ordered,
      projectionFn: this._projectionFn,
      resultsSnapshot: null,
      sorter: ordered && this.sorter,
    };

    let qid;

    // Non-reactive queries call added[Before] and then never call anything
    // else.
    if (this.reactive) {
      qid = this.collection.next_qid++;
      this.collection.queries[qid] = query;
    }

    query.results = this._getRawObjects({
      ordered,
      distances: query.distances,
    });

    if (this.collection.paused) {
      query.resultsSnapshot = ordered ? [] : new LocalCollection._IdMap();
    }

    // wrap callbacks we were passed. callbacks only fire when not paused and
    // are never undefined
    // Filters out blacklisted fields according to cursor's projection.
    // XXX wrong place for this?

    // furthermore, callbacks enqueue until the operation we're working on is
    // done.
    const wrapCallback = (fn) => {
      if (!fn) {
        return () => {};
      }

      const self = this;

      return function (/* args*/) {
        if (self.collection.paused) {
          return;
        }

        const args = arguments;

        self.collection._observeQueue.queueTask(() => {
          fn.apply(this, args);
        });
      };
    };

    query.added = wrapCallback(options.added);
    query.changed = wrapCallback(options.changed);
    query.removed = wrapCallback(options.removed);

    if (ordered) {
      query.addedBefore = wrapCallback(options.addedBefore);
      query.movedBefore = wrapCallback(options.movedBefore);
    }

    if (!options._suppress_initial && !this.collection.paused) {
      const handler = (doc) => {
        const fields = EJSON.clone(doc);

        delete fields._id;

        if (ordered) {
          query.addedBefore(doc._id, this._projectionFn(fields), null);
        }

        query.added(doc._id, this._projectionFn(fields));
      };
      // it means it's just an array
      if (query.results.length) {
        for (const doc of query.results) {
          handler(doc);
        }
      }
      // it means it's an id map
      if (query.results?.size?.()) {
        query.results.forEach(handler);
      }
    }

    const handle = Object.assign(new LocalCollection.ObserveHandle(), {
      collection: this.collection,
      stop: () => {
        if (this.reactive) {
          delete this.collection.queries[qid];
        }
      },
<<<<<<< HEAD
      isReady: false,
      isReadyPromise: null,
=======
>>>>>>> 977e6306
    });

    if (this.reactive && Tracker.active) {
      // XXX in many cases, the same observe will be recreated when
      // the current autorun is rerun.  we could save work by
      // letting it linger across rerun and potentially get
      // repurposed if the same observe is performed, using logic
      // similar to that of Meteor.subscribe.
      Tracker.onInvalidate(() => {
        handle.stop();
      });
    }

    // run the observe callbacks resulting from the initial contents
    // before we leave the observe.
    const drainResult = this.collection._observeQueue.drain();

    if (drainResult instanceof Promise) {
      handle.isReadyPromise = drainResult;
      drainResult.then(() => (handle.isReady = true));
    } else {
      handle.isReady = true;
      handle.isReadyPromise = Promise.resolve();
    }

    return handle;
  }

  // XXX Maybe we need a version of observe that just calls a callback if
  // anything changed.
  _depend(changers, _allow_unordered) {
    if (Tracker.active) {
      const dependency = new Tracker.Dependency();
      const notify = dependency.changed.bind(dependency);

      dependency.depend();

      const options = { _allow_unordered, _suppress_initial: true };

      ['added', 'addedBefore', 'changed', 'movedBefore', 'removed'].forEach(
        fn => {
          if (changers[fn]) {
            options[fn] = notify;
          }
        }
      );

      // observeChanges will stop() when this computation is invalidated
      this.observeChanges(options);
    }
  }

  _getCollectionName() {
    return this.collection.name;
  }

  // Returns a collection of matching objects, but doesn't deep copy them.
  //
  // If ordered is set, returns a sorted array, respecting sorter, skip, and
  // limit properties of the query provided that options.applySkipLimit is
  // not set to false (#1201). If sorter is falsey, no sort -- you get the
  // natural order.
  //
  // If ordered is not set, returns an object mapping from ID to doc (sorter,
  // skip and limit should not be set).
  //
  // If ordered is set and this cursor is a $near geoquery, then this function
  // will use an _IdMap to track each distance from the $near argument point in
  // order to use it as a sort key. If an _IdMap is passed in the 'distances'
  // argument, this function will clear it and use it for this purpose
  // (otherwise it will just create its own _IdMap). The observeChanges
  // implementation uses this to remember the distances after this function
  // returns.
  _getRawObjects(options = {}) {
    // By default this method will respect skip and limit because .fetch(),
    // .forEach() etc... expect this behaviour. It can be forced to ignore
    // skip and limit by setting applySkipLimit to false (.count() does this,
    // for example)
    const applySkipLimit = options.applySkipLimit !== false;

    // XXX use OrderedDict instead of array, and make IdMap and OrderedDict
    // compatible
    const results = options.ordered ? [] : new LocalCollection._IdMap();

    // fast path for single ID value
    if (this._selectorId !== undefined) {
      // If you have non-zero skip and ask for a single id, you get nothing.
      // This is so it matches the behavior of the '{_id: foo}' path.
      if (applySkipLimit && this.skip) {
        return results;
      }

      const selectedDoc = this.collection._docs.get(this._selectorId);
      if (selectedDoc) {
        if (options.ordered) {
          results.push(selectedDoc);
        } else {
          results.set(this._selectorId, selectedDoc);
        }
      }
      return results;
    }

    // slow path for arbitrary selector, sort, skip, limit

    // in the observeChanges case, distances is actually part of the "query"
    // (ie, live results set) object.  in other cases, distances is only used
    // inside this function.
    let distances;
    if (this.matcher.hasGeoQuery() && options.ordered) {
      if (options.distances) {
        distances = options.distances;
        distances.clear();
      } else {
        distances = new LocalCollection._IdMap();
      }
    }
    this.collection._docs.forEach((doc, id) => {
      const matchResult = this.matcher.documentMatches(doc);
      if (matchResult.result) {
        if (options.ordered) {
          results.push(doc);

          if (distances && matchResult.distance !== undefined) {
            distances.set(id, matchResult.distance);
          }
        } else {
          results.set(id, doc);
        }
      }

      // Override to ensure all docs are matched if ignoring skip & limit
      if (!applySkipLimit) {
        return true;
      }

      // Fast path for limited unsorted queries.
      // XXX 'length' check here seems wrong for ordered
      return (
        !this.limit || this.skip || this.sorter || results.length !== this.limit
      );
    });

    if (!options.ordered) {
      return results;
    }

    if (this.sorter) {
      results.sort(this.sorter.getComparator({ distances }));
    }

    // Return the full set of results if there is no skip or limit or if we're
    // ignoring them
    if (!applySkipLimit || (!this.limit && !this.skip)) {
      return results;
    }

    return results.slice(
      this.skip,
      this.limit ? this.limit + this.skip : results.length
    );
  }

  _publishCursor(subscription) {
    // XXX minimongo should not depend on mongo-livedata!
    if (!Package.mongo) {
      throw new Error(
        "Can't publish from Minimongo without the `mongo` package."
      );
    }

    if (!this.collection.name) {
      throw new Error(
        "Can't publish a cursor from a collection without a name."
      );
    }

    return Package.mongo.Mongo.Collection._publishCursor(
      this,
      subscription,
      this.collection.name
    );
  }
}

// Implements async version of cursor methods to keep collections isomorphic
ASYNC_CURSOR_METHODS.forEach(method => {
  const asyncName = getAsyncMethodName(method);
  Cursor.prototype[asyncName] = function(...args) {
    try {
      return Promise.resolve(this[method].apply(this, args));
    } catch (error) {
      return Promise.reject(error);
    }
  };
});<|MERGE_RESOLUTION|>--- conflicted
+++ resolved
@@ -237,6 +237,7 @@
       throw new Error(
         "Must use an ordered observe with skip or limit (i.e. 'addedBefore' " +
           "for observeChanges or 'addedAt' for observe, instead of 'added')."
+          "for observeChanges or 'addedAt' for observe, instead of 'added')."
       );
     }
 
@@ -244,6 +245,8 @@
       throw Error("You may not observe a cursor with {fields: {_id: 0}}");
     }
 
+    const distances =
+      this.matcher.hasGeoQuery() && ordered && new LocalCollection._IdMap();
     const distances =
       this.matcher.hasGeoQuery() && ordered && new LocalCollection._IdMap();
 
@@ -343,11 +346,8 @@
           delete this.collection.queries[qid];
         }
       },
-<<<<<<< HEAD
       isReady: false,
       isReadyPromise: null,
-=======
->>>>>>> 977e6306
     });
 
     if (this.reactive && Tracker.active) {
