--- conflicted
+++ resolved
@@ -309,16 +309,12 @@
     }
 
     if (!options._suppress_initial && !this.collection.paused) {
-<<<<<<< HEAD
       const results = ordered ? query.results : query.results._map;
 
       const messages = [];
 
       Object.keys(results).forEach(key => {
         const doc = results[key];
-=======
-      query.results.forEach(doc => {
->>>>>>> cc94d94c
         const fields = EJSON.clone(doc);
 
         delete fields._id;
