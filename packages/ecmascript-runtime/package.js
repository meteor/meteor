Package.describe({
  name: "ecmascript-runtime",
  version: "0.4.1",
  summary: "Polyfills for new ECMAScript 2015 APIs like Map and Set",
  git: "https://github.com/meteor/ecmascript-runtime",
  documentation: "README.md"
});

<<<<<<< HEAD
Npm.depends({
  "meteor-ecmascript-runtime": "0.2.11",
});

=======
>>>>>>> 42ab2fd6
Package.onUse(function(api) {
  api.imply("ecmascript-runtime-client", "client");
  api.imply("ecmascript-runtime-server", "server");
});

Package.onTest(function(api) {
  api.use("tinytest");
  api.use("check");
  api.use("es5-shim");
  api.use("ecmascript-runtime");
  api.addFiles("runtime-tests.js");
});<|MERGE_RESOLUTION|>--- conflicted
+++ resolved
@@ -6,13 +6,6 @@
   documentation: "README.md"
 });
 
-<<<<<<< HEAD
-Npm.depends({
-  "meteor-ecmascript-runtime": "0.2.11",
-});
-
-=======
->>>>>>> 42ab2fd6
 Package.onUse(function(api) {
   api.imply("ecmascript-runtime-client", "client");
   api.imply("ecmascript-runtime-server", "server");
