Package.describe({
  summary: "Enable the application cache in the browser",
<<<<<<< HEAD
  version: "1.2.4",
=======
  version: "1.2.5",
>>>>>>> fca6c62d
});

Package.onUse(api => {
  api.use('ecmascript', ['client', 'server']);
  api.use(['webapp', 'routepolicy'], 'server');
  api.use('reload', 'client');
  api.use('autoupdate', 'server', {weak: true});
  api.mainModule('appcache-client.js', 'client');
  api.mainModule('appcache-server.js', 'server');
});

Package.onTest(api => {
  api.use('tinytest');
  api.use('appcache');
  api.use('fetch');
  api.use('webapp', 'server');
  api.addFiles('appcache_tests-server.js', 'server');
  api.addFiles('appcache_tests-client.js', 'client');
});<|MERGE_RESOLUTION|>--- conflicted
+++ resolved
@@ -1,10 +1,6 @@
 Package.describe({
   summary: "Enable the application cache in the browser",
-<<<<<<< HEAD
-  version: "1.2.4",
-=======
   version: "1.2.5",
->>>>>>> fca6c62d
 });
 
 Package.onUse(api => {
