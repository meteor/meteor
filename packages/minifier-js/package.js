Package.describe({
  summary: "JavaScript minifier",
  version: "2.1.1"
});

Npm.depends({
<<<<<<< HEAD
  "uglify-es": "3.0.13"
=======
  "uglify-js": "3.0.18"
>>>>>>> 0ebca07f
});

Package.onUse(function (api) {
  api.use('babel-compiler');
  api.export(['meteorJsMinify']);
  api.addFiles(['minifier.js'], 'server');
});<|MERGE_RESOLUTION|>--- conflicted
+++ resolved
@@ -4,11 +4,7 @@
 });
 
 Npm.depends({
-<<<<<<< HEAD
-  "uglify-es": "3.0.13"
-=======
   "uglify-js": "3.0.18"
->>>>>>> 0ebca07f
 });
 
 Package.onUse(function (api) {
