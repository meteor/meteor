Package.describe({
  summary: "JavaScript minifier",
<<<<<<< HEAD
  version: "2.3.3"
=======
  version: "2.3.2"
>>>>>>> fd63390b
});

Npm.depends({
  "uglify-es": "3.3.10"
});

Package.onUse(function (api) {
  api.use('babel-compiler');
  api.export(['meteorJsMinify']);
  api.addFiles(['minifier.js'], 'server');
});<|MERGE_RESOLUTION|>--- conflicted
+++ resolved
@@ -1,10 +1,6 @@
 Package.describe({
   summary: "JavaScript minifier",
-<<<<<<< HEAD
   version: "2.3.3"
-=======
-  version: "2.3.2"
->>>>>>> fd63390b
 });
 
 Npm.depends({
