--- conflicted
+++ resolved
@@ -17,12 +17,7 @@
  * @param {Any} value The value to check
  * @param {MatchPattern} pattern The pattern to match `value` against
  */
-<<<<<<< HEAD
-export const check = (value, pattern) => {
-
-=======
 export function check(value, pattern) {
->>>>>>> 52fb4548
   // Record that check got called, if somebody cared.
   //
   // We use getOrNullIfOutsideFiber so that it's OK to call check()
