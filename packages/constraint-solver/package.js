Package.describe({
  summary: "Given the set of the constraints, picks a satisfying configuration",
<<<<<<< HEAD
  version: '2.0.0-alpha300.19',
=======
  version: "1.2.1"
});

Npm.depends({
  'lodash.has': '4.5.2',
  'lodash.memoize': '4.1.2',
  'lodash.isequal': '4.5.0',
  'lodash.isempty': '4.4.0',
  'lodash.zip': '4.2.0',
  'lodash.groupby': '4.6.0',
  'lodash.isstring': '4.0.1',
  'lodash.isobject': '3.0.2'
>>>>>>> 1a8905ac
});

Package.onUse(function (api) {
  api.export('ConstraintSolver');
  api.use([
    'check',
    'package-version-parser',
    'logic-solver'
  ]);
  api.addFiles([
    'datatypes.js',
    'catalog-cache.js',
    'catalog-loader.js',
    'constraint-solver-input.js',
    'version-pricer.js',
    'solver.js',
    'constraint-solver.js']);
});

Package.onTest(function (api) {
  api.use('constraint-solver');
  api.use([
    'tinytest',
    'minimongo',
    'package-version-parser',
    'check'
  ]);

  // Only test the package on the server.  Mainly because of
  // package-version-parser, which uses the semver npm module,
  // this package is not "IE 8 clean".  However, it works on
  // modern browsers.
  var where = ['server'];

  // Data for old big, slow tests, which are hidden behind an environment
  // variable
  api.addFiles('gem-test-data.js', where);
  // Data for a case that used to take 20 seconds with the old solver
  api.addFiles('slow-test-data.js', where);
  // Data for a case that used to cause a stack overflow
  api.addFiles('stack-overflow-bug-test-data.js', where);

  api.addFiles('datatypes-tests.js', where);
  api.addFiles('catalog-cache-tests.js', where);
  api.addFiles('constraint-solver-tests.js', where);
  api.addFiles('benchmark-tests.js', where);
  api.addFiles('input-tests.js', where);
  api.addFiles('version-pricer-tests.js', where);
});<|MERGE_RESOLUTION|>--- conflicted
+++ resolved
@@ -1,9 +1,6 @@
 Package.describe({
   summary: "Given the set of the constraints, picks a satisfying configuration",
-<<<<<<< HEAD
   version: '2.0.0-alpha300.19',
-=======
-  version: "1.2.1"
 });
 
 Npm.depends({
@@ -15,7 +12,6 @@
   'lodash.groupby': '4.6.0',
   'lodash.isstring': '4.0.1',
   'lodash.isobject': '3.0.2'
->>>>>>> 1a8905ac
 });
 
 Package.onUse(function (api) {
