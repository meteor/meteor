require("./extensions.js");

<<<<<<< HEAD
if (!!!process.env.DISABLE_FIBERS) {
=======
if (!process.env.DISABLE_FIBERS) {
>>>>>>> 1841a3b1
  require("meteor-promise").makeCompatible(
      Promise,
      // Allow every Promise callback to run in a Fiber drawn from a pool of
      // reusable Fibers.
      require("fibers")
  );
}
<<<<<<< HEAD

=======
>>>>>>> 1841a3b1

// Reference: https://caniuse.com/#feat=promises
require("meteor/modern-browsers").setMinimumBrowserVersions({
  chrome: 32,
  edge: 12,
  // Since there is no IE12, this effectively excludes Internet Explorer
  // (pre-Edge) from the modern classification. #9818 #9839
  ie: 12,
  firefox: 29,
  mobileSafari: 8,
  opera: 20,
  safari: [7, 1],
  // https://github.com/Kilian/electron-to-chromium/blob/master/full-versions.js
  electron: [0, 20],
}, module.id);<|MERGE_RESOLUTION|>--- conflicted
+++ resolved
@@ -1,10 +1,6 @@
 require("./extensions.js");
 
-<<<<<<< HEAD
-if (!!!process.env.DISABLE_FIBERS) {
-=======
 if (!process.env.DISABLE_FIBERS) {
->>>>>>> 1841a3b1
   require("meteor-promise").makeCompatible(
       Promise,
       // Allow every Promise callback to run in a Fiber drawn from a pool of
@@ -12,10 +8,6 @@
       require("fibers")
   );
 }
-<<<<<<< HEAD
-
-=======
->>>>>>> 1841a3b1
 
 // Reference: https://caniuse.com/#feat=promises
 require("meteor/modern-browsers").setMinimumBrowserVersions({
