var semver = Npm.require("semver");

/**
 * A compiler that can be instantiated with features and used inside
 * Plugin.registerCompiler
 * @param {Object} extraFeatures The same object that getDefaultOptions takes
 */
BabelCompiler = function BabelCompiler(extraFeatures) {
  this.extraFeatures = extraFeatures;
  this._babelrcCache = null;
  this._babelrcWarnings = Object.create(null);
};

var BCp = BabelCompiler.prototype;
var excludedFileExtensionPattern = /\.(es5|min)\.js$/i;
var hasOwn = Object.prototype.hasOwnProperty;

// There's no way to tell the current Meteor version, but we can infer
// whether it's Meteor 1.4.4 or earlier by checking the Node version.
var isMeteorPre144 = semver.lt(process.version, "4.8.1");

BCp.processFilesForTarget = function (inputFiles) {
  // Reset this cache for each batch processed.
  this._babelrcCache = null;

  inputFiles.forEach(function (inputFile) {
    var toBeAdded = this.processOneFileForTarget(inputFile);
    if (toBeAdded) {
      inputFile.addJavaScript(toBeAdded);
    }
  }, this);
};

// Returns an object suitable for passing to inputFile.addJavaScript, or
// null to indicate there was an error, and nothing should be added.
BCp.processOneFileForTarget = function (inputFile, source) {
  this._babelrcCache = this._babelrcCache || Object.create(null);

  if (typeof source !== "string") {
    // Other compiler plugins can call processOneFileForTarget with a
    // source string that's different from inputFile.getContentsAsString()
    // if they've already done some processing.
    source = inputFile.getContentsAsString();
  }

  var packageName = inputFile.getPackageName();
  var inputFilePath = inputFile.getPathInPackage();
  var outputFilePath = inputFilePath;
  var fileOptions = inputFile.getFileOptions();
  var toBeAdded = {
    sourcePath: inputFilePath,
    path: outputFilePath,
    data: source,
    hash: inputFile.getSourceHash(),
    sourceMap: null,
    bare: !! fileOptions.bare
  };
  var cacheDeps = {
    sourceHash: toBeAdded.hash
  };

  // If you need to exclude a specific file within a package from Babel
  // compilation, pass the { transpile: false } options to api.addFiles
  // when you add that file.
  if (fileOptions.transpile !== false &&
      // Bare files should not be transpiled by Babel, because they do not
      // have access to CommonJS APIs like `require`, `module`, `exports`.
      ! toBeAdded.bare &&
      // If you need to exclude a specific file within an app from Babel
      // compilation, give it the following file extension: .es5.js
      ! excludedFileExtensionPattern.test(inputFilePath)) {

    var extraFeatures = Object.assign({}, this.extraFeatures);

    if (! extraFeatures.hasOwnProperty("jscript")) {
      // Perform some additional transformations to improve compatibility
      // in older browsers (e.g. wrapping named function expressions, per
      // http://kiro.me/blog/nfe_dilemma.html).
      extraFeatures.jscript = true;
    }

    var babelOptions = Babel.getDefaultOptions(extraFeatures);

    this.inferExtraBabelOptions(inputFile, babelOptions, cacheDeps);

    babelOptions.sourceMap = true;
    babelOptions.filename =
      babelOptions.sourceFileName = packageName
      ? "/packages/" + packageName + "/" + inputFilePath
      : "/" + inputFilePath;

    babelOptions.sourceMapTarget = babelOptions.filename + ".map";

    try {
      var result = profile('Babel.compile', function () {
        return Babel.compile(source, babelOptions, cacheDeps);
      });
    } catch (e) {
      if (e.loc) {
        inputFile.error({
          message: e.message,
          line: e.loc.line,
          column: e.loc.column,
        });

        return null;
      }

      throw e;
    }

    if (isMeteorPre144) {
      // Versions of meteor-tool earlier than 1.4.4 do not understand that
      // module.importSync is synonymous with the deprecated module.import
      // and thus fail to register dependencies for importSync calls.
      // This string replacement may seem a bit hacky, but it will tide us
      // over until everyone has updated to Meteor 1.4.4.
      // https://github.com/meteor/meteor/issues/8572
      result.code = result.code.replace(
        /\bmodule\.importSync\b/g,
        "module.import"
      );
    }

    toBeAdded.data = result.code;
    toBeAdded.hash = result.hash;
    toBeAdded.sourceMap = result.map;
  }

  return toBeAdded;
};

BCp.setDiskCacheDirectory = function (cacheDir) {
  Babel.setCacheDir(cacheDir);
};

function profile(name, func) {
  if (typeof Profile !== 'undefined') {
    return Profile.time(name, func);
  } else {
    return func();
  }
};

BCp.inferExtraBabelOptions = function (inputFile, babelOptions, cacheDeps) {
  if (! inputFile.require ||
      ! inputFile.findControlFile ||
      ! inputFile.readAndWatchFile) {
    return false;
  }

  return (
    // If a .babelrc exists, it takes precedence over package.json.
    this._inferFromBabelRc(inputFile, babelOptions, cacheDeps) ||
    this._inferFromPackageJson(inputFile, babelOptions, cacheDeps)
  );
};

BCp._inferFromBabelRc = function (inputFile, babelOptions, cacheDeps) {
  var babelrcPath = inputFile.findControlFile(".babelrc");
  if (babelrcPath) {
    if (! hasOwn.call(this._babelrcCache, babelrcPath)) {
      this._babelrcCache[babelrcPath] =
        JSON.parse(inputFile.readAndWatchFile(babelrcPath));
    }

    return this._inferHelper(
      inputFile,
      babelOptions,
      babelrcPath,
      this._babelrcCache[babelrcPath],
      cacheDeps
    );
  }
};

BCp._inferFromPackageJson = function (inputFile, babelOptions, cacheDeps) {
  var pkgJsonPath = inputFile.findControlFile("package.json");
  if (pkgJsonPath) {
    if (! hasOwn.call(this._babelrcCache, pkgJsonPath)) {
      this._babelrcCache[pkgJsonPath] = JSON.parse(
        inputFile.readAndWatchFile(pkgJsonPath)
      ).babel || null;
    }

    return this._inferHelper(
      inputFile,
      babelOptions,
      pkgJsonPath,
      this._babelrcCache[pkgJsonPath],
      cacheDeps
    );
  }
};

BCp._inferHelper = function (
  inputFile,
  babelOptions,
  controlFilePath,
  babelrc,
  cacheDeps
) {
  if (! babelrc) {
    return false;
  }

  var compiler = this;

  function walkBabelRC(obj, path) {
    if (obj && typeof obj === "object") {
      path = path || [];
      var index = path.push("presets") - 1;
      walkHelper(obj.presets, path);
      path[index] = "plugins";
      walkHelper(obj.plugins, path);
      path.pop();
    }
  }

  function walkHelper(list, path) {
    if (list) {
      // Empty the list and then refill it with resolved values.
      list.splice(0).forEach(function (pluginOrPreset) {
        var res = resolveHelper(pluginOrPreset, path);
        if (res) {
          list.push(res);
        }
      });
    }
  }

  function resolveHelper(value, path) {
    if (value) {
      if (typeof value === "function") {
        // The value has already been resolved to a plugin function.
        return value;
      }

      if (Array.isArray(value)) {
        // The value is a [plugin, options] pair.
        var res = value[0] = resolveHelper(value[0], path);
        if (res) {
          return value;
        }

      } else if (typeof value === "string") {
        // The value is a string that we need to require.
        var result = requireWithPath(value, path);
        if (result && result.module) {
          cacheDeps[result.name] = result.version;
          walkBabelRC(result.module, path);
          return result.module;
        }

      } else if (typeof value === "object") {
        // The value is a { presets?, plugins? } preset object.
        walkBabelRC(value, path);
        return value;
      }
    }

    return null;
  }
<<<<<<< HEAD

  function requireWithPath(id, path) {
    var prefix;
    var lastInPath = path[path.length - 1];
    if (lastInPath === "presets") {
      prefix = "babel-preset-";
    } else if (lastInPath === "plugins") {
      prefix = "babel-plugin-";
    }

=======

  function requireWithPath(id, path) {
    var prefix;
    var lastInPath = path[path.length - 1];
    if (lastInPath === "presets") {
      prefix = "babel-preset-";
    } else if (lastInPath === "plugins") {
      prefix = "babel-plugin-";
    }

>>>>>>> f96464f3
    try {
      return requireWithPrefix(inputFile, id, prefix, controlFilePath);
    } catch (e) {
      if (e.code !== "MODULE_NOT_FOUND") {
        throw e;
      }

      if (! hasOwn.call(compiler._babelrcWarnings, id)) {
        compiler._babelrcWarnings[id] = controlFilePath;

        console.error(
          "Warning: unable to resolve " +
            JSON.stringify(id) +
            " in " + path.join(".") +
            " of " + controlFilePath
        );
      }

      return null;
    }
  }

  babelrc = JSON.parse(JSON.stringify(babelrc));

  walkBabelRC(babelrc);

  merge(babelOptions, babelrc, "presets");
  merge(babelOptions, babelrc, "plugins");

  return !! (babelrc.presets ||
             babelrc.plugins);
};

function merge(babelOptions, babelrc, name) {
  if (babelrc[name]) {
    var list = babelOptions[name] || [];
    babelOptions[name] = list;
    list.push.apply(list, babelrc[name]);
  }
}

function requireWithPrefix(inputFile, id, prefix, controlFilePath) {
  var isTopLevel = "./".indexOf(id.charAt(0)) < 0;
  var presetOrPlugin;
  var presetOrPluginMeta;

  if (isTopLevel) {
    if (! prefix) {
      throw new Error("missing babelrc prefix");
    }

    try {
      // If the identifier is top-level, try to prefix it with
      // "babel-plugin-" or "babel-preset-".
      presetOrPlugin = inputFile.require(prefix + id);
      presetOrPluginMeta = inputFile.require(
        packageNameFromTopLevelModuleId(prefix + id) + '/package.json');
    } catch (e) {
      if (e.code !== "MODULE_NOT_FOUND") {
        throw e;
      }
      // Fall back to requiring the plugin as-is if the prefix failed.
      presetOrPlugin = inputFile.require(id);
      presetOrPluginMeta = inputFile.require(
        packageNameFromTopLevelModuleId(id) + '/package.json');
    }

  } else {
    // If the identifier is not top-level, but relative or absolute,
    // then it will be required as-is, so that you can implement your
    // own Babel plugins locally, rather than always using plugins
    // installed from npm.
    presetOrPlugin = inputFile.require(id, controlFilePath);

    // Note that inputFile.readAndWatchFileWithHash converts module
    // identifers to OS-specific paths if necessary.
    var absId = inputFile.resolve(id, controlFilePath);
    var info = inputFile.readAndWatchFileWithHash(absId);

    presetOrPluginMeta = {
      name: absId,
      version: info.hash
    };
  }

  return {
    name: presetOrPluginMeta.name,
    version: presetOrPluginMeta.version,
    module: presetOrPlugin.__esModule
      ? presetOrPlugin.default
      : presetOrPlugin
  };
}

// 'react-hot-loader/babel' => 'react-hot-loader'
function packageNameFromTopLevelModuleId(id) {
  return id.split("/", 1)[0];
}<|MERGE_RESOLUTION|>--- conflicted
+++ resolved
@@ -261,7 +261,6 @@
 
     return null;
   }
-<<<<<<< HEAD
 
   function requireWithPath(id, path) {
     var prefix;
@@ -272,18 +271,6 @@
       prefix = "babel-plugin-";
     }
 
-=======
-
-  function requireWithPath(id, path) {
-    var prefix;
-    var lastInPath = path[path.length - 1];
-    if (lastInPath === "presets") {
-      prefix = "babel-preset-";
-    } else if (lastInPath === "plugins") {
-      prefix = "babel-plugin-";
-    }
-
->>>>>>> f96464f3
     try {
       return requireWithPrefix(inputFile, id, prefix, controlFilePath);
     } catch (e) {
