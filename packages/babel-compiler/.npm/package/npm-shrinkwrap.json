--- conflicted
+++ resolved
@@ -270,15 +270,9 @@
       "from": "babel-plugin-transform-es2015-modules-commonjs@>=6.22.0 <7.0.0"
     },
     "babel-plugin-transform-es2015-modules-reify": {
-<<<<<<< HEAD
       "version": "0.8.0",
       "resolved": "https://registry.npmjs.org/babel-plugin-transform-es2015-modules-reify/-/babel-plugin-transform-es2015-modules-reify-0.8.0.tgz",
       "from": "babel-plugin-transform-es2015-modules-reify@>=0.8.0 <0.9.0"
-=======
-      "version": "0.7.0",
-      "resolved": "https://registry.npmjs.org/babel-plugin-transform-es2015-modules-reify/-/babel-plugin-transform-es2015-modules-reify-0.7.0.tgz",
-      "from": "babel-plugin-transform-es2015-modules-reify@>=0.7.0 <0.8.0"
->>>>>>> 30e9e01a
     },
     "babel-plugin-transform-es2015-object-super": {
       "version": "6.24.1",
@@ -506,8 +500,8 @@
       "from": "core-js@>=2.4.0 <3.0.0"
     },
     "debug": {
-      "version": "2.6.4",
-      "resolved": "https://registry.npmjs.org/debug/-/debug-2.6.4.tgz",
+      "version": "2.6.5",
+      "resolved": "https://registry.npmjs.org/debug/-/debug-2.6.5.tgz",
       "from": "debug@>=2.1.1 <3.0.0"
     },
     "detect-indent": {
@@ -586,15 +580,9 @@
       "from": "loose-envify@>=1.0.0 <2.0.0"
     },
     "meteor-babel": {
-<<<<<<< HEAD
       "version": "0.20.2",
       "resolved": "https://registry.npmjs.org/meteor-babel/-/meteor-babel-0.20.2.tgz",
       "from": "meteor-babel@0.20.2"
-=======
-      "version": "0.20.1",
-      "resolved": "https://registry.npmjs.org/meteor-babel/-/meteor-babel-0.20.1.tgz",
-      "from": "meteor-babel@0.20.1"
->>>>>>> 30e9e01a
     },
     "meteor-babel-helpers": {
       "version": "0.0.3",
@@ -694,15 +682,9 @@
       }
     },
     "reify": {
-<<<<<<< HEAD
-      "version": "0.8.2",
-      "resolved": "https://registry.npmjs.org/reify/-/reify-0.8.2.tgz",
+      "version": "0.8.3",
+      "resolved": "https://registry.npmjs.org/reify/-/reify-0.8.3.tgz",
       "from": "reify@>=0.8.0 <0.9.0"
-=======
-      "version": "0.7.4",
-      "resolved": "https://registry.npmjs.org/reify/-/reify-0.7.4.tgz",
-      "from": "reify@>=0.7.2 <0.8.0"
->>>>>>> 30e9e01a
     },
     "repeating": {
       "version": "2.0.1",
@@ -743,14 +725,11 @@
       "version": "1.0.1",
       "resolved": "https://registry.npmjs.org/trim-right/-/trim-right-1.0.1.tgz",
       "from": "trim-right@>=1.0.1 <2.0.0"
-<<<<<<< HEAD
     },
     "yallist": {
       "version": "3.0.2",
       "resolved": "https://registry.npmjs.org/yallist/-/yallist-3.0.2.tgz",
       "from": "yallist@>=3.0.0 <4.0.0"
-=======
->>>>>>> 30e9e01a
     }
   }
 }