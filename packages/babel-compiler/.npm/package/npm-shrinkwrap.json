--- conflicted
+++ resolved
@@ -585,15 +585,9 @@
       "from": "magic-string@>=0.19.0 <0.20.0"
     },
     "meteor-babel": {
-<<<<<<< HEAD
-      "version": "0.18.1",
-      "resolved": "https://registry.npmjs.org/meteor-babel/-/meteor-babel-0.18.1.tgz",
-      "from": "meteor-babel@0.18.1"
-=======
       "version": "0.19.1",
       "resolved": "https://registry.npmjs.org/meteor-babel/-/meteor-babel-0.19.1.tgz",
       "from": "meteor-babel@0.19.1"
->>>>>>> 0bc4e2e8
     },
     "meteor-babel-helpers": {
       "version": "0.0.3",
@@ -683,15 +677,9 @@
       }
     },
     "reify": {
-<<<<<<< HEAD
-      "version": "0.5.3",
-      "resolved": "https://registry.npmjs.org/reify/-/reify-0.5.3.tgz",
-      "from": "reify@>=0.5.1 <0.6.0"
-=======
       "version": "0.6.6",
       "resolved": "https://registry.npmjs.org/reify/-/reify-0.6.6.tgz",
       "from": "reify@>=0.6.2 <0.7.0"
->>>>>>> 0bc4e2e8
     },
     "repeating": {
       "version": "2.0.1",
