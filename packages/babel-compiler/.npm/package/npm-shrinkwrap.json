--- conflicted
+++ resolved
@@ -5,11 +5,6 @@
       "resolved": "https://registry.npmjs.org/acorn/-/acorn-4.0.11.tgz",
       "from": "acorn@>=4.0.5 <4.1.0"
     },
-    "acorn-es7-plugin": {
-      "version": "1.1.5",
-      "resolved": "https://registry.npmjs.org/acorn-es7-plugin/-/acorn-es7-plugin-1.1.5.tgz",
-      "from": "acorn-es7-plugin@>=1.1.0 <1.2.0"
-    },
     "ansi-regex": {
       "version": "2.1.1",
       "resolved": "https://registry.npmjs.org/ansi-regex/-/ansi-regex-2.1.1.tgz",
@@ -31,16 +26,6 @@
       "from": "babel-code-frame@>=6.22.0 <7.0.0"
     },
     "babel-core": {
-<<<<<<< HEAD
-      "version": "6.23.1",
-      "resolved": "https://registry.npmjs.org/babel-core/-/babel-core-6.23.1.tgz",
-      "from": "babel-core@>=6.22.1 <7.0.0"
-    },
-    "babel-generator": {
-      "version": "6.23.0",
-      "resolved": "https://registry.npmjs.org/babel-generator/-/babel-generator-6.23.0.tgz",
-      "from": "babel-generator@>=6.23.0 <7.0.0"
-=======
       "version": "6.24.0",
       "resolved": "https://registry.npmjs.org/babel-core/-/babel-core-6.24.0.tgz",
       "from": "babel-core@>=6.22.1 <7.0.0"
@@ -49,7 +34,6 @@
       "version": "6.24.0",
       "resolved": "https://registry.npmjs.org/babel-generator/-/babel-generator-6.24.0.tgz",
       "from": "babel-generator@>=6.24.0 <7.0.0"
->>>>>>> 5ab626ce
     },
     "babel-helper-builder-react-jsx": {
       "version": "6.23.0",
@@ -65,8 +49,6 @@
       "version": "6.23.0",
       "resolved": "https://registry.npmjs.org/babel-helper-define-map/-/babel-helper-define-map-6.23.0.tgz",
       "from": "babel-helper-define-map@>=6.23.0 <7.0.0"
-<<<<<<< HEAD
-=======
     },
     "babel-helper-evaluate-path": {
       "version": "0.0.3",
@@ -77,7 +59,6 @@
       "version": "0.0.2",
       "resolved": "https://registry.npmjs.org/babel-helper-flip-expressions/-/babel-helper-flip-expressions-0.0.2.tgz",
       "from": "babel-helper-flip-expressions@>=0.0.2 <0.0.3"
->>>>>>> 5ab626ce
     },
     "babel-helper-function-name": {
       "version": "6.23.0",
@@ -128,14 +109,11 @@
       "version": "6.23.0",
       "resolved": "https://registry.npmjs.org/babel-helper-replace-supers/-/babel-helper-replace-supers-6.23.0.tgz",
       "from": "babel-helper-replace-supers@>=6.23.0 <7.0.0"
-<<<<<<< HEAD
-=======
     },
     "babel-helper-to-multiple-sequence-expressions": {
       "version": "0.0.3",
       "resolved": "https://registry.npmjs.org/babel-helper-to-multiple-sequence-expressions/-/babel-helper-to-multiple-sequence-expressions-0.0.3.tgz",
       "from": "babel-helper-to-multiple-sequence-expressions@>=0.0.3 <0.0.4"
->>>>>>> 5ab626ce
     },
     "babel-helpers": {
       "version": "6.23.0",
@@ -151,8 +129,6 @@
       "version": "6.22.0",
       "resolved": "https://registry.npmjs.org/babel-plugin-check-es2015-constants/-/babel-plugin-check-es2015-constants-6.22.0.tgz",
       "from": "babel-plugin-check-es2015-constants@>=6.22.0 <7.0.0"
-<<<<<<< HEAD
-=======
     },
     "babel-plugin-minify-constant-folding": {
       "version": "0.0.4",
@@ -217,7 +193,6 @@
       "version": "0.0.3",
       "resolved": "https://registry.npmjs.org/babel-plugin-minify-type-constructors/-/babel-plugin-minify-type-constructors-0.0.3.tgz",
       "from": "babel-plugin-minify-type-constructors@>=0.0.3 <0.0.4"
->>>>>>> 5ab626ce
     },
     "babel-plugin-syntax-async-functions": {
       "version": "6.13.0",
@@ -295,11 +270,6 @@
       "from": "babel-plugin-transform-es2015-literals@>=6.22.0 <7.0.0"
     },
     "babel-plugin-transform-es2015-modules-commonjs": {
-<<<<<<< HEAD
-      "version": "6.23.0",
-      "resolved": "https://registry.npmjs.org/babel-plugin-transform-es2015-modules-commonjs/-/babel-plugin-transform-es2015-modules-commonjs-6.23.0.tgz",
-      "from": "babel-plugin-transform-es2015-modules-commonjs@>=6.22.0 <7.0.0"
-=======
       "version": "6.24.0",
       "resolved": "https://registry.npmjs.org/babel-plugin-transform-es2015-modules-commonjs/-/babel-plugin-transform-es2015-modules-commonjs-6.24.0.tgz",
       "from": "babel-plugin-transform-es2015-modules-commonjs@>=6.22.0 <7.0.0"
@@ -308,7 +278,6 @@
       "version": "0.5.0",
       "resolved": "https://registry.npmjs.org/babel-plugin-transform-es2015-modules-reify/-/babel-plugin-transform-es2015-modules-reify-0.5.0.tgz",
       "from": "babel-plugin-transform-es2015-modules-reify@>=0.5.0 <0.6.0"
->>>>>>> 5ab626ce
     },
     "babel-plugin-transform-es2015-object-super": {
       "version": "6.22.0",
@@ -359,8 +328,6 @@
       "version": "6.22.0",
       "resolved": "https://registry.npmjs.org/babel-plugin-transform-flow-strip-types/-/babel-plugin-transform-flow-strip-types-6.22.0.tgz",
       "from": "babel-plugin-transform-flow-strip-types@>=6.22.0 <7.0.0"
-<<<<<<< HEAD
-=======
     },
     "babel-plugin-transform-inline-consecutive-adds": {
       "version": "0.0.2",
@@ -381,20 +348,16 @@
       "version": "6.8.0",
       "resolved": "https://registry.npmjs.org/babel-plugin-transform-minify-booleans/-/babel-plugin-transform-minify-booleans-6.8.0.tgz",
       "from": "babel-plugin-transform-minify-booleans@>=6.8.0 <7.0.0"
->>>>>>> 5ab626ce
     },
     "babel-plugin-transform-object-rest-spread": {
       "version": "6.23.0",
       "resolved": "https://registry.npmjs.org/babel-plugin-transform-object-rest-spread/-/babel-plugin-transform-object-rest-spread-6.23.0.tgz",
       "from": "babel-plugin-transform-object-rest-spread@>=6.22.0 <7.0.0"
-<<<<<<< HEAD
-=======
     },
     "babel-plugin-transform-property-literals": {
       "version": "6.8.1",
       "resolved": "https://registry.npmjs.org/babel-plugin-transform-property-literals/-/babel-plugin-transform-property-literals-6.8.1.tgz",
       "from": "babel-plugin-transform-property-literals@>=6.8.1 <7.0.0"
->>>>>>> 5ab626ce
     },
     "babel-plugin-transform-react-display-name": {
       "version": "6.23.0",
@@ -420,8 +383,6 @@
       "version": "6.22.0",
       "resolved": "https://registry.npmjs.org/babel-plugin-transform-regenerator/-/babel-plugin-transform-regenerator-6.22.0.tgz",
       "from": "babel-plugin-transform-regenerator@>=6.22.0 <7.0.0"
-<<<<<<< HEAD
-=======
     },
     "babel-plugin-transform-regexp-constructors": {
       "version": "0.0.5",
@@ -442,28 +403,22 @@
       "version": "0.0.5",
       "resolved": "https://registry.npmjs.org/babel-plugin-transform-remove-undefined/-/babel-plugin-transform-remove-undefined-0.0.5.tgz",
       "from": "babel-plugin-transform-remove-undefined@>=0.0.5 <0.0.6"
->>>>>>> 5ab626ce
     },
     "babel-plugin-transform-runtime": {
       "version": "6.23.0",
       "resolved": "https://registry.npmjs.org/babel-plugin-transform-runtime/-/babel-plugin-transform-runtime-6.23.0.tgz",
       "from": "babel-plugin-transform-runtime@>=6.22.0 <7.0.0"
-<<<<<<< HEAD
-=======
     },
     "babel-plugin-transform-simplify-comparison-operators": {
       "version": "6.8.1",
       "resolved": "https://registry.npmjs.org/babel-plugin-transform-simplify-comparison-operators/-/babel-plugin-transform-simplify-comparison-operators-6.8.1.tgz",
       "from": "babel-plugin-transform-simplify-comparison-operators@>=6.8.1 <7.0.0"
->>>>>>> 5ab626ce
     },
     "babel-plugin-transform-strict-mode": {
       "version": "6.22.0",
       "resolved": "https://registry.npmjs.org/babel-plugin-transform-strict-mode/-/babel-plugin-transform-strict-mode-6.22.0.tgz",
       "from": "babel-plugin-transform-strict-mode@>=6.22.0 <7.0.0"
     },
-<<<<<<< HEAD
-=======
     "babel-plugin-transform-undefined-to-void": {
       "version": "6.8.0",
       "resolved": "https://registry.npmjs.org/babel-plugin-transform-undefined-to-void/-/babel-plugin-transform-undefined-to-void-6.8.0.tgz",
@@ -474,22 +429,15 @@
       "resolved": "https://registry.npmjs.org/babel-preset-babili/-/babel-preset-babili-0.0.11.tgz",
       "from": "babel-preset-babili@>=0.0.11 <0.0.12"
     },
->>>>>>> 5ab626ce
     "babel-preset-flow": {
       "version": "6.23.0",
       "resolved": "https://registry.npmjs.org/babel-preset-flow/-/babel-preset-flow-6.23.0.tgz",
       "from": "babel-preset-flow@>=6.23.0 <7.0.0"
     },
     "babel-preset-meteor": {
-<<<<<<< HEAD
-      "version": "6.22.0",
-      "resolved": "https://registry.npmjs.org/babel-preset-meteor/-/babel-preset-meteor-6.22.0.tgz",
-      "from": "babel-preset-meteor@6.22.0"
-=======
       "version": "6.24.0",
       "resolved": "https://registry.npmjs.org/babel-preset-meteor/-/babel-preset-meteor-6.24.0.tgz",
       "from": "babel-preset-meteor@6.24.0"
->>>>>>> 5ab626ce
     },
     "babel-preset-react": {
       "version": "6.23.0",
@@ -497,15 +445,6 @@
       "from": "babel-preset-react@>=6.22.0 <7.0.0"
     },
     "babel-register": {
-<<<<<<< HEAD
-      "version": "6.23.0",
-      "resolved": "https://registry.npmjs.org/babel-register/-/babel-register-6.23.0.tgz",
-      "from": "babel-register@>=6.23.0 <7.0.0"
-    },
-    "babel-runtime": {
-      "version": "6.22.0",
-      "resolved": "https://registry.npmjs.org/babel-runtime/-/babel-runtime-6.22.0.tgz",
-=======
       "version": "6.24.0",
       "resolved": "https://registry.npmjs.org/babel-register/-/babel-register-6.24.0.tgz",
       "from": "babel-register@>=6.24.0 <7.0.0"
@@ -513,7 +452,6 @@
     "babel-runtime": {
       "version": "6.23.0",
       "resolved": "https://registry.npmjs.org/babel-runtime/-/babel-runtime-6.23.0.tgz",
->>>>>>> 5ab626ce
       "from": "babel-runtime@>=6.22.0 <7.0.0"
     },
     "babel-template": {
@@ -532,13 +470,8 @@
       "from": "babel-types@>=6.22.0 <7.0.0"
     },
     "babylon": {
-<<<<<<< HEAD
-      "version": "6.15.0",
-      "resolved": "https://registry.npmjs.org/babylon/-/babylon-6.15.0.tgz",
-=======
       "version": "6.16.1",
       "resolved": "https://registry.npmjs.org/babylon/-/babylon-6.16.1.tgz",
->>>>>>> 5ab626ce
       "from": "babylon@>=6.15.0 <7.0.0"
     },
     "balanced-match": {
@@ -592,13 +525,8 @@
       "from": "esutils@>=2.0.2 <3.0.0"
     },
     "globals": {
-<<<<<<< HEAD
-      "version": "9.15.0",
-      "resolved": "https://registry.npmjs.org/globals/-/globals-9.15.0.tgz",
-=======
       "version": "9.16.0",
       "resolved": "https://registry.npmjs.org/globals/-/globals-9.16.0.tgz",
->>>>>>> 5ab626ce
       "from": "globals@>=9.0.0 <10.0.0"
     },
     "has-ansi": {
@@ -640,8 +568,6 @@
       "version": "4.17.4",
       "resolved": "https://registry.npmjs.org/lodash/-/lodash-4.17.4.tgz",
       "from": "lodash@>=4.17.4 <5.0.0"
-<<<<<<< HEAD
-=======
     },
     "lodash.isplainobject": {
       "version": "4.0.6",
@@ -652,7 +578,6 @@
       "version": "4.6.0",
       "resolved": "https://registry.npmjs.org/lodash.some/-/lodash.some-4.6.0.tgz",
       "from": "lodash.some@>=4.6.0 <5.0.0"
->>>>>>> 5ab626ce
     },
     "loose-envify": {
       "version": "1.3.1",
@@ -665,15 +590,9 @@
       "from": "magic-string@>=0.19.0 <0.20.0"
     },
     "meteor-babel": {
-<<<<<<< HEAD
-      "version": "0.15.2",
-      "resolved": "https://registry.npmjs.org/meteor-babel/-/meteor-babel-0.15.2.tgz",
-      "from": "meteor-babel@0.15.2"
-=======
       "version": "0.18.0",
       "resolved": "https://registry.npmjs.org/meteor-babel/-/meteor-babel-0.18.0.tgz",
       "from": "meteor-babel@0.18.0"
->>>>>>> 5ab626ce
     },
     "meteor-babel-helpers": {
       "version": "0.0.3",
@@ -763,8 +682,8 @@
       }
     },
     "reify": {
-      "version": "0.5.1",
-      "resolved": "https://registry.npmjs.org/reify/-/reify-0.5.1.tgz",
+      "version": "0.5.3",
+      "resolved": "https://registry.npmjs.org/reify/-/reify-0.5.3.tgz",
       "from": "reify@>=0.5.1 <0.6.0"
     },
     "repeating": {
