Package.describe({
  name: "babel-compiler",
  summary: "Parser/transpiler for ECMAScript 2015+ syntax",
  // Tracks the npm version below.  Use wrap numbers to increment
  // without incrementing the npm version.  Hmm-- Apparently this
  // isn't possible because you can't publish a non-recommended
  // release with package versions that don't have a pre-release
  // identifier at the end (eg, -dev)
<<<<<<< HEAD
  version: '6.19.0-beta.14'
=======
  version: '6.18.2'
>>>>>>> 7a9dd2b7
});

Npm.depends({
  'meteor-babel': '0.20.1'
});

Package.onUse(function (api) {
  api.use('ecmascript-runtime');

  api.addFiles([
    'babel.js',
    'babel-compiler.js'
  ], 'server');

  api.export('Babel', 'server');
  api.export('BabelCompiler', 'server');
});<|MERGE_RESOLUTION|>--- conflicted
+++ resolved
@@ -6,11 +6,7 @@
   // isn't possible because you can't publish a non-recommended
   // release with package versions that don't have a pre-release
   // identifier at the end (eg, -dev)
-<<<<<<< HEAD
   version: '6.19.0-beta.14'
-=======
-  version: '6.18.2'
->>>>>>> 7a9dd2b7
 });
 
 Npm.depends({
