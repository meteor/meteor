Package.describe({
  name: "babel-compiler",
  summary: "Parser/transpiler for ECMAScript 2015+ syntax",
<<<<<<< HEAD
  // Tracks the npm version below.  Use wrap numbers to increment
  // without incrementing the npm version.  Hmm-- Apparently this
  // isn't possible because you can't publish a non-recommended
  // release with package versions that don't have a pre-release
  // identifier at the end (eg, -dev)
  version: '7.5.4'
=======
  version: '7.6.0-beta200.2'
>>>>>>> fca45fc8
});

Npm.depends({
  'meteor-babel': '7.10.0',
  'json5': '2.1.1'
});

Package.onUse(function (api) {
  api.use('ecmascript-runtime', 'server');
  api.use('modern-browsers');

  api.addFiles([
    'babel.js',
    'babel-compiler.js',
    'versions.js',
  ], 'server');

  api.export('Babel', 'server');
  api.export('BabelCompiler', 'server');
});<|MERGE_RESOLUTION|>--- conflicted
+++ resolved
@@ -1,16 +1,7 @@
 Package.describe({
   name: "babel-compiler",
   summary: "Parser/transpiler for ECMAScript 2015+ syntax",
-<<<<<<< HEAD
-  // Tracks the npm version below.  Use wrap numbers to increment
-  // without incrementing the npm version.  Hmm-- Apparently this
-  // isn't possible because you can't publish a non-recommended
-  // release with package versions that don't have a pre-release
-  // identifier at the end (eg, -dev)
-  version: '7.5.4'
-=======
   version: '7.6.0-beta200.2'
->>>>>>> fca45fc8
 });
 
 Npm.depends({
