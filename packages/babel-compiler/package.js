--- conflicted
+++ resolved
@@ -6,19 +6,11 @@
   // isn't possible because you can't publish a non-recommended
   // release with package versions that don't have a pre-release
   // identifier at the end (eg, -dev)
-<<<<<<< HEAD
-  version: '7.7.0-beta240.10'
-});
-
-Npm.depends({
-  '@meteorjs/babel': '7.12.0',
-=======
   version: '7.7.0'
 });
 
 Npm.depends({
   '@meteorjs/babel': '7.13.0',
->>>>>>> fc354ad5
   'json5': '2.1.1'
 });
 
