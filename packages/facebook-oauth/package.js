Package.describe({
  summary: "Facebook OAuth flow",
<<<<<<< HEAD
  version: "1.8.0"
=======
  version: "1.7.2"
>>>>>>> d2243b6c
});

Package.onUse(api => {
  api.versionsFrom('1.11.1');

  api.use('ecmascript', ['client', 'server']);
  api.use('oauth2', ['client', 'server']);
  api.use('oauth', ['client', 'server']);
  api.use('http', ['server']);
  api.use('random', 'client');
  api.use('service-configuration', ['client', 'server']);

  api.addFiles('facebook_client.js', 'client');
  api.addFiles('facebook_server.js', 'server');

  api.export('Facebook');
});<|MERGE_RESOLUTION|>--- conflicted
+++ resolved
@@ -1,10 +1,6 @@
 Package.describe({
   summary: "Facebook OAuth flow",
-<<<<<<< HEAD
   version: "1.8.0"
-=======
-  version: "1.7.2"
->>>>>>> d2243b6c
 });
 
 Package.onUse(api => {
