--- conflicted
+++ resolved
@@ -4,13 +4,8 @@
 });
 
 Npm.depends({
-<<<<<<< HEAD
   'chalk': '5.3.0',
   '@babel/runtime': '7.23.5'
-=======
-  'chalk': '4.1.2',
-  '@babel/runtime': '7.20.7'
->>>>>>> 69cf939c
 });
 
 Npm.strip({
