Package.describe({
  summary: 'Logging facility.',
  version: '1.3.5',
});

Npm.depends({
  'chalk': '5.3.0'
});

Npm.strip({
  'es5-ext': ['test/']
});

Package.onUse(function (api) {
  api.export('Log');
<<<<<<< HEAD
  api.use(['ejson', 'ecmascript']);
=======
  // The `ecmascript-runtime-client` package is explicitly depended upon
  // here due to this package's dependency on
  // `String.prototype.padRight` which is polyfilled only in
  // `ecmascript-runtime-client@0.6.2` or newer.
  api.use(['ejson', 'ecmascript', 'typescript', 'ecmascript-runtime-client']);
>>>>>>> 627646a9
  api.mainModule('logging.js');
  api.addFiles('logging_server.js', 'server');
  api.addFiles('logging_browser.js', 'client');
  api.mainModule('logging_cordova.js', 'web.cordova');
  api.addAssets('logging.d.ts', 'server');
});

Package.onTest(function (api) {
  api.use(['tinytest', 'ejson', 'ecmascript']);
  api.use('logging', ['client', 'server']);
  api.mainModule('logging_test.js', ['server', 'client']);
});<|MERGE_RESOLUTION|>--- conflicted
+++ resolved
@@ -13,15 +13,7 @@
 
 Package.onUse(function (api) {
   api.export('Log');
-<<<<<<< HEAD
-  api.use(['ejson', 'ecmascript']);
-=======
-  // The `ecmascript-runtime-client` package is explicitly depended upon
-  // here due to this package's dependency on
-  // `String.prototype.padRight` which is polyfilled only in
-  // `ecmascript-runtime-client@0.6.2` or newer.
-  api.use(['ejson', 'ecmascript', 'typescript', 'ecmascript-runtime-client']);
->>>>>>> 627646a9
+  api.use(['ejson', 'ecmascript', 'typescript']);
   api.mainModule('logging.js');
   api.addFiles('logging_server.js', 'server');
   api.addFiles('logging_browser.js', 'client');
