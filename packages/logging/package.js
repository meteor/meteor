--- conflicted
+++ resolved
@@ -1,11 +1,6 @@
 Package.describe({
   summary: 'Logging facility.',
-<<<<<<< HEAD
-  version: '1.4.0',
   documentation: 'README.md'
-=======
-  version: '1.3.3-beta2140.4',
->>>>>>> 08b6b22e
 });
 
 Npm.depends({
