--- conflicted
+++ resolved
@@ -104,15 +104,6 @@
               }).run();
               return;
             }
-<<<<<<< HEAD
-
-            socket._meteorSession.processMessage(msg);
-          }
-
-          if (!socket._meteorSession) {
-            sendError('Must connect first', messages);
-            return;
-=======
 
             if (!socket._meteorSession) {
               sendError('Must connect first', msg);
@@ -120,7 +111,6 @@
             }
   
             socket._meteorSession.processMessage(msg);
->>>>>>> 5edd4bce
           }
         } catch (e) {
           // XXX print stack nicely
