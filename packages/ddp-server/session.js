import { DDPServer } from "./namespace.js";
import Subscription from "./subscription.js";
import SessionCollectionView from "./session_collection_view.js";
import WriteFence from "./writefence.js";
import { maybeAuditArgumentChecks } from "./common.js";
const Fiber = Npm.require("fibers");

// "blind" exceptions other than those that were deliberately thrown to signal
// errors to the client
function wrapInternalException(exception, context) {
  if (!exception) return exception;

  // To allow packages to throw errors intended for the client but not have to
  // depend on the Meteor.Error class, `isClientSafe` can be set to true on any
  // error before it is thrown.
  if (exception.isClientSafe) {
    if (!(exception instanceof Meteor.Error)) {
      const originalMessage = exception.message;
      exception = new Meteor.Error(exception.error, exception.reason, exception.details);
      exception.message = originalMessage;
    }
    return exception;
  }

  // Tests can set the '_expectedByTest' flag on an exception so it won't go to
  // the server log.
  if (!exception._expectedByTest) {
    Meteor._debug("Exception " + context, exception.stack);
    if (exception.sanitizedError) {
      Meteor._debug("Sanitized and reported to the client as:", exception.sanitizedError.message);
      Meteor._debug();
    }
  }

  // Did the error contain more details that could have been useful if caught in
  // server code (or if thrown from non-client-originated code), but also
  // provided a "sanitized" version with more context than 500 Internal server
  // error? Use that.
  if (exception.sanitizedError) {
    if (exception.sanitizedError.isClientSafe)
      return exception.sanitizedError;
    Meteor._debug("Exception " + context + " provides a sanitizedError that " +
                  "does not have isClientSafe property set; ignoring");
  }

  return new Meteor.Error(500, "Internal server error");
}

export default class Session {
  constructor(server, version, socket, options, allowBatching) {
    var self = this;
    self.id = Random.id();

    self.server = server;
    self.version = version;

    self.initialized = false;
    self.socket = socket;

    // set to null when the session is destroyed. multiple places below
    // use this to determine if the session is alive or not.
    self.inQueue = new Meteor._DoubleEndedQueue();

    self.blocked = false;
    self.workerRunning = false;

    // Sub objects for active subscriptions
    self._namedSubs = {};
    self._universalSubs = [];

    self.userId = null;

    self.collectionViews = {};

    // Set this to false to not send messages when collectionViews are
    // modified. This is done when rerunning subs in _setUserId and those messages
    // are calculated via a diff instead.
    self._isSending = true;

    // If this is true, don't start a newly-created universal publisher on this
    // session. The session will take care of starting it when appropriate.
    self._dontStartNewUniversalSubs = false;

    // when we are rerunning subscriptions, any ready messages
    // we want to buffer up for when we are done rerunning subscriptions
    self._pendingReady = [];

    // List of callbacks to call when this connection is closed.
    self._closeCallbacks = [];
    
    // When updates are coming within this ms interval, batch them together.
    self._bufferedMessagesInterval = allowBatching ? options.bufferedMessagesInterval || 5 : 0;
    
    // Flush buffers immediately if messages are happening continuously for more than this many ms.
    self._bufferedMessagesMaxAge = options.bufferedMessagesMaxAge || 500;
    
    // The timeoutHandle for the outgoing message buffer
    self._bufferedMessagesFlushHandle = null;
    
    // Date at which messages should be flushed, regardless of any setTimeout
    self._bufferedMessagesFlushAt = null;

    // A buffer for outgoing messages
    self._bufferedMessages = [];

    // XXX HACK: If a sockjs connection, save off the URL. This is
    // temporary and will go away in the near future.
    self._socketUrl = socket.url;

    // Allow tests to disable responding to pings.
    self._respondToPings = options.respondToPings;

    // This object is the public interface to the session. In the public
    // API, it is called the `connection` object.  Internally we call it
    // a `connectionHandle` to avoid ambiguity.
    self.connectionHandle = {
      id: self.id,
      close: function () {
        self.close();
      },
      onClose: function (fn) {
        var cb = Meteor.bindEnvironment(fn, "connection onClose callback");
        if (self.inQueue) {
          self._closeCallbacks.push(cb);
        } else {
          // if we're already closed, call the callback.
          Meteor.defer(cb);
        }
      },
      clientAddress: self._clientAddress(),
      httpHeaders: self.socket.headers
    };

    self.send({ msg: 'connected', session: self.id });

    // On initial connect, spin up all the universal publishers.
    Fiber(function () {
      self.startUniversalSubs();
    }).run();

    if (version !== 'pre1' && options.heartbeatInterval !== 0) {
      // We no longer need the low level timeout because we have heartbeating.
      socket.setWebsocketTimeout(0);

      self.heartbeat = new DDPCommon.Heartbeat({
        heartbeatInterval: options.heartbeatInterval,
        heartbeatTimeout: options.heartbeatTimeout,
        onTimeout: function () {
          self.close();
        },
        sendPing: function () {
          self.send({msg: 'ping'});
        }
      });
      self.heartbeat.start();
    }

    Package.facts && Package.facts.Facts.incrementServerFact(
      "livedata", "sessions", 1);
  }

  sendReady(subscriptionIds) {
    var self = this;
    if (self._isSending)
      self.send({msg: "ready", subs: subscriptionIds});
    else {
      _.each(subscriptionIds, function (subscriptionId) {
        self._pendingReady.push(subscriptionId);
      });
    }
  }

  sendAdded(collectionName, id, fields) {
    var self = this;
    if (self._isSending) {
      self.send({msg: "added", collection: collectionName, id: id, fields: fields});
    }
  }

  sendChanged(collectionName, id, fields) {
    var self = this;
    if (_.isEmpty(fields))
      return;

    if (self._isSending) {
      self.send({
        msg: "changed",
        collection: collectionName,
        id: id,
        fields: fields
      });
    }
  }

  sendRemoved(collectionName, id) {
    var self = this;
    if (self._isSending)
      self.send({msg: "removed", collection: collectionName, id: id});
  }

  getSendCallbacks() {
    var self = this;
    return {
      added: _.bind(self.sendAdded, self),
      changed: _.bind(self.sendChanged, self),
      removed: _.bind(self.sendRemoved, self)
    };
  }

  getCollectionView(collectionName) {
    var self = this;
    if (_.has(self.collectionViews, collectionName)) {
      return self.collectionViews[collectionName];
    }
    var ret = new SessionCollectionView(collectionName,
                                        self.getSendCallbacks());
    self.collectionViews[collectionName] = ret;
    return ret;
  }

  messages(subscriptionHandle, collectionName, messages) {
    var self = this;
    var view = self.getCollectionView(collectionName);
    var checkEmptyView = false;

    for (var i = 0; i < messages.length; i++) {
      var msg = messages[i];
      var action = msg.action;
      var id = msg.args[0];
      var fields = msg.args[1];

      if (action === 'added') {
        view.added(subscriptionHandle, id, fields);
      } else if (action === 'changed') {
        view.changed(subscriptionHandle, id, fields);
      } else if (action === 'removed') {
        checkEmptyView = true;

        view.removed(subscriptionHandle, id);
      } else {      
        throw new Error("Unknown action in MongoDB message");
      }
    }
    
    if (checkEmptyView && view.isEmpty()) {
      delete self.collectionViews[collectionName];
    }
  }

  added(subscriptionHandle, collectionName, id, fields) {
    var self = this;
    var view = self.getCollectionView(collectionName);
    view.added(subscriptionHandle, id, fields);
  }

  changed(subscriptionHandle, collectionName, id, fields) {
    var self = this;
    var view = self.getCollectionView(collectionName);
    view.changed(subscriptionHandle, id, fields);
  }

  removed(subscriptionHandle, collectionName, id) {
    var self = this;
    var view = self.getCollectionView(collectionName);
    view.removed(subscriptionHandle, id);
    if (view.isEmpty()) {
      delete self.collectionViews[collectionName];
    }
  }

  startUniversalSubs() {
    var self = this;
    // Make a shallow copy of the set of universal handlers and start them. If
    // additional universal publishers start while we're running them (due to
    // yielding), they will run separately as part of Server.publish.
    var handlers = _.clone(self.server.universal_publish_handlers);
    _.each(handlers, function (handler) {
      self._startSubscription(handler);
    });
  }

  // Destroy this session and unregister it at the server.
  close() {
    var self = this;

    // Destroy this session, even if it's not registered at the
    // server. Stop all processing and tear everything down. If a socket
    // was attached, close it.

    // Already destroyed.
    if (! self.inQueue)
      return;

    // Drop the merge box data immediately.
    self.inQueue = null;
    self.collectionViews = {};

    if (self.heartbeat) {
      self.heartbeat.stop();
      self.heartbeat = null;
    }

    if (self.socket) {
      self.socket.close();
      self.socket._meteorSession = null;
    }

    Package.facts && Package.facts.Facts.incrementServerFact(
      "livedata", "sessions", -1);

    Meteor.defer(function () {
      // stop callbacks can yield, so we defer this on close.
      // sub._isDeactivated() detects that we set inQueue to null and
      // treats it as semi-deactivated (it will ignore incoming callbacks, etc).
      self._deactivateAllSubscriptions();

      // Defer calling the close callbacks, so that the caller closing
      // the session isn't waiting for all the callbacks to complete.
      _.each(self._closeCallbacks, function (callback) {
        callback();
      });
    });

    // Unregister the session.
    self.server._removeSession(self);
  }

  // Send a message (doing nothing if no socket is connected right now.)
  // It should be a JSON object (it will be stringified.)
  send(msg) {
    var self = this;

<<<<<<< HEAD
    self._bufferedMessages.push(msg);

    var standardWrite =
      msg.msg === "added" ||
      msg.msg === "changed" ||
      msg.msg === "removed";

    if (self._bufferedMessagesInterval === 0 || ! standardWrite) {
      self._flushBufferedMessages();
      return;
    }
    
=======
    var standardWrite =
      msg.msg === "added" ||
      msg.msg === "changed" ||
      msg.msg === "removed";

    if (self._bufferedMessagesInterval === 0 || ! standardWrite) {
      if (self.socket) {
        if (Meteor._printSentDDP) {
          Meteor._debug("Sent DDP", DDPCommon.stringifyDDP(messages));
        }
      
        self.socket.send(DDPCommon.stringifyDDP(messages));
      }

      return;
    }
    
    self._bufferedMessages.push(msg);
    
>>>>>>> 5edd4bce
    if (self._bufferedMessagesFlushAt === null) {
      self._bufferedMessagesFlushAt =
        new Date().valueOf() + self._bufferedMessagesMaxAge;
    } else if (self._bufferedMessagesFlushAt < new Date().valueOf()) {
      self._flushBufferedMessages();
      return;
    }
    
    if (self._bufferedMessagesFlushHandle) {
      clearTimeout(self._bufferedMessagesFlushHandle);
    }

    self._bufferedMessagesFlushHandle = setTimeout(
      self._flushBufferedMessages,
      self._bufferedMessagesInterval
    );
  }

  _flushBufferedMessages() {
    var self = this;

    if (self._bufferedMessagesFlushHandle) {
      clearTimeout(self._bufferedMessagesFlushHandle);
  
      self._bufferedMessagesFlushHandle = null;
    }
  
    self._bufferedMessagesFlushAt = null;
  
    var messages = self._bufferedMessages;
  
    self._bufferedMessages = [];
  
<<<<<<< HEAD
  
=======
>>>>>>> 5edd4bce
    if (self.socket) {
      if (Meteor._printSentDDP) {
        Meteor._debug("Sent DDP", DDPCommon.stringifyDDP(messages));
      }
<<<<<<< HEAD
=======
    
>>>>>>> 5edd4bce
      self.socket.send(DDPCommon.stringifyDDP(messages));
    }
  }

  // Send a connection error.
  sendError(reason, offendingMessage) {
    var self = this;
    var msg = {msg: 'error', reason: reason};
    if (offendingMessage) {
      msg.offendingMessage = offendingMessage;
    }
    self.send(msg);
  }

  // Process 'msg' as an incoming message. (But as a guard against
  // race conditions during reconnection, ignore the message if
  // 'socket' is not the currently connected socket.)
  //
  // We run the messages from the client one at a time, in the order
  // given by the client. The message handler is passed an idempotent
  // function 'unblock' which it may call to allow other messages to
  // begin running in parallel in another fiber (for example, a method
  // that wants to yield.) Otherwise, it is automatically unblocked
  // when it returns.
  //
  // Actually, we don't have to 'totally order' the messages in this
  // way, but it's the easiest thing that's correct. (unsub needs to
  // be ordered against sub, methods need to be ordered against each
  // other.)
  processMessage(msg_in) {
    var self = this;
    if (!self.inQueue) // we have been destroyed.
      return;

    // Respond to ping and pong messages immediately without queuing.
    // If the negotiated DDP version is "pre1" which didn't support
    // pings, preserve the "pre1" behavior of responding with a "bad
    // request" for the unknown messages.
    //
    // Fibers are needed because heartbeat uses Meteor.setTimeout, which
    // needs a Fiber. We could actually use regular setTimeout and avoid
    // these new fibers, but it is easier to just make everything use
    // Meteor.setTimeout and not think too hard.
    //
    // Any message counts as receiving a pong, as it demonstrates that
    // the client is still alive.
    if (self.heartbeat) {
      Fiber(function () {
        self.heartbeat.messageReceived();
      }).run();
    }

    if (self.version !== 'pre1' && msg_in.msg === 'ping') {
      if (self._respondToPings)
        self.send({msg: "pong", id: msg_in.id});
      return;
    }
    if (self.version !== 'pre1' && msg_in.msg === 'pong') {
      // Since everything is a pong, nothing to do
      return;
    }

    self.inQueue.push(msg_in);
    if (self.workerRunning)
      return;
    self.workerRunning = true;

    var processNext = function () {
      var msg = self.inQueue && self.inQueue.shift();
      if (!msg) {
        self.workerRunning = false;
        return;
      }

      Fiber(function () {
        var blocked = true;

        var unblock = function () {
          if (!blocked)
            return; // idempotent
          blocked = false;
          processNext();
        };

        self.server.onMessageHook.each(function (callback) {
          callback(msg, self);
          return true;
        });

        if (_.has(self.protocol_handlers, msg.msg))
          self.protocol_handlers[msg.msg].call(self, msg, unblock);
        else
          self.sendError('Bad request', msg);
        unblock(); // in case the handler didn't already do it
      }).run();
    };

    processNext();
  }

  _eachSub(f) {
    var self = this;
    _.each(self._namedSubs, f);
    _.each(self._universalSubs, f);
  }

  _diffCollectionViews(beforeCVs) {
    var self = this;
    DiffSequence.diffObjects(beforeCVs, self.collectionViews, {
      both: function (collectionName, leftValue, rightValue) {
        rightValue.diff(leftValue);
      },
      rightOnly: function (collectionName, rightValue) {
        _.each(rightValue.documents, function (docView, id) {
          self.sendAdded(collectionName, id, docView.getFields());
        });
      },
      leftOnly: function (collectionName, leftValue) {
        _.each(leftValue.documents, function (doc, id) {
          self.sendRemoved(collectionName, id);
        });
      }
    });
  }

  // Sets the current user id in all appropriate contexts and reruns
  // all subscriptions
  _setUserId(userId) {
    var self = this;

    if (userId !== null && typeof userId !== "string")
      throw new Error("setUserId must be called on string or null, not " +
                      typeof userId);

    // Prevent newly-created universal subscriptions from being added to our
    // session; they will be found below when we call startUniversalSubs.
    //
    // (We don't have to worry about named subscriptions, because we only add
    // them when we process a 'sub' message. We are currently processing a
    // 'method' message, and the method did not unblock, because it is illegal
    // to call setUserId after unblock. Thus we cannot be concurrently adding a
    // new named subscription.)
    self._dontStartNewUniversalSubs = true;

    // Prevent current subs from updating our collectionViews and call their
    // stop callbacks. This may yield.
    self._eachSub(function (sub) {
      sub._deactivate();
    });

    // All subs should now be deactivated. Stop sending messages to the client,
    // save the state of the published collections, reset to an empty view, and
    // update the userId.
    self._isSending = false;
    var beforeCVs = self.collectionViews;
    self.collectionViews = {};
    self.userId = userId;

    // _setUserId is normally called from a Meteor method with
    // DDP._CurrentMethodInvocation set. But DDP._CurrentMethodInvocation is not
    // expected to be set inside a publish function, so we temporary unset it.
    // Inside a publish function DDP._CurrentPublicationInvocation is set.
    DDP._CurrentMethodInvocation.withValue(undefined, function () {
      // Save the old named subs, and reset to having no subscriptions.
      var oldNamedSubs = self._namedSubs;
      self._namedSubs = {};
      self._universalSubs = [];

      _.each(oldNamedSubs, function (sub, subscriptionId) {
        self._namedSubs[subscriptionId] = sub._recreate();
        // nb: if the handler throws or calls this.error(), it will in fact
        // immediately send its 'nosub'. This is OK, though.
        self._namedSubs[subscriptionId]._runHandler();
      });

      // Allow newly-created universal subs to be started on our connection in
      // parallel with the ones we're spinning up here, and spin up universal
      // subs.
      self._dontStartNewUniversalSubs = false;
      self.startUniversalSubs();
    });

    // Start sending messages again, beginning with the diff from the previous
    // state of the world to the current state. No yields are allowed during
    // this diff, so that other changes cannot interleave.
    Meteor._noYieldsAllowed(function () {
      self._isSending = true;
      self._diffCollectionViews(beforeCVs);
      if (!_.isEmpty(self._pendingReady)) {
        self.sendReady(self._pendingReady);
        self._pendingReady = [];
      }
    });
  }

  _startSubscription(handler, subId, params, name) {
    var self = this;

    var sub = new Subscription(
      self, handler, subId, params, name);
    if (subId)
      self._namedSubs[subId] = sub;
    else
      self._universalSubs.push(sub);

    sub._runHandler();
  }

  // tear down specified subscription
  _stopSubscription(subId, error) {
    var self = this;

    var subName = null;

    if (subId && self._namedSubs[subId]) {
      subName = self._namedSubs[subId]._name;
      self._namedSubs[subId]._removeAllDocuments();
      self._namedSubs[subId]._deactivate();
      delete self._namedSubs[subId];
    }

    var response = {msg: 'nosub', id: subId};

    if (error) {
      response.error = wrapInternalException(
        error,
        subName ? ("from sub " + subName + " id " + subId)
          : ("from sub id " + subId));
    }

    self.send(response);
  }

  // tear down all subscriptions. Note that this does NOT send removed or nosub
  // messages, since we assume the client is gone.
  _deactivateAllSubscriptions() {
    var self = this;

    _.each(self._namedSubs, function (sub, id) {
      sub._deactivate();
    });
    self._namedSubs = {};

    _.each(self._universalSubs, function (sub) {
      sub._deactivate();
    });
    self._universalSubs = [];
  }

  // Determine the remote client's IP address, based on the
  // HTTP_FORWARDED_COUNT environment variable representing how many
  // proxies the server is behind.
  _clientAddress() {
    var self = this;

    // For the reported client address for a connection to be correct,
    // the developer must set the HTTP_FORWARDED_COUNT environment
    // variable to an integer representing the number of hops they
    // expect in the `x-forwarded-for` header. E.g., set to "1" if the
    // server is behind one proxy.
    //
    // This could be computed once at startup instead of every time.
    var httpForwardedCount = parseInt(process.env['HTTP_FORWARDED_COUNT']) || 0;

    if (httpForwardedCount === 0)
      return self.socket.remoteAddress;

    var forwardedFor = self.socket.headers["x-forwarded-for"];
    if (! _.isString(forwardedFor))
      return null;
    forwardedFor = forwardedFor.trim().split(/\s*,\s*/);

    // Typically the first value in the `x-forwarded-for` header is
    // the original IP address of the client connecting to the first
    // proxy.  However, the end user can easily spoof the header, in
    // which case the first value(s) will be the fake IP address from
    // the user pretending to be a proxy reporting the original IP
    // address value.  By counting HTTP_FORWARDED_COUNT back from the
    // end of the list, we ensure that we get the IP address being
    // reported by *our* first proxy.

    if (httpForwardedCount < 0 || httpForwardedCount > forwardedFor.length)
      return null;

    return forwardedFor[forwardedFor.length - httpForwardedCount];
  }
}

// Apply static properties to the class, currently not supported by ES.
Object.assign(Session.prototype, {
  protocol_handlers: {
    sub: function (msg) {
      var self = this;

      // reject malformed messages
      if (typeof (msg.id) !== "string" ||
          typeof (msg.name) !== "string" ||
          (('params' in msg) && !(msg.params instanceof Array))) {
        self.sendError("Malformed subscription", msg);
        return;
      }

      if (!self.server.publish_handlers[msg.name]) {
        self.send({
          msg: 'nosub', id: msg.id,
          error: new Meteor.Error(404, `Subscription '${msg.name}' not found`)});
        return;
      }

      if (_.has(self._namedSubs, msg.id))
        // subs are idempotent, or rather, they are ignored if a sub
        // with that id already exists. this is important during
        // reconnect.
        return;

      // XXX It'd be much better if we had generic hooks where any package can
      // hook into subscription handling, but in the mean while we special case
      // ddp-rate-limiter package. This is also done for weak requirements to
      // add the ddp-rate-limiter package in case we don't have Accounts. A
      // user trying to use the ddp-rate-limiter must explicitly require it.
      if (Package['ddp-rate-limiter']) {
        var DDPRateLimiter = Package['ddp-rate-limiter'].DDPRateLimiter;
        var rateLimiterInput = {
          userId: self.userId,
          clientAddress: self.connectionHandle.clientAddress,
          type: "subscription",
          name: msg.name,
          connectionId: self.id
        };

        DDPRateLimiter._increment(rateLimiterInput);
        var rateLimitResult = DDPRateLimiter._check(rateLimiterInput);
        if (!rateLimitResult.allowed) {
          self.send({
            msg: 'nosub', id: msg.id,
            error: new Meteor.Error(
              'too-many-requests',
              DDPRateLimiter.getErrorMessage(rateLimitResult),
              {timeToReset: rateLimitResult.timeToReset})
          });
          return;
        }
      }

      var handler = self.server.publish_handlers[msg.name];

      self._startSubscription(handler, msg.id, msg.params, msg.name);

    },

    unsub: function (msg) {
      var self = this;

      self._stopSubscription(msg.id);
    },

    method: function (msg, unblock) {
      var self = this;

      // reject malformed messages
      // For now, we silently ignore unknown attributes,
      // for forwards compatibility.
      if (typeof (msg.id) !== "string" ||
          typeof (msg.method) !== "string" ||
          (('params' in msg) && !(msg.params instanceof Array)) ||
          (('randomSeed' in msg) && (typeof msg.randomSeed !== "string"))) {
        self.sendError("Malformed method invocation", msg);
        return;
      }

      var randomSeed = msg.randomSeed || null;

      // set up to mark the method as satisfied once all observers
      // (and subscriptions) have reacted to any writes that were
      // done.
      var fence = new WriteFence();
      fence.onAllCommitted(function () {
        // Retire the fence so that future writes are allowed.
        // This means that callbacks like timers are free to use
        // the fence, and if they fire before it's armed (for
        // example, because the method waits for them) their
        // writes will be included in the fence.
        fence.retire();
        self.send({
          msg: 'updated', methods: [msg.id]});
      });

      // find the handler
      var handler = self.server.method_handlers[msg.method];
      if (!handler) {
        self.send({
          msg: 'result', id: msg.id,
          error: new Meteor.Error(404, `Method '${msg.method}' not found`)});
        fence.arm();
        return;
      }

      var setUserId = function(userId) {
        self._setUserId(userId);
      };

      var invocation = new DDPCommon.MethodInvocation({
        isSimulation: false,
        userId: self.userId,
        setUserId: setUserId,
        unblock: unblock,
        connection: self.connectionHandle,
        randomSeed: randomSeed
      });

      const promise = new Promise((resolve, reject) => {
        // XXX It'd be better if we could hook into method handlers better but
        // for now, we need to check if the ddp-rate-limiter exists since we
        // have a weak requirement for the ddp-rate-limiter package to be added
        // to our application.
        if (Package['ddp-rate-limiter']) {
          var DDPRateLimiter = Package['ddp-rate-limiter'].DDPRateLimiter;
          var rateLimiterInput = {
            userId: self.userId,
            clientAddress: self.connectionHandle.clientAddress,
            type: "method",
            name: msg.method,
            connectionId: self.id
          };
          DDPRateLimiter._increment(rateLimiterInput);
          var rateLimitResult = DDPRateLimiter._check(rateLimiterInput)
          if (!rateLimitResult.allowed) {
            reject(new Meteor.Error(
              "too-many-requests",
              DDPRateLimiter.getErrorMessage(rateLimitResult),
              {timeToReset: rateLimitResult.timeToReset}
            ));
            return;
          }
        }

        resolve(DDPServer._CurrentWriteFence.withValue(
          fence,
          () => DDP._CurrentMethodInvocation.withValue(
            invocation,
            () => maybeAuditArgumentChecks(
              handler, invocation, msg.params,
              "call to '" + msg.method + "'"
            )
          )
        ));
      });

      function finish() {
        fence.arm();
        unblock();
      }

      const payload = {
        msg: "result",
        id: msg.id
      };

      promise.then((result) => {
        finish();
        if (result !== undefined) {
          payload.result = result;
        }
        self.send(payload);
      }, (exception) => {
        finish();
        payload.error = wrapInternalException(
          exception,
          `while invoking method '${msg.method}'`
        );
        self.send(payload);
      });
    }
  }
});<|MERGE_RESOLUTION|>--- conflicted
+++ resolved
@@ -330,20 +330,6 @@
   send(msg) {
     var self = this;
 
-<<<<<<< HEAD
-    self._bufferedMessages.push(msg);
-
-    var standardWrite =
-      msg.msg === "added" ||
-      msg.msg === "changed" ||
-      msg.msg === "removed";
-
-    if (self._bufferedMessagesInterval === 0 || ! standardWrite) {
-      self._flushBufferedMessages();
-      return;
-    }
-    
-=======
     var standardWrite =
       msg.msg === "added" ||
       msg.msg === "changed" ||
@@ -363,7 +349,6 @@
     
     self._bufferedMessages.push(msg);
     
->>>>>>> 5edd4bce
     if (self._bufferedMessagesFlushAt === null) {
       self._bufferedMessagesFlushAt =
         new Date().valueOf() + self._bufferedMessagesMaxAge;
@@ -397,18 +382,11 @@
   
     self._bufferedMessages = [];
   
-<<<<<<< HEAD
-  
-=======
->>>>>>> 5edd4bce
     if (self.socket) {
       if (Meteor._printSentDDP) {
         Meteor._debug("Sent DDP", DDPCommon.stringifyDDP(messages));
       }
-<<<<<<< HEAD
-=======
     
->>>>>>> 5edd4bce
       self.socket.send(DDPCommon.stringifyDDP(messages));
     }
   }
