DDPServer = {};

// Publication strategies define how we handle data from published cursors at the collection level
// This allows someone to:
// - Choose a trade-off between client-server bandwidth and server memory usage
// - Implement special (non-mongo) collections like volatile message queues
const publicationStrategies = {
  // SERVER_MERGE is the default strategy.
  // When using this strategy, the server maintains a copy of all data a connection is subscribed to.
  // This allows us to only send deltas over multiple publications.
  SERVER_MERGE: {
    useCollectionView: true,
    doAccountingForCollection: true,
  },
  // The NO_MERGE_NO_HISTORY strategy results in the server sending all publication data
  // directly to the client. It does not remember what it has previously sent
  // to it will not trigger removed messages when a subscription is stopped.
  // This should only be chosen for special use cases like send-and-forget queues.
  NO_MERGE_NO_HISTORY: {
    useCollectionView: false,
    doAccountingForCollection: false,
  },
  // NO_MERGE is similar to NO_MERGE_NO_HISTORY but the server will remember the IDs it has
  // sent to the client so it can remove them when a subscription is stopped.
  // This strategy can be used when a collection is only used in a single publication.
  NO_MERGE: {
    useCollectionView: false,
    doAccountingForCollection: true,
  }
};

DDPServer.publicationStrategies = publicationStrategies;

// This file contains classes:
// * Session - The server's connection to a single DDP client
// * Subscription - A single subscription for a single client
// * Server - An entire server that may talk to > 1 client. A DDP endpoint.
//
// Session and Subscription are file scope. For now, until we freeze
// the interface, Server is package scope (in the future it should be
// exported).

// Represents a single document in a SessionCollectionView
var SessionDocumentView = function () {
  var self = this;
  self.existsIn = new Set(); // set of subscriptionHandle
  self.dataByKey = new Map(); // key-> [ {subscriptionHandle, value} by precedence]
};

DDPServer._SessionDocumentView = SessionDocumentView;

DDPServer._getCurrentFence = function () {
  let currentInvocation = this._CurrentWriteFence.get();
  if (currentInvocation) {
    return currentInvocation;
  }
  currentInvocation = DDP._CurrentPublicationInvocation.get();
  return currentInvocation ? currentInvocation.fence : undefined;
};

_.extend(SessionDocumentView.prototype, {

  getFields: function () {
    var self = this;
    var ret = {};
    self.dataByKey.forEach(function (precedenceList, key) {
      ret[key] = precedenceList[0].value;
    });
    return ret;
  },

  clearField: function (subscriptionHandle, key, changeCollector) {
    var self = this;
    // Publish API ignores _id if present in fields
    if (key === "_id")
      return;
    var precedenceList = self.dataByKey.get(key);

    // It's okay to clear fields that didn't exist. No need to throw
    // an error.
    if (!precedenceList)
      return;

    var removedValue = undefined;
    for (var i = 0; i < precedenceList.length; i++) {
      var precedence = precedenceList[i];
      if (precedence.subscriptionHandle === subscriptionHandle) {
        // The view's value can only change if this subscription is the one that
        // used to have precedence.
        if (i === 0)
          removedValue = precedence.value;
        precedenceList.splice(i, 1);
        break;
      }
    }
    if (precedenceList.length === 0) {
      self.dataByKey.delete(key);
      changeCollector[key] = undefined;
    } else if (removedValue !== undefined &&
               !EJSON.equals(removedValue, precedenceList[0].value)) {
      changeCollector[key] = precedenceList[0].value;
    }
  },

  changeField: function (subscriptionHandle, key, value,
                         changeCollector, isAdd) {
    var self = this;
    // Publish API ignores _id if present in fields
    if (key === "_id")
      return;

    // Don't share state with the data passed in by the user.
    value = EJSON.clone(value);

    if (!self.dataByKey.has(key)) {
      self.dataByKey.set(key, [{subscriptionHandle: subscriptionHandle,
                                value: value}]);
      changeCollector[key] = value;
      return;
    }
    var precedenceList = self.dataByKey.get(key);
    var elt;
    if (!isAdd) {
      elt = precedenceList.find(function (precedence) {
          return precedence.subscriptionHandle === subscriptionHandle;
      });
    }

    if (elt) {
      if (elt === precedenceList[0] && !EJSON.equals(value, elt.value)) {
        // this subscription is changing the value of this field.
        changeCollector[key] = value;
      }
      elt.value = value;
    } else {
      // this subscription is newly caring about this field
      precedenceList.push({subscriptionHandle: subscriptionHandle, value: value});
    }

  }
});

/**
 * Represents a client's view of a single collection
 * @param {String} collectionName Name of the collection it represents
 * @param {Object.<String, Function>} sessionCallbacks The callbacks for added, changed, removed
 * @class SessionCollectionView
 */
var SessionCollectionView = function (collectionName, sessionCallbacks) {
  var self = this;
  self.collectionName = collectionName;
  self.documents = new Map();
  self.callbacks = sessionCallbacks;
};

DDPServer._SessionCollectionView = SessionCollectionView;


Object.assign(SessionCollectionView.prototype, {

  isEmpty: function () {
    var self = this;
    return self.documents.size === 0;
  },

  diff: function (previous) {
    var self = this;
    DiffSequence.diffMaps(previous.documents, self.documents, {
      both: _.bind(self.diffDocument, self),

      rightOnly: function (id, nowDV) {
        self.callbacks.added(self.collectionName, id, nowDV.getFields());
      },

      leftOnly: function (id, prevDV) {
        self.callbacks.removed(self.collectionName, id);
      }
    });
  },

  diffDocument: function (id, prevDV, nowDV) {
    var self = this;
    var fields = {};
    DiffSequence.diffObjects(prevDV.getFields(), nowDV.getFields(), {
      both: function (key, prev, now) {
        if (!EJSON.equals(prev, now))
          fields[key] = now;
      },
      rightOnly: function (key, now) {
        fields[key] = now;
      },
      leftOnly: function(key, prev) {
        fields[key] = undefined;
      }
    });
    self.callbacks.changed(self.collectionName, id, fields);
  },

  added: function (subscriptionHandle, id, fields) {
    var self = this;
    var docView = self.documents.get(id);
    var added = false;
    if (!docView) {
      added = true;
      docView = new SessionDocumentView();
      self.documents.set(id, docView);
    }
    docView.existsIn.add(subscriptionHandle);
    var changeCollector = {};
    _.each(fields, function (value, key) {
      docView.changeField(
        subscriptionHandle, key, value, changeCollector, true);
    });
    if (added)
      self.callbacks.added(self.collectionName, id, changeCollector);
    else
      self.callbacks.changed(self.collectionName, id, changeCollector);
  },

  changed: function (subscriptionHandle, id, changed) {
    var self = this;
    var changedResult = {};
    var docView = self.documents.get(id);
    if (!docView)
      throw new Error("Could not find element with id " + id + " to change");
    _.each(changed, function (value, key) {
      if (value === undefined)
        docView.clearField(subscriptionHandle, key, changedResult);
      else
        docView.changeField(subscriptionHandle, key, value, changedResult);
    });
    self.callbacks.changed(self.collectionName, id, changedResult);
  },

  removed: function (subscriptionHandle, id) {
    var self = this;
    var docView = self.documents.get(id);
    if (!docView) {
      var err = new Error("Removed nonexistent document " + id);
      throw err;
    }
    docView.existsIn.delete(subscriptionHandle);
    if (docView.existsIn.size === 0) {
      // it is gone from everyone
      self.callbacks.removed(self.collectionName, id);
      self.documents.delete(id);
    } else {
      var changed = {};
      // remove this subscription from every precedence list
      // and record the changes
      docView.dataByKey.forEach(function (precedenceList, key) {
        docView.clearField(subscriptionHandle, key, changed);
      });

      self.callbacks.changed(self.collectionName, id, changed);
    }
  }
});

/******************************************************************************/
/* Session                                                                    */
/******************************************************************************/

var Session = function (server, version, socket, options) {
  var self = this;
  self.id = Random.id();

  self.server = server;
  self.version = version;

  self.initialized = false;
  self.socket = socket;

  // Set to null when the session is destroyed. Multiple places below
  // use this to determine if the session is alive or not.
  self.inQueue = new Meteor._DoubleEndedQueue();

  self.blocked = false;
  self.workerRunning = false;

  self.cachedUnblock = null;

  // Sub objects for active subscriptions
  self._namedSubs = new Map();
  self._universalSubs = [];

  self.userId = null;

  self.collectionViews = new Map();

  // Set this to false to not send messages when collectionViews are
  // modified. This is done when rerunning subs in _setUserId and those messages
  // are calculated via a diff instead.
  self._isSending = true;

  // If this is true, don't start a newly-created universal publisher on this
  // session. The session will take care of starting it when appropriate.
  self._dontStartNewUniversalSubs = false;

  // When we are rerunning subscriptions, any ready messages
  // we want to buffer up for when we are done rerunning subscriptions
  self._pendingReady = [];

  // List of callbacks to call when this connection is closed.
  self._closeCallbacks = [];


  // XXX HACK: If a sockjs connection, save off the URL. This is
  // temporary and will go away in the near future.
  self._socketUrl = socket.url;

  // Allow tests to disable responding to pings.
  self._respondToPings = options.respondToPings;

  // This object is the public interface to the session. In the public
  // API, it is called the `connection` object.  Internally we call it
  // a `connectionHandle` to avoid ambiguity.
  self.connectionHandle = {
    id: self.id,
    close: function () {
      self.close();
    },
    onClose: function (fn) {
      var cb = Meteor.bindEnvironment(fn, "connection onClose callback");
      if (self.inQueue) {
        self._closeCallbacks.push(cb);
      } else {
        // if we're already closed, call the callback.
        Meteor.defer(cb);
      }
    },
    clientAddress: self._clientAddress(),
    httpHeaders: self.socket.headers
  };

  self.send({ msg: 'connected', session: self.id });

  // On initial connect, spin up all the universal publishers.
  self.startUniversalSubs();

  if (version !== 'pre1' && options.heartbeatInterval !== 0) {
    // We no longer need the low level timeout because we have heartbeats.
    socket.setWebsocketTimeout(0);

    self.heartbeat = new DDPCommon.Heartbeat({
      heartbeatInterval: options.heartbeatInterval,
      heartbeatTimeout: options.heartbeatTimeout,
      onTimeout: function () {
        self.close();
      },
      sendPing: function () {
        self.send({msg: 'ping'});
      }
    });
    self.heartbeat.start();
  }

  Package['facts-base'] && Package['facts-base'].Facts.incrementServerFact(
    "livedata", "sessions", 1);
};

Object.assign(Session.prototype, {

  sendReady: function (subscriptionIds) {
    var self = this;
    if (self._isSending)
      self.send({msg: "ready", subs: subscriptionIds});
    else {
      _.each(subscriptionIds, function (subscriptionId) {
        self._pendingReady.push(subscriptionId);
      });
    }
  },

  _canSend(collectionName) {
    return this._isSending || !this.server.getPublicationStrategy(collectionName).useCollectionView;
  },


  sendAdded(collectionName, id, fields) {
    if (this._canSend(collectionName)) {
      if (!this._publishCursorPromise) {
        this.send({ msg: 'added', collection: collectionName, id, fields });
        return;
      }
      this._publishCursorPromise.finally(() =>
        this.send({ msg: 'added', collection: collectionName, id, fields })
      );
    }
  },

  sendChanged(collectionName, id, fields) {
    if (_.isEmpty(fields))
      return;

    if (this._canSend(collectionName)) {
      this.send({
        msg: "changed",
        collection: collectionName,
        id,
        fields
      });
    }
  },

  sendRemoved(collectionName, id) {
    if (this._canSend(collectionName))
      this.send({msg: "removed", collection: collectionName, id});
  },

  getSendCallbacks: function () {
    var self = this;
    return {
      added: _.bind(self.sendAdded, self),
      changed: _.bind(self.sendChanged, self),
      removed: _.bind(self.sendRemoved, self)
    };
  },

  getCollectionView: function (collectionName) {
    var self = this;
    var ret = self.collectionViews.get(collectionName);
    if (!ret) {
      ret = new SessionCollectionView(collectionName,
                                        self.getSendCallbacks());
      self.collectionViews.set(collectionName, ret);
    }
    return ret;
  },

  added(subscriptionHandle, collectionName, id, fields) {
    if (this.server.getPublicationStrategy(collectionName).useCollectionView) {
      const view = this.getCollectionView(collectionName);
      view.added(subscriptionHandle, id, fields);
    } else {
      this.sendAdded(collectionName, id, fields);
    }
  },

  removed(subscriptionHandle, collectionName, id) {
    if (this.server.getPublicationStrategy(collectionName).useCollectionView) {
      const view = this.getCollectionView(collectionName);
      view.removed(subscriptionHandle, id);
      if (view.isEmpty()) {
         this.collectionViews.delete(collectionName);
      }
    } else {
      this.sendRemoved(collectionName, id);
    }
  },

  changed(subscriptionHandle, collectionName, id, fields) {
    if (this.server.getPublicationStrategy(collectionName).useCollectionView) {
      const view = this.getCollectionView(collectionName);
      view.changed(subscriptionHandle, id, fields);
    } else {
      this.sendChanged(collectionName, id, fields);
    }
  },

  startUniversalSubs: function () {
    var self = this;
    // Make a shallow copy of the set of universal handlers and start them. If
    // additional universal publishers start while we're running them (due to
    // yielding), they will run separately as part of Server.publish.
    var handlers = _.clone(self.server.universal_publish_handlers);
    _.each(handlers, function (handler) {
      self._startSubscription(handler);
    });
  },

  // Destroy this session and unregister it at the server.
  close: function () {
    var self = this;

    // Destroy this session, even if it's not registered at the
    // server. Stop all processing and tear everything down. If a socket
    // was attached, close it.

    // Already destroyed.
    if (! self.inQueue)
      return;

    // Drop the merge box data immediately.
    self.inQueue = null;
    self.collectionViews = new Map();

    if (self.heartbeat) {
      self.heartbeat.stop();
      self.heartbeat = null;
    }

    if (self.socket) {
      self.socket.close();
      self.socket._meteorSession = null;
    }

    Package['facts-base'] && Package['facts-base'].Facts.incrementServerFact(
      "livedata", "sessions", -1);

    Meteor.defer(function () {
      // Stop callbacks can yield, so we defer this on close.
      // sub._isDeactivated() detects that we set inQueue to null and
      // treats it as semi-deactivated (it will ignore incoming callbacks, etc).
      self._deactivateAllSubscriptions();

      // Defer calling the close callbacks, so that the caller closing
      // the session isn't waiting for all the callbacks to complete.
      _.each(self._closeCallbacks, function (callback) {
        callback();
      });
    });

    // Unregister the session.
    self.server._removeSession(self);
  },

  // Send a message (doing nothing if no socket is connected right now).
  // It should be a JSON object (it will be stringified).
  send: function (msg) {
    var self = this;
    if (self.socket) {
      if (Meteor._printSentDDP)
        Meteor._debug("Sent DDP", DDPCommon.stringifyDDP(msg));
      self.socket.send(DDPCommon.stringifyDDP(msg));
    }
  },

  // Send a connection error.
  sendError: function (reason, offendingMessage) {
    var self = this;
    var msg = {msg: 'error', reason: reason};
    if (offendingMessage)
      msg.offendingMessage = offendingMessage;
    self.send(msg);
  },

  // Process 'msg' as an incoming message. As a guard against
  // race conditions during reconnection, ignore the message if
  // 'socket' is not the currently connected socket.
  //
  // We run the messages from the client one at a time, in the order
  // given by the client. The message handler is passed an idempotent
  // function 'unblock' which it may call to allow other messages to
  // begin running in parallel in another fiber (for example, a method
  // that wants to yield). Otherwise, it is automatically unblocked
  // when it returns.
  //
  // Actually, we don't have to 'totally order' the messages in this
  // way, but it's the easiest thing that's correct. (unsub needs to
  // be ordered against sub, methods need to be ordered against each
  // other).
  processMessage: function (msg_in) {
    var self = this;
    if (!self.inQueue) // we have been destroyed.
      return;

    // Respond to ping and pong messages immediately without queuing.
    // If the negotiated DDP version is "pre1" which didn't support
    // pings, preserve the "pre1" behavior of responding with a "bad
    // request" for the unknown messages.
    //
    // Fibers are needed because heartbeats use Meteor.setTimeout, which
    // needs a Fiber. We could actually use regular setTimeout and avoid
    // these new fibers, but it is easier to just make everything use
    // Meteor.setTimeout and not think too hard.
    //
    // Any message counts as receiving a pong, as it demonstrates that
    // the client is still alive.
    if (self.heartbeat) {
      self.heartbeat.messageReceived();
    };

    if (self.version !== 'pre1' && msg_in.msg === 'ping') {
      if (self._respondToPings)
        self.send({msg: "pong", id: msg_in.id});
      return;
    }
    if (self.version !== 'pre1' && msg_in.msg === 'pong') {
      // Since everything is a pong, there is nothing to do
      return;
    }

    self.inQueue.push(msg_in);
    if (self.workerRunning)
      return;
    self.workerRunning = true;

    var processNext = function () {
      var msg = self.inQueue && self.inQueue.shift();
      if (!msg) {
        self.workerRunning = false;
        return;
      }

      function runHandlers() {
        var blocked = true;

        var unblock = function () {
          if (!blocked)
            return; // idempotent
          blocked = false;
          processNext();
        };

        self.server.onMessageHook.each(function (callback) {
          callback(msg, self);
          return true;
        });

        if (_.has(self.protocol_handlers, msg.msg))
          self.protocol_handlers[msg.msg].call(self, msg, unblock);
        else
          self.sendError('Bad request', msg);
        unblock(); // in case the handler didn't already do it
      }

      runHandlers();
    };

    processNext();
  },

  protocol_handlers: {
    sub: function (msg, unblock) {
      var self = this;

      // cacheUnblock temporarly, so we can capture it later
      // we will use unblock in current eventLoop, so this is safe
      self.cachedUnblock = unblock;

      // reject malformed messages
      if (typeof (msg.id) !== "string" ||
          typeof (msg.name) !== "string" ||
          (('params' in msg) && !(msg.params instanceof Array))) {
        self.sendError("Malformed subscription", msg);
        return;
      }

      if (!self.server.publish_handlers[msg.name]) {
        self.send({
          msg: 'nosub', id: msg.id,
          error: new Meteor.Error(404, `Subscription '${msg.name}' not found`)});
        return;
      }

      if (self._namedSubs.has(msg.id))
        // subs are idempotent, or rather, they are ignored if a sub
        // with that id already exists. this is important during
        // reconnect.
        return;

      // XXX It'd be much better if we had generic hooks where any package can
      // hook into subscription handling, but in the mean while we special case
      // ddp-rate-limiter package. This is also done for weak requirements to
      // add the ddp-rate-limiter package in case we don't have Accounts. A
      // user trying to use the ddp-rate-limiter must explicitly require it.
      if (Package['ddp-rate-limiter']) {
        var DDPRateLimiter = Package['ddp-rate-limiter'].DDPRateLimiter;
        var rateLimiterInput = {
          userId: self.userId,
          clientAddress: self.connectionHandle.clientAddress,
          type: "subscription",
          name: msg.name,
          connectionId: self.id
        };

        DDPRateLimiter._increment(rateLimiterInput);
        var rateLimitResult = DDPRateLimiter._check(rateLimiterInput);
        if (!rateLimitResult.allowed) {
          self.send({
            msg: 'nosub', id: msg.id,
            error: new Meteor.Error(
              'too-many-requests',
              DDPRateLimiter.getErrorMessage(rateLimitResult),
              {timeToReset: rateLimitResult.timeToReset})
          });
          return;
        }
      }

      var handler = self.server.publish_handlers[msg.name];

      self._startSubscription(handler, msg.id, msg.params, msg.name);

      // cleaning cached unblock
      self.cachedUnblock = null;
    },

    unsub: function (msg) {
      var self = this;

      self._stopSubscription(msg.id);
    },

    method: async function (msg, unblock) {
      var self = this;

      // Reject malformed messages.
      // For now, we silently ignore unknown attributes,
      // for forwards compatibility.
      if (typeof (msg.id) !== "string" ||
          typeof (msg.method) !== "string" ||
          (('params' in msg) && !(msg.params instanceof Array)) ||
          (('randomSeed' in msg) && (typeof msg.randomSeed !== "string"))) {
        self.sendError("Malformed method invocation", msg);
        return;
      }

      var randomSeed = msg.randomSeed || null;

      // Set up to mark the method as satisfied once all observers
      // (and subscriptions) have reacted to any writes that were
      // done.
      var fence = new DDPServer._WriteFence;
      fence.onAllCommitted(function () {
        // Retire the fence so that future writes are allowed.
        // This means that callbacks like timers are free to use
        // the fence, and if they fire before it's armed (for
        // example, because the method waits for them) their
        // writes will be included in the fence.
        fence.retire();
        self.send({msg: 'updated', methods: [msg.id]});
      });

      // Find the handler
      var handler = self.server.method_handlers[msg.method];
      if (!handler) {
<<<<<<< HEAD
        fence.arm().finally(() => {
          self.send({
            msg: 'result',
            id: msg.id,
            error: new Meteor.Error(404, `Method '${msg.method}' not found`),
          });
        });
=======
        self.send({
          msg: 'result', id: msg.id,
          error: new Meteor.Error(404, `Method '${msg.method}' not found`)});
        await fence.arm();
>>>>>>> 1014305e
        return;
      }

      var setUserId = function(userId) {
        self._setUserId(userId);
      };

      var invocation = new DDPCommon.MethodInvocation({
        isSimulation: false,
        userId: self.userId,
        setUserId: setUserId,
        unblock: unblock,
        connection: self.connectionHandle,
        randomSeed: randomSeed,
        fence,
      });

      const promise = new Promise((resolve, reject) => {
        // XXX It'd be better if we could hook into method handlers better but
        // for now, we need to check if the ddp-rate-limiter exists since we
        // have a weak requirement for the ddp-rate-limiter package to be added
        // to our application.
        if (Package['ddp-rate-limiter']) {
          var DDPRateLimiter = Package['ddp-rate-limiter'].DDPRateLimiter;
          var rateLimiterInput = {
            userId: self.userId,
            clientAddress: self.connectionHandle.clientAddress,
            type: "method",
            name: msg.method,
            connectionId: self.id
          };
          DDPRateLimiter._increment(rateLimiterInput);
          var rateLimitResult = DDPRateLimiter._check(rateLimiterInput)
          if (!rateLimitResult.allowed) {
            reject(new Meteor.Error(
              "too-many-requests",
              DDPRateLimiter.getErrorMessage(rateLimitResult),
              {timeToReset: rateLimitResult.timeToReset}
            ));
            return;
          }
        }

        const getCurrentMethodInvocationResult = () =>
          DDP._CurrentPublicationInvocation.withValue(
            invocation,
            () =>
              maybeAuditArgumentChecks(
                handler,
                invocation,
                msg.params,
                "call to '" + msg.method + "'"
              ),
            {
              name: 'getCurrentMethodInvocationResult',
              keyName: 'getCurrentMethodInvocationResult',
            }
          );
        resolve(
          DDPServer._CurrentWriteFence.withValue(
            fence,
            getCurrentMethodInvocationResult,
            {
              name: 'DDPServer._CurrentWriteFence',
              keyName: '_CurrentWriteFence',
            }
          )
        );
      });

<<<<<<< HEAD
      function finish() {
        return fence.arm().finally(() => {
          unblock();
        });
=======
      async function finish() {
        await fence.arm();
        unblock();
>>>>>>> 1014305e
      }

      const payload = {
        msg: "result",
        id: msg.id
      };
<<<<<<< HEAD

      promise.then(result => {
        finish().finally(() => {
          if (result !== undefined) {
            payload.result = result;
          }
          self.send(payload);
        });
      }, (exception) => {
        finish().finally(() => {
          payload.error = wrapInternalException(
            exception,
            `while invoking method '${msg.method}'`
          );
          self.send(payload);
        });
=======
      await promise.then(async result => {
        await finish();
        if (result !== undefined) {
          payload.result = result;
        }
        self.send(payload);
      }, async (exception) => {
        await finish();
        payload.error = wrapInternalException(
          exception,
          `while invoking method '${msg.method}'`
        );
        self.send(payload);
>>>>>>> 1014305e
      });
    }
  },

  _eachSub: function (f) {
    var self = this;
    self._namedSubs.forEach(f);
    self._universalSubs.forEach(f);
  },

  _diffCollectionViews: function (beforeCVs) {
    var self = this;
    DiffSequence.diffMaps(beforeCVs, self.collectionViews, {
      both: function (collectionName, leftValue, rightValue) {
        rightValue.diff(leftValue);
      },
      rightOnly: function (collectionName, rightValue) {
        rightValue.documents.forEach(function (docView, id) {
          self.sendAdded(collectionName, id, docView.getFields());
        });
      },
      leftOnly: function (collectionName, leftValue) {
        leftValue.documents.forEach(function (doc, id) {
          self.sendRemoved(collectionName, id);
        });
      }
    });
  },

  // Sets the current user id in all appropriate contexts and reruns
  // all subscriptions
  _setUserId: function(userId) {
    var self = this;

    if (userId !== null && typeof userId !== "string")
      throw new Error("setUserId must be called on string or null, not " +
                      typeof userId);

    // Prevent newly-created universal subscriptions from being added to our
    // session. They will be found below when we call startUniversalSubs.
    //
    // (We don't have to worry about named subscriptions, because we only add
    // them when we process a 'sub' message. We are currently processing a
    // 'method' message, and the method did not unblock, because it is illegal
    // to call setUserId after unblock. Thus we cannot be concurrently adding a
    // new named subscription).
    self._dontStartNewUniversalSubs = true;

    // Prevent current subs from updating our collectionViews and call their
    // stop callbacks. This may yield.
    self._eachSub(function (sub) {
      sub._deactivate();
    });

    // All subs should now be deactivated. Stop sending messages to the client,
    // save the state of the published collections, reset to an empty view, and
    // update the userId.
    self._isSending = false;
    var beforeCVs = self.collectionViews;
    self.collectionViews = new Map();
    self.userId = userId;

    // _setUserId is normally called from a Meteor method with
    // DDP._CurrentMethodInvocation set. But DDP._CurrentMethodInvocation is not
    // expected to be set inside a publish function, so we temporary unset it.
    // Inside a publish function DDP._CurrentPublicationInvocation is set.
    DDP._CurrentMethodInvocation.withValue(undefined, function () {
      // Save the old named subs, and reset to having no subscriptions.
      var oldNamedSubs = self._namedSubs;
      self._namedSubs = new Map();
      self._universalSubs = [];

      oldNamedSubs.forEach(function (sub, subscriptionId) {
        var newSub = sub._recreate();
        self._namedSubs.set(subscriptionId, newSub);
        // nb: if the handler throws or calls this.error(), it will in fact
        // immediately send its 'nosub'. This is OK, though.
        newSub._runHandler();
      });

      // Allow newly-created universal subs to be started on our connection in
      // parallel with the ones we're spinning up here, and spin up universal
      // subs.
      self._dontStartNewUniversalSubs = false;
      self.startUniversalSubs();
    }, { name: '_setUserId' });

    // Start sending messages again, beginning with the diff from the previous
    // state of the world to the current state. No yields are allowed during
    // this diff, so that other changes cannot interleave.
    Meteor._noYieldsAllowed(function () {
      self._isSending = true;
      self._diffCollectionViews(beforeCVs);
      if (!_.isEmpty(self._pendingReady)) {
        self.sendReady(self._pendingReady);
        self._pendingReady = [];
      }
    });
  },

  _startSubscription: function (handler, subId, params, name) {
    var self = this;

    var sub = new Subscription(
      self, handler, subId, params, name);

    let unblockHander = self.cachedUnblock;
    // _startSubscription may call from a lot places
    // so cachedUnblock might be null in somecases
    // assign the cachedUnblock
    sub.unblock = unblockHander || (() => {});

    if (subId)
      self._namedSubs.set(subId, sub);
    else
      self._universalSubs.push(sub);

    sub._runHandler();
  },

  // Tear down specified subscription
  _stopSubscription: function (subId, error) {
    var self = this;

    var subName = null;
    if (subId) {
      var maybeSub = self._namedSubs.get(subId);
      if (maybeSub) {
        subName = maybeSub._name;
        maybeSub._removeAllDocuments();
        maybeSub._deactivate();
        self._namedSubs.delete(subId);
      }
    }

    var response = {msg: 'nosub', id: subId};

    if (error) {
      response.error = wrapInternalException(
        error,
        subName ? ("from sub " + subName + " id " + subId)
          : ("from sub id " + subId));
    }

    self.send(response);
  },

  // Tear down all subscriptions. Note that this does NOT send removed or nosub
  // messages, since we assume the client is gone.
  _deactivateAllSubscriptions: function () {
    var self = this;

    self._namedSubs.forEach(function (sub, id) {
      sub._deactivate();
    });
    self._namedSubs = new Map();

    self._universalSubs.forEach(function (sub) {
      sub._deactivate();
    });
    self._universalSubs = [];
  },

  // Determine the remote client's IP address, based on the
  // HTTP_FORWARDED_COUNT environment variable representing how many
  // proxies the server is behind.
  _clientAddress: function () {
    var self = this;

    // For the reported client address for a connection to be correct,
    // the developer must set the HTTP_FORWARDED_COUNT environment
    // variable to an integer representing the number of hops they
    // expect in the `x-forwarded-for` header. E.g., set to "1" if the
    // server is behind one proxy.
    //
    // This could be computed once at startup instead of every time.
    var httpForwardedCount = parseInt(process.env['HTTP_FORWARDED_COUNT']) || 0;

    if (httpForwardedCount === 0)
      return self.socket.remoteAddress;

    var forwardedFor = self.socket.headers["x-forwarded-for"];
    if (! _.isString(forwardedFor))
      return null;
    forwardedFor = forwardedFor.trim().split(/\s*,\s*/);

    // Typically the first value in the `x-forwarded-for` header is
    // the original IP address of the client connecting to the first
    // proxy.  However, the end user can easily spoof the header, in
    // which case the first value(s) will be the fake IP address from
    // the user pretending to be a proxy reporting the original IP
    // address value.  By counting HTTP_FORWARDED_COUNT back from the
    // end of the list, we ensure that we get the IP address being
    // reported by *our* first proxy.

    if (httpForwardedCount < 0 || httpForwardedCount > forwardedFor.length)
      return null;

    return forwardedFor[forwardedFor.length - httpForwardedCount];
  }
});

/******************************************************************************/
/* Subscription                                                               */
/******************************************************************************/

// Ctor for a sub handle: the input to each publish function

// Instance name is this because it's usually referred to as this inside a
// publish
/**
 * @summary The server's side of a subscription
 * @class Subscription
 * @instanceName this
 * @showInstanceName true
 */
var Subscription = function (
    session, handler, subscriptionId, params, name) {
  var self = this;
  self._session = session; // type is Session

  /**
   * @summary Access inside the publish function. The incoming [connection](#meteor_onconnection) for this subscription.
   * @locus Server
   * @name  connection
   * @memberOf Subscription
   * @instance
   */
  self.connection = session.connectionHandle; // public API object

  self._handler = handler;

  // My subscription ID (generated by client, undefined for universal subs).
  self._subscriptionId = subscriptionId;
  // Undefined for universal subs
  self._name = name;

  self._params = params || [];

  // Only named subscriptions have IDs, but we need some sort of string
  // internally to keep track of all subscriptions inside
  // SessionDocumentViews. We use this subscriptionHandle for that.
  if (self._subscriptionId) {
    self._subscriptionHandle = 'N' + self._subscriptionId;
  } else {
    self._subscriptionHandle = 'U' + Random.id();
  }

  // Has _deactivate been called?
  self._deactivated = false;

  // Stop callbacks to g/c this sub.  called w/ zero arguments.
  self._stopCallbacks = [];

  // The set of (collection, documentid) that this subscription has
  // an opinion about.
  self._documents = new Map();

  // Remember if we are ready.
  self._ready = false;

  // Part of the public API: the user of this sub.

  /**
   * @summary Access inside the publish function. The id of the logged-in user, or `null` if no user is logged in.
   * @locus Server
   * @memberOf Subscription
   * @name  userId
   * @instance
   */
  self.userId = session.userId;

  // For now, the id filter is going to default to
  // the to/from DDP methods on MongoID, to
  // specifically deal with mongo/minimongo ObjectIds.

  // Later, you will be able to make this be "raw"
  // if you want to publish a collection that you know
  // just has strings for keys and no funny business, to
  // a DDP consumer that isn't minimongo.

  self._idFilter = {
    idStringify: MongoID.idStringify,
    idParse: MongoID.idParse
  };

  Package['facts-base'] && Package['facts-base'].Facts.incrementServerFact(
    "livedata", "subscriptions", 1);
};

Object.assign(Subscription.prototype, {
  _runHandler: function() {
    // XXX should we unblock() here? Either before running the publish
    // function, or before running _publishCursor.
    //
    // Right now, each publish function blocks all future publishes and
    // methods waiting on data from Mongo (or whatever else the function
    // blocks on). This probably slows page load in common cases.

    if (!this.unblock) {
      this.unblock = () => {};
    }

    const self = this;
    let resultOrThenable = null;
    try {
      resultOrThenable = DDP._CurrentPublicationInvocation.withValue(
        self,
        () =>
          maybeAuditArgumentChecks(
            self._handler,
            self,
            EJSON.clone(self._params),
            // It's OK that this would look weird for universal subscriptions,
            // because they have no arguments so there can never be an
            // audit-argument-checks failure.
            "publisher '" + self._name + "'"
          ),
        { name: self._name }
      );
    } catch (e) {
      self.error(e);
      return;
    }

    // Did the handler call this.error or this.stop?
    if (self._isDeactivated()) return;

    // Both conventional and async publish handler functions are supported.
    // If an object is returned with a then() function, it is either a promise
    // or thenable and will be resolved asynchronously.
    const isThenable =
      resultOrThenable && typeof resultOrThenable.then === 'function';
    if (isThenable) {
      Promise.resolve(resultOrThenable).then(
        (...args) => self._publishHandlerResult.bind(self)(...args),
        e => self.error(e)
      );
    } else {
      self._publishHandlerResult(resultOrThenable);
    }

  },

  _publishHandlerResult: function (res) {
    // SPECIAL CASE: Instead of writing their own callbacks that invoke
    // this.added/changed/ready/etc, the user can just return a collection
    // cursor or array of cursors from the publish function; we call their
    // _publishCursor method which starts observing the cursor and publishes the
    // results. Note that _publishCursor does NOT call ready().
    //
    // XXX This uses an undocumented interface which only the Mongo cursor
    // interface publishes. Should we make this interface public and encourage
    // users to implement it themselves? Arguably, it's unnecessary; users can
    // already write their own functions like
    //   var publishMyReactiveThingy = function (name, handler) {
    //     Meteor.publish(name, function () {
    //       var reactiveThingy = handler();
    //       reactiveThingy.publishMe();
    //     });
    //   };

    var self = this;
    var isCursor = function (c) {
      return c && c._publishCursor;
    };
    if (isCursor(res)) {
      if (Meteor._isFibersEnabled) {
        try {
          res._publishCursor(self);
        } catch (e) {
          self.error(e);
          return;
        }
        // _publishCursor only returns after the initial added callbacks have run.
        // mark subscription as ready.
        self.ready();
      } else {
        this._publishCursorPromise = res._publishCursor(self).then(() => {
          self.ready();
        }).catch((e) => self.error(e));
      }
    } else if (_.isArray(res)) {
      // Check all the elements are cursors
      if (! _.all(res, isCursor)) {
        self.error(new Error("Publish function returned an array of non-Cursors"));
        return;
      }
      // Find duplicate collection names
      // XXX we should support overlapping cursors, but that would require the
      // merge box to allow overlap within a subscription
      var collectionNames = {};
      for (var i = 0; i < res.length; ++i) {
        var collectionName = res[i]._getCollectionName();
        if (_.has(collectionNames, collectionName)) {
          self.error(new Error(
            "Publish function returned multiple cursors for collection " +
              collectionName));
          return;
        }
        collectionNames[collectionName] = true;
      };

      if (Meteor._isFibersEnabled) {
        try {
          _.each(res, function (cur) {
            cur._publishCursor(self);
          });
        } catch (e) {
          self.error(e);
          return;
        }
        self.ready();
      } else {
        this._publishCursorPromise = Promise.all(res.map((c) => c._publishCursor(self))).then(() => {
          self.ready();
        }).catch((e) => self.error(e));
      }
    } else if (res) {
      // Truthy values other than cursors or arrays are probably a
      // user mistake (possible returning a Mongo document via, say,
      // `coll.findOne()`).
      self.error(new Error("Publish function can only return a Cursor or "
                           + "an array of Cursors"));
    }
  },

  // This calls all stop callbacks and prevents the handler from updating any
  // SessionCollectionViews further. It's used when the user unsubscribes or
  // disconnects, as well as during setUserId re-runs. It does *NOT* send
  // removed messages for the published objects; if that is necessary, call
  // _removeAllDocuments first.
  _deactivate: function() {
    var self = this;
    if (self._deactivated)
      return;
    self._deactivated = true;
    self._callStopCallbacks();
    Package['facts-base'] && Package['facts-base'].Facts.incrementServerFact(
      "livedata", "subscriptions", -1);
  },

  _callStopCallbacks: function () {
    var self = this;
    // Tell listeners, so they can clean up
    var callbacks = self._stopCallbacks;
    self._stopCallbacks = [];
    _.each(callbacks, function (callback) {
      callback();
    });
  },

  // Send remove messages for every document.
  _removeAllDocuments: function () {
    var self = this;
    Meteor._noYieldsAllowed(function () {
      self._documents.forEach(function (collectionDocs, collectionName) {
        collectionDocs.forEach(function (strId) {
          self.removed(collectionName, self._idFilter.idParse(strId));
        });
      });
    });
  },

  // Returns a new Subscription for the same session with the same
  // initial creation parameters. This isn't a clone: it doesn't have
  // the same _documents cache, stopped state or callbacks; may have a
  // different _subscriptionHandle, and gets its userId from the
  // session, not from this object.
  _recreate: function () {
    var self = this;
    return new Subscription(
      self._session, self._handler, self._subscriptionId, self._params,
      self._name);
  },

  /**
   * @summary Call inside the publish function.  Stops this client's subscription, triggering a call on the client to the `onStop` callback passed to [`Meteor.subscribe`](#meteor_subscribe), if any. If `error` is not a [`Meteor.Error`](#meteor_error), it will be [sanitized](#meteor_error).
   * @locus Server
   * @param {Error} error The error to pass to the client.
   * @instance
   * @memberOf Subscription
   */
  error: function (error) {
    var self = this;
    if (self._isDeactivated())
      return;
    self._session._stopSubscription(self._subscriptionId, error);
  },

  // Note that while our DDP client will notice that you've called stop() on the
  // server (and clean up its _subscriptions table) we don't actually provide a
  // mechanism for an app to notice this (the subscribe onError callback only
  // triggers if there is an error).

  /**
   * @summary Call inside the publish function.  Stops this client's subscription and invokes the client's `onStop` callback with no error.
   * @locus Server
   * @instance
   * @memberOf Subscription
   */
  stop: function () {
    var self = this;
    if (self._isDeactivated())
      return;
    self._session._stopSubscription(self._subscriptionId);
  },

  /**
   * @summary Call inside the publish function.  Registers a callback function to run when the subscription is stopped.
   * @locus Server
   * @memberOf Subscription
   * @instance
   * @param {Function} func The callback function
   */
  onStop: function (callback) {
    var self = this;
    callback = Meteor.bindEnvironment(callback, 'onStop callback', self);
    if (self._isDeactivated())
      callback();
    else
      self._stopCallbacks.push(callback);
  },

  // This returns true if the sub has been deactivated, *OR* if the session was
  // destroyed but the deferred call to _deactivateAllSubscriptions hasn't
  // happened yet.
  _isDeactivated: function () {
    var self = this;
    return self._deactivated || self._session.inQueue === null;
  },

  /**
   * @summary Call inside the publish function.  Informs the subscriber that a document has been added to the record set.
   * @locus Server
   * @memberOf Subscription
   * @instance
   * @param {String} collection The name of the collection that contains the new document.
   * @param {String} id The new document's ID.
   * @param {Object} fields The fields in the new document.  If `_id` is present it is ignored.
   */
  added (collectionName, id, fields) {
    if (this._isDeactivated())
      return;
    id = this._idFilter.idStringify(id);

    if (this._session.server.getPublicationStrategy(collectionName).doAccountingForCollection) {
      let ids = this._documents.get(collectionName);
      if (ids == null) {
        ids = new Set();
        this._documents.set(collectionName, ids);
      }
      ids.add(id);
    }

    this._session._publishCursorPromise = this._publishCursorPromise;
    this._session.added(this._subscriptionHandle, collectionName, id, fields);
  },

  /**
   * @summary Call inside the publish function.  Informs the subscriber that a document in the record set has been modified.
   * @locus Server
   * @memberOf Subscription
   * @instance
   * @param {String} collection The name of the collection that contains the changed document.
   * @param {String} id The changed document's ID.
   * @param {Object} fields The fields in the document that have changed, together with their new values.  If a field is not present in `fields` it was left unchanged; if it is present in `fields` and has a value of `undefined` it was removed from the document.  If `_id` is present it is ignored.
   */
  changed (collectionName, id, fields) {
    if (this._isDeactivated())
      return;
    id = this._idFilter.idStringify(id);
    this._session.changed(this._subscriptionHandle, collectionName, id, fields);
  },

  /**
   * @summary Call inside the publish function.  Informs the subscriber that a document has been removed from the record set.
   * @locus Server
   * @memberOf Subscription
   * @instance
   * @param {String} collection The name of the collection that the document has been removed from.
   * @param {String} id The ID of the document that has been removed.
   */
  removed (collectionName, id) {
    if (this._isDeactivated())
      return;
    id = this._idFilter.idStringify(id);

    if (this._session.server.getPublicationStrategy(collectionName).doAccountingForCollection) {
      // We don't bother to delete sets of things in a collection if the
      // collection is empty.  It could break _removeAllDocuments.
      this._documents.get(collectionName).delete(id);
    }

    this._session.removed(this._subscriptionHandle, collectionName, id);
  },

  /**
   * @summary Call inside the publish function.  Informs the subscriber that an initial, complete snapshot of the record set has been sent.  This will trigger a call on the client to the `onReady` callback passed to  [`Meteor.subscribe`](#meteor_subscribe), if any.
   * @locus Server
   * @memberOf Subscription
   * @instance
   */
  ready: function () {
    var self = this;
    if (self._isDeactivated())
      return;
    if (!self._subscriptionId)
      return;  // Unnecessary but ignored for universal sub
    if (!self._ready) {
      self._session.sendReady([self._subscriptionId]);
      self._ready = true;
    }
  }
});

/******************************************************************************/
/* Server                                                                     */
/******************************************************************************/

Server = function (options = {}) {
  var self = this;

  // The default heartbeat interval is 30 seconds on the server and 35
  // seconds on the client.  Since the client doesn't need to send a
  // ping as long as it is receiving pings, this means that pings
  // normally go from the server to the client.
  //
  // Note: Troposphere depends on the ability to mutate
  // Meteor.server.options.heartbeatTimeout! This is a hack, but it's life.
  self.options = {
    heartbeatInterval: 15000,
    heartbeatTimeout: 15000,
    // For testing, allow responding to pings to be disabled.
    respondToPings: true,
    defaultPublicationStrategy: publicationStrategies.SERVER_MERGE,
    ...options,
  };

  // Map of callbacks to call when a new connection comes in to the
  // server and completes DDP version negotiation. Use an object instead
  // of an array so we can safely remove one from the list while
  // iterating over it.
  self.onConnectionHook = new Hook({
    debugPrintExceptions: "onConnection callback"
  });

  // Map of callbacks to call when a new message comes in.
  self.onMessageHook = new Hook({
    debugPrintExceptions: "onMessage callback"
  });

  self.publish_handlers = {};
  self.universal_publish_handlers = [];

  self.method_handlers = {};

  self._publicationStrategies = {};

  self.sessions = new Map(); // map from id to session

  self.stream_server = new StreamServer();

  self.stream_server.register(function (socket) {
    // socket implements the SockJSConnection interface
    socket._meteorSession = null;

    var sendError = function (reason, offendingMessage) {
      var msg = {msg: 'error', reason: reason};
      if (offendingMessage)
        msg.offendingMessage = offendingMessage;
      socket.send(DDPCommon.stringifyDDP(msg));
    };

    socket.on('data', function (raw_msg) {
      if (Meteor._printReceivedDDP) {
        Meteor._debug("Received DDP", raw_msg);
      }
      try {
        try {
          var msg = DDPCommon.parseDDP(raw_msg);
        } catch (err) {
          sendError('Parse error');
          return;
        }
        if (msg === null || !msg.msg) {
          sendError('Bad request', msg);
          return;
        }

        if (msg.msg === 'connect') {
          if (socket._meteorSession) {
            sendError("Already connected", msg);
            return;
          }

          Meteor._runAsync(function() {
            self._handleConnect(socket, msg);
          })

          return;
        }

        if (!socket._meteorSession) {
          sendError('Must connect first', msg);
          return;
        }
        socket._meteorSession.processMessage(msg);
      } catch (e) {
        // XXX print stack nicely
        Meteor._debug("Internal exception while processing message", msg, e);
      }
    });

    socket.on('close', function () {
      if (socket._meteorSession) {
        Meteor._runAsync(function() {
          socket._meteorSession.close();
        });
      }
    });
  });
};

Object.assign(Server.prototype, {

  /**
   * @summary Register a callback to be called when a new DDP connection is made to the server.
   * @locus Server
   * @param {function} callback The function to call when a new DDP connection is established.
   * @memberOf Meteor
   * @importFromPackage meteor
   */
  onConnection: function (fn) {
    var self = this;
    return self.onConnectionHook.register(fn);
  },

  /**
   * @summary Set publication strategy for the given collection. Publications strategies are available from `DDPServer.publicationStrategies`. You call this method from `Meteor.server`, like `Meteor.server.setPublicationStrategy()`
   * @locus Server
   * @alias setPublicationStrategy
   * @param collectionName {String}
   * @param strategy {{useCollectionView: boolean, doAccountingForCollection: boolean}}
   * @memberOf Meteor.server
   * @importFromPackage meteor
   */
  setPublicationStrategy(collectionName, strategy) {
    if (!Object.values(publicationStrategies).includes(strategy)) {
      throw new Error(`Invalid merge strategy: ${strategy} 
        for collection ${collectionName}`);
    }
    this._publicationStrategies[collectionName] = strategy;
  },

  /**
   * @summary Gets the publication strategy for the requested collection. You call this method from `Meteor.server`, like `Meteor.server.getPublicationStrategy()`
   * @locus Server
   * @alias getPublicationStrategy
   * @param collectionName {String}
   * @memberOf Meteor.server
   * @importFromPackage meteor
   * @return {{useCollectionView: boolean, doAccountingForCollection: boolean}}
   */
  getPublicationStrategy(collectionName) {
    return this._publicationStrategies[collectionName]
      || this.options.defaultPublicationStrategy;
  },

  /**
   * @summary Register a callback to be called when a new DDP message is received.
   * @locus Server
   * @param {function} callback The function to call when a new DDP message is received.
   * @memberOf Meteor
   * @importFromPackage meteor
   */
  onMessage: function (fn) {
    var self = this;
    return self.onMessageHook.register(fn);
  },

  _handleConnect: function (socket, msg) {
    var self = this;

    // The connect message must specify a version and an array of supported
    // versions, and it must claim to support what it is proposing.
    if (!(typeof (msg.version) === 'string' &&
          _.isArray(msg.support) &&
          _.all(msg.support, _.isString) &&
          _.contains(msg.support, msg.version))) {
      socket.send(DDPCommon.stringifyDDP({msg: 'failed',
                                version: DDPCommon.SUPPORTED_DDP_VERSIONS[0]}));
      socket.close();
      return;
    }

    // In the future, handle session resumption: something like:
    //  socket._meteorSession = self.sessions[msg.session]
    var version = calculateVersion(msg.support, DDPCommon.SUPPORTED_DDP_VERSIONS);

    if (msg.version !== version) {
      // The best version to use (according to the client's stated preferences)
      // is not the one the client is trying to use. Inform them about the best
      // version to use.
      socket.send(DDPCommon.stringifyDDP({msg: 'failed', version: version}));
      socket.close();
      return;
    }

    // Yay, version matches! Create a new session.
    // Note: Troposphere depends on the ability to mutate
    // Meteor.server.options.heartbeatTimeout! This is a hack, but it's life.
    socket._meteorSession = new Session(self, version, socket, self.options);
    self.sessions.set(socket._meteorSession.id, socket._meteorSession);
    self.onConnectionHook.each(function (callback) {
      if (socket._meteorSession)
        callback(socket._meteorSession.connectionHandle);
      return true;
    });
  },
  /**
   * Register a publish handler function.
   *
   * @param name {String} identifier for query
   * @param handler {Function} publish handler
   * @param options {Object}
   *
   * Server will call handler function on each new subscription,
   * either when receiving DDP sub message for a named subscription, or on
   * DDP connect for a universal subscription.
   *
   * If name is null, this will be a subscription that is
   * automatically established and permanently on for all connected
   * client, instead of a subscription that can be turned on and off
   * with subscribe().
   *
   * options to contain:
   *  - (mostly internal) is_auto: true if generated automatically
   *    from an autopublish hook. this is for cosmetic purposes only
   *    (it lets us determine whether to print a warning suggesting
   *    that you turn off autopublish).
   */

  /**
   * @summary Publish a record set.
   * @memberOf Meteor
   * @importFromPackage meteor
   * @locus Server
   * @param {String|Object} name If String, name of the record set.  If Object, publications Dictionary of publish functions by name.  If `null`, the set has no name, and the record set is automatically sent to all connected clients.
   * @param {Function} func Function called on the server each time a client subscribes.  Inside the function, `this` is the publish handler object, described below.  If the client passed arguments to `subscribe`, the function is called with the same arguments.
   */
  publish: function (name, handler, options) {
    var self = this;

    if (! _.isObject(name)) {
      options = options || {};

      if (name && name in self.publish_handlers) {
        Meteor._debug("Ignoring duplicate publish named '" + name + "'");
        return;
      }

      if (Package.autopublish && !options.is_auto) {
        // They have autopublish on, yet they're trying to manually
        // pick stuff to publish. They probably should turn off
        // autopublish. (This check isn't perfect -- if you create a
        // publish before you turn on autopublish, it won't catch
        // it, but this will definitely handle the simple case where
        // you've added the autopublish package to your app, and are
        // calling publish from your app code).
        if (!self.warned_about_autopublish) {
          self.warned_about_autopublish = true;
          Meteor._debug(
    "** You've set up some data subscriptions with Meteor.publish(), but\n" +
    "** you still have autopublish turned on. Because autopublish is still\n" +
    "** on, your Meteor.publish() calls won't have much effect. All data\n" +
    "** will still be sent to all clients.\n" +
    "**\n" +
    "** Turn off autopublish by removing the autopublish package:\n" +
    "**\n" +
    "**   $ meteor remove autopublish\n" +
    "**\n" +
    "** .. and make sure you have Meteor.publish() and Meteor.subscribe() calls\n" +
    "** for each collection that you want clients to see.\n");
        }
      }

      if (name)
        self.publish_handlers[name] = handler;
      else {
        self.universal_publish_handlers.push(handler);
        // Spin up the new publisher on any existing session too. Run each
        // session's subscription in a new Fiber, so that there's no change for
        // self.sessions to change while we're running this loop.
        self.sessions.forEach(function (session) {
          if (!session._dontStartNewUniversalSubs) {
            session._startSubscription(handler);
          }
        });
      }
    }
    else{
      _.each(name, function(value, key) {
        self.publish(key, value, {});
      });
    }
  },

  _removeSession: function (session) {
    var self = this;
    self.sessions.delete(session.id);
  },

  /**
   * @summary Defines functions that can be invoked over the network by clients.
   * @locus Anywhere
   * @param {Object} methods Dictionary whose keys are method names and values are functions.
   * @memberOf Meteor
   * @importFromPackage meteor
   */
  methods: function (methods) {
    var self = this;
    _.each(methods, function (func, name) {
      if (typeof func !== 'function')
        throw new Error("Method '" + name + "' must be a function");
      if (self.method_handlers[name])
        throw new Error("A method named '" + name + "' is already defined");
      self.method_handlers[name] = func;
    });
  },

  call: function (name, ...args) {
    if (args.length && typeof args[args.length - 1] === "function") {
      // If it's a function, the last argument is the result callback, not
      // a parameter to the remote method.
      var callback = args.pop();
    }

    return this.apply(name, args, callback);
  },

  // A version of the call method that always returns a Promise.
  callAsync: function (name, ...args) {
    return this.applyAsync(name, args);
  },

  apply: function (name, args, options, callback) {
    // We were passed 3 arguments. They may be either (name, args, options)
    // or (name, args, callback)
    if (! callback && typeof options === 'function') {
      callback = options;
      options = {};
    } else {
      options = options || {};
    }

    const promise = this.applyAsync(name, args, options);

    // Return the result in whichever way the caller asked for it. Note that we
    // do NOT block on the write fence in an analogous way to how the client
    // blocks on the relevant data being visible, so you are NOT guaranteed that
    // cursor observe callbacks have fired when your callback is invoked. (We
    // can change this if there's a real use case).
    if (callback) {
      promise.then(
        result => callback(undefined, result),
        exception => callback(exception)
      );
    } else {
      return promise.await();
    }
  },

  // @param options {Optional Object}
  applyAsync: function (name, args, options) {
    // Run the handler
    var handler = this.method_handlers[name];

    if (! handler) {
      return Promise.reject(
        new Meteor.Error(404, `Method '${name}' not found`)
      );
    }

    // If this is a method call from within another method or publish function,
    // get the user state from the outer method or publish function, otherwise
    // don't allow setUserId to be called
    var userId = null;
    var setUserId = function() {
      throw new Error("Can't call setUserId on a server initiated method call");
    };
    var connection = null;
    var currentMethodInvocation = DDP._CurrentMethodInvocation.get();
    var currentPublicationInvocation = DDP._CurrentPublicationInvocation.get();
    var randomSeed = null;
    if (currentMethodInvocation) {
      userId = currentMethodInvocation.userId;
      setUserId = function(userId) {
        currentMethodInvocation.setUserId(userId);
      };
      connection = currentMethodInvocation.connection;
      randomSeed = DDPCommon.makeRpcSeed(currentMethodInvocation, name);
    } else if (currentPublicationInvocation) {
      userId = currentPublicationInvocation.userId;
      setUserId = function(userId) {
        currentPublicationInvocation._session._setUserId(userId);
      };
      connection = currentPublicationInvocation.connection;
    }

    var invocation = new DDPCommon.MethodInvocation({
      isSimulation: false,
      userId,
      setUserId,
      connection,
      randomSeed
    });

    return new Promise((resolve, reject) => {
      let result;
      try {
        result = DDP._CurrentMethodInvocation.withValue(invocation, () =>
          maybeAuditArgumentChecks(
            handler,
            invocation,
            EJSON.clone(args),
            "internal call to '" + name + "'"
          )
        );
      } catch (e) {
        return reject(e);
      }
      if (!Meteor._isPromise(result)) {
        return resolve(result);
      }
      result.then(r => resolve(r)).catch(reject);
    }).then(EJSON.clone);
  },

  _urlForSession: function (sessionId) {
    var self = this;
    var session = self.sessions.get(sessionId);
    if (session)
      return session._socketUrl;
    else
      return null;
  }
});

var calculateVersion = function (clientSupportedVersions,
                                 serverSupportedVersions) {
  var correctVersion = _.find(clientSupportedVersions, function (version) {
    return _.contains(serverSupportedVersions, version);
  });
  if (!correctVersion) {
    correctVersion = serverSupportedVersions[0];
  }
  return correctVersion;
};

DDPServer._calculateVersion = calculateVersion;


// "blind" exceptions other than those that were deliberately thrown to signal
// errors to the client
var wrapInternalException = function (exception, context) {
  if (!exception) return exception;

  // To allow packages to throw errors intended for the client but not have to
  // depend on the Meteor.Error class, `isClientSafe` can be set to true on any
  // error before it is thrown.
  if (exception.isClientSafe) {
    if (!(exception instanceof Meteor.Error)) {
      const originalMessage = exception.message;
      exception = new Meteor.Error(exception.error, exception.reason, exception.details);
      exception.message = originalMessage;
    }
    return exception;
  }

  // Tests can set the '_expectedByTest' flag on an exception so it won't go to
  // the server log.
  if (!exception._expectedByTest) {
    Meteor._debug("Exception " + context, exception.stack);
    if (exception.sanitizedError) {
      Meteor._debug("Sanitized and reported to the client as:", exception.sanitizedError);
      Meteor._debug();
    }
  }

  // Did the error contain more details that could have been useful if caught in
  // server code (or if thrown from non-client-originated code), but also
  // provided a "sanitized" version with more context than 500 Internal server
  // error? Use that.
  if (exception.sanitizedError) {
    if (exception.sanitizedError.isClientSafe)
      return exception.sanitizedError;
    Meteor._debug("Exception " + context + " provides a sanitizedError that " +
                  "does not have isClientSafe property set; ignoring");
  }

  return new Meteor.Error(500, "Internal server error");
};


// Audit argument checks, if the audit-argument-checks package exists (it is a
// weak dependency of this package).
var maybeAuditArgumentChecks = function (f, context, args, description) {
  args = args || [];
  if (Package['audit-argument-checks']) {
    return Match._failIfArgumentsAreNotAllChecked(
      f, context, args, description);
  }
  return f.apply(context, args);
};<|MERGE_RESOLUTION|>--- conflicted
+++ resolved
@@ -726,20 +726,10 @@
       // Find the handler
       var handler = self.server.method_handlers[msg.method];
       if (!handler) {
-<<<<<<< HEAD
-        fence.arm().finally(() => {
-          self.send({
-            msg: 'result',
-            id: msg.id,
-            error: new Meteor.Error(404, `Method '${msg.method}' not found`),
-          });
-        });
-=======
         self.send({
           msg: 'result', id: msg.id,
           error: new Meteor.Error(404, `Method '${msg.method}' not found`)});
         await fence.arm();
->>>>>>> 1014305e
         return;
       }
 
@@ -810,41 +800,16 @@
         );
       });
 
-<<<<<<< HEAD
-      function finish() {
-        return fence.arm().finally(() => {
-          unblock();
-        });
-=======
       async function finish() {
         await fence.arm();
         unblock();
->>>>>>> 1014305e
       }
 
       const payload = {
         msg: "result",
         id: msg.id
       };
-<<<<<<< HEAD
-
-      promise.then(result => {
-        finish().finally(() => {
-          if (result !== undefined) {
-            payload.result = result;
-          }
-          self.send(payload);
-        });
-      }, (exception) => {
-        finish().finally(() => {
-          payload.error = wrapInternalException(
-            exception,
-            `while invoking method '${msg.method}'`
-          );
-          self.send(payload);
-        });
-=======
-      await promise.then(async result => {
+      promise.then(async result => {
         await finish();
         if (result !== undefined) {
           payload.result = result;
@@ -857,7 +822,6 @@
           `while invoking method '${msg.method}'`
         );
         self.send(payload);
->>>>>>> 1014305e
       });
     }
   },
