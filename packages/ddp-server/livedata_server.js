--- conflicted
+++ resolved
@@ -485,7 +485,6 @@
     }
     self.server._removeSession(self, () => {
 
-<<<<<<< HEAD
       Package['facts-base'] && Package['facts-base'].Facts.incrementServerFact(
         "livedata", "sessions", -1);
 
@@ -508,21 +507,6 @@
         _.each(self._closeCallbacks, function (callback) {
           callback();
         });
-=======
-    Package['facts-base'] && Package['facts-base'].Facts.incrementServerFact(
-      "livedata", "sessions", -1);
-
-    Meteor.defer(function () {
-      // Stop callbacks can yield, so we defer this on close.
-      // sub._isDeactivated() detects that we set inQueue to null and
-      // treats it as semi-deactivated (it will ignore incoming callbacks, etc).
-      self._deactivateAllSubscriptions();
-
-      // Defer calling the close callbacks, so that the caller closing
-      // the session isn't waiting for all the callbacks to complete.
-      _.each(self._closeCallbacks, function (callback) {
-        callback();
->>>>>>> a5308138
       });
     });
 
