--- conflicted
+++ resolved
@@ -12,11 +12,7 @@
     'ecmascript'
   ],
   npmDependencies: {
-<<<<<<< HEAD
-    "@babel/runtime": "7.14.8"
-=======
     "@babel/runtime": "7.15.3"
->>>>>>> 8e61034d
   },
   sources: [
     'plugin/minify-js.js',
