Package.describe({
  name: 'standard-minifier-js',
<<<<<<< HEAD
  version: '2.6.0-beta190.4',
=======
  version: '2.5.2',
>>>>>>> 9df769b6
  summary: 'Standard javascript minifiers used with Meteor apps by default.',
  documentation: 'README.md',
});

Package.registerBuildPlugin({
  name: "minifyStdJS",
  use: [
    'minifier-js',
    'babel-compiler',
    'ecmascript'
  ],
  npmDependencies: {
    "@babel/runtime": "7.7.4"
  },
  sources: [
    'plugin/minify-js.js',
    'plugin/stats.js',
    'plugin/utils.js',
  ],
});

Package.onUse(function(api) {
  api.use('isobuild:minifier-plugin@1.0.0');
});<|MERGE_RESOLUTION|>--- conflicted
+++ resolved
@@ -1,10 +1,6 @@
 Package.describe({
   name: 'standard-minifier-js',
-<<<<<<< HEAD
   version: '2.6.0-beta190.4',
-=======
-  version: '2.5.2',
->>>>>>> 9df769b6
   summary: 'Standard javascript minifiers used with Meteor apps by default.',
   documentation: 'README.md',
 });
