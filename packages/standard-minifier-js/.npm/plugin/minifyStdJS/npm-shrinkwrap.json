--- conflicted
+++ resolved
@@ -2,15 +2,9 @@
   "lockfileVersion": 1,
   "dependencies": {
     "@babel/runtime": {
-<<<<<<< HEAD
-      "version": "7.14.8",
-      "resolved": "https://registry.npmjs.org/@babel/runtime/-/runtime-7.14.8.tgz",
-      "integrity": "sha512-twj3L8Og5SaCRCErB4x4ajbvBIVV77CGeFglHpeg5WC5FF8TZzBWXtTJ4MqaD9QszLYTtr+IsaAL2rEUevb+eg=="
-=======
       "version": "7.15.3",
       "resolved": "https://registry.npmjs.org/@babel/runtime/-/runtime-7.15.3.tgz",
       "integrity": "sha512-OvwMLqNXkCXSz1kSm58sEsNuhqOx/fKpnUnKnFB5v8uDda5bLNEHNgKPvhDN6IU0LDcnHQ90LlJ0Q6jnyBSIBA=="
->>>>>>> 8e61034d
     },
     "regenerator-runtime": {
       "version": "0.13.9",
