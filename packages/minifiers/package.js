Package.describe({
  summary: "JavaScript and CSS minifiers",
  internal: true
});

Npm.depends({
  "clean-css": "2.0.2",
  "uglify-js": "2.4.7"
});

Package.on_use(function (api) {
  api.use('underscore');
  api.export(['CleanCSSProcess', 'UglifyJSMinify']);
  api.add_files('minifiers.js', 'server');
});

Package.on_test(function (api) {
<<<<<<< HEAD
  api.use('tinytest');
  api.use('minifiers');

  api.add_files(['beautify_tests.js'], 'server');
});
=======
  api.use('minifiers');
  api.use('tinytest');
  api.add_files('minifiers_tests.js', 'server');
});
>>>>>>> 6a9a797e
<|MERGE_RESOLUTION|>--- conflicted
+++ resolved
@@ -15,15 +15,8 @@
 });
 
 Package.on_test(function (api) {
-<<<<<<< HEAD
   api.use('tinytest');
   api.use('minifiers');
 
-  api.add_files(['beautify_tests.js'], 'server');
-});
-=======
-  api.use('minifiers');
-  api.use('tinytest');
-  api.add_files('minifiers_tests.js', 'server');
-});
->>>>>>> 6a9a797e
+  api.add_files(['beautify_tests.js', 'minifiers_tests.js'], 'server');
+});