Package.describe({
  summary: "Configure content security policies",
<<<<<<< HEAD
  version: "1.0.13-beta.3"
=======
  version: "1.1.0"
>>>>>>> f57d4d15
});

Package.onUse(function (api) {
  api.use("modules");
  api.use(["underscore", "browser-policy-common", "webapp"], "server");
  api.imply(["browser-policy-common"], "server");
  api.mainModule("browser-policy-content.js", "server");
});<|MERGE_RESOLUTION|>--- conflicted
+++ resolved
@@ -1,10 +1,6 @@
 Package.describe({
   summary: "Configure content security policies",
-<<<<<<< HEAD
-  version: "1.0.13-beta.3"
-=======
   version: "1.1.0"
->>>>>>> f57d4d15
 });
 
 Package.onUse(function (api) {
