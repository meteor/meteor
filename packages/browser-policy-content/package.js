--- conflicted
+++ resolved
@@ -1,20 +1,12 @@
 Package.describe({
   summary: "Configure content security policies",
-<<<<<<< HEAD
   version: '2.0.0-alpha300.19',
-=======
-  version: "1.1.3"
->>>>>>> 1a8905ac
 });
 
 Package.onUse(function (api) {
   api.use("ecmascript");
-<<<<<<< HEAD
-  api.use("modules");
-  api.use(["underscore", "browser-policy-common", "webapp"], "server");
-=======
+  api.use("ecmascript");
   api.use(["browser-policy-common", "webapp"], "server");
->>>>>>> 1a8905ac
   api.imply(["browser-policy-common"], "server");
   api.mainModule("browser-policy-content.js", "server");
 });