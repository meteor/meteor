Package.describe({
  summary: "Utility functions for tests",
  version: "2.0.1",
});

Npm.depends({
  'lodash.isequal': '4.5.0',
  'lodash.isempty': '4.4.0',
  'lodash.isstring': '4.0.1'
});

Package.onUse(function (api) {
  api.use([
<<<<<<< HEAD
    'ecmascript',
    'tracker',
    'ejson',
    'tinytest',
    'random',
    'blaze',
=======
    "ecmascript",
    "underscore",
    "tracker",
    "ejson",
    "tinytest",
    "random",
    "blaze",
>>>>>>> 0a443389
  ]);

  // XXX for connection.js. Not sure this really belongs in
  // test-helpers. It probably would be better off in livedata. But it's
  // unclear how to put it in livedata so that it can both be used by
  // other package tests and not included in the non-test bundle. One
  // idea would be to make a new separate package 'ddp-test-helpers' or
  // the like.
  api.use("ddp");

  api.export([
    "pollUntil",
    "try_all_permutations",
    "SeededRandom",
    "clickElement",
    "blurElement",
    "focusElement",
    "simulateEvent",
    "getStyleProperty",
    "canonicalizeHtml",
    "renderToDiv",
    "clickIt",
    "withCallbackLogger",
    "testAsyncMulti",
    "simplePoll",
    "runAndThrowIfNeeded",
    "DomUtils",
    "mockBehaviours",
    "waitUntil",
    "makeTestConnection",
    "createTestConnectionPromise",
    "captureConnectionMessages",
    "captureConnectionMessagesClient",
  ]);

  api.addFiles("try_all_permutations.js");
  api.addFiles("async_multi.js");
  api.addFiles("event_simulation.js");
  api.addFiles("seeded_random.js");
  api.addFiles("canonicalize_html.js");
  api.addFiles("render_div.js");
  api.addFiles("current_style.js");
  api.addFiles("callback_logger.js");
  api.addFiles("mock.js");
  api.addFiles("wait.js");
  api.addFiles("domutils.js", "client");
  api.addFiles("connection_server.js", "server");
  api.addFiles("connection_client.js", "client");
});

Package.onTest(function (api) {
<<<<<<< HEAD
  api.use('tinytest');
  api.use(['test-helpers']);
  api.addFiles('try_all_permutations_test.js', 'client');
  api.addFiles('seeded_random_test.js');
=======
  api.use("tinytest");
  api.use(["test-helpers", "underscore"]);
  api.addFiles("try_all_permutations_test.js", "client");
  api.addFiles("seeded_random_test.js");
>>>>>>> 0a443389
});<|MERGE_RESOLUTION|>--- conflicted
+++ resolved
@@ -11,22 +11,12 @@
 
 Package.onUse(function (api) {
   api.use([
-<<<<<<< HEAD
-    'ecmascript',
-    'tracker',
-    'ejson',
-    'tinytest',
-    'random',
-    'blaze',
-=======
     "ecmascript",
-    "underscore",
     "tracker",
     "ejson",
     "tinytest",
     "random",
     "blaze",
->>>>>>> 0a443389
   ]);
 
   // XXX for connection.js. Not sure this really belongs in
@@ -78,15 +68,8 @@
 });
 
 Package.onTest(function (api) {
-<<<<<<< HEAD
-  api.use('tinytest');
-  api.use(['test-helpers']);
-  api.addFiles('try_all_permutations_test.js', 'client');
-  api.addFiles('seeded_random_test.js');
-=======
   api.use("tinytest");
-  api.use(["test-helpers", "underscore"]);
+  api.use(["test-helpers"]);
   api.addFiles("try_all_permutations_test.js", "client");
   api.addFiles("seeded_random_test.js");
->>>>>>> 0a443389
 });