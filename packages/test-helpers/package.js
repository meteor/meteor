Package.describe({
  summary: "Utility functions for tests",
  internal: true
});

Package.on_use(function (api) {
  api.use(['underscore', 'deps', 'ejson', 'tinytest', 'random',
          'domutils']);
  api.use(['spark', 'jquery'], 'client');

  // XXX for connection.js. Not sure this really belongs in
  // test-helpers. It probably would be better off in livedata. But it's
  // unclear how to put it in livedata so that it can both be used by
  // other package tests and not included in the non-test bundle.
  api.use('livedata');


  api.export([
    'pollUntil', 'WrappedFrag', 'try_all_permutations',
    'SeededRandom', 'ReactiveVar', 'OnscreenDiv', 'clickElement', 'blurElement',
    'focusElement', 'simulateEvent', 'getStyleProperty', 'canonicalizeHtml',
    'withCallbackLogger', 'testAsyncMulti', 'simplePoll',
<<<<<<< HEAD
    'establishConnection'], {testOnly: true});
=======
    'makeTestConnection'], {testOnly: true});
>>>>>>> 76808dfc

  api.add_files('try_all_permutations.js');
  api.add_files('async_multi.js');
  api.add_files('event_simulation.js');
  api.add_files('seeded_random.js');
  api.add_files('canonicalize_html.js');
  api.add_files('onscreendiv.js');
  api.add_files('wrappedfrag.js');
  api.add_files('current_style.js');
  api.add_files('reactivevar.js');
  api.add_files('callback_logger.js');
  api.add_files('connection.js', 'server');
});

Package.on_test(function (api) {
  api.use('tinytest');
  api.use(['test-helpers', 'underscore']);
  api.add_files('try_all_permutations_test.js', 'client');
  api.add_files('seeded_random_test.js');
});<|MERGE_RESOLUTION|>--- conflicted
+++ resolved
@@ -20,11 +20,7 @@
     'SeededRandom', 'ReactiveVar', 'OnscreenDiv', 'clickElement', 'blurElement',
     'focusElement', 'simulateEvent', 'getStyleProperty', 'canonicalizeHtml',
     'withCallbackLogger', 'testAsyncMulti', 'simplePoll',
-<<<<<<< HEAD
-    'establishConnection'], {testOnly: true});
-=======
     'makeTestConnection'], {testOnly: true});
->>>>>>> 76808dfc
 
   api.add_files('try_all_permutations.js');
   api.add_files('async_multi.js');
