Package.describe({
  summary: "Common code for OAuth1-based login services",
  version: "1.5.0-beta240.9",
});

Package.onUse(api => {
  api.use('ecmascript', ['client', 'server']);
  api.use('random');
  api.use('service-configuration', ['client', 'server']);
  api.use('oauth', ['client', 'server']);
<<<<<<< HEAD
  api.use('check', 'server');
=======
  api.use([
    'check',
    'http@2.0.0'
  ], 'server');
>>>>>>> 0cb9b9d2

  api.use('mongo');
  api.use(['fetch', 'url']);

  api.export('OAuth1Binding', 'server');
  api.export('OAuth1Test', 'server', {testOnly: true});

  api.addFiles('oauth1_binding.js', 'server');
  api.addFiles('oauth1_server.js', 'server');
  api.addFiles('oauth1_pending_request_tokens.js', 'server');
});

Package.onTest(api => {
  api.use('ecmascript', 'server');
  api.use('tinytest');
  api.use('random');
  api.use('service-configuration', 'server');
  api.use('oauth-encryption', 'server');
  api.use('oauth1', 'server');
  api.use('oauth', 'server');
  api.addFiles("oauth1_tests.js", 'server');
});<|MERGE_RESOLUTION|>--- conflicted
+++ resolved
@@ -8,14 +8,10 @@
   api.use('random');
   api.use('service-configuration', ['client', 'server']);
   api.use('oauth', ['client', 'server']);
-<<<<<<< HEAD
-  api.use('check', 'server');
-=======
   api.use([
     'check',
-    'http@2.0.0'
+    'fetch'
   ], 'server');
->>>>>>> 0cb9b9d2
 
   api.use('mongo');
   api.use(['fetch', 'url']);
