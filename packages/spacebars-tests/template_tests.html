
<!-- convenient templates to use in different tests -->
<template name="spacebars_template_test_aaa">
  aaa
</template>

<template name="spacebars_template_test_bbb">
  bbb
</template>

<template name="spacebars_template_test_bracketed_this">
  [{{this}}]
</template>

<template name="spacebars_template_test_span_this">
  <span>{{this}}</span>
</template>

<template name="spacebars_template_test_content">
  {{> Template.contentBlock}}
</template>

<template name="spacebars_template_test_elsecontent">
  {{> Template.elseBlock}}
</template>

<template name="spacebars_template_test_iftemplate">
  {{#if condition}}
    {{> Template.contentBlock}}
  {{else}}
    {{> Template.elseBlock}}
  {{/if}}
</template>

<template name="spacebars_template_test_bracketed_foo">
  [{{foo}}]
</template>

<!-- -->



<template name="spacebars_template_test_simple_helper">
  {{foo bar}}
</template>

<template name="spacebars_template_test_dynamic_template">
  {{> foo}}
</template>

<template name="spacebars_template_test_interpolate_attribute">
  <div class="aaa{{foo bar}}zzz"></div>
</template>

<template name="spacebars_template_test_dynamic_attrs">
  <span {{attrsObj}} {{singleAttr}} {{nonexistent}}>hi</span>
</template>

<template name="spacebars_template_test_triple">
  {{{html}}}
</template>

<template name="spacebars_template_test_triple2">
  x{{{html}}}{{{html2}}}{{{html3}}}y
</template>

<template name="spacebars_template_test_inclusion_args">
  {{> foo bar}}
</template>

<template name="spacebars_template_test_inclusion_args2">
  {{> foo bar q=baz}}
</template>

<template name="spacebars_template_test_inclusion_dotted_args">
  {{> foo bar.baz}}
</template>

<template name="spacebars_template_test_inclusion_slashed_args">
  {{> foo bar/baz}}
</template>

<template name="spacebars_template_test_block_helper">
  {{#foo}}
    bar
  {{else}}
    baz
  {{/foo}}
</template>

<template name="spacebars_template_test_block_helper_function_one_string_arg">
  {{#foo "bar"}}
    content
  {{/foo}}
</template>

<template name="spacebars_template_test_block_helper_function_one_helper_arg">
  {{#foo bar}}
    content
  {{/foo}}
</template>

<template name="spacebars_template_test_block_helper_component_one_helper_arg">
  {{#if bar}}
    content
  {{/if}}
</template>

<template name="spacebars_template_test_block_helper_component_three_helper_args">
  {{#if equals bar_or_baz "bar"}}
    content
  {{/if}}
</template>

<template name="spacebars_template_test_block_helper_dotted_arg">
  {{#foo bar.baz qux}}{{/foo}}
</template>

<template name="spacebars_template_test_nested_content">
  {{#spacebars_template_test_iftemplate condition=flag}}
    hello
  {{else}}
    world
  {{/spacebars_template_test_iftemplate}}
</template>

<template name="spacebars_template_test_iftemplate2">
  {{#spacebars_template_test_iftemplate condition=flag}}
    {{> Template.contentBlock}}
  {{else}}
    {{> Template.elseBlock}}
  {{/spacebars_template_test_iftemplate}}
</template>

<template name="spacebars_template_test_nested_content2">
  {{#spacebars_template_test_iftemplate2 flag=x}}
    hello
  {{else}}
    world
  {{/spacebars_template_test_iftemplate2}}
</template>

<template name="spacebars_template_test_if">
  {{#if foo}}
    {{bar}}
  {{else}}
    {{baz}}
  {{/if}}
</template>

<template name="spacebars_template_test_if_in_with">
  {{#with foo}}
    {{bar}}
    {{#if true}}
      {{bar}}
    {{/if}}
  {{/with}}
</template>

<template name="spacebars_template_test_each">
  {{#each items}}
    {{text}}
  {{else}}
    else-clause
  {{/each}}
</template>

<template name="spacebars_template_test_dots">
  {{#with foo}}
    A
    {{#with bar}}
      B
      {{! #if shouldn't add a data context }}
      {{#if true}}
        C
        {{#each items}}
          D
          {{! inclusion should only add a data context if passed explicitly }}
          {{> spacebars_template_test_dots_subtemplate}}
          {{> spacebars_template_test_dots_subtemplate ..}}
        {{/each}}
      {{/if}}
    {{/with}}
  {{/with}}
</template>

<template name="spacebars_template_test_dots_subtemplate">
  TITLE
  1{{title}}
  2{{./title}}
  3{{../title}}
  4{{../../title}}

  GETTITLE
  5{{getTitle .}}
  6{{getTitle ..}}
  7{{getTitle ../..}}
</template>

<template name="spacebars_template_test_select_tag">
  <select>
    {{#each optgroups}}
      <optgroup label={{label}}>
        {{#each options}}
          <option value={{value}} {{selectedAttr}}>{{label}}</option>
        {{/each}}
      </optgroup>
    {{/each}}
  </select>
</template>

<!-- Test for issue #770 - falsy value for with. -->
<template name="test_template_issue770">
  {{# with value1}}
    {{this}}
  {{else}}
    xxx
  {{/with}}

  {{# with value2}}
    {{this}}
  {{else}}
    xxx
  {{/with}}

  {{# with value1}}
    {{this}}
  {{/with}}

  {{# with value2}}
    {{this}}
  {{/with}}
</template>

<template name="spacebars_template_test_tricky_attrs">
  <input type={{theType}}><input type=checkbox class={{theClass}}>
</template>

<template name="spacebars_template_test_no_data">
  {{this.foo}}{{#unless this.bar}}asdf{{/unless}}
</template>

<template name="spacebars_template_test_textarea">
  <textarea>{{foo}}</textarea>
</template>

<template name="spacebars_template_test_textarea2">
  <textarea>{{#if foo}}</not a tag>{{else}}<also not a tag>{{/if}}</textarea>
</template>

<template name="spacebars_template_test_textarea3">
  <textarea id="myTextarea">{{foo}}</textarea>
</template>

<template name="spacebars_template_test_textarea_each">
  <textarea>{{#each foo}}<not a tag {{.}} {{else}}<>{{/each}}</textarea>
</template>

<template name="spacebars_template_test_defer_in_rendered">
  {{#each items}}
    {{> spacebars_template_test_defer_in_rendered_subtemplate}}
  {{/each}}
</template>

<template name="spacebars_template_test_defer_in_rendered_subtemplate">
  {{! see rendered callback }}
</template>

<template name="spacebars_template_test_with_someData">
  {{#with someData}}
    {{foo}} {{bar}}
  {{/with}}
</template>

<template name="spacebars_template_test_each_stops">
  {{#each items}}
    x
  {{/each}}
</template>

<template name="spacebars_template_test_block_helpers_in_attribute">
  <div class="{{#each classes}}{{#if startsLowerCase name}}{{name}} {{/if}}{{else}}none{{/each}}">Smurf</div>
</template>

<template name="spacebars_template_test_block_helpers_in_attribute_2">
  <input value="{{#if foo}}"{{else}}&&lt;></x>{{/if}}">
</template>

<template name="spacebars_template_test_constant_each_argument">
  {{#with someData}}
    {{#each anArray}}
      {{justReturn this}}
    {{/each}}
    {{this}}
  {{/with}}
</template>

<template name="spacebars_template_test_markdown_basic">
  {{#with obj}}
    {{#markdown}}
{{hi}}
/each}}

<b>{{hi}}</b>
<b>/each}}</b>

* {{hi}}
* /each}}

* <b>{{hi}}</b>
* <b>/each}}</b>

some paragraph to fix showdown's four space parsing below.

    {{hi}}
    /each}}

    <b>{{hi}}</b>
    <b>/each}}</b>

&gt

* &gt

`&gt`

    &gt

&gt;

* &gt;

`&gt;`

    &gt;

`{{hi}}`
`/each}}`

`<b>{{hi}}</b>`
`<b>/each}}`

    {{/markdown}}
  {{/with}}
</template>

<template name="spacebars_template_test_markdown_if">
  {{#markdown}}

{{#if cond}}true{{else}}false{{/if}}

<b>{{#if cond}}true{{else}}false{{/if}}</b>

* {{#if cond}}true{{else}}false{{/if}}

* <b>{{#if cond}}true{{else}}false{{/if}}</b>

some paragraph to fix showdown's four space parsing below.

    {{#if cond}}true{{else}}false{{/if}}

    <b>{{#if cond}}true{{else}}false{{/if}}</b>

`{{#if cond}}true{{else}}false{{/if}}`

`<b>{{#if cond}}true{{else}}false{{/if}}</b>`

  {{/markdown}}
</template>

<template name="spacebars_template_test_markdown_each">
  {{#markdown}}

{{#each seq}}{{.}}{{/each}}

<b>{{#each seq}}{{.}}{{/each}}</b>

* {{#each seq}}{{.}}{{/each}}

* <b>{{#each seq}}{{.}}{{/each}}</b>

some paragraph to fix showdown's four space parsing below.

    {{#each seq}}{{.}}{{/each}}

    <b>{{#each seq}}{{.}}{{/each}}</b>

`{{#each seq}}{{.}}{{/each}}`

`<b>{{#each seq}}{{.}}{{/each}}</b>`

  {{/markdown}}
</template>

<template name="spacebars_template_test_markdown_inclusion">
  {{#markdown}}
{{> spacebars_template_test_markdown_inclusion_subtmpl}}
  {{/markdown}}
</template>

<template name="spacebars_template_test_markdown_inclusion_subtmpl">
  <span>{{#if foo}}Foo is {{foo}}.{{/if}}</span>
</template>

<template name="spacebars_template_test_markdown_block_helpers">
  {{#markdown}}
    {{#spacebars_template_test_just_content}}
Hi there!
    {{/spacebars_template_test_just_content}}
  {{/markdown}}
</template>

<template name="spacebars_template_test_just_content">
  {{> Template.contentBlock}}
</template>

<template name="spacebars_template_test_simple_helpers_are_isolated">
  {{foo}}
</template>

<template name="spacebars_template_test_attr_helpers_are_isolated">
  <p attr={{foo}}></p>
</template>

<template name="spacebars_template_test_attr_object_helpers_are_isolated">
  <p {{attrs}}></p>
</template>

<template name="spacebars_template_test_inclusion_helpers_are_isolated">
  {{> foo}}
</template>

<template name="spacebars_template_test_inclusion_helpers_are_isolated_subtemplate">
</template>

<template name="spacebars_template_test_nully_attributes0">
  <input type="checkbox" checked="" stuff="">
</template>

<template name="spacebars_template_test_nully_attributes1">
  <input type="checkbox" checked={{foo}} stuff={{foo}}>
</template>

<template name="spacebars_template_test_nully_attributes2">
  <input type="checkbox" checked={{foo}}{{bar}} stuff={{foo}}{{bar}}>
</template>

<template name="spacebars_template_test_nully_attributes3">
  <input type="checkbox" checked={{#if foo}}{{/if}} stuff={{#if foo}}{{/if}}>
</template>

<template name="spacebars_template_test_double">
  {{foo}}
</template>

<template name="spacebars_template_test_inclusion_lookup">
  {{> spacebars_template_test_inclusion_lookup_subtmpl}}
  {{> dataContextSubtmpl}}
</template>

<template name="spacebars_template_test_inclusion_lookup_subtmpl">
  This is the template.
</template>

<template name="spacebars_template_test_inclusion_lookup_subtmpl2">
  This is generated by a helper with the same name.
</template>

<template name="spacebars_template_test_inclusion_lookup_subtmpl3">
  This is a template passed in the data context.
</template>

<template name="spacebars_template_test_content_context">
  {{#with foo}}
    {{#with bar}}
      {{#spacebars_template_test_iftemplate condition=cond}}
        {{firstLetter}}{{../secondLetter}}
      {{else}}
        {{../firstLetter}}{{secondLetter}}
      {{/spacebars_template_test_iftemplate}}
    {{/with}}
  {{/with}}
</template>

<template name="spacebars_test_control_input">
  <input type={{type}} value={{value}}>
</template>

<template name="spacebars_test_control_textarea">
  <textarea>{{value}}</textarea>
</template>

<template name="spacebars_test_control_select">
  <select>
    {{#each options}}
      <option selected={{selected}}>{{.}}</option>
    {{/each}}
  </select>
</template>

<template name="spacebars_test_control_radio">
  Band:

  {{#each bands}}
    <input name="bands" type="radio" value={{.}} checked={{isChecked}} />
  {{/each}}

  {{band}}
</template>

<template name="spacebars_test_control_checkbox">
  {{#each labels}}
    <input type="checkbox" value={{.}} checked={{isChecked}} />
  {{/each}}
</template>

<template name="spacebars_test_nonexistent_template">
  {{> this_template_lives_in_outer_space}}
</template>

<template name="spacebars_test_if_helper">
  {{#if foo}}
    true
  {{else}}
    false
  {{/if}}
</template>

<template name="spacebars_test_block_helper_function">
  {{#foo}}
  {{/foo}}
</template>

<template name="spacebars_test_helpers_stop_onetwo">
  {{#if showOne}}
    {{> one}}
  {{else}}
    {{> two}}
  {{/if}}
</template>

<template name="spacebars_test_helpers_stop_onetwo_attribute">
  <br data-stuff=
  {{#if showOne}}
    {{> one}}
  {{else}}
    {{> two}}
  {{/if}}>
</template>

<template name="spacebars_test_helpers_stop_with1">
  {{#with options}}
    one
  {{/with}}
</template>

<template name="spacebars_test_helpers_stop_with2">
  {{#with options}}
    two
  {{/with}}
</template>

<template name="spacebars_test_helpers_stop_each1">
  {{#each options}}
    one
  {{/each}}
</template>

<template name="spacebars_test_helpers_stop_each2">
  {{#each options}}
    two
  {{/each}}
</template>

<template name="spacebars_test_helpers_stop_with_each1">
  {{#with options}}
    {{> spacebars_test_helpers_stop_with_each3}}
  {{/with}}
</template>

<template name="spacebars_test_helpers_stop_with_each2">
  {{#with options}}
    {{> spacebars_test_helpers_stop_with_each3}}
  {{/with}}
</template>

<template name="spacebars_test_helpers_stop_with_each3">
  {{#each this}}
  {{/each}}
</template>

<template name="spacebars_test_helpers_stop_if1">
  {{#if options}}
    one
  {{/if}}
</template>

<template name="spacebars_test_helpers_stop_if2">
  {{#if options}}
    two
  {{/if}}
</template>

<template name="spacebars_test_helpers_stop_inclusion1">
  {{> options}}
</template>

<template name="spacebars_test_helpers_stop_inclusion2">
  {{> options}}
</template>

<template name="spacebars_test_helpers_stop_inclusion3">
  blah
</template>

<template name="spacebars_test_helpers_stop_with_callbacks1">
  {{#with options}}
    {{> spacebars_test_helpers_stop_with_callbacks3}}
  {{/with}}
</template>

<template name="spacebars_test_helpers_stop_with_callbacks2">
  {{#with options}}
    {{> spacebars_test_helpers_stop_with_callbacks3}}
  {{/with}}
</template>

<template name="spacebars_test_helpers_stop_with_callbacks3">
  blah
</template>

<template name="spacebars_test_helpers_stop_unless1">
  {{#unless options}}
    one
  {{/unless}}
</template>

<template name="spacebars_test_helpers_stop_unless2">
  {{#unless options}}
    two
  {{/unless}}
</template>

<template name="spacebars_test_no_data_context">
  <button></button>
  {{foo}}
</template>

<template name="spacebars_test_falsy_with">
  {{#with obj}}
    {{greekLetter}}
  {{/with}}
</template>

<template name="spacebars_test_helpers_dont_leak">
  {{> spacebars_test_helpers_dont_leak2 foo="correct"}}
</template>

<template name="spacebars_test_helpers_dont_leak2">
  {{foo}}{{bar}} {{#spacebars_template_test_content}}{{bonus}}{{/spacebars_template_test_content}}
</template>

<template name="spacebars_test_event_returns_false">
  <a href="#bad-url" id="spacebars_test_event_returns_false_link">click me</a>
</template>

<template name="spacebars_test_event_selectors1">
  <div>{{> spacebars_test_event_selectors2}}</div>
</template>

<template name="spacebars_test_event_selectors2">
  <p class="p1">Not it</p>
  <div><p class="p2">It</p></div>
</template>

<template name="spacebars_test_event_selectors_capturing1">
  <div>{{> spacebars_test_event_selectors_capturing2}}</div>
</template>

<template name="spacebars_test_event_selectors_capturing2">
  <video class='video1'>
    <source id='mp4'
      src="http://media.w3.org/2010/05/sintel/trailer.mp4"
      type='video/mp4'>
  </video>
  <div>
    <video class='video2'>
      <source id='mp4'
        src="http://media.w3.org/2010/05/sintel/trailer.mp4"
        type='video/mp4'>
    </video>
  </div>
</template>

<template name="spacebars_test_tables1">
  <table><tr><td>Foo</td></tr></table>
</template>

<template name="spacebars_test_tables2">
  <table><tr><td>{{foo}}</td></tr></table>
</template>

<template name="spacebars_test_jquery_events">
  <button type="button">button</button>
</template>

<template name="spacebars_test_tohtml_basic">
  {{foo}}
</template>

<template name="spacebars_test_tohtml_if">
  {{#if true}}
    {{foo}}
  {{/if}}
</template>

<template name="spacebars_test_tohtml_with">
  {{#with foo}}
    {{.}}
  {{/with}}
</template>

<template name="spacebars_test_tohtml_each">
  {{#each foos}}
    {{.}}
  {{/each}}
</template>

<template name="spacebars_test_tohtml_include_with">
  {{> spacebars_test_tohtml_with}}
</template>

<template name="spacebars_test_tohtml_include_each">
  {{> spacebars_test_tohtml_each}}
</template>

<template name="spacebars_test_block_comment">
  {{!-- foo --}}
  {{!--
    {{bar}}
  --}}
</template>

<template name="spacebars_test_with_mutated_data_context">
  {{#with foo}}
    {{value}}
  {{/with}}
</template>

<template name="spacebars_test_url_attribute">
  <a href="{{foo}}"></a>
  <a hReF="{{foo}}"></a>
  <form action="{{foo}}"></form>
  <img src="{{foo}}" />
  <input value="{{foo}}" />
</template>

<template name="spacebars_test_event_handler_cleanup">
  {{#if foo}}
    {{>spacebars_test_event_handler_cleanup_sub}}
  {{/if}}
</template>

<template name="spacebars_test_event_handler_cleanup_sub">
  <div></div>
</template>

<template name="spacebars_test_data_context_for_event_handler_in_if">
  {{#with foo="bar"}}
    {{#if true}}
      <span>Click me!</span>
    {{/if}}
  {{/with}}
</template>


<template name="spacebars_test_each_with_autorun_insert">
  {{#each items}}
    {{name}}
  {{/each}}
</template>

<template name="spacebars_test_ui_hooks">
  <div class="test-ui-hooks">
    {{#each items}}
      <div class="item">{{_id}}</div>
    {{/each}}
  </div>
</template>

<template name="spacebars_test_ui_hooks_nested">
  {{#if foo}}
    {{> spacebars_test_ui_hooks_nested_sub}}
  {{/if}}
</template>

<template name="spacebars_test_ui_hooks_nested_sub">
  <div>
    {{#with true}}
      <p>hello</p>
    {{/with}}
  </div>
</template>

<template name="spacebars_test_template_instance_helper">
  {{#with true}}{{foo}}{{/with}}
</template>

<template name="spacebars_test_with_cleanup">
  <div class="test-with-cleanup">
    {{#with foo}}
      {{this}}
    {{/with}}
  </div>
</template>

<template name="spacebars_test_template_parent_data_helper">
  {{#with "parent"}}
    {{> spacebars_test_template_parent_data_helper_child}}
  {{/with}}
</template>

<template name="spacebars_test_template_parent_data_helper_child">
  {{#each a}}
    {{#with b}}
      {{#if c}}
        {{#with "d"}}
          {{foo}}
        {{/with}}
      {{/if}}
    {{/with}}
  {{/each}}
</template>

<template name="spacebars_test_svg_anchor">
  <svg>
    <a xlink:href="http://www.example.com">Foo</a>
  </svg>
</template>

<template name="spacebars_test_template_created_rendered_destroyed_each">
  {{#each items}}
    <div>{{> spacebars_test_template_created_rendered_destroyed_each_sub _id}}</div>
  {{/each}}
</template>

<template name="spacebars_test_template_created_rendered_destroyed_each_sub">
  {{.}}
</template>

<template name="spacebars_test_ui_getElementData">
  <span></span>
</template>

<template name="spacebars_test_ui_render">
  <span>{{greeting}} {{r}}</span>
</template>

<template name="spacebars_test_parent_removal">
  <div class="a">
    <div class="b">
      <div class="toremove">
        <div class="c">
          {{A 1}}
          {{{A 2}}}
          {{#with A 3}}
            {{A 4}}
            {{#with A 5}}
              {{A 6}}
            {{/with}}
          {{/with}}
          {{#each B}}
            {{A 7}}
          {{/each}}
          {{#if A 8}}
            {{A 9}}
          {{else}}
            {{A 'a'}}
          {{/if}}
        </div>
      </div>
    </div>
  </div>
</template>

<template name="spacebars_test_focus_blur_outer">
  {{#if cond}}
    a {{> spacebars_test_focus_blur_inner}}
  {{else}}
    b {{> spacebars_test_focus_blur_inner}}
  {{/if}}
</template>

<template name="spacebars_test_focus_blur_inner">
  <input type="text">
</template>

<template name="spacebars_test_event_cleanup_on_destroyed_outer">
  {{#if cond}}
    <div>a {{> spacebars_test_event_cleanup_on_destroyed_inner}}</div>
  {{else}}
    <div>b {{> spacebars_test_event_cleanup_on_destroyed_inner}}</div>
  {{/if}}
</template>

<template name="spacebars_test_event_cleanup_on_destroyed_inner">
  <span>foo</span>
</template>

<template name="spacebars_test_isolated_lookup_inclusion">
  x
</template>

<template name="spacebars_test_isolated_lookup1">
  {{> foo}}--{{> spacebars_test_isolated_lookup_inclusion}}
</template>

<template name="spacebars_test_isolated_lookup2">
  {{#with foo}}
    {{#with z=1}}
      {{> ..}}--{{> spacebars_test_isolated_lookup_inclusion}}
    {{/with}}
  {{/with}}
</template>

<template name="spacebars_test_isolated_lookup3">
  {{> bar}}--{{> spacebars_test_isolated_lookup_inclusion}}
</template>

<template name="spacebars_test_current_view_in_event">
  <span>{{.}}</span>
</template>

<template name="spacebars_test_textarea_attrs">
  <textarea {{attrs}}></textarea>
</template>

<template name="spacebars_test_textarea_attrs_contents">
  <textarea {{attrs}}>Hello {{name}}</textarea>
</template>

<template name="spacebars_test_textarea_attrs_array_contents">
  <textarea {{attrs}} class="bar">Hello {{name}}</textarea>
</template>

<template name="spacebars_test_autorun">
  {{#if show}}
    {{>spacebars_test_autorun_inner}}
  {{/if}}
</template>

<template name="spacebars_test_autorun_inner">
  Hello
</template>

<template name="spacebars_test_contentBlock_arg">
  {{#spacebars_test_contentBlock_arg_inner}}
    {{this.bar}}
  {{/spacebars_test_contentBlock_arg_inner}}
</template>

<template name="spacebars_test_contentBlock_arg_inner">
  {{#with foo="AAA" bar="BBB"}}
    {{this.foo}} {{> Template.contentBlock this}}
  {{/with}}
</template>

<template name="spacebars_template_test_input_field_to_same_value">
  <input type="text" value={{foo}}>
</template>

<template name="spacebars_template_test_content_backcompat">
  {{#spacebars_template_test_iftemplate_backcompat condition=flag}}
    hello
  {{else}}
    world
  {{/spacebars_template_test_iftemplate_backcompat}}
</template>

<template name="spacebars_template_test_iftemplate_backcompat">
  {{#if condition}}
    {{> UI.contentBlock}}
  {{else}}
    {{> UI.elseBlock}}
  {{/if}}
</template>

<template name="spacebars_template_test_content_context_backcompat">
  {{#with foo}}
    {{#with bar}}
      {{#spacebars_template_test_iftemplate_backcompat condition=cond}}
        {{firstLetter}}{{../secondLetter}}
      {{else}}
        {{../firstLetter}}{{secondLetter}}
      {{/spacebars_template_test_iftemplate_backcompat}}
    {{/with}}
  {{/with}}
</template>

<template name="spacebars_template_test_falsy_helper">
  foo:{{foo}} GLOBAL_ZERO:{{GLOBAL_ZERO}}
</template>

<template name="spacebars_template_test_oldstyle_helpers">
  {{foo}}
</template>

<!-- issue meteor/meteor #3130 -->
<template name="spacebars_template_test_with_data_remove">
  <b>some data - {{foo}}</b>
</template>

<template name="spacebars_template_test_inclusion_with_data_remove">
  <span>
    {{> spacebars_template_test_inclusion_with_data_remove_inner "stuff"}}
  </span>
</template>

<template name="spacebars_template_test_inclusion_with_data_remove_inner">
  <b>{{.}}</b>
</template>

<!-- issue meteor/meteor #3540 -->
<template name="spacebars_template_test_template_instance_wrapper_outer">
  {{#spacebars_template_test_template_instance_wrapper_wrapper}}
    {{thisShouldOutputHello}}
  {{/spacebars_template_test_template_instance_wrapper_wrapper}}
  {{thisShouldOutputHello}}
</template>

<template name="spacebars_template_test_template_instance_wrapper_wrapper">
  {{> Template.contentBlock}}
</template>

<template name="spacebars_template_test_template_level_subscriptions">
  {{#if Template.subscriptionsReady}}
    ready!
  {{/if}}
  {{Template.subscriptionsReady}}
</template>

<template name="spacebars_template_test_template_level_subs_resubscribe">
  {{#if ifArg}}
    {{subscribingHelper1}}
  {{else}}
    {{subscribingHelper2}}
  {{/if}}
</template>

<<<<<<< HEAD
<template name="spacebars_template_test_old_each_data_context">
  {{#each items}}
    <div>{{text}}</div>
  {{/each}}
</template>

<template name="spacebars_template_test_new_each_data_context">
  {{#with dataContext}}
    {{#each item in items}}
      <div>{{item.text}} -- {{toplevel}}</div>
    {{/each}}
  {{/with}}
</template>

<template name="spacebars_template_test_new_each_lookup_top_level">
  {{#with dataContext}}
    {{#each item in letter_a}}
      {{#spacebars_template_test_new_each_lookup_block_helper}}
        <div>
          {{item}}
        </div>
      {{/spacebars_template_test_new_each_lookup_block_helper}}
    {{/each}}
  {{/with}}
</template>

<template name="spacebars_template_test_new_each_lookup_block_helper">
  {{#with subcontext}}
    {{#each item in letter_b}}
      {{> Template.contentBlock}}
    {{/each}}
  {{/with}}
</template>

<template name="spacebars_template_test_let_bindings">
  {{#with dataContext}}
    {{#let alias=helper anotherVarFromContext="override"}}
      <div>{{alias}} -- {{helper}} -- {{varFromContext}} -- {{anotherVarFromContext}}</div>
    {{/let}}
  {{/with}}
</template>

<template name="spacebars_template_test_each_index">
  {{#each things}}
    <span>{{@index}} - {{num}}</span>
  {{/each}}
</template>
=======
<template name="spacebars_template_test_nested_exprs">
  {{add (add 1 2) 3}}
</template>
>>>>>>> 1d4bc277
<|MERGE_RESOLUTION|>--- conflicted
+++ resolved
@@ -1047,7 +1047,6 @@
   {{/if}}
 </template>
 
-<<<<<<< HEAD
 <template name="spacebars_template_test_old_each_data_context">
   {{#each items}}
     <div>{{text}}</div>
@@ -1095,8 +1094,7 @@
     <span>{{@index}} - {{num}}</span>
   {{/each}}
 </template>
-=======
+
 <template name="spacebars_template_test_nested_exprs">
   {{add (add 1 2) 3}}
 </template>
->>>>>>> 1d4bc277
