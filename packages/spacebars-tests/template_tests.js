--- conflicted
+++ resolved
@@ -1,22 +1,3 @@
-<<<<<<< HEAD
-var renderToDiv = function (comp, optData) {
-  var div = document.createElement("DIV");
-  if (optData == null) {
-    Blaze.renderComponent(comp, div);
-  } else {
-    var constructor =
-          (typeof comp === 'function' ? comp : comp.constructor);
-    Blaze.render(function () {
-      return Blaze.With(optData, function () {
-        return new constructor;
-      });
-    }).attach(div);
-  }
-  return div;
-};
-
-=======
->>>>>>> 65b1eadf
 var divRendersTo = function (test, div, html) {
   Deps.flush({_throwFirstError: true});
   var actual = canonicalizeHtml(div.innerHTML);
@@ -1931,7 +1912,6 @@
   }
 );
 
-<<<<<<< HEAD
 // This test makes sure that Blaze correctly finds the controller
 // heirarchy surrounding an element that itself doesn't have a
 // controller.
@@ -1952,7 +1932,7 @@
     test.equal(data, {foo: "bar"});
     document.body.removeChild(div);
   });
-=======
+
 // https://github.com/meteor/meteor/issues/2156
 Tinytest.add(
   "spacebars - template - each with inserts inside autorun",
@@ -2106,5 +2086,4 @@
       UI._templateInstance();
     });
   }
-);
->>>>>>> 65b1eadf
+);