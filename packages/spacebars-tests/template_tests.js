var divRendersTo = function (test, div, html) {
  Tracker.flush({_throwFirstError: true});
  var actual = canonicalizeHtml(div.innerHTML);
  test.equal(actual, html);
};

var nodesToArray = function (array) {
  // Starting in underscore 1.4, _.toArray does not work right on a node
  // list in IE8. This is a workaround to support IE8.
  return _.map(array, _.identity);
};

var inDocument = function (elem) {
  while ((elem = elem.parentNode)) {
    if (elem == document) {
      return true;
    }
  }
  return false;
};

var clickIt = function (elem) {
  if (!inDocument(elem))
    throw new Error("Can't click on elements without first adding them to the document");

  // jQuery's bubbling change event polyfill for IE 8 seems
  // to require that the element in question have focus when
  // it receives a simulated click.
  if (elem.focus)
    elem.focus();
  clickElement(elem);
};

// maybe use created callback on the template instead of this?
var extendTemplateWithInit = function (template, initFunc) {
  var tmpl = new Template(template.viewName+'-extended', template.renderFunction);
  tmpl.constructView = function (/*args*/) {
    var view = Template.prototype.constructView.apply(this, arguments);
    initFunc(view);
    return view;
  };
  return tmpl;
};

// Make a "clone" of origTemplate (but not its helpers)
var copyTemplate = function (origTemplate) {
  return new Template(origTemplate.viewName, origTemplate.renderFunction);
};

Tinytest.add("spacebars-tests - template_tests - simple helper", function (test) {
  var baseTmpl = Template.spacebars_template_test_simple_helper;
  var tmpl1 = copyTemplate(baseTmpl);
  var R = ReactiveVar(1);
  tmpl1.helpers({
    foo: function (x) {
      return x + R.get();
    },
    bar: function () {
      return 123;
    }
  });
  var div = renderToDiv(tmpl1);

  test.equal(canonicalizeHtml(div.innerHTML), "124");
  R.set(2);
  Tracker.flush();
  test.equal(canonicalizeHtml(div.innerHTML), "125");

  // Test that `{{foo bar}}` throws if `foo` is missing or not a function.
  var tmpl2 = copyTemplate(baseTmpl);
  tmpl2.helpers({foo: 3});
  test.throws(function () {
    renderToDiv(tmpl2);
  }, /Can't call non-function/);

  var tmpl3 = copyTemplate(baseTmpl);
  test.throws(function () {
    renderToDiv(tmpl3);
  }, /No such function/);

  var tmpl4 = copyTemplate(baseTmpl);
  tmpl4.helpers({foo: function () {}});
  // doesn't throw
  div = renderToDiv(tmpl4);
  test.equal(canonicalizeHtml(div.innerHTML), '');

  // now make "foo" is a function in the data context
  var tmpl5 = copyTemplate(baseTmpl);
  tmpl5.helpers({
    bar: function () {
      return 123;
    }
  });

  R = ReactiveVar(1);
  div = renderToDiv(tmpl5, { foo: function (x) {
    return x + R.get();
  } });
  test.equal(canonicalizeHtml(div.innerHTML), "124");
  R.set(2);
  Tracker.flush();
  test.equal(canonicalizeHtml(div.innerHTML), "125");

  test.throws(function () {
    renderToDiv(tmpl5, {foo: 3});
  }, /Can't call non-function/);

  test.throws(function () {
    renderToDiv(tmpl5, {foo: null});
  }, /No such function/);

  test.throws(function () {
    renderToDiv(tmpl5, {});
  }, /No such function/);
});

Tinytest.add("spacebars-tests - template_tests - dynamic template", function (test) {
  var tmpl = Template.spacebars_template_test_dynamic_template;
  var aaa = Template.spacebars_template_test_aaa;
  var bbb = Template.spacebars_template_test_bbb;
  var R = ReactiveVar("aaa");
  tmpl.helpers({foo: function () {
    return R.get() === 'aaa' ? aaa : bbb;
  }});
  var div = renderToDiv(tmpl);
  test.equal(canonicalizeHtml(div.innerHTML), "aaa");

  R.set('bbb');
  Tracker.flush();

  test.equal(canonicalizeHtml(div.innerHTML), "bbb");
});

Tinytest.add("spacebars-tests - template_tests - interpolate attribute", function (test) {
  var tmpl = Template.spacebars_template_test_interpolate_attribute;
  tmpl.helpers({
    foo: function (x) {
      return x+1;
    },
    bar: function () {
      return 123;
    }
  });
  var div = renderToDiv(tmpl);

  test.equal($(div).find('div')[0].className, "aaa124zzz");
});

Tinytest.add("spacebars-tests - template_tests - dynamic attrs", function (test) {
  var tmpl = Template.spacebars_template_test_dynamic_attrs;

  var R2 = ReactiveVar({x: "X"});
  var R3 = ReactiveVar('selected');
  tmpl.helpers({
    attrsObj: function () { return R2.get(); },
    singleAttr: function () { return R3.get(); }
  });

  var div = renderToDiv(tmpl);
  var span = $(div).find('span')[0];
  test.equal(span.innerHTML, 'hi');
  test.isTrue(span.hasAttribute('selected'));
  test.equal(span.getAttribute('x'), 'X');

  R2.set({y: "Y", z: "Z"});
  R3.set('');
  Tracker.flush();
  test.equal(canonicalizeHtml(span.innerHTML), 'hi');
  test.isFalse(span.hasAttribute('selected'));
  test.isFalse(span.hasAttribute('x'));
  test.equal(span.getAttribute('y'), 'Y');
  test.equal(span.getAttribute('z'), 'Z');
});

Tinytest.add("spacebars-tests - template_tests - triple", function (test) {
  var tmpl = Template.spacebars_template_test_triple;

  var R = ReactiveVar('<span class="hi">blah</span>');
  tmpl.helpers({
    html: function () { return R.get(); }
  });

  var div = renderToDiv(tmpl);
  var elems = $(div).find("> *");
  test.equal(elems.length, 1);
  test.equal(elems[0].nodeName, 'SPAN');
  var span = elems[0];
  test.equal(span.className, 'hi');
  test.equal(span.innerHTML, 'blah');

  R.set('asdf');
  Tracker.flush();
  elems = $(div).find("> *");
  test.equal(elems.length, 0);
  test.equal(canonicalizeHtml(div.innerHTML), 'asdf');

  R.set('<span class="hi">blah</span>');
  Tracker.flush();
  elems = $(div).find("> *");
  test.equal(elems.length, 1);
  test.equal(elems[0].nodeName, 'SPAN');
  span = elems[0];
  test.equal(span.className, 'hi');
  test.equal(canonicalizeHtml(span.innerHTML), 'blah');

  var tmpl = Template.spacebars_template_test_triple2;
  tmpl.helpers({
    html: function () {},
    html2: function () { return null; }
  });
  // no tmpl.html3
  div = renderToDiv(tmpl);
  test.equal(canonicalizeHtml(div.innerHTML), 'xy');
});

Tinytest.add("spacebars-tests - template_tests - inclusion args", function (test) {
  var tmpl = Template.spacebars_template_test_inclusion_args;

  var R = ReactiveVar(Template.spacebars_template_test_aaa);
  tmpl.helpers({foo: function () { return R.get(); }});

  var div = renderToDiv(tmpl);
  // `{{> foo bar}}`, with `foo` resolving to Template.aaa,
  // which consists of "aaa"
  test.equal(canonicalizeHtml(div.innerHTML), 'aaa');
  R.set(Template.spacebars_template_test_bbb);
  Tracker.flush();
  test.equal(canonicalizeHtml(div.innerHTML), 'bbb');

  ////// Ok, now `foo` *is* Template.aaa
  tmpl.helpers({foo: Template.spacebars_template_test_aaa});
  div = renderToDiv(tmpl);
  test.equal(canonicalizeHtml(div.innerHTML), 'aaa');

  ////// Ok, now `foo` is a template that takes an argument; bar is a string.
  tmpl.helpers({
    foo: Template.spacebars_template_test_bracketed_this,
    bar: 'david'
  });
  div = renderToDiv(tmpl);
  test.equal(canonicalizeHtml(div.innerHTML), '[david]');

  ////// Now `foo` is a template that takes an arg; bar is a function.
  tmpl.helpers({foo: Template.spacebars_template_test_span_this});
  R = ReactiveVar('david');
  tmpl.helpers({bar: function () { return R.get(); }});
  div = renderToDiv(tmpl);
  test.equal(canonicalizeHtml(div.innerHTML), '<span>david</span>');
  var span1 = div.querySelector('span');
  R.set('avi');
  Tracker.flush();
  test.equal(canonicalizeHtml(div.innerHTML), '<span>avi</span>');
  var span2 = div.querySelector('span');
  test.isTrue(span1 === span2);
});

Tinytest.add("spacebars-tests - template_tests - inclusion args 2", function (test) {
  // `{{> foo bar q=baz}}`
  var tmpl = Template.spacebars_template_test_inclusion_args2;

  tmpl.helpers({
    foo: Template.spacebars_template_test_span_this,
    bar: function (options) {
      return options.hash.q;
    }
  });

  var R = ReactiveVar('david!');
  tmpl.helpers({ baz: function () { return R.get().slice(0,5); } });
  var div = renderToDiv(tmpl);
  test.equal(canonicalizeHtml(div.innerHTML), '<span>david</span>');
  var span1 = div.querySelector('span');
  R.set('brillo');
  Tracker.flush();
  test.equal(canonicalizeHtml(div.innerHTML), '<span>brill</span>');
  var span2 = div.querySelector('span');
  test.isTrue(span1 === span2);
});

Tinytest.add("spacebars-tests - template_tests - inclusion dotted args", function (test) {
  // `{{> foo bar.baz}}`
  var tmpl = Template.spacebars_template_test_inclusion_dotted_args;

  var initCount = 0;
  tmpl.helpers({
    foo: extendTemplateWithInit(
      Template.spacebars_template_test_bracketed_this,
      function () { initCount++; })
  });

  var R = ReactiveVar('david');
  tmpl.helpers({
    bar: function () {
      // make sure `this` is bound correctly
      return { baz: this.symbol + R.get() };
    }
  });

  var div = renderToDiv(tmpl, {symbol:'%'});
  test.equal(initCount, 1);
  test.equal(canonicalizeHtml(div.innerHTML), '[%david]');

  R.set('avi');
  Tracker.flush();
  test.equal(canonicalizeHtml(div.innerHTML), '[%avi]');
  // check that invalidating the argument to `foo` doesn't require
  // creating a new `foo`.
  test.equal(initCount, 1);
});

Tinytest.add("spacebars-tests - template_tests - inclusion slashed args", function (test) {
  // `{{> foo bar/baz}}`
  var tmpl = Template.spacebars_template_test_inclusion_dotted_args;

  var initCount = 0;
  tmpl.helpers({foo: extendTemplateWithInit(
    Template.spacebars_template_test_bracketed_this,
    function () { initCount++; }) });
  var R = ReactiveVar('david');
  tmpl.helpers({bar: function () {
    // make sure `this` is bound correctly
    return { baz: this.symbol + R.get() };
  }});

  var div = renderToDiv(tmpl, {symbol:'%'});
  test.equal(initCount, 1);
  test.equal(canonicalizeHtml(div.innerHTML), '[%david]');
});

Tinytest.add("spacebars-tests - template_tests - block helper", function (test) {
  // test the case where `foo` is a calculated template that changes
  // reactively.
  // `{{#foo}}bar{{else}}baz{{/foo}}`
  var tmpl = Template.spacebars_template_test_block_helper;
  var R = ReactiveVar(Template.spacebars_template_test_content);
  tmpl.helpers({foo: function () {
    return R.get();
  }});
  var div = renderToDiv(tmpl);
  test.equal(canonicalizeHtml(div.innerHTML), "bar");

  R.set(Template.spacebars_template_test_elsecontent);
  Tracker.flush();
  test.equal(canonicalizeHtml(div.innerHTML), "baz");
});

Tinytest.add("spacebars-tests - template_tests - block helper function with one string arg", function (test) {
  // `{{#foo "bar"}}content{{/foo}}`
  var tmpl = Template.spacebars_template_test_block_helper_function_one_string_arg;
  tmpl.helpers({foo: function () {
    if (String(this) === "bar")
      return Template.spacebars_template_test_content;
    else
      return null;
  }});
  var div = renderToDiv(tmpl);
  test.equal(canonicalizeHtml(div.innerHTML), "content");
});

Tinytest.add("spacebars-tests - template_tests - block helper function with one helper arg", function (test) {
  var tmpl = Template.spacebars_template_test_block_helper_function_one_helper_arg;
  var R = ReactiveVar("bar");
  tmpl.helpers({
    bar: function () { return R.get(); },
    foo: function () {
      if (String(this) === "bar")
        return Template.spacebars_template_test_content;
      else
        return null;
    }
  });
  var div = renderToDiv(tmpl);
  test.equal(canonicalizeHtml(div.innerHTML), "content");

  R.set("baz");
  Tracker.flush();
  test.equal(canonicalizeHtml(div.innerHTML), "");
});

Tinytest.add("spacebars-tests - template_tests - block helper component with one helper arg", function (test) {
  var tmpl = Template.spacebars_template_test_block_helper_component_one_helper_arg;
  var R = ReactiveVar(true);
  tmpl.helpers({bar: function () { return R.get(); }});
  var div = renderToDiv(tmpl);
  test.equal(canonicalizeHtml(div.innerHTML), "content");

  R.set(false);
  Tracker.flush();
  test.equal(canonicalizeHtml(div.innerHTML), "");
});

Tinytest.add("spacebars-tests - template_tests - block helper component with three helper args", function (test) {
  var tmpl = Template.spacebars_template_test_block_helper_component_three_helper_args;
  var R = ReactiveVar("bar");
  tmpl.helpers({
    bar_or_baz: function () {
      return R.get();
    },
    equals: function (x, y) {
      return x === y;
    }
  });
  var div = renderToDiv(tmpl);
  test.equal(canonicalizeHtml(div.innerHTML), "content");

  R.set("baz");
  Tracker.flush();
  test.equal(canonicalizeHtml(div.innerHTML), "");
});

Tinytest.add("spacebars-tests - template_tests - block helper with dotted arg", function (test) {
  var tmpl = Template.spacebars_template_test_block_helper_dotted_arg;
  var R1 = ReactiveVar(1);
  var R2 = ReactiveVar(10);
  var R3 = ReactiveVar(100);

  var initCount = 0;
  tmpl.helpers({
    foo: extendTemplateWithInit(
      Template.spacebars_template_test_bracketed_this,
      function () { initCount++; }),

    bar: function () {
      return {
        r1: R1.get(),
        baz: function (r3) {
          return this.r1 + R2.get() + r3;
        }
      };
    },
    qux: function () { return R3.get(); }
  });

  var div = renderToDiv(tmpl);
  test.equal(canonicalizeHtml(div.innerHTML), "[111]");
  test.equal(initCount, 1);

  R1.set(2);
  Tracker.flush();
  test.equal(canonicalizeHtml(div.innerHTML), "[112]");
  test.equal(initCount, 1);

  R2.set(20);
  Tracker.flush();
  test.equal(canonicalizeHtml(div.innerHTML), "[122]");
  test.equal(initCount, 1);

  R3.set(200);
  Tracker.flush();
  test.equal(canonicalizeHtml(div.innerHTML), "[222]");
  test.equal(initCount, 1);

  R2.set(30);
  Tracker.flush();
  test.equal(canonicalizeHtml(div.innerHTML), "[232]");
  test.equal(initCount, 1);

  R1.set(3);
  Tracker.flush();
  test.equal(canonicalizeHtml(div.innerHTML), "[233]");
  test.equal(initCount, 1);

  R3.set(300);
  Tracker.flush();
  test.equal(canonicalizeHtml(div.innerHTML), "[333]");
  test.equal(initCount, 1);
});

Tinytest.add("spacebars-tests - template_tests - nested content", function (test) {
  // Test that `{{> Template.contentBlock}}` in an `{{#if}}` works.

  // ```
  // <template name="spacebars_template_test_iftemplate">
  //   {{#if condition}}
  //     {{> Template.contentBlock}}
  //   {{else}}
  //     {{> Template.elseBlock}}
  //   {{/if}}
  // </template>
  // ```

  // ```
  //  {{#spacebars_template_test_iftemplate flag}}
  //    hello
  //  {{else}}
  //    world
  //  {{/spacebars_template_test_iftemplate}}
  // ```

  var tmpl = Template.spacebars_template_test_nested_content;
  var R = ReactiveVar(true);
  tmpl.helpers({
    flag: function () {
      return R.get();
    }
  });
  var div = renderToDiv(tmpl);
  test.equal(canonicalizeHtml(div.innerHTML), 'hello');
  R.set(false);
  Tracker.flush();
  test.equal(canonicalizeHtml(div.innerHTML), 'world');
  R.set(true);
  Tracker.flush();
  test.equal(canonicalizeHtml(div.innerHTML), 'hello');

  // Also test that `{{> Template.contentBlock}}` in a custom block helper works.
  tmpl = Template.spacebars_template_test_nested_content2;
  R = ReactiveVar(true);
  tmpl.helpers({
    x: function () {
      return R.get();
    }
  });
  div = renderToDiv(tmpl);
  test.equal(canonicalizeHtml(div.innerHTML), 'hello');
  R.set(false);
  Tracker.flush();
  test.equal(canonicalizeHtml(div.innerHTML), 'world');
  R.set(true);
  Tracker.flush();
  test.equal(canonicalizeHtml(div.innerHTML), 'hello');
});

Tinytest.add("spacebars-tests - template_tests - if", function (test) {
  var tmpl = Template.spacebars_template_test_if;
  var R = ReactiveVar(true);
  tmpl.helpers({
    foo: function () {
      return R.get();
    },
    bar: 1,
    baz: 2
  });

  var div = renderToDiv(tmpl);
  var rendersTo = function (html) { divRendersTo(test, div, html); };

  rendersTo("1");
  R.set(false);
  rendersTo("2");
});

Tinytest.add("spacebars-tests - template_tests - if in with", function (test) {
  var tmpl = Template.spacebars_template_test_if_in_with;
  tmpl.helpers({foo: {bar: "bar"}});

  var div = renderToDiv(tmpl);
  divRendersTo(test, div, "bar bar");
});

Tinytest.add("spacebars-tests - template_tests - each on cursor", function (test) {
  var tmpl = Template.spacebars_template_test_each;
  var coll = new Mongo.Collection(null);
  tmpl.helpers({
    items: function () {
      return coll.find({}, {sort: {pos: 1}});
    }
  });

  var div = renderToDiv(tmpl);
  var rendersTo = function (html) { divRendersTo(test, div, html); };

  rendersTo("else-clause");
  coll.insert({text: "one", pos: 1});
  rendersTo("one");
  coll.insert({text: "two", pos: 2});
  rendersTo("one two");
  coll.update({text: "two"}, {$set: {text: "three"}});
  rendersTo("one three");
  coll.update({text: "three"}, {$set: {pos: 0}});
  rendersTo("three one");
  coll.remove({});
  rendersTo("else-clause");
});

Tinytest.add("spacebars-tests - template_tests - each on array", function (test) {
  var tmpl = Template.spacebars_template_test_each;
  var R = new ReactiveVar([]);
  tmpl.helpers({
    items: function () {
      return R.get();
    },
    text: function () {
      return this;
    }
  });

  var div = renderToDiv(tmpl);
  var rendersTo = function (html) { divRendersTo(test, div, html); };

  rendersTo("else-clause");
  R.set([""]);
  rendersTo("");
  R.set(["x", "", "toString"]);
  rendersTo("x toString");
  R.set(["toString"]);
  rendersTo("toString");
  R.set([]);
  rendersTo("else-clause");
  R.set([0, 1, 2]);
  rendersTo("0 1 2");
  R.set([]);
  rendersTo("else-clause");
});

Tinytest.add("spacebars-tests - template_tests - ..", function (test) {
  var tmpl = Template.spacebars_template_test_dots;

  Template.spacebars_template_test_dots_subtemplate.helpers({
    getTitle: function (from) {
      return from.title;
    }
  });

  tmpl.helpers({
    foo: {
      title: "foo",
      bar: {title: "bar",
            items: [{title: "item"}]}
    }
  });

  var div = renderToDiv(tmpl);

  test.equal(canonicalizeHtml(div.innerHTML), [
    "A", "B", "C", "D",
    // {{> spacebars_template_test_dots_subtemplate}}
    "TITLE", "1item", "2item", "3bar", "4foo", "GETTITLE", "5item", "6bar", "7foo",
    // {{> spacebars_template_test_dots_subtemplate ..}}
    "TITLE", "1bar", "2bar", "3item", "4bar", "GETTITLE", "5bar", "6item", "7bar"].join(" "));
});

Tinytest.add("spacebars-tests - template_tests - select tags", function (test) {
  var tmpl = Template.spacebars_template_test_select_tag;

  // {label: (string)}
  var optgroups = new Mongo.Collection(null);

  // {optgroup: (id), value: (string), selected: (boolean), label: (string)}
  var options = new Mongo.Collection(null);

  tmpl.helpers({
    optgroups: function () { return optgroups.find(); },
    options: function () { return options.find({optgroup: this._id}); },
    selectedAttr: function () { return this.selected ? {selected: true} : {}; }
  });

  var div = renderToDiv(tmpl);
  var selectEl = $(div).find('select')[0];

  // returns canonicalized contents of `div` in the form eg
  // ["<select>", "</select>"]. strip out selected attributes -- we
  // verify correctness by observing the `selected` property
  var divContent = function () {
    return canonicalizeHtml(
      div.innerHTML.replace(/selected="[^"]*"/g, '').replace(/selected/g, ''))
          .replace(/\>\s*\</g, '>\n<')
          .split('\n');
  };

  test.equal(divContent(), ["<select>", "</select>"]);

  var optgroup1 = optgroups.insert({label: "one"});
  var optgroup2 = optgroups.insert({label: "two"});
  test.equal(divContent(), [
    '<select>',
    '<optgroup label="one">',
    '</optgroup>',
    '<optgroup label="two">',
    '</optgroup>',
    '</select>'
  ]);

  options.insert({optgroup: optgroup1, value: "value1", selected: false, label: "label1"});
  options.insert({optgroup: optgroup1, value: "value2", selected: true, label: "label2"});
  test.equal(divContent(), [
    '<select>',
    '<optgroup label="one">',
    '<option value="value1">label1</option>',
    '<option value="value2">label2</option>',
    '</optgroup>',
    '<optgroup label="two">',
    '</optgroup>',
    '</select>'
  ]);
  test.equal(selectEl.value, "value2");
  test.equal($(selectEl).find('option')[0].selected, false);
  test.equal($(selectEl).find('option')[1].selected, true);

  // swap selection
  options.update({value: "value1"}, {$set: {selected: true}});
  options.update({value: "value2"}, {$set: {selected: false}});
  Tracker.flush();

  test.equal(divContent(), [
    '<select>',
    '<optgroup label="one">',
    '<option value="value1">label1</option>',
    '<option value="value2">label2</option>',
    '</optgroup>',
    '<optgroup label="two">',
    '</optgroup>',
    '</select>'
  ]);
  test.equal(selectEl.value, "value1");
  test.equal($(selectEl).find('option')[0].selected, true);
  test.equal($(selectEl).find('option')[1].selected, false);

  // change value and label
  options.update({value: "value1"}, {$set: {value: "value1.0"}});
  options.update({value: "value2"}, {$set: {label: "label2.0"}});
  Tracker.flush();

  test.equal(divContent(), [
    '<select>',
    '<optgroup label="one">',
    '<option value="value1.0">label1</option>',
    '<option value="value2">label2.0</option>',
    '</optgroup>',
    '<optgroup label="two">',
    '</optgroup>',
    '</select>'
  ]);
  test.equal(selectEl.value, "value1.0");
  test.equal($(selectEl).find('option')[0].selected, true);
  test.equal($(selectEl).find('option')[1].selected, false);

  // unselect and then select both options. normally, the second is
  // selected (since it got selected later). then switch to <select
  // multiple="">. both should be selected.
  options.update({}, {$set: {selected: false}}, {multi: true});
  Tracker.flush();
  options.update({}, {$set: {selected: true}}, {multi: true});
  Tracker.flush();
  test.equal($(selectEl).find('option')[0].selected, false);
  test.equal($(selectEl).find('option')[1].selected, true);

  selectEl.multiple = true; // allow multiple selection
  options.update({}, {$set: {selected: false}}, {multi: true});
  Tracker.flush();
  options.update({}, {$set: {selected: true}}, {multi: true});
  Tracker.flush();
  test.equal($(selectEl).find('option')[0].selected, true);
  test.equal($(selectEl).find('option')[1].selected, true);
});

Tinytest.add('spacebars-tests - template_tests - {{#with}} falsy; issue #770', function (test) {
  Template.test_template_issue770.helpers({
    value1: function () { return "abc"; },
    value2: function () { return false; }
  });
  var div = renderToDiv(Template.test_template_issue770);
  test.equal(canonicalizeHtml(div.innerHTML),
             "abc xxx abc");
});

Tinytest.add("spacebars-tests - template_tests - tricky attrs", function (test) {
  var tmpl = Template.spacebars_template_test_tricky_attrs;
  var R = ReactiveVar('foo');
  tmpl.helpers({
    theType: function () { return 'text'; },
    theClass: function () { return R.get(); }
  });

  var div = renderToDiv(tmpl);
  test.equal(canonicalizeHtml(div.innerHTML).slice(0, 30),
             '<input type="text"><input class="foo" type="checkbox">'.slice(0, 30));

  R.set('bar');
  Tracker.flush();
  test.equal(canonicalizeHtml(div.innerHTML),
             '<input type="text"><input class="bar" type="checkbox">');

});

Tinytest.add('spacebars-tests - template_tests - no data context', function (test) {
  var tmpl = Template.spacebars_template_test_no_data;

  // failure is if an exception is thrown here
  var div = renderToDiv(tmpl);
  test.equal(canonicalizeHtml(div.innerHTML), 'asdf');
});

Tinytest.add('spacebars-tests - template_tests - textarea', function (test) {
  var tmpl = Template.spacebars_template_test_textarea;

  var R = ReactiveVar('hello');

  tmpl.helpers({foo: function () {
    return R.get();
  }});

  var div = renderToDiv(tmpl);
  var textarea = div.querySelector('textarea');
  test.equal(textarea.value, 'hello');

  R.set('world');
  Tracker.flush();
  test.equal(textarea.value, 'world');

});

Tinytest.add('spacebars-tests - template_tests - textarea 2', function (test) {
  var tmpl = Template.spacebars_template_test_textarea2;

  var R = ReactiveVar(true);

  tmpl.helpers({foo: function () {
    return R.get();
  }});

  var div = renderToDiv(tmpl);
  var textarea = div.querySelector('textarea');
  test.equal(textarea.value, '</not a tag>');

  R.set(false);
  Tracker.flush();
  test.equal(textarea.value, '<also not a tag>');

  R.set(true);
  Tracker.flush();
  test.equal(textarea.value, '</not a tag>');
});

Tinytest.add('spacebars-tests - template_tests - textarea 3', function (test) {
  var tmpl = Template.spacebars_template_test_textarea3;

  var R = ReactiveVar('hello');

  tmpl.helpers({foo: function () {
    return R.get();
  }});

  var div = renderToDiv(tmpl);
  var textarea = div.querySelector('textarea');
  test.equal(textarea.id, 'myTextarea');
  test.equal(textarea.value, 'hello');

  R.set('world');
  Tracker.flush();
  test.equal(textarea.value, 'world');

});

Tinytest.add('spacebars-tests - template_tests - textarea each', function (test) {
  var tmpl = Template.spacebars_template_test_textarea_each;

  var R = ReactiveVar(['APPLE', 'BANANA']);

  tmpl.helpers({foo: function () {
    return R.get();
  }});

  var div = renderToDiv(tmpl);
  var textarea = div.querySelector('textarea');
  test.equal(textarea.value, '<not a tag APPLE <not a tag BANANA ');

  R.set([]);
  Tracker.flush();
  test.equal(textarea.value, '<>');

  R.set(['CUCUMBER']);
  Tracker.flush();
  test.equal(textarea.value, '<not a tag CUCUMBER ');

});

// Ensure that one can call `Meteor.defer` within a rendered callback
// triggered by a document insertion that happend in a method stub.
//
// Why do we have this test? Because you generally can't call
// `Meteor.defer` inside a method stub (see
// packages/meteor/timers.js).  This test verifies that rendered
// callbacks don't fire synchronously as part of a method stub.
testAsyncMulti('spacebars-tests - template_tests - defer in rendered callbacks', [function (test, expect) {
  var tmpl = Template.spacebars_template_test_defer_in_rendered;
  var coll = new Mongo.Collection(null);

  Meteor.methods({
    spacebarsTestInsertEmptyObject: function () {
      // cause a new instance of `subtmpl` to be placed in the
      // DOM. verify that it's not fired directly within a method
      // stub, in which `Meteor.defer` is not allowed.
      coll.insert({});
    }
  });

  tmpl.helpers({
    items: function () {
      return coll.find();
    }
  });

  var subtmpl = Template.spacebars_template_test_defer_in_rendered_subtemplate;

  subtmpl.rendered = expect(function () {
    // will throw if called in a method stub
    Meteor.defer(function () {});
  });

  var div = renderToDiv(tmpl);

  // not defined on the server, but it's fine since the stub does
  // the relevant work
  Meteor._suppress_log(1);
  Meteor.call("spacebarsTestInsertEmptyObject");
}]);

testAsyncMulti('spacebars-tests - template_tests - rendered template is DOM in rendered callbacks', [
  function (test, expect) {
    var tmpl = Template.spacebars_template_test_aaa;
    tmpl.rendered = expect(function () {
      test.equal(canonicalizeHtml(div.innerHTML), "aaa");
    });
    var div = renderToDiv(tmpl);
    Tracker.flush();
  }
]);

// Test that in:
//
// ```
// {{#with someData}}
//   {{foo}} {{bar}}
// {{/with}}
// ```
//
// ... we run `someData` once even if `foo` re-renders.
Tinytest.add('spacebars-tests - template_tests - with someData', function (test) {
  var tmpl = Template.spacebars_template_test_with_someData;

  var foo = ReactiveVar('AAA');
  var someDataRuns = 0;

  tmpl.helpers({
    someData: function () {
      someDataRuns++;
      return {};
    },
    foo: function () {
      return foo.get();
    },
    bar: function () {
      return 'YO';
    }
  });

  var div = renderToDiv(tmpl);

  test.equal(someDataRuns, 1);
  test.equal(canonicalizeHtml(div.innerHTML), 'AAA YO');

  foo.set('BBB');
  Tracker.flush();
  test.equal(someDataRuns, 1);
  test.equal(canonicalizeHtml(div.innerHTML), 'BBB YO');

  foo.set('CCC');
  Tracker.flush();
  test.equal(someDataRuns, 1);
  test.equal(canonicalizeHtml(div.innerHTML), 'CCC YO');
});

Tinytest.add('spacebars-tests - template_tests - #each stops when rendered element is removed', function (test) {
  var tmpl = Template.spacebars_template_test_each_stops;
  var coll = new Mongo.Collection(null);
  coll.insert({});
  tmpl.helpers({items: function () { return coll.find(); }});

  var div = renderToDiv(tmpl);
  divRendersTo(test, div, 'x');

  // trigger #each component destroyed
  $(div).remove();

  // insert another document. cursor should no longer be observed so
  // should have no effect.
  coll.insert({});
  divRendersTo(test, div, 'x');
});

Tinytest.add('spacebars-tests - template_tests - block helpers in attribute', function (test) {
  var tmpl = Template.spacebars_template_test_block_helpers_in_attribute;

  var coll = new Mongo.Collection(null);
  tmpl.helpers({
    classes: function () {
    return coll.find({}, {sort: {name: 1}});
    },
    startsLowerCase: function (name) {
      return /^[a-z]/.test(name);
    }
  });
  coll.insert({name: 'David'});
  coll.insert({name: 'noodle'});
  coll.insert({name: 'donut'});
  coll.insert({name: 'frankfurter'});
  coll.insert({name: 'Steve'});

  var containerDiv = renderToDiv(tmpl);
  var div = containerDiv.querySelector('div');

  var shouldBe = function (className) {
    Tracker.flush();
    test.equal(div.innerHTML, "Smurf");
    test.equal(div.className, className);
    var result = canonicalizeHtml(containerDiv.innerHTML);
    if (result === '<div>Smurf</div>')
      result = '<div class="">Smurf</div>'; // e.g. IE 9 and 10
    test.equal(result, '<div class="' + className + '">Smurf</div>');
  };

  shouldBe('donut frankfurter noodle');
  coll.remove({name: 'frankfurter'}); // (it was kind of a mouthful)
  shouldBe('donut noodle');
  coll.remove({name: 'donut'});
  shouldBe('noodle');
  coll.remove({name: 'noodle'});
  shouldBe(''); // 'David' and 'Steve' appear in the #each but fail the #if
  coll.remove({});
  shouldBe('none'); // now the `{{else}}` case kicks in
  coll.insert({name: 'bubblegum'});
  shouldBe('bubblegum');
});

Tinytest.add('spacebars-tests - template_tests - block helpers in attribute 2', function (test) {
  var tmpl = Template.spacebars_template_test_block_helpers_in_attribute_2;

  var R = ReactiveVar(true);

  tmpl.helpers({foo: function () { return R.get(); }});

  var div = renderToDiv(tmpl);
  var input = div.querySelector('input');

  test.equal(input.value, '"');
  R.set(false);
  Tracker.flush();
  test.equal(input.value, '&<></x>');
});


// Test that if the argument to #each is a constant, it doesn't establish a
// dependency on the data context, so when the context changes, items of
// the #each are not "changed" and helpers do not rerun.
Tinytest.add('spacebars-tests - template_tests - constant #each argument', function (test) {
  var tmpl = Template.spacebars_template_test_constant_each_argument;

  var justReturnRuns = 0; // how many times `justReturn` is called
  var R = ReactiveVar(1);

  tmpl.helpers({
    someData: function () {
      return R.get();
    },
    anArray: ['foo', 'bar'],
    justReturn: function (x) {
      justReturnRuns++;
      return String(x);
    }
  });

  var div = renderToDiv(tmpl);

  test.equal(justReturnRuns, 2);
  test.equal(canonicalizeHtml(div.innerHTML).replace(/\s+/g, ' '),
             'foo bar 1');

  R.set(2);
  Tracker.flush();

  test.equal(justReturnRuns, 2); // still 2, no new runs!
  test.equal(canonicalizeHtml(div.innerHTML).replace(/\s+/g, ' '),
             'foo bar 2');
});

Tinytest.addAsync('spacebars-tests - template_tests - #markdown - basic', function (test, onComplete) {
  var tmpl = Template.spacebars_template_test_markdown_basic;
  tmpl.helpers({
    obj: {snippet: "<i>hi</i>"},
    hi: function () {
      return this.snippet;
    }
  });
  var div = renderToDiv(tmpl);

  Meteor.call("getAsset", "markdown_basic.html", function (err, html) {
    test.isFalse(err);
    test.equal(canonicalizeHtml(div.innerHTML),
               canonicalizeHtml(html));
    onComplete();
  });
});

testAsyncMulti('spacebars-tests - template_tests - #markdown - if', [
  function (test, expect) {
    var self = this;
    Meteor.call("getAsset", "markdown_if1.html", expect(function (err, html) {
      test.isFalse(err);
      self.html1 = html;
    }));
    Meteor.call("getAsset", "markdown_if2.html", expect(function (err, html) {
      test.isFalse(err);
      self.html2 = html;
    }));
  },

  function (test, expect) {
    var self = this;
    var tmpl = Template.spacebars_template_test_markdown_if;
    var R = new ReactiveVar(false);
    tmpl.helpers({cond: function () { return R.get(); }});

    var div = renderToDiv(tmpl);
    test.equal(canonicalizeHtml(div.innerHTML), canonicalizeHtml(self.html1));
    R.set(true);
    Tracker.flush();
    test.equal(canonicalizeHtml(div.innerHTML), canonicalizeHtml(self.html2));
  }
]);

testAsyncMulti('spacebars-tests - template_tests - #markdown - each', [
  function (test, expect) {
    var self = this;
    Meteor.call("getAsset", "markdown_each1.html", expect(function (err, html) {
      test.isFalse(err);
      self.html1 = html;
    }));
    Meteor.call("getAsset", "markdown_each2.html", expect(function (err, html) {
      test.isFalse(err);
      self.html2 = html;
    }));
  },

  function (test, expect) {
    var self = this;
    var tmpl = Template.spacebars_template_test_markdown_each;
    var R = new ReactiveVar([]);
    tmpl.helpers({seq: function () { return R.get(); }});

    var div = renderToDiv(tmpl);
    test.equal(canonicalizeHtml(div.innerHTML), canonicalizeHtml(self.html1));

    R.set(["item"]);
    Tracker.flush();
    test.equal(canonicalizeHtml(div.innerHTML), canonicalizeHtml(self.html2));
  }
]);

Tinytest.add('spacebars-tests - template_tests - #markdown - inclusion', function (test) {
  var tmpl = Template.spacebars_template_test_markdown_inclusion;
  var subtmpl = Template.spacebars_template_test_markdown_inclusion_subtmpl;
  subtmpl.helpers({foo: "bar"});
  var div = renderToDiv(tmpl);
  test.equal(canonicalizeHtml(div.innerHTML), "<p><span>Foo is bar.</span></p>");
});

Tinytest.add('spacebars-tests - template_tests - #markdown - block helpers', function (test) {
  var tmpl = Template.spacebars_template_test_markdown_block_helpers;
  var div = renderToDiv(tmpl);
  test.equal(canonicalizeHtml(div.innerHTML), "<p>Hi there!</p>");
});

// Test that when a simple helper re-runs due to a dependency changing
// but the return value is the same, the DOM text node is not
// re-rendered.
Tinytest.add('spacebars-tests - template_tests - simple helpers are isolated', function (test) {
  var runs = [{
    helper: function () { return "foo"; },
    nodeValue: "foo"
  }, {
    helper: function () { return new Spacebars.SafeString("bar"); },
    nodeValue: "bar"
  }];

  _.each(runs, function (run) {
    var tmpl = Template.spacebars_template_test_simple_helpers_are_isolated;
    var dep = new Tracker.Dependency;
    tmpl.helpers({foo: function () {
      dep.depend();
      return run.helper();
    }});
    var div = renderToDiv(tmpl);
    var fooTextNode = _.find(div.childNodes, function (node) {
      return node.nodeValue === run.nodeValue;
    });

    test.isTrue(fooTextNode);

    dep.changed();
    Tracker.flush();
    var newFooTextNode = _.find(div.childNodes, function (node) {
      return node.nodeValue === run.nodeValue;
    });

    test.equal(fooTextNode, newFooTextNode);
  });
});

// Test that when a helper in an element attribute re-runs due to a
// dependency changing but the return value is the same, the attribute
// value is not set.
Tinytest.add('spacebars-tests - template_tests - attribute helpers are isolated', function (test) {
  var tmpl = Template.spacebars_template_test_attr_helpers_are_isolated;
  var dep = new Tracker.Dependency;
  tmpl.helpers({foo: function () {
    dep.depend();
    return "foo";
  }});
  var div = renderToDiv(tmpl);
  var pElement = div.querySelector('p');

  test.equal(pElement.getAttribute('attr'), 'foo');

  // set the attribute to something else, afterwards check that it
  // hasn't been updated back to the correct value.
  pElement.setAttribute('attr', 'not-foo');
  dep.changed();
  Tracker.flush();
  test.equal(pElement.getAttribute('attr'), 'not-foo');
});

// A helper can return an object with a set of element attributes via
// `<p {{attrs}}>`. When it re-runs due to a dependency changing the
// value for a given attribute might stay the same. Test that the
// attribute is not set on the DOM element.
Tinytest.add('spacebars-tests - template_tests - attribute object helpers are isolated', function (test) {
  var tmpl = Template.spacebars_template_test_attr_object_helpers_are_isolated;
  var dep = new Tracker.Dependency;
  tmpl.helpers({attrs: function () {
    dep.depend();
    return {foo: "bar"};
  }});
  var div = renderToDiv(tmpl);
  var pElement = div.querySelector('p');

  test.equal(pElement.getAttribute('foo'), 'bar');

  // set the attribute to something else, afterwards check that it
  // hasn't been updated back to the correct value.
  pElement.setAttribute('foo', 'not-bar');
  dep.changed();
  Tracker.flush();
  test.equal(pElement.getAttribute('foo'), 'not-bar');
});

// Test that when a helper in an inclusion directive (`{{> foo }}`)
// re-runs due to a dependency changing but the return value is the
// same, the template is not re-rendered.
//
// Also, verify that an error is thrown if the return value from such
// a helper is not a component.
Tinytest.add('spacebars-tests - template_tests - inclusion helpers are isolated', function (test) {
  var tmpl = Template.spacebars_template_test_inclusion_helpers_are_isolated;
  var dep = new Tracker.Dependency;
  var subtmpl = Template.spacebars_template_test_inclusion_helpers_are_isolated_subtemplate;
  // make a copy so we can set "rendered" without mutating the original
  var subtmplCopy = copyTemplate(subtmpl);

  var R = new ReactiveVar(subtmplCopy);
  tmpl.helpers({foo: function () {
    dep.depend();
    return R.get();
  }});

  var div = renderToDiv(tmpl);
  subtmplCopy.rendered = function () {
    test.fail("shouldn't re-render when same value returned from helper");
  };
  subtmplCopy.onRendered(function () {
    test.fail("shouldn't re-render when same value returned from helper");
  });

  dep.changed();
  Tracker.flush({_throwFirstError: true}); // `subtmplCopy.rendered` not called

  R.set(null);
  Tracker.flush({_throwFirstError: true}); // no error thrown

  R.set("neither a component nor null");

  test.throws(function () {
    Tracker.flush({_throwFirstError: true});
  }, /Expected template or null/);
});

Tinytest.add('spacebars-tests - template_tests - nully attributes', function (test) {
  var tmpls = {
    0: Template.spacebars_template_test_nully_attributes0,
    1: Template.spacebars_template_test_nully_attributes1,
    2: Template.spacebars_template_test_nully_attributes2,
    3: Template.spacebars_template_test_nully_attributes3,
    4: Template.spacebars_template_test_nully_attributes4,
    5: Template.spacebars_template_test_nully_attributes5,
    6: Template.spacebars_template_test_nully_attributes6
  };

  var run = function (whichTemplate, data, expectTrue) {
    var div = renderToDiv(tmpls[whichTemplate], data);
    var input = div.querySelector('input');
    var descr = JSON.stringify([whichTemplate, data, expectTrue]);
    if (expectTrue) {
      test.isTrue(input.checked, descr);
      test.equal(typeof input.getAttribute('stuff'), 'string', descr);
    } else {
      test.isFalse(input.checked);
      test.equal(JSON.stringify(input.getAttribute('stuff')), 'null', descr);
    }

    var html = Blaze.toHTML(Blaze.With(data, function () {
      return tmpls[whichTemplate];
    }));

    test.equal(/ checked="[^"]*"/.test(html), !! expectTrue);
    test.equal(/ stuff="[^"]*"/.test(html), !! expectTrue);
  };

  run(0, {}, true);

  var truthies = [true, ''];
  var falsies = [false, null, undefined];

  _.each(truthies, function (x) {
    run(1, {foo: x}, true);
  });
  _.each(falsies, function (x) {
    run(1, {foo: x}, false);
  });

  _.each(truthies, function (x) {
    _.each(truthies, function (y) {
      run(2, {foo: x, bar: y}, true);
    });
    _.each(falsies, function (y) {
      run(2, {foo: x, bar: y}, true);
    });
  });
  _.each(falsies, function (x) {
    _.each(truthies, function (y) {
      run(2, {foo: x, bar: y}, true);
    });
    _.each(falsies, function (y) {
      run(2, {foo: x, bar: y}, false);
    });
  });

  run(3, {foo: true}, false);
  run(3, {foo: false}, false);
});

Tinytest.add("spacebars-tests - template_tests - double", function (test) {
  var tmpl = Template.spacebars_template_test_double;

  var run = function (foo, expectedResult) {
    tmpl.helpers({foo: foo});
    var div = renderToDiv(tmpl);
    test.equal(canonicalizeHtml(div.innerHTML), expectedResult);
  };

  run('asdf', 'asdf');
  run(1.23, '1.23');
  run(0, '0');
  run(true, 'true');
  run(false, '');
  run(null, '');
  run(undefined, '');
});

Tinytest.add("spacebars-tests - template_tests - inclusion lookup order", function (test) {
  // test that {{> foo}} looks for a helper named 'foo', then a
  // template named 'foo', then a 'foo' field in the data context.
  var tmpl = Template.spacebars_template_test_inclusion_lookup;
  var tmplData = function () {
    return {
      // shouldn't have an effect since we define a helper with the
      // same name.
      spacebars_template_test_inclusion_lookup_subtmpl: Template.
        spacebars_template_test_inclusion_lookup_subtmpl3,
      dataContextSubtmpl: Template.
        spacebars_template_test_inclusion_lookup_subtmpl3};
  };

  tmpl.helpers({
    spacebars_template_test_inclusion_lookup_subtmpl:
    Template.spacebars_template_test_inclusion_lookup_subtmpl2
  });

  test.equal(canonicalizeHtml(renderToDiv(tmpl, tmplData).innerHTML),
    ["This is generated by a helper with the same name.",
     "This is a template passed in the data context."].join(' '));
});

Tinytest.add("spacebars-tests - template_tests - content context", function (test) {
  var tmpl = Template.spacebars_template_test_content_context;
  var R = ReactiveVar(true);
  tmpl.helpers({foo: {
    firstLetter: 'F',
    secondLetter: 'O',
    bar: {
      cond: function () { return R.get(); },
      firstLetter: 'B',
      secondLetter: 'A'
    }
  }});

  var div = renderToDiv(tmpl);
  test.equal(canonicalizeHtml(div.innerHTML), 'BO');
  R.set(false);
  Tracker.flush();
  test.equal(canonicalizeHtml(div.innerHTML), 'FA');
});

_.each(['textarea', 'text', 'password', 'submit', 'button',
        'reset', 'select', 'hidden'], function (type) {
  Tinytest.add("spacebars-tests - template_tests - controls - " + type, function(test) {
    var R = ReactiveVar({x:"test"});
    var R2 = ReactiveVar("");
    var tmpl;

    if (type === 'select') {
      tmpl = Template.spacebars_test_control_select;
      tmpl.helpers({
        options: ['This is a test', 'This is a fridge',
                  'This is a frog', 'This is a new frog', 'foobar',
                  'This is a photograph', 'This is a monkey',
                  'This is a donkey'],
        selected: function () {
          R2.get();  // Re-render when R2 is changed, even though it
          // doesn't affect HTML.
          return ('This is a ' + R.get().x) === this.toString();
        }
      });
    } else if (type === 'textarea') {
      tmpl = Template.spacebars_test_control_textarea;
      tmpl.helpers({
        value: function () {
          R2.get();  // Re-render when R2 is changed, even though it
          // doesn't affect HTML.
          return 'This is a ' + R.get().x;
        }
      });
    } else {
      tmpl = Template.spacebars_test_control_input;
      tmpl.helpers({
        value: function () {
          R2.get();  // Re-render when R2 is changed, even though it
          // doesn't affect HTML.
          return 'This is a ' + R.get().x;
        },
        type: type
      });
    };

    var div = renderToDiv(tmpl);
    document.body.appendChild(div);
    var canFocus = (type !== 'hidden');

    // find first element child, ignoring any marker nodes
    var input = div.firstChild;
    while (input.nodeType !== 1)
      input = input.nextSibling;

    if (type === 'textarea' || type === 'select') {
      test.equal(input.nodeName, type.toUpperCase());
    } else {
      test.equal(input.nodeName, 'INPUT');
      test.equal(input.type, type);
    }
    test.equal(DomUtils.getElementValue(input), "This is a test");

    // value updates reactively
    R.set({x:"fridge"});
    Tracker.flush();
    test.equal(DomUtils.getElementValue(input), "This is a fridge");

    if (canFocus) {
      // ...if focused, it still updates but focus isn't lost.
      focusElement(input);
      DomUtils.setElementValue(input, "something else");
      R.set({x:"frog"});

      Tracker.flush();
      test.equal(DomUtils.getElementValue(input), "This is a frog");
      test.equal(document.activeElement, input);
    }

    // Setting a value (similar to user typing) should prevent value from being
    // reverted if the div is re-rendered but the rendered value (ie, R) does
    // not change.
    DomUtils.setElementValue(input, "foobar");
    R2.set("change");
    Tracker.flush();
    test.equal(DomUtils.getElementValue(input), "foobar");

    // ... but if the actual rendered value changes, that should take effect.
    R.set({x:"photograph"});
    Tracker.flush();
    test.equal(DomUtils.getElementValue(input), "This is a photograph");

    document.body.removeChild(div);
  });
});

Tinytest.add("spacebars-tests - template_tests - radio", function(test) {
  var R = ReactiveVar("");
  var R2 = ReactiveVar("");
  var change_buf = [];
  var tmpl = Template.spacebars_test_control_radio;
  tmpl.helpers({
    bands: ["AM", "FM", "XM"],
    isChecked: function () {
      return R.get() === this.toString();
    },
    band: function () {
      return R.get();
    }
  });
  tmpl.events({
    'change input': function (event) {
      var btn = event.target;
      var band = btn.value;
      change_buf.push(band);
      R.set(band);
    }
  });

  var div = renderToDiv(tmpl);
  document.body.appendChild(div);

  // get the three buttons; they should not change identities!
  var btns = nodesToArray(div.getElementsByTagName("INPUT"));
  var text = function () {
    var text = div.innerText || div.textContent;
    return text.replace(/[ \n\r]+/g, " ");
  };

  test.equal(_.pluck(btns, 'checked'), [false, false, false]);
  test.equal(text(), "Band: ");

  clickIt(btns[0]);
  test.equal(change_buf, ['AM']);
  change_buf.length = 0;
  Tracker.flush();
  test.equal(_.pluck(btns, 'checked'), [true, false, false]);
  test.equal(text(), "Band: AM");

  R2.set("change");
  Tracker.flush();
  test.length(change_buf, 0);
  test.equal(_.pluck(btns, 'checked'), [true, false, false]);
  test.equal(text(), "Band: AM");

  clickIt(btns[1]);
  test.equal(change_buf, ['FM']);
  change_buf.length = 0;
  Tracker.flush();
  test.equal(_.pluck(btns, 'checked'), [false, true, false]);
  test.equal(text(), "Band: FM");

  clickIt(btns[2]);
  test.equal(change_buf, ['XM']);
  change_buf.length = 0;
  Tracker.flush();
  test.equal(_.pluck(btns, 'checked'), [false, false, true]);
  test.equal(text(), "Band: XM");

  clickIt(btns[1]);
  test.equal(change_buf, ['FM']);
  change_buf.length = 0;
  Tracker.flush();
  test.equal(_.pluck(btns, 'checked'), [false, true, false]);
  test.equal(text(), "Band: FM");

  document.body.removeChild(div);
});

Tinytest.add("spacebars-tests - template_tests - checkbox", function(test) {
  var tmpl = Template.spacebars_test_control_checkbox;
  var labels = ["Foo", "Bar", "Baz"];
  var Rs = {};
  _.each(labels, function (label) {
    Rs[label] = ReactiveVar(false);
  });
  tmpl.helpers({
    labels: labels,
    isChecked: function () {
      return Rs[this.toString()].get();
    }
  });
  var changeBuf = [];

  var div = renderToDiv(tmpl);
  document.body.appendChild(div);

  var boxes = nodesToArray(div.getElementsByTagName("INPUT"));

  test.equal(_.pluck(boxes, 'checked'), [false, false, false]);

  // Re-render with first one checked.
  Rs.Foo.set(true);
  Tracker.flush();
  test.equal(_.pluck(boxes, 'checked'), [true, false, false]);

  // Re-render with first one unchecked again.
  Rs.Foo.set(false);
  Tracker.flush();
  test.equal(_.pluck(boxes, 'checked'), [false, false, false]);

  // User clicks the second one.
  clickElement(boxes[1]);
  test.equal(_.pluck(boxes, 'checked'), [false, true, false]);
  Tracker.flush();
  test.equal(_.pluck(boxes, 'checked'), [false, true, false]);

  // Re-render with third one checked. Second one should stay checked because
  // it's a user update!
  Rs.Baz.set(true);
  Tracker.flush();
  test.equal(_.pluck(boxes, 'checked'), [false, true, true]);

  // User turns second and third off.
  clickElement(boxes[1]);
  clickElement(boxes[2]);
  test.equal(_.pluck(boxes, 'checked'), [false, false, false]);
  Tracker.flush();
  test.equal(_.pluck(boxes, 'checked'), [false, false, false]);

  // Re-render with first one checked. Third should stay off because it's a user
  // update!
  Rs.Foo.set(true);
  Tracker.flush();
  test.equal(_.pluck(boxes, 'checked'), [true, false, false]);

  // Re-render with first one unchecked. Third should still stay off.
  Rs.Foo.set(false);
  Tracker.flush();
  test.equal(_.pluck(boxes, 'checked'), [false, false, false]);

  document.body.removeChild(div);
});

Tinytest.add('spacebars-tests - template_tests - unfound template', function (test) {
  test.throws(function () {
    renderToDiv(Template.spacebars_test_nonexistent_template);
  }, /No such template/);
});

Tinytest.add('spacebars-tests - template_tests - helper passed to #if called exactly once when invalidated', function (test) {
  var tmpl = Template.spacebars_test_if_helper;

  var foo;
  var count = 0;
  var d = new Tracker.Dependency;
  tmpl.helpers({foo: function () {
    d.depend();
    count++;
    return foo;
  }});

  foo = false;
  var div = renderToDiv(tmpl);
  divRendersTo(test, div, "false");
  test.equal(count, 1);

  foo = true;
  d.changed();
  divRendersTo(test, div, "true");
  test.equal(count, 2);
});

Tinytest.add('spacebars-tests - template_tests - custom block helper functions called exactly once when invalidated', function (test) {
  var tmpl = Template.spacebars_test_block_helper_function;

  var foo;
  var count = 0;
  var d = new Tracker.Dependency;
  tmpl.helpers({foo: function () {
    d.depend();
    count++;
    return Template.spacebars_template_test_aaa;
  }});

  foo = false;
  renderToDiv(tmpl);
  Tracker.flush();
  test.equal(count, 1);

  foo = true;
  d.changed();
  Tracker.flush();
  test.equal(count, 2);
});

var runOneTwoTest = function (test, subTemplateName, optionsData) {
  _.each([Template.spacebars_test_helpers_stop_onetwo,
          Template.spacebars_test_helpers_stop_onetwo_attribute],
         function (tmpl) {

           var sub1 = Template[subTemplateName + '1'];
           var sub2 = Template[subTemplateName + '2'];

           tmpl.helpers({
             one: sub1,
             two: sub2
           });

           var buf = '';

           var showOne = ReactiveVar(true);
           var dummy = ReactiveVar(0);

           tmpl.helpers({showOne: function () { return showOne.get(); }});
           sub1.helpers({options: function () {
             var x = dummy.get();
             buf += '1';
             if (optionsData)
               return optionsData[x];
             else
               return ['something'];
           }});
           sub2.helpers({options: function () {
             var x = dummy.get();
             buf += '2';
             if (optionsData)
               return optionsData[x];
             else
               return ['something'];
           }});

           var div = renderToDiv(tmpl);
           Tracker.flush();
           test.equal(buf, '1');

           showOne.set(false);
           dummy.set(1);
           Tracker.flush();
           test.equal(buf, '12');

           showOne.set(true);
           dummy.set(2);
           Tracker.flush();
           test.equal(buf, '121');

           // clean up the div
           $(div).remove();
           test.equal(showOne._numListeners(), 0);
           test.equal(dummy._numListeners(), 0);
         });
};

Tinytest.add('spacebars-tests - template_tests - with stops without re-running helper', function (test) {
  runOneTwoTest(test, 'spacebars_test_helpers_stop_with');
});

Tinytest.add('spacebars-tests - template_tests - each stops without re-running helper', function (test) {
  runOneTwoTest(test, 'spacebars_test_helpers_stop_each');
});

Tinytest.add('spacebars-tests - template_tests - each inside with stops without re-running helper', function (test) {
  runOneTwoTest(test, 'spacebars_test_helpers_stop_with_each');
});

Tinytest.add('spacebars-tests - template_tests - if stops without re-running helper', function (test) {
  runOneTwoTest(test, 'spacebars_test_helpers_stop_if', ['a', 'b', 'a']);
});

Tinytest.add('spacebars-tests - template_tests - unless stops without re-running helper', function (test) {
  runOneTwoTest(test, 'spacebars_test_helpers_stop_unless', ['a', 'b', 'a']);
});

Tinytest.add('spacebars-tests - template_tests - inclusion stops without re-running function', function (test) {
  var t = Template.spacebars_test_helpers_stop_inclusion3;
  runOneTwoTest(test, 'spacebars_test_helpers_stop_inclusion', [t, t, t]);
});

Tinytest.add('spacebars-tests - template_tests - template with callbacks inside with stops without recalculating data', function (test) {
  var tmpl = Template.spacebars_test_helpers_stop_with_callbacks3;
  tmpl.created = function () {};
  tmpl.rendered = function () {};
  tmpl.destroyed = function () {};
  runOneTwoTest(test, 'spacebars_test_helpers_stop_with_callbacks');
});

Tinytest.add('spacebars-tests - template_tests - no data context is seen as an empty object', function (test) {
  var tmpl = Template.spacebars_test_no_data_context;

  var dataInHelper = 'UNSET';
  var dataInRendered = 'UNSET';
  var dataInCreated = 'UNSET';
  var dataInDestroyed = 'UNSET';
  var dataInEvent = 'UNSET';

  tmpl.helpers({foo: function () {
    dataInHelper = this;
  }});
  tmpl.created = function () {
    dataInCreated = this.data;
  };
  tmpl.rendered = function () {
    dataInRendered = this.data;
  };
  tmpl.destroyed = function () {
    dataInDestroyed = this.data;
  };
  tmpl.events({
    'click': function () {
      dataInEvent = this;
    }
  });

  var div = renderToDiv(tmpl);
  document.body.appendChild(div);
  clickElement(div.querySelector('button'));
  Tracker.flush(); // rendered gets called afterFlush
  $(div).remove();

  test.isFalse(dataInHelper === window);
  test.equal(dataInHelper, {});
  test.equal(dataInCreated, null);
  test.equal(dataInRendered, null);
  test.equal(dataInDestroyed, null);
  test.isFalse(dataInEvent === window);
  test.equal(dataInEvent, {});
});

Tinytest.add('spacebars-tests - template_tests - falsy with', function (test) {
  var tmpl = Template.spacebars_test_falsy_with;
  var R = ReactiveVar(null);
  tmpl.helpers({obj: function () { return R.get(); }});

  var div = renderToDiv(tmpl);
  divRendersTo(test, div, "");

  R.set({greekLetter: 'alpha'});
  divRendersTo(test, div, "alpha");

  R.set(null);
  divRendersTo(test, div, "");

  R.set({greekLetter: 'alpha'});
  divRendersTo(test, div, "alpha");
});

Tinytest.add("spacebars-tests - template_tests - helpers don't leak", function (test) {
  var tmpl = Template.spacebars_test_helpers_dont_leak;
  tmpl.foo = "wrong";
  tmpl.bar = function () { return "WRONG"; };

  // Also test that custom block helpers (implemented as templates) do NOT
  // interfere with helper lookup in the current template
  Template.spacebars_test_helpers_dont_leak2.helpers({
    bonus: function () { return 'BONUS'; }});

  var div = renderToDiv(tmpl);
  divRendersTo(test, div, "correct BONUS");
});

Tinytest.add("spacebars-tests - template_tests - event handler returns false",
  function (test) {
    var tmpl = Template.spacebars_test_event_returns_false;
    var elemId = "spacebars_test_event_returns_false_link";
    tmpl.events({
      'click a': function (evt) { return false; }
    });

    var div = renderToDiv(tmpl);
    document.body.appendChild(div);
    clickIt(document.getElementById(elemId));
    // NOTE: This failure can stick across test runs!  Try
    // removing '#bad-url' from the location bar and run
    // the tests again. :)
    test.isFalse(/#bad-url/.test(window.location.hash));
    document.body.removeChild(div);
  }
);

// Make sure that if you bind an event on "div p", for example,
// both the div and the p need to be in the template.  jQuery's
// `$(elem).find(...)` works this way, but the browser's
// querySelector doesn't.
Tinytest.add(
  "spacebars-tests - template_tests - event map selector scope",
  function (test) {
    var tmpl = Template.spacebars_test_event_selectors1;
    var tmpl2 = Template.spacebars_test_event_selectors2;
    var buf = [];
    tmpl2.events({
      'click div p': function (evt) { buf.push(evt.currentTarget.className); }
    });

    var div = renderToDiv(tmpl);
    document.body.appendChild(div);
    test.equal(buf.join(), '');
    clickIt(div.querySelector('.p1'));
    test.equal(buf.join(), '');
    clickIt(div.querySelector('.p2'));
    test.equal(buf.join(), 'p2');
    document.body.removeChild(div);
  }
);

if (document.addEventListener) {
  // see note about non-bubbling events in the "capuring events"
  // templating test for why we use the VIDEO tag.  (It would be
  // nice to get rid of the network dependency, though.)
  // We skip this test in IE 8.
  Tinytest.add(
    "spacebars-tests - template_tests - event map selector scope (capturing)",
    function (test) {
      var tmpl = Template.spacebars_test_event_selectors_capturing1;
      var tmpl2 = Template.spacebars_test_event_selectors_capturing2;
      var buf = [];
      tmpl2.events({
        'play div video': function (evt) { buf.push(evt.currentTarget.className); }
      });

      var div = renderToDiv(tmpl);
      document.body.appendChild(div);
      test.equal(buf.join(), '');
      simulateEvent(div.querySelector(".video1"),
                    "play", {}, {bubbles: false});
      test.equal(buf.join(), '');
      simulateEvent(div.querySelector(".video2"),
                    "play", {}, {bubbles: false});
      test.equal(buf.join(), 'video2');
      document.body.removeChild(div);
    }
  );
}

Tinytest.add("spacebars-tests - template_tests - tables", function (test) {
  var tmpl1 = Template.spacebars_test_tables1;

  var div = renderToDiv(tmpl1);
  test.equal(_.pluck(div.querySelectorAll('*'), 'tagName'),
             ['TABLE', 'TR', 'TD']);
  divRendersTo(test, div, '<table><tr><td>Foo</td></tr></table>');

  var tmpl2 = Template.spacebars_test_tables2;
  tmpl2.helpers({foo: 'Foo'});
  div = renderToDiv(tmpl2);
  test.equal(_.pluck(div.querySelectorAll('*'), 'tagName'),
             ['TABLE', 'TR', 'TD']);
  divRendersTo(test, div, '<table><tr><td>Foo</td></tr></table>');
});

Tinytest.add("spacebars-tests - template_tests - jQuery.trigger extraParameters are passed to the event callback",
  function (test) {
    var tmpl = Template.spacebars_test_jquery_events;
    var captured = false;
    var args = ["param1", "param2", {option: 1}, 1, 2, 3];

    tmpl.events({
      'someCustomEvent': function (event, template) {
        var i;
        for (i=0; i<args.length; i++) {
          // expect the arguments to be just after template
          test.equal(arguments[i+2], args[i]);
        }
        captured = true;
      }
    });

    tmpl.rendered = function () {
      $(this.find('button')).trigger('someCustomEvent', args);
    };

    renderToDiv(tmpl);
    Tracker.flush();
    test.equal(captured, true);
  }
);

Tinytest.add("spacebars-tests - template_tests - toHTML", function (test) {
  // run once, verifying that autoruns are stopped
  var once = function (tmplToRender, tmplForHelper, helper, val) {
    var count = 0;
    var R = new ReactiveVar;
    var getR = function () {
      count++;
      return R.get();
    };

    R.set(val);
    var helpers = {};
    helpers[helper] = getR;
    tmplForHelper.helpers(helpers);
    test.equal(canonicalizeHtml(Blaze.toHTML(tmplToRender)), "bar");
    test.equal(count, 1);
    R.set("");
    Tracker.flush();
    test.equal(count, 1); // all autoruns stopped
  };

  once(Template.spacebars_test_tohtml_basic,
       Template.spacebars_test_tohtml_basic, "foo", "bar");
  once(Template.spacebars_test_tohtml_if,
       Template.spacebars_test_tohtml_if, "foo", "bar");
  once(Template.spacebars_test_tohtml_with,
       Template.spacebars_test_tohtml_with, "foo", "bar");
  once(Template.spacebars_test_tohtml_each,
       Template.spacebars_test_tohtml_each, "foos", ["bar"]);

  once(Template.spacebars_test_tohtml_include_with,
       Template.spacebars_test_tohtml_with, "foo", "bar");
  once(Template.spacebars_test_tohtml_include_each,
       Template.spacebars_test_tohtml_each, "foos", ["bar"]);
});

Tinytest.add("spacebars-tests - template_tests - block comments should not be displayed",
  function (test) {
    var tmpl = Template.spacebars_test_block_comment;
    var div = renderToDiv(tmpl);
    test.equal(canonicalizeHtml(div.innerHTML), '');
  }
);

// Originally reported at https://github.com/meteor/meteor/issues/2046
Tinytest.add("spacebars-tests - template_tests - {{#with}} with mutated data context",
  function (test) {
    var tmpl = Template.spacebars_test_with_mutated_data_context;
    var foo = {value: 0};
    var dep = new Tracker.Dependency;
    tmpl.helpers({foo: function () {
      dep.depend();
      return foo;
    }});

    var div = renderToDiv(tmpl);
    test.equal(canonicalizeHtml(div.innerHTML), '0');

    foo.value = 1;
    dep.changed();
    Tracker.flush();
    test.equal(canonicalizeHtml(div.innerHTML), '1');
  });

Tinytest.add("spacebars-tests - template_tests - javascript scheme urls",
  function (test) {
    var tmpl = Template.spacebars_test_url_attribute;
    var sessionKey = "foo-" + Random.id();
    tmpl.helpers({foo: function () {
      return Session.get(sessionKey);
    }});

    var numUrlAttrs = 4;
    var div = renderToDiv(tmpl);

    // [tag name, attr name, is a url attribute]
    var attrsList = [["A", "href", true], ["FORM", "action", true],
                     ["IMG", "src", true], ["INPUT", "value", false]];

    var checkAttrs = function (url, isJavascriptProtocol) {
      if (isJavascriptProtocol) {
        Meteor._suppress_log(numUrlAttrs);
      }
      Session.set(sessionKey, url);
      Tracker.flush();
      _.each(
        attrsList,
        function (attrInfo) {
          var normalizedUrl;
          var elem = document.createElement(attrInfo[0]);
          try {
            elem[attrInfo[1]] = url;
          } catch (err) {
            // IE throws an exception if you set an img src to a
            // javascript: URL. Blaze can't override this behavior;
            // whether you've called Blaze._javascriptUrlsAllowed() or not,
            // you won't be able to set a javascript: URL in an img
            // src. So we only test img tags in other browsers.
            if (attrInfo[0] === "IMG") {
              return;
            }
            throw err;
          }
          document.body.appendChild(elem);
          normalizedUrl = elem[attrInfo[1]];
          document.body.removeChild(elem);

          _.each(
            div.getElementsByTagName(attrInfo[0]),
            function (elem) {
              test.equal(
                elem[attrInfo[1]],
                isJavascriptProtocol && attrInfo[2] ? "" : normalizedUrl
              );
            }
          );
        }
      );
    };

    test.equal(Blaze._javascriptUrlsAllowed(), false);
    checkAttrs("http://www.meteor.com", false);
    checkAttrs("javascript:alert(1)", true);
    checkAttrs("jAvAsCrIpT:alert(1)", true);
    checkAttrs("    javascript:alert(1)", true);
    Blaze._allowJavascriptUrls();
    test.equal(Blaze._javascriptUrlsAllowed(), true);
    checkAttrs("http://www.meteor.com", false);
    checkAttrs("javascript:alert(1)", false);
    checkAttrs("jAvAsCrIpT:alert(1)", false);
    checkAttrs("    javascript:alert(1)", false);
  }
);

Tinytest.add("spacebars-tests - template_tests - event handlers get cleaned up when template is removed",
  function (test) {
    var tmpl = Template.spacebars_test_event_handler_cleanup;
    var subtmpl = Template.spacebars_test_event_handler_cleanup_sub;

    var rv = new ReactiveVar(true);
    tmpl.helpers({foo: function () {
      return rv.get();
    }});

    subtmpl.events({
      "click/mouseover": function () { }
    });

    var div = renderToDiv(tmpl);

    test.equal(div.$blaze_events["click"].handlers.length, 1);
    test.equal(div.$blaze_events["mouseover"].handlers.length, 1);

    rv.set(false);
    Tracker.flush();

    test.equal(div.$blaze_events["click"].handlers.length, 0);
    test.equal(div.$blaze_events["mouseover"].handlers.length, 0);
  }
);

// This test makes sure that Blaze correctly finds the controller
// heirarchy surrounding an element that itself doesn't have a
// controller.
Tinytest.add(
  "spacebars-tests - template_tests - data context in event handlers on elements inside {{#if}}",
  function (test) {
    var tmpl = Template.spacebars_test_data_context_for_event_handler_in_if;
    var data = null;
    tmpl.events({
      'click span': function () {
        data = this;
      }
    });
    var div = renderToDiv(tmpl);
    document.body.appendChild(div);
    clickIt(div.querySelector('span'));
    test.equal(data, {foo: "bar"});
    document.body.removeChild(div);
  });

// https://github.com/meteor/meteor/issues/2156
Tinytest.add(
  "spacebars-tests - template_tests - each with inserts inside autorun",
  function (test) {
    var tmpl = Template.spacebars_test_each_with_autorun_insert;
    var coll = new Mongo.Collection(null);
    var rv = new ReactiveVar;

    tmpl.helpers({items: function () {
      return coll.find();
    }});

    var div = renderToDiv(tmpl);

    Tracker.autorun(function () {
      if (rv.get()) {
        coll.insert({ name: rv.get() });
      }
    });

    rv.set("foo1");
    Tracker.flush();
    var firstId = coll.findOne()._id;

    rv.set("foo2");
    Tracker.flush();

    test.equal(canonicalizeHtml(div.innerHTML), "foo1 foo2");

    coll.update(firstId, { $set: { name: "foo3" } });
    Tracker.flush();
    test.equal(canonicalizeHtml(div.innerHTML), "foo3 foo2");
  }
);

Tinytest.add(
  "spacebars-tests - template_tests - ui hooks",
  function (test) {
    var tmpl = Template.spacebars_test_ui_hooks;
    var rv = new ReactiveVar([]);
    tmpl.helpers({items: function () {
      return rv.get();
    }});

    var div = renderToDiv(tmpl);

    var hooks = [];
    var container = div.querySelector(".test-ui-hooks");

    // Before we attach the ui hooks, put two items in the DOM.
    var origVal = [{ _id: 'foo1' }, { _id: 'foo2' }];
    rv.set(origVal);
    Tracker.flush();

    container._uihooks = {
      insertElement: function (n, next) {
        hooks.push("insert");

        // check that the element hasn't actually been added yet
        test.isTrue((! n.parentNode) ||
                    n.parentNode.nodeType === 11 /*DOCUMENT_FRAGMENT_NODE*/);
      },
      removeElement: function (n) {
        hooks.push("remove");
        // check that the element hasn't actually been removed yet
        test.isTrue(n.parentNode === container);
      },
      moveElement: function (n, next) {
        hooks.push("move");
        // check that the element hasn't actually been moved yet
        test.isFalse(n.nextNode === next);
      }
    };

    var testDomUnchanged = function () {
      var items = div.querySelectorAll(".item");
      test.equal(items.length, 2);
      test.equal(canonicalizeHtml(items[0].innerHTML), "foo1");
      test.equal(canonicalizeHtml(items[1].innerHTML), "foo2");
    };

    var newVal = _.clone(origVal);
    newVal.push({ _id: 'foo3' });
    rv.set(newVal);
    Tracker.flush();
    test.equal(hooks, ['insert']);
    testDomUnchanged();

    newVal.reverse();
    rv.set(newVal);
    Tracker.flush();
    test.equal(hooks, ['insert', 'move']);
    testDomUnchanged();

    newVal = [origVal[0]];
    rv.set(newVal);
    Tracker.flush();
    test.equal(hooks, ['insert', 'move', 'remove']);
    testDomUnchanged();
  }
);

Tinytest.add(
  "spacebars-tests - template_tests - ui hooks - nested domranges",
  function (test) {
    var tmpl = Template.spacebars_test_ui_hooks_nested;
    var rv = new ReactiveVar(true);

    tmpl.helpers({foo: function () {
      return rv.get();
    }});

    var subtmpl = Template.spacebars_test_ui_hooks_nested_sub;
    var uiHookCalled = false;
    subtmpl.rendered = function () {
      this.firstNode.parentNode._uihooks = {
        removeElement: function (node) {
          uiHookCalled = true;
        }
      };
    };

    var div = renderToDiv(tmpl);
    document.body.appendChild(div);
    Tracker.flush();

    var htmlBeforeRemove = canonicalizeHtml(div.innerHTML);
    rv.set(false);
    Tracker.flush();
    test.isTrue(uiHookCalled);
    var htmlAfterRemove = canonicalizeHtml(div.innerHTML);
    test.equal(htmlBeforeRemove, htmlAfterRemove);
    document.body.removeChild(div);
  }
);

Tinytest.add(
  "spacebars-tests - template_tests - Template.instance from helper",
  function (test) {
    // Set a property on the template instance; check that it's still
    // there from a helper.

    var tmpl = Template.spacebars_test_template_instance_helper;
    var value = Random.id();
    var instanceFromHelper;

    tmpl.created = function () {
      this.value = value;
    };
    tmpl.helpers({foo: function () {
      instanceFromHelper = Template.instance();
    }});

    var div = renderToDiv(tmpl);
    test.equal(instanceFromHelper.value, value);
  }
);

Tinytest.add(
  "spacebars-tests - template_tests - Template.instance from helper, " +
    "template instance is kept up-to-date",
  function (test) {
    var tmpl = Template.spacebars_test_template_instance_helper;
    var rv = new ReactiveVar("");
    var instanceFromHelper;

    tmpl.helpers({foo: function () {
      return Template.instance().data;
    }});

    var div = renderToDiv(tmpl, function () { return rv.get(); });
    rv.set("first");
    divRendersTo(test, div, "first");

    rv.set("second");
    Tracker.flush();
    divRendersTo(test, div, "second");

    // Template.instance() returns null when no template instance
    test.isTrue(Template.instance() === null);
  }
);

Tinytest.add(
  "spacebars-tests - template_tests - {{#with}} autorun is cleaned up",
  function (test) {
    var tmpl = Template.spacebars_test_with_cleanup;
    var rv = new ReactiveVar("");
    var helperCalled = false;
    tmpl.helpers({foo: function () {
      helperCalled = true;
      return rv.get();
    }});

    var div = renderToDiv(tmpl);
    rv.set("first");
    Tracker.flush();
    test.equal(helperCalled, true);

    helperCalled = false;
    $(div).find(".test-with-cleanup").remove();

    rv.set("second");
    Tracker.flush();
    test.equal(helperCalled, false);
  }
);

Tinytest.add(
  "spacebars-tests - template_tests - Template.parentData from helpers",
  function (test) {
    var childTmpl = Template.spacebars_test_template_parent_data_helper_child;
    var parentTmpl = Template.spacebars_test_template_parent_data_helper;

    var height = new ReactiveVar(0);
    var bar = new ReactiveVar("bar");

    childTmpl.helpers({
      a: ["a"],
      b: function () { return bar.get(); },
      c: ["c"],
      foo: function () {
        var a = Template.parentData(height.get());
        var b = UI._parentData(height.get()); // back-compat
        test.equal(a, b);
        return a;
      }
    });

    var div = renderToDiv(parentTmpl);
    test.equal(canonicalizeHtml(div.innerHTML), "d");

    height.set(1);
    Tracker.flush();
    test.equal(canonicalizeHtml(div.innerHTML), "bar");

    // Test Template.parentData() reactivity

    bar.set("baz");
    Tracker.flush();
    test.equal(canonicalizeHtml(div.innerHTML), "baz");

    height.set(2);
    Tracker.flush();
    test.equal(canonicalizeHtml(div.innerHTML), "a");

    height.set(3);
    Tracker.flush();
    test.equal(canonicalizeHtml(div.innerHTML), "parent");

    // Test that calling Template.parentData() without any arguments is the same as Template.parentData(1)

    height.set(null);
    Tracker.flush();
    test.equal(canonicalizeHtml(div.innerHTML), "baz");
  }
);

Tinytest.add(
  "spacebars - SVG <a> elements",
  function (test) {
    if (! document.createElementNS) {
      // IE 8
      return;
    }

    var tmpl = Template.spacebars_test_svg_anchor;
    var div = renderToDiv(tmpl);

    var anchNamespace = $(div).find("a").get(0).namespaceURI;
    test.equal(anchNamespace, "http://www.w3.org/2000/svg");
  }
);

Tinytest.add(
  "spacebars-tests - template_tests - created/rendered/destroyed by each",
  function (test) {
    var outerTmpl =
          Template.spacebars_test_template_created_rendered_destroyed_each;
    var innerTmpl =
          Template.spacebars_test_template_created_rendered_destroyed_each_sub;

    var buf = '';

    innerTmpl.created = function () { buf += 'C' + String(this.data).toLowerCase(); };
    innerTmpl.rendered = function () { buf += 'R' + String(this.data).toLowerCase(); };
    innerTmpl.destroyed = function () { buf += 'D' + String(this.data).toLowerCase(); };

    var R = ReactiveVar([{_id: 'A'}]);

    outerTmpl.helpers({items: function () {
      return R.get();
    }});

    var div = renderToDiv(outerTmpl);
    divRendersTo(test, div, '<div>A</div>');
    test.equal(buf, 'CaRa');

    R.set([{_id: 'B'}]);
    divRendersTo(test, div, '<div>B</div>');
    test.equal(buf, 'CaRaDaCbRb');

    R.set([{_id: 'C'}]);
    divRendersTo(test, div, '<div>C</div>');
    test.equal(buf, 'CaRaDaCbRbDbCcRc');

    $(div).remove();
    test.equal(buf, 'CaRaDaCbRbDbCcRcDc');
  });

Tinytest.add(
  "spacebars-tests - template_tests - Blaze.render/Blaze.remove",
  function (test) {
    var div = document.createElement("DIV");
    document.body.appendChild(div);

    var created = false, rendered = false, destroyed = false;
    var R = ReactiveVar('aaa');

    var tmpl = Template.spacebars_test_ui_render;
    tmpl.helpers({
      greeting: function () { return this.greeting || 'Hello'; },
      r: function () { return R.get(); }
    });
    tmpl.created = function () { created = true; };
    tmpl.rendered = function () { rendered = true; };
    tmpl.destroyed = function () { destroyed = true; };

    test.equal([created, rendered, destroyed], [false, false, false]);

    var renderedTmpl = Blaze.render(tmpl, div);
    test.equal([created, rendered, destroyed], [true, false, false]);

    // Flush now. We fire the rendered callback in an afterFlush block,
    // to ensure that the DOM is completely updated.
    Tracker.flush();
    test.equal([created, rendered, destroyed], [true, true, false]);

    var otherDiv = document.createElement("DIV");
    // can run a second time without throwing
    var x = Blaze.render(tmpl, otherDiv);
    // note: we'll have clean up `x` below

    var renderedTmpl2 = Blaze.renderWithData(
      tmpl, {greeting: 'Bye'}, div);
    test.equal(canonicalizeHtml(div.innerHTML),
               "<span>Hello aaa</span><span>Bye aaa</span>");
    R.set('bbb');
    Tracker.flush();
    test.equal(canonicalizeHtml(div.innerHTML),
               "<span>Hello bbb</span><span>Bye bbb</span>");
    test.equal([created, rendered, destroyed], [true, true, false]);
    test.equal(R._numListeners(), 3);
    Blaze.remove(renderedTmpl);
    Blaze.remove(renderedTmpl); // test that double-remove doesn't throw
    Blaze.remove(renderedTmpl2);
    Blaze.remove(x);
    test.equal([created, rendered, destroyed], [true, true, true]);
    test.equal(R._numListeners(), 0);
    test.equal(canonicalizeHtml(div.innerHTML), "");
  });

Tinytest.add(
  "spacebars-tests - template_tests - Blaze.render fails on jQuery objects",
  function (test) {
    var tmpl = Template.spacebars_test_ui_render;
    test.throws(function () {
      Blaze.render(tmpl, $('body'));
    }, /'parentElement' must be a DOM node/);
    test.throws(function () {
      Blaze.render(tmpl, document.body, $('body'));
    }, /'nextNode' must be a DOM node/);
  });

Tinytest.add(
  "spacebars-tests - template_tests - UI.getElementData",
  function (test) {
    var div = document.createElement("DIV");
    var tmpl = Template.spacebars_test_ui_getElementData;
    Blaze.renderWithData(tmpl, {foo: "bar"}, div);

    var span = div.querySelector('SPAN');
    test.isTrue(span);
    test.equal(UI.getElementData(span), {foo: "bar"});
    test.equal(Blaze.getData(span), {foo: "bar"});
  });

Tinytest.add(
  "spacebars-tests - template_tests - autorun cleanup",
  function (test) {
    var tmpl = Template.spacebars_test_parent_removal;

    var Acalls = '';
    var A = ReactiveVar('hi');
    tmpl.helpers({A: function (chr) {
      Acalls += chr;
      return A.get();
    }});
    var Bcalls = 0;
    var B = ReactiveVar(['one', 'two']);
    tmpl.helpers({B: function () {
      Bcalls++;
      return B.get();
    }});

    // Assert how many times A and B were accessed (since last time)
    // and how many autoruns are listening to them.
    var assertCallsAndListeners =
          function (a_calls, b_calls, a_listeners, b_listeners) {
            test.equal('A calls: ' + Acalls.length,
                       'A calls: ' + a_calls,
                       Acalls);
            test.equal('B calls: ' + Bcalls,
                       'B calls: ' + b_calls);
            test.equal('A listeners: ' + A._numListeners(),
                       'A listeners: ' + a_listeners);
            test.equal('B listeners: ' + B._numListeners(),
                       'B listeners: ' + b_listeners);
            Acalls = '';
            Bcalls = 0;
          };

    var div = renderToDiv(tmpl);
    assertCallsAndListeners(10, 1, 10, 1);
    A.set('');
    Tracker.flush();
    // Confirm that #4, #5, #6, and #9 are not re-run.
    // #a is newly run, for a total of 10 - 4 + 1 = 7,
    assertCallsAndListeners(7, 0, 7, 1);
    A.set('hi');
    Tracker.flush();
    assertCallsAndListeners(10, 0, 10, 1);

    // Now see that removing the DOM with jQuery, below
    // the level of the entire template, stops everything.
    $(div.querySelector('.toremove')).remove();
    assertCallsAndListeners(0, 0, 0, 0);
  });

Tinytest.add(
  "spacebars-tests - template_tests - focus/blur with clean-up",
  function (test) {
    var tmpl = Template.spacebars_test_focus_blur_outer;
    var cond = ReactiveVar(true);
    tmpl.helpers({cond: function () {
      return cond.get();
    }});
    var buf = [];
    Template.spacebars_test_focus_blur_inner.events({
      'focus input': function () {
        buf.push('FOCUS');
      },
      'blur input': function () {
        buf.push('BLUR');
      }
    });

    var div = renderToDiv(tmpl);
    document.body.appendChild(div);

    // check basic focus and blur to make sure
    // everything is sane
    test.equal(div.querySelectorAll('input').length, 1);
    var input;
    focusElement(input = div.querySelector('input'));
    // We don't get focus events when the Chrome Dev Tools are focused,
    // unfortunately, as of Chrome 35.  I think this is a regression in
    // Chrome 34.  So, the goal is to work whether or not focus is
    // "borken," where "working" means always failing if DOMBackend isn't
    // correctly unbinding the old event handlers when we switch the IF,
    // and always passing if it is.  To cause the problem in DOMBackend,
    // delete the '**' argument to jQuery#off in
    // DOMBackend.Events.undelegateEvents.  The only compromise we are
    // making here is that if some unrelated bug in Blaze makes
    // focus/blur not work, the failure might be masked while the Dev
    // Tools are open.
    var borken = false;
    if (buf.length === 0 && document.activeElement === input) {
      test.ok({note:"You might need to defocus the Chrome Dev Tools to get a more accurate run of this test!"});
      borken = true;
      $(input).trigger('focus');
    }
    test.equal(buf.join(), 'FOCUS');
    blurElement(div.querySelector('input'));
    if (buf.length === 1)
      $(input).trigger('blur');
    test.equal(buf.join(), 'FOCUS,BLUR');

    // now switch the IF and check again.  The failure mode
    // we observed was that DOMBackend would not correctly
    // unbind the old event listener at the jQuery level,
    // so the old event listener would fire and cause an
    // exception inside Blaze ("Must be attached" in
    // DOMRange#containsElement), which would show up in
    // the console and cause our handler not to fire.
    cond.set(false);
    buf.length = 0;
    Tracker.flush();
    test.equal(div.querySelectorAll('input').length, 1);
    focusElement(input = div.querySelector('input'));
    if (borken)
      $(input).trigger('focus');
    test.equal(buf.join(), 'FOCUS');
    blurElement(div.querySelector('input'));
    if (! borken)
      test.equal(buf.join(), 'FOCUS,BLUR');

    document.body.removeChild(div);
  });

// We used to remove event handlers on DOMRange detached, but when
// tearing down a view, we don't "detach" all the DOMRanges recursively.
// Mainly, we destroy the View.  Destroying a View should remove its
// event listeners.  (In practice, however, it's hard to think of
// consequences to not removing event handlers on removed DOM nodes,
// which will probably be GCed anyway.)
Tinytest.add(
  "spacebars-tests - template_tests - event cleanup on destroyed",
  function (test) {
    var tmpl = Template.spacebars_test_event_cleanup_on_destroyed_outer;
    var cond = ReactiveVar(true);
    tmpl.helpers({cond: function () {
      return cond.get();
    }});

    Template.spacebars_test_event_cleanup_on_destroyed_inner.events({
      'click span': function () {}});

    var div = renderToDiv(tmpl);
    document.body.appendChild(div);

    var eventDiv = div.querySelector('div');
    test.equal(eventDiv.$blaze_events.click.handlers.length, 1);

    cond.set(false);
    Tracker.flush();
    test.equal(eventDiv.$blaze_events.click.handlers.length, 0);

    document.body.removeChild(div);
  });

_.each([1, 2, 3], function (n) {
  Tinytest.add(
    "spacebars-tests - template_tests - lookup is isolated " + n,
    function (test) {
      var buf = "";
      var inclusion = Template.spacebars_test_isolated_lookup_inclusion;
      inclusion.created = function () { buf += 'C'; };
      inclusion.destroyed = function () { buf += 'D'; };

      var tmpl = Template['spacebars_test_isolated_lookup' + n];
      var R = ReactiveVar(Template.spacebars_template_test_aaa);

      tmpl.helpers({bar: function () {
        return R.get();
      }});

      var div = renderToDiv(
        tmpl,
        function () {
          return { foo: R.get() };
        });

      test.equal(canonicalizeHtml(div.innerHTML), 'aaa--x');
      test.equal(buf, 'C');
      R.set(Template.spacebars_template_test_bbb);
      Tracker.flush();
      test.equal(canonicalizeHtml(div.innerHTML), 'bbb--x');
      test.equal(buf, 'C');
    }
  );
});

Tinytest.add('spacebars-tests - template_tests - current view in event handler', function (test) {
  var tmpl = Template.spacebars_test_current_view_in_event;

  var currentView;
  var currentData;

  tmpl.events({
    'click span': function () {
      currentView = Blaze.getView();
      currentData = Blaze.getData();
    }
  });

  var div = renderToDiv(tmpl, 'blah');
  test.equal(canonicalizeHtml(div.innerHTML), '<span>blah</span>');
  document.body.appendChild(div);
  clickElement(div.querySelector('span'));
  $(div).remove();

  test.isTrue(currentView);
  test.equal(currentData, 'blah');
});


Tinytest.add('spacebars-tests - template_tests - helper invalidates self', function (test) {
  var tmpl = Template.spacebars_template_test_bracketed_foo;

  var count = new ReactiveVar(0);

  tmpl.helpers({
    // It's unusual for a helper to have side effects, but it's possible
    // and people do it.  Regression test for #4097.
    foo: function () {
      // Make count odd and return it.
      var c = count.get();
      if ((c % 2) === 0) {
        count.set(c+1);
      }
      return c;
    }
  });

  var div = renderToDiv(tmpl);
  divRendersTo(test, div, '[1]');
  count.set(2);
  divRendersTo(test, div, '[3]');
});

Tinytest.add(
  "spacebars-tests - template_tests - textarea attrs", function (test) {
    var tmplNoContents = {
      tmpl: Template.spacebars_test_textarea_attrs,
      hasTextAreaContents: false
    };
    var tmplWithContents = {
      tmpl: Template.spacebars_test_textarea_attrs_contents,
      hasTextAreaContents: true
    };
    var tmplWithContentsAndMoreAttrs = {
      tmpl: Template.spacebars_test_textarea_attrs_array_contents,
      hasTextAreaContents: true
    };

    _.each(
      [tmplNoContents, tmplWithContents,
       tmplWithContentsAndMoreAttrs],
      function (tmplInfo) {

        var id = new ReactiveVar("textarea-" + Random.id());
        var name = new ReactiveVar("one");
        var attrs = new ReactiveVar({
          id: "textarea-" + Random.id()
        });

        var div = renderToDiv(tmplInfo.tmpl, {
          attrs: function () {
            return attrs.get();
          },
          name: function () {
            return name.get();
          }
        });

        // Check that the id and value attribute are as we expect.
        // We can't check div.innerHTML because Chrome at least doesn't
        // appear to put textarea value attributes in innerHTML.
        var textarea = div.querySelector("textarea");
        test.equal(textarea.id, attrs.get().id);
        test.equal(
          textarea.value, tmplInfo.hasTextAreaContents ? "Hello one" : "");
        // One of the templates has a separate attribute in addition to
        // an attributes dictionary.
        if (tmplInfo === tmplWithContentsAndMoreAttrs) {
          test.equal($(textarea).attr("class"), "bar");
        }

        // Change the id, check that the attribute updates reactively.
        attrs.set({ id: "textarea-" + Random.id() });
        Tracker.flush();
        test.equal(textarea.id, attrs.get().id);

        // Change the name variable, check that the textarea value
        // updates reactively.
        name.set("two");
        Tracker.flush();
        test.equal(
          textarea.value, tmplInfo.hasTextAreaContents ? "Hello two" : "");

        if (tmplInfo === tmplWithContentsAndMoreAttrs) {
          test.equal($(textarea).attr("class"), "bar");
        }

      });

  });

Tinytest.add(
  "spacebars-tests - template_tests - this.autorun",
  function (test) {
    var tmpl = Template.spacebars_test_autorun;
    var tmplInner = Template.spacebars_test_autorun_inner;

    // Keep track of the value of `Template.instance()` inside the
    // autorun each time it runs.
    var autorunTemplateInstances = [];
    var actualTemplateInstance;
    var returnedComputation;
    var computationArg;

    var show = new ReactiveVar(true);
    var rv = new ReactiveVar("foo");

    tmplInner.created = function () {
      actualTemplateInstance = this;
      returnedComputation = this.autorun(function (c) {
        computationArg = c;
        rv.get();
        autorunTemplateInstances.push(Template.instance());
      });
    };

    tmpl.helpers({
      show: function () {
        return show.get();
      }
    });

    var div = renderToDiv(tmpl);
    test.equal(autorunTemplateInstances.length, 1);
    test.equal(autorunTemplateInstances[0], actualTemplateInstance);

    // Test that the autorun returned a computation and received a
    // computation as an argument.
    test.isTrue(returnedComputation instanceof Tracker.Computation);
    test.equal(returnedComputation, computationArg);

    // Make sure the autorun re-runs when `rv` changes, and that it has
    // the correct current view.
    rv.set("bar");
    Tracker.flush();
    test.equal(autorunTemplateInstances.length, 2);
    test.equal(autorunTemplateInstances[1], actualTemplateInstance);

    // If the inner template is destroyed, the autorun should be stopped.
    show.set(false);
    Tracker.flush();
    rv.set("baz");
    Tracker.flush();

    test.equal(autorunTemplateInstances.length, 2);
    test.equal(rv._numListeners(), 0);
  }
);

// Test that argument in {{> Template.contentBlock arg}} is evaluated in
// the proper data context.
Tinytest.add(
  "spacebars-tests - template_tests - contentBlock argument",
  function (test) {
    var tmpl = Template.spacebars_test_contentBlock_arg;
    var div = renderToDiv(tmpl);
    test.equal(canonicalizeHtml(div.innerHTML), 'AAA BBB');
  });

// Test that when Blaze sets an input field to the same value,
// we don't lose the insertion point position.
Tinytest.add(
  "spacebars-tests - template_tests - input field to same value",
  function (test) {
    var tmpl = Template.spacebars_template_test_input_field_to_same_value;
    var R = ReactiveVar("BLAH");
    tmpl.helpers({foo: function () { return R.get(); }});
    var div = renderToDiv(tmpl);

    document.body.appendChild(div);

    var input = div.querySelector('input');
    test.equal(input.value, "BLAH");

    var setSelection = function (startEnd) {
      startEnd = startEnd.split(' ');
      if (typeof input.selectionStart === 'number') {
        // all but IE < 9
        input.selectionStart = startEnd[0];
        input.selectionEnd = startEnd[1];
      } else {
        // IE 8
        input.focus();
        var r = input.createTextRange();
        // move the start and end of the range to the beginning
        // of the input field
        r.moveStart('textedit', -1);
        r.moveEnd('textedit', -1);
        // move the start and end a certain number of characters
        // (relative to their current position)
        r.moveEnd('character', startEnd[1]);
        r.moveStart('character', startEnd[0]);
        r.select();
      }
    };
    var getSelection = function () {
      if (typeof input.selectionStart === 'number') {
        // all but IE < 9
        return input.selectionStart + " " + input.selectionEnd;
      } else {
        // IE 8
        input.focus();
        var r = document.selection.createRange();
        var fullText = input.value;
        var start, end;
        if (r.text) {
          // one or more characters are selected.
          // this is kind of hacky!  Relies on fullText
          // not having duplicate letters, for example.
          start = fullText.indexOf(r.text);
          end = start + r.text.length;
        } else {
          r.moveStart('textedit', -1);
          start = end = r.text.length;
        }
        return start + " " + end;
      }
    };

    setSelection("2 3");
    test.equal(getSelection(), "2 3");
    // At this point, we COULD confirm that setting input.value to
    // the same thing as before ("BLAH") loses the insertion
    // point (per browser behavior).  However, it doesn't on Firefox.
    // So we set it to something different, which verifies that our
    // test machinery is correct.
    input.value = "BLAN";
    // test that insertion point is lost
    var selectionAfterSet = getSelection();
    if (selectionAfterSet !== "0 0") // IE 8
      test.equal(getSelection(), "4 4");

    // now make the input say "BLAH" but the AttributeHandler
    // says "OTHER" (so we can make it do the no-op update)
    R.set("OTHER");
    Tracker.flush();
    test.equal(input.value, "OTHER");
    input.value = "BLAH";
    setSelection("2 2");

    R.set("BLAH");
    Tracker.flush();
    test.equal(input.value, "BLAH");
    // test that didn't lose insertion point!
    test.equal(getSelection(), "2 2");

    // clean up after ourselves
    document.body.removeChild(div);
  }
);

Tinytest.add("spacebars-tests - template_tests - contentBlock back-compat", function (test) {
  // adapted from another test, but this time make sure `UI.contentBlock`
  // and `UI.elseBlock` correctly behave as `Template.contentBlock`
  // and `Template.elseBlock`.

  var tmpl = Template.spacebars_template_test_content_backcompat;
  var R = ReactiveVar(true);
  tmpl.helpers({flag: function () {
    return R.get();
  }});
  var div = renderToDiv(tmpl);
  test.equal(canonicalizeHtml(div.innerHTML), 'hello');
  R.set(false);
  Tracker.flush();
  test.equal(canonicalizeHtml(div.innerHTML), 'world');
  R.set(true);
  Tracker.flush();
  test.equal(canonicalizeHtml(div.innerHTML), 'hello');
});

// For completeness (of coverage), make sure the code that calls
// `Template.contentBlock` in the correct scope also causes
// the old `UI.contentBlock` to be called in the correct scope.
Tinytest.add("spacebars-tests - template_tests - content context back-compat", function (test) {
  var tmpl = Template.spacebars_template_test_content_context_backcompat;
  var R = ReactiveVar(true);
  tmpl.helpers({foo: {
    firstLetter: 'F',
    secondLetter: 'O',
    bar: {
      cond: function () { return R.get(); },
      firstLetter: 'B',
      secondLetter: 'A'
    }
  }});

  var div = renderToDiv(tmpl);
  test.equal(canonicalizeHtml(div.innerHTML), 'BO');
  R.set(false);
  Tracker.flush();
  test.equal(canonicalizeHtml(div.innerHTML), 'FA');
});

Tinytest.add("spacebars-tests - template_tests - falsy helper", function (test) {
  var tmpl = Template.spacebars_template_test_falsy_helper;
  tmpl.helpers({foo: 0});
  Template.registerHelper('GLOBAL_ZERO', 0);

  var div = renderToDiv(tmpl);
  test.equal(canonicalizeHtml(div.innerHTML), 'foo:0 GLOBAL_ZERO:0');
});

Tinytest.add("spacebars-tests - template_tests - old-style helpers", function (test) {
  var tmpl = Template.spacebars_template_test_oldstyle_helpers;
  tmpl._NOWARN_OLDSTYLE_HELPERS = true;

  // Test old-style helper
  tmpl.foo = 'hello';
  var div = renderToDiv(tmpl);
  test.equal(canonicalizeHtml(div.innerHTML), 'hello');

  // Test that replacing a helper still works (i.e. we don't cache them).
  // We can change this behavior if we need to, but it is more breaking
  // to do so.  It breaks some unit tests, for example.
  tmpl.foo = 'world';
  var div = renderToDiv(tmpl);
  test.equal(canonicalizeHtml(div.innerHTML), 'world');

  // Test that you can delete an old-style helper with `delete`.
  // As with the previous case, we can break this functionality, but
  // we should do it intentionally.
  delete tmpl.foo;
  var div = renderToDiv(tmpl);
  test.equal(canonicalizeHtml(div.innerHTML), '');
});

Tinytest.add("spacebars-tests - template_tests - with data remove (#3130)", function (test) {
  var tmpl = Template.spacebars_template_test_with_data_remove;

  var div = document.createElement("DIV");
  var theWith = Blaze.renderWithData(tmpl, { foo: 3130 }, div);
  test.equal(canonicalizeHtml(div.innerHTML), '<b>some data - 3130</b>');
  var view = Blaze.getView(div.querySelector('b'));
  test.isFalse(theWith.isDestroyed);
  Blaze.remove(view);
  test.isTrue(theWith.isDestroyed);
  test.equal(div.innerHTML, "");
});

Tinytest.add("spacebars-tests - template_tests - inclusion with data remove (#3130)", function (test) {
  var tmpl = Template.spacebars_template_test_inclusion_with_data_remove;

  var div = renderToDiv(tmpl);
  test.equal(canonicalizeHtml(div.innerHTML), '<span><b>stuff</b></span>');
  var view = Blaze.getView(div.querySelector('b'));
  var parentView = view.parentView;
  test.isTrue(parentView.__isTemplateWith);
  test.isFalse(parentView.isDestroyed);
  Blaze.remove(view);
  test.isTrue(parentView.isDestroyed);
  test.equal(canonicalizeHtml(div.innerHTML), "<span></span>");
});

Tinytest.add("spacebars-tests - template_tests - custom block helper doesn't break Template.instance() (#3540)", function (test) {
  var tmpl = Template.spacebars_template_test_template_instance_wrapper_outer;

  tmpl.helpers({
    thisShouldOutputHello: function () {
      return Template.instance().customProp;
    }
  });

  tmpl.created = function () {
    this.customProp = "hello";
  };

  var div = renderToDiv(tmpl);
  test.equal(canonicalizeHtml(div.innerHTML), "hello hello");
});

testAsyncMulti("spacebars-tests - template_tests - template-level subscriptions", [
  function (test, expect) {
    var tmpl = Template.spacebars_template_test_template_level_subscriptions;
    var tmplInstance;
    var div;

    // Make sure the subscriptions stop when the template is destroyed
    var stopCallback = expect();
    var stopCallback2 = expect();

    var futureId = Random.id();

    // Make sure the HTML is what we expect when one subscription is ready
    var checkOneReady = expect(function () {
      test.equal(canonicalizeHtml(div.innerHTML), "");
      Meteor.call('makeTemplateSubReady', futureId);
    });

    // Make sure the HTML is what we expect when both subscriptions are ready
    var checkBothReady = expect(function () {
      test.equal(canonicalizeHtml(div.innerHTML), "ready! true");

      // This will call the template's destroyed callback
      Blaze.remove(tmplInstance.view);
    });

    var subscriptionsFinished = 0;

    // Manually use the subscribe ready callback to make sure the template is
    // doing the right thing
    var subscribeCallback = expect(function () {
      subscriptionsFinished++;

      if (subscriptionsFinished === 1) {
        // We need to use Tracker.afterFlush here and Tracker.flush doesn't work
        // because we need to wait for the other callback to fire (the one that
        // makes ready return true) _and_ we need the UI to rerender
        Tracker.afterFlush(checkOneReady);
      }

      if (subscriptionsFinished === 2) {
        Tracker.afterFlush(checkBothReady);
      }
    });

    tmpl.onCreated(function () {
      var subHandle = this.subscribe("templateSub", subscribeCallback);
      var subHandle2 = this.subscribe(
        "templateSub", futureId, subscribeCallback);

      subHandle.stop = stopCallback;
      subHandle2.stop = stopCallback2;

      tmplInstance = this;
    });

    // Insertion point
    div = renderToDiv(tmpl);

    // To start, there is no content because the template isn't ready
    test.equal(canonicalizeHtml(div.innerHTML), "");
  }
]);

testAsyncMulti("spacebars-tests - template_tests - template-level subscriptions don't resubscribe unnecessarily", [
  function (test, expect) {
    var tmpl = Template.spacebars_template_test_template_level_subs_resubscribe;
    var subHandle;
    var trueThenFalse = new ReactiveVar(true);

    tmpl.helpers({
      ifArg: function () {
        return trueThenFalse.get();
      },
      subscribingHelper1: expect(function () {
        subHandle = Template.instance().subscribe("templateSub");
      }),
      subscribingHelper2: expect(function () {
        var subHandle2 = Template.instance().subscribe("templateSub");
        test.isTrue(subHandle.subscriptionId === subHandle2.subscriptionId);

        // Make sure we didn't add two subscription handles to our internal list
        test.equal(_.keys(Template.instance()._subscriptionHandles).length, 1);
      })
    });

    renderToDiv(tmpl);
    Tracker.flush();
    trueThenFalse.set(false);
  }
]);

<<<<<<< HEAD
Tinytest.add("spacebars-tests - template_tests - old #each sets data context", function (test) {
  var tmpl = Template.spacebars_template_test_old_each_data_context;
  tmpl.helpers({
    items: [{text:"a"}, {text:"b"}]
  });

  var div = document.createElement("DIV");
  var theWith = Blaze.render(tmpl, div);
  test.equal(canonicalizeHtml(div.innerHTML), '<div>a</div><div>b</div>');
  var view = Blaze.getView(div.querySelector('div'));
  Blaze.remove(view);
});

Tinytest.add("spacebars-tests - template_tests - new #each extends data context", function (test) {
  var tmpl = Template.spacebars_template_test_new_each_data_context;
  tmpl.helpers({
    dataContext: function () {
      return {
        items: [{text:"a"}, {text:"b"}],
        toplevel: "XYZ"
      };
    }
  });

  var div = document.createElement("DIV");
  var theWith = Blaze.render(tmpl, div);
  test.equal(canonicalizeHtml(div.innerHTML), '<div>a -- XYZ</div><div>b -- XYZ</div>');
  var view = Blaze.getView(div.querySelector('div'));
  Blaze.remove(view);
});

Tinytest.add("spacebars-tests - template_tests - new #each binding lookup is scoped to the template", function (test) {
  var tmpl = Template.spacebars_template_test_new_each_lookup_top_level;
  tmpl.helpers({
    dataContext: function () {
      return {
        letter_a: ["a"],
        subcontext: {
          letter_b: ["b"]
        }
      };
    }
  });

  var div = document.createElement("DIV");
  var theWith = Blaze.render(tmpl, div);
  test.equal(canonicalizeHtml(div.innerHTML), '<div>a</div>');
  var view = Blaze.getView(div.querySelector('div'));
  Blaze.remove(view);
});

Tinytest.add("spacebars-tests - template_tests - let bindings", function (test) {
  var tmpl = Template.spacebars_template_test_let_bindings;

  v = new ReactiveVar("var");
  tmpl.helpers({
    dataContext: function () {
      return {
        varFromContext: "from context",
        anotherVarFromContext: "another var from context"
      };
    },
    helper: function () {
      return v.get();
    }
  });

  var div = document.createElement("DIV");
  var theWith = Blaze.render(tmpl, div);
  test.equal(canonicalizeHtml(div.innerHTML), '<div>var -- var -- from context -- override</div>');

  v.set("new var");
  Tracker.flush();
  test.equal(canonicalizeHtml(div.innerHTML), '<div>new var -- new var -- from context -- override</div>');

  var view = Blaze.getView(div.querySelector('div'));
  Blaze.remove(view);
});

Tinytest.add("spacebars-tests - template_tests - #each @index", function (test) {
  var tmpl = Template.spacebars_template_test_each_index;

  var c = new Mongo.Collection();
  c.insert({ num: 2 });
  c.insert({ num: 4 });
  tmpl.helpers({
    things: function () {
      return c.find({}, {sort:{num: 1}});
    }
  });

  var div = document.createElement("DIV");
  var theEach = Blaze.render(tmpl, div);
  test.equal(canonicalizeHtml(div.innerHTML), '<span>0 - 2</span><span>1 - 4</span>');

  c.insert({ num: 1 });
  Tracker.flush();
  test.equal(canonicalizeHtml(div.innerHTML), '<span>0 - 1</span><span>1 - 2</span><span>2 - 4</span>');

  var three = c.insert({ num: 3 });
  Tracker.flush();
  test.equal(canonicalizeHtml(div.innerHTML), '<span>0 - 1</span><span>1 - 2</span><span>2 - 3</span><span>3 - 4</span>');

  c.update(three, { num: 0 });
  Tracker.flush();
  test.equal(canonicalizeHtml(div.innerHTML), '<span>0 - 0</span><span>1 - 1</span><span>2 - 2</span><span>3 - 4</span>');

  c.remove(three);
  Tracker.flush();
  test.equal(canonicalizeHtml(div.innerHTML), '<span>0 - 1</span><span>1 - 2</span><span>2 - 4</span>');

  var view = Blaze.getView(div.querySelector('span'));
  Blaze.remove(view);
=======
Tinytest.add("spacebars-tests - template_tests - nested expressions", function (test) {
  var tmpl = Template.spacebars_template_test_nested_exprs;

  tmpl.helpers({
    add: function (a, b) {
      return a + b;
    }
  });

  var div = renderToDiv(tmpl);
  test.equal(canonicalizeHtml(div.innerHTML), "6");
>>>>>>> 1d4bc277
});
<|MERGE_RESOLUTION|>--- conflicted
+++ resolved
@@ -3213,7 +3213,6 @@
   }
 ]);
 
-<<<<<<< HEAD
 Tinytest.add("spacebars-tests - template_tests - old #each sets data context", function (test) {
   var tmpl = Template.spacebars_template_test_old_each_data_context;
   tmpl.helpers({
@@ -3327,7 +3326,8 @@
 
   var view = Blaze.getView(div.querySelector('span'));
   Blaze.remove(view);
-=======
+});
+
 Tinytest.add("spacebars-tests - template_tests - nested expressions", function (test) {
   var tmpl = Template.spacebars_template_test_nested_exprs;
 
@@ -3339,5 +3339,4 @@
 
   var div = renderToDiv(tmpl);
   test.equal(canonicalizeHtml(div.innerHTML), "6");
->>>>>>> 1d4bc277
-});
+});
