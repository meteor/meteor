--- conflicted
+++ resolved
@@ -1,10 +1,6 @@
 Package.describe({
   summary: "The dynamic stylesheet language",
-<<<<<<< HEAD
-  version: "1.0.5-cordova4"
-=======
-  version: "1.0.7-rc0"
->>>>>>> 9bbdc824
+  version: "1.0.8-cordova6"
 });
 
 Package._transitional_registerBuildPlugin({
