Package.describe({
  name: "dynamic-import",
<<<<<<< HEAD
  version: "0.1.0",
=======
  version: "0.2.0-pre.1",
>>>>>>> ea9a1745
  summary: "Runtime support for Meteor 1.5 dynamic import(...) syntax",
  documentation: "README.md"
});

Package.onUse(function (api) {
  // Do not allow this package to be used in pre-Meteor 1.5 apps.
  api.use("isobuild:dynamic-import@1.5.0");

  // Modify browser policy only if browser-policy packages are used.
  api.use("browser-policy-content", { weak: true });

  api.use("modules");
  api.use("promise");
  api.use("ddp");
  api.use("check");
  api.use("ecmascript", "server");

  api.mainModule("client.js", "client");
  api.mainModule("server.js", "server");
});<|MERGE_RESOLUTION|>--- conflicted
+++ resolved
@@ -1,10 +1,6 @@
 Package.describe({
   name: "dynamic-import",
-<<<<<<< HEAD
-  version: "0.1.0",
-=======
   version: "0.2.0-pre.1",
->>>>>>> ea9a1745
   summary: "Runtime support for Meteor 1.5 dynamic import(...) syntax",
   documentation: "README.md"
 });
