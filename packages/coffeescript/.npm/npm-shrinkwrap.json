--- conflicted
+++ resolved
@@ -1,14 +1,9 @@
 {
   "dependencies": {
     "coffee-script": {
-<<<<<<< HEAD
-      "version": "1.5.0",
-      "from": "coffee-script@1.5.0"
-=======
       "version": "1.6.1",
       "from": "coffee-script@1.6.1",
       "resolved": "https://registry.npmjs.org/coffee-script/-/coffee-script-1.6.1.tgz"
->>>>>>> 836b879e
     }
   }
 }