--- conflicted
+++ resolved
@@ -2,22 +2,18 @@
   summary: "Javascript dialect with fewer braces and semicolons"
 });
 
-Npm.depends({"coffee-script": "1.5.0"});
+Npm.depends({"coffee-script": "1.6.1"});
 
 var coffeescript_handler = function(bundle, source_path, serve_path, where) {
-<<<<<<< HEAD
+  var fs = Npm.require('fs');
+  var path = Npm.require('path');
+  var coffee = Npm.require('coffee-script');
   var options = {
     bare: true,
     sourceMap: true,
     filename: source_path,
     literate: path.extname(source_path) === '.litcoffee'
   };  
-=======
-  var fs = Npm.require('fs');
-  var path = Npm.require('path');
-  var coffee = Npm.require('coffee-script');
-  serve_path = serve_path + '.js';
->>>>>>> 7eb4dbe7
 
   // Compile from CoffeeScript to JavaScript
   var coffeeContent = fs.readFileSync(source_path).toString('utf8');
