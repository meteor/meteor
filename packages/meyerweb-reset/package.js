// This package is a hack to get reset.css loaded before other css
// files. I've marked it internal because I'm not sure if we want to
// encourage this pattern. Maybe another solution would be better.
Package.describe({
  summary: "reset.css v2.0 from http://meyerweb.com/eric/tools/css/reset/",
<<<<<<< HEAD
  version: "1.0.1-pre.0"
=======
  version: "1.0.1-pre.2"
>>>>>>> 2d9bb654
});

Package.on_use(function (api) {
  api.add_files("reset.css", "client");
});<|MERGE_RESOLUTION|>--- conflicted
+++ resolved
@@ -3,11 +3,7 @@
 // encourage this pattern. Maybe another solution would be better.
 Package.describe({
   summary: "reset.css v2.0 from http://meyerweb.com/eric/tools/css/reset/",
-<<<<<<< HEAD
-  version: "1.0.1-pre.0"
-=======
   version: "1.0.1-pre.2"
->>>>>>> 2d9bb654
 });
 
 Package.on_use(function (api) {
