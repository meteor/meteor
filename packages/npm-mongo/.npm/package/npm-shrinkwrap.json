--- conflicted
+++ resolved
@@ -74,31 +74,6 @@
       }
     },
     "@aws-sdk/client-cognito-identity": {
-<<<<<<< HEAD
-      "version": "3.477.0",
-      "resolved": "https://registry.npmjs.org/@aws-sdk/client-cognito-identity/-/client-cognito-identity-3.477.0.tgz",
-      "integrity": "sha512-EZ5sHHZB1lM8bC2TELOQUDFBcMrakt3QX9Kft3Evv4OIMG96r4mOYf5Lif9moypnjludulA8YtV8X71/wrAp1w=="
-    },
-    "@aws-sdk/client-sso": {
-      "version": "3.477.0",
-      "resolved": "https://registry.npmjs.org/@aws-sdk/client-sso/-/client-sso-3.477.0.tgz",
-      "integrity": "sha512-JjepTXmEDKJLH+oFXPPJ7nyo47lRTbSWoHRymGTPE67Hwx/H67Dl270m4zFMeLZ/ni7az+XwBwAezzXgiYtGdw=="
-    },
-    "@aws-sdk/client-sts": {
-      "version": "3.477.0",
-      "resolved": "https://registry.npmjs.org/@aws-sdk/client-sts/-/client-sts-3.477.0.tgz",
-      "integrity": "sha512-xaEltdod9gg0QWEe9jHuZo1xZt7WwxqlYmYX5B+oF/Gr3uddvqc8mK0wMCxAzFe/24m9DOwuIRO/XIW61ZYyhg=="
-    },
-    "@aws-sdk/core": {
-      "version": "3.477.0",
-      "resolved": "https://registry.npmjs.org/@aws-sdk/core/-/core-3.477.0.tgz",
-      "integrity": "sha512-o0434EH+d1BxHZvgG7z8vph2SYefciQ5RnJw2MgvETGnthgqsnI4nnNJLSw0FVeqCeS18n6vRtzqlGYR2YPCNg=="
-    },
-    "@aws-sdk/credential-provider-cognito-identity": {
-      "version": "3.477.0",
-      "resolved": "https://registry.npmjs.org/@aws-sdk/credential-provider-cognito-identity/-/credential-provider-cognito-identity-3.477.0.tgz",
-      "integrity": "sha512-N7CYYVAuHrx7jRWqZhLM31mUfAUM8fxaZXMkmXUnM2UyrD3n8mGC5udfCVzSTdo4uU5KQUkBfM9VT2hVxv/6gw=="
-=======
       "version": "3.503.1",
       "resolved": "https://registry.npmjs.org/@aws-sdk/client-cognito-identity/-/client-cognito-identity-3.503.1.tgz",
       "integrity": "sha512-nOBoY1hM4hyd2xQbH8IK53MStsl5ywoY899dBxXBNx2FbNEP4cU4kps9NwBGxujXzd8g6WEmarpcKwAdrERvWg=="
@@ -127,7 +102,6 @@
       "version": "3.503.1",
       "resolved": "https://registry.npmjs.org/@aws-sdk/credential-provider-cognito-identity/-/credential-provider-cognito-identity-3.503.1.tgz",
       "integrity": "sha512-B7GQ9hRRKaUTp5sWYqBfoIXIWc0zgBuzWANtnswFpKcYN/sdgq2OQoiWUEZrn3BBpun1LgJ1JuFNY8fkEfVTQg=="
->>>>>>> 46339a91
     },
     "@aws-sdk/credential-provider-env": {
       "version": "3.502.0",
@@ -140,16 +114,6 @@
       "integrity": "sha512-rTdlFFGoPPFMF2YjtlfRuSgKI+XsF49u7d98255hySwhsbwd3Xp+utTTPquxP+CwDxMHbDlI7NxDzFiFdsoZug=="
     },
     "@aws-sdk/credential-provider-ini": {
-<<<<<<< HEAD
-      "version": "3.477.0",
-      "resolved": "https://registry.npmjs.org/@aws-sdk/credential-provider-ini/-/credential-provider-ini-3.477.0.tgz",
-      "integrity": "sha512-dcwgGUNdPb7uiHH0o895kqv6GzxDCHv1HkKphiQLPHM+7p7BfChm5XSHUKYVJSAqxH22AqVGXQUQj/+LmkNoEQ=="
-    },
-    "@aws-sdk/credential-provider-node": {
-      "version": "3.477.0",
-      "resolved": "https://registry.npmjs.org/@aws-sdk/credential-provider-node/-/credential-provider-node-3.477.0.tgz",
-      "integrity": "sha512-ZbMlU4/Jcsbb87pEyDYo2U0FLGbAoz38lDZJ49ndfB40HLC5jGNd1u0P8qPusZfIS79Z4TeBFPssBLzB7ZKQpw=="
-=======
       "version": "3.503.1",
       "resolved": "https://registry.npmjs.org/@aws-sdk/credential-provider-ini/-/credential-provider-ini-3.503.1.tgz",
       "integrity": "sha512-1RiC72NdWJ5w2IaX/91Fku+FrrChzaHuMCD5wbjk5TMHjwiDZ622wvMKYVmn30biW0RbJidaw38Y9PAGivdZxw=="
@@ -158,7 +122,6 @@
       "version": "3.503.1",
       "resolved": "https://registry.npmjs.org/@aws-sdk/credential-provider-node/-/credential-provider-node-3.503.1.tgz",
       "integrity": "sha512-1qsRWnXl8OUZEDpUFF/gjCGjePjZB6fIpX+XQuTpKokeDzYZk0HwQSakPspfmzT8MkyB9IBJVWb7KbFCjKNt0A=="
->>>>>>> 46339a91
     },
     "@aws-sdk/credential-provider-process": {
       "version": "3.502.0",
@@ -166,15 +129,9 @@
       "integrity": "sha512-fJJowOjQ4infYQX0E1J3xFVlmuwEYJAFk0Mo1qwafWmEthsBJs+6BR2RiWDELHKrSK35u4Pf3fu3RkYuCtmQFw=="
     },
     "@aws-sdk/credential-provider-sso": {
-<<<<<<< HEAD
-      "version": "3.477.0",
-      "resolved": "https://registry.npmjs.org/@aws-sdk/credential-provider-sso/-/credential-provider-sso-3.477.0.tgz",
-      "integrity": "sha512-y4+k35nTQc1B3Ksm95Dvl9hgTfxQrqVnjb8J0BYBrEOux2Z10ccqqFJtC+4IPFHwfVEm/HLTALgTcA4aEqkLRg=="
-=======
       "version": "3.503.1",
       "resolved": "https://registry.npmjs.org/@aws-sdk/credential-provider-sso/-/credential-provider-sso-3.503.1.tgz",
       "integrity": "sha512-Wj+rgpD4EcGB+j6mMYPD4SPNEN0sUSq7UMTTfdzZ+1MSTnbPDC9rgde0D3yJPrJ1le/0j+sXPALvr5RKSpENbg=="
->>>>>>> 46339a91
     },
     "@aws-sdk/credential-provider-web-identity": {
       "version": "3.502.0",
@@ -182,15 +139,9 @@
       "integrity": "sha512-veBAjDqjMMgA2Qxxf9ywDfHYLeJpaeHWLWCQ9XCHwJJ6ZIGWmAZPTq3he/UMr5JIQXooIccqqyqXMDIXPenXpA=="
     },
     "@aws-sdk/credential-providers": {
-<<<<<<< HEAD
-      "version": "3.477.0",
-      "resolved": "https://registry.npmjs.org/@aws-sdk/credential-providers/-/credential-providers-3.477.0.tgz",
-      "integrity": "sha512-kQCgIVMrTPKxziKUCsIXpXoBmrMyKk3ui6ge8rvOyBp37sZWDVgVs0bWKxemlIIc8cuxLYu/mfAC3Y2t8YFiNg=="
-=======
       "version": "3.503.1",
       "resolved": "https://registry.npmjs.org/@aws-sdk/credential-providers/-/credential-providers-3.503.1.tgz",
       "integrity": "sha512-+BILMFJF8Nwc9ZmV0tm2eOEJNfxdkkoBw4KegKAkYj+7PY+NL5S6t6syvWYLWATEtJyeqREq2WUxplILe5vu5A=="
->>>>>>> 46339a91
     },
     "@aws-sdk/middleware-host-header": {
       "version": "3.502.0",
@@ -203,15 +154,9 @@
       "integrity": "sha512-FDyv6K4nCoHxbjLGS2H8ex8I0KDIiu4FJgVRPs140ZJy6gE5Pwxzv6YTzZGLMrnqcIs9gh065Lf6DjwMelZqaw=="
     },
     "@aws-sdk/middleware-recursion-detection": {
-<<<<<<< HEAD
-      "version": "3.468.0",
-      "resolved": "https://registry.npmjs.org/@aws-sdk/middleware-recursion-detection/-/middleware-recursion-detection-3.468.0.tgz",
-      "integrity": "sha512-vch9IQib2Ng9ucSyRW2eKNQXHUPb5jUPCLA5otTW/8nGjcOU37LxQG4WrxO7uaJ9Oe8hjHO+hViE3P0KISUhtA=="
-=======
       "version": "3.502.0",
       "resolved": "https://registry.npmjs.org/@aws-sdk/middleware-recursion-detection/-/middleware-recursion-detection-3.502.0.tgz",
       "integrity": "sha512-hvbyGJbxeuezxOu8VfFmcV4ql1hKXLxHTe5FNYfEBat2KaZXVhc1Hg+4TvB06/53p+E8J99Afmumkqbxs2esUA=="
->>>>>>> 46339a91
     },
     "@aws-sdk/middleware-signing": {
       "version": "3.502.0",
@@ -283,11 +228,6 @@
       "resolved": "https://registry.npmjs.org/@smithy/core/-/core-1.3.1.tgz",
       "integrity": "sha512-tf+NIu9FkOh312b6M9G4D68is4Xr7qptzaZGZUREELF8ysE1yLKphqt7nsomjKZVwW7WE5pDDex9idowNGRQ/Q=="
     },
-    "@smithy/core": {
-      "version": "1.2.0",
-      "resolved": "https://registry.npmjs.org/@smithy/core/-/core-1.2.0.tgz",
-      "integrity": "sha512-l8R89X7+hlt2FEFg+OrNq29LP3h9DfGPmO6ObwT9IXWHD6V7ycpj5u2rVQyIis26ovrgOYakl6nfgmPMm8m1IQ=="
-    },
     "@smithy/credential-provider-imds": {
       "version": "2.2.1",
       "resolved": "https://registry.npmjs.org/@smithy/credential-provider-imds/-/credential-provider-imds-2.2.1.tgz",
@@ -384,15 +324,9 @@
       "integrity": "sha512-2E2kh24igmIznHLB6H05Na4OgIEilRu0oQpYXo3LCNRrawHAcfDKq9004zJs+sAMt2X5AbY87CUCJ7IpqpSgdw=="
     },
     "@smithy/signature-v4": {
-<<<<<<< HEAD
-      "version": "2.0.18",
-      "resolved": "https://registry.npmjs.org/@smithy/signature-v4/-/signature-v4-2.0.18.tgz",
-      "integrity": "sha512-SJRAj9jT/l9ocm8D0GojMbnA1sp7I4JeStOQ4lEXI8A5eHE73vbjlzlqIFB7cLvIgau0oUl4cGVpF9IGCrvjlw=="
-=======
       "version": "2.1.1",
       "resolved": "https://registry.npmjs.org/@smithy/signature-v4/-/signature-v4-2.1.1.tgz",
       "integrity": "sha512-Hb7xub0NHuvvQD3YwDSdanBmYukoEkhqBjqoxo+bSdC0ryV9cTfgmNjuAQhTPYB6yeU7hTR+sPRiFMlxqv6kmg=="
->>>>>>> 46339a91
     },
     "@smithy/smithy-client": {
       "version": "2.3.1",
@@ -480,15 +414,9 @@
       "integrity": "sha512-BqTpzYEcUMDwAKr7/mVRUtHDhs6ZoXDi9NypMvMfOr/+u1NW7JgqodPDECiiLboEm6bobcPcECxzjtQh865e9A=="
     },
     "@types/node": {
-<<<<<<< HEAD
-      "version": "20.10.5",
-      "resolved": "https://registry.npmjs.org/@types/node/-/node-20.10.5.tgz",
-      "integrity": "sha512-nNPsNE65wjMxEKI93yOP+NPGGBJz/PoN3kZsVLee0XMiJolxSekEVD8wRwBUBqkwc7UWop0edW50yrCQW4CyRw=="
-=======
       "version": "20.11.13",
       "resolved": "https://registry.npmjs.org/@types/node/-/node-20.11.13.tgz",
       "integrity": "sha512-5G4zQwdiQBSWYTDAH1ctw2eidqdhMJaNsiIDKHFr55ihz5Trl2qqR8fdrT732yPBho5gkNxXm67OxWFBqX9aPg=="
->>>>>>> 46339a91
     },
     "@types/webidl-conversions": {
       "version": "7.0.3",
