{
  "lockfileVersion": 4,
  "dependencies": {
    "@aws-crypto/crc32": {
      "version": "3.0.0",
      "resolved": "https://registry.npmjs.org/@aws-crypto/crc32/-/crc32-3.0.0.tgz",
      "integrity": "sha512-IzSgsrxUcsrejQbPVilIKy16kAT52EwB6zSaI+M3xxIhKh5+aldEyvI+z6erM7TCLB2BJsFrtHjp6/4/sr+3dA==",
      "dependencies": {
        "tslib": {
          "version": "1.14.1",
          "resolved": "https://registry.npmjs.org/tslib/-/tslib-1.14.1.tgz",
          "integrity": "sha512-Xni35NKzjgMrwevysHTCArtLDpPvye8zV/0E4EyYn43P7/7qvQwPh9BGkHewbMulVntbigmcT7rdX3BNo9wRJg=="
        }
      }
    },
    "@aws-crypto/ie11-detection": {
      "version": "3.0.0",
      "resolved": "https://registry.npmjs.org/@aws-crypto/ie11-detection/-/ie11-detection-3.0.0.tgz",
      "integrity": "sha512-341lBBkiY1DfDNKai/wXM3aujNBkXR7tq1URPQDL9wi3AUbI80NR74uF1TXHMm7po1AcnFk8iu2S2IeU/+/A+Q==",
      "dependencies": {
        "tslib": {
          "version": "1.14.1",
          "resolved": "https://registry.npmjs.org/tslib/-/tslib-1.14.1.tgz",
          "integrity": "sha512-Xni35NKzjgMrwevysHTCArtLDpPvye8zV/0E4EyYn43P7/7qvQwPh9BGkHewbMulVntbigmcT7rdX3BNo9wRJg=="
        }
      }
    },
    "@aws-crypto/sha256-browser": {
      "version": "3.0.0",
      "resolved": "https://registry.npmjs.org/@aws-crypto/sha256-browser/-/sha256-browser-3.0.0.tgz",
      "integrity": "sha512-8VLmW2B+gjFbU5uMeqtQM6Nj0/F1bro80xQXCW6CQBWgosFWXTx77aeOF5CAIAmbOK64SdMBJdNr6J41yP5mvQ==",
      "dependencies": {
        "tslib": {
          "version": "1.14.1",
          "resolved": "https://registry.npmjs.org/tslib/-/tslib-1.14.1.tgz",
          "integrity": "sha512-Xni35NKzjgMrwevysHTCArtLDpPvye8zV/0E4EyYn43P7/7qvQwPh9BGkHewbMulVntbigmcT7rdX3BNo9wRJg=="
        }
      }
    },
    "@aws-crypto/sha256-js": {
      "version": "3.0.0",
      "resolved": "https://registry.npmjs.org/@aws-crypto/sha256-js/-/sha256-js-3.0.0.tgz",
      "integrity": "sha512-PnNN7os0+yd1XvXAy23CFOmTbMaDxgxXtTKHybrJ39Y8kGzBATgBFibWJKH6BhytLI/Zyszs87xCOBNyBig6vQ==",
      "dependencies": {
        "tslib": {
          "version": "1.14.1",
          "resolved": "https://registry.npmjs.org/tslib/-/tslib-1.14.1.tgz",
          "integrity": "sha512-Xni35NKzjgMrwevysHTCArtLDpPvye8zV/0E4EyYn43P7/7qvQwPh9BGkHewbMulVntbigmcT7rdX3BNo9wRJg=="
        }
      }
    },
    "@aws-crypto/supports-web-crypto": {
      "version": "3.0.0",
      "resolved": "https://registry.npmjs.org/@aws-crypto/supports-web-crypto/-/supports-web-crypto-3.0.0.tgz",
      "integrity": "sha512-06hBdMwUAb2WFTuGG73LSC0wfPu93xWwo5vL2et9eymgmu3Id5vFAHBbajVWiGhPO37qcsdCap/FqXvJGJWPIg==",
      "dependencies": {
        "tslib": {
          "version": "1.14.1",
          "resolved": "https://registry.npmjs.org/tslib/-/tslib-1.14.1.tgz",
          "integrity": "sha512-Xni35NKzjgMrwevysHTCArtLDpPvye8zV/0E4EyYn43P7/7qvQwPh9BGkHewbMulVntbigmcT7rdX3BNo9wRJg=="
        }
      }
    },
    "@aws-crypto/util": {
      "version": "3.0.0",
      "resolved": "https://registry.npmjs.org/@aws-crypto/util/-/util-3.0.0.tgz",
      "integrity": "sha512-2OJlpeJpCR48CC8r+uKVChzs9Iungj9wkZrl8Z041DWEWvyIHILYKCPNzJghKsivj+S3mLo6BVc7mBNzdxA46w==",
      "dependencies": {
        "tslib": {
          "version": "1.14.1",
          "resolved": "https://registry.npmjs.org/tslib/-/tslib-1.14.1.tgz",
          "integrity": "sha512-Xni35NKzjgMrwevysHTCArtLDpPvye8zV/0E4EyYn43P7/7qvQwPh9BGkHewbMulVntbigmcT7rdX3BNo9wRJg=="
        }
      }
    },
    "@aws-sdk/client-cognito-identity": {
      "version": "3.515.0",
      "resolved": "https://registry.npmjs.org/@aws-sdk/client-cognito-identity/-/client-cognito-identity-3.515.0.tgz",
      "integrity": "sha512-e51ImjjRLzXkPEYguvGCbhWPNhoV2OGS6mKHCR940XEeImt04yE1tytYP1vXYpPICmuYgz79BV0FOC9J5N9bvg=="
    },
    "@aws-sdk/client-sso": {
      "version": "3.515.0",
      "resolved": "https://registry.npmjs.org/@aws-sdk/client-sso/-/client-sso-3.515.0.tgz",
      "integrity": "sha512-4oGBLW476zmkdN98lAns3bObRNO+DLOfg4MDUSR6l6GYBV/zGAtoy2O/FhwYKgA2L5h2ZtElGopLlk/1Q0ePLw=="
    },
    "@aws-sdk/client-sso-oidc": {
      "version": "3.515.0",
      "resolved": "https://registry.npmjs.org/@aws-sdk/client-sso-oidc/-/client-sso-oidc-3.515.0.tgz",
      "integrity": "sha512-zACa8LNlPUdlNUBqQRf5a3MfouLNtcBfm84v2c8M976DwJrMGONPe1QjyLLsD38uESQiXiVQRruj/b000iMXNw=="
    },
    "@aws-sdk/client-sts": {
      "version": "3.515.0",
      "resolved": "https://registry.npmjs.org/@aws-sdk/client-sts/-/client-sts-3.515.0.tgz",
      "integrity": "sha512-ScYuvaIDgip3atOJIA1FU2n0gJkEdveu1KrrCPathoUCV5zpK8qQmO/n+Fj/7hKFxeKdFbB+4W4CsJWYH94nlg=="
    },
    "@aws-sdk/core": {
      "version": "3.513.0",
      "resolved": "https://registry.npmjs.org/@aws-sdk/core/-/core-3.513.0.tgz",
      "integrity": "sha512-L+9DL4apWuqNKVOMJ8siAuWoRM9rZf9w1iPv8S2o83WO2jVK7E/m+rNW1dFo9HsA5V1ccDl2H2qLXx24HiHmOw=="
    },
    "@aws-sdk/credential-provider-cognito-identity": {
      "version": "3.515.0",
      "resolved": "https://registry.npmjs.org/@aws-sdk/credential-provider-cognito-identity/-/credential-provider-cognito-identity-3.515.0.tgz",
      "integrity": "sha512-pWMJFhNc6bLbCpKhYXWWa23wMyhpFFyw3kF/6ea+95JQHF0FY2l4wDQa7ynE4hW4Wf5oA3Sf7Wf87pp9iAHubQ=="
    },
    "@aws-sdk/credential-provider-env": {
      "version": "3.515.0",
      "resolved": "https://registry.npmjs.org/@aws-sdk/credential-provider-env/-/credential-provider-env-3.515.0.tgz",
      "integrity": "sha512-45vxdyqhTAaUMERYVWOziG3K8L2TV9G4ryQS/KZ84o7NAybE9GMdoZRVmGHAO7mJJ1wQiYCM/E+i5b3NW9JfNA=="
    },
    "@aws-sdk/credential-provider-http": {
      "version": "3.515.0",
      "resolved": "https://registry.npmjs.org/@aws-sdk/credential-provider-http/-/credential-provider-http-3.515.0.tgz",
      "integrity": "sha512-Ba6FXK77vU4WyheiamNjEuTFmir0eAXuJGPO27lBaA8g+V/seXGHScsbOG14aQGDOr2P02OPwKGZrWWA7BFpfQ=="
    },
    "@aws-sdk/credential-provider-ini": {
      "version": "3.515.0",
      "resolved": "https://registry.npmjs.org/@aws-sdk/credential-provider-ini/-/credential-provider-ini-3.515.0.tgz",
      "integrity": "sha512-ouDlNZdv2TKeVEA/YZk2+XklTXyAAGdbWnl4IgN9ItaodWI+lZjdIoNC8BAooVH+atIV/cZgoGTGQL7j2TxJ9A=="
    },
    "@aws-sdk/credential-provider-node": {
      "version": "3.515.0",
      "resolved": "https://registry.npmjs.org/@aws-sdk/credential-provider-node/-/credential-provider-node-3.515.0.tgz",
      "integrity": "sha512-Y4kHSpbxksiCZZNcvsiKUd8Fb2XlyUuONEwqWFNL82ZH6TCCjBGS31wJQCSxBHqYcOL3tiORUEJkoO7uS30uQA=="
    },
    "@aws-sdk/credential-provider-process": {
      "version": "3.515.0",
      "resolved": "https://registry.npmjs.org/@aws-sdk/credential-provider-process/-/credential-provider-process-3.515.0.tgz",
      "integrity": "sha512-pSjiOA2FM63LHRKNDvEpBRp80FVGT0Mw/gzgbqFXP+sewk0WVonYbEcMDTJptH3VsLPGzqH/DQ1YL/aEIBuXFQ=="
    },
    "@aws-sdk/credential-provider-sso": {
      "version": "3.515.0",
      "resolved": "https://registry.npmjs.org/@aws-sdk/credential-provider-sso/-/credential-provider-sso-3.515.0.tgz",
      "integrity": "sha512-j7vUkiSmuhpBvZYoPTRTI4ePnQbiZMFl6TNhg9b9DprC1zHkucsZnhRhqjOVlrw/H6J4jmcPGcHHTZ5WQNI5xQ=="
    },
    "@aws-sdk/credential-provider-web-identity": {
      "version": "3.515.0",
      "resolved": "https://registry.npmjs.org/@aws-sdk/credential-provider-web-identity/-/credential-provider-web-identity-3.515.0.tgz",
      "integrity": "sha512-66+2g4z3fWwdoGReY8aUHvm6JrKZMTRxjuizljVmMyOBttKPeBYXvUTop/g3ZGUx1f8j+C5qsGK52viYBvtjuQ=="
    },
    "@aws-sdk/credential-providers": {
      "version": "3.515.0",
      "resolved": "https://registry.npmjs.org/@aws-sdk/credential-providers/-/credential-providers-3.515.0.tgz",
      "integrity": "sha512-XQ9maVLTtv6iJbOYiRS+IvaPlFkJDuxfpfxuky3aPzQpxDilU4cf1CfIDua8qivZKQ4QQOd1EaBMXPIpLI1ZTQ=="
    },
    "@aws-sdk/middleware-host-header": {
      "version": "3.515.0",
      "resolved": "https://registry.npmjs.org/@aws-sdk/middleware-host-header/-/middleware-host-header-3.515.0.tgz",
      "integrity": "sha512-I1MwWPzdRKM1luvdDdjdGsDjNVPhj9zaIytEchjTY40NcKOg+p2evLD2y69ozzg8pyXK63r8DdvDGOo9QPuh0A=="
    },
    "@aws-sdk/middleware-logger": {
      "version": "3.515.0",
      "resolved": "https://registry.npmjs.org/@aws-sdk/middleware-logger/-/middleware-logger-3.515.0.tgz",
      "integrity": "sha512-qXomJzg2m/5seQOxHi/yOXOKfSjwrrJSmEmfwJKJyQgdMbBcjz3Cz0H/1LyC6c5hHm6a/SZgSTzDAbAoUmyL+Q=="
    },
    "@aws-sdk/middleware-recursion-detection": {
      "version": "3.515.0",
      "resolved": "https://registry.npmjs.org/@aws-sdk/middleware-recursion-detection/-/middleware-recursion-detection-3.515.0.tgz",
      "integrity": "sha512-dokHLbTV3IHRIBrw9mGoxcNTnQsjlm7TpkJhPdGT9T4Mq399EyQo51u6IsVMm07RXLl2Zw7u+u9p+qWBFzmFRA=="
    },
    "@aws-sdk/middleware-user-agent": {
      "version": "3.515.0",
      "resolved": "https://registry.npmjs.org/@aws-sdk/middleware-user-agent/-/middleware-user-agent-3.515.0.tgz",
      "integrity": "sha512-nOqZjGA/GkjuJ5fUshec9Fv6HFd7ovOTxMJbw3MfAhqXuVZ6dKF41lpVJ4imNsgyFt3shUg9WDY8zGFjlYMB3g=="
    },
    "@aws-sdk/region-config-resolver": {
      "version": "3.515.0",
      "resolved": "https://registry.npmjs.org/@aws-sdk/region-config-resolver/-/region-config-resolver-3.515.0.tgz",
      "integrity": "sha512-RIRx9loxMgEAc/r1wPfnfShOuzn4RBi8pPPv6/jhhITEeMnJe6enAh2k5y9DdiVDDgCWZgVFSv0YkAIfzAFsnQ=="
    },
    "@aws-sdk/token-providers": {
      "version": "3.515.0",
      "resolved": "https://registry.npmjs.org/@aws-sdk/token-providers/-/token-providers-3.515.0.tgz",
      "integrity": "sha512-MQuf04rIcTXqwDzmyHSpFPF1fKEzRl64oXtCRUF3ddxTdK6wxXkePfK6wNCuL+GEbEcJAoCtIGIRpzGPJvQjHA=="
    },
    "@aws-sdk/types": {
      "version": "3.515.0",
      "resolved": "https://registry.npmjs.org/@aws-sdk/types/-/types-3.515.0.tgz",
      "integrity": "sha512-B3gUpiMlpT6ERaLvZZ61D0RyrQPsFYDkCncLPVkZOKkCOoFU46zi1o6T5JcYiz8vkx1q9RGloQ5exh79s5pU/w=="
    },
    "@aws-sdk/util-endpoints": {
      "version": "3.515.0",
      "resolved": "https://registry.npmjs.org/@aws-sdk/util-endpoints/-/util-endpoints-3.515.0.tgz",
      "integrity": "sha512-UJi+jdwcGFV/F7d3+e2aQn5yZOVpDiAgfgNhPnEtgV0WozJ5/ZUeZBgWvSc/K415N4A4D/9cbBc7+I+35qzcDQ=="
    },
    "@aws-sdk/util-locate-window": {
      "version": "3.495.0",
      "resolved": "https://registry.npmjs.org/@aws-sdk/util-locate-window/-/util-locate-window-3.495.0.tgz",
      "integrity": "sha512-MfaPXT0kLX2tQaR90saBT9fWQq2DHqSSJRzW+MZWsmF+y5LGCOhO22ac/2o6TKSQm7h0HRc2GaADqYYYor62yg=="
    },
    "@aws-sdk/util-user-agent-browser": {
      "version": "3.515.0",
      "resolved": "https://registry.npmjs.org/@aws-sdk/util-user-agent-browser/-/util-user-agent-browser-3.515.0.tgz",
      "integrity": "sha512-pTWQb0JCafTmLHLDv3Qqs/nAAJghcPdGQIBpsCStb0YEzg3At/dOi2AIQ683yYnXmeOxLXJDzmlsovfVObJScw=="
    },
    "@aws-sdk/util-user-agent-node": {
      "version": "3.515.0",
      "resolved": "https://registry.npmjs.org/@aws-sdk/util-user-agent-node/-/util-user-agent-node-3.515.0.tgz",
      "integrity": "sha512-A/KJ+/HTohHyVXLH+t/bO0Z2mPrQgELbQO8tX+B2nElo8uklj70r5cT7F8ETsI9oOy+HDVpiL5/v45ZgpUOiPg=="
    },
    "@aws-sdk/util-utf8-browser": {
      "version": "3.259.0",
      "resolved": "https://registry.npmjs.org/@aws-sdk/util-utf8-browser/-/util-utf8-browser-3.259.0.tgz",
      "integrity": "sha512-UvFa/vR+e19XookZF8RzFZBrw2EUkQWxiBW0yYQAhvk3C+QVGl0H3ouca8LDBlBfQKXwmW3huo/59H8rwb1wJw=="
    },
    "@mongodb-js/saslprep": {
      "version": "1.1.4",
      "resolved": "https://registry.npmjs.org/@mongodb-js/saslprep/-/saslprep-1.1.4.tgz",
      "integrity": "sha512-8zJ8N1x51xo9hwPh6AWnKdLGEC5N3lDa6kms1YHmFBoRhTpJR6HG8wWk0td1MVCu9cD4YBrvjZEtd5Obw0Fbnw=="
    },
    "@smithy/abort-controller": {
      "version": "2.1.1",
      "resolved": "https://registry.npmjs.org/@smithy/abort-controller/-/abort-controller-2.1.1.tgz",
      "integrity": "sha512-1+qdrUqLhaALYL0iOcN43EP6yAXXQ2wWZ6taf4S2pNGowmOc5gx+iMQv+E42JizNJjB0+gEadOXeV1Bf7JWL1Q=="
    },
    "@smithy/config-resolver": {
      "version": "2.1.1",
      "resolved": "https://registry.npmjs.org/@smithy/config-resolver/-/config-resolver-2.1.1.tgz",
      "integrity": "sha512-lxfLDpZm+AWAHPFZps5JfDoO9Ux1764fOgvRUBpHIO8HWHcSN1dkgsago1qLRVgm1BZ8RCm8cgv99QvtaOWIhw=="
    },
    "@smithy/core": {
      "version": "1.3.2",
      "resolved": "https://registry.npmjs.org/@smithy/core/-/core-1.3.2.tgz",
      "integrity": "sha512-tYDmTp0f2TZVE18jAOH1PnmkngLQ+dOGUlMd1u67s87ieueNeyqhja6z/Z4MxhybEiXKOWFOmGjfTZWFxljwJw=="
    },
    "@smithy/credential-provider-imds": {
      "version": "2.2.1",
      "resolved": "https://registry.npmjs.org/@smithy/credential-provider-imds/-/credential-provider-imds-2.2.1.tgz",
      "integrity": "sha512-7XHjZUxmZYnONheVQL7j5zvZXga+EWNgwEAP6OPZTi7l8J4JTeNh9aIOfE5fKHZ/ee2IeNOh54ZrSna+Vc6TFA=="
    },
    "@smithy/eventstream-codec": {
      "version": "2.1.1",
      "resolved": "https://registry.npmjs.org/@smithy/eventstream-codec/-/eventstream-codec-2.1.1.tgz",
      "integrity": "sha512-E8KYBxBIuU4c+zrpR22VsVrOPoEDzk35bQR3E+xm4k6Pa6JqzkDOdMyf9Atac5GPNKHJBdVaQ4JtjdWX2rl/nw=="
    },
    "@smithy/fetch-http-handler": {
      "version": "2.4.1",
      "resolved": "https://registry.npmjs.org/@smithy/fetch-http-handler/-/fetch-http-handler-2.4.1.tgz",
      "integrity": "sha512-VYGLinPsFqH68lxfRhjQaSkjXM7JysUOJDTNjHBuN/ykyRb2f1gyavN9+VhhPTWCy32L4yZ2fdhpCs/nStEicg=="
    },
    "@smithy/hash-node": {
      "version": "2.1.1",
      "resolved": "https://registry.npmjs.org/@smithy/hash-node/-/hash-node-2.1.1.tgz",
      "integrity": "sha512-Qhoq0N8f2OtCnvUpCf+g1vSyhYQrZjhSwvJ9qvR8BUGOtTXiyv2x1OD2e6jVGmlpC4E4ax1USHoyGfV9JFsACg=="
    },
    "@smithy/invalid-dependency": {
      "version": "2.1.1",
      "resolved": "https://registry.npmjs.org/@smithy/invalid-dependency/-/invalid-dependency-2.1.1.tgz",
      "integrity": "sha512-7WTgnKw+VPg8fxu2v9AlNOQ5yaz6RA54zOVB4f6vQuR0xFKd+RzlCpt0WidYTsye7F+FYDIaS/RnJW4pxjNInw=="
    },
    "@smithy/is-array-buffer": {
      "version": "2.1.1",
      "resolved": "https://registry.npmjs.org/@smithy/is-array-buffer/-/is-array-buffer-2.1.1.tgz",
      "integrity": "sha512-xozSQrcUinPpNPNPds4S7z/FakDTh1MZWtRP/2vQtYB/u3HYrX2UXuZs+VhaKBd6Vc7g2XPr2ZtwGBNDN6fNKQ=="
    },
    "@smithy/middleware-content-length": {
      "version": "2.1.1",
      "resolved": "https://registry.npmjs.org/@smithy/middleware-content-length/-/middleware-content-length-2.1.1.tgz",
      "integrity": "sha512-rSr9ezUl9qMgiJR0UVtVOGEZElMdGFyl8FzWEF5iEKTlcWxGr2wTqGfDwtH3LAB7h+FPkxqv4ZU4cpuCN9Kf/g=="
    },
    "@smithy/middleware-endpoint": {
      "version": "2.4.1",
      "resolved": "https://registry.npmjs.org/@smithy/middleware-endpoint/-/middleware-endpoint-2.4.1.tgz",
      "integrity": "sha512-XPZTb1E2Oav60Ven3n2PFx+rX9EDsU/jSTA8VDamt7FXks67ekjPY/XrmmPDQaFJOTUHJNKjd8+kZxVO5Ael4Q=="
    },
    "@smithy/middleware-retry": {
      "version": "2.1.1",
      "resolved": "https://registry.npmjs.org/@smithy/middleware-retry/-/middleware-retry-2.1.1.tgz",
      "integrity": "sha512-eMIHOBTXro6JZ+WWzZWd/8fS8ht5nS5KDQjzhNMHNRcG5FkNTqcKpYhw7TETMYzbLfhO5FYghHy1vqDWM4FLDA=="
    },
    "@smithy/middleware-serde": {
      "version": "2.1.1",
      "resolved": "https://registry.npmjs.org/@smithy/middleware-serde/-/middleware-serde-2.1.1.tgz",
      "integrity": "sha512-D8Gq0aQBeE1pxf3cjWVkRr2W54t+cdM2zx78tNrVhqrDykRA7asq8yVJij1u5NDtKzKqzBSPYh7iW0svUKg76g=="
    },
    "@smithy/middleware-stack": {
      "version": "2.1.1",
      "resolved": "https://registry.npmjs.org/@smithy/middleware-stack/-/middleware-stack-2.1.1.tgz",
      "integrity": "sha512-KPJhRlhsl8CjgGXK/DoDcrFGfAqoqvuwlbxy+uOO4g2Azn1dhH+GVfC3RAp+6PoL5PWPb+vt6Z23FP+Mr6qeCw=="
    },
    "@smithy/node-config-provider": {
      "version": "2.2.1",
      "resolved": "https://registry.npmjs.org/@smithy/node-config-provider/-/node-config-provider-2.2.1.tgz",
      "integrity": "sha512-epzK3x1xNxA9oJgHQ5nz+2j6DsJKdHfieb+YgJ7ATWxzNcB7Hc+Uya2TUck5MicOPhDV8HZImND7ZOecVr+OWg=="
    },
    "@smithy/node-http-handler": {
      "version": "2.3.1",
      "resolved": "https://registry.npmjs.org/@smithy/node-http-handler/-/node-http-handler-2.3.1.tgz",
      "integrity": "sha512-gLA8qK2nL9J0Rk/WEZSvgin4AppvuCYRYg61dcUo/uKxvMZsMInL5I5ZdJTogOvdfVug3N2dgI5ffcUfS4S9PA=="
    },
    "@smithy/property-provider": {
      "version": "2.1.1",
      "resolved": "https://registry.npmjs.org/@smithy/property-provider/-/property-provider-2.1.1.tgz",
      "integrity": "sha512-FX7JhhD/o5HwSwg6GLK9zxrMUrGnb3PzNBrcthqHKBc3dH0UfgEAU24xnJ8F0uow5mj17UeBEOI6o3CF2k7Mhw=="
    },
    "@smithy/protocol-http": {
      "version": "3.1.1",
      "resolved": "https://registry.npmjs.org/@smithy/protocol-http/-/protocol-http-3.1.1.tgz",
      "integrity": "sha512-6ZRTSsaXuSL9++qEwH851hJjUA0OgXdQFCs+VDw4tGH256jQ3TjYY/i34N4vd24RV3nrjNsgd1yhb57uMoKbzQ=="
    },
    "@smithy/querystring-builder": {
      "version": "2.1.1",
      "resolved": "https://registry.npmjs.org/@smithy/querystring-builder/-/querystring-builder-2.1.1.tgz",
      "integrity": "sha512-C/ko/CeEa8jdYE4gt6nHO5XDrlSJ3vdCG0ZAc6nD5ZIE7LBp0jCx4qoqp7eoutBu7VrGMXERSRoPqwi1WjCPbg=="
    },
    "@smithy/querystring-parser": {
      "version": "2.1.1",
      "resolved": "https://registry.npmjs.org/@smithy/querystring-parser/-/querystring-parser-2.1.1.tgz",
      "integrity": "sha512-H4+6jKGVhG1W4CIxfBaSsbm98lOO88tpDWmZLgkJpt8Zkk/+uG0FmmqMuCAc3HNM2ZDV+JbErxr0l5BcuIf/XQ=="
    },
    "@smithy/service-error-classification": {
      "version": "2.1.1",
      "resolved": "https://registry.npmjs.org/@smithy/service-error-classification/-/service-error-classification-2.1.1.tgz",
      "integrity": "sha512-txEdZxPUgM1PwGvDvHzqhXisrc5LlRWYCf2yyHfvITWioAKat7srQvpjMAvgzf0t6t7j8yHrryXU9xt7RZqFpw=="
    },
    "@smithy/shared-ini-file-loader": {
      "version": "2.3.1",
      "resolved": "https://registry.npmjs.org/@smithy/shared-ini-file-loader/-/shared-ini-file-loader-2.3.1.tgz",
      "integrity": "sha512-2E2kh24igmIznHLB6H05Na4OgIEilRu0oQpYXo3LCNRrawHAcfDKq9004zJs+sAMt2X5AbY87CUCJ7IpqpSgdw=="
    },
    "@smithy/signature-v4": {
      "version": "2.1.1",
      "resolved": "https://registry.npmjs.org/@smithy/signature-v4/-/signature-v4-2.1.1.tgz",
      "integrity": "sha512-Hb7xub0NHuvvQD3YwDSdanBmYukoEkhqBjqoxo+bSdC0ryV9cTfgmNjuAQhTPYB6yeU7hTR+sPRiFMlxqv6kmg=="
    },
    "@smithy/smithy-client": {
      "version": "2.3.1",
      "resolved": "https://registry.npmjs.org/@smithy/smithy-client/-/smithy-client-2.3.1.tgz",
      "integrity": "sha512-YsTdU8xVD64r2pLEwmltrNvZV6XIAC50LN6ivDopdt+YiF/jGH6PY9zUOu0CXD/d8GMB8gbhnpPsdrjAXHS9QA=="
    },
    "@smithy/types": {
      "version": "2.9.1",
      "resolved": "https://registry.npmjs.org/@smithy/types/-/types-2.9.1.tgz",
      "integrity": "sha512-vjXlKNXyprDYDuJ7UW5iobdmyDm6g8dDG+BFUncAg/3XJaN45Gy5RWWWUVgrzIK7S4R1KWgIX5LeJcfvSI24bw=="
    },
    "@smithy/url-parser": {
      "version": "2.1.1",
      "resolved": "https://registry.npmjs.org/@smithy/url-parser/-/url-parser-2.1.1.tgz",
      "integrity": "sha512-qC9Bv8f/vvFIEkHsiNrUKYNl8uKQnn4BdhXl7VzQRP774AwIjiSMMwkbT+L7Fk8W8rzYVifzJNYxv1HwvfBo3Q=="
    },
    "@smithy/util-base64": {
      "version": "2.1.1",
      "resolved": "https://registry.npmjs.org/@smithy/util-base64/-/util-base64-2.1.1.tgz",
      "integrity": "sha512-UfHVpY7qfF/MrgndI5PexSKVTxSZIdz9InghTFa49QOvuu9I52zLPLUHXvHpNuMb1iD2vmc6R+zbv/bdMipR/g=="
    },
    "@smithy/util-body-length-browser": {
      "version": "2.1.1",
      "resolved": "https://registry.npmjs.org/@smithy/util-body-length-browser/-/util-body-length-browser-2.1.1.tgz",
      "integrity": "sha512-ekOGBLvs1VS2d1zM2ER4JEeBWAvIOUKeaFch29UjjJsxmZ/f0L3K3x0dEETgh3Q9bkZNHgT+rkdl/J/VUqSRag=="
    },
    "@smithy/util-body-length-node": {
      "version": "2.2.1",
      "resolved": "https://registry.npmjs.org/@smithy/util-body-length-node/-/util-body-length-node-2.2.1.tgz",
      "integrity": "sha512-/ggJG+ta3IDtpNVq4ktmEUtOkH1LW64RHB5B0hcr5ZaWBmo96UX2cIOVbjCqqDickTXqBWZ4ZO0APuaPrD7Abg=="
    },
    "@smithy/util-buffer-from": {
      "version": "2.1.1",
      "resolved": "https://registry.npmjs.org/@smithy/util-buffer-from/-/util-buffer-from-2.1.1.tgz",
      "integrity": "sha512-clhNjbyfqIv9Md2Mg6FffGVrJxw7bgK7s3Iax36xnfVj6cg0fUG7I4RH0XgXJF8bxi+saY5HR21g2UPKSxVCXg=="
    },
    "@smithy/util-config-provider": {
<<<<<<< HEAD
      "version": "2.1.0",
      "resolved": "https://registry.npmjs.org/@smithy/util-config-provider/-/util-config-provider-2.1.0.tgz",
      "integrity": "sha512-S6V0JvvhQgFSGLcJeT1CBsaTR03MM8qTuxMH9WPCCddlSo2W0V5jIHimHtIQALMLEDPGQ0ROSRr/dU0O+mxiQg=="
=======
      "version": "2.2.1",
      "resolved": "https://registry.npmjs.org/@smithy/util-config-provider/-/util-config-provider-2.2.1.tgz",
      "integrity": "sha512-50VL/tx9oYYcjJn/qKqNy7sCtpD0+s8XEBamIFo4mFFTclKMNp+rsnymD796uybjiIquB7VCB/DeafduL0y2kw=="
>>>>>>> 68f4d78e
    },
    "@smithy/util-defaults-mode-browser": {
      "version": "2.1.1",
      "resolved": "https://registry.npmjs.org/@smithy/util-defaults-mode-browser/-/util-defaults-mode-browser-2.1.1.tgz",
      "integrity": "sha512-lqLz/9aWRO6mosnXkArtRuQqqZBhNpgI65YDpww4rVQBuUT7qzKbDLG5AmnQTCiU4rOquaZO/Kt0J7q9Uic7MA=="
    },
    "@smithy/util-defaults-mode-node": {
      "version": "2.2.0",
      "resolved": "https://registry.npmjs.org/@smithy/util-defaults-mode-node/-/util-defaults-mode-node-2.2.0.tgz",
      "integrity": "sha512-iFJp/N4EtkanFpBUtSrrIbtOIBf69KNuve03ic1afhJ9/korDxdM0c6cCH4Ehj/smI9pDCfVv+bqT3xZjF2WaA=="
    },
    "@smithy/util-endpoints": {
      "version": "1.1.1",
      "resolved": "https://registry.npmjs.org/@smithy/util-endpoints/-/util-endpoints-1.1.1.tgz",
      "integrity": "sha512-sI4d9rjoaekSGEtq3xSb2nMjHMx8QXcz2cexnVyRWsy4yQ9z3kbDpX+7fN0jnbdOp0b3KSTZJZ2Yb92JWSanLw=="
    },
    "@smithy/util-hex-encoding": {
      "version": "2.1.1",
      "resolved": "https://registry.npmjs.org/@smithy/util-hex-encoding/-/util-hex-encoding-2.1.1.tgz",
      "integrity": "sha512-3UNdP2pkYUUBGEXzQI9ODTDK+Tcu1BlCyDBaRHwyxhA+8xLP8agEKQq4MGmpjqb4VQAjq9TwlCQX0kP6XDKYLg=="
    },
    "@smithy/util-middleware": {
      "version": "2.1.1",
      "resolved": "https://registry.npmjs.org/@smithy/util-middleware/-/util-middleware-2.1.1.tgz",
      "integrity": "sha512-mKNrk8oz5zqkNcbcgAAepeJbmfUW6ogrT2Z2gDbIUzVzNAHKJQTYmH9jcy0jbWb+m7ubrvXKb6uMjkSgAqqsFA=="
    },
    "@smithy/util-retry": {
      "version": "2.1.1",
      "resolved": "https://registry.npmjs.org/@smithy/util-retry/-/util-retry-2.1.1.tgz",
      "integrity": "sha512-Mg+xxWPTeSPrthpC5WAamJ6PW4Kbo01Fm7lWM1jmGRvmrRdsd3192Gz2fBXAMURyXpaNxyZf6Hr/nQ4q70oVEA=="
    },
    "@smithy/util-stream": {
      "version": "2.1.1",
      "resolved": "https://registry.npmjs.org/@smithy/util-stream/-/util-stream-2.1.1.tgz",
      "integrity": "sha512-J7SMIpUYvU4DQN55KmBtvaMc7NM3CZ2iWICdcgaovtLzseVhAqFRYqloT3mh0esrFw+3VEK6nQFteFsTqZSECQ=="
    },
    "@smithy/util-uri-escape": {
      "version": "2.1.1",
      "resolved": "https://registry.npmjs.org/@smithy/util-uri-escape/-/util-uri-escape-2.1.1.tgz",
      "integrity": "sha512-saVzI1h6iRBUVSqtnlOnc9ssU09ypo7n+shdQ8hBTZno/9rZ3AuRYvoHInV57VF7Qn7B+pFJG7qTzFiHxWlWBw=="
    },
    "@smithy/util-utf8": {
      "version": "2.1.1",
      "resolved": "https://registry.npmjs.org/@smithy/util-utf8/-/util-utf8-2.1.1.tgz",
      "integrity": "sha512-BqTpzYEcUMDwAKr7/mVRUtHDhs6ZoXDi9NypMvMfOr/+u1NW7JgqodPDECiiLboEm6bobcPcECxzjtQh865e9A=="
    },
    "@types/node": {
      "version": "20.11.19",
      "resolved": "https://registry.npmjs.org/@types/node/-/node-20.11.19.tgz",
      "integrity": "sha512-7xMnVEcZFu0DikYjWOlRq7NTPETrm7teqUT2WkQjrTIkEgUyyGdWsj/Zg8bEJt5TNklzbPD1X3fqfsHw3SpapQ=="
    },
    "@types/webidl-conversions": {
      "version": "7.0.3",
      "resolved": "https://registry.npmjs.org/@types/webidl-conversions/-/webidl-conversions-7.0.3.tgz",
      "integrity": "sha512-CiJJvcRtIgzadHCYXw7dqEnMNRjhGZlYK05Mj9OyktqV8uVT8fD2BFOB7S1uwBE3Kj2Z+4UyPmFw/Ixgw/LAlA=="
    },
    "@types/whatwg-url": {
      "version": "8.2.2",
      "resolved": "https://registry.npmjs.org/@types/whatwg-url/-/whatwg-url-8.2.2.tgz",
      "integrity": "sha512-FtQu10RWgn3D9U4aazdwIE2yzphmTJREDqNdODHrbrZmmMqI0vMheC/6NE/J1Yveaj8H+ela+YwWTjq5PGmuhA=="
    },
    "base64-js": {
      "version": "1.5.1",
      "resolved": "https://registry.npmjs.org/base64-js/-/base64-js-1.5.1.tgz",
      "integrity": "sha512-AKpaYlHn8t4SVbOHCy+b5+KKgvR4vrsD8vbvrbiQJps7fKDTkjkDry6ji0rUJjC0kzbNePLwzxq8iypo41qeWA=="
    },
    "bowser": {
      "version": "2.11.0",
      "resolved": "https://registry.npmjs.org/bowser/-/bowser-2.11.0.tgz",
      "integrity": "sha512-AlcaJBi/pqqJBIQ8U9Mcpc9i8Aqxn88Skv5d+xBX006BY5u8N3mGLHa5Lgppa7L/HfwgwLgZ6NYs+Ag6uUmJRA=="
    },
    "bson": {
      "version": "4.7.2",
      "resolved": "https://registry.npmjs.org/bson/-/bson-4.7.2.tgz",
      "integrity": "sha512-Ry9wCtIZ5kGqkJoi6aD8KjxFZEx78guTQDnpXWiNthsxzrxAK/i8E6pCHAIZTbaEFWcOCvbecMukfK7XUvyLpQ=="
    },
    "buffer": {
      "version": "5.7.1",
      "resolved": "https://registry.npmjs.org/buffer/-/buffer-5.7.1.tgz",
      "integrity": "sha512-EHcyIPBQ4BSGlvjB16k5KgAJ27CIsHY/2JBmCRReo48y9rQ3MaUzWX3KVlBa4U7MyX02HdVj0K7C3WaB3ju7FQ=="
    },
    "fast-xml-parser": {
      "version": "4.2.5",
      "resolved": "https://registry.npmjs.org/fast-xml-parser/-/fast-xml-parser-4.2.5.tgz",
      "integrity": "sha512-B9/wizE4WngqQftFPmdaMYlXoJlJOYxGQOanC77fq9k8+Z0v5dDSVh+3glErdIROP//s/jgb7ZuxKfB8nVyo0g=="
    },
    "ieee754": {
      "version": "1.2.1",
      "resolved": "https://registry.npmjs.org/ieee754/-/ieee754-1.2.1.tgz",
      "integrity": "sha512-dcyqhDvX1C46lXZcVqCpK+FtMRQVdIMN6/Df5js2zouUsqG7I6sFxitIC+7KYK29KdXOLHdu9zL4sFnoVQnqaA=="
    },
    "ip-address": {
      "version": "9.0.5",
      "resolved": "https://registry.npmjs.org/ip-address/-/ip-address-9.0.5.tgz",
      "integrity": "sha512-zHtQzGojZXTwZTHQqra+ETKd4Sn3vgi7uBmlPoXVWZqYvuKmtI0l/VZTjqGmJY9x88GGOaZ9+G9ES8hC4T4X8g=="
    },
    "jsbn": {
      "version": "1.1.0",
      "resolved": "https://registry.npmjs.org/jsbn/-/jsbn-1.1.0.tgz",
      "integrity": "sha512-4bYVV3aAMtDTTu4+xsDYa6sy9GyJ69/amsu9sYF2zqjiEoZA5xJi3BrfX3uY+/IekIu7MwdObdbDWpoZdBv3/A=="
    },
    "memory-pager": {
      "version": "1.5.0",
      "resolved": "https://registry.npmjs.org/memory-pager/-/memory-pager-1.5.0.tgz",
      "integrity": "sha512-ZS4Bp4r/Zoeq6+NLJpP+0Zzm0pR8whtGPf1XExKLJBAczGMnSi3It14OiNCStjQjM6NU1okjQGSxgEZN8eBYKg=="
    },
    "mongodb": {
      "version": "4.17.2",
      "resolved": "https://registry.npmjs.org/mongodb/-/mongodb-4.17.2.tgz",
      "integrity": "sha512-mLV7SEiov2LHleRJPMPrK2PMyhXFZt2UQLC4VD4pnth3jMjYKHhtqfwwkkvS/NXuo/Fp3vbhaNcXrIDaLRb9Tg=="
    },
    "mongodb-connection-string-url": {
      "version": "2.6.0",
      "resolved": "https://registry.npmjs.org/mongodb-connection-string-url/-/mongodb-connection-string-url-2.6.0.tgz",
      "integrity": "sha512-WvTZlI9ab0QYtTYnuMLgobULWhokRjtC7db9LtcVfJ+Hsnyr5eo6ZtNAt3Ly24XZScGMelOcGtm7lSn0332tPQ=="
    },
    "punycode": {
      "version": "2.3.1",
      "resolved": "https://registry.npmjs.org/punycode/-/punycode-2.3.1.tgz",
      "integrity": "sha512-vYt7UD1U9Wg6138shLtLOvdAu+8DsC/ilFtEVHcH+wydcSpNE20AfSOduf6MkRFahL5FY7X1oU7nKVZFtfq8Fg=="
    },
    "smart-buffer": {
      "version": "4.2.0",
      "resolved": "https://registry.npmjs.org/smart-buffer/-/smart-buffer-4.2.0.tgz",
      "integrity": "sha512-94hK0Hh8rPqQl2xXc3HsaBoOXKV20MToPkcXvwbISWLEs+64sBq5kFgn2kJDHb1Pry9yrP0dxrCI9RRci7RXKg=="
    },
    "socks": {
      "version": "2.7.3",
      "resolved": "https://registry.npmjs.org/socks/-/socks-2.7.3.tgz",
      "integrity": "sha512-vfuYK48HXCTFD03G/1/zkIls3Ebr2YNa4qU9gHDZdblHLiqhJrJGkY3+0Nx0JpN9qBhJbVObc1CNciT1bIZJxw=="
    },
    "sparse-bitfield": {
      "version": "3.0.3",
      "resolved": "https://registry.npmjs.org/sparse-bitfield/-/sparse-bitfield-3.0.3.tgz",
      "integrity": "sha512-kvzhi7vqKTfkh0PZU+2D2PIllw2ymqJKujUcyPMd9Y75Nv4nPbGJZXNhxsgdQab2BmlDct1YnfQCguEvHr7VsQ=="
    },
    "sprintf-js": {
      "version": "1.1.3",
      "resolved": "https://registry.npmjs.org/sprintf-js/-/sprintf-js-1.1.3.tgz",
      "integrity": "sha512-Oo+0REFV59/rz3gfJNKQiBlwfHaSESl1pcGyABQsnnIfWOFt6JNj5gCog2U6MLZ//IGYD+nA8nI+mTShREReaA=="
    },
    "strnum": {
      "version": "1.0.5",
      "resolved": "https://registry.npmjs.org/strnum/-/strnum-1.0.5.tgz",
      "integrity": "sha512-J8bbNyKKXl5qYcR36TIO8W3mVGVHrmmxsd5PAItGkmyzwJvybiw2IVq5nqd0i4LSNSkB/sx9VHllbfFdr9k1JA=="
    },
    "tr46": {
      "version": "3.0.0",
      "resolved": "https://registry.npmjs.org/tr46/-/tr46-3.0.0.tgz",
      "integrity": "sha512-l7FvfAHlcmulp8kr+flpQZmVwtu7nfRV7NZujtN0OqES8EL4O4e0qqzL0DC5gAvx/ZC/9lk6rhcUwYvkBnBnYA=="
    },
    "tslib": {
      "version": "2.6.2",
      "resolved": "https://registry.npmjs.org/tslib/-/tslib-2.6.2.tgz",
      "integrity": "sha512-AEYxH93jGFPn/a2iVAwW87VuUIkR1FVUKB77NwMF7nBTDkDrrT/Hpt/IrCJ0QXhW27jTBDcf5ZY7w6RiqTMw2Q=="
    },
    "undici-types": {
      "version": "5.26.5",
      "resolved": "https://registry.npmjs.org/undici-types/-/undici-types-5.26.5.tgz",
      "integrity": "sha512-JlCMO+ehdEIKqlFxk6IfVoAUVmgz7cU7zD/h9XZ0qzeosSHmUJVOzSQvvYSYWXkFXC+IfLKSIffhv0sVZup6pA=="
    },
    "uuid": {
      "version": "8.3.2",
      "resolved": "https://registry.npmjs.org/uuid/-/uuid-8.3.2.tgz",
      "integrity": "sha512-+NYs2QeMWy+GWFOEm9xnn6HCDp0l7QBD7ml8zLUmJ+93Q5NF0NocErnwkTkXVFNiX3/fpC6afS8Dhb/gz7R7eg=="
    },
    "webidl-conversions": {
      "version": "7.0.0",
      "resolved": "https://registry.npmjs.org/webidl-conversions/-/webidl-conversions-7.0.0.tgz",
      "integrity": "sha512-VwddBukDzu71offAQR975unBIGqfKZpM+8ZX6ySk8nYhVoo5CYaZyzt3YBvYtRtO+aoGlqxPg/B87NGVZ/fu6g=="
    },
    "whatwg-url": {
      "version": "11.0.0",
      "resolved": "https://registry.npmjs.org/whatwg-url/-/whatwg-url-11.0.0.tgz",
      "integrity": "sha512-RKT8HExMpoYx4igMiVMY83lN6UeITKJlBQ+vR/8ZJ8OCdSiN3RwCq+9gH0+Xzj0+5IrM6i4j/6LuvzbZIQgEcQ=="
    }
  }
}<|MERGE_RESOLUTION|>--- conflicted
+++ resolved
@@ -332,7 +332,6 @@
       "version": "2.9.1",
       "resolved": "https://registry.npmjs.org/@smithy/types/-/types-2.9.1.tgz",
       "integrity": "sha512-vjXlKNXyprDYDuJ7UW5iobdmyDm6g8dDG+BFUncAg/3XJaN45Gy5RWWWUVgrzIK7S4R1KWgIX5LeJcfvSI24bw=="
-    },
     "@smithy/url-parser": {
       "version": "2.1.1",
       "resolved": "https://registry.npmjs.org/@smithy/url-parser/-/url-parser-2.1.1.tgz",
@@ -359,15 +358,9 @@
       "integrity": "sha512-clhNjbyfqIv9Md2Mg6FffGVrJxw7bgK7s3Iax36xnfVj6cg0fUG7I4RH0XgXJF8bxi+saY5HR21g2UPKSxVCXg=="
     },
     "@smithy/util-config-provider": {
-<<<<<<< HEAD
-      "version": "2.1.0",
-      "resolved": "https://registry.npmjs.org/@smithy/util-config-provider/-/util-config-provider-2.1.0.tgz",
-      "integrity": "sha512-S6V0JvvhQgFSGLcJeT1CBsaTR03MM8qTuxMH9WPCCddlSo2W0V5jIHimHtIQALMLEDPGQ0ROSRr/dU0O+mxiQg=="
-=======
       "version": "2.2.1",
       "resolved": "https://registry.npmjs.org/@smithy/util-config-provider/-/util-config-provider-2.2.1.tgz",
       "integrity": "sha512-50VL/tx9oYYcjJn/qKqNy7sCtpD0+s8XEBamIFo4mFFTclKMNp+rsnymD796uybjiIquB7VCB/DeafduL0y2kw=="
->>>>>>> 68f4d78e
     },
     "@smithy/util-defaults-mode-browser": {
       "version": "2.1.1",
