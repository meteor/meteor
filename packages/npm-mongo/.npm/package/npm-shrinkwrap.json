--- conflicted
+++ resolved
@@ -92,12 +92,10 @@
       "version": "3.523.0",
       "resolved": "https://registry.npmjs.org/@aws-sdk/client-sts/-/client-sts-3.523.0.tgz",
       "integrity": "sha512-ggAkL8szaJkqD8oOsS68URJ9XMDbLA/INO/NPZJqv9BhmftecJvfy43uUVWGNs6n4YXNzfF0Y+zQ3DT0fZkv9g=="
-    },
     "@aws-sdk/core": {
       "version": "3.523.0",
       "resolved": "https://registry.npmjs.org/@aws-sdk/core/-/core-3.523.0.tgz",
       "integrity": "sha512-JHa3ngEWkTzZ2YTn6EavcADC8gv6zZU4U9WBAleClh6ioXH0kGMBawZje3y0F0mKyLTfLhFqFUlCV5sngI/Qcw=="
-    },
     "@aws-sdk/credential-provider-cognito-identity": {
       "version": "3.523.0",
       "resolved": "https://registry.npmjs.org/@aws-sdk/credential-provider-cognito-identity/-/credential-provider-cognito-identity-3.523.0.tgz",
@@ -167,7 +165,6 @@
       "version": "3.523.0",
       "resolved": "https://registry.npmjs.org/@aws-sdk/region-config-resolver/-/region-config-resolver-3.523.0.tgz",
       "integrity": "sha512-IypIAecBc8b4jM0uVBEj90NYaIsc0vuLdSFyH4LPO7is4rQUet4CkkD+S036NvDdcdxBsQ4hJZBmWrqiizMHhQ=="
-    },
     "@aws-sdk/token-providers": {
       "version": "3.523.0",
       "resolved": "https://registry.npmjs.org/@aws-sdk/token-providers/-/token-providers-3.523.0.tgz",
@@ -222,7 +219,6 @@
       "version": "1.3.5",
       "resolved": "https://registry.npmjs.org/@smithy/core/-/core-1.3.5.tgz",
       "integrity": "sha512-Rrc+e2Jj6Gu7Xbn0jvrzZlSiP2CZocIOfZ9aNUA82+1sa6GBnxqL9+iZ9EKHeD9aqD1nU8EK4+oN2EiFpSv7Yw=="
-    },
     "@smithy/credential-provider-imds": {
       "version": "2.2.4",
       "resolved": "https://registry.npmjs.org/@smithy/credential-provider-imds/-/credential-provider-imds-2.2.4.tgz",
@@ -242,7 +238,6 @@
       "version": "2.1.3",
       "resolved": "https://registry.npmjs.org/@smithy/hash-node/-/hash-node-2.1.3.tgz",
       "integrity": "sha512-FsAPCUj7VNJIdHbSxMd5uiZiF20G2zdSDgrgrDrHqIs/VMxK85Vqk5kMVNNDMCZmMezp6UKnac0B4nAyx7HJ9g=="
-    },
     "@smithy/invalid-dependency": {
       "version": "2.1.3",
       "resolved": "https://registry.npmjs.org/@smithy/invalid-dependency/-/invalid-dependency-2.1.3.tgz",
@@ -317,7 +312,6 @@
       "version": "2.3.4",
       "resolved": "https://registry.npmjs.org/@smithy/shared-ini-file-loader/-/shared-ini-file-loader-2.3.4.tgz",
       "integrity": "sha512-CiZmPg9GeDKbKmJGEFvJBsJcFnh0AQRzOtQAzj1XEa8N/0/uSN/v1LYzgO7ry8hhO8+9KB7+DhSW0weqBra4Aw=="
-    },
     "@smithy/signature-v4": {
       "version": "2.1.3",
       "resolved": "https://registry.npmjs.org/@smithy/signature-v4/-/signature-v4-2.1.3.tgz",
@@ -329,16 +323,10 @@
       "integrity": "sha512-ntAFYN51zu3N3mCd95YFcFi/8rmvm//uX+HnK24CRbI6k5Rjackn0JhgKz5zOx/tbNvOpgQIwhSX+1EvEsBLbA=="
     },
     "@smithy/types": {
-<<<<<<< HEAD
-      "version": "2.9.1",
-      "resolved": "https://registry.npmjs.org/@smithy/types/-/types-2.9.1.tgz",
-      "integrity": "sha512-vjXlKNXyprDYDuJ7UW5iobdmyDm6g8dDG+BFUncAg/3XJaN45Gy5RWWWUVgrzIK7S4R1KWgIX5LeJcfvSI24bw=="
-=======
       "version": "2.10.1",
       "resolved": "https://registry.npmjs.org/@smithy/types/-/types-2.10.1.tgz",
       "integrity": "sha512-hjQO+4ru4cQ58FluQvKKiyMsFg0A6iRpGm2kqdH8fniyNd2WyanoOsYJfMX/IFLuLxEoW6gnRkNZy1y6fUUhtA=="
     },
->>>>>>> 5e91af6b
     "@smithy/url-parser": {
       "version": "2.1.3",
       "resolved": "https://registry.npmjs.org/@smithy/url-parser/-/url-parser-2.1.3.tgz",
