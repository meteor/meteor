--- conflicted
+++ resolved
@@ -342,15 +342,9 @@
       "integrity": "sha512-hCgP4+C0Lekjpjt2zFJ2R/iHes5sBGljXa5bScOFAEkRUc0Qw0VNgTv7LpEbIOAwGmqyxBoCwBW0YHPW1DfmYQ=="
     },
     "@types/node": {
-<<<<<<< HEAD
-      "version": "18.7.13",
-      "resolved": "https://registry.npmjs.org/@types/node/-/node-18.7.13.tgz",
-      "integrity": "sha512-46yIhxSe5xEaJZXWdIBP7GU4HDTG8/eo0qd9atdiL+lFpA03y8KS+lkTN834TWJj5767GbWv4n/P6efyTFt1Dw=="
-=======
       "version": "18.11.2",
       "resolved": "https://registry.npmjs.org/@types/node/-/node-18.11.2.tgz",
       "integrity": "sha512-BWN3M23gLO2jVG8g/XHIRFWiiV4/GckeFIqbU/C4V3xpoBBWSMk4OZomouN0wCkfQFPqgZikyLr7DOYDysIkkw=="
->>>>>>> 2dc5fd27
     },
     "@types/webidl-conversions": {
       "version": "7.0.0",
@@ -408,15 +402,9 @@
       "integrity": "sha512-ZS4Bp4r/Zoeq6+NLJpP+0Zzm0pR8whtGPf1XExKLJBAczGMnSi3It14OiNCStjQjM6NU1okjQGSxgEZN8eBYKg=="
     },
     "mongodb": {
-<<<<<<< HEAD
-      "version": "4.9.0",
-      "resolved": "https://registry.npmjs.org/mongodb/-/mongodb-4.9.0.tgz",
-      "integrity": "sha512-tJJEFJz7OQTQPZeVHZJIeSOjMRqc5eSyXTt86vSQENEErpkiG7279tM/GT5AVZ7TgXNh9HQxoa2ZkbrANz5GQw=="
-=======
       "version": "4.11.0",
       "resolved": "https://registry.npmjs.org/mongodb/-/mongodb-4.11.0.tgz",
       "integrity": "sha512-9l9n4Nk2BYZzljW3vHah3Z0rfS5npKw6ktnkmFgTcnzaXH1DRm3pDl6VMHu84EVb1lzmSaJC4OzWZqTkB5i2wg=="
->>>>>>> 2dc5fd27
     },
     "mongodb-connection-string-url": {
       "version": "2.5.4",
