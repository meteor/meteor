--- conflicted
+++ resolved
@@ -56,15 +56,9 @@
       }
     },
     "@aws-sdk/client-cognito-identity": {
-<<<<<<< HEAD
-      "version": "3.606.0",
-      "resolved": "https://registry.npmjs.org/@aws-sdk/client-cognito-identity/-/client-cognito-identity-3.606.0.tgz",
-      "integrity": "sha512-CJ3kovUg7HAn3trqo0WxVw3PJoaHxiGU1U+Ok8Vx/sL81+auyyiasT09M/NcchRqwAooKvUi44sVD0ih7Zi9Nw=="
-=======
       "version": "3.600.0",
       "resolved": "https://registry.npmjs.org/@aws-sdk/client-cognito-identity/-/client-cognito-identity-3.600.0.tgz",
       "integrity": "sha512-8dYsnDLiD0rjujRiZZl0E57heUkHqMSFZHBi0YMs57SM8ODPxK3tahwDYZtS7bqanvFKZwGy+o9jIcij7jBOlA=="
->>>>>>> 45e8d783
     },
     "@aws-sdk/client-sso": {
       "version": "3.598.0",
@@ -72,16 +66,6 @@
       "integrity": "sha512-nOI5lqPYa+YZlrrzwAJywJSw3MKVjvu6Ge2fCqQUNYMfxFB0NAaDFnl0EPjXi+sEbtCuz/uWE77poHbqiZ+7Iw=="
     },
     "@aws-sdk/client-sso-oidc": {
-<<<<<<< HEAD
-      "version": "3.606.0",
-      "resolved": "https://registry.npmjs.org/@aws-sdk/client-sso-oidc/-/client-sso-oidc-3.606.0.tgz",
-      "integrity": "sha512-gL1FHPS6hwgMNS/A+Qh5bUyHOeRVOqdb7c6+i+9gR3wtGvt2lvoSm8w5DhS08Xiiacz2AqYRDEapp0xuyCrbBQ=="
-    },
-    "@aws-sdk/client-sts": {
-      "version": "3.606.0",
-      "resolved": "https://registry.npmjs.org/@aws-sdk/client-sts/-/client-sts-3.606.0.tgz",
-      "integrity": "sha512-b11mAhjrkm3MMiAPoMGcmd6vsaz2120lg8rHG/NZCo9vB1K6Kc7WP+a1Q05TRMseer2egTtpWJfn44aVO97VqA=="
-=======
       "version": "3.600.0",
       "resolved": "https://registry.npmjs.org/@aws-sdk/client-sso-oidc/-/client-sso-oidc-3.600.0.tgz",
       "integrity": "sha512-7+I8RWURGfzvChyNQSyj5/tKrqRbzRl7H+BnTOf/4Vsw1nFOi5ROhlhD4X/Y0QCTacxnaoNcIrqnY7uGGvVRzw=="
@@ -90,7 +74,6 @@
       "version": "3.600.0",
       "resolved": "https://registry.npmjs.org/@aws-sdk/client-sts/-/client-sts-3.600.0.tgz",
       "integrity": "sha512-KQG97B7LvTtTiGmjlrG1LRAY8wUvCQzrmZVV5bjrJ/1oXAU7DITYwVbSJeX9NWg6hDuSk0VE3MFwIXS2SvfLIA=="
->>>>>>> 45e8d783
     },
     "@aws-sdk/core": {
       "version": "3.598.0",
@@ -98,15 +81,9 @@
       "integrity": "sha512-HaSjt7puO5Cc7cOlrXFCW0rtA0BM9lvzjl56x0A20Pt+0wxXGeTOZZOkXQIepbrFkV2e/HYukuT9e99vXDm59g=="
     },
     "@aws-sdk/credential-provider-cognito-identity": {
-<<<<<<< HEAD
-      "version": "3.606.0",
-      "resolved": "https://registry.npmjs.org/@aws-sdk/credential-provider-cognito-identity/-/credential-provider-cognito-identity-3.606.0.tgz",
-      "integrity": "sha512-4wGvXilFLkozs4/dMnn9NvxZbL9oyyReoF9aR3kGUZ0QVO8cCBp/Zkr8IXZifhVBo9/esJdMFnR9lEXR7Yuleg=="
-=======
       "version": "3.600.0",
       "resolved": "https://registry.npmjs.org/@aws-sdk/credential-provider-cognito-identity/-/credential-provider-cognito-identity-3.600.0.tgz",
       "integrity": "sha512-AIM+B06d1+71EuBrk2UR9ZZgRS3a+ARxE3oZKMZYlfqtZ3kY8w4DkhEt7OVruc6uSsMhkrcQT6nxsOxFSi4RtA=="
->>>>>>> 45e8d783
     },
     "@aws-sdk/credential-provider-env": {
       "version": "3.598.0",
@@ -144,15 +121,9 @@
       "integrity": "sha512-GV5GdiMbz5Tz9JO4NJtRoFXjW0GPEujA0j+5J/B723rTN+REHthJu48HdBKouHGhdzkDWkkh1bu52V02Wprw8w=="
     },
     "@aws-sdk/credential-providers": {
-<<<<<<< HEAD
-      "version": "3.606.0",
-      "resolved": "https://registry.npmjs.org/@aws-sdk/credential-providers/-/credential-providers-3.606.0.tgz",
-      "integrity": "sha512-34hswGNDWBFvp4Hi4Gv9DIJ4Ks0Nbg8w3emFsPVHLqqI6X2Wd0hJTf+mi1kMhy/AQXt5LisKLw6wjNIKD2+KGg=="
-=======
       "version": "3.600.0",
       "resolved": "https://registry.npmjs.org/@aws-sdk/credential-providers/-/credential-providers-3.600.0.tgz",
       "integrity": "sha512-cC9uqmX0rgx1efiJGqeR+i0EXr8RQ5SAzH7M45WNBZpYiLEe6reWgIYJY9hmOxuaoMdWSi8kekuN3IjTIORRjw=="
->>>>>>> 45e8d783
     },
     "@aws-sdk/middleware-host-header": {
       "version": "3.598.0",
@@ -215,41 +186,6 @@
       "integrity": "sha512-dCHW/oEX0KJ4NjDULBo3JiOaK5+6axtpBbS+ao2ZInoAL9/YRQLhXzSNAFz7hP4nzLkIqsfYAK/PDE3+XHny0Q=="
     },
     "@smithy/abort-controller": {
-<<<<<<< HEAD
-      "version": "3.1.1",
-      "resolved": "https://registry.npmjs.org/@smithy/abort-controller/-/abort-controller-3.1.1.tgz",
-      "integrity": "sha512-MBJBiidoe+0cTFhyxT8g+9g7CeVccLM0IOKKUMCNQ1CNMJ/eIfoo0RTfVrXOONEI1UCN1W+zkiHSbzUNE9dZtQ=="
-    },
-    "@smithy/config-resolver": {
-      "version": "3.0.4",
-      "resolved": "https://registry.npmjs.org/@smithy/config-resolver/-/config-resolver-3.0.4.tgz",
-      "integrity": "sha512-VwiOk7TwXoE7NlNguV/aPq1hFH72tqkHCw8eWXbr2xHspRyyv9DLpLXhq+Ieje+NwoqXrY0xyQjPXdOE6cGcHA=="
-    },
-    "@smithy/core": {
-      "version": "2.2.4",
-      "resolved": "https://registry.npmjs.org/@smithy/core/-/core-2.2.4.tgz",
-      "integrity": "sha512-qdY3LpMOUyLM/gfjjMQZui+UTNS7kBRDWlvyIhVOql5dn2J3isk9qUTBtQ1CbDH8MTugHis1zu3h4rH+Qmmh4g=="
-    },
-    "@smithy/credential-provider-imds": {
-      "version": "3.1.3",
-      "resolved": "https://registry.npmjs.org/@smithy/credential-provider-imds/-/credential-provider-imds-3.1.3.tgz",
-      "integrity": "sha512-U1Yrv6hx/mRK6k8AncuI6jLUx9rn0VVSd9NPEX6pyYFBfkSkChOc/n4zUb8alHUVg83TbI4OdZVo1X0Zfj3ijA=="
-    },
-    "@smithy/fetch-http-handler": {
-      "version": "3.2.0",
-      "resolved": "https://registry.npmjs.org/@smithy/fetch-http-handler/-/fetch-http-handler-3.2.0.tgz",
-      "integrity": "sha512-vFvDxMrc6sO5Atec8PaISckMcAwsCrRhYxwUylg97bRT2KZoumOF7qk5+6EVUtuM1IG9AJV5aqXnHln9ZdXHpg=="
-    },
-    "@smithy/hash-node": {
-      "version": "3.0.3",
-      "resolved": "https://registry.npmjs.org/@smithy/hash-node/-/hash-node-3.0.3.tgz",
-      "integrity": "sha512-2ctBXpPMG+B3BtWSGNnKELJ7SH9e4TNefJS0cd2eSkOOROeBnnVBnAy9LtJ8tY4vUEoe55N4CNPxzbWvR39iBw=="
-    },
-    "@smithy/invalid-dependency": {
-      "version": "3.0.3",
-      "resolved": "https://registry.npmjs.org/@smithy/invalid-dependency/-/invalid-dependency-3.0.3.tgz",
-      "integrity": "sha512-ID1eL/zpDULmHJbflb864k72/SNOZCADRc9i7Exq3RUNJw6raWUSlFEQ+3PX3EYs++bTxZB2dE9mEHTQLv61tw=="
-=======
       "version": "3.1.0",
       "resolved": "https://registry.npmjs.org/@smithy/abort-controller/-/abort-controller-3.1.0.tgz",
       "integrity": "sha512-XOm4LkuC0PsK1sf2bBJLIlskn5ghmVxiEBVlo/jg0R8hxASBKYYgOoJEhKWgOr4vWGkN+5rC+oyBAqHYtxjnwQ=="
@@ -283,7 +219,6 @@
       "version": "3.0.2",
       "resolved": "https://registry.npmjs.org/@smithy/invalid-dependency/-/invalid-dependency-3.0.2.tgz",
       "integrity": "sha512-+BAY3fMhomtq470tswXyrdVBSUhiLuhBVT+rOmpbz5e04YX+s1dX4NxTLzZGwBjCpeWZNtTxP8zbIvvFk81gUg=="
->>>>>>> 45e8d783
     },
     "@smithy/is-array-buffer": {
       "version": "3.0.0",
@@ -291,91 +226,6 @@
       "integrity": "sha512-+Fsu6Q6C4RSJiy81Y8eApjEB5gVtM+oFKTffg+jSuwtvomJJrhUJBu2zS8wjXSgH/g1MKEWrzyChTBe6clb5FQ=="
     },
     "@smithy/middleware-content-length": {
-<<<<<<< HEAD
-      "version": "3.0.3",
-      "resolved": "https://registry.npmjs.org/@smithy/middleware-content-length/-/middleware-content-length-3.0.3.tgz",
-      "integrity": "sha512-Dbz2bzexReYIQDWMr+gZhpwBetNXzbhnEMhYKA6urqmojO14CsXjnsoPYO8UL/xxcawn8ZsuVU61ElkLSltIUQ=="
-    },
-    "@smithy/middleware-endpoint": {
-      "version": "3.0.4",
-      "resolved": "https://registry.npmjs.org/@smithy/middleware-endpoint/-/middleware-endpoint-3.0.4.tgz",
-      "integrity": "sha512-whUJMEPwl3ANIbXjBXZVdJNgfV2ZU8ayln7xUM47rXL2txuenI7jQ/VFFwCzy5lCmXScjp6zYtptW5Evud8e9g=="
-    },
-    "@smithy/middleware-retry": {
-      "version": "3.0.7",
-      "resolved": "https://registry.npmjs.org/@smithy/middleware-retry/-/middleware-retry-3.0.7.tgz",
-      "integrity": "sha512-f5q7Y09G+2h5ivkSx5CHvlAT4qRR3jBFEsfXyQ9nFNiWQlr8c48blnu5cmbTQ+p1xmIO14UXzKoF8d7Tm0Gsjw=="
-    },
-    "@smithy/middleware-serde": {
-      "version": "3.0.3",
-      "resolved": "https://registry.npmjs.org/@smithy/middleware-serde/-/middleware-serde-3.0.3.tgz",
-      "integrity": "sha512-puUbyJQBcg9eSErFXjKNiGILJGtiqmuuNKEYNYfUD57fUl4i9+mfmThtQhvFXU0hCVG0iEJhvQUipUf+/SsFdA=="
-    },
-    "@smithy/middleware-stack": {
-      "version": "3.0.3",
-      "resolved": "https://registry.npmjs.org/@smithy/middleware-stack/-/middleware-stack-3.0.3.tgz",
-      "integrity": "sha512-r4klY9nFudB0r9UdSMaGSyjyQK5adUyPnQN/ZM6M75phTxOdnc/AhpvGD1fQUvgmqjQEBGCwpnPbDm8pH5PapA=="
-    },
-    "@smithy/node-config-provider": {
-      "version": "3.1.3",
-      "resolved": "https://registry.npmjs.org/@smithy/node-config-provider/-/node-config-provider-3.1.3.tgz",
-      "integrity": "sha512-rxdpAZczzholz6CYZxtqDu/aKTxATD5DAUDVj7HoEulq+pDSQVWzbg0btZDlxeFfa6bb2b5tUvgdX5+k8jUqcg=="
-    },
-    "@smithy/node-http-handler": {
-      "version": "3.1.1",
-      "resolved": "https://registry.npmjs.org/@smithy/node-http-handler/-/node-http-handler-3.1.1.tgz",
-      "integrity": "sha512-L71NLyPeP450r2J/mfu1jMc//Z1YnqJt2eSNw7uhiItaONnBLDA68J5jgxq8+MBDsYnFwNAIc7dBG1ImiWBiwg=="
-    },
-    "@smithy/property-provider": {
-      "version": "3.1.3",
-      "resolved": "https://registry.npmjs.org/@smithy/property-provider/-/property-provider-3.1.3.tgz",
-      "integrity": "sha512-zahyOVR9Q4PEoguJ/NrFP4O7SMAfYO1HLhB18M+q+Z4KFd4V2obiMnlVoUFzFLSPeVt1POyNWneHHrZaTMoc/g=="
-    },
-    "@smithy/protocol-http": {
-      "version": "4.0.3",
-      "resolved": "https://registry.npmjs.org/@smithy/protocol-http/-/protocol-http-4.0.3.tgz",
-      "integrity": "sha512-x5jmrCWwQlx+Zv4jAtc33ijJ+vqqYN+c/ZkrnpvEe/uDas7AT7A/4Rc2CdfxgWv4WFGmEqODIrrUToPN6DDkGw=="
-    },
-    "@smithy/querystring-builder": {
-      "version": "3.0.3",
-      "resolved": "https://registry.npmjs.org/@smithy/querystring-builder/-/querystring-builder-3.0.3.tgz",
-      "integrity": "sha512-vyWckeUeesFKzCDaRwWLUA1Xym9McaA6XpFfAK5qI9DKJ4M33ooQGqvM4J+LalH4u/Dq9nFiC8U6Qn1qi0+9zw=="
-    },
-    "@smithy/querystring-parser": {
-      "version": "3.0.3",
-      "resolved": "https://registry.npmjs.org/@smithy/querystring-parser/-/querystring-parser-3.0.3.tgz",
-      "integrity": "sha512-zahM1lQv2YjmznnfQsWbYojFe55l0SLG/988brlLv1i8z3dubloLF+75ATRsqPBboUXsW6I9CPGE5rQgLfY0vQ=="
-    },
-    "@smithy/service-error-classification": {
-      "version": "3.0.3",
-      "resolved": "https://registry.npmjs.org/@smithy/service-error-classification/-/service-error-classification-3.0.3.tgz",
-      "integrity": "sha512-Jn39sSl8cim/VlkLsUhRFq/dKDnRUFlfRkvhOJaUbLBXUsLRLNf9WaxDv/z9BjuQ3A6k/qE8af1lsqcwm7+DaQ=="
-    },
-    "@smithy/shared-ini-file-loader": {
-      "version": "3.1.3",
-      "resolved": "https://registry.npmjs.org/@smithy/shared-ini-file-loader/-/shared-ini-file-loader-3.1.3.tgz",
-      "integrity": "sha512-Z8Y3+08vgoDgl4HENqNnnzSISAaGrF2RoKupoC47u2wiMp+Z8P/8mDh1CL8+8ujfi2U5naNvopSBmP/BUj8b5w=="
-    },
-    "@smithy/signature-v4": {
-      "version": "3.1.2",
-      "resolved": "https://registry.npmjs.org/@smithy/signature-v4/-/signature-v4-3.1.2.tgz",
-      "integrity": "sha512-3BcPylEsYtD0esM4Hoyml/+s7WP2LFhcM3J2AGdcL2vx9O60TtfpDOL72gjb4lU8NeRPeKAwR77YNyyGvMbuEA=="
-    },
-    "@smithy/smithy-client": {
-      "version": "3.1.5",
-      "resolved": "https://registry.npmjs.org/@smithy/smithy-client/-/smithy-client-3.1.5.tgz",
-      "integrity": "sha512-x9bL9Mx2CT2P1OiUlHM+ZNpbVU6TgT32f9CmTRzqIHA7M4vYrROCWEoC3o4xHNJASoGd4Opos3cXYPgh+/m4Ww=="
-    },
-    "@smithy/types": {
-      "version": "3.3.0",
-      "resolved": "https://registry.npmjs.org/@smithy/types/-/types-3.3.0.tgz",
-      "integrity": "sha512-IxvBBCTFDHbVoK7zIxqA1ZOdc4QfM5HM7rGleCuHi7L1wnKv5Pn69xXJQ9hgxH60ZVygH9/JG0jRgtUncE3QUA=="
-    },
-    "@smithy/url-parser": {
-      "version": "3.0.3",
-      "resolved": "https://registry.npmjs.org/@smithy/url-parser/-/url-parser-3.0.3.tgz",
-      "integrity": "sha512-pw3VtZtX2rg+s6HMs6/+u9+hu6oY6U7IohGhVNnjbgKy86wcIsSZwgHrFR+t67Uyxvp4Xz3p3kGXXIpTNisq8A=="
-=======
       "version": "3.0.2",
       "resolved": "https://registry.npmjs.org/@smithy/middleware-content-length/-/middleware-content-length-3.0.2.tgz",
       "integrity": "sha512-/Havz3PkYIEmwpqkyRTR21yJsWnFbD1ec4H1pUL+TkDnE7RCQkAVUQepLL/UeCaZeCBXvfdoKbOjSbV01xIinQ=="
@@ -459,7 +309,6 @@
       "version": "3.0.2",
       "resolved": "https://registry.npmjs.org/@smithy/url-parser/-/url-parser-3.0.2.tgz",
       "integrity": "sha512-pRiPHrgibeAr4avtXDoBHmTLtthwA4l8jKYRfZjNgp+bBPyxDMPRg2TMJaYxqbKemvrOkHu9MIBTv2RkdNfD6w=="
->>>>>>> 45e8d783
     },
     "@smithy/util-base64": {
       "version": "3.0.0",
@@ -487,21 +336,6 @@
       "integrity": "sha512-pbjk4s0fwq3Di/ANL+rCvJMKM5bzAQdE5S/6RL5NXgMExFAi6UgQMPOm5yPaIWPpr+EOXKXRonJ3FoxKf4mCJQ=="
     },
     "@smithy/util-defaults-mode-browser": {
-<<<<<<< HEAD
-      "version": "3.0.7",
-      "resolved": "https://registry.npmjs.org/@smithy/util-defaults-mode-browser/-/util-defaults-mode-browser-3.0.7.tgz",
-      "integrity": "sha512-Q2txLyvQyGfmjsaDbVV7Sg8psefpFcrnlGapDzXGFRPFKRBeEg6OvFK8FljqjeHSaCZ6/UuzQExUPqBR/2qlDA=="
-    },
-    "@smithy/util-defaults-mode-node": {
-      "version": "3.0.7",
-      "resolved": "https://registry.npmjs.org/@smithy/util-defaults-mode-node/-/util-defaults-mode-node-3.0.7.tgz",
-      "integrity": "sha512-F4Qcj1fG6MGi2BSWCslfsMSwllws/WzYONBGtLybyY+halAcXdWhcew+mej8M5SKd5hqPYp4f7b+ABQEaeytgg=="
-    },
-    "@smithy/util-endpoints": {
-      "version": "2.0.4",
-      "resolved": "https://registry.npmjs.org/@smithy/util-endpoints/-/util-endpoints-2.0.4.tgz",
-      "integrity": "sha512-ZAtNf+vXAsgzgRutDDiklU09ZzZiiV/nATyqde4Um4priTmasDH+eLpp3tspL0hS2dEootyFMhu1Y6Y+tzpWBQ=="
-=======
       "version": "3.0.6",
       "resolved": "https://registry.npmjs.org/@smithy/util-defaults-mode-browser/-/util-defaults-mode-browser-3.0.6.tgz",
       "integrity": "sha512-tAgoc++Eq+KL7g55+k108pn7nAob3GLWNEMbXhZIQyBcBNaE/o3+r4AEbae0A8bWvLRvArVsjeiuhMykGa04/A=="
@@ -515,7 +349,6 @@
       "version": "2.0.3",
       "resolved": "https://registry.npmjs.org/@smithy/util-endpoints/-/util-endpoints-2.0.3.tgz",
       "integrity": "sha512-Dyi+pfLglDHSGsKSYunuUUSFM5V0tz7UDgv1Ex97yg+Xkn0Eb0rH0rcvl1n0MaJ11fac3HKDOH0DkALyQYCQag=="
->>>>>>> 45e8d783
     },
     "@smithy/util-hex-encoding": {
       "version": "3.0.0",
@@ -523,21 +356,6 @@
       "integrity": "sha512-eFndh1WEK5YMUYvy3lPlVmYY/fZcQE1D8oSf41Id2vCeIkKJXPcYDCZD+4+xViI6b1XSd7tE+s5AmXzz5ilabQ=="
     },
     "@smithy/util-middleware": {
-<<<<<<< HEAD
-      "version": "3.0.3",
-      "resolved": "https://registry.npmjs.org/@smithy/util-middleware/-/util-middleware-3.0.3.tgz",
-      "integrity": "sha512-l+StyYYK/eO3DlVPbU+4Bi06Jjal+PFLSMmlWM1BEwyLxZ3aKkf1ROnoIakfaA7mC6uw3ny7JBkau4Yc+5zfWw=="
-    },
-    "@smithy/util-retry": {
-      "version": "3.0.3",
-      "resolved": "https://registry.npmjs.org/@smithy/util-retry/-/util-retry-3.0.3.tgz",
-      "integrity": "sha512-AFw+hjpbtVApzpNDhbjNG5NA3kyoMs7vx0gsgmlJF4s+yz1Zlepde7J58zpIRIsdjc+emhpAITxA88qLkPF26w=="
-    },
-    "@smithy/util-stream": {
-      "version": "3.0.5",
-      "resolved": "https://registry.npmjs.org/@smithy/util-stream/-/util-stream-3.0.5.tgz",
-      "integrity": "sha512-xC3L5PKMAT/Bh8fmHNXP9sdQ4+4aKVUU3EEJ2CF/lLk7R+wtMJM+v/1B4en7jO++Wa5spGzFDBCl0QxgbUc5Ug=="
-=======
       "version": "3.0.2",
       "resolved": "https://registry.npmjs.org/@smithy/util-middleware/-/util-middleware-3.0.2.tgz",
       "integrity": "sha512-7WW5SD0XVrpfqljBYzS5rLR+EiDzl7wCVJZ9Lo6ChNFV4VYDk37Z1QI5w/LnYtU/QKnSawYoHRd7VjSyC8QRQQ=="
@@ -551,7 +369,6 @@
       "version": "3.0.4",
       "resolved": "https://registry.npmjs.org/@smithy/util-stream/-/util-stream-3.0.4.tgz",
       "integrity": "sha512-CcMioiaOOsEVdb09pS7ux1ij7QcQ2jE/cE1+iin1DXMeRgAEQN/47m7Xztu7KFQuQsj0A5YwB2UN45q97CqKCg=="
->>>>>>> 45e8d783
     },
     "@smithy/util-uri-escape": {
       "version": "3.0.0",
@@ -564,15 +381,9 @@
       "integrity": "sha512-rUeT12bxFnplYDe815GXbq/oixEGHfRFFtcTF3YdDi/JaENIM6aSYYLJydG83UNzLXeRI5K8abYd/8Sp/QM0kA=="
     },
     "@types/node": {
-<<<<<<< HEAD
-      "version": "20.14.9",
-      "resolved": "https://registry.npmjs.org/@types/node/-/node-20.14.9.tgz",
-      "integrity": "sha512-06OCtnTXtWOZBJlRApleWndH4JsRVs1pDCc8dLSQp+7PpUpX3ePdHyeNSFTeSe7FtKyQkrlPvHwJOW3SLd8Oyg=="
-=======
       "version": "20.14.6",
       "resolved": "https://registry.npmjs.org/@types/node/-/node-20.14.6.tgz",
       "integrity": "sha512-JbA0XIJPL1IiNnU7PFxDXyfAwcwVVrOoqyzzyQTyMeVhBzkJVMSkC1LlVsRQ2lpqiY4n6Bb9oCS6lzDKVQxbZw=="
->>>>>>> 45e8d783
     },
     "@types/webidl-conversions": {
       "version": "7.0.3",
