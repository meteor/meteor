{
  "lockfileVersion": 4,
  "dependencies": {
    "@aws-crypto/sha256-browser": {
      "version": "5.2.0",
      "resolved": "https://registry.npmjs.org/@aws-crypto/sha256-browser/-/sha256-browser-5.2.0.tgz",
      "integrity": "sha512-AXfN/lGotSQwu6HNcEsIASo7kWXZ5HYWvfOmSNKDsEqC4OashTp8alTmaz+F7TC2L083SFv5RdB+qU3Vs1kZqw==",
      "dependencies": {
        "@smithy/is-array-buffer": {
          "version": "2.2.0",
          "resolved": "https://registry.npmjs.org/@smithy/is-array-buffer/-/is-array-buffer-2.2.0.tgz",
          "integrity": "sha512-GGP3O9QFD24uGeAXYUjwSTXARoqpZykHadOmA8G5vfJPK0/DC67qa//0qvqrJzL1xc8WQWX7/yc7fwudjPHPhA=="
        },
        "@smithy/util-buffer-from": {
          "version": "2.2.0",
          "resolved": "https://registry.npmjs.org/@smithy/util-buffer-from/-/util-buffer-from-2.2.0.tgz",
          "integrity": "sha512-IJdWBbTcMQ6DA0gdNhh/BwrLkDR+ADW5Kr1aZmd4k3DIF6ezMV4R2NIAmT08wQJ3yUK82thHWmC/TnK/wpMMIA=="
        },
        "@smithy/util-utf8": {
          "version": "2.3.0",
          "resolved": "https://registry.npmjs.org/@smithy/util-utf8/-/util-utf8-2.3.0.tgz",
          "integrity": "sha512-R8Rdn8Hy72KKcebgLiv8jQcQkXoLMOGGv5uI1/k0l+snqkOzQ1R0ChUBCxWMlBsFMekWjq0wRudIweFs7sKT5A=="
        }
      }
    },
    "@aws-crypto/sha256-js": {
      "version": "5.2.0",
      "resolved": "https://registry.npmjs.org/@aws-crypto/sha256-js/-/sha256-js-5.2.0.tgz",
      "integrity": "sha512-FFQQyu7edu4ufvIZ+OadFpHHOt+eSTBaYaki44c+akjg7qZg9oOQeLlk77F6tSYqjDAFClrHJk9tMf0HdVyOvA=="
    },
    "@aws-crypto/supports-web-crypto": {
      "version": "5.2.0",
      "resolved": "https://registry.npmjs.org/@aws-crypto/supports-web-crypto/-/supports-web-crypto-5.2.0.tgz",
      "integrity": "sha512-iAvUotm021kM33eCdNfwIN//F77/IADDSs58i+MDaOqFrVjZo9bAal0NK7HurRuWLLpF1iLX7gbWrjHjeo+YFg=="
    },
    "@aws-crypto/util": {
      "version": "5.2.0",
      "resolved": "https://registry.npmjs.org/@aws-crypto/util/-/util-5.2.0.tgz",
      "integrity": "sha512-4RkU9EsI6ZpBve5fseQlGNUWKMa1RLPQ1dnjnQoe07ldfIzcsGb5hC5W0Dm7u423KWzawlrpbjXBrXCEv9zazQ==",
      "dependencies": {
        "@smithy/is-array-buffer": {
          "version": "2.2.0",
          "resolved": "https://registry.npmjs.org/@smithy/is-array-buffer/-/is-array-buffer-2.2.0.tgz",
          "integrity": "sha512-GGP3O9QFD24uGeAXYUjwSTXARoqpZykHadOmA8G5vfJPK0/DC67qa//0qvqrJzL1xc8WQWX7/yc7fwudjPHPhA=="
        },
        "@smithy/util-buffer-from": {
          "version": "2.2.0",
          "resolved": "https://registry.npmjs.org/@smithy/util-buffer-from/-/util-buffer-from-2.2.0.tgz",
          "integrity": "sha512-IJdWBbTcMQ6DA0gdNhh/BwrLkDR+ADW5Kr1aZmd4k3DIF6ezMV4R2NIAmT08wQJ3yUK82thHWmC/TnK/wpMMIA=="
        },
        "@smithy/util-utf8": {
          "version": "2.3.0",
          "resolved": "https://registry.npmjs.org/@smithy/util-utf8/-/util-utf8-2.3.0.tgz",
          "integrity": "sha512-R8Rdn8Hy72KKcebgLiv8jQcQkXoLMOGGv5uI1/k0l+snqkOzQ1R0ChUBCxWMlBsFMekWjq0wRudIweFs7sKT5A=="
        }
      }
    },
    "@aws-sdk/client-cognito-identity": {
<<<<<<< HEAD
      "version": "3.645.0",
      "resolved": "https://registry.npmjs.org/@aws-sdk/client-cognito-identity/-/client-cognito-identity-3.645.0.tgz",
      "integrity": "sha512-nBfWDzWBQI1NCHYqBAmiifhdnLRxQYozaq6OjTuRcALjYJbOdFV7t0w9FWGISOq1OnM7r8UdCXlr2bzdyU0tJA=="
    },
    "@aws-sdk/client-sso": {
      "version": "3.645.0",
      "resolved": "https://registry.npmjs.org/@aws-sdk/client-sso/-/client-sso-3.645.0.tgz",
      "integrity": "sha512-2rc8TjnsNddOeKQ/pfNN7deNvGLXAeKeYtHtGDAiM2qfTKxd2sNcAsZ+JCDLyshuD4xLM5fpUyR0X8As9EAouQ=="
    },
    "@aws-sdk/client-sso-oidc": {
      "version": "3.645.0",
      "resolved": "https://registry.npmjs.org/@aws-sdk/client-sso-oidc/-/client-sso-oidc-3.645.0.tgz",
      "integrity": "sha512-X9ULtdk3cO+1ysurEkJ1MSnu6U00qodXx+IVual+1jXX4RYY1WmQmfo7uDKf6FFkz7wW1DAqU+GJIBNQr0YH8A=="
    },
    "@aws-sdk/client-sts": {
      "version": "3.645.0",
      "resolved": "https://registry.npmjs.org/@aws-sdk/client-sts/-/client-sts-3.645.0.tgz",
      "integrity": "sha512-6azXYtvtnAsPf2ShN9vKynIYVcJOpo6IoVmoMAVgNaBJyllP+s/RORzranYZzckqfmrudSxtct4rVapjLWuAMg=="
    },
    "@aws-sdk/core": {
      "version": "3.635.0",
      "resolved": "https://registry.npmjs.org/@aws-sdk/core/-/core-3.635.0.tgz",
      "integrity": "sha512-i1x/E/sgA+liUE1XJ7rj1dhyXpAKO1UKFUcTTHXok2ARjWTvszHnSXMOsB77aPbmn0fUp1JTx2kHUAZ1LVt5Bg=="
    },
    "@aws-sdk/credential-provider-cognito-identity": {
      "version": "3.645.0",
      "resolved": "https://registry.npmjs.org/@aws-sdk/credential-provider-cognito-identity/-/credential-provider-cognito-identity-3.645.0.tgz",
      "integrity": "sha512-Z4By/90TaYQZO1dPR1udYhegFiOlSWnZsJOYSAk4Gdny26Tqb78xVLw9R/33CzFblXC4WVSt4gizXTQ/sYyHNg=="
=======
      "version": "3.658.1",
      "resolved": "https://registry.npmjs.org/@aws-sdk/client-cognito-identity/-/client-cognito-identity-3.658.1.tgz",
      "integrity": "sha512-MCYLKmNy0FlNT9TvXfOxj0jh+ZQq+G9qEy/VZqu3JsQSgiFvFRdzgzcbQ9gQx7fZrDC/TPdABOTh483zI4cu9g=="
    },
    "@aws-sdk/client-sso": {
      "version": "3.658.1",
      "resolved": "https://registry.npmjs.org/@aws-sdk/client-sso/-/client-sso-3.658.1.tgz",
      "integrity": "sha512-lOuaBtqPTYGn6xpXlQF4LsNDsQ8Ij2kOdnk+i69Kp6yS76TYvtUuukyLL5kx8zE1c8WbYtxj9y8VNw9/6uKl7Q=="
    },
    "@aws-sdk/client-sso-oidc": {
      "version": "3.658.1",
      "resolved": "https://registry.npmjs.org/@aws-sdk/client-sso-oidc/-/client-sso-oidc-3.658.1.tgz",
      "integrity": "sha512-RGcZAI3qEA05JszPKwa0cAyp8rnS1nUvs0Sqw4hqLNQ1kD7b7V6CPjRXe7EFQqCOMvM4kGqx0+cEEVTOmBsFLw=="
    },
    "@aws-sdk/client-sts": {
      "version": "3.658.1",
      "resolved": "https://registry.npmjs.org/@aws-sdk/client-sts/-/client-sts-3.658.1.tgz",
      "integrity": "sha512-yw9hc5blTnbT1V6mR7Cx9HGc9KQpcLQ1QXj8rntiJi6tIYu3aFNVEyy81JHL7NsuBSeQulJTvHO3y6r3O0sfRg=="
    },
    "@aws-sdk/core": {
      "version": "3.658.1",
      "resolved": "https://registry.npmjs.org/@aws-sdk/core/-/core-3.658.1.tgz",
      "integrity": "sha512-vJVMoMcSKXK2gBRSu9Ywwv6wQ7tXH8VL1fqB1uVxgCqBZ3IHfqNn4zvpMPWrwgO2/3wv7XFyikGQ5ypPTCw4jA=="
    },
    "@aws-sdk/credential-provider-cognito-identity": {
      "version": "3.658.1",
      "resolved": "https://registry.npmjs.org/@aws-sdk/credential-provider-cognito-identity/-/credential-provider-cognito-identity-3.658.1.tgz",
      "integrity": "sha512-JY4rZ4e2emL7PNHCU7F/BQV8PpQGEBZLkEoPD55RO4CitaIhlVZRpUCGLih+0Hw4MOnTUqJdfQBM+qZk6G+Now=="
>>>>>>> d4ead590
    },
    "@aws-sdk/credential-provider-env": {
      "version": "3.654.0",
      "resolved": "https://registry.npmjs.org/@aws-sdk/credential-provider-env/-/credential-provider-env-3.654.0.tgz",
      "integrity": "sha512-kogsx3Ql81JouHS7DkheCDU9MYAvK0AokxjcshDveGmf7BbgbWCA8Fnb9wjQyNDaOXNvkZu8Z8rgkX91z324/w=="
    },
    "@aws-sdk/credential-provider-http": {
<<<<<<< HEAD
      "version": "3.635.0",
      "resolved": "https://registry.npmjs.org/@aws-sdk/credential-provider-http/-/credential-provider-http-3.635.0.tgz",
      "integrity": "sha512-iJyRgEjOCQlBMXqtwPLIKYc7Bsc6nqjrZybdMDenPDa+kmLg7xh8LxHsu9088e+2/wtLicE34FsJJIfzu3L82g=="
    },
    "@aws-sdk/credential-provider-ini": {
      "version": "3.645.0",
      "resolved": "https://registry.npmjs.org/@aws-sdk/credential-provider-ini/-/credential-provider-ini-3.645.0.tgz",
      "integrity": "sha512-LlZW0qwUwNlTaAIDCNpLbPsyXvS42pRIwF92fgtCQedmdnpN3XRUC6hcwSYI7Xru3GGKp3RnceOvsdOaRJORsw=="
    },
    "@aws-sdk/credential-provider-node": {
      "version": "3.645.0",
      "resolved": "https://registry.npmjs.org/@aws-sdk/credential-provider-node/-/credential-provider-node-3.645.0.tgz",
      "integrity": "sha512-eGFFuNvLeXjCJf5OCIuSEflxUowmK+bCS+lK4M8ofsYOEGAivdx7C0UPxNjHpvM8wKd8vpMl5phTeS9BWX5jMQ=="
=======
      "version": "3.658.1",
      "resolved": "https://registry.npmjs.org/@aws-sdk/credential-provider-http/-/credential-provider-http-3.658.1.tgz",
      "integrity": "sha512-4ubkJjEVCZflxkZnV1JDQv8P2pburxk1LrEp55telfJRzXrnowzBKwuV2ED0QMNC448g2B3VCaffS+Ct7c4IWQ=="
    },
    "@aws-sdk/credential-provider-ini": {
      "version": "3.658.1",
      "resolved": "https://registry.npmjs.org/@aws-sdk/credential-provider-ini/-/credential-provider-ini-3.658.1.tgz",
      "integrity": "sha512-2uwOamQg5ppwfegwen1ddPu5HM3/IBSnaGlaKLFhltkdtZ0jiqTZWUtX2V+4Q+buLnT0hQvLS/frQ+7QUam+0Q=="
    },
    "@aws-sdk/credential-provider-node": {
      "version": "3.658.1",
      "resolved": "https://registry.npmjs.org/@aws-sdk/credential-provider-node/-/credential-provider-node-3.658.1.tgz",
      "integrity": "sha512-XwxW6N+uPXPYAuyq+GfOEdfL/MZGAlCSfB5gEWtLBFmFbikhmEuqfWtI6CD60OwudCUOh6argd21BsJf8o1SJA=="
>>>>>>> d4ead590
    },
    "@aws-sdk/credential-provider-process": {
      "version": "3.654.0",
      "resolved": "https://registry.npmjs.org/@aws-sdk/credential-provider-process/-/credential-provider-process-3.654.0.tgz",
      "integrity": "sha512-PmQoo8sZ9Q2Ow8OMzK++Z9lI7MsRUG7sNq3E72DVA215dhtTICTDQwGlXH2AAmIp7n+G9LLRds+4wo2ehG4mkg=="
    },
    "@aws-sdk/credential-provider-sso": {
<<<<<<< HEAD
      "version": "3.645.0",
      "resolved": "https://registry.npmjs.org/@aws-sdk/credential-provider-sso/-/credential-provider-sso-3.645.0.tgz",
      "integrity": "sha512-d6XuChAl5NCsCrUexc6AFb4efPmb9+66iwPylKG+iMTMYgO1ackfy1Q2/f35jdn0jolkPkzKsVyfzsEVoID6ew=="
=======
      "version": "3.658.1",
      "resolved": "https://registry.npmjs.org/@aws-sdk/credential-provider-sso/-/credential-provider-sso-3.658.1.tgz",
      "integrity": "sha512-YOagVEsZEk9DmgJEBg+4MBXrPcw/tYas0VQ5OVBqC5XHNbi2OBGJqgmjVPesuu393E7W0VQxtJFDS00O1ewQgA=="
>>>>>>> d4ead590
    },
    "@aws-sdk/credential-provider-web-identity": {
      "version": "3.654.0",
      "resolved": "https://registry.npmjs.org/@aws-sdk/credential-provider-web-identity/-/credential-provider-web-identity-3.654.0.tgz",
      "integrity": "sha512-6a2g9gMtZToqSu+CusjNK5zvbLJahQ9di7buO3iXgbizXpLXU1rnawCpWxwslMpT5fLgMSKDnKDrr6wdEk7jSw=="
    },
    "@aws-sdk/credential-providers": {
<<<<<<< HEAD
      "version": "3.645.0",
      "resolved": "https://registry.npmjs.org/@aws-sdk/credential-providers/-/credential-providers-3.645.0.tgz",
      "integrity": "sha512-6g9qMngrMCvHNsxmh/1urnWKrvaa2fv55b3bYwPxwJCYAvg/xc7bV8YHL7GS2rJpACG707k9G86DTW+Hab8bJA=="
=======
      "version": "3.658.1",
      "resolved": "https://registry.npmjs.org/@aws-sdk/credential-providers/-/credential-providers-3.658.1.tgz",
      "integrity": "sha512-lfXA6kZS6GHyi/67EbfrKdLoqHR6j7G35eFwaqxyNkfMhNBpAF0eZK3SYiwnzdR9+Wb/enTFawYiFbG5R+dQzA=="
>>>>>>> d4ead590
    },
    "@aws-sdk/middleware-host-header": {
      "version": "3.654.0",
      "resolved": "https://registry.npmjs.org/@aws-sdk/middleware-host-header/-/middleware-host-header-3.654.0.tgz",
      "integrity": "sha512-rxGgVHWKp8U2ubMv+t+vlIk7QYUaRCHaVpmUlJv0Wv6Q0KeO9a42T9FxHphjOTlCGQOLcjCreL9CF8Qhtb4mdQ=="
    },
    "@aws-sdk/middleware-logger": {
      "version": "3.654.0",
      "resolved": "https://registry.npmjs.org/@aws-sdk/middleware-logger/-/middleware-logger-3.654.0.tgz",
      "integrity": "sha512-OQYb+nWlmASyXfRb989pwkJ9EVUMP1CrKn2eyTk3usl20JZmKo2Vjis6I0tLUkMSxMhnBJJlQKyWkRpD/u1FVg=="
    },
    "@aws-sdk/middleware-recursion-detection": {
      "version": "3.654.0",
      "resolved": "https://registry.npmjs.org/@aws-sdk/middleware-recursion-detection/-/middleware-recursion-detection-3.654.0.tgz",
      "integrity": "sha512-gKSomgltKVmsT8sC6W7CrADZ4GHwX9epk3GcH6QhebVO3LA9LRbkL3TwOPUXakxxOLLUTYdOZLIOtFf7iH00lg=="
    },
    "@aws-sdk/middleware-user-agent": {
<<<<<<< HEAD
      "version": "3.645.0",
      "resolved": "https://registry.npmjs.org/@aws-sdk/middleware-user-agent/-/middleware-user-agent-3.645.0.tgz",
      "integrity": "sha512-NpTAtqWK+49lRuxfz7st9for80r4NriCMK0RfdJSoPFVntjsSQiQ7+2nW2XL05uVY633e9DvCAw8YatX3zd1mw=="
=======
      "version": "3.654.0",
      "resolved": "https://registry.npmjs.org/@aws-sdk/middleware-user-agent/-/middleware-user-agent-3.654.0.tgz",
      "integrity": "sha512-liCcqPAyRsr53cy2tYu4qeH4MMN0eh9g6k56XzI5xd4SghXH5YWh4qOYAlQ8T66ZV4nPMtD8GLtLXGzsH8moFg=="
>>>>>>> d4ead590
    },
    "@aws-sdk/region-config-resolver": {
      "version": "3.654.0",
      "resolved": "https://registry.npmjs.org/@aws-sdk/region-config-resolver/-/region-config-resolver-3.654.0.tgz",
      "integrity": "sha512-ydGOrXJxj3x0sJhsXyTmvJVLAE0xxuTWFJihTl67RtaO7VRNtd82I3P3bwoMMaDn5WpmV5mPo8fEUDRlBm3fPg=="
    },
    "@aws-sdk/token-providers": {
      "version": "3.654.0",
      "resolved": "https://registry.npmjs.org/@aws-sdk/token-providers/-/token-providers-3.654.0.tgz",
      "integrity": "sha512-D8GeJYmvbfWkQDtTB4owmIobSMexZel0fOoetwvgCQ/7L8VPph3Q2bn1TRRIXvH7wdt6DcDxA3tKMHPBkT3GlA=="
    },
    "@aws-sdk/types": {
      "version": "3.654.0",
      "resolved": "https://registry.npmjs.org/@aws-sdk/types/-/types-3.654.0.tgz",
      "integrity": "sha512-VWvbED3SV+10QJIcmU/PKjsKilsTV16d1I7/on4bvD/jo1qGeMXqLDBSen3ks/tuvXZF/mFc7ZW/W2DiLVtO7A=="
    },
    "@aws-sdk/util-endpoints": {
<<<<<<< HEAD
      "version": "3.645.0",
      "resolved": "https://registry.npmjs.org/@aws-sdk/util-endpoints/-/util-endpoints-3.645.0.tgz",
      "integrity": "sha512-Oe+xaU4ic4PB1k3pb5VTC1/MWES13IlgpaQw01bVHGfwP6Yv6zZOxizRzca2Y3E+AyR+nKD7vXtHRY+w3bi4bg=="
=======
      "version": "3.654.0",
      "resolved": "https://registry.npmjs.org/@aws-sdk/util-endpoints/-/util-endpoints-3.654.0.tgz",
      "integrity": "sha512-i902fcBknHs0Irgdpi62+QMvzxE+bczvILXigYrlHL4+PiEnlMVpni5L5W1qCkNZXf8AaMrSBuR1NZAGp6UOUw=="
>>>>>>> d4ead590
    },
    "@aws-sdk/util-locate-window": {
      "version": "3.568.0",
      "resolved": "https://registry.npmjs.org/@aws-sdk/util-locate-window/-/util-locate-window-3.568.0.tgz",
      "integrity": "sha512-3nh4TINkXYr+H41QaPelCceEB2FXP3fxp93YZXB/kqJvX0U9j0N0Uk45gvsjmEPzG8XxkPEeLIfT2I1M7A6Lig=="
    },
    "@aws-sdk/util-user-agent-browser": {
      "version": "3.654.0",
      "resolved": "https://registry.npmjs.org/@aws-sdk/util-user-agent-browser/-/util-user-agent-browser-3.654.0.tgz",
      "integrity": "sha512-ykYAJqvnxLt7wfrqya28wuH3/7NdrwzfiFd7NqEVQf7dXVxL5RPEpD7DxjcyQo3DsHvvdUvGZVaQhozycn1pzA=="
    },
    "@aws-sdk/util-user-agent-node": {
      "version": "3.654.0",
      "resolved": "https://registry.npmjs.org/@aws-sdk/util-user-agent-node/-/util-user-agent-node-3.654.0.tgz",
      "integrity": "sha512-a0ojjdBN6pqv6gB4H/QPPSfhs7mFtlVwnmKCM/QrTaFzN0U810PJ1BST3lBx5sa23I5jWHGaoFY+5q65C3clLQ=="
    },
    "@mongodb-js/saslprep": {
      "version": "1.1.9",
      "resolved": "https://registry.npmjs.org/@mongodb-js/saslprep/-/saslprep-1.1.9.tgz",
      "integrity": "sha512-tVkljjeEaAhCqTzajSdgbQ6gE6f3oneVwa3iXR6csiEwXXOFsiC6Uh9iAjAhXPtqa/XMDHWjjeNH/77m/Yq2dw=="
    },
    "@smithy/abort-controller": {
      "version": "3.1.5",
      "resolved": "https://registry.npmjs.org/@smithy/abort-controller/-/abort-controller-3.1.5.tgz",
      "integrity": "sha512-DhNPnqTqPoG8aZ5dWkFOgsuY+i0GQ3CI6hMmvCoduNsnU9gUZWZBwGfDQsTTB7NvFPkom1df7jMIJWU90kuXXg=="
    },
    "@smithy/config-resolver": {
      "version": "3.0.9",
      "resolved": "https://registry.npmjs.org/@smithy/config-resolver/-/config-resolver-3.0.9.tgz",
      "integrity": "sha512-5d9oBf40qC7n2xUoHmntKLdqsyTMMo/r49+eqSIjJ73eDfEtljAxEhzIQ3bkgXJtR3xiv7YzMT/3FF3ORkjWdg=="
    },
    "@smithy/core": {
<<<<<<< HEAD
      "version": "2.4.0",
      "resolved": "https://registry.npmjs.org/@smithy/core/-/core-2.4.0.tgz",
      "integrity": "sha512-cHXq+FneIF/KJbt4q4pjN186+Jf4ZB0ZOqEaZMBhT79srEyGDDBV31NqBRBjazz8ppQ1bJbDJMY9ba5wKFV36w=="
=======
      "version": "2.4.7",
      "resolved": "https://registry.npmjs.org/@smithy/core/-/core-2.4.7.tgz",
      "integrity": "sha512-goqMjX+IoVEnHZjYuzu8xwoZjoteMiLXsPHuXPBkWsGwu0o9c3nTjqkUlP1Ez/V8E501aOU7CJ3INk8mQcW2gw=="
>>>>>>> d4ead590
    },
    "@smithy/credential-provider-imds": {
      "version": "3.2.4",
      "resolved": "https://registry.npmjs.org/@smithy/credential-provider-imds/-/credential-provider-imds-3.2.4.tgz",
      "integrity": "sha512-S9bb0EIokfYEuar4kEbLta+ivlKCWOCFsLZuilkNy9i0uEUEHSi47IFLPaxqqCl+0ftKmcOTHayY5nQhAuq7+w=="
    },
    "@smithy/fetch-http-handler": {
      "version": "3.2.9",
      "resolved": "https://registry.npmjs.org/@smithy/fetch-http-handler/-/fetch-http-handler-3.2.9.tgz",
      "integrity": "sha512-hYNVQOqhFQ6vOpenifFME546f0GfJn2OiQ3M0FDmuUu8V/Uiwy2wej7ZXxFBNqdx0R5DZAqWM1l6VRhGz8oE6A=="
    },
    "@smithy/hash-node": {
      "version": "3.0.7",
      "resolved": "https://registry.npmjs.org/@smithy/hash-node/-/hash-node-3.0.7.tgz",
      "integrity": "sha512-SAGHN+QkrwcHFjfWzs/czX94ZEjPJ0CrWJS3M43WswDXVEuP4AVy9gJ3+AF6JQHZD13bojmuf/Ap/ItDeZ+Qfw=="
    },
    "@smithy/invalid-dependency": {
      "version": "3.0.7",
      "resolved": "https://registry.npmjs.org/@smithy/invalid-dependency/-/invalid-dependency-3.0.7.tgz",
      "integrity": "sha512-Bq00GsAhHeYSuZX8Kpu4sbI9agH2BNYnqUmmbTGWOhki9NVsWn2jFr896vvoTMH8KAjNX/ErC/8t5QHuEXG+IA=="
    },
    "@smithy/is-array-buffer": {
      "version": "3.0.0",
      "resolved": "https://registry.npmjs.org/@smithy/is-array-buffer/-/is-array-buffer-3.0.0.tgz",
      "integrity": "sha512-+Fsu6Q6C4RSJiy81Y8eApjEB5gVtM+oFKTffg+jSuwtvomJJrhUJBu2zS8wjXSgH/g1MKEWrzyChTBe6clb5FQ=="
    },
    "@smithy/middleware-content-length": {
      "version": "3.0.9",
      "resolved": "https://registry.npmjs.org/@smithy/middleware-content-length/-/middleware-content-length-3.0.9.tgz",
      "integrity": "sha512-t97PidoGElF9hTtLCrof32wfWMqC5g2SEJNxaVH3NjlatuNGsdxXRYO/t+RPnxA15RpYiS0f+zG7FuE2DeGgjA=="
    },
    "@smithy/middleware-endpoint": {
      "version": "3.1.4",
      "resolved": "https://registry.npmjs.org/@smithy/middleware-endpoint/-/middleware-endpoint-3.1.4.tgz",
      "integrity": "sha512-/ChcVHekAyzUbyPRI8CzPPLj6y8QRAfJngWcLMgsWxKVzw/RzBV69mSOzJYDD3pRwushA1+5tHtPF8fjmzBnrQ=="
    },
    "@smithy/middleware-retry": {
<<<<<<< HEAD
      "version": "3.0.15",
      "resolved": "https://registry.npmjs.org/@smithy/middleware-retry/-/middleware-retry-3.0.15.tgz",
      "integrity": "sha512-iTMedvNt1ApdvkaoE8aSDuwaoc+BhvHqttbA/FO4Ty+y/S5hW6Ci/CTScG7vam4RYJWZxdTElc3MEfHRVH6cgQ=="
=======
      "version": "3.0.22",
      "resolved": "https://registry.npmjs.org/@smithy/middleware-retry/-/middleware-retry-3.0.22.tgz",
      "integrity": "sha512-svEN7O2Tf7BoaBkPzX/8AE2Bv7p16d9/ulFAD1Gmn5g19iMqNk1WIkMxAY7SpB9/tVtUwKx0NaIsBRl88gumZA=="
>>>>>>> d4ead590
    },
    "@smithy/middleware-serde": {
      "version": "3.0.7",
      "resolved": "https://registry.npmjs.org/@smithy/middleware-serde/-/middleware-serde-3.0.7.tgz",
      "integrity": "sha512-VytaagsQqtH2OugzVTq4qvjkLNbWehHfGcGr0JLJmlDRrNCeZoWkWsSOw1nhS/4hyUUWF/TLGGml4X/OnEep5g=="
    },
    "@smithy/middleware-stack": {
      "version": "3.0.7",
      "resolved": "https://registry.npmjs.org/@smithy/middleware-stack/-/middleware-stack-3.0.7.tgz",
      "integrity": "sha512-EyTbMCdqS1DoeQsO4gI7z2Gzq1MoRFAeS8GkFYIwbedB7Lp5zlLHJdg+56tllIIG5Hnf9ZWX48YKSHlsKvugGA=="
    },
    "@smithy/node-config-provider": {
      "version": "3.1.8",
      "resolved": "https://registry.npmjs.org/@smithy/node-config-provider/-/node-config-provider-3.1.8.tgz",
      "integrity": "sha512-E0rU0DglpeJn5ge64mk8wTGEXcQwmpUTY5Zr7IzTpDLmHKiIamINERNZYrPQjg58Ck236sEKSwRSHA4CwshU6Q=="
    },
    "@smithy/node-http-handler": {
      "version": "3.2.4",
      "resolved": "https://registry.npmjs.org/@smithy/node-http-handler/-/node-http-handler-3.2.4.tgz",
      "integrity": "sha512-49reY3+JgLMFNm7uTAKBWiKCA6XSvkNp9FqhVmusm2jpVnHORYFeFZ704LShtqWfjZW/nhX+7Iexyb6zQfXYIQ=="
    },
    "@smithy/property-provider": {
      "version": "3.1.7",
      "resolved": "https://registry.npmjs.org/@smithy/property-provider/-/property-provider-3.1.7.tgz",
      "integrity": "sha512-QfzLi1GPMisY7bAM5hOUqBdGYnY5S2JAlr201pghksrQv139f8iiiMalXtjczIP5f6owxFn3MINLNUNvUkgtPw=="
    },
    "@smithy/protocol-http": {
      "version": "4.1.4",
      "resolved": "https://registry.npmjs.org/@smithy/protocol-http/-/protocol-http-4.1.4.tgz",
      "integrity": "sha512-MlWK8eqj0JlpZBnWmjQLqmFp71Ug00P+m72/1xQB3YByXD4zZ+y9N4hYrR0EDmrUCZIkyATWHOXFgtavwGDTzQ=="
    },
    "@smithy/querystring-builder": {
      "version": "3.0.7",
      "resolved": "https://registry.npmjs.org/@smithy/querystring-builder/-/querystring-builder-3.0.7.tgz",
      "integrity": "sha512-65RXGZZ20rzqqxTsChdqSpbhA6tdt5IFNgG6o7e1lnPVLCe6TNWQq4rTl4N87hTDD8mV4IxJJnvyE7brbnRkQw=="
    },
    "@smithy/querystring-parser": {
      "version": "3.0.7",
      "resolved": "https://registry.npmjs.org/@smithy/querystring-parser/-/querystring-parser-3.0.7.tgz",
      "integrity": "sha512-Fouw4KJVWqqUVIu1gZW8BH2HakwLz6dvdrAhXeXfeymOBrZw+hcqaWs+cS1AZPVp4nlbeIujYrKA921ZW2WMPA=="
    },
    "@smithy/service-error-classification": {
      "version": "3.0.7",
      "resolved": "https://registry.npmjs.org/@smithy/service-error-classification/-/service-error-classification-3.0.7.tgz",
      "integrity": "sha512-91PRkTfiBf9hxkIchhRKJfl1rsplRDyBnmyFca3y0Z3x/q0JJN480S83LBd8R6sBCkm2bBbqw2FHp0Mbh+ecSA=="
    },
    "@smithy/shared-ini-file-loader": {
      "version": "3.1.8",
      "resolved": "https://registry.npmjs.org/@smithy/shared-ini-file-loader/-/shared-ini-file-loader-3.1.8.tgz",
      "integrity": "sha512-0NHdQiSkeGl0ICQKcJQ2lCOKH23Nb0EaAa7RDRId6ZqwXkw4LJyIyZ0t3iusD4bnKYDPLGy2/5e2rfUhrt0Acw=="
    },
    "@smithy/signature-v4": {
      "version": "4.2.0",
      "resolved": "https://registry.npmjs.org/@smithy/signature-v4/-/signature-v4-4.2.0.tgz",
      "integrity": "sha512-LafbclHNKnsorMgUkKm7Tk7oJ7xizsZ1VwqhGKqoCIrXh4fqDDp73fK99HOEEgcsQbtemmeY/BPv0vTVYYUNEQ=="
    },
    "@smithy/smithy-client": {
<<<<<<< HEAD
      "version": "3.2.0",
      "resolved": "https://registry.npmjs.org/@smithy/smithy-client/-/smithy-client-3.2.0.tgz",
      "integrity": "sha512-pDbtxs8WOhJLJSeaF/eAbPgXg4VVYFlRcL/zoNYA5WbG3wBL06CHtBSg53ppkttDpAJ/hdiede+xApip1CwSLw=="
=======
      "version": "3.3.6",
      "resolved": "https://registry.npmjs.org/@smithy/smithy-client/-/smithy-client-3.3.6.tgz",
      "integrity": "sha512-qdH+mvDHgq1ss6mocyIl2/VjlWXew7pGwZQydwYJczEc22HZyX3k8yVPV9aZsbYbssHPvMDRA5rfBDrjQUbIIw=="
>>>>>>> d4ead590
    },
    "@smithy/types": {
      "version": "3.5.0",
      "resolved": "https://registry.npmjs.org/@smithy/types/-/types-3.5.0.tgz",
      "integrity": "sha512-QN0twHNfe8mNJdH9unwsCK13GURU7oEAZqkBI+rsvpv1jrmserO+WnLE7jidR9W/1dxwZ0u/CB01mV2Gms/K2Q=="
    },
    "@smithy/url-parser": {
      "version": "3.0.7",
      "resolved": "https://registry.npmjs.org/@smithy/url-parser/-/url-parser-3.0.7.tgz",
      "integrity": "sha512-70UbSSR8J97c1rHZOWhl+VKiZDqHWxs/iW8ZHrHp5fCCPLSBE7GcUlUvKSle3Ca+J9LLbYCj/A79BxztBvAfpA=="
    },
    "@smithy/util-base64": {
      "version": "3.0.0",
      "resolved": "https://registry.npmjs.org/@smithy/util-base64/-/util-base64-3.0.0.tgz",
      "integrity": "sha512-Kxvoh5Qtt0CDsfajiZOCpJxgtPHXOKwmM+Zy4waD43UoEMA+qPxxa98aE/7ZhdnBFZFXMOiBR5xbcaMhLtznQQ=="
    },
    "@smithy/util-body-length-browser": {
      "version": "3.0.0",
      "resolved": "https://registry.npmjs.org/@smithy/util-body-length-browser/-/util-body-length-browser-3.0.0.tgz",
      "integrity": "sha512-cbjJs2A1mLYmqmyVl80uoLTJhAcfzMOyPgjwAYusWKMdLeNtzmMz9YxNl3/jRLoxSS3wkqkf0jwNdtXWtyEBaQ=="
    },
    "@smithy/util-body-length-node": {
      "version": "3.0.0",
      "resolved": "https://registry.npmjs.org/@smithy/util-body-length-node/-/util-body-length-node-3.0.0.tgz",
      "integrity": "sha512-Tj7pZ4bUloNUP6PzwhN7K386tmSmEET9QtQg0TgdNOnxhZvCssHji+oZTUIuzxECRfG8rdm2PMw2WCFs6eIYkA=="
    },
    "@smithy/util-buffer-from": {
      "version": "3.0.0",
      "resolved": "https://registry.npmjs.org/@smithy/util-buffer-from/-/util-buffer-from-3.0.0.tgz",
      "integrity": "sha512-aEOHCgq5RWFbP+UDPvPot26EJHjOC+bRgse5A8V3FSShqd5E5UN4qc7zkwsvJPPAVsf73QwYcHN1/gt/rtLwQA=="
    },
    "@smithy/util-config-provider": {
      "version": "3.0.0",
      "resolved": "https://registry.npmjs.org/@smithy/util-config-provider/-/util-config-provider-3.0.0.tgz",
      "integrity": "sha512-pbjk4s0fwq3Di/ANL+rCvJMKM5bzAQdE5S/6RL5NXgMExFAi6UgQMPOm5yPaIWPpr+EOXKXRonJ3FoxKf4mCJQ=="
    },
    "@smithy/util-defaults-mode-browser": {
<<<<<<< HEAD
      "version": "3.0.15",
      "resolved": "https://registry.npmjs.org/@smithy/util-defaults-mode-browser/-/util-defaults-mode-browser-3.0.15.tgz",
      "integrity": "sha512-FZ4Psa3vjp8kOXcd3HJOiDPBCWtiilLl57r0cnNtq/Ga9RSDrM5ERL6xt+tO43+2af6Pn5Yp92x2n5vPuduNfg=="
    },
    "@smithy/util-defaults-mode-node": {
      "version": "3.0.15",
      "resolved": "https://registry.npmjs.org/@smithy/util-defaults-mode-node/-/util-defaults-mode-node-3.0.15.tgz",
      "integrity": "sha512-KSyAAx2q6d0t6f/S4XB2+3+6aQacm3aLMhs9aLMqn18uYGUepbdssfogW5JQZpc6lXNBnp0tEnR5e9CEKmEd7A=="
=======
      "version": "3.0.22",
      "resolved": "https://registry.npmjs.org/@smithy/util-defaults-mode-browser/-/util-defaults-mode-browser-3.0.22.tgz",
      "integrity": "sha512-WKzUxNsOun5ETwEOrvooXeI1mZ8tjDTOcN4oruELWHhEYDgQYWwxZupURVyovcv+h5DyQT/DzK5nm4ZoR/Tw5Q=="
    },
    "@smithy/util-defaults-mode-node": {
      "version": "3.0.22",
      "resolved": "https://registry.npmjs.org/@smithy/util-defaults-mode-node/-/util-defaults-mode-node-3.0.22.tgz",
      "integrity": "sha512-hUsciOmAq8fsGwqg4+pJfNRmrhfqMH4Y9UeGcgeUl88kPAoYANFATJqCND+O4nUvwp5TzsYwGpqpcBKyA8LUUg=="
>>>>>>> d4ead590
    },
    "@smithy/util-endpoints": {
      "version": "2.1.3",
      "resolved": "https://registry.npmjs.org/@smithy/util-endpoints/-/util-endpoints-2.1.3.tgz",
      "integrity": "sha512-34eACeKov6jZdHqS5hxBMJ4KyWKztTMulhuQ2UdOoP6vVxMLrOKUqIXAwJe/wiWMhXhydLW664B02CNpQBQ4Aw=="
    },
    "@smithy/util-hex-encoding": {
      "version": "3.0.0",
      "resolved": "https://registry.npmjs.org/@smithy/util-hex-encoding/-/util-hex-encoding-3.0.0.tgz",
      "integrity": "sha512-eFndh1WEK5YMUYvy3lPlVmYY/fZcQE1D8oSf41Id2vCeIkKJXPcYDCZD+4+xViI6b1XSd7tE+s5AmXzz5ilabQ=="
    },
    "@smithy/util-middleware": {
      "version": "3.0.7",
      "resolved": "https://registry.npmjs.org/@smithy/util-middleware/-/util-middleware-3.0.7.tgz",
      "integrity": "sha512-OVA6fv/3o7TMJTpTgOi1H5OTwnuUa8hzRzhSFDtZyNxi6OZ70L/FHattSmhE212I7b6WSOJAAmbYnvcjTHOJCA=="
    },
    "@smithy/util-retry": {
      "version": "3.0.7",
      "resolved": "https://registry.npmjs.org/@smithy/util-retry/-/util-retry-3.0.7.tgz",
      "integrity": "sha512-nh1ZO1vTeo2YX1plFPSe/OXaHkLAHza5jpokNiiKX2M5YpNUv6RxGJZhpfmiR4jSvVHCjIDmILjrxKmP+/Ghug=="
    },
    "@smithy/util-stream": {
      "version": "3.1.9",
      "resolved": "https://registry.npmjs.org/@smithy/util-stream/-/util-stream-3.1.9.tgz",
      "integrity": "sha512-7YAR0Ub3MwTMjDfjnup4qa6W8gygZMxikBhFMPESi6ASsl/rZJhwLpF/0k9TuezScCojsM0FryGdz4LZtjKPPQ=="
    },
    "@smithy/util-uri-escape": {
      "version": "3.0.0",
      "resolved": "https://registry.npmjs.org/@smithy/util-uri-escape/-/util-uri-escape-3.0.0.tgz",
      "integrity": "sha512-LqR7qYLgZTD7nWLBecUi4aqolw8Mhza9ArpNEQ881MJJIU2sE5iHCK6TdyqqzcDLy0OPe10IY4T8ctVdtynubg=="
    },
    "@smithy/util-utf8": {
      "version": "3.0.0",
      "resolved": "https://registry.npmjs.org/@smithy/util-utf8/-/util-utf8-3.0.0.tgz",
      "integrity": "sha512-rUeT12bxFnplYDe815GXbq/oixEGHfRFFtcTF3YdDi/JaENIM6aSYYLJydG83UNzLXeRI5K8abYd/8Sp/QM0kA=="
    },
    "@types/node": {
<<<<<<< HEAD
      "version": "22.5.4",
      "resolved": "https://registry.npmjs.org/@types/node/-/node-22.5.4.tgz",
      "integrity": "sha512-FDuKUJQm/ju9fT/SeX/6+gBzoPzlVCzfzmGkwKvRHQVxi4BntVbyIwf6a4Xn62mrvndLiml6z/UBXIdEVjQLXg=="
=======
      "version": "22.7.4",
      "resolved": "https://registry.npmjs.org/@types/node/-/node-22.7.4.tgz",
      "integrity": "sha512-y+NPi1rFzDs1NdQHHToqeiX2TIS79SWEAw9GYhkkx8bD0ChpfqC+n2j5OXOCpzfojBEBt6DnEnnG9MY0zk1XLg=="
>>>>>>> d4ead590
    },
    "@types/webidl-conversions": {
      "version": "7.0.3",
      "resolved": "https://registry.npmjs.org/@types/webidl-conversions/-/webidl-conversions-7.0.3.tgz",
      "integrity": "sha512-CiJJvcRtIgzadHCYXw7dqEnMNRjhGZlYK05Mj9OyktqV8uVT8fD2BFOB7S1uwBE3Kj2Z+4UyPmFw/Ixgw/LAlA=="
    },
    "@types/whatwg-url": {
      "version": "8.2.2",
      "resolved": "https://registry.npmjs.org/@types/whatwg-url/-/whatwg-url-8.2.2.tgz",
      "integrity": "sha512-FtQu10RWgn3D9U4aazdwIE2yzphmTJREDqNdODHrbrZmmMqI0vMheC/6NE/J1Yveaj8H+ela+YwWTjq5PGmuhA=="
    },
    "base64-js": {
      "version": "1.5.1",
      "resolved": "https://registry.npmjs.org/base64-js/-/base64-js-1.5.1.tgz",
      "integrity": "sha512-AKpaYlHn8t4SVbOHCy+b5+KKgvR4vrsD8vbvrbiQJps7fKDTkjkDry6ji0rUJjC0kzbNePLwzxq8iypo41qeWA=="
    },
    "bowser": {
      "version": "2.11.0",
      "resolved": "https://registry.npmjs.org/bowser/-/bowser-2.11.0.tgz",
      "integrity": "sha512-AlcaJBi/pqqJBIQ8U9Mcpc9i8Aqxn88Skv5d+xBX006BY5u8N3mGLHa5Lgppa7L/HfwgwLgZ6NYs+Ag6uUmJRA=="
    },
    "bson": {
      "version": "4.7.2",
      "resolved": "https://registry.npmjs.org/bson/-/bson-4.7.2.tgz",
      "integrity": "sha512-Ry9wCtIZ5kGqkJoi6aD8KjxFZEx78guTQDnpXWiNthsxzrxAK/i8E6pCHAIZTbaEFWcOCvbecMukfK7XUvyLpQ=="
    },
    "buffer": {
      "version": "5.7.1",
      "resolved": "https://registry.npmjs.org/buffer/-/buffer-5.7.1.tgz",
      "integrity": "sha512-EHcyIPBQ4BSGlvjB16k5KgAJ27CIsHY/2JBmCRReo48y9rQ3MaUzWX3KVlBa4U7MyX02HdVj0K7C3WaB3ju7FQ=="
    },
    "fast-xml-parser": {
      "version": "4.4.1",
      "resolved": "https://registry.npmjs.org/fast-xml-parser/-/fast-xml-parser-4.4.1.tgz",
      "integrity": "sha512-xkjOecfnKGkSsOwtZ5Pz7Us/T6mrbPQrq0nh+aCO5V9nk5NLWmasAHumTKjiPJPWANe+kAZ84Jc8ooJkzZ88Sw=="
    },
    "ieee754": {
      "version": "1.2.1",
      "resolved": "https://registry.npmjs.org/ieee754/-/ieee754-1.2.1.tgz",
      "integrity": "sha512-dcyqhDvX1C46lXZcVqCpK+FtMRQVdIMN6/Df5js2zouUsqG7I6sFxitIC+7KYK29KdXOLHdu9zL4sFnoVQnqaA=="
    },
    "ip-address": {
      "version": "9.0.5",
      "resolved": "https://registry.npmjs.org/ip-address/-/ip-address-9.0.5.tgz",
      "integrity": "sha512-zHtQzGojZXTwZTHQqra+ETKd4Sn3vgi7uBmlPoXVWZqYvuKmtI0l/VZTjqGmJY9x88GGOaZ9+G9ES8hC4T4X8g=="
    },
    "jsbn": {
      "version": "1.1.0",
      "resolved": "https://registry.npmjs.org/jsbn/-/jsbn-1.1.0.tgz",
      "integrity": "sha512-4bYVV3aAMtDTTu4+xsDYa6sy9GyJ69/amsu9sYF2zqjiEoZA5xJi3BrfX3uY+/IekIu7MwdObdbDWpoZdBv3/A=="
    },
    "memory-pager": {
      "version": "1.5.0",
      "resolved": "https://registry.npmjs.org/memory-pager/-/memory-pager-1.5.0.tgz",
      "integrity": "sha512-ZS4Bp4r/Zoeq6+NLJpP+0Zzm0pR8whtGPf1XExKLJBAczGMnSi3It14OiNCStjQjM6NU1okjQGSxgEZN8eBYKg=="
    },
    "mongodb": {
      "version": "4.17.2",
      "resolved": "https://registry.npmjs.org/mongodb/-/mongodb-4.17.2.tgz",
      "integrity": "sha512-mLV7SEiov2LHleRJPMPrK2PMyhXFZt2UQLC4VD4pnth3jMjYKHhtqfwwkkvS/NXuo/Fp3vbhaNcXrIDaLRb9Tg=="
    },
    "mongodb-connection-string-url": {
      "version": "2.6.0",
      "resolved": "https://registry.npmjs.org/mongodb-connection-string-url/-/mongodb-connection-string-url-2.6.0.tgz",
      "integrity": "sha512-WvTZlI9ab0QYtTYnuMLgobULWhokRjtC7db9LtcVfJ+Hsnyr5eo6ZtNAt3Ly24XZScGMelOcGtm7lSn0332tPQ=="
    },
    "punycode": {
      "version": "2.3.1",
      "resolved": "https://registry.npmjs.org/punycode/-/punycode-2.3.1.tgz",
      "integrity": "sha512-vYt7UD1U9Wg6138shLtLOvdAu+8DsC/ilFtEVHcH+wydcSpNE20AfSOduf6MkRFahL5FY7X1oU7nKVZFtfq8Fg=="
    },
    "smart-buffer": {
      "version": "4.2.0",
      "resolved": "https://registry.npmjs.org/smart-buffer/-/smart-buffer-4.2.0.tgz",
      "integrity": "sha512-94hK0Hh8rPqQl2xXc3HsaBoOXKV20MToPkcXvwbISWLEs+64sBq5kFgn2kJDHb1Pry9yrP0dxrCI9RRci7RXKg=="
    },
    "socks": {
      "version": "2.8.3",
      "resolved": "https://registry.npmjs.org/socks/-/socks-2.8.3.tgz",
      "integrity": "sha512-l5x7VUUWbjVFbafGLxPWkYsHIhEvmF85tbIeFZWc8ZPtoMyybuEhL7Jye/ooC4/d48FgOjSJXgsF/AJPYCW8Zw=="
    },
    "sparse-bitfield": {
      "version": "3.0.3",
      "resolved": "https://registry.npmjs.org/sparse-bitfield/-/sparse-bitfield-3.0.3.tgz",
      "integrity": "sha512-kvzhi7vqKTfkh0PZU+2D2PIllw2ymqJKujUcyPMd9Y75Nv4nPbGJZXNhxsgdQab2BmlDct1YnfQCguEvHr7VsQ=="
    },
    "sprintf-js": {
      "version": "1.1.3",
      "resolved": "https://registry.npmjs.org/sprintf-js/-/sprintf-js-1.1.3.tgz",
      "integrity": "sha512-Oo+0REFV59/rz3gfJNKQiBlwfHaSESl1pcGyABQsnnIfWOFt6JNj5gCog2U6MLZ//IGYD+nA8nI+mTShREReaA=="
    },
    "strnum": {
      "version": "1.0.5",
      "resolved": "https://registry.npmjs.org/strnum/-/strnum-1.0.5.tgz",
      "integrity": "sha512-J8bbNyKKXl5qYcR36TIO8W3mVGVHrmmxsd5PAItGkmyzwJvybiw2IVq5nqd0i4LSNSkB/sx9VHllbfFdr9k1JA=="
    },
    "tr46": {
      "version": "3.0.0",
      "resolved": "https://registry.npmjs.org/tr46/-/tr46-3.0.0.tgz",
      "integrity": "sha512-l7FvfAHlcmulp8kr+flpQZmVwtu7nfRV7NZujtN0OqES8EL4O4e0qqzL0DC5gAvx/ZC/9lk6rhcUwYvkBnBnYA=="
    },
    "tslib": {
      "version": "2.7.0",
      "resolved": "https://registry.npmjs.org/tslib/-/tslib-2.7.0.tgz",
      "integrity": "sha512-gLXCKdN1/j47AiHiOkJN69hJmcbGTHI0ImLmbYLHykhgeN0jVGola9yVjFgzCUklsZQMW55o+dW7IXv3RCXDzA=="
    },
    "undici-types": {
      "version": "6.19.8",
      "resolved": "https://registry.npmjs.org/undici-types/-/undici-types-6.19.8.tgz",
      "integrity": "sha512-ve2KP6f/JnbPBFyobGHuerC9g1FYGn/F8n1LWTwNxCEzd6IfqTwUQcNXgEtmmQ6DlRrC1hrSrBnCZPokRrDHjw=="
    },
    "uuid": {
      "version": "9.0.1",
      "resolved": "https://registry.npmjs.org/uuid/-/uuid-9.0.1.tgz",
      "integrity": "sha512-b+1eJOlsR9K8HJpow9Ok3fiWOWSIcIzXodvv0rQjVoOVNpWMpxf1wZNpt4y9h10odCNrqnYp1OBzRktckBe3sA=="
    },
    "webidl-conversions": {
      "version": "7.0.0",
      "resolved": "https://registry.npmjs.org/webidl-conversions/-/webidl-conversions-7.0.0.tgz",
      "integrity": "sha512-VwddBukDzu71offAQR975unBIGqfKZpM+8ZX6ySk8nYhVoo5CYaZyzt3YBvYtRtO+aoGlqxPg/B87NGVZ/fu6g=="
    },
    "whatwg-url": {
      "version": "11.0.0",
      "resolved": "https://registry.npmjs.org/whatwg-url/-/whatwg-url-11.0.0.tgz",
      "integrity": "sha512-RKT8HExMpoYx4igMiVMY83lN6UeITKJlBQ+vR/8ZJ8OCdSiN3RwCq+9gH0+Xzj0+5IrM6i4j/6LuvzbZIQgEcQ=="
    }
  }
}<|MERGE_RESOLUTION|>--- conflicted
+++ resolved
@@ -56,36 +56,6 @@
       }
     },
     "@aws-sdk/client-cognito-identity": {
-<<<<<<< HEAD
-      "version": "3.645.0",
-      "resolved": "https://registry.npmjs.org/@aws-sdk/client-cognito-identity/-/client-cognito-identity-3.645.0.tgz",
-      "integrity": "sha512-nBfWDzWBQI1NCHYqBAmiifhdnLRxQYozaq6OjTuRcALjYJbOdFV7t0w9FWGISOq1OnM7r8UdCXlr2bzdyU0tJA=="
-    },
-    "@aws-sdk/client-sso": {
-      "version": "3.645.0",
-      "resolved": "https://registry.npmjs.org/@aws-sdk/client-sso/-/client-sso-3.645.0.tgz",
-      "integrity": "sha512-2rc8TjnsNddOeKQ/pfNN7deNvGLXAeKeYtHtGDAiM2qfTKxd2sNcAsZ+JCDLyshuD4xLM5fpUyR0X8As9EAouQ=="
-    },
-    "@aws-sdk/client-sso-oidc": {
-      "version": "3.645.0",
-      "resolved": "https://registry.npmjs.org/@aws-sdk/client-sso-oidc/-/client-sso-oidc-3.645.0.tgz",
-      "integrity": "sha512-X9ULtdk3cO+1ysurEkJ1MSnu6U00qodXx+IVual+1jXX4RYY1WmQmfo7uDKf6FFkz7wW1DAqU+GJIBNQr0YH8A=="
-    },
-    "@aws-sdk/client-sts": {
-      "version": "3.645.0",
-      "resolved": "https://registry.npmjs.org/@aws-sdk/client-sts/-/client-sts-3.645.0.tgz",
-      "integrity": "sha512-6azXYtvtnAsPf2ShN9vKynIYVcJOpo6IoVmoMAVgNaBJyllP+s/RORzranYZzckqfmrudSxtct4rVapjLWuAMg=="
-    },
-    "@aws-sdk/core": {
-      "version": "3.635.0",
-      "resolved": "https://registry.npmjs.org/@aws-sdk/core/-/core-3.635.0.tgz",
-      "integrity": "sha512-i1x/E/sgA+liUE1XJ7rj1dhyXpAKO1UKFUcTTHXok2ARjWTvszHnSXMOsB77aPbmn0fUp1JTx2kHUAZ1LVt5Bg=="
-    },
-    "@aws-sdk/credential-provider-cognito-identity": {
-      "version": "3.645.0",
-      "resolved": "https://registry.npmjs.org/@aws-sdk/credential-provider-cognito-identity/-/credential-provider-cognito-identity-3.645.0.tgz",
-      "integrity": "sha512-Z4By/90TaYQZO1dPR1udYhegFiOlSWnZsJOYSAk4Gdny26Tqb78xVLw9R/33CzFblXC4WVSt4gizXTQ/sYyHNg=="
-=======
       "version": "3.658.1",
       "resolved": "https://registry.npmjs.org/@aws-sdk/client-cognito-identity/-/client-cognito-identity-3.658.1.tgz",
       "integrity": "sha512-MCYLKmNy0FlNT9TvXfOxj0jh+ZQq+G9qEy/VZqu3JsQSgiFvFRdzgzcbQ9gQx7fZrDC/TPdABOTh483zI4cu9g=="
@@ -114,7 +84,6 @@
       "version": "3.658.1",
       "resolved": "https://registry.npmjs.org/@aws-sdk/credential-provider-cognito-identity/-/credential-provider-cognito-identity-3.658.1.tgz",
       "integrity": "sha512-JY4rZ4e2emL7PNHCU7F/BQV8PpQGEBZLkEoPD55RO4CitaIhlVZRpUCGLih+0Hw4MOnTUqJdfQBM+qZk6G+Now=="
->>>>>>> d4ead590
     },
     "@aws-sdk/credential-provider-env": {
       "version": "3.654.0",
@@ -122,21 +91,6 @@
       "integrity": "sha512-kogsx3Ql81JouHS7DkheCDU9MYAvK0AokxjcshDveGmf7BbgbWCA8Fnb9wjQyNDaOXNvkZu8Z8rgkX91z324/w=="
     },
     "@aws-sdk/credential-provider-http": {
-<<<<<<< HEAD
-      "version": "3.635.0",
-      "resolved": "https://registry.npmjs.org/@aws-sdk/credential-provider-http/-/credential-provider-http-3.635.0.tgz",
-      "integrity": "sha512-iJyRgEjOCQlBMXqtwPLIKYc7Bsc6nqjrZybdMDenPDa+kmLg7xh8LxHsu9088e+2/wtLicE34FsJJIfzu3L82g=="
-    },
-    "@aws-sdk/credential-provider-ini": {
-      "version": "3.645.0",
-      "resolved": "https://registry.npmjs.org/@aws-sdk/credential-provider-ini/-/credential-provider-ini-3.645.0.tgz",
-      "integrity": "sha512-LlZW0qwUwNlTaAIDCNpLbPsyXvS42pRIwF92fgtCQedmdnpN3XRUC6hcwSYI7Xru3GGKp3RnceOvsdOaRJORsw=="
-    },
-    "@aws-sdk/credential-provider-node": {
-      "version": "3.645.0",
-      "resolved": "https://registry.npmjs.org/@aws-sdk/credential-provider-node/-/credential-provider-node-3.645.0.tgz",
-      "integrity": "sha512-eGFFuNvLeXjCJf5OCIuSEflxUowmK+bCS+lK4M8ofsYOEGAivdx7C0UPxNjHpvM8wKd8vpMl5phTeS9BWX5jMQ=="
-=======
       "version": "3.658.1",
       "resolved": "https://registry.npmjs.org/@aws-sdk/credential-provider-http/-/credential-provider-http-3.658.1.tgz",
       "integrity": "sha512-4ubkJjEVCZflxkZnV1JDQv8P2pburxk1LrEp55telfJRzXrnowzBKwuV2ED0QMNC448g2B3VCaffS+Ct7c4IWQ=="
@@ -150,7 +104,6 @@
       "version": "3.658.1",
       "resolved": "https://registry.npmjs.org/@aws-sdk/credential-provider-node/-/credential-provider-node-3.658.1.tgz",
       "integrity": "sha512-XwxW6N+uPXPYAuyq+GfOEdfL/MZGAlCSfB5gEWtLBFmFbikhmEuqfWtI6CD60OwudCUOh6argd21BsJf8o1SJA=="
->>>>>>> d4ead590
     },
     "@aws-sdk/credential-provider-process": {
       "version": "3.654.0",
@@ -158,15 +111,9 @@
       "integrity": "sha512-PmQoo8sZ9Q2Ow8OMzK++Z9lI7MsRUG7sNq3E72DVA215dhtTICTDQwGlXH2AAmIp7n+G9LLRds+4wo2ehG4mkg=="
     },
     "@aws-sdk/credential-provider-sso": {
-<<<<<<< HEAD
-      "version": "3.645.0",
-      "resolved": "https://registry.npmjs.org/@aws-sdk/credential-provider-sso/-/credential-provider-sso-3.645.0.tgz",
-      "integrity": "sha512-d6XuChAl5NCsCrUexc6AFb4efPmb9+66iwPylKG+iMTMYgO1ackfy1Q2/f35jdn0jolkPkzKsVyfzsEVoID6ew=="
-=======
       "version": "3.658.1",
       "resolved": "https://registry.npmjs.org/@aws-sdk/credential-provider-sso/-/credential-provider-sso-3.658.1.tgz",
       "integrity": "sha512-YOagVEsZEk9DmgJEBg+4MBXrPcw/tYas0VQ5OVBqC5XHNbi2OBGJqgmjVPesuu393E7W0VQxtJFDS00O1ewQgA=="
->>>>>>> d4ead590
     },
     "@aws-sdk/credential-provider-web-identity": {
       "version": "3.654.0",
@@ -174,15 +121,9 @@
       "integrity": "sha512-6a2g9gMtZToqSu+CusjNK5zvbLJahQ9di7buO3iXgbizXpLXU1rnawCpWxwslMpT5fLgMSKDnKDrr6wdEk7jSw=="
     },
     "@aws-sdk/credential-providers": {
-<<<<<<< HEAD
-      "version": "3.645.0",
-      "resolved": "https://registry.npmjs.org/@aws-sdk/credential-providers/-/credential-providers-3.645.0.tgz",
-      "integrity": "sha512-6g9qMngrMCvHNsxmh/1urnWKrvaa2fv55b3bYwPxwJCYAvg/xc7bV8YHL7GS2rJpACG707k9G86DTW+Hab8bJA=="
-=======
       "version": "3.658.1",
       "resolved": "https://registry.npmjs.org/@aws-sdk/credential-providers/-/credential-providers-3.658.1.tgz",
       "integrity": "sha512-lfXA6kZS6GHyi/67EbfrKdLoqHR6j7G35eFwaqxyNkfMhNBpAF0eZK3SYiwnzdR9+Wb/enTFawYiFbG5R+dQzA=="
->>>>>>> d4ead590
     },
     "@aws-sdk/middleware-host-header": {
       "version": "3.654.0",
@@ -200,15 +141,9 @@
       "integrity": "sha512-gKSomgltKVmsT8sC6W7CrADZ4GHwX9epk3GcH6QhebVO3LA9LRbkL3TwOPUXakxxOLLUTYdOZLIOtFf7iH00lg=="
     },
     "@aws-sdk/middleware-user-agent": {
-<<<<<<< HEAD
-      "version": "3.645.0",
-      "resolved": "https://registry.npmjs.org/@aws-sdk/middleware-user-agent/-/middleware-user-agent-3.645.0.tgz",
-      "integrity": "sha512-NpTAtqWK+49lRuxfz7st9for80r4NriCMK0RfdJSoPFVntjsSQiQ7+2nW2XL05uVY633e9DvCAw8YatX3zd1mw=="
-=======
       "version": "3.654.0",
       "resolved": "https://registry.npmjs.org/@aws-sdk/middleware-user-agent/-/middleware-user-agent-3.654.0.tgz",
       "integrity": "sha512-liCcqPAyRsr53cy2tYu4qeH4MMN0eh9g6k56XzI5xd4SghXH5YWh4qOYAlQ8T66ZV4nPMtD8GLtLXGzsH8moFg=="
->>>>>>> d4ead590
     },
     "@aws-sdk/region-config-resolver": {
       "version": "3.654.0",
@@ -226,15 +161,9 @@
       "integrity": "sha512-VWvbED3SV+10QJIcmU/PKjsKilsTV16d1I7/on4bvD/jo1qGeMXqLDBSen3ks/tuvXZF/mFc7ZW/W2DiLVtO7A=="
     },
     "@aws-sdk/util-endpoints": {
-<<<<<<< HEAD
-      "version": "3.645.0",
-      "resolved": "https://registry.npmjs.org/@aws-sdk/util-endpoints/-/util-endpoints-3.645.0.tgz",
-      "integrity": "sha512-Oe+xaU4ic4PB1k3pb5VTC1/MWES13IlgpaQw01bVHGfwP6Yv6zZOxizRzca2Y3E+AyR+nKD7vXtHRY+w3bi4bg=="
-=======
       "version": "3.654.0",
       "resolved": "https://registry.npmjs.org/@aws-sdk/util-endpoints/-/util-endpoints-3.654.0.tgz",
       "integrity": "sha512-i902fcBknHs0Irgdpi62+QMvzxE+bczvILXigYrlHL4+PiEnlMVpni5L5W1qCkNZXf8AaMrSBuR1NZAGp6UOUw=="
->>>>>>> d4ead590
     },
     "@aws-sdk/util-locate-window": {
       "version": "3.568.0",
@@ -267,15 +196,9 @@
       "integrity": "sha512-5d9oBf40qC7n2xUoHmntKLdqsyTMMo/r49+eqSIjJ73eDfEtljAxEhzIQ3bkgXJtR3xiv7YzMT/3FF3ORkjWdg=="
     },
     "@smithy/core": {
-<<<<<<< HEAD
-      "version": "2.4.0",
-      "resolved": "https://registry.npmjs.org/@smithy/core/-/core-2.4.0.tgz",
-      "integrity": "sha512-cHXq+FneIF/KJbt4q4pjN186+Jf4ZB0ZOqEaZMBhT79srEyGDDBV31NqBRBjazz8ppQ1bJbDJMY9ba5wKFV36w=="
-=======
       "version": "2.4.7",
       "resolved": "https://registry.npmjs.org/@smithy/core/-/core-2.4.7.tgz",
       "integrity": "sha512-goqMjX+IoVEnHZjYuzu8xwoZjoteMiLXsPHuXPBkWsGwu0o9c3nTjqkUlP1Ez/V8E501aOU7CJ3INk8mQcW2gw=="
->>>>>>> d4ead590
     },
     "@smithy/credential-provider-imds": {
       "version": "3.2.4",
@@ -313,15 +236,9 @@
       "integrity": "sha512-/ChcVHekAyzUbyPRI8CzPPLj6y8QRAfJngWcLMgsWxKVzw/RzBV69mSOzJYDD3pRwushA1+5tHtPF8fjmzBnrQ=="
     },
     "@smithy/middleware-retry": {
-<<<<<<< HEAD
-      "version": "3.0.15",
-      "resolved": "https://registry.npmjs.org/@smithy/middleware-retry/-/middleware-retry-3.0.15.tgz",
-      "integrity": "sha512-iTMedvNt1ApdvkaoE8aSDuwaoc+BhvHqttbA/FO4Ty+y/S5hW6Ci/CTScG7vam4RYJWZxdTElc3MEfHRVH6cgQ=="
-=======
       "version": "3.0.22",
       "resolved": "https://registry.npmjs.org/@smithy/middleware-retry/-/middleware-retry-3.0.22.tgz",
       "integrity": "sha512-svEN7O2Tf7BoaBkPzX/8AE2Bv7p16d9/ulFAD1Gmn5g19iMqNk1WIkMxAY7SpB9/tVtUwKx0NaIsBRl88gumZA=="
->>>>>>> d4ead590
     },
     "@smithy/middleware-serde": {
       "version": "3.0.7",
@@ -379,15 +296,9 @@
       "integrity": "sha512-LafbclHNKnsorMgUkKm7Tk7oJ7xizsZ1VwqhGKqoCIrXh4fqDDp73fK99HOEEgcsQbtemmeY/BPv0vTVYYUNEQ=="
     },
     "@smithy/smithy-client": {
-<<<<<<< HEAD
-      "version": "3.2.0",
-      "resolved": "https://registry.npmjs.org/@smithy/smithy-client/-/smithy-client-3.2.0.tgz",
-      "integrity": "sha512-pDbtxs8WOhJLJSeaF/eAbPgXg4VVYFlRcL/zoNYA5WbG3wBL06CHtBSg53ppkttDpAJ/hdiede+xApip1CwSLw=="
-=======
       "version": "3.3.6",
       "resolved": "https://registry.npmjs.org/@smithy/smithy-client/-/smithy-client-3.3.6.tgz",
       "integrity": "sha512-qdH+mvDHgq1ss6mocyIl2/VjlWXew7pGwZQydwYJczEc22HZyX3k8yVPV9aZsbYbssHPvMDRA5rfBDrjQUbIIw=="
->>>>>>> d4ead590
     },
     "@smithy/types": {
       "version": "3.5.0",
@@ -425,16 +336,6 @@
       "integrity": "sha512-pbjk4s0fwq3Di/ANL+rCvJMKM5bzAQdE5S/6RL5NXgMExFAi6UgQMPOm5yPaIWPpr+EOXKXRonJ3FoxKf4mCJQ=="
     },
     "@smithy/util-defaults-mode-browser": {
-<<<<<<< HEAD
-      "version": "3.0.15",
-      "resolved": "https://registry.npmjs.org/@smithy/util-defaults-mode-browser/-/util-defaults-mode-browser-3.0.15.tgz",
-      "integrity": "sha512-FZ4Psa3vjp8kOXcd3HJOiDPBCWtiilLl57r0cnNtq/Ga9RSDrM5ERL6xt+tO43+2af6Pn5Yp92x2n5vPuduNfg=="
-    },
-    "@smithy/util-defaults-mode-node": {
-      "version": "3.0.15",
-      "resolved": "https://registry.npmjs.org/@smithy/util-defaults-mode-node/-/util-defaults-mode-node-3.0.15.tgz",
-      "integrity": "sha512-KSyAAx2q6d0t6f/S4XB2+3+6aQacm3aLMhs9aLMqn18uYGUepbdssfogW5JQZpc6lXNBnp0tEnR5e9CEKmEd7A=="
-=======
       "version": "3.0.22",
       "resolved": "https://registry.npmjs.org/@smithy/util-defaults-mode-browser/-/util-defaults-mode-browser-3.0.22.tgz",
       "integrity": "sha512-WKzUxNsOun5ETwEOrvooXeI1mZ8tjDTOcN4oruELWHhEYDgQYWwxZupURVyovcv+h5DyQT/DzK5nm4ZoR/Tw5Q=="
@@ -443,7 +344,6 @@
       "version": "3.0.22",
       "resolved": "https://registry.npmjs.org/@smithy/util-defaults-mode-node/-/util-defaults-mode-node-3.0.22.tgz",
       "integrity": "sha512-hUsciOmAq8fsGwqg4+pJfNRmrhfqMH4Y9UeGcgeUl88kPAoYANFATJqCND+O4nUvwp5TzsYwGpqpcBKyA8LUUg=="
->>>>>>> d4ead590
     },
     "@smithy/util-endpoints": {
       "version": "2.1.3",
@@ -481,15 +381,9 @@
       "integrity": "sha512-rUeT12bxFnplYDe815GXbq/oixEGHfRFFtcTF3YdDi/JaENIM6aSYYLJydG83UNzLXeRI5K8abYd/8Sp/QM0kA=="
     },
     "@types/node": {
-<<<<<<< HEAD
-      "version": "22.5.4",
-      "resolved": "https://registry.npmjs.org/@types/node/-/node-22.5.4.tgz",
-      "integrity": "sha512-FDuKUJQm/ju9fT/SeX/6+gBzoPzlVCzfzmGkwKvRHQVxi4BntVbyIwf6a4Xn62mrvndLiml6z/UBXIdEVjQLXg=="
-=======
       "version": "22.7.4",
       "resolved": "https://registry.npmjs.org/@types/node/-/node-22.7.4.tgz",
       "integrity": "sha512-y+NPi1rFzDs1NdQHHToqeiX2TIS79SWEAw9GYhkkx8bD0ChpfqC+n2j5OXOCpzfojBEBt6DnEnnG9MY0zk1XLg=="
->>>>>>> d4ead590
     },
     "@types/webidl-conversions": {
       "version": "7.0.3",
