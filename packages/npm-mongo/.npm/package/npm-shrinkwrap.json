--- conflicted
+++ resolved
@@ -74,116 +74,6 @@
       }
     },
     "@aws-sdk/client-cognito-identity": {
-<<<<<<< HEAD
-      "version": "3.521.0",
-      "resolved": "https://registry.npmjs.org/@aws-sdk/client-cognito-identity/-/client-cognito-identity-3.521.0.tgz",
-      "integrity": "sha512-UomYWcCpM7OZUt1BDlY3guO6mnA4VXzMkNjFbVtWibKQkk4LhcIUXb6SxWSw/gujIrlOZywldjyj8bL6V374IQ=="
-    },
-    "@aws-sdk/client-sso": {
-      "version": "3.521.0",
-      "resolved": "https://registry.npmjs.org/@aws-sdk/client-sso/-/client-sso-3.521.0.tgz",
-      "integrity": "sha512-aEx8kEvWmTwCja6hvIZd5PvxHsI1HQZkckXhw1UrkDPnfcAwQoQAgselI7D+PVT5qQDIjXRm0NpsvBLaLj6jZw=="
-    },
-    "@aws-sdk/client-sso-oidc": {
-      "version": "3.521.0",
-      "resolved": "https://registry.npmjs.org/@aws-sdk/client-sso-oidc/-/client-sso-oidc-3.521.0.tgz",
-      "integrity": "sha512-MhX0CjV/543MR7DRPr3lA4ZDpGGKopp8cyV4EkSGXB7LMN//eFKKDhuZDlpgWU+aFe2A3DIqlNJjqgs08W0cSA=="
-    },
-    "@aws-sdk/client-sts": {
-      "version": "3.521.0",
-      "resolved": "https://registry.npmjs.org/@aws-sdk/client-sts/-/client-sts-3.521.0.tgz",
-      "integrity": "sha512-f1J5NDbntcwIHJqhks89sQvk7UXPmN0X0BZ2mgpj6pWP+NlPqy+1t1bia8qRhEuNITaEigoq6rqe9xaf4FdY9A=="
-    },
-    "@aws-sdk/core": {
-      "version": "3.521.0",
-      "resolved": "https://registry.npmjs.org/@aws-sdk/core/-/core-3.521.0.tgz",
-      "integrity": "sha512-KovKmW7yg/P2HVG2dhV2DAJLyoeGelgsnSGHaktXo/josJ3vDGRNqqRSgVaqKFxnD98dPEMLrjkzZumNUNGvLw=="
-    },
-    "@aws-sdk/credential-provider-cognito-identity": {
-      "version": "3.521.0",
-      "resolved": "https://registry.npmjs.org/@aws-sdk/credential-provider-cognito-identity/-/credential-provider-cognito-identity-3.521.0.tgz",
-      "integrity": "sha512-HsLKT0MOQ1/3qM2smxgafuf7B9sbie/gsKEgQi9De7UhA8N9yGaXdo3HQFbyRbv4eZ0fj9Ja++UgFypUk4c3Kw=="
-    },
-    "@aws-sdk/credential-provider-env": {
-      "version": "3.521.0",
-      "resolved": "https://registry.npmjs.org/@aws-sdk/credential-provider-env/-/credential-provider-env-3.521.0.tgz",
-      "integrity": "sha512-OwblTJNdDAoqYVwcNfhlKDp5z+DINrjBfC6ZjNdlJpTXgxT3IqzuilTJTlydQ+2eG7aXfV9OwTVRQWdCmzFuKA=="
-    },
-    "@aws-sdk/credential-provider-http": {
-      "version": "3.521.0",
-      "resolved": "https://registry.npmjs.org/@aws-sdk/credential-provider-http/-/credential-provider-http-3.521.0.tgz",
-      "integrity": "sha512-yJM1yNGj2XFH8v6/ffWrFY5nC3/2+8qZ8c4mMMwZru8bYXeuSV4+NNfE59HUWvkAF7xP76u4gr4I8kNrMPTlfg=="
-    },
-    "@aws-sdk/credential-provider-ini": {
-      "version": "3.521.0",
-      "resolved": "https://registry.npmjs.org/@aws-sdk/credential-provider-ini/-/credential-provider-ini-3.521.0.tgz",
-      "integrity": "sha512-HuhP1AlKgvBBxUIwxL/2DsDemiuwgbz1APUNSeJhDBF6JyZuxR0NU8zEZkvH9b4ukTcmcKGABpY0Wex4rAh3xw=="
-    },
-    "@aws-sdk/credential-provider-node": {
-      "version": "3.521.0",
-      "resolved": "https://registry.npmjs.org/@aws-sdk/credential-provider-node/-/credential-provider-node-3.521.0.tgz",
-      "integrity": "sha512-N9SR4gWI10qh4V2myBcTw8IlX3QpsMMxa4Q8d/FHiAX6eNV7e6irXkXX8o7+J1gtCRy1AtBMqAdGsve4GVqYMQ=="
-    },
-    "@aws-sdk/credential-provider-process": {
-      "version": "3.521.0",
-      "resolved": "https://registry.npmjs.org/@aws-sdk/credential-provider-process/-/credential-provider-process-3.521.0.tgz",
-      "integrity": "sha512-EcJjcrpdklxbRAFFgSLk6QGVtvnfZ80ItfZ47VL9LkhWcDAkQ1Oi0esHq+zOgvjb7VkCyD3Q9CyEwT6MlJsriA=="
-    },
-    "@aws-sdk/credential-provider-sso": {
-      "version": "3.521.0",
-      "resolved": "https://registry.npmjs.org/@aws-sdk/credential-provider-sso/-/credential-provider-sso-3.521.0.tgz",
-      "integrity": "sha512-GAfc0ji+fC2k9VngYM3zsS1J5ojfWg0WUOBzavvHzkhx/O3CqOt82Vfikg3PvemAp9yOgKPMaasTHVeipNLBBQ=="
-    },
-    "@aws-sdk/credential-provider-web-identity": {
-      "version": "3.521.0",
-      "resolved": "https://registry.npmjs.org/@aws-sdk/credential-provider-web-identity/-/credential-provider-web-identity-3.521.0.tgz",
-      "integrity": "sha512-ZPPJqdbPOE4BkdrPrYBtsWg0Zy5b+GY1sbMWLQt0tcISgN5EIoePCS2pGNWnBUmBT+mibMQCVv9fOQpqzRkvAw=="
-    },
-    "@aws-sdk/credential-providers": {
-      "version": "3.521.0",
-      "resolved": "https://registry.npmjs.org/@aws-sdk/credential-providers/-/credential-providers-3.521.0.tgz",
-      "integrity": "sha512-PYd93rIF99TtRYwFCKr/3G/eEMjQzEVFuX3lUoKWrNgDCd+Jeor/ol4HlDoeiSX/Y37HcFnvAFCKJwDGHOPsLw=="
-    },
-    "@aws-sdk/middleware-host-header": {
-      "version": "3.521.0",
-      "resolved": "https://registry.npmjs.org/@aws-sdk/middleware-host-header/-/middleware-host-header-3.521.0.tgz",
-      "integrity": "sha512-Bc4stnMtVAdqosYI1wedFK9tffclCuwpOK/JA4bxbnvSyP1kz4s1HBVT9OOMzdLRLWLwVj/RslXKfSbzOUP7ug=="
-    },
-    "@aws-sdk/middleware-logger": {
-      "version": "3.521.0",
-      "resolved": "https://registry.npmjs.org/@aws-sdk/middleware-logger/-/middleware-logger-3.521.0.tgz",
-      "integrity": "sha512-JJ4nyYvLu3RyyNHo74Rlx6WKxJsAixWCEnnFb6IGRUHvsG+xBGU7HF5koY2log8BqlDLrt4ZUaV/CGy5Dp8Mfg=="
-    },
-    "@aws-sdk/middleware-recursion-detection": {
-      "version": "3.521.0",
-      "resolved": "https://registry.npmjs.org/@aws-sdk/middleware-recursion-detection/-/middleware-recursion-detection-3.521.0.tgz",
-      "integrity": "sha512-1m5AsC55liTlaYMjc4pIQfjfBHG9LpWgubSl4uUxJSdI++zdA/SRBwXl40p7Ac/y5esweluhWabyiv1g/W4+Xg=="
-    },
-    "@aws-sdk/middleware-user-agent": {
-      "version": "3.521.0",
-      "resolved": "https://registry.npmjs.org/@aws-sdk/middleware-user-agent/-/middleware-user-agent-3.521.0.tgz",
-      "integrity": "sha512-+hmQjWDG93wCcJn5QY2MkzAL1aG5wl3FJ/ud2nQOu/Gx7d4QVT/B6VJwoG6GSPVuVPZwzne5n9zPVst6RmWJGA=="
-    },
-    "@aws-sdk/region-config-resolver": {
-      "version": "3.521.0",
-      "resolved": "https://registry.npmjs.org/@aws-sdk/region-config-resolver/-/region-config-resolver-3.521.0.tgz",
-      "integrity": "sha512-eC2T62nFgQva9Q0Sqoc9xsYyyH9EN2rJtmUKkWsBMf77atpmajAYRl5B/DzLwGHlXGsgVK2tJdU5wnmpQCEwEQ=="
-    },
-    "@aws-sdk/token-providers": {
-      "version": "3.521.0",
-      "resolved": "https://registry.npmjs.org/@aws-sdk/token-providers/-/token-providers-3.521.0.tgz",
-      "integrity": "sha512-63XxPOn13j87yPWKm6UXOPdMZIMyEyCDJzmlxnIACP8m20S/c6b8xLJ4fE/PUlD0MTKxpFeQbandq5OhnLsWSQ=="
-    },
-    "@aws-sdk/types": {
-      "version": "3.521.0",
-      "resolved": "https://registry.npmjs.org/@aws-sdk/types/-/types-3.521.0.tgz",
-      "integrity": "sha512-H9I3Lut0F9d+kTibrhnTRqDRzhxf/vrDu12FUdTXVZEvVAQ7w9yrVHAZx8j2e8GWegetsQsNitO3KMrj4dA4pw=="
-    },
-    "@aws-sdk/util-endpoints": {
-      "version": "3.521.0",
-      "resolved": "https://registry.npmjs.org/@aws-sdk/util-endpoints/-/util-endpoints-3.521.0.tgz",
-      "integrity": "sha512-lO5+1LeAZycDqgNjQyZdPSdXFQKXaW5bRuQ3UIT3bOCcUAbDI0BYXlPm1huPNTCEkI9ItnDCbISbV0uF901VXw=="
-=======
       "version": "3.525.0",
       "resolved": "https://registry.npmjs.org/@aws-sdk/client-cognito-identity/-/client-cognito-identity-3.525.0.tgz",
       "integrity": "sha512-LxI9rfn6Vy/EX6I7as14PAKqAhUwVQviaMV/xCLQIubgdVj1xfexVURdiSk7GQshpcwtrs+GQWV21yP+3AX/7A=="
@@ -292,7 +182,6 @@
       "version": "3.525.0",
       "resolved": "https://registry.npmjs.org/@aws-sdk/util-endpoints/-/util-endpoints-3.525.0.tgz",
       "integrity": "sha512-DIW7WWU5tIGkeeKX6NJUyrEIdWMiqjLQG3XBzaUj+ufIENwNjdAHhlD8l2vX7Yr3JZRT6yN/84wBCj7Tw1xd1g=="
->>>>>>> ebd64455
     },
     "@aws-sdk/util-locate-window": {
       "version": "3.495.0",
@@ -300,16 +189,6 @@
       "integrity": "sha512-MfaPXT0kLX2tQaR90saBT9fWQq2DHqSSJRzW+MZWsmF+y5LGCOhO22ac/2o6TKSQm7h0HRc2GaADqYYYor62yg=="
     },
     "@aws-sdk/util-user-agent-browser": {
-<<<<<<< HEAD
-      "version": "3.521.0",
-      "resolved": "https://registry.npmjs.org/@aws-sdk/util-user-agent-browser/-/util-user-agent-browser-3.521.0.tgz",
-      "integrity": "sha512-2t3uW6AXOvJ5iiI1JG9zPqKQDc/TRFa+v13aqT5KKw9h3WHFyRUpd4sFQL6Ul0urrq2Zg9cG4NHBkei3k9lsHA=="
-    },
-    "@aws-sdk/util-user-agent-node": {
-      "version": "3.521.0",
-      "resolved": "https://registry.npmjs.org/@aws-sdk/util-user-agent-node/-/util-user-agent-node-3.521.0.tgz",
-      "integrity": "sha512-g4KMEiyLc8DG21eMrp6fJUdfQ9F0fxfCNMDRgf0SE/pWI/u4vuWR2n8obLwq1pMVx7Ksva1NO3dc+a3Rgr0hag=="
-=======
       "version": "3.523.0",
       "resolved": "https://registry.npmjs.org/@aws-sdk/util-user-agent-browser/-/util-user-agent-browser-3.523.0.tgz",
       "integrity": "sha512-6ZRNdGHX6+HQFqTbIA5+i8RWzxFyxsZv8D3soRfpdyWIKkzhSz8IyRKXRciwKBJDaC7OX2jzGE90wxRQft27nA=="
@@ -318,7 +197,6 @@
       "version": "3.525.0",
       "resolved": "https://registry.npmjs.org/@aws-sdk/util-user-agent-node/-/util-user-agent-node-3.525.0.tgz",
       "integrity": "sha512-88Wjt4efyUSBGcyIuh1dvoMqY1k15jpJc5A/3yi67clBQEFsu9QCodQCQPqmRjV3VRcMtBOk+jeCTiUzTY5dRQ=="
->>>>>>> ebd64455
     },
     "@aws-sdk/util-utf8-browser": {
       "version": "3.259.0",
@@ -331,46 +209,6 @@
       "integrity": "sha512-8zJ8N1x51xo9hwPh6AWnKdLGEC5N3lDa6kms1YHmFBoRhTpJR6HG8wWk0td1MVCu9cD4YBrvjZEtd5Obw0Fbnw=="
     },
     "@smithy/abort-controller": {
-<<<<<<< HEAD
-      "version": "2.1.2",
-      "resolved": "https://registry.npmjs.org/@smithy/abort-controller/-/abort-controller-2.1.2.tgz",
-      "integrity": "sha512-iwUxrFm/ZFCXhzhtZ6JnoJzAsqUrVfBAZUTQj8ypXGtIjwXZpKqmgYiuqrDERiydDI5gesqvsC4Rqe57GGhbVg=="
-    },
-    "@smithy/config-resolver": {
-      "version": "2.1.2",
-      "resolved": "https://registry.npmjs.org/@smithy/config-resolver/-/config-resolver-2.1.2.tgz",
-      "integrity": "sha512-ZDMY63xJVsJl7ei/yIMv9nx8OiEOulwNnQOUDGpIvzoBrcbvYwiMjIMe5mP5J4fUmttKkpiTKwta/7IUriAn9w=="
-    },
-    "@smithy/core": {
-      "version": "1.3.3",
-      "resolved": "https://registry.npmjs.org/@smithy/core/-/core-1.3.3.tgz",
-      "integrity": "sha512-8cT/swERvU1EUMuJF914+psSeVy4+NcNhbRe1WEKN1yIMPE5+Tq5EaPq1HWjKCodcdBIyU9ViTjd62XnebXMHA=="
-    },
-    "@smithy/credential-provider-imds": {
-      "version": "2.2.2",
-      "resolved": "https://registry.npmjs.org/@smithy/credential-provider-imds/-/credential-provider-imds-2.2.2.tgz",
-      "integrity": "sha512-a2xpqWzhzcYwImGbFox5qJLf6i5HKdVeOVj7d6kVFElmbS2QW2T4HmefRc5z1huVArk9bh5Rk1NiFp9YBCXU3g=="
-    },
-    "@smithy/eventstream-codec": {
-      "version": "2.1.2",
-      "resolved": "https://registry.npmjs.org/@smithy/eventstream-codec/-/eventstream-codec-2.1.2.tgz",
-      "integrity": "sha512-2PHrVRixITHSOj3bxfZmY93apGf8/DFiyhRh9W0ukfi07cvlhlRonZ0fjgcqryJjUZ5vYHqqmfIE/Qe1HM9mlw=="
-    },
-    "@smithy/fetch-http-handler": {
-      "version": "2.4.2",
-      "resolved": "https://registry.npmjs.org/@smithy/fetch-http-handler/-/fetch-http-handler-2.4.2.tgz",
-      "integrity": "sha512-sIGMVwa/8h6eqNjarI3F07gvML3mMXcqBe+BINNLuKsVKXMNBN6wRzeZbbx7lfiJDEHAP28qRns8flHEoBB7zw=="
-    },
-    "@smithy/hash-node": {
-      "version": "2.1.2",
-      "resolved": "https://registry.npmjs.org/@smithy/hash-node/-/hash-node-2.1.2.tgz",
-      "integrity": "sha512-3Sgn4s0g4xud1M/j6hQwYCkz04lVJ24wvCAx4xI26frr3Ao6v0o2VZkBpUySTeQbMUBp2DhuzJ0fV1zybzkckw=="
-    },
-    "@smithy/invalid-dependency": {
-      "version": "2.1.2",
-      "resolved": "https://registry.npmjs.org/@smithy/invalid-dependency/-/invalid-dependency-2.1.2.tgz",
-      "integrity": "sha512-qdgKhkFYxDJnKecx2ANwz3JRkXjm0qDgEnAs5BIfb2z/XqA2l7s9BTH7GTC/RR4E8h6EDCeb5rM2rnARxviqIg=="
-=======
       "version": "2.1.3",
       "resolved": "https://registry.npmjs.org/@smithy/abort-controller/-/abort-controller-2.1.3.tgz",
       "integrity": "sha512-c2aYH2Wu1RVE3rLlVgg2kQOBJGM0WbjReQi5DnPTm2Zb7F0gk7J2aeQeaX2u/lQZoHl6gv8Oac7mt9alU3+f4A=="
@@ -409,7 +247,6 @@
       "version": "2.1.3",
       "resolved": "https://registry.npmjs.org/@smithy/invalid-dependency/-/invalid-dependency-2.1.3.tgz",
       "integrity": "sha512-wkra7d/G4CbngV4xsjYyAYOvdAhahQje/WymuQdVEnXFExJopEu7fbL5AEAlBPgWHXwu94VnCSG00gVzRfExyg=="
->>>>>>> ebd64455
     },
     "@smithy/is-array-buffer": {
       "version": "2.1.1",
@@ -417,91 +254,6 @@
       "integrity": "sha512-xozSQrcUinPpNPNPds4S7z/FakDTh1MZWtRP/2vQtYB/u3HYrX2UXuZs+VhaKBd6Vc7g2XPr2ZtwGBNDN6fNKQ=="
     },
     "@smithy/middleware-content-length": {
-<<<<<<< HEAD
-      "version": "2.1.2",
-      "resolved": "https://registry.npmjs.org/@smithy/middleware-content-length/-/middleware-content-length-2.1.2.tgz",
-      "integrity": "sha512-XEWtul1tHP31EtUIobEyN499paUIbnCTRtjY+ciDCEXW81lZmpjrDG3aL0FxJDPnvatVQuMV1V5eg6MCqTFaLQ=="
-    },
-    "@smithy/middleware-endpoint": {
-      "version": "2.4.2",
-      "resolved": "https://registry.npmjs.org/@smithy/middleware-endpoint/-/middleware-endpoint-2.4.2.tgz",
-      "integrity": "sha512-72qbmVwaWcLOd/OT52fszrrlXywPwciwpsRiIk/dIvpcwkpGE9qrYZ2bt/SYcA/ma8Rz9Ni2AbBuSXLDYISS+A=="
-    },
-    "@smithy/middleware-retry": {
-      "version": "2.1.2",
-      "resolved": "https://registry.npmjs.org/@smithy/middleware-retry/-/middleware-retry-2.1.2.tgz",
-      "integrity": "sha512-tlvSK+v9bPHHb0dLWvEaFW2Iz0IeA57ISvSaso36I33u8F8wYqo5FCvenH7TgMVBx57jyJBXOmYCZa9n5gdJIg=="
-    },
-    "@smithy/middleware-serde": {
-      "version": "2.1.2",
-      "resolved": "https://registry.npmjs.org/@smithy/middleware-serde/-/middleware-serde-2.1.2.tgz",
-      "integrity": "sha512-XNU6aVIhlSbjuo2XsfZ7rd4HhjTXDlNWxAmhlBfViTW1TNK02CeWdeEntp5XtQKYD//pyTIbYi35EQvIidAkOw=="
-    },
-    "@smithy/middleware-stack": {
-      "version": "2.1.2",
-      "resolved": "https://registry.npmjs.org/@smithy/middleware-stack/-/middleware-stack-2.1.2.tgz",
-      "integrity": "sha512-EPGaHGd4XmZcaRYjbhyqiqN/Q/ESxXu5e5TK24CTZUe99y8/XCxmiX8VLMM4H0DI7K3yfElR0wPAAvceoSkTgw=="
-    },
-    "@smithy/node-config-provider": {
-      "version": "2.2.2",
-      "resolved": "https://registry.npmjs.org/@smithy/node-config-provider/-/node-config-provider-2.2.2.tgz",
-      "integrity": "sha512-QXvpqHSijAm13ZsVkUo92b085UzDvYP1LblWTb3uWi9WilhDvYnVyPLXaryLhOWZ2YvdhK2170T3ZBqtg+quIQ=="
-    },
-    "@smithy/node-http-handler": {
-      "version": "2.4.0",
-      "resolved": "https://registry.npmjs.org/@smithy/node-http-handler/-/node-http-handler-2.4.0.tgz",
-      "integrity": "sha512-Mf2f7MMy31W8LisJ9O+7J5cKiNwBwBBLU6biQ7/sFSFdhuOxPN7hOPoZ8vlaFjvrpfOUJw9YOpjGyNTKuvomOQ=="
-    },
-    "@smithy/property-provider": {
-      "version": "2.1.2",
-      "resolved": "https://registry.npmjs.org/@smithy/property-provider/-/property-provider-2.1.2.tgz",
-      "integrity": "sha512-yaXCVFKzxbSXqOoyA7AdAgXhwdjiLeui7n2P6XLjBCz/GZFdLUJgSY6KL1PevaxT4REMwUSs/bSHAe/0jdzEHw=="
-    },
-    "@smithy/protocol-http": {
-      "version": "3.2.0",
-      "resolved": "https://registry.npmjs.org/@smithy/protocol-http/-/protocol-http-3.2.0.tgz",
-      "integrity": "sha512-VRp0YITYIQum+rX4zeZ3cW1wl9r90IQzQN+VLS1NxdSMt6NLsJiJqR9czTxlaeWNrLHsFAETmjmdrS48Ug1liA=="
-    },
-    "@smithy/querystring-builder": {
-      "version": "2.1.2",
-      "resolved": "https://registry.npmjs.org/@smithy/querystring-builder/-/querystring-builder-2.1.2.tgz",
-      "integrity": "sha512-wk6QpuvBBLJF5w8aADsZOtxaHY9cF5MZe1Ry3hSqqBxARdUrMoXi/jukUz5W0ftXGlbA398IN8dIIUj3WXqJXg=="
-    },
-    "@smithy/querystring-parser": {
-      "version": "2.1.2",
-      "resolved": "https://registry.npmjs.org/@smithy/querystring-parser/-/querystring-parser-2.1.2.tgz",
-      "integrity": "sha512-z1yL5Iiagm/UxVy1tcuTFZdfOBK/QtYeK6wfClAJ7cOY7kIaYR6jn1cVXXJmhAQSh1b2ljP4xiZN4Ybj7Tbs5w=="
-    },
-    "@smithy/service-error-classification": {
-      "version": "2.1.2",
-      "resolved": "https://registry.npmjs.org/@smithy/service-error-classification/-/service-error-classification-2.1.2.tgz",
-      "integrity": "sha512-R+gL1pAPuWkH6unFridk57wDH5PFY2IlVg2NUjSAjoaIaU+sxqKf/7AOWIcx9Bdn+xY0/4IRQ69urlC+F3I9gg=="
-    },
-    "@smithy/shared-ini-file-loader": {
-      "version": "2.3.2",
-      "resolved": "https://registry.npmjs.org/@smithy/shared-ini-file-loader/-/shared-ini-file-loader-2.3.2.tgz",
-      "integrity": "sha512-idHGDJB+gBh+aaIjmWj6agmtNWftoyAenErky74hAtKyUaCvfocSBgEJ2pQ6o68svBluvGIj4NGFgJu0198mow=="
-    },
-    "@smithy/signature-v4": {
-      "version": "2.1.2",
-      "resolved": "https://registry.npmjs.org/@smithy/signature-v4/-/signature-v4-2.1.2.tgz",
-      "integrity": "sha512-DdPWaNGIbxzyocR3ncH8xlxQgsqteRADEdCPoivgBzwv17UzKy2obtdi2vwNc5lAJ955bGEkkWef9O7kc1Eocg=="
-    },
-    "@smithy/smithy-client": {
-      "version": "2.4.0",
-      "resolved": "https://registry.npmjs.org/@smithy/smithy-client/-/smithy-client-2.4.0.tgz",
-      "integrity": "sha512-6/jxk0om9l2s9BcgHtrBn+Hd3xcFGDzxfEJ2FvGpZxIz0S7bgvZg1gyR66O1xf1w9WZBH+W7JClhfSn2gETINw=="
-    },
-    "@smithy/types": {
-      "version": "2.10.0",
-      "resolved": "https://registry.npmjs.org/@smithy/types/-/types-2.10.0.tgz",
-      "integrity": "sha512-QYXQmpIebS8/jYXgyJjCanKZbI4Rr8tBVGBAIdDhA35f025TVjJNW69FJ0TGiDqt+lIGo037YIswq2t2Y1AYZQ=="
-    },
-    "@smithy/url-parser": {
-      "version": "2.1.2",
-      "resolved": "https://registry.npmjs.org/@smithy/url-parser/-/url-parser-2.1.2.tgz",
-      "integrity": "sha512-KBPi740ciTujUaY+RfQuPABD0QFmgSBN5qNVDCGTryfsbG4jkwC0YnElSzi72m24HegMyxzZDLG4Oh4/97mw2g=="
-=======
       "version": "2.1.3",
       "resolved": "https://registry.npmjs.org/@smithy/middleware-content-length/-/middleware-content-length-2.1.3.tgz",
       "integrity": "sha512-aJduhkC+dcXxdnv5ZpM3uMmtGmVFKx412R1gbeykS5HXDmRU6oSsyy2SoHENCkfOGKAQOjVE2WVqDJibC0d21g=="
@@ -585,7 +337,6 @@
       "version": "2.1.3",
       "resolved": "https://registry.npmjs.org/@smithy/url-parser/-/url-parser-2.1.3.tgz",
       "integrity": "sha512-X1NRA4WzK/ihgyzTpeGvI9Wn45y8HmqF4AZ/FazwAv8V203Ex+4lXqcYI70naX9ETqbqKVzFk88W6WJJzCggTQ=="
->>>>>>> ebd64455
     },
     "@smithy/util-base64": {
       "version": "2.1.1",
@@ -613,21 +364,6 @@
       "integrity": "sha512-50VL/tx9oYYcjJn/qKqNy7sCtpD0+s8XEBamIFo4mFFTclKMNp+rsnymD796uybjiIquB7VCB/DeafduL0y2kw=="
     },
     "@smithy/util-defaults-mode-browser": {
-<<<<<<< HEAD
-      "version": "2.1.2",
-      "resolved": "https://registry.npmjs.org/@smithy/util-defaults-mode-browser/-/util-defaults-mode-browser-2.1.2.tgz",
-      "integrity": "sha512-YmojdmsE7VbvFGJ/8btn/5etLm1HOQkgVX6nMWlB0yBL/Vb//s3aTebUJ66zj2+LNrBS3B9S+18+LQU72Yj0AQ=="
-    },
-    "@smithy/util-defaults-mode-node": {
-      "version": "2.2.1",
-      "resolved": "https://registry.npmjs.org/@smithy/util-defaults-mode-node/-/util-defaults-mode-node-2.2.1.tgz",
-      "integrity": "sha512-kof7M9Q2qP5yaQn8hHJL3KwozyvIfLe+ys7feifSul6gBAAeoraibo/MWqotb/I0fVLMlCMDwn7WXFsGUwnsew=="
-    },
-    "@smithy/util-endpoints": {
-      "version": "1.1.2",
-      "resolved": "https://registry.npmjs.org/@smithy/util-endpoints/-/util-endpoints-1.1.2.tgz",
-      "integrity": "sha512-2/REfdcJ20y9iF+9kSBRBsaoGzjT5dZ3E6/TA45GHJuJAb/vZTj76VLTcrl2iN3fWXiDK1B8RxchaLGbr7RxxA=="
-=======
       "version": "2.1.4",
       "resolved": "https://registry.npmjs.org/@smithy/util-defaults-mode-browser/-/util-defaults-mode-browser-2.1.4.tgz",
       "integrity": "sha512-J6XAVY+/g7jf03QMnvqPyU+8jqGrrtXoKWFVOS+n1sz0Lg8HjHJ1ANqaDN+KTTKZRZlvG8nU5ZrJOUL6VdwgcQ=="
@@ -641,7 +377,6 @@
       "version": "1.1.4",
       "resolved": "https://registry.npmjs.org/@smithy/util-endpoints/-/util-endpoints-1.1.4.tgz",
       "integrity": "sha512-/qAeHmK5l4yQ4/bCIJ9p49wDe9rwWtOzhPHblu386fwPNT3pxmodgcs9jDCV52yK9b4rB8o9Sj31P/7Vzka1cg=="
->>>>>>> ebd64455
     },
     "@smithy/util-hex-encoding": {
       "version": "2.1.1",
@@ -649,21 +384,6 @@
       "integrity": "sha512-3UNdP2pkYUUBGEXzQI9ODTDK+Tcu1BlCyDBaRHwyxhA+8xLP8agEKQq4MGmpjqb4VQAjq9TwlCQX0kP6XDKYLg=="
     },
     "@smithy/util-middleware": {
-<<<<<<< HEAD
-      "version": "2.1.2",
-      "resolved": "https://registry.npmjs.org/@smithy/util-middleware/-/util-middleware-2.1.2.tgz",
-      "integrity": "sha512-lvSOnwQ7iAajtWb1nAyy0CkOIn8d+jGykQOtt2NXDsPzOTfejZM/Uph+O/TmVgWoXdcGuw5peUMG2f5xEIl6UQ=="
-    },
-    "@smithy/util-retry": {
-      "version": "2.1.2",
-      "resolved": "https://registry.npmjs.org/@smithy/util-retry/-/util-retry-2.1.2.tgz",
-      "integrity": "sha512-pqifOgRqwLfRu+ks3awEKKqPeYxrHLwo4Yu2EarGzeoarTd1LVEyyf5qLE6M7IiCsxnXRhn9FoWIdZOC+oC/VQ=="
-    },
-    "@smithy/util-stream": {
-      "version": "2.1.2",
-      "resolved": "https://registry.npmjs.org/@smithy/util-stream/-/util-stream-2.1.2.tgz",
-      "integrity": "sha512-AbGjvoSok7YeUKv9WRVRSChQfsufLR54YCAabTbaABRdIucywRQs29em0uAP6r4RLj+4aFZStWGYpFgT0P8UlQ=="
-=======
       "version": "2.1.3",
       "resolved": "https://registry.npmjs.org/@smithy/util-middleware/-/util-middleware-2.1.3.tgz",
       "integrity": "sha512-/+2fm7AZ2ozl5h8wM++ZP0ovE9/tiUUAHIbCfGfb3Zd3+Dyk17WODPKXBeJ/TnK5U+x743QmA0xHzlSm8I/qhw=="
@@ -677,7 +397,6 @@
       "version": "2.1.3",
       "resolved": "https://registry.npmjs.org/@smithy/util-stream/-/util-stream-2.1.3.tgz",
       "integrity": "sha512-HvpEQbP8raTy9n86ZfXiAkf3ezp1c3qeeO//zGqwZdrfaoOpGKQgF2Sv1IqZp7wjhna7pvczWaGUHjcOPuQwKw=="
->>>>>>> ebd64455
     },
     "@smithy/util-uri-escape": {
       "version": "2.1.1",
@@ -690,15 +409,9 @@
       "integrity": "sha512-BqTpzYEcUMDwAKr7/mVRUtHDhs6ZoXDi9NypMvMfOr/+u1NW7JgqodPDECiiLboEm6bobcPcECxzjtQh865e9A=="
     },
     "@types/node": {
-<<<<<<< HEAD
-      "version": "20.11.20",
-      "resolved": "https://registry.npmjs.org/@types/node/-/node-20.11.20.tgz",
-      "integrity": "sha512-7/rR21OS+fq8IyHTgtLkDK949uzsa6n8BkziAKtPVpugIkO6D+/ooXMvzXxDnZrmtXVfjb1bKQafYpb8s89LOg=="
-=======
       "version": "20.11.24",
       "resolved": "https://registry.npmjs.org/@types/node/-/node-20.11.24.tgz",
       "integrity": "sha512-Kza43ewS3xoLgCEpQrsT+xRo/EJej1y0kVYGiLFE1NEODXGzTfwiC6tXTLMQskn1X4/Rjlh0MQUvx9W+L9long=="
->>>>>>> ebd64455
     },
     "@types/webidl-conversions": {
       "version": "7.0.3",
