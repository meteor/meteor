--- conflicted
+++ resolved
@@ -3,11 +3,7 @@
 
 Package.describe({
   summary: "Wrapper around the mongo npm package",
-<<<<<<< HEAD
-  version: '4.17.0',
-=======
   version: '4.17.0-beta2140.0',
->>>>>>> 5dff8d1f
   documentation: null
 });
 
