--- conflicted
+++ resolved
@@ -3,11 +3,7 @@
 
 Package.describe({
   summary: "Wrapper around the mongo npm package",
-<<<<<<< HEAD
   version: '4.16.1-alpha300.19',
-=======
-  version: '4.17.2',
->>>>>>> 1a8905ac
   documentation: null
 });
 
