--- conflicted
+++ resolved
@@ -3,20 +3,12 @@
 
 Package.describe({
   summary: "Wrapper around the mongo npm package",
-<<<<<<< HEAD
-  version: "4.9.0-rc280.0",
-=======
   version: "4.11.0",
->>>>>>> 2dc5fd27
   documentation: null
 });
 
 Npm.depends({
-<<<<<<< HEAD
-  mongodb: "4.9.0"
-=======
   mongodb: "4.11.0"
->>>>>>> 2dc5fd27
 });
 
 Package.onUse(function (api) {
