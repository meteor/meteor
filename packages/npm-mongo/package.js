--- conflicted
+++ resolved
@@ -3,11 +3,7 @@
 
 Package.describe({
   summary: "Wrapper around the mongo npm package",
-<<<<<<< HEAD
-  version: "3.4.0-beta110.4",
-=======
-  version: "3.5.0",
->>>>>>> c20c0dc0
+  version: "3.5.0-beta110.4",
   documentation: null
 });
 
