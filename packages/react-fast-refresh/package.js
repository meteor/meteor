Package.describe({
  name: 'react-fast-refresh',
<<<<<<< HEAD
  version: '0.2.8-alpha300.19',
=======
  version: '0.2.8',
>>>>>>> 1a8905ac
  summary: 'Automatically update React components with HMR',
  documentation: 'README.md',
  devOnly: true,
});

Npm.depends({
  'react-refresh': '0.14.0',
  semver: '7.5.4',
});

Package.onUse(function(api) {
  api.export('ReactFastRefresh');
  api.use('modules');
  api.addFiles('server.js', 'server');
  api.addFiles('client.js', 'client');
  api.use('hot-module-replacement', { weak: true });
});
<|MERGE_RESOLUTION|>--- conflicted
+++ resolved
@@ -1,24 +1,20 @@
-Package.describe({
-  name: 'react-fast-refresh',
-<<<<<<< HEAD
-  version: '0.2.8-alpha300.19',
-=======
-  version: '0.2.8',
->>>>>>> 1a8905ac
-  summary: 'Automatically update React components with HMR',
-  documentation: 'README.md',
-  devOnly: true,
-});
-
-Npm.depends({
-  'react-refresh': '0.14.0',
-  semver: '7.5.4',
-});
-
-Package.onUse(function(api) {
-  api.export('ReactFastRefresh');
-  api.use('modules');
-  api.addFiles('server.js', 'server');
-  api.addFiles('client.js', 'client');
-  api.use('hot-module-replacement', { weak: true });
-});
+Package.describe({
+  name: 'react-fast-refresh',
+  version: '0.2.8-alpha300.19',
+  summary: 'Automatically update React components with HMR',
+  documentation: 'README.md',
+  devOnly: true,
+});
+
+Npm.depends({
+  'react-refresh': '0.14.0',
+  semver: '7.5.4',
+});
+
+Package.onUse(function(api) {
+  api.export('ReactFastRefresh');
+  api.use('modules');
+  api.addFiles('server.js', 'server');
+  api.addFiles('client.js', 'client');
+  api.use('hot-module-replacement', { weak: true });
+});