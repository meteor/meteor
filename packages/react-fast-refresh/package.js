--- conflicted
+++ resolved
@@ -1,24 +1,20 @@
-Package.describe({
-  name: 'react-fast-refresh',
-<<<<<<< HEAD
-  version: '0.2.0-beta250.1',
-=======
-  version: '0.2.0-beta250.3',
->>>>>>> 8c14412d
-  summary: 'Automatically update React components with HMR',
-  documentation: 'README.md',
-  devOnly: true,
-});
-
-Npm.depends({
-  'react-refresh': '0.9.0',
-  semver: '7.3.4',
-});
-
-Package.onUse(function(api) {
-  api.export('ReactFastRefresh');
-  api.use('modules');
-  api.addFiles('server.js', 'server');
-  api.addFiles('client.js', 'client');
-  api.use('hot-module-replacement', { weak: true });
-});
+Package.describe({
+  name: 'react-fast-refresh',
+  version: '0.2.0-beta250.3',
+  summary: 'Automatically update React components with HMR',
+  documentation: 'README.md',
+  devOnly: true,
+});
+
+Npm.depends({
+  'react-refresh': '0.9.0',
+  semver: '7.3.4',
+});
+
+Package.onUse(function(api) {
+  api.export('ReactFastRefresh');
+  api.use('modules');
+  api.addFiles('server.js', 'server');
+  api.addFiles('client.js', 'client');
+  api.use('hot-module-replacement', { weak: true });
+});