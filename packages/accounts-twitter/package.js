Package.describe({
  summary: "Login service for Twitter accounts",
<<<<<<< HEAD
  version: "1.4.3",
=======
  version: "1.5.0-beta230.4",
>>>>>>> fe6b9654
});

Package.onUse(api => {
  api.use('ecmascript');
  api.use('accounts-base', ['client', 'server']);
  // Export Accounts (etc) to packages using this one.
  api.imply('accounts-base', ['client', 'server']);
  api.use('accounts-oauth', ['client', 'server']);
  api.use('twitter-oauth');
  api.imply('twitter-oauth');

  api.use(['accounts-ui', 'twitter-config-ui'], ['client', 'server'], { weak: true });
  api.addFiles("notice.js");

  api.addFiles("twitter.js");
});<|MERGE_RESOLUTION|>--- conflicted
+++ resolved
@@ -1,10 +1,6 @@
 Package.describe({
   summary: "Login service for Twitter accounts",
-<<<<<<< HEAD
-  version: "1.4.3",
-=======
   version: "1.5.0-beta230.4",
->>>>>>> fe6b9654
 });
 
 Package.onUse(api => {
