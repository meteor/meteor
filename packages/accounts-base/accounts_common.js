--- conflicted
+++ resolved
@@ -19,12 +19,8 @@
   'loginTokenExpirationHours',
   'tokenSequenceLength',
   'clientStorage',
-<<<<<<< HEAD
-  'ddpUrl'
-=======
   'ddpUrl',
   'connection',
->>>>>>> 1890df2e
 ];
 
 /**
