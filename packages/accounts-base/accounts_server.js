--- conflicted
+++ resolved
@@ -1774,23 +1774,6 @@
   });
 
   /// DEFAULT INDEXES ON USERS
-<<<<<<< HEAD
-  await users.createIndexAsync('username', { unique: true, sparse: true });
-  await users.createIndexAsync('emails.address', { unique: true, sparse: true });
-  await users.createIndexAsync('services.resume.loginTokens.hashedToken',
-    { unique: true, sparse: true });
-  await users.createIndexAsync('services.resume.loginTokens.token',
-    { unique: true, sparse: true });
-  // For taking care of logoutOtherClients calls that crashed before the
-  // tokens were deleted.
-  await users.createIndexAsync('services.resume.haveLoginTokensToDelete',
-    { sparse: true });
-  // For expiring login tokens
-  await users.createIndexAsync("services.resume.loginTokens.when", { sparse: true });
-  // For expiring password tokens
-  await users.createIndexAsync('services.password.reset.when', { sparse: true });
-  await users.createIndexAsync('services.password.enroll.when', { sparse: true });
-=======
   users.createIndexAsync('username', { unique: true, sparse: true });
   users.createIndexAsync('emails.address', { unique: true, sparse: true });
   users.createIndexAsync('services.resume.loginTokens.hashedToken',
@@ -1806,7 +1789,6 @@
   // For expiring password tokens
   users.createIndexAsync('services.password.reset.when', { sparse: true });
   users.createIndexAsync('services.password.enroll.when', { sparse: true });
->>>>>>> fd227dd4
 };
 
 
