--- conflicted
+++ resolved
@@ -80,14 +80,10 @@
     var result = tryAllLoginHandlers(options);
     if (result !== null) {
       this.setUserId(result.id);
-<<<<<<< HEAD
       Accounts._setLoginToken(
         this.session.id,
         Accounts._hashLoginToken(result.token)
       );
-=======
-      Accounts._setLoginToken(this.session.id, result.token);
->>>>>>> 76808dfc
     }
     return result;
   },
@@ -182,8 +178,6 @@
 ///
 /// support reconnecting using a meteor login token
 
-<<<<<<< HEAD
-
 Accounts._hashLoginToken = function (loginToken) {
   var hash = crypto.createHash('sha256');
   hash.update(loginToken);
@@ -200,8 +194,6 @@
 };
 
 
-=======
->>>>>>> 76808dfc
 // token -> list of session ids
 var sessionsByLoginToken = {};
 
@@ -807,14 +799,10 @@
 ///
 
 var closeTokensForUser = function (userTokens) {
-<<<<<<< HEAD
   closeSessionsForTokens(_.compact(_.union(
     _.pluck(userTokens, "token"),
     _.pluck(userTokens, "hashedToken")
   )));
-=======
-  closeSessionsForTokens(_.pluck(userTokens, "token"));
->>>>>>> 76808dfc
 };
 
 // Like _.difference, but uses EJSON.equals to compute which values to return.
