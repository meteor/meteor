--- conflicted
+++ resolved
@@ -1,10 +1,6 @@
 Package.describe({
   summary: "A user account system",
-<<<<<<< HEAD
-  version: "1.7.0-beta200.3",
-=======
   version: "1.7.1-beta200.4",
->>>>>>> c2616236
 });
 
 Package.onUse(api => {
