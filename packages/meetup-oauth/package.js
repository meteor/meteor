--- conflicted
+++ resolved
@@ -1,20 +1,12 @@
 Package.describe({
   summary: 'Meetup OAuth flow',
-<<<<<<< HEAD
-  version: '1.0.2',
-=======
-  version: '1.0.2'
->>>>>>> a8c6701c
+  version: '1.0.3'
 });
 
 Package.onUse(api => {
   api.use('oauth2', ['client', 'server']);
   api.use('oauth', ['client', 'server']);
-  api.use('http', ['server']);
-<<<<<<< HEAD
-=======
-  api.use('underscore', ['client', 'server']);
->>>>>>> a8c6701c
+  api.use('http', 'server');
   api.use('random', 'client');
   api.use('service-configuration', ['client', 'server']);
 
