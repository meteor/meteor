--- conflicted
+++ resolved
@@ -19,11 +19,6 @@
     // XXX Could do a more precise validation here; reports are complex!
     check(reports, [Object]);
     if (url) {
-<<<<<<< HEAD
-      await HTTP.post(url, {
-        data: reports
-      });
-=======
       fetch(url, {
         method: 'POST',
         headers: {
@@ -31,7 +26,6 @@
         },
         body: JSON.stringify(reports),
        });
->>>>>>> 1a8905ac
     }
     return null;
   }
