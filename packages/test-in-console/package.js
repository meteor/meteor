--- conflicted
+++ resolved
@@ -1,20 +1,11 @@
 Package.describe({
   summary: 'Run tests noninteractively, with results going to the console.',
-<<<<<<< HEAD
   version: '2.0.0-alpha300.19',
-});
-
-Package.onUse(function(api) {
-  api.use(['tinytest', 'underscore', 'random', 'ejson', 'check']);
-  api.use('http', 'server'); // TODO replace with fetch
-=======
-  version: '1.2.6',
 });
 
 Package.onUse(function(api) {
   api.use(['tinytest', 'random', 'ejson', 'check']);
   api.use('fetch', 'server');
->>>>>>> 1a8905ac
 
   api.export('TEST_STATUS', 'client');
 
