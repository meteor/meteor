Package.describe({
  summary: 'Send email messages',
  version: '2.2.5',
});

Npm.depends({
  nodemailer: '6.9.10',
  'stream-buffers': '3.0.2',
<<<<<<< HEAD
  '@types/nodemailer': '6.4.7',
  'nodemailer-openpgp' : '2.2.0'
=======
  '@types/nodemailer': '6.4.14',
>>>>>>> e684ce51
});

Package.onUse(function(api) {
  api.use(['ecmascript', 'logging', 'callback-hook'], 'server');
  api.addAssets('email.d.ts', 'server');
  api.mainModule('email.js', 'server');
  api.export(['Email', 'EmailInternals'], 'server');
  api.export('EmailTest', 'server', { testOnly: true });
});

Package.onTest(function(api) {
  api.use('email', 'server');
  api.use(['tinytest', 'ecmascript']);
  api.addFiles('email_tests.js', 'server');
});<|MERGE_RESOLUTION|>--- conflicted
+++ resolved
@@ -6,12 +6,8 @@
 Npm.depends({
   nodemailer: '6.9.10',
   'stream-buffers': '3.0.2',
-<<<<<<< HEAD
-  '@types/nodemailer': '6.4.7',
+  '@types/nodemailer': '6.4.14',
   'nodemailer-openpgp' : '2.2.0'
-=======
-  '@types/nodemailer': '6.4.14',
->>>>>>> e684ce51
 });
 
 Package.onUse(function(api) {
