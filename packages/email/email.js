import { Meteor } from 'meteor/meteor';
import { Log } from 'meteor/logging';
import { Hook } from 'meteor/callback-hook';

import Future from 'fibers/future';
import url from 'url';
import nodemailer from 'nodemailer';
import wellKnow from 'nodemailer/lib/well-known';

export const Email = {};
export const EmailTest = {};

export const EmailInternals = {
  NpmModules: {
    mailcomposer: {
      version: Npm.require('nodemailer/package.json').version,
      module: Npm.require('nodemailer/lib/mail-composer')
    },
    nodemailer: {
      version: Npm.require('nodemailer/package.json').version,
      module: Npm.require('nodemailer')
    }
  }
};

const MailComposer = EmailInternals.NpmModules.mailcomposer.module;

const makeTransport = function (mailUrlString) {
  const mailUrl = new URL(mailUrlString);

  if (mailUrl.protocol !== 'smtp:' && mailUrl.protocol !== 'smtps:') {
    throw new Error("Email protocol in $MAIL_URL (" +
                    mailUrlString + ") must be 'smtp' or 'smtps'");
  }

  if (mailUrl.protocol === 'smtp:' && mailUrl.port === '465') {
    Log.debug("The $MAIL_URL is 'smtp://...:465'.  " +
              "You probably want 'smtps://' (The 's' enables TLS/SSL) " +
              "since '465' is typically a secure port.");
  }

  // Allow overriding pool setting, but default to true.
  if (!mailUrl.query) {
    mailUrl.query = {};
  }

  if (!mailUrl.query.pool) {
    mailUrl.query.pool = 'true';
  }

  const transport = nodemailer.createTransport(url.format(mailUrl));

  transport._syncSendMail = Meteor.wrapAsync(transport.sendMail, transport);
  return transport;
};

// More info: https://nodemailer.com/smtp/well-known/
const knownHostsTransport = function(settings = undefined, url = undefined) {
  let service, user, password;
  if (url && !settings) {
    let host = url.split(':')[0];
    const urlObject = new URL(url);
    if (host === 'http' || host === 'https') {
      // Look to hostname for service
      host = urlObject.hostname;
      user = urlObject.username;
      password = urlObject.password;
    } else if (urlObject.protocol && urlObject.username && urlObject.password) {
      // We have some data from urlObject
      host = urlObject.protocol.split(':')[0];
      user = urlObject.username;
      password = urlObject.password;
    } else {
      // We need to disect the URL ourselves to get the data
      // First get rid of the leading '//' and split to username and the rest
      const temp = urlObject.pathname.substring(2)?.split(':');
      user = temp[0];
      // Now we split by '@' to get password and hostname
      const temp2 = temp[1].split('@');
      password = temp2[0];
      host = temp2[1];
    }
    service = host;
  }

  if (!wellKnow(settings?.service || service)) {
    throw new Error('Could not recognize e-mail service. See list at https://nodemailer.com/smtp/well-known/ for services that we can configure for you.');
  }

  const transport = nodemailer.createTransport({
    service: settings?.service || service,
    auth: {
      user: settings?.user || user,
      pass: settings?.password || password
    }
  });

  transport._syncSendMail = Meteor.wrapAsync(transport.sendMail, transport);
  return transport;
};
EmailTest.knowHostsTransport = knownHostsTransport;

const getTransport = function() {
  const packageSettings = Meteor.settings.packages?.email || {};
  // We delay this check until the first call to Email.send, in case someone
  // set process.env.MAIL_URL in startup code. Then we store in a cache until
  // process.env.MAIL_URL changes.
  const url = process.env.MAIL_URL;
  if (this.cacheKey === undefined || (this.cacheKey !== url || this.cacheKey !== packageSettings?.service || 'settings')) {
    if ((packageSettings?.service && wellKnow(packageSettings.service)) || (url && wellKnow(new URL(url).hostname) || wellKnow(url?.split(':')[0] || ''))) {
      this.cacheKey = packageSettings.service || 'settings';
      this.cache = knownHostsTransport(packageSettings, url);
    } else {
      this.cacheKey = url;
      this.cache = url ? makeTransport(url, packageSettings) : null;
    }
  }
  return this.cache;
};

let nextDevModeMailId = 0;
let output_stream = process.stdout;

// Testing hooks
EmailTest.overrideOutputStream = function (stream) {
  nextDevModeMailId = 0;
  output_stream = stream;
};

EmailTest.restoreOutputStream = function () {
  output_stream = process.stdout;
};

const devModeSend = function (mail) {
  let devModeMailId = nextDevModeMailId++;

  const stream = output_stream;

  // This approach does not prevent other writers to stdout from interleaving.
  stream.write("====== BEGIN MAIL #" + devModeMailId + " ======\n");
  stream.write("(Mail not sent; to enable sending, set the MAIL_URL " +
               "environment variable.)\n");
  const readStream = new MailComposer(mail).compile().createReadStream();
  readStream.pipe(stream, {end: false});
  const future = new Future;
  readStream.on('end', function () {
    stream.write("====== END MAIL #" + devModeMailId + " ======\n");
    future.return();
  });
  future.wait();
};

const smtpSend = function (transport, mail) {
  transport._syncSendMail(mail);
};

const sendHooks = new Hook();

/**
 * @summary Hook that runs before email is sent.
 * @locus Server
 *
 * @param f {function} receives the arguments to Email.send and should return true to go
 * ahead and send the email (or at least, try subsequent hooks), or
 * false to skip sending.
 * @returns {{ stop: function, callback: function }}
 */
Email.hookSend = function (f) {
  return sendHooks.register(f);
};

/**
 * @summary Overrides sending function with your own.
 * @locus Server
 * @since 2.2
 * @param f {function} function that will receive options from the send function and under `packageSettings` will
 * include the package settings from Meteor.settings.packages.email for your custom transport to access.
 */
Email.customTransport = undefined;

/**
 * @summary Send an email. Throws an `Error` on failure to contact mail server
 * or if mail server returns an error. All fields should match
 * [RFC5322](http://tools.ietf.org/html/rfc5322) specification.
 *
 * If the `MAIL_URL` environment variable is set, actually sends the email.
 * Otherwise, prints the contents of the email to standard out.
 *
 * Note that this package is based on **nodemailer**, so make sure to refer to
 * [the documentation](http://nodemailer.com/)
 * when using the `attachments` or `mailComposer` options.
 *
 * @locus Server
 * @param {Object} options
 * @param {String} [options.from] "From:" address (required)
 * @param {String|String[]} options.to,cc,bcc,replyTo
 *   "To:", "Cc:", "Bcc:", and "Reply-To:" addresses
 * @param {String} [options.inReplyTo] Message-ID this message is replying to
 * @param {String|String[]} [options.references] Array (or space-separated string) of Message-IDs to refer to
 * @param {String} [options.messageId] Message-ID for this message; otherwise, will be set to a random value
 * @param {String} [options.subject]  "Subject:" line
 * @param {String} [options.text|html] Mail body (in plain text and/or HTML)
 * @param {String} [options.watchHtml] Mail body in HTML specific for Apple Watch
 * @param {String} [options.icalEvent] iCalendar event attachment
 * @param {Object} [options.headers] Dictionary of custom headers - e.g. `{ "header name": "header value" }`. To set an object under a header name, use `JSON.stringify` - e.g. `{ "header name": JSON.stringify({ tracking: { level: 'full' } }) }`.
 * @param {Object[]} [options.attachments] Array of attachment objects, as
 * described in the [nodemailer documentation](https://nodemailer.com/message/attachments/).
 * @param {MailComposer} [options.mailComposer] A [MailComposer](https://nodemailer.com/extras/mailcomposer/#e-mail-message-fields)
 * object representing the message to be sent.  Overrides all other options.
 * You can create a `MailComposer` object via
 * `new EmailInternals.NpmModules.mailcomposer.module`.
 */
Email.send = function (options) {
  if (options.mailComposer) {
    options = options.mailComposer.mail;
  }

  let send = true;
  sendHooks.each(hook => {
    send = hook(options);
    return send;
  });
  if (!send) return;

  const customTransport = Email.customTransport;
  if (customTransport) {
    const packageSettings = Meteor.settings.packages?.email || {};
    customTransport({ packageSettings, ...options });
<<<<<<< HEAD
  } else if (Meteor.isProduction) {
    const transport = getTransport();
    smtpSend(transport, options);
  } else {
    devModeSend(options);
=======
    return;
  }
  if (Meteor.isProduction) {
    const transport = getTransport();
    smtpSend(transport, options);
    return;
>>>>>>> dbbd1597
  }
  devModeSend(options);
};<|MERGE_RESOLUTION|>--- conflicted
+++ resolved
@@ -226,20 +226,12 @@
   if (customTransport) {
     const packageSettings = Meteor.settings.packages?.email || {};
     customTransport({ packageSettings, ...options });
-<<<<<<< HEAD
-  } else if (Meteor.isProduction) {
-    const transport = getTransport();
-    smtpSend(transport, options);
-  } else {
-    devModeSend(options);
-=======
     return;
   }
   if (Meteor.isProduction) {
     const transport = getTransport();
     smtpSend(transport, options);
     return;
->>>>>>> dbbd1597
   }
   devModeSend(options);
 };