import { Meteor } from 'meteor/meteor';
import { Log } from 'meteor/logging';
import { Hook } from 'meteor/callback-hook';

import url from 'url';
import nodemailer from 'nodemailer';
import wellKnow from 'nodemailer/lib/well-known';
import { openpgpEncrypt } from 'nodemailer-openpgp';

export const Email = {};
export const EmailTest = {};

export const EmailInternals = {
  NpmModules: {
    mailcomposer: {
      version: Npm.require('nodemailer/package.json').version,
      module: Npm.require('nodemailer/lib/mail-composer'),
    },
    nodemailer: {
      version: Npm.require('nodemailer/package.json').version,
      module: Npm.require('nodemailer'),
    },
  },
};

const MailComposer = EmailInternals.NpmModules.mailcomposer.module;

const makeTransport = function (mailUrlString, options) {
  const mailUrl = new URL(mailUrlString);

  if (mailUrl.protocol !== 'smtp:' && mailUrl.protocol !== 'smtps:') {
    throw new Error(
      'Email protocol in $MAIL_URL (' +
        mailUrlString +
        ") must be 'smtp' or 'smtps'"
    );
  }

  if (mailUrl.protocol === 'smtp:' && mailUrl.port === '465') {
    Log.debug(
      "The $MAIL_URL is 'smtp://...:465'.  " +
        "You probably want 'smtps://' (The 's' enables TLS/SSL) " +
        "since '465' is typically a secure port."
    );
  }

  // Allow overriding pool setting, but default to true.
  if (!mailUrl.query) {
    mailUrl.query = {};
  }

  if (!mailUrl.query.pool) {
    mailUrl.query.pool = 'true';
  }

<<<<<<< HEAD
  return nodemailer.createTransport(url.format(mailUrl));
=======
  const transport = nodemailer.createTransport(url.format(mailUrl));
  if (options?.encryptionKeys || options?.shouldSign) {
    transport.use('stream', openpgpEncrypt(options));
  }
  transport._syncSendMail = Meteor.wrapAsync(transport.sendMail, transport);
  return transport;
>>>>>>> 63ef84bc
};

// More info: https://nodemailer.com/smtp/well-known/
const knownHostsTransport = function (settings = undefined, url = undefined, options) {
  let service, user, password;

  const hasSettings = settings && Object.keys(settings).length;

  if (url && !hasSettings) {
    let host = url.split(':')[0];
    const urlObject = new URL(url);
    if (host === 'http' || host === 'https') {
      // Look to hostname for service
      host = urlObject.hostname;
      user = urlObject.username;
      password = urlObject.password;
    } else if (urlObject.protocol && urlObject.username && urlObject.password) {
      // We have some data from urlObject
      host = urlObject.protocol.split(':')[0];
      user = urlObject.username;
      password = urlObject.password;
    } else {
      // We need to disect the URL ourselves to get the data
      // First get rid of the leading '//' and split to username and the rest
      const temp = urlObject.pathname.substring(2)?.split(':');
      user = temp[0];
      // Now we split by '@' to get password and hostname
      const temp2 = temp[1].split('@');
      password = temp2[0];
      host = temp2[1];
    }
    service = host;
  }

  if (!wellKnow(settings?.service || service)) {
    throw new Error(
      'Could not recognize e-mail service. See list at https://nodemailer.com/smtp/well-known/ for services that we can configure for you.'
    );
  }

  return nodemailer.createTransport({
    service: settings?.service || service,
    auth: {
      user: settings?.user || user,
      pass: settings?.password || password,
    },
  });
<<<<<<< HEAD
=======

  if (options?.encryptionKeys || options?.shouldSign) {
    transport.use('stream', openpgpEncrypt(options));
  }
  transport._syncSendMail = Meteor.wrapAsync(transport.sendMail, transport);
  return transport;
>>>>>>> 63ef84bc
};
EmailTest.knowHostsTransport = knownHostsTransport;

const getTransport = function (options) {
  const packageSettings = Meteor.settings.packages?.email || {};
  // We delay this check until the first call to Email.send, in case someone
  // set process.env.MAIL_URL in startup code. Then we store in a cache until
  // process.env.MAIL_URL changes.
  const url = process.env.MAIL_URL;
  if (
    globalThis.cacheKey === undefined ||
    globalThis.cacheKey !== url ||
    globalThis.cacheKey !== packageSettings.service ||
    globalThis.cacheKey !== 'settings'
  ) {
    if (
      (packageSettings.service && wellKnow(packageSettings.service)) ||
      (url && wellKnow(new URL(url).hostname)) ||
      wellKnow(url?.split(':')[0] || '')
    ) {
<<<<<<< HEAD
      globalThis.cacheKey = packageSettings.service || 'settings';
      globalThis.cache = knownHostsTransport(packageSettings, url);
    } else {
      globalThis.cacheKey = url;
      globalThis.cache = url ? makeTransport(url, packageSettings) : null;
=======
      this.cacheKey = packageSettings.service || 'settings';
      this.cache = knownHostsTransport(packageSettings, url, options);
    } else {
      this.cacheKey = url;
      this.cache = url ? makeTransport(url, options) : null;
>>>>>>> 63ef84bc
    }
  }
  return globalThis.cache;
};

let nextDevModeMailId = 0;

EmailTest._getAndIncNextDevModeMailId = function () {
  return nextDevModeMailId++;
};

// Testing hooks
EmailTest.resetNextDevModeMailId = function () {
  nextDevModeMailId = 0;
};

const devModeSendAsync = function (mail, options) {
  const stream = options?.stream || process.stdout;
  return new Promise((resolve, reject) => {
    let devModeMailId = EmailTest._getAndIncNextDevModeMailId();

    // This approach does not prevent other writers to stdout from interleaving.
    const output = ['====== BEGIN MAIL #' + devModeMailId + ' ======\n'];
    output.push(
      '(Mail not sent; to enable sending, set the MAIL_URL ' +
      'environment variable.)\n'
    );
    const readStream = new MailComposer(mail).compile().createReadStream();
    readStream.on('data', buffer => {
      output.push(buffer.toString());
    });
    readStream.on('end', function () {
      output.push('====== END MAIL #' + devModeMailId + ' ======\n');
      stream.write(output.join(''), () => resolve());
    });
    readStream.on('error', (err) => reject(err));
  });
};

const sendHooks = new Hook();

/**
 * @summary Hook that runs before email is sent.
 * @locus Server
 *
 * @param f {function} receives the arguments to Email.send and should return true to go
 * ahead and send the email (or at least, try subsequent hooks), or
 * false to skip sending.
 * @returns {{ stop: function, callback: function }}
 */
Email.hookSend = function (f) {
  return sendHooks.register(f);
};

/**
 * @summary Overrides sending function with your own.
 * @locus Server
 * @since 2.2
 * @param f {function} function that will receive options from the send function and under `packageSettings` will
 * include the package settings from Meteor.settings.packages.email for your custom transport to access.
 */
Email.customTransport = undefined;

/**
 * @summary Send an email with asyncronous method. Capture  Throws an `Error` on failure to contact mail server
 * or if mail server returns an error. All fields should match
 * [RFC5322](http://tools.ietf.org/html/rfc5322) specification.
 *
 * If the `MAIL_URL` environment variable is set, actually sends the email.
 * Otherwise, prints the contents of the email to standard out.
 *
 * Note that this package is based on **nodemailer**, so make sure to refer to
 * [the documentation](http://nodemailer.com/)
 * when using the `attachments` or `mailComposer` options.
 *
 * @locus Server
 * @return {Promise}
 * @param {Object} options
 * @param {String} options.from "From:" address (required)
 * @param {String|String[]} options.to,cc,bcc,replyTo
 *   "To:", "Cc:", "Bcc:", and "Reply-To:" addresses
 * @param {String} [options.inReplyTo] Message-ID this message is replying to
 * @param {String|String[]} [options.references] Array (or space-separated string) of Message-IDs to refer to
 * @param {String} [options.messageId] Message-ID for this message; otherwise, will be set to a random value
 * @param {String} [options.subject]  "Subject:" line
 * @param {String} [options.text|html] Mail body (in plain text and/or HTML)
 * @param {String} [options.watchHtml] Mail body in HTML specific for Apple Watch
 * @param {String} [options.icalEvent] iCalendar event attachment
 * @param {Object} [options.headers] Dictionary of custom headers - e.g. `{ "header name": "header value" }`. To set an object under a header name, use `JSON.stringify` - e.g. `{ "header name": JSON.stringify({ tracking: { level: 'full' } }) }`.
 * @param {Object[]} [options.attachments] Array of attachment objects, as
 * described in the [nodemailer documentation](https://nodemailer.com/message/attachments/).
 * @param {MailComposer} [options.mailComposer] A [MailComposer](https://nodemailer.com/extras/mailcomposer/#e-mail-message-fields)
 * object representing the message to be sent.  Overrides all other options.
 * You can create a `MailComposer` object via
 * `new EmailInternals.NpmModules.mailcomposer.module`.
 */
Email.sendAsync = async function (options) {
  const email = options.mailComposer ? options.mailComposer.mail : options;

  let send = true;
  await sendHooks.forEachAsync(async (sendHook) => {
    send = await sendHook(email);
    return send;
  });
  if (!send) {
    return;
  }

  if (Email.customTransport) {
    const packageSettings = Meteor.settings.packages?.email || {};
    return Email.customTransport({ packageSettings, ...email });
  }

  const mailUrlEnv = process.env.MAIL_URL;
  const mailUrlSettings = Meteor.settings.packages?.email;

  if (Meteor.isProduction && !mailUrlEnv && !mailUrlSettings) {
    // This check is mostly necessary when using the flag --production when running locally.
    // And it works as a reminder to properly set the mail URL when running locally.
    throw new Error(
      'You have not provided a mail URL. You can provide it by using the environment variable MAIL_URL or your settings. You can read more about it here: https://docs.meteor.com/api/email.html.'
    );
  }

  if (mailUrlEnv || mailUrlSettings) {
    return getTransport().sendMail(email);
  }

  return devModeSendAsync(email, options);
};

/**
 * @deprecated
 * @summary Send an email with asyncronous method. Capture  Throws an `Error` on failure to contact mail server
 * or if mail server returns an error. All fields should match
 * [RFC5322](http://tools.ietf.org/html/rfc5322) specification.
 *
 * If the `MAIL_URL` environment variable is set, actually sends the email.
 * Otherwise, prints the contents of the email to standard out.
 *
 * Note that this package is based on **nodemailer**, so make sure to refer to
 * [the documentation](http://nodemailer.com/)
 * when using the `attachments` or `mailComposer` options.
 *
 * @locus Server
 * @return {Promise}
 * @param {Object} options
 * @param {String} options.from "From:" address (required)
 * @param {String|String[]} options.to,cc,bcc,replyTo
 *   "To:", "Cc:", "Bcc:", and "Reply-To:" addresses
 * @param {String} [options.inReplyTo] Message-ID this message is replying to
 * @param {String|String[]} [options.references] Array (or space-separated string) of Message-IDs to refer to
 * @param {String} [options.messageId] Message-ID for this message; otherwise, will be set to a random value
 * @param {String} [options.subject]  "Subject:" line
 * @param {String} [options.text|html] Mail body (in plain text and/or HTML)
 * @param {String} [options.watchHtml] Mail body in HTML specific for Apple Watch
 * @param {String} [options.icalEvent] iCalendar event attachment
 * @param {Object} [options.headers] Dictionary of custom headers - e.g. `{ "header name": "header value" }`. To set an object under a header name, use `JSON.stringify` - e.g. `{ "header name": JSON.stringify({ tracking: { level: 'full' } }) }`.
 * @param {Object[]} [options.attachments] Array of attachment objects, as
 * described in the [nodemailer documentation](https://nodemailer.com/message/attachments/).
 * @param {MailComposer} [options.mailComposer] A [MailComposer](https://nodemailer.com/extras/mailcomposer/#e-mail-message-fields)
 * object representing the message to be sent.  Overrides all other options.
 * You can create a `MailComposer` object via
 * `new EmailInternals.NpmModules.mailcomposer.module`.
<<<<<<< HEAD
 */
Email.send = function(options) {
  Email.sendAsync(options)
    .then(() =>
      console.warn(
        `Email.send is no longer recommended, you should use Email.sendAsync`
      )
    )
    .catch(e =>
      console.error(
        `Email.send is no longer recommended and an error happened`,
        e
      )
    );
=======
 * @param {String} [options.encryptionKeys] An array that holds the public keys used to encrypt.
 * @param {String} [options.shouldSign] Enables you to allow or disallow email signing. 
*/
Email.sendAsync = async function (options) {

  const email = options.mailComposer ? options.mailComposer.mail : options;

  let send = true;
  sendHooks.forEach((hook) => {
    send = hook(email);
    return send;
  });
  if (!send) {
    return;
  }

  if (Email.customTransport) {
    const packageSettings = Meteor.settings.packages?.email || {};
    return Email.customTransport({ packageSettings, ...email });
  }

  const mailUrlEnv = process.env.MAIL_URL;
  const mailUrlSettings = Meteor.settings.packages?.email;

  if (Meteor.isProduction && !mailUrlEnv && !mailUrlSettings) {
    // This check is mostly necessary when using the flag --production when running locally.
    // And it works as a reminder to properly set the mail URL when running locally.
    throw new Error(
      'You have not provided a mail URL. You can provide it by using the environment variable MAIL_URL or your settings. You can read more about it here: https://docs.meteor.com/api/email.html.'
    );
  }

  if (mailUrlEnv || mailUrlSettings) {
    const transport = getTransport(options);
    smtpSend(transport, email);
    return;
  }
  return devModeSendAsync(email, options);
>>>>>>> 63ef84bc
};<|MERGE_RESOLUTION|>--- conflicted
+++ resolved
@@ -53,16 +53,11 @@
     mailUrl.query.pool = 'true';
   }
 
-<<<<<<< HEAD
-  return nodemailer.createTransport(url.format(mailUrl));
-=======
   const transport = nodemailer.createTransport(url.format(mailUrl));
   if (options?.encryptionKeys || options?.shouldSign) {
     transport.use('stream', openpgpEncrypt(options));
   }
-  transport._syncSendMail = Meteor.wrapAsync(transport.sendMail, transport);
   return transport;
->>>>>>> 63ef84bc
 };
 
 // More info: https://nodemailer.com/smtp/well-known/
@@ -103,22 +98,18 @@
     );
   }
 
-  return nodemailer.createTransport({
+  const transport = nodemailer.createTransport({
     service: settings?.service || service,
     auth: {
       user: settings?.user || user,
       pass: settings?.password || password,
     },
   });
-<<<<<<< HEAD
-=======
 
   if (options?.encryptionKeys || options?.shouldSign) {
     transport.use('stream', openpgpEncrypt(options));
   }
-  transport._syncSendMail = Meteor.wrapAsync(transport.sendMail, transport);
   return transport;
->>>>>>> 63ef84bc
 };
 EmailTest.knowHostsTransport = knownHostsTransport;
 
@@ -139,19 +130,11 @@
       (url && wellKnow(new URL(url).hostname)) ||
       wellKnow(url?.split(':')[0] || '')
     ) {
-<<<<<<< HEAD
       globalThis.cacheKey = packageSettings.service || 'settings';
-      globalThis.cache = knownHostsTransport(packageSettings, url);
+      globalThis.cache = knownHostsTransport(packageSettings, url, options);
     } else {
       globalThis.cacheKey = url;
-      globalThis.cache = url ? makeTransport(url, packageSettings) : null;
-=======
-      this.cacheKey = packageSettings.service || 'settings';
-      this.cache = knownHostsTransport(packageSettings, url, options);
-    } else {
-      this.cacheKey = url;
-      this.cache = url ? makeTransport(url, options) : null;
->>>>>>> 63ef84bc
+      globalThis.cache = url ? makeTransport(url, options) : null;
     }
   }
   return globalThis.cache;
@@ -316,8 +299,9 @@
  * object representing the message to be sent.  Overrides all other options.
  * You can create a `MailComposer` object via
  * `new EmailInternals.NpmModules.mailcomposer.module`.
-<<<<<<< HEAD
- */
+ * @param {String} [options.encryptionKeys] An array that holds the public keys used to encrypt.
+ * @param {String} [options.shouldSign] Enables you to allow or disallow email signing.
+*/
 Email.send = function(options) {
   Email.sendAsync(options)
     .then(() =>
@@ -331,44 +315,4 @@
         e
       )
     );
-=======
- * @param {String} [options.encryptionKeys] An array that holds the public keys used to encrypt.
- * @param {String} [options.shouldSign] Enables you to allow or disallow email signing. 
-*/
-Email.sendAsync = async function (options) {
-
-  const email = options.mailComposer ? options.mailComposer.mail : options;
-
-  let send = true;
-  sendHooks.forEach((hook) => {
-    send = hook(email);
-    return send;
-  });
-  if (!send) {
-    return;
-  }
-
-  if (Email.customTransport) {
-    const packageSettings = Meteor.settings.packages?.email || {};
-    return Email.customTransport({ packageSettings, ...email });
-  }
-
-  const mailUrlEnv = process.env.MAIL_URL;
-  const mailUrlSettings = Meteor.settings.packages?.email;
-
-  if (Meteor.isProduction && !mailUrlEnv && !mailUrlSettings) {
-    // This check is mostly necessary when using the flag --production when running locally.
-    // And it works as a reminder to properly set the mail URL when running locally.
-    throw new Error(
-      'You have not provided a mail URL. You can provide it by using the environment variable MAIL_URL or your settings. You can read more about it here: https://docs.meteor.com/api/email.html.'
-    );
-  }
-
-  if (mailUrlEnv || mailUrlSettings) {
-    const transport = getTransport(options);
-    smtpSend(transport, email);
-    return;
-  }
-  return devModeSendAsync(email, options);
->>>>>>> 63ef84bc
 };