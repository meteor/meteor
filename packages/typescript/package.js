--- conflicted
+++ resolved
@@ -1,10 +1,6 @@
 Package.describe({
   name: 'typescript',
-<<<<<<< HEAD
-  version: '4.4.3-beta250.2',
-=======
-  version: '4.4.0-beta250.3',
->>>>>>> 8c14412d
+  version: '4.4.3-beta250.3',
   summary:
     'Compiler plugin that compiles TypeScript and ECMAScript in .ts and .tsx files',
   documentation: 'README.md',
