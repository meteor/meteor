Package.describe({
  name: 'typescript',
<<<<<<< HEAD
  version: '4.4.3-beta250.3',
=======
  version: '4.4.0-rc250.0',
>>>>>>> 68ef1f6b
  summary:
    'Compiler plugin that compiles TypeScript and ECMAScript in .ts and .tsx files',
  documentation: 'README.md',
});

Package.registerBuildPlugin({
  name: 'compile-typescript',
  use: ['babel-compiler', 'react-fast-refresh'],
  sources: ['plugin.js'],
});

Package.onUse(function(api) {
  api.use('isobuild:compiler-plugin@1.0.0');
  api.use('babel-compiler');
  api.use('react-fast-refresh');

  // The following api.imply calls should match those in
  // ../ecmascript/package.js.
  api.imply('modules');
  api.imply('ecmascript-runtime');
  api.imply('babel-runtime');
  api.imply('promise');
  // Runtime support for Meteor 1.5 dynamic import(...) syntax.
  api.imply('dynamic-import');
});

Package.onTest(function(api) {
  api.use('tinytest');
  api.use('es5-shim');
  api.use('typescript');
  api.mainModule('tests.ts');
});<|MERGE_RESOLUTION|>--- conflicted
+++ resolved
@@ -1,10 +1,6 @@
 Package.describe({
   name: 'typescript',
-<<<<<<< HEAD
-  version: '4.4.3-beta250.3',
-=======
   version: '4.4.0-rc250.0',
->>>>>>> 68ef1f6b
   summary:
     'Compiler plugin that compiles TypeScript and ECMAScript in .ts and .tsx files',
   documentation: 'README.md',
