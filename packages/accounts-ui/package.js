--- conflicted
+++ resolved
@@ -1,10 +1,6 @@
 Package.describe({
   summary: "Simple templates to add login widgets to an app",
-<<<<<<< HEAD
-  version: "1.1.2-pre.0"
-=======
   version: "1.1.2-pre.2"
->>>>>>> 2d9bb654
 });
 
 Package.on_use(function (api) {
