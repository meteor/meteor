--- conflicted
+++ resolved
@@ -11,7 +11,6 @@
       "resolved": "https://registry.npmjs.org/@sinonjs/fake-timers/-/fake-timers-7.0.5.tgz",
       "integrity": "sha512-fUt6b15bjV/VW93UP5opNXJxdwZSbK1EdiwnhN7XrQrcpaOhMJpZ/CjwFpM3THpxwA+YviBUJKSuEqKlCK5alw=="
     },
-<<<<<<< HEAD
     "lodash.has": {
       "version": "4.5.2",
       "resolved": "https://registry.npmjs.org/lodash.has/-/lodash.has-4.5.2.tgz",
@@ -22,8 +21,6 @@
       "resolved": "https://registry.npmjs.org/lodash.identity/-/lodash.identity-3.0.0.tgz",
       "integrity": "sha512-AupTIzdLQxJS5wIYUQlgGyk2XRTfGXA+MCghDHqZk0pzUNYvd3EESS6dkChNauNYVIutcb0dfHw1ri9Q1yPV8Q=="
     },
-=======
->>>>>>> 387c28a6
     "type-detect": {
       "version": "4.0.8",
       "resolved": "https://registry.npmjs.org/type-detect/-/type-detect-4.0.8.tgz",
