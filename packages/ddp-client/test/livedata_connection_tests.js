--- conflicted
+++ resolved
@@ -1108,13 +1108,8 @@
       // Reset stream. Method does NOT get resent, because its result is already
       // in. Reconnect quiescence happens as soon as 'connected' is received because
       // there are no pending methods or subs in need of revival.
-<<<<<<< HEAD
-      stream.reset();
+      await stream.reset();
       testGotMessage(test, stream, makeConnectMessage(SESSION_ID, conn._receivedCount));
-=======
-      await stream.reset();
-      testGotMessage(test, stream, makeConnectMessage(SESSION_ID));
->>>>>>> aac4b944
       // Still holding out hope for session resumption, so nothing updated yet.
       test.equal(coll.find().count(), 1);
       test.equal(await coll.findOneAsync(stubWrittenId), {
@@ -1208,14 +1203,8 @@
       // Reset stream. Method does NOT get resent, because its result is already in,
       // but slowMethod gets called via onReconnect. Reconnect quiescence is now
       // blocking on slowMethod.
-<<<<<<< HEAD
-      stream.reset();
-
+      await stream.reset();
       testGotMessage(test, stream, makeConnectMessage(SESSION_ID + 1, conn._receivedCount));
-=======
-      await stream.reset();
-      testGotMessage(test, stream, makeConnectMessage(SESSION_ID + 1));
->>>>>>> aac4b944
       const slowMethodId = testGotMessage(test, stream, {
         msg: 'method',
         method: 'slowMethod',
@@ -1335,13 +1324,8 @@
 
   // Reset stream. Method gets resent (with same ID), and blocks reconnect
   // quiescence.
-<<<<<<< HEAD
-  stream.reset();
+  await stream.reset();
   testGotMessage(test, stream, makeConnectMessage(SESSION_ID, conn._receivedCount));
-=======
-  await stream.reset();
-  testGotMessage(test, stream, makeConnectMessage(SESSION_ID));
->>>>>>> aac4b944
   testGotMessage(test, stream, {
     msg: 'method',
     method: 'doLittle',
@@ -1817,13 +1801,8 @@
 
     // reconnect
     stream.sent = [];
-<<<<<<< HEAD
-    stream.reset();
+    await stream.reset();
     testGotMessage(test, stream, makeConnectMessage(conn._lastSessionId, conn._receivedCount));
-=======
-    await stream.reset();
-    testGotMessage(test, stream, makeConnectMessage(conn._lastSessionId));
->>>>>>> aac4b944
 
     // Test that we sent what we expect to send, and we're blocked on
     // what we expect to be blocked. The subsequent logic to correctly
@@ -2048,13 +2027,8 @@
 
     // reconnect
     stream.sent = [];
-<<<<<<< HEAD
-    stream.reset();
+    await stream.reset();
     testGotMessage(test, stream, makeConnectMessage(conn._lastSessionId, conn._receivedCount));
-=======
-    await stream.reset();
-    testGotMessage(test, stream, makeConnectMessage(conn._lastSessionId));
->>>>>>> aac4b944
 
     // Test that we sent what we expect to send, and we're blocked on
     // what we expect to be blocked. The subsequent logic to correctly
@@ -2104,13 +2078,8 @@
 
     // initial connect
     stream.sent = [];
-<<<<<<< HEAD
-    stream.reset();
+    await stream.reset();
     testGotMessage(test, stream, makeConnectMessage(conn._lastSessionId, conn._receivedCount));
-=======
-    await stream.reset();
-    testGotMessage(test, stream, makeConnectMessage(conn._lastSessionId));
->>>>>>> aac4b944
 
     // Test that we sent just the login message.
     const loginId = testGotMessage(test, stream, {
@@ -2177,13 +2146,8 @@
 
   // Reset stream. halfwayMethod does NOT get resent, but reconnectMethod does!
   // Reconnect quiescence happens when reconnectMethod is done.
-<<<<<<< HEAD
-  stream.reset();
+  await stream.reset();
   testGotMessage(test, stream, makeConnectMessage(SESSION_ID, conn._receivedCount));
-=======
-  await stream.reset();
-  testGotMessage(test, stream, makeConnectMessage(SESSION_ID));
->>>>>>> aac4b944
   const reconnectId = testGotMessage(test, stream, {
     msg: 'method',
     method: 'reconnectMethod',
@@ -2406,13 +2370,8 @@
       test.isTrue((await coll.findOneAsync('aaa')).value === 111);
 
       // Initiate reconnect.
-<<<<<<< HEAD
-      stream.reset();
+      await stream.reset();
       testGotMessage(test, stream, makeConnectMessage(SESSION_ID, conn._receivedCount));
-=======
-      await stream.reset();
-      testGotMessage(test, stream, makeConnectMessage(SESSION_ID));
->>>>>>> aac4b944
       testGotMessage(test, stream, subMessage);
       await stream.receive({ msg: 'connected', session: SESSION_ID + 1 });
 
