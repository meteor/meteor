--- conflicted
+++ resolved
@@ -39,28 +39,16 @@
       data = EJSON.stringify(data);
     }
 
-<<<<<<< HEAD
-    self.callbacks['message'].forEach(function(cb) {
-      cb(data);
-    });
-=======
     for (const cb of self.callbacks['message']) {
       await cb(data);
     }
->>>>>>> 387c28a6
   },
 
   reset: async function() {
     const self = this;
-<<<<<<< HEAD
-    self.callbacks['reset'].forEach(function(cb) {
-      cb();
-    });
-=======
     for (const cb of self.callbacks['reset']) {
       await cb();
     }
->>>>>>> 387c28a6
   },
 
   // Provide a tag to detect stub streams.
