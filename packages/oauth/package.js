Package.describe({
  summary: "Common code for OAuth-based services",
  version: "1.1.0"
});

Package.on_use(function (api) {
  api.use('routepolicy', 'server');
  api.use('webapp', 'server');
  api.use('mongo', 'server');
  api.use('reload', 'client');
<<<<<<< HEAD
=======
  api.use('base64', 'client');
>>>>>>> 6c22fa75

  api.use(['underscore', 'service-configuration', 'logging'], 'server');

  api.use('oauth-encryption', 'server', {weak: true});

  api.use('localstorage');
  api.use('url');

  api.export('OAuth');
  api.export('OAuthTest', 'server', {testOnly: true});

  api.add_files('oauth_client.js', 'web');
  api.add_files('oauth_browser.js', 'web.browser');
  api.add_files('oauth_cordova.js', 'web.cordova');
  api.add_files('oauth_server.js', 'server');
  api.add_files('pending_credentials.js', 'server');

  api.add_files('end_of_popup_response.html', 'server', { isAsset: true });
  api.add_files('end_of_redirect_response.html', 'server', {isAsset: true});

  api.add_files('oauth_common.js');

  // XXX COMPAT WITH 0.8.0
  api.export('Oauth');
  api.add_files('deprecated.js', ['client', 'server']);
});


Package.on_test(function (api) {
  api.use('tinytest');
  api.use('random');
  api.use('service-configuration', 'server');
  api.use('oauth', 'server');
  api.add_files("oauth_tests.js", 'server');
});

Cordova.depends({
  'org.apache.cordova.inappbrowser': '0.5.1'
});<|MERGE_RESOLUTION|>--- conflicted
+++ resolved
@@ -8,10 +8,7 @@
   api.use('webapp', 'server');
   api.use('mongo', 'server');
   api.use('reload', 'client');
-<<<<<<< HEAD
-=======
   api.use('base64', 'client');
->>>>>>> 6c22fa75
 
   api.use(['underscore', 'service-configuration', 'logging'], 'server');
 
