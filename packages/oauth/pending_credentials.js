//
// When an oauth request is made, Meteor receives oauth credentials
// in one browser tab, and temporarily persists them while that
// tab is closed, then retrieves them in the browser tab that
// initiated the credential request.
//
// _pendingCredentials is the storage mechanism used to share the
// credential between the 2 tabs
//


// Collection containing pending credentials of oauth credential requests
// Has key, credential, and createdAt fields.
OAuth._pendingCredentials = new Mongo.Collection(
  "meteor_oauth_pendingCredentials", {
    _preventAutopublish: true
  });

OAuth._pendingCredentials.createIndexAsync('key', { unique: true });
OAuth._pendingCredentials.createIndexAsync('credentialSecret');
OAuth._pendingCredentials.createIndexAsync('createdAt');



// Periodically clear old entries that were never retrieved
const _cleanStaleResults = async () => {
  // Remove credentials older than 1 minute
  const timeCutoff = new Date();
  timeCutoff.setMinutes(timeCutoff.getMinutes() - 1);
<<<<<<< HEAD
  await OAuth._pendingCredentials.removeAsync({ createdAt: { $lt: timeCutoff } });
=======
  OAuth._pendingCredentials.removeAsync({ createdAt: { $lt: timeCutoff } });
>>>>>>> ed3bbeff
};
const _cleanupHandle = Meteor.setInterval(_cleanStaleResults, 60 * 1000);


// Stores the key and credential in the _pendingCredentials collection.
// Will throw an exception if `key` is not a string.
//
// @param key {string}
// @param credential {Object}   The credential to store
// @param credentialSecret {string} A secret that must be presented in
//   addition to the `key` to retrieve the credential
//
OAuth._storePendingCredential = (key, credential, credentialSecret = null) => {
  check(key, String);
  check(credentialSecret, Match.Maybe(String));

  if (credential instanceof Error) {
    credential = storableError(credential);
  } else {
    credential = OAuth.sealSecret(credential);
  }

  // We do an upsert here instead of an insert in case the user happens
  // to somehow send the same `state` parameter twice during an OAuth
  // login; we don't want a duplicate key error.
  OAuth._pendingCredentials.upsertAsync({
    key,
  }, {
    key,
    credential,
    credentialSecret,
    createdAt: new Date()
  });
};


// Retrieves and removes a credential from the _pendingCredentials collection
//
// @param key {string}
// @param credentialSecret {string}
//
OAuth._retrievePendingCredential = (key, credentialSecret = null) => {
  check(key, String);

  const pendingCredential = OAuth._pendingCredentials.findOneAsync({
    key,
    credentialSecret,
  });

  if (pendingCredential) {
    OAuth._pendingCredentials.removeAsync({ _id: pendingCredential._id });
    if (pendingCredential.credential.error)
      return recreateError(pendingCredential.credential.error);
    else
      return OAuth.openSecret(pendingCredential.credential);
  } else {
    return undefined;
  }
};


// Convert an Error into an object that can be stored in mongo
// Note: A Meteor.Error is reconstructed as a Meteor.Error
// All other error classes are reconstructed as a plain Error.
// TODO: Can we do this more simply with EJSON?
const storableError = error => {
  const plainObject = {};
  Object.getOwnPropertyNames(error).forEach(
    key => plainObject[key] = error[key]
  );

  // Keep track of whether it's a Meteor.Error
  if(error instanceof Meteor.Error) {
    plainObject['meteorError'] = true;
  }

  return { error: plainObject };
};

// Create an error from the error format stored in mongo
const recreateError = errorDoc => {
  let error;

  if (errorDoc.meteorError) {
    error = new Meteor.Error();
    delete errorDoc.meteorError;
  } else {
    error = new Error();
  }

  Object.getOwnPropertyNames(errorDoc).forEach(key =>
    error[key] = errorDoc[key]
  );

  return error;
};<|MERGE_RESOLUTION|>--- conflicted
+++ resolved
@@ -27,11 +27,7 @@
   // Remove credentials older than 1 minute
   const timeCutoff = new Date();
   timeCutoff.setMinutes(timeCutoff.getMinutes() - 1);
-<<<<<<< HEAD
-  await OAuth._pendingCredentials.removeAsync({ createdAt: { $lt: timeCutoff } });
-=======
   OAuth._pendingCredentials.removeAsync({ createdAt: { $lt: timeCutoff } });
->>>>>>> ed3bbeff
 };
 const _cleanupHandle = Meteor.setInterval(_cleanStaleResults, 60 * 1000);
 
