--- conflicted
+++ resolved
@@ -1,9 +1,5 @@
-<<<<<<< HEAD
 import Fiber from 'fibers';
 import url from 'url';
-=======
-var url = Npm.require('url');
->>>>>>> 782d774b
 
 OAuth = {};
 OAuthTest = {};
@@ -142,7 +138,6 @@
 
 
 // Listen to incoming OAuth http requests
-<<<<<<< HEAD
 WebApp.connectHandlers.use((req, res, next) => {
   // Need to create a Fiber since we're using synchronous http calls and nothing
   // else is wrapping this in a fiber automatically
@@ -150,9 +145,6 @@
 });
 
 const middleware = (req, res, next) => {
-=======
-var middleware = function (req, res, next) {
->>>>>>> 782d774b
   // Make sure to catch any exceptions because otherwise we'd crash
   // the runner
   try {
