Package.describe({
  summary: "Observe changes to various sequence types such as arrays, cursors and objects",
<<<<<<< HEAD
  version: "1.0.13-beta.9"
=======
  version: "1.0.13"
>>>>>>> 9a85f0cb
});

Package.onUse(function (api) {
  api.use('tracker@1.1.0');
  api.use('mongo-id@1.0.5');  // for idStringify
  api.use('diff-sequence@1.0.6');
  api.use('underscore@1.0.9');
  api.use('random@1.0.10');
  api.export('ObserveSequence');
  api.addFiles(['observe_sequence.js']);
});

Package.onTest(function (api) {
  api.use([
    'tinytest',
    'observe-sequence',
    'underscore',
    'ejson',
    'tracker',
    'mongo'
  ]);

  api.addFiles(['observe_sequence_tests.js'], 'client');
});<|MERGE_RESOLUTION|>--- conflicted
+++ resolved
@@ -1,10 +1,6 @@
 Package.describe({
   summary: "Observe changes to various sequence types such as arrays, cursors and objects",
-<<<<<<< HEAD
-  version: "1.0.13-beta.9"
-=======
   version: "1.0.13"
->>>>>>> 9a85f0cb
 });
 
 Package.onUse(function (api) {
