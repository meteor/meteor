--- conflicted
+++ resolved
@@ -1,10 +1,6 @@
 Package.describe({
   summary: "Login service for Facebook accounts",
-<<<<<<< HEAD
-  version: "1.3.0-beta230.7",
-=======
   version: "1.3.3",
->>>>>>> 48006cc4
 });
 
 Package.onUse(api => {
