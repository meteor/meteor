Package.describe({
  summary: 'The Meteor command-line tool',
<<<<<<< HEAD
  version: '2.8.0-rc.0',
=======
  version: '2.8.0',
>>>>>>> 2dc5fd27
});

Package.includeTool();<|MERGE_RESOLUTION|>--- conflicted
+++ resolved
@@ -1,10 +1,6 @@
 Package.describe({
   summary: 'The Meteor command-line tool',
-<<<<<<< HEAD
-  version: '2.8.0-rc.0',
-=======
   version: '2.8.0',
->>>>>>> 2dc5fd27
 });
 
 Package.includeTool();