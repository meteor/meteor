Package.describe({
<<<<<<< HEAD
  name: 'velocity:meteor-tool',
  summary: 'The Meteor command-line tool with extensions for Velocity',
  version: '1.1.3_5'
=======
  summary: "The Meteor command-line tool",
  version: '1.1.4'
>>>>>>> b36dab26
});

Package.includeTool();<|MERGE_RESOLUTION|>--- conflicted
+++ resolved
@@ -1,12 +1,7 @@
 Package.describe({
-<<<<<<< HEAD
   name: 'velocity:meteor-tool',
   summary: 'The Meteor command-line tool with extensions for Velocity',
-  version: '1.1.3_5'
-=======
-  summary: "The Meteor command-line tool",
-  version: '1.1.4'
->>>>>>> b36dab26
+  version: '1.1.4_1'
 });
 
 Package.includeTool();