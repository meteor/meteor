Package.describe({
  name: "modules",
<<<<<<< HEAD
  version: "0.10.0-beta.8",
=======
  version: "0.10.0-beta152.0",
>>>>>>> c65962f7
  summary: "CommonJS module system",
  documentation: "README.md"
});

Npm.depends({
  reify: "0.12.0"
});

Package.onUse(function(api) {
  api.use("modules-runtime");
  api.mainModule("client.js", "client");
  api.mainModule("server.js", "server");
  api.export("meteorInstall");
  api.export("process");
});<|MERGE_RESOLUTION|>--- conflicted
+++ resolved
@@ -1,10 +1,6 @@
 Package.describe({
   name: "modules",
-<<<<<<< HEAD
-  version: "0.10.0-beta.8",
-=======
-  version: "0.10.0-beta152.0",
->>>>>>> c65962f7
+  version: "0.11.0-beta.8",
   summary: "CommonJS module system",
   documentation: "README.md"
 });
