--- conflicted
+++ resolved
@@ -7,15 +7,9 @@
       "integrity": "sha512-h7ZC9K9Ifqrkq7PBE8SnLD/2R6nhid63rNpJDDkjCLEYBZizEg7FBFe3QuyW7R0ZNKQ5uWFX9PxIARzHbcb3eA=="
     },
     "@types/estree": {
-<<<<<<< HEAD
-      "version": "0.0.52",
-      "resolved": "https://registry.npmjs.org/@types/estree/-/estree-0.0.52.tgz",
-      "integrity": "sha512-BZWrtCU0bMVAIliIV+HJO1f1PR41M7NKjfxrFJwwhKI1KwhwOxYw1SXg9ao+CIMt774nFuGiG6eU+udtbEI9oQ=="
-=======
       "version": "1.0.0",
       "resolved": "https://registry.npmjs.org/@types/estree/-/estree-1.0.0.tgz",
       "integrity": "sha512-WulqXMDUTYAXCjZnk6JtIHPigp55cVtDgDrO2gHRwhyJto21+1zbVCtOYB2L1F9w4qCQ0rOGWBnBe0FNTiEJIQ=="
->>>>>>> d0ba42a9
     },
     "acorn": {
       "version": "6.4.2",
