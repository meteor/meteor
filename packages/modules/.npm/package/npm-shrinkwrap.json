--- conflicted
+++ resolved
@@ -12,15 +12,9 @@
       "integrity": "sha512-/kYRxGDLWzHOB7q+wtSUQlFrtcdUccpfy+X+9iMBpHK8QLLhx2wIPYuS5DYtR9Wa/YlZAbIovy7qVdB1Aq6Lyw=="
     },
     "acorn": {
-<<<<<<< HEAD
-      "version": "8.11.2",
-      "resolved": "https://registry.npmjs.org/acorn/-/acorn-8.11.2.tgz",
-      "integrity": "sha512-nc0Axzp/0FILLEVsm4fNwLCwMttvhEI263QtVPQcbpfZZ3ts0hLsZGOpE6czNlid7CJ9MlyH8reXkpsf3YUY4w=="
-=======
       "version": "8.11.3",
       "resolved": "https://registry.npmjs.org/acorn/-/acorn-8.11.3.tgz",
       "integrity": "sha512-Y9rRfJG5jcKOE0CLisYbojUjIrIEE7AGMzA/Sm4BslANhbS+cDMpgBdcPT91oJ7OuJ9hYJBx59RjbhxVnrF8Xg=="
->>>>>>> 46339a91
     },
     "estree-walker": {
       "version": "2.0.2",
