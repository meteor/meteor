--- conflicted
+++ resolved
@@ -276,16 +276,12 @@
   return true;
 });
 
-<<<<<<< HEAD
-const passwordValidator = { digest: String, algorithm: String };
-=======
 const passwordValidator = Match.OneOf(
   Match.Where(str => Match.test(str, String) && str.length <= Meteor.settings?.packages?.accounts?.passwordMaxLength || 256), {
     digest: Match.Where(str => Match.test(str, String) && str.length === 64),
     algorithm: Match.OneOf('sha-256')
   }
 );
->>>>>>> 8c458636
 
 // Handler to login with a password.
 //
