--- conflicted
+++ resolved
@@ -722,88 +722,7 @@
             // password should invalidate existing sessions).
             await Accounts._clearAllLoginTokens(user._id);
 
-            return { userId: user._id };
-          }
-        );
-      }
-<<<<<<< HEAD
-  }
-);
-=======
-      let tokenRecord = {};
-      if(isEnroll) {
-        tokenRecord = user.services.password.enroll;
-      } else {
-        tokenRecord = user.services.password.reset;
-      }
-      const { when, email } = tokenRecord;
-      let tokenLifetimeMs = Accounts._getPasswordResetTokenLifetimeMs();
-      if (isEnroll) {
-        tokenLifetimeMs = Accounts._getPasswordEnrollTokenLifetimeMs();
-      }
-      const currentTimeMs = Date.now();
-      if ((currentTimeMs - when) > tokenLifetimeMs)
-        throw new Meteor.Error(403, "Token expired");
-      if (!(pluckAddresses(user.emails).includes(email)))
-        return {
-          userId: user._id,
-          error: new Meteor.Error(403, "Token has invalid email address")
-        };
-
-      const hashed = await hashPassword(newPassword);
-
-      // NOTE: We're about to invalidate tokens on the user, who we might be
-      // logged in as. Make sure to avoid logging ourselves out if this
-      // happens. But also make sure not to leave the connection in a state
-      // of having a bad token set if things fail.
-      const oldToken = Accounts._getLoginToken(this.connection.id);
-      Accounts._setLoginToken(user._id, this.connection, null);
-      const resetToOldToken = () =>
-        Accounts._setLoginToken(user._id, this.connection, oldToken);
-
-      try {
-        // Update the user record by:
-        // - Changing the password to the new one
-        // - Forgetting about the reset token or enroll token that was just used
-        // - Verifying their email, since they got the password reset via email.
-        let affectedRecords = {};
-        // if reason is enroll then check services.password.enroll.token field for affected records
-        if(isEnroll) {
-          affectedRecords = Meteor.users.update(
-            {
-              _id: user._id,
-              'emails.address': email,
-              'services.password.enroll.token': token
-            },
-            {$set: {'services.password.bcrypt': hashed,
-                    'emails.$.verified': true},
-              $unset: {'services.password.enroll': 1 }});
-        } else {
-          affectedRecords = Meteor.users.update(
-            {
-              _id: user._id,
-              'emails.address': email,
-              'services.password.reset.token': token
-            },
-            {$set: {'services.password.bcrypt': hashed,
-                    'emails.$.verified': true},
-              $unset: {'services.password.reset': 1 }});
-        }
-        if (affectedRecords !== 1)
-          return {
-            userId: user._id,
-            error: new Meteor.Error(403, "Invalid email")
-          };
-      } catch (err) {
-        resetToOldToken();
-        throw err;
-      }
-
-      // Replace all valid login tokens with new ones (changing
-      // password should invalidate existing sessions).
-      Accounts._clearAllLoginTokens(user._id);
-
-      if (Accounts._check2faEnabled?.(user)) {
+            if (Accounts._check2faEnabled?.(user)) {
         return {
           userId: user._id,
           error: Accounts._handleError(
@@ -812,13 +731,12 @@
             '2fa-enabled'
           ),
         };
+      }return { userId: user._id };
+          }
+        );
       }
-
-      return {userId: user._id};
-    }
-  );
-}});
->>>>>>> 2241e617
+  }
+);
 
 ///
 /// EMAIL VERIFICATION
@@ -916,29 +834,7 @@
               $pull: { 'services.email.verificationTokens': { address: tokenRecord.address } }
             });
 
-          return { userId: user._id };
-        }
-      );
-<<<<<<< HEAD
-=======
-      if (!emailsRecord)
-        return {
-          userId: user._id,
-          error: new Meteor.Error(403, "Verify email link is for unknown address")
-        };
-
-      // By including the address in the query, we can use 'emails.$' in the
-      // modifier to get a reference to the specific object in the emails
-      // array. See
-      // http://www.mongodb.org/display/DOCS/Updating/#Updating-The%24positionaloperator)
-      // http://www.mongodb.org/display/DOCS/Updating#Updating-%24pull
-      Meteor.users.update(
-        {_id: user._id,
-         'emails.address': tokenRecord.address},
-        {$set: {'emails.$.verified': true},
-         $pull: {'services.email.verificationTokens': {address: tokenRecord.address}}});
-
-      if (Accounts._check2faEnabled?.(user)) {
+          if (Accounts._check2faEnabled?.(user)) {
         return {
           userId: user._id,
           error: Accounts._handleError(
@@ -947,10 +843,9 @@
             '2fa-enabled'
           ),
         };
-      }
-
-      return {userId: user._id};
->>>>>>> 2241e617
+      }return { userId: user._id };
+        }
+      );
     }
   });
 
