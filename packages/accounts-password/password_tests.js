Accounts._noConnectionCloseDelayForTest = true;

if (Meteor.isClient) (function () {

  // XXX note, only one test can do login/logout things at once! for
  // now, that is this test.

  Accounts._isolateLoginTokenForTest();

  var logoutStep = function (test, expect) {
    Meteor.logout(expect(function (error) {
      test.equal(error, undefined);
      test.equal(Meteor.user(), null);
    }));
  };
  var loggedInAs = function (someUsername, test, expect) {
    return expect(function (error) {
      test.equal(error, undefined);
      test.equal(Meteor.user().username, someUsername);
    });
  };
  var waitForLoggedOutStep = function (test, expect) {
    pollUntil(expect, function () {
      return Meteor.userId() === null;
    }, 10 * 1000, 100);
  };

  testAsyncMulti("passwords - basic login with password", [
    function (test, expect) {
      // setup
      this.username = Random.id();
      this.email = Random.id() + '-intercept@example.com';
      this.password = 'password';

      Accounts.createUser(
        {username: this.username, email: this.email, password: this.password},
        loggedInAs(this.username, test, expect));
    },
    function (test, expect) {
      test.notEqual(Meteor.userId(), null);
    },
    logoutStep,
    function (test, expect) {
      Meteor.loginWithPassword(this.username, this.password,
                               loggedInAs(this.username, test, expect));
    },
    logoutStep,
    // This next step tests reactive contexts which are reactive on
    // Meteor.user().
    function (test, expect) {
      // Set up a reactive context that only refreshes when Meteor.user() is
      // invalidated.
      var loaded = false;
      var handle = Deps.autorun(function () {
        if (Meteor.user() && Meteor.user().emails)
          loaded = true;
      });
      // At the beginning, we're not logged in.
      test.isFalse(loaded);
      Meteor.loginWithPassword(this.username, this.password, expect(function (error) {
        test.equal(error, undefined);
        test.notEqual(Meteor.userId(), null);
        // By the time of the login callback, the user should be loaded.
        test.isTrue(Meteor.user().emails);
        // Flushing should get us the rerun as well.
        Deps.flush();
        test.isTrue(loaded);
        handle.stop();
      }));
    },
    logoutStep,
    function (test, expect) {
      Meteor.loginWithPassword({username: this.username}, this.password,
                               loggedInAs(this.username, test, expect));
    },
    logoutStep,
    function (test, expect) {
      Meteor.loginWithPassword(this.email, this.password,
                               loggedInAs(this.username, test, expect));
    },
    logoutStep,
    function (test, expect) {
      Meteor.loginWithPassword({email: this.email}, this.password,
                               loggedInAs(this.username, test, expect));
    },
    logoutStep
  ]);


  testAsyncMulti("passwords - plain text passwords", [
    function (test, expect) {
      // setup
      this.username = Random.id();
      this.email = Random.id() + '-intercept@example.com';
      this.password = 'password';

      // create user with raw password (no API, need to invoke callLoginMethod
      // directly)
      Accounts.callLoginMethod({
        methodName: 'createUser',
        methodArguments: [{username: this.username, password: this.password}],
        userCallback: loggedInAs(this.username, test, expect)
      });
    },
    logoutStep,
    // check can login normally with this password.
    function(test, expect) {
      Meteor.loginWithPassword({username: this.username}, this.password,
                               loggedInAs(this.username, test, expect));
    },
    logoutStep,
    // plain text password. no API for this, have to invoke callLoginMethod
    // directly.
    function (test, expect) {
      Accounts.callLoginMethod({
        // wrong password
        methodArguments: [{user: {username: this.username}, password: 'wrong'}],
        userCallback: expect(function (error) {
          test.isTrue(error);
          test.isFalse(Meteor.user());
        })});
    },
    function (test, expect) {
      Accounts.callLoginMethod({
        // right password
        methodArguments: [{user: {username: this.username},
                           password: this.password}],
        userCallback: loggedInAs(this.username, test, expect)
      });
    },
    logoutStep
  ]);


  testAsyncMulti("passwords - changing passwords", [
    function (test, expect) {
      // setup
      this.username = Random.id();
      this.email = Random.id() + '-intercept@example.com';
      this.password = 'password';
      this.password2 = 'password2';

      Accounts.createUser(
        {username: this.username, email: this.email, password: this.password},
        loggedInAs(this.username, test, expect));
    },
    // change password with bad old password. we stay logged in.
    function (test, expect) {
      var self = this;
      Accounts.changePassword('wrong', 'doesntmatter', expect(function (error) {
        test.isTrue(error);
        test.equal(Meteor.user().username, self.username);
      }));
    },
    // change password with good old password.
    function (test, expect) {
      Accounts.changePassword(this.password, this.password2,
                              loggedInAs(this.username, test, expect));
    },
    logoutStep,
    // old password, failed login
    function (test, expect) {
      Meteor.loginWithPassword(this.email, this.password, expect(function (error) {
        test.isTrue(error);
        test.isFalse(Meteor.user());
      }));
    },
    // new password, success
    function (test, expect) {
      Meteor.loginWithPassword(this.email, this.password2,
                               loggedInAs(this.username, test, expect));
    },
    logoutStep
  ]);


  testAsyncMulti("passwords - new user hooks", [
    function (test, expect) {
      // setup
      this.username = Random.id();
      this.email = Random.id() + '-intercept@example.com';
      this.password = 'password';
    },
    // test Accounts.validateNewUser
    function(test, expect) {
      Accounts.createUser(
        {username: this.username, password: this.password,
         // should fail the new user validators
         profile: {invalid: true}},
        expect(function (error) {
          test.equal(error.error, 403);
          test.equal(error.reason, "User validation failed");
        }));
    },
    logoutStep,
    function(test, expect) {
      Accounts.createUser(
        {username: this.username, password: this.password,
         // should fail the new user validator with a special
         // exception
         profile: {invalidAndThrowException: true}},
        expect(function (error) {
          test.equal(
            error.reason,
            "An exception thrown within Accounts.validateNewUser");
        }));
    },
    // test Accounts.onCreateUser
    function(test, expect) {
      Accounts.createUser(
        {username: this.username, password: this.password,
         testOnCreateUserHook: true},
        loggedInAs(this.username, test, expect));
    },
    function(test, expect) {
      test.equal(Meteor.user().profile.touchedByOnCreateUser, true);
    },
    logoutStep
  ]);


  testAsyncMulti("passwords - Meteor.user()", [
    function (test, expect) {
      // setup
      this.username = Random.id();
      this.password = 'password';

      Accounts.createUser(
        {username: this.username, password: this.password,
         testOnCreateUserHook: true},
        loggedInAs(this.username, test, expect));
    },
    // test Meteor.user(). This test properly belongs in
    // accounts-base/accounts_tests.js, but this is where the tests that
    // actually log in are.
    function(test, expect) {
      var self = this;
      var clientUser = Meteor.user();
      Meteor.call('testMeteorUser', expect(function (err, result) {
        test.equal(result._id, clientUser._id);
        test.equal(result.username, clientUser.username);
        test.equal(result.username, self.username);
        test.equal(result.profile.touchedByOnCreateUser, true);
        test.equal(err, undefined);
      }));
    },
    function(test, expect) {
      // Test that even with no published fields, we still have a document.
      Meteor.call('clearUsernameAndProfile', expect(function() {
        test.isTrue(Meteor.userId());
        var user = Meteor.user();
        test.equal(user, {_id: Meteor.userId()});
      }));
    },
    logoutStep,
    function(test, expect) {
      var clientUser = Meteor.user();
      test.equal(clientUser, null);
      test.equal(Meteor.userId(), null);
      Meteor.call('testMeteorUser', expect(function (err, result) {
        test.equal(err, undefined);
        test.equal(result, null);
      }));
    }
  ]);

  testAsyncMulti("passwords - allow rules", [
    // create a second user to have an id for in a later test
    function (test, expect) {
      this.otherUsername = Random.id();
      Accounts.createUser(
        {username: this.otherUsername, password: 'dontcare',
         testOnCreateUserHook: true},
        loggedInAs(this.otherUsername, test, expect));
    },
    function (test, expect) {
      this.otherUserId = Meteor.userId();
    },
    function (test, expect) {
      // real setup
      this.username = Random.id();
      this.password = 'password';

      Accounts.createUser(
        {username: this.username, password: this.password,
         testOnCreateUserHook: true},
        loggedInAs(this.username, test, expect));
    },
    // test the default Meteor.users allow rule. This test properly belongs in
    // accounts-base/accounts_tests.js, but this is where the tests that
    // actually log in are.
    function(test, expect) {
      this.userId = Meteor.userId();
      test.notEqual(this.userId, null);
      test.notEqual(this.userId, this.otherUserId);
      // Can't update fields other than profile.
      Meteor.users.update(
        this.userId, {$set: {disallowed: true, 'profile.updated': 42}},
        expect(function (err) {
          test.isTrue(err);
          test.equal(err.error, 403);
          test.isFalse(_.has(Meteor.user(), 'disallowed'));
          test.isFalse(_.has(Meteor.user().profile, 'updated'));
        }));
    },
    function(test, expect) {
      // Can't update another user.
      Meteor.users.update(
        this.otherUserId, {$set: {'profile.updated': 42}},
        expect(function (err) {
          test.isTrue(err);
          test.equal(err.error, 403);
        }));
    },
    function(test, expect) {
      // Can't update using a non-ID selector. (This one is thrown client-side.)
      test.throws(function () {
        Meteor.users.update(
          {username: this.username}, {$set: {'profile.updated': 42}});
      });
      test.isFalse(_.has(Meteor.user().profile, 'updated'));
    },
    function(test, expect) {
      // Can update own profile using ID.
      Meteor.users.update(
        this.userId, {$set: {'profile.updated': 42}},
        expect(function (err) {
          test.isFalse(err);
          test.equal(42, Meteor.user().profile.updated);
        }));
    },
    logoutStep
  ]);


  testAsyncMulti("passwords - tokens", [
    function (test, expect) {
      // setup
      this.username = Random.id();
      this.password = 'password';

      Accounts.createUser(
        {username: this.username, password: this.password},
        loggedInAs(this.username, test, expect));
    },

    function (test, expect) {
      // we can't login with an invalid token
      var expectLoginError = expect(function (err) {
        test.isTrue(err);
      });
      Meteor.loginWithToken('invalid', expectLoginError);
    },

    function (test, expect) {
      // we can login with a valid token
      var expectLoginOK = expect(function (err) {
        test.isFalse(err);
      });
      Meteor.loginWithToken(Accounts._storedLoginToken(), expectLoginOK);
    },

    function (test, expect) {
      // test logging out invalidates our token
      var expectLoginError = expect(function (err) {
        test.isTrue(err);
      });
      var token = Accounts._storedLoginToken();
      test.isTrue(token);
      Meteor.logout(function () {
        Meteor.loginWithToken(token, expectLoginError);
      });
    },

    function (test, expect) {
      var self = this;
      // Test that login tokens get expired. We should get logged out when a
      // token expires, and not be able to log in again with the same token.
      var expectNoError = expect(function (err) {
        test.isFalse(err);
      });

      Meteor.loginWithPassword(this.username, this.password, function (error) {
        self.token = Accounts._storedLoginToken();
        test.isTrue(self.token);
        expectNoError(error);
        Meteor.call("expireTokens");
      });
    },
    waitForLoggedOutStep,
    function (test, expect) {
      var token = Accounts._storedLoginToken();
      test.isFalse(token);
    },
    function (test, expect) {
      // Test that once expireTokens is finished, we can't login again with our
      // previous token.
      Meteor.loginWithToken(this.token, expect(function (err, result) {
        test.isTrue(err);
        test.equal(Meteor.userId(), null);
      }));
    },
    function (test, expect) {
      var self = this;

      // copied from livedata/client_convenience.js
      var ddpUrl = '/';
      if (typeof __meteor_runtime_config__ !== "undefined") {
        if (__meteor_runtime_config__.DDP_DEFAULT_CONNECTION_URL)
          ddpUrl = __meteor_runtime_config__.DDP_DEFAULT_CONNECTION_URL;
      }
      // XXX can we get the url from the existing connection somehow
      // instead?

      // Test that Meteor.logoutOtherClients logs out a second authenticated
      // connection while leaving Meteor.connection logged in.
      var token;
      var userId;
      self.secondConn = DDP.connect(ddpUrl);

      var expectLoginError = expect(function (err) {
        test.isTrue(err);
      });
      var expectValidToken = expect(function (err, result) {
        test.isFalse(err);
        test.isTrue(result);
        self.tokenFromLogoutOthers = result.token;
      });
      var expectSecondConnLoggedIn = expect(function (err, result) {
        test.equal(result.token, token);
        test.isFalse(err);
        // This test will fail if an unrelated reconnect triggers before the
        // connection is logged out. In general our tests aren't resilient to
        // mid-test reconnects.
        self.secondConn.onReconnect = function () {
          self.secondConn.call("login", { resume: token }, expectLoginError);
        };
        Meteor.call("logoutOtherClients", expectValidToken);
      });

      Meteor.loginWithPassword(this.username, this.password, expect(function (err) {
        test.isFalse(err);
        token = Accounts._storedLoginToken();
        self.beforeLogoutOthersToken = token;
        test.isTrue(token);
        userId = Meteor.userId();
        self.secondConn.call("login", { resume: token },
                             expectSecondConnLoggedIn);
      }));
    },
    // Test that logoutOtherClients logged out Meteor.connection and that the
    // previous token is no longer valid.
    waitForLoggedOutStep,
    function (test, expect) {
      var self = this;
      var token = Accounts._storedLoginToken();
      test.isFalse(token);
      this.secondConn.close();
      Meteor.loginWithToken(
        self.beforeLogoutOthersToken,
        expect(function (err) {
          test.isTrue(err);
          test.isFalse(Meteor.userId());
        })
      );
    },
    // Test that logoutOtherClients returned a new token that we can use to
    // log in.
    function (test, expect) {
      var self = this;
      Meteor.loginWithToken(
        self.tokenFromLogoutOthers,
        expect(function (err) {
          test.isFalse(err);
          test.isTrue(Meteor.userId());
        })
      );
    },
    logoutStep,
    function (test, expect) {
      var self = this;
      // Test that deleting a user logs out that user's connections.
      Meteor.loginWithPassword(this.username, this.password, function (err) {
        test.isFalse(err);
        Meteor.call("removeUser", self.username);
      });
    },
    waitForLoggedOutStep
  ]);
}) ();


if (Meteor.isServer) (function () {

  Tinytest.add(
    'passwords - setup more than one onCreateUserHook',
    function (test) {
      test.throws(function() {
        Accounts.onCreateUser(function () {});
      });
    });


  Tinytest.add(
    'passwords - createUser hooks',
    function (test) {
      var username = Random.id();
      test.throws(function () {
        // should fail the new user validators
        Accounts.createUser({username: username, profile: {invalid: true}});
      });

      var userId = Accounts.createUser({username: username,
                                        testOnCreateUserHook: true});

      test.isTrue(userId);
      var user = Meteor.users.findOne(userId);
      test.equal(user.profile.touchedByOnCreateUser, true);
    });


  Tinytest.add(
    'passwords - setPassword',
    function (test) {
      var username = Random.id();

      var userId = Accounts.createUser({username: username});

      var user = Meteor.users.findOne(userId);
      // no services yet.
      test.equal(user.services.password, undefined);

      // set a new password.
      Accounts.setPassword(userId, 'new password');
      user = Meteor.users.findOne(userId);
      var oldVerifier = user.services.password.srp;
      test.isTrue(user.services.password.srp);

      // reset with the same password, see we get a different verifier
      Accounts.setPassword(userId, 'new password');
      user = Meteor.users.findOne(userId);
      var newVerifier = user.services.password.srp;
      test.notEqual(oldVerifier.salt, newVerifier.salt);
      test.notEqual(oldVerifier.identity, newVerifier.identity);
      test.notEqual(oldVerifier.verifier, newVerifier.verifier);

      // cleanup
      Meteor.users.remove(userId);
    });


  // This test properly belongs in accounts-base/accounts_tests.js, but
  // this is where the tests that actually log in are.
  Tinytest.add('accounts - user() out of context', function (test) {
    // basic server context, no method.
    test.throws(function () {
      Meteor.user();
    });
  });

  // XXX would be nice to test Accounts.config({forbidClientAccountCreation: true})

  Tinytest.addAsync(
    'passwords - login tokens cleaned up',
    function (test, onComplete) {
      var username = Random.id();
      Accounts.createUser({
        username: username,
        password: 'password'
      });

      makeTestConnection(
        test,
        function (clientConn, serverConn) {
          serverConn.onClose(function () {
            test.isFalse(_.contains(
              Accounts._getTokenConnections(token), serverConn.id));
            onComplete();
          });
          var result = clientConn.call('login', {
            user: {username: username},
            password: 'password'
          });
          test.isTrue(result);
          var token = Accounts._getAccountData(serverConn.id, 'loginToken');
          test.isTrue(token);
<<<<<<< HEAD
          test.isTrue(_.contains(Accounts._getTokenSessions(token), session.id));
          connection.disconnect();
=======
          test.equal(result.token, token);
          test.isTrue(_.contains(
            Accounts._getTokenConnections(token), serverConn.id));
          clientConn.disconnect();
>>>>>>> 842b6fec
        },
        onComplete
      );
    }
  );
}) ();<|MERGE_RESOLUTION|>--- conflicted
+++ resolved
@@ -584,15 +584,9 @@
           test.isTrue(result);
           var token = Accounts._getAccountData(serverConn.id, 'loginToken');
           test.isTrue(token);
-<<<<<<< HEAD
-          test.isTrue(_.contains(Accounts._getTokenSessions(token), session.id));
-          connection.disconnect();
-=======
-          test.equal(result.token, token);
           test.isTrue(_.contains(
             Accounts._getTokenConnections(token), serverConn.id));
           clientConn.disconnect();
->>>>>>> 842b6fec
         },
         onComplete
       );
