
if(Meteor.isServer) {

  Accounts.validateNewUser(user => {
  if (user.profile && user.profile.invalidAndThrowException)
    throw new Meteor.Error(403, "An exception thrown within Accounts.validateNewUser");
  return !(user.profile && user.profile.invalid);
});

Accounts.onCreateUser((options, user) => {
  if (options.testOnCreateUserHook) {
    user.profile = user.profile || {};
    user.profile.touchedByOnCreateUser = true;
    return user;
  } else {
    return 'TEST DEFAULT HOOK';
  }
});


// connection id -> action
const invalidateLogins = {};


Meteor.methods({
  testInvalidateLogins: function (action) {
    if (action)
      invalidateLogins[this.connection.id] = action;
    else
      delete invalidateLogins[this.connection.id];
  }
});


Accounts.validateLoginAttempt(attempt => {
  const action =
    attempt &&
    attempt.connection &&
    invalidateLogins[attempt.connection.id];

  if (! action)
    return true;
  else if (action === 'fail')
    return false;
  else if (action === 'hide')
    throw new Meteor.Error(403, 'hide actual error');
  else
    throw new Error(`unknown action: ${action}`);
});


// connection id -> [{successful: boolean, attempt: object}]
const capturedLogins = {};
let capturedLogouts = [];

Meteor.methods({
  testCaptureLogins: function () {
    capturedLogins[this.connection.id] = [];
  },

  testCaptureLogouts: () => {
    capturedLogouts = [];
  },

  testFetchCapturedLogins: function () {
    if (capturedLogins[this.connection.id]) {
      const logins = capturedLogins[this.connection.id];
      delete capturedLogins[this.connection.id];
      return logins;
    }
    else
      return [];
  },

  testFetchCapturedLogouts: () => capturedLogouts,
});

Accounts.onLogin(attempt => {
  if (!attempt.connection) // if login method called from the server
    return;

  const attemptWithoutConnection = { ...attempt };
  delete attemptWithoutConnection.connection;
  if (capturedLogins[attempt.connection.id])
    capturedLogins[attempt.connection.id].push({
      successful: true,
      attempt: attemptWithoutConnection,
    });
});

Accounts.onLoginFailure(attempt => {
  if (!attempt.connection) // if login method called from the server
    return;

  const attemptWithoutConnection = { ...attempt };
  delete attemptWithoutConnection.connection;
  if (capturedLogins[attempt.connection.id]) {
    capturedLogins[attempt.connection.id].push({
      successful: false,
      attempt: attemptWithoutConnection,
    });
  }
});

Accounts.onLogout(() => capturedLogouts.push({ successful: true }));

// Because this is global state that affects every client, we can't turn
// it on and off during the tests. Doing so would mean two simultaneous
// test runs could collide with each other.
//
// We should probably have some sort of server-isolation between
// multiple test runs. Perhaps a separate server instance per run. This
// problem isn't unique to this test, there are other places in the code
// where we do various hacky things to work around the lack of
// server-side isolation.
//
// For now, we just test the one configuration state. You can comment
// out each configuration option and see that the tests fail.

Accounts.config({
  sendVerificationEmail: true,
});


Meteor.methods({
  testMeteorUser: () => Meteor.user(),
  clearUsernameAndProfile: function () {
    if (!this.userId)
      throw new Error("Not logged in!");
    Meteor.users.update(this.userId,
                        {$unset: {profile: 1, username: 1}});
  },

  expireTokens: function () {
    Accounts._expireTokens(new Date(), this.userId);
  },
  removeUser: username => Meteor.users.remove({ "username": username }),
<<<<<<< HEAD
});


// Create a user that had previously logged in with SRP.

Meteor.methods({
  testCreateSRPUser: () => {
    const username = Random.id();
    Meteor.users.remove({username: username});
    const userId = Accounts.createUser({username: username});
    Meteor.users.update(
      userId,
      { '$set': { 'services.password.srp': {
          "identity" : "iPNrshUEcpOSO5fRDu7o4RRDc9OJBCGGljYpcXCuyg9",
          "salt" : "Dk3lFggdEtcHU3aKm6Odx7sdcaIrMskQxBbqtBtFzt6",
          "verifier" : "2e8bce266b1357edf6952cc56d979db19f699ced97edfb2854b95972f820b0c7006c1a18e98aad40edf3fe111b87c52ef7dd06b320ce452d01376df2d560fdc4d8e74f7a97bca1f67b3cfaef34dee34dd6c76571c247d762624dc166dab5499da06bc9358528efa75bf74e2e7f5a80d09e60acf8856069ae5cfb080f2239ee76"
      } } }
    );
    return username;
  },

  testSRPUpgrade: username => {
    const user = Meteor.users.findOne({username: username});
    if (user.services && user.services.password && user.services.password.srp)
      throw new Error("srp wasn't removed");
    if (!(user.services && user.services.password && user.services.password.bcrypt))
      throw new Error("bcrypt wasn't added");
  },

  testNoSRPUpgrade: username => {
    const user = Meteor.users.findOne({username: username});
    if (user.services && user.services.password && user.services.password.bcrypt)
      throw new Error("bcrypt was added");
    if (user.services && user.services.password && ! user.services.password.srp)
      throw new Error("srp was removed");
  }
});
}

// By default meteor will enforce lowercase emails, unless 
// useLowerCaseEmails is explicity set to false.
Accounts.config({
  useLowerCaseEmails: false
=======
>>>>>>> fe6b9654
});<|MERGE_RESOLUTION|>--- conflicted
+++ resolved
@@ -135,50 +135,4 @@
     Accounts._expireTokens(new Date(), this.userId);
   },
   removeUser: username => Meteor.users.remove({ "username": username }),
-<<<<<<< HEAD
-});
-
-
-// Create a user that had previously logged in with SRP.
-
-Meteor.methods({
-  testCreateSRPUser: () => {
-    const username = Random.id();
-    Meteor.users.remove({username: username});
-    const userId = Accounts.createUser({username: username});
-    Meteor.users.update(
-      userId,
-      { '$set': { 'services.password.srp': {
-          "identity" : "iPNrshUEcpOSO5fRDu7o4RRDc9OJBCGGljYpcXCuyg9",
-          "salt" : "Dk3lFggdEtcHU3aKm6Odx7sdcaIrMskQxBbqtBtFzt6",
-          "verifier" : "2e8bce266b1357edf6952cc56d979db19f699ced97edfb2854b95972f820b0c7006c1a18e98aad40edf3fe111b87c52ef7dd06b320ce452d01376df2d560fdc4d8e74f7a97bca1f67b3cfaef34dee34dd6c76571c247d762624dc166dab5499da06bc9358528efa75bf74e2e7f5a80d09e60acf8856069ae5cfb080f2239ee76"
-      } } }
-    );
-    return username;
-  },
-
-  testSRPUpgrade: username => {
-    const user = Meteor.users.findOne({username: username});
-    if (user.services && user.services.password && user.services.password.srp)
-      throw new Error("srp wasn't removed");
-    if (!(user.services && user.services.password && user.services.password.bcrypt))
-      throw new Error("bcrypt wasn't added");
-  },
-
-  testNoSRPUpgrade: username => {
-    const user = Meteor.users.findOne({username: username});
-    if (user.services && user.services.password && user.services.password.bcrypt)
-      throw new Error("bcrypt was added");
-    if (user.services && user.services.password && ! user.services.password.srp)
-      throw new Error("srp was removed");
-  }
-});
-}
-
-// By default meteor will enforce lowercase emails, unless 
-// useLowerCaseEmails is explicity set to false.
-Accounts.config({
-  useLowerCaseEmails: false
-=======
->>>>>>> fe6b9654
 });