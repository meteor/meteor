--- conflicted
+++ resolved
@@ -1,10 +1,6 @@
 Package.describe({
   summary: 'Manage the configuration for third-party services',
-<<<<<<< HEAD
-  version: '1.3.0-beta250.1',
-=======
   version: '1.3.0-beta250.3',
->>>>>>> 8c14412d
 });
 
 Package.onUse(function(api) {
