Package.describe({
  name: "modules-runtime",
<<<<<<< HEAD
  version: "0.7.7-beta.5",
=======
  version: "0.7.6_1",
>>>>>>> 06e583c9
  summary: "CommonJS module system",
  git: "https://github.com/benjamn/install",
  documentation: "README.md"
});

Npm.depends({
  install: "0.8.1"
});

Package.onUse(function(api) {
  api.addFiles(".npm/package/node_modules/install/install.js", [
    "client",
    "server"
  ], {
    bare: true
  });

  api.addFiles("modules-runtime.js");
  api.export("meteorInstall");
});

Package.onTest(function(api) {
  api.use("tinytest");
  api.use("modules"); // Test modules-runtime via modules.
  api.addFiles("modules-runtime-tests.js");
});<|MERGE_RESOLUTION|>--- conflicted
+++ resolved
@@ -1,10 +1,6 @@
 Package.describe({
   name: "modules-runtime",
-<<<<<<< HEAD
-  version: "0.7.7-beta.5",
-=======
   version: "0.7.6_1",
->>>>>>> 06e583c9
   summary: "CommonJS module system",
   git: "https://github.com/benjamn/install",
   documentation: "README.md"
