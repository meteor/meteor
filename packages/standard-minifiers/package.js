--- conflicted
+++ resolved
@@ -1,10 +1,6 @@
 Package.describe({
   name: 'standard-minifiers',
-<<<<<<< HEAD
-  version: '1.1.0-rc.1',
-=======
   version: '1.1.0',
->>>>>>> f96464f3
   summary: 'Standard minifiers used with Meteor apps by default.',
   documentation: 'README.md'
 });
