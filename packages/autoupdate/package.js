Package.describe({
  summary: 'Update the client when new client code is available',
<<<<<<< HEAD
  version: '1.8.0-beta250.2',
=======
  version: '1.8.0-beta250.3',
>>>>>>> 8c14412d
});

Package.onUse(function(api) {
  api.use(['webapp', 'check', 'inter-process-messaging'], 'server');

  api.use(['tracker', 'retry'], 'client');

  api.use('reload', 'client', { weak: true });

  api.use(['ecmascript', 'ddp'], ['client', 'server']);

  api.mainModule('autoupdate_server.js', 'server');
  api.mainModule('autoupdate_client.js', 'client');
  api.mainModule('autoupdate_cordova.js', 'web.cordova');

  api.export('Autoupdate');
});<|MERGE_RESOLUTION|>--- conflicted
+++ resolved
@@ -1,10 +1,6 @@
 Package.describe({
   summary: 'Update the client when new client code is available',
-<<<<<<< HEAD
-  version: '1.8.0-beta250.2',
-=======
   version: '1.8.0-beta250.3',
->>>>>>> 8c14412d
 });
 
 Package.onUse(function(api) {
