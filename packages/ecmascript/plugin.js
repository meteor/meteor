const reactRefreshPlugin = Npm.require('react-refresh/babel');

Plugin.registerCompiler({
  extensions: ['js', 'jsx', 'mjs'],
}, function () {
  return new BabelCompiler({
    react: true
  }, (babelOptions, file) => {
<<<<<<< HEAD
    if (file.hmrAvailable()) {
      babelOptions.plugins = babelOptions.plugins || []
      babelOptions.plugins.push(reactRefreshPlugin)      
=======
    if (file.hmrAvailable() && ReactFastRefresh.babelPlugin) {
      babelOptions.plugins = babelOptions.plugins || [];
      babelOptions.plugins.push(ReactFastRefresh.babelPlugin);
>>>>>>> d1bd4e5a
    }
  });
});<|MERGE_RESOLUTION|>--- conflicted
+++ resolved
@@ -1,20 +1,12 @@
-const reactRefreshPlugin = Npm.require('react-refresh/babel');
-
 Plugin.registerCompiler({
   extensions: ['js', 'jsx', 'mjs'],
 }, function () {
   return new BabelCompiler({
     react: true
   }, (babelOptions, file) => {
-<<<<<<< HEAD
-    if (file.hmrAvailable()) {
-      babelOptions.plugins = babelOptions.plugins || []
-      babelOptions.plugins.push(reactRefreshPlugin)      
-=======
     if (file.hmrAvailable() && ReactFastRefresh.babelPlugin) {
       babelOptions.plugins = babelOptions.plugins || [];
       babelOptions.plugins.push(ReactFastRefresh.babelPlugin);
->>>>>>> d1bd4e5a
     }
   });
 });