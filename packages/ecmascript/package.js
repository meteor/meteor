Package.describe({
  name: 'ecmascript',
<<<<<<< HEAD
  version: '0.16.3',
=======
  version: '0.16.3-beta.0',
>>>>>>> b6172924
  summary: 'Compiler plugin that supports ES2015+ in all .js files',
  documentation: 'README.md',
});

Package.registerBuildPlugin({
  name: 'compile-ecmascript',
  use: ['babel-compiler', 'react-fast-refresh'],
  sources: ['plugin.js'],
});

Package.onUse(function(api) {
  api.use('isobuild:compiler-plugin@1.0.0');
  api.use('babel-compiler');
  api.use('react-fast-refresh');

  // The following api.imply calls should match those in
  // ../coffeescript/package.js.
  api.imply('modules');
  api.imply('ecmascript-runtime');
  api.imply('babel-runtime');
  api.imply('promise');

  // Runtime support for Meteor 1.5 dynamic import(...) syntax.
  api.imply('dynamic-import');

  api.addFiles('ecmascript.js', 'server');
  api.export('ECMAScript', 'server');
});

Package.onTest(function(api) {
  api.use(['tinytest']);
  api.use(['es5-shim', 'ecmascript', 'babel-compiler']);
  api.addFiles('runtime-tests.js');
  api.addFiles('transpilation-tests.js', 'server');

  api.addFiles('bare-test.js');
  api.addFiles('bare-test-file.js', ['client', 'server'], {
    bare: true,
  });
  api.addFiles('runtime-tests-client.js', ['client', 'web.browser.legacy']);
});<|MERGE_RESOLUTION|>--- conflicted
+++ resolved
@@ -1,10 +1,6 @@
 Package.describe({
   name: 'ecmascript',
-<<<<<<< HEAD
-  version: '0.16.3',
-=======
   version: '0.16.3-beta.0',
->>>>>>> b6172924
   summary: 'Compiler plugin that supports ES2015+ in all .js files',
   documentation: 'README.md',
 });
