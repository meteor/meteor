--- conflicted
+++ resolved
@@ -358,13 +358,8 @@
 
   // Convenience version of a common use case of `filter`: selecting only objects
   // containing specific `key:value` pairs.
-<<<<<<< HEAD
-  _.where = function(obj, attrs) {
-    return _.filter(obj, _.matcher(attrs));
-=======
   _.where = function (obj, attrs, first) {
     return first ? _.find(obj, _.matches(attrs)) : _.filter(obj, _.matches(attrs));
->>>>>>> b11416c1
   };
 
   // Convenience version of a common use case of `find`: getting the first object
