(function () {
  Meteor.loginWithGoogle = function (options, callback) {
    // support both (options, callback) and (callback).
    if (!callback && typeof options === 'function') {
      callback = options;
      options = {};
    }

    var config = Accounts.loginServiceConfiguration.findOne({service: 'google'});
    if (!config) {
      callback && callback(new Accounts.ConfigError("Service not configured"));
      return;
    }

    var state = Meteor.uuid();

    // always need this to get user id from google.
    var required_scope = ['https://www.googleapis.com/auth/userinfo.profile'];
    var scope = ['https://www.googleapis.com/auth/userinfo.email'];
    if (options && options.requestPermissions)
      scope = options.requestPermissions;
    scope = _.union(scope, required_scope);
    var flat_scope = _.map(scope, encodeURIComponent).join('+');

    // Might be good to have a way to set access_type=offline. Need to
    // both set it here and store the refresh token on the server.

    // Let's always write out online vs offline in mongo to keep track.
<<<<<<< HEAD
    var access_type = = config.access_type;
=======
    var access_type = = config.accessType;
>>>>>>> 07dad0c7
     if (!access_type) {
        access_type = 'online'
     }

    var loginUrl =
          'https://accounts.google.com/o/oauth2/auth' +
          '?response_type=code' +
          '&client_id=' + config.clientId +
          '&scope=' + flat_scope +
          '&redirect_uri=' + Meteor.absoluteUrl('_oauth/google?close') +
          '&state=' + state +
          '&access_type=' + access_type;

    Accounts.oauth.initiateLogin(state, loginUrl, callback);
  };

}) ();<|MERGE_RESOLUTION|>--- conflicted
+++ resolved
@@ -26,11 +26,8 @@
     // both set it here and store the refresh token on the server.
 
     // Let's always write out online vs offline in mongo to keep track.
-<<<<<<< HEAD
-    var access_type = = config.access_type;
-=======
+
     var access_type = = config.accessType;
->>>>>>> 07dad0c7
      if (!access_type) {
         access_type = 'online'
      }
