{
  "lockfileVersion": 4,
  "dependencies": {
    "@types/node": {
<<<<<<< HEAD
      "version": "20.10.5",
      "resolved": "https://registry.npmjs.org/@types/node/-/node-20.10.5.tgz",
      "integrity": "sha512-nNPsNE65wjMxEKI93yOP+NPGGBJz/PoN3kZsVLee0XMiJolxSekEVD8wRwBUBqkwc7UWop0edW50yrCQW4CyRw=="
=======
      "version": "20.11.13",
      "resolved": "https://registry.npmjs.org/@types/node/-/node-20.11.13.tgz",
      "integrity": "sha512-5G4zQwdiQBSWYTDAH1ctw2eidqdhMJaNsiIDKHFr55ihz5Trl2qqR8fdrT732yPBho5gkNxXm67OxWFBqX9aPg=="
>>>>>>> 46339a91
    },
    "@types/notp": {
      "version": "2.0.5",
      "resolved": "https://registry.npmjs.org/@types/notp/-/notp-2.0.5.tgz",
      "integrity": "sha512-ZsZS0PYUa6ZE4K3yOGerBvaxCp4ePf6ZmkFbPeilcqz2Ui/lmXox7KlRt7XZkXzqUgXhFLkc09ixyVmFLCU3gQ=="
    },
    "node-2fa": {
      "version": "2.0.3",
      "resolved": "https://registry.npmjs.org/node-2fa/-/node-2fa-2.0.3.tgz",
      "integrity": "sha512-PQldrOhjuoZyoydMvMSctllPN1ZPZ1/NwkEcgYwY9faVqE/OymxR+3awPpbWZxm6acLKqvmNqQmdqTsqYyflFw=="
    },
    "notp": {
      "version": "2.0.3",
      "resolved": "https://registry.npmjs.org/notp/-/notp-2.0.3.tgz",
      "integrity": "sha512-oBig/2uqkjQ5AkBuw4QJYwkEWa/q+zHxI5/I5z6IeP2NT0alpJFsP/trrfCC+9xOAgQSZXssNi962kp5KBmypQ=="
    },
    "qrcode-svg": {
      "version": "1.1.0",
      "resolved": "https://registry.npmjs.org/qrcode-svg/-/qrcode-svg-1.1.0.tgz",
      "integrity": "sha512-XyQCIXux1zEIA3NPb0AeR8UMYvXZzWEhgdBgBjH9gO7M48H9uoHzviNz8pXw3UzrAcxRRRn9gxHewAVK7bn9qw=="
    },
    "thirty-two": {
      "version": "1.0.2",
      "resolved": "https://registry.npmjs.org/thirty-two/-/thirty-two-1.0.2.tgz",
      "integrity": "sha512-OEI0IWCe+Dw46019YLl6V10Us5bi574EvlJEOcAkB29IzQ/mYD1A6RyNHLjZPiHCmuodxvgF6U+vZO1L15lxVA=="
    },
    "tslib": {
      "version": "2.6.2",
      "resolved": "https://registry.npmjs.org/tslib/-/tslib-2.6.2.tgz",
      "integrity": "sha512-AEYxH93jGFPn/a2iVAwW87VuUIkR1FVUKB77NwMF7nBTDkDrrT/Hpt/IrCJ0QXhW27jTBDcf5ZY7w6RiqTMw2Q=="
    },
    "undici-types": {
      "version": "5.26.5",
      "resolved": "https://registry.npmjs.org/undici-types/-/undici-types-5.26.5.tgz",
      "integrity": "sha512-JlCMO+ehdEIKqlFxk6IfVoAUVmgz7cU7zD/h9XZ0qzeosSHmUJVOzSQvvYSYWXkFXC+IfLKSIffhv0sVZup6pA=="
    }
  }
}<|MERGE_RESOLUTION|>--- conflicted
+++ resolved
@@ -2,15 +2,9 @@
   "lockfileVersion": 4,
   "dependencies": {
     "@types/node": {
-<<<<<<< HEAD
-      "version": "20.10.5",
-      "resolved": "https://registry.npmjs.org/@types/node/-/node-20.10.5.tgz",
-      "integrity": "sha512-nNPsNE65wjMxEKI93yOP+NPGGBJz/PoN3kZsVLee0XMiJolxSekEVD8wRwBUBqkwc7UWop0edW50yrCQW4CyRw=="
-=======
       "version": "20.11.13",
       "resolved": "https://registry.npmjs.org/@types/node/-/node-20.11.13.tgz",
       "integrity": "sha512-5G4zQwdiQBSWYTDAH1ctw2eidqdhMJaNsiIDKHFr55ihz5Trl2qqR8fdrT732yPBho5gkNxXm67OxWFBqX9aPg=="
->>>>>>> 46339a91
     },
     "@types/notp": {
       "version": "2.0.5",
