import moment from "moment";
import shared from "./imports/shared";
import {Meteor as ImportedMeteor} from "meteor/meteor";

describe("app modules", () => {
  it("can be imported using absolute identifiers", () => {
    assert.strictEqual(require("/tests"), exports);
  });

  it("can have different file extensions", () => {
    assert.strictEqual(
      require("./eager-jsx").extension,
      ".jsx"
    );

    assert.strictEqual(
      require("./eager-coffee").extension,
      ".coffee"
    );
  });

  it("are eagerly evaluated if outside imports/", () => {
    assert.strictEqual(shared["/eager-jsx.jsx"], "eager jsx");
    assert.strictEqual(shared["/eager-coffee.coffee"], "eager coffee");
  });

  it("are lazily evaluated if inside imports/", (done) => {
    const delayMs = 200;

    setTimeout(() => {
      assert.strictEqual(shared["/imports/lazy1.js"], void 0);
      assert.strictEqual(shared["/imports/lazy2.js"], void 0);

      var reset1 = require("./imports/lazy1").reset;

      assert.strictEqual(shared["/imports/lazy1.js"], 1);
      assert.strictEqual(shared["/imports/lazy2.js"], 2);

      // Make sure this test can run again without starting a new process.
      require("./imports/lazy2").reset();
      reset1();

      done();
    }, delayMs);
  });

  it("cannot import server modules on client", () => {
    let error;
    let result;
    try {
      result = require("./server/only").default;
    } catch (expectedOnClient) {
      error = expectedOnClient;
    }

    if (Meteor.isServer) {
      assert.strictEqual(typeof error, "undefined");
      assert.strictEqual(result, "/server/only.js");
      assert.strictEqual(require("./server/only"),
                         require("/server/only"));
    }

    if (Meteor.isClient) {
      assert.ok(error instanceof Error);
    }
  });

  it("cannot import client modules on server", () => {
    let error;
    let result;
    try {
      result = require("./client/only").default;
    } catch (expectedOnServer) {
      error = expectedOnServer;
    }

    if (Meteor.isClient) {
      assert.strictEqual(typeof error, "undefined");
      assert.strictEqual(result, "/client/only.js");
      assert.strictEqual(require("./client/only"),
                         require("/client/only"));
    }

    if (Meteor.isServer) {
      assert.ok(error instanceof Error);
    }
  });

  it("should not be parsed in strictMode", () => {
    let foo = 1234;
    delete foo;
  });

  it("should have access to filename and dirname", () => {
    assert.strictEqual(require(__filename), exports);
    assert.strictEqual(
      require("path").relative(__dirname, __filename),
      "tests.js"
    );
  });
});

describe("template modules", () => {
  Meteor.isClient &&
  it("should be importable on the client", () => {
    assert.strictEqual(typeof Template, "function");
    assert.ok(! _.has(Template, "lazy"));
    require("./imports/lazy.html");
    assert.ok(_.has(Template, "lazy"));
    assert.ok(Template.lazy instanceof Template);
  });

  Meteor.isServer &&
  it("should not be importable on the server", () => {
    let error;
    try {
      require("./imports/lazy.html");
    } catch (expected) {
      error = expected;
    }
    assert.ok(error instanceof Error);
  });
});

Meteor.isClient &&
describe("css modules", () => {
  it("should be loaded eagerly unless lazy", () => {
    assert.strictEqual(
      $(".app-eager-css").css("display"),
      "none"
    );

    let error;
    try {
      require("./eager.css");
    } catch (expected) {
      error = expected;
    }
    assert.ok(error instanceof Error);
  });

  it("should be importable by an app", () => {
    assert.strictEqual(
      $(".app-lazy-css").css("display"),
      "block"
    );

    require("./imports/lazy.css");

    assert.strictEqual(
      $(".app-lazy-css").css("display"),
      "none"
    );
  });

  it("should be importable by a package", () => {
    assert.strictEqual(
      $(".pkg-lazy-css.imported").css("display"),
      "none"
    );

    assert.strictEqual(
      $(".pkg-lazy-css.not-imported").css("display"),
      "block"
    );
  });
});

describe("native node_modules", () => {
  Meteor.isServer &&
  it("can be imported on the server", () => {
    assert.strictEqual(typeof require("fs").readFile, "function");
  });

  Meteor.isClient &&
  it("are imported as stubs on the client", () => {
    const inherits = require("util").inherits;
    assert.strictEqual(typeof inherits, "function");
  });

  Meteor.isServer &&
  it("cannot be overridden on the server", () => {
    assert.strictEqual(typeof require("repl").start, "function");
  });

  Meteor.isClient &&
  it("can be overridden on the client", () => {
    assert.strictEqual(require("repl").notEmpty, true);
  });

  it("can be implemented by wrapper npm packages", () => {
    const Stream = require("stream");
    assert.strictEqual(typeof Stream, "function");
    assert.strictEqual(typeof Stream.Readable, "function");
  });

  it("can all be imported", () => {
    require("_stream_duplex");
    require("_stream_passthrough");
    require("_stream_readable");
    require("_stream_transform");
    require("_stream_writable");
    require("assert");
    require("buffer");
    require("child_process");
    require("cluster");
    require("console");
    require("constants");
    require("crypto");
    require("dgram");
    require("dns");
    require("domain");
    require("events");
    require("fs");
    require("http");
    require("https");
    require("module");
    require("net");
    require("os");
    require("path");
    require("process");
    require("punycode");
    require("querystring");
    require("readline");
    require("repl");
    require("stream");
    require("string_decoder");
    require("sys");
    require("timers");
    require("tls");
    require("tty");
    require("url");
    require("util");
    require("vm");
    require("zlib");
  });
});

describe("local node_modules", () => {
  it("should be importable", () => {
    assert.strictEqual(require("moment"), moment);
    const cal = moment().calendar();
    assert.ok(cal.match(/\bat\b/));
  });

  it("can be imported using absolute identifiers", () => {
    assert.strictEqual(
      require("moment"),
      require("/node_modules/moment")
    );
  });

  it("should be importable by packages", () => {
    // Defined in packages/modules-test-package/common.js.
    assert.strictEqual(typeof regeneratorRuntime, "object");
  });

  it('should expose "version" field of package.json', () => {
    const pkg = require("moment/package.json");
    assert.strictEqual(pkg.version, "2.11.1");
  });
});

describe("Meteor packages", () => {
  it("api.export should create named exports", () => {
    assert.strictEqual(typeof ImportedMeteor, "object");
    assert.strictEqual(Meteor, ImportedMeteor);
  });

  it("should be importable", () => {
    assert.strictEqual(require("meteor/underscore")._, _);

    const Blaze = require("meteor/blaze").Blaze;
    assert.strictEqual(typeof Blaze, "object");

    let error;
    try {
      require("meteor/nonexistent");
    } catch (expected) {
      error = expected;
    }
    assert.ok(error instanceof Error);
  });

  it("can be local", () => {
    assert.strictEqual(ModulesTestPackage, "loaded");
    const mtp = require("meteor/modules-test-package");
    assert.strictEqual(mtp.where, Meteor.isServer ? "server" : "client");
  });
<<<<<<< HEAD

  it("should expose their files for import", () => {
    const osStub = require("meteor/modules-test-package/os-stub");

    assert.strictEqual(
      osStub.platform(),
      "browser"
    );

    assert.strictEqual(
      osStub.name,
      "/node_modules/meteor/modules-test-package/os-stub.js"
    );
  });
});

describe("ecmascript miscellany", () => {
  it("JSX should work in .js files on both client and server", () => {
    const React = {
      createElement: function (name, attrs, children) {
        assert.strictEqual(name, "div");
        assert.strictEqual(attrs, null);
        assert.strictEqual(children, "hi");
        return "all good";
      }
    };

    assert.strictEqual(<div>hi</div>, "all good");
  });

  it("async functions should work on the client and server", async () => {
    assert.strictEqual(
      await 2 + 2,
      await new Promise(resolve => resolve(4))
    );
  });

  it("rest paramters in inner arrow functions (#6312)", () => {
    const rev = (...args) => args.reverse();
    assert.deepEqual(rev(1, 2, 3), [3, 2, 1]);
    assert.ok(rev.toString().match(/\barguments\b/));
  });
});

Meteor.isClient &&
describe("client/compatibility directories", () => {
  it("should contain bare files", () => {
    assert.strictEqual(topLevelVariable, 1234);
  });
});

describe(".es5.js files", () => {
  it("should not be transpiled", () => {
    assert.strictEqual(require("./imports/plain.es5.js").let, "ok");
  });
});

describe("return statements at top level", () => {
  it("should be legal", () => {
    var ret = require("./imports/return.js");
    assert.strictEqual(ret.a, 1234);
    assert.strictEqual(ret.b, void 0);
  });
});

describe("circular package.json resolution chains", () => {
  it("should be broken appropriately", () => {
    assert.strictEqual(
      require("./lib").aMain,
      "/lib/a/index.js"
    );
=======
});

describe("PixiJS", () => {
  Meteor.isClient &&
  it("should be importable on the client", () => {
    import PIXI from "pixi.js";
    assert.strictEqual(require("PIXI"), PIXI);
>>>>>>> 9b0615d0
  });
});<|MERGE_RESOLUTION|>--- conflicted
+++ resolved
@@ -287,7 +287,6 @@
     const mtp = require("meteor/modules-test-package");
     assert.strictEqual(mtp.where, Meteor.isServer ? "server" : "client");
   });
-<<<<<<< HEAD
 
   it("should expose their files for import", () => {
     const osStub = require("meteor/modules-test-package/os-stub");
@@ -359,7 +358,7 @@
       require("./lib").aMain,
       "/lib/a/index.js"
     );
-=======
+  });
 });
 
 describe("PixiJS", () => {
@@ -367,6 +366,5 @@
   it("should be importable on the client", () => {
     import PIXI from "pixi.js";
     assert.strictEqual(require("PIXI"), PIXI);
->>>>>>> 9b0615d0
   });
 });