--- conflicted
+++ resolved
@@ -6,12 +6,8 @@
   },
   "dependencies": {
     "@babel/runtime": "^7.0.0-beta.46",
-<<<<<<< HEAD
-    "meteor-node-stubs": "^0.3.2",
+    "meteor-node-stubs": "^0.4.1",
     "puppeteer": "^1.3.0"
-=======
-    "meteor-node-stubs": "^0.4.1"
->>>>>>> 38f570ab
   },
   "meteor": {
     "testModule": "tests.js"
