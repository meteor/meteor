--- conflicted
+++ resolved
@@ -6,17 +6,10 @@
 
 meteor-base@1.5.1             # Packages every Meteor app needs to have
 mobile-experience@1.1.0       # Packages for a great mobile UX
-<<<<<<< HEAD
 mongo@1.15.0                   # The database Meteor supports right now
-blaze-html-templates@2.0.0 # Compile .html files into Meteor Blaze views
-reactive-var@1.0.11            # Reactive variable for tracker
-tracker@1.2.0                 # Meteor's client-side reactive programming library
-=======
-mongo@1.9.0                   # The database Meteor supports right now
 blaze-html-templates@2.0.0! # Compile .html files into Meteor Blaze views
 reactive-var@1.0.12          # Reactive variable for tracker
 tracker@1.2.1               # Meteor's client-side reactive programming library
->>>>>>> dc38e432
 
 standard-minifier-css@1.8.1   # CSS minifier run for production mode
 standard-minifier-js@2.8.0    # JS minifier run for production mode
