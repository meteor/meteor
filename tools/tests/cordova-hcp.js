var selftest = require('../tool-testing/selftest.js');
var httpHelpers = require('../utils/http-helpers.js');
var Sandbox = selftest.Sandbox;
var testUtils = require('../tool-testing/test-utils.js');

// This is not an end-to-end test for Cordova hot code push, but this test
// is for the issue that we observed where the value of the
// --mobile-server argument would get lost across hot code pushes. That
// is: the initial Cordova app (before receiving any hot code pushes)
// would connect to the server specified by --mobile-server, but after
// it receives a hot code push, it would be connected to whatever
// ROOT_URL is on the server.
selftest.define(
  "cordova --mobile-server argument persists across hot code pushes", ["cordova", "slow"], async function () {
    var s = new Sandbox();
    await s.init();

    var run;

    await s.createApp("myapp", "standard-app");
    s.cd("myapp");

    // Add 'android' to the .meteor/platforms file, just so that the
    // Cordova boilerplate will be generated and served, without having
    // to download the whole Android sdk.
    var platforms = s.read(".meteor/platforms");
    s.write(".meteor/platforms", platforms + "\nandroid\n");

    run = s.run("run", "android", "--mobile-server", "example.com");
    run.waitSecs(30);
    await run.match("Started your app");

    var result = await httpHelpers.getUrl(
      "http://localhost:3000/__cordova/index.html");

    var mrc = testUtils.getMeteorRuntimeConfigFromHTML(result);
    await selftest.expectEqual(mrc.DDP_DEFAULT_CONNECTION_URL, "http://example.com/");
    await selftest.expectEqual(mrc.ROOT_URL, "http://example.com/");

    await run.stop();
});

selftest.define(
  "cordova METEOR_CORDOVA_COMPAT_VERSION_* works", ["cordova", "slow"], async function () {
    var s = new Sandbox();
    await s.init();

    var run;

    var androidCompatibilityVersion = '2.0';

    // Override the compatibility version for android with METEOR_CORDOVA_COMPAT_VERSION_ANDROID.
    s.env.METEOR_CORDOVA_COMPAT_VERSION_ANDROID = androidCompatibilityVersion;

    await s.createApp("myapp", "standard-app");
    s.cd("myapp");

    var platforms = s.read(".meteor/platforms");
    s.write(".meteor/platforms", platforms + "\nandroid\n");

    run = s.run("run", "android", "--mobile-server", "example.com");
    run.waitSecs(30);
    await run.match("Started your app");

    var result = JSON.parse(await httpHelpers.getUrl(
        "http://localhost:3000/__cordova/manifest.json"));

    // Check in the manifest if the overridden version was used.
    await selftest.expectEqual(result.cordovaCompatibilityVersions.android, androidCompatibilityVersion);

    await run.stop();
    // Save the iOS compatibility version.
    var iosCompatibilityVersion = result.cordovaCompatibilityVersions.ios;

    // Now exclude one of the plugins from compatibility version calculation.
    s.env.METEOR_CORDOVA_COMPAT_VERSION_EXCLUDE = 'cordova-plugin-meteor-webapp,any-other-plugin';

    run = s.run("run", "android", "--mobile-server", "example.com");
    run.waitSecs(30);
    await run.match("Started your app");

    result = JSON.parse(await httpHelpers.getUrl(
        "http://localhost:3000/__cordova/manifest.json"));

    // Version should be different. There is no need to check if the particular plugin was not taken into account,
    // if the version has changed it's proof enough.
    selftest.expectFalse(result.cordovaCompatibilityVersions.ios === iosCompatibilityVersion);

<<<<<<< HEAD
    await run.stop();
=======
    run.stop();
});

selftest.define(
  "cordova plugin cordova-plugin-meteor-webapp should download manifest file for hot code push with subdirectory, and with trailing forward slash in server url and ROOT_URL", ["cordova", "slow"], function () {
    var s = new Sandbox();
    var run;

    var ipAddress = testUtils.getPrivateIPAddress();

    //url with subdirectory
    s.set("ROOT_URL", `http://${ipAddress}:3000/app/`);
    s.createApp("myapp", "hot-code-push-test");
    s.cd("myapp");

    // Add 'android' to the .meteor/platforms file, just so that the
    // Cordova boilerplate will be generated and served, without having
    // to download the whole Android sdk.
    var platforms = s.read(".meteor/platforms");
    s.write(".meteor/platforms", platforms + "\nandroid\n");

    run = s.run("run", "android", "--mobile-server", `http://${ipAddress}:3000/app/`);
    run.waitSecs(30);
    run.match("Started your app");

    //add new file to client side to trigger cordova app to check for new update
    let randomString = (Math.random() + 1).toString(36).substring(7);
    s.mkdir("client");
    s.write("client/test.js", `xyzVar = '${randomString}'`);
    run.match("Client modified -- refreshing");
    //android should download manifest file from correct url and switch to new version of app
    run.match("hot code push result: app updated to new version");
    run.stop();
});

selftest.define(
  "cordova plugin cordova-plugin-meteor-webapp should download manifest file for hot code push with subdirectory, and without trailing forward slash in server url and ROOT_URL", ["cordova", "slow"], function () {
    var s = new Sandbox();
    var run;

    var ipAddress = testUtils.getPrivateIPAddress();

    //url with subdirectory
    s.set("ROOT_URL", `http://${ipAddress}:3000/app`);
    s.createApp("myapp", "hot-code-push-test");
    s.cd("myapp");

    // Add 'android' to the .meteor/platforms file, just so that the
    // Cordova boilerplate will be generated and served, without having
    // to download the whole Android sdk.
    var platforms = s.read(".meteor/platforms");
    s.write(".meteor/platforms", platforms + "\nandroid\n");

    run = s.run("run", "android", "--mobile-server", `http://${ipAddress}:3000/app`);
    run.waitSecs(30);
    run.match("Started your app");

    //add new file to client side to trigger cordova app to check for new update
    let randomString = (Math.random() + 1).toString(36).substring(7);
    s.mkdir("client");
    s.write("client/test.js", `xyzVar = '${randomString}'`);
    run.match("Client modified -- refreshing");
    //android should download manifest file from correct url and switch to new version of app
    run.match("hot code push result: app updated to new version");
    run.stop();
>>>>>>> 1a8905ac
});<|MERGE_RESOLUTION|>--- conflicted
+++ resolved
@@ -86,10 +86,7 @@
     // if the version has changed it's proof enough.
     selftest.expectFalse(result.cordovaCompatibilityVersions.ios === iosCompatibilityVersion);
 
-<<<<<<< HEAD
     await run.stop();
-=======
-    run.stop();
 });
 
 selftest.define(
@@ -154,5 +151,4 @@
     //android should download manifest file from correct url and switch to new version of app
     run.match("hot code push result: app updated to new version");
     run.stop();
->>>>>>> 1a8905ac
 });