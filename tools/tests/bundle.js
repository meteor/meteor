var selftest = require('../tool-testing/selftest.js');
var Sandbox = selftest.Sandbox;
<<<<<<< HEAD
var files = require('../fs/files.js');

=======
import * as files from "../fs/files";
>>>>>>> 8259c754
import { execSync } from 'child_process';
// Default maxBuffer for execSync is 1024 * 1024 bytes, so this is 10x that.
const maxBuffer = 10 * 1024 * 1024;

selftest.define("bundle", function () {
  var s = new Sandbox();
  var run;

  s.createApp("myapp", "standard-app");
  s.cd("myapp");
  run = s.run("bundle", "../myapp.tgz");
  run.waitSecs(60);
  run.expectExit(0);

  var tarball = files.pathJoin(s.cwd, "../myapp.tgz");
  selftest.expectEqual(files.exists(tarball), true);
});

selftest.define("bundle - verify sanitized asset names", function () {
  const s = new Sandbox();
  let run;

  s.createApp("sanitized-app", "sanitized-app");
  s.cd("sanitized-app");
  run = s.run("bundle", "../sanitized-app.tgz");
  run.waitSecs(60);
  run.expectExit(0);

  const tarball = files.pathJoin(s.cwd, "../sanitized-app.tgz");
  const sanitizedFilename = 'Meteor_-@2x.png';
  selftest.expectTrue(
    execSync(`tar -tf ${tarball}`, {
      maxBuffer,
    }).toString().indexOf(sanitizedFilename) > -1
  );
});

selftest.define("build - linked external npm package (#10177)", function () {
  const s = new Sandbox();

  s.mkdir("external-package");
  s.cd("external-package");

  s.write(
    "package.json",
    JSON.stringify({
      name: "external-package",
      version: "1.2.3",
      "private": true,
      main: "index.js"
    }, null, 2) + "\n"
  );

  s.write(
    "index.js",
    "exports.id = module.id;\n"
  );

  s.cd(s.home);

  s.createApp("app", "linked-external-npm-package");
  s.cd("app");

  const run = s.run();
  run.waitSecs(30);
  run.match("external-package/index.js");
  run.stop();

  const build = s.run("build", "../build");
  build.waitSecs(60);
  build.expectExit(0);

  selftest.expectTrue(execSync(
    "tar -tf " + files.pathJoin(s.home, "build", "app.tar.gz"),
    { maxBuffer },
  ).toString("utf8").split("\n").includes(
    "bundle/programs/server/npm/node_modules/external-package/package.json"
  ));
});<|MERGE_RESOLUTION|>--- conflicted
+++ resolved
@@ -1,11 +1,7 @@
 var selftest = require('../tool-testing/selftest.js');
 var Sandbox = selftest.Sandbox;
-<<<<<<< HEAD
-var files = require('../fs/files.js');
 
-=======
 import * as files from "../fs/files";
->>>>>>> 8259c754
 import { execSync } from 'child_process';
 // Default maxBuffer for execSync is 1024 * 1024 bytes, so this is 10x that.
 const maxBuffer = 10 * 1024 * 1024;
