--- conflicted
+++ resolved
@@ -1058,16 +1058,12 @@
   if (options.exports) {
     run.read("Exports: " + options.exports + "\n");
   }
-<<<<<<< HEAD
+  if (options.implies) {
+    run.read("Implies: " + options.implies + "\n");
+  }
   if (options.git) {
     run.match("Git: " + options.git + "\n");
   }
-=======
-  if (options.implies) {
-    run.read("Implies: " + options.implies + "\n");
-  }
-  run.read("\n");
->>>>>>> 6bd54daf
   if (_.has(options, "description")) {
     run.read("\n");
     run.read(options.description + "\n");
@@ -1327,8 +1323,9 @@
 
     // When we ask for version 1.0.0, we get the local version.
     var addendum =
-      "The same version of this package also exists on the package server. " +
-      "To view its\nmetadata, run 'meteor show " + fullPackageName +
+      "This package version is built locally from source. " +
+      "The same version of this\npackage also exists on the package server. " +
+      "To view its metadata, run\n'meteor show " + fullPackageName +
       "@1.0.0' from outside the project.";
     testShowPackageVersion(s, {
       packageName: fullPackageName,
