--- conflicted
+++ resolved
@@ -1059,17 +1059,11 @@
     if (err) throw new Error("git is not installed");
     const isWindows = process.platform === "win32";
     // Set GIT_TERMINAL_PROMPT=0 to disable prompting
-<<<<<<< HEAD
     const gitCommand = isWindows
       ? `set GIT_TERMINAL_PROMPT=0 && git clone --progress ${url} ${appPath}`
       : `GIT_TERMINAL_PROMPT=0 git clone --progress ${url} ${appPath}`;
     const [okClone, errClone] = await bash`${gitCommand}`;
-    if (errClone && !errClone.includes("Cloning into")) {
-=======
-    const [okClone, errClone] =
-      await bash`GIT_TERMINAL_PROMPT=0 git clone --progress ${url} ${appPath}`;
     if (errClone && !errClone.message.includes("Cloning into")) {
->>>>>>> 8d6f241e
       throw new Error("error cloning skeleton");
     }
     // remove .git folder from the example
