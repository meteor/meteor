--- conflicted
+++ resolved
@@ -1437,13 +1437,8 @@
     'deploy-polling-timeout': { type: Number },
     'no-wait': { type: Boolean },
     'cache-build': { type: Boolean },
-<<<<<<< HEAD
-    mongo: { type: Boolean },
-    free: { type: Boolean }
-=======
     free: { type: Boolean },
     mongo: { type: Boolean }
->>>>>>> d1bd4e5a
   },
   allowUnrecognizedOptions: true,
   requiresApp: function (options) {
@@ -1524,13 +1519,8 @@
     projectContext: projectContext,
     site: site,
     settingsFile: options.settings,
-<<<<<<< HEAD
-    mongo: options.mongo,
-    free: options.free,
-=======
     free: options.free,
     mongo: options.mongo,
->>>>>>> d1bd4e5a
     buildOptions: buildOptions,
     rawOptions,
     deployPollingTimeoutMs,
