--- conflicted
+++ resolved
@@ -1620,9 +1620,8 @@
   } else {
     upgradePackageNames = options.args;
   }
-<<<<<<< HEAD
-  
-  const upgradePackagesWithoutCordova = 
+
+  const upgradePackagesWithoutCordova =
     upgradePackageNames.filter(name => name.split(':')[0] !== 'cordova');
   if (!_.isEqual(upgradePackagesWithoutCordova, upgradePackageNames)) {
     // There are some cordova packages in the list to update.
@@ -1649,25 +1648,6 @@
     // Exclude cordova packages
     upgradePackageNames = upgradePackagesWithoutCordova;
   }
-  // We want to use the project's release for constraints even if we are
-  // currently running a newer release (eg if we ran 'meteor update --patch' and
-  // updated to an older patch release).  (If the project has release 'none'
-  // because this is just 'updating packages', this can be null. Also, if we're
-  // running from a checkout this should be null even if the file doesn't say
-  // 'none'.)
-  var releaseRecordForConstraints = null;
-  if (!files.inCheckout()
-      && projectContext.releaseFile.normalReleaseSpecified()) {
-    releaseRecordForConstraints = catalog.official.getReleaseVersion(
-      projectContext.releaseFile.releaseTrack,
-      projectContext.releaseFile.releaseVersion);
-    if (! releaseRecordForConstraints) {
-      throw Error("unknown release " +
-                  projectContext.releaseFile.displayReleaseName);
-    }
-  }
-=======
->>>>>>> c315861c
 
   // Try to resolve constraints, allowing the given packages to be upgraded.
   projectContext.reset({
