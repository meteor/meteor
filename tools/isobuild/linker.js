import {debug} from "util";

var _ = require('underscore');
var sourcemap = require('source-map');
var buildmessage = require('../utils/buildmessage.js');
var watch = require('../fs/watch');
var Profile = require('../tool-env/profile').Profile;
import assert from 'assert';
import LRU from 'lru-cache';
import { sourceMapLength } from '../utils/utils.js';
import files from '../fs/files';
import { findAssignedGlobals } from './js-analyze.js';
import { convert as convertColons } from '../utils/colon-converter.js';

// A rather small cache size, assuming only one module is being linked
// most of the time.
const CACHE_SIZE = process.env.METEOR_APP_PRELINK_CACHE_SIZE || 1024*1024*20;

// Cache individual files prelinked
const APP_PRELINK_CACHE = new LRU({
  max: CACHE_SIZE,
  length: function (prelinked) {
    return prelinked.source.length + sourceMapLength(prelinked.sourceMap);
  }
});
// Caches code with source map for dynamic files
const DYNAMIC_PRELINKED_OUTPUT_CACHE = new LRU({
  max: Math.pow(2, 11)
});

var packageDot = function (name) {
  if (/^[a-zA-Z][a-zA-Z0-9]*$/.exec(name)) {
    return "Package." + name;
  } else {
    return "Package['" + name + "']";
  }
};

const enableClientTLA = process.env.METEOR_ENABLE_CLIENT_TOP_LEVEL_AWAIT === 'true';

///////////////////////////////////////////////////////////////////////////////
// Module
///////////////////////////////////////////////////////////////////////////////

// options include name, imports, exports, useGlobalNamespace,
// combinedServePath, all of which have the same meaning as they do when passed
// to import().
var Module = function (options) {
  var self = this;

  // module name or null
  self.name = options.name || null;

  // The architecture for which this bundle is being linked.
  self.bundleArch = options.bundleArch;

  // files in the module. array of File
  self.files = [];

  // options
  self.useGlobalNamespace = options.useGlobalNamespace;
  self.combinedServePath = options.combinedServePath;
};

Object.assign(Module.prototype, {
  // source: the source code
  // servePath: the path where it would prefer to be served if possible
  addFile: function (inputFile) {
    var self = this;
    self.files.push(new File(inputFile, self.bundleArch));
  },


  maxLineLength: function (ignoreOver) {
    var self = this;

    var maxInFile = [];
    _.each(self.files, function (file) {
      var m = 0;
      _.each(file.source.split('\n'), function (line) {
        if (line.length <= ignoreOver && line.length > m) {
          m = line.length;
        }
      });
      maxInFile.push(m);
    });

    return _.max(maxInFile);
  },

  // Figure out which vars need to be specifically put in the module
  // scope.
  computeAssignedVariables: Profile("linker Module#computeAssignedVariables", async function () {
    var self = this;

    // The assigned variables in the app aren't actually used for anything:
    // we're using the global namespace, so there's no header where we declare
    // all of the assigned variables as vars.  So there's no use wasting time
    // running static analysis on app code.
    if (self.useGlobalNamespace) {
      return [];
    }

    // Find all global references in any files
    var assignedVariables = [];
    for (const file of self.files) {
      assignedVariables = assignedVariables.concat(
          await file.computeAssignedVariables());
    }
    assignedVariables = _.uniq(assignedVariables);

    return assignedVariables;
  }),

  // Output is a list of objects with keys 'source', 'servePath', 'sourceMap',
  // 'sourcePath'
  getPrelinkedFiles: Profile("linker Module#getPrelinkedFiles", async function () {
    var self = this;

    const haveMeteorInstallOptions =
      self.files.some(file => file.meteorInstallOptions);

    // If we don't want to create a separate scope for this module,
    // then our job is much simpler. And we can get away with
    // preserving the line numbers.
    if (self.useGlobalNamespace &&
        ! haveMeteorInstallOptions) {
      // Ignore lazy files unless we have a module system.
      const eagerFiles = _.filter(self.files, file => ! file.lazy);

      const ret = [];
      for (const file of eagerFiles) {
        const cacheKey = JSON.stringify([
          file._inputHash,
          file.bare,
          file.servePath,
        ]);

        if (APP_PRELINK_CACHE.has(cacheKey)) {
          ret.push(APP_PRELINK_CACHE.get(cacheKey));
        }

        const node = await file.getPrelinkedOutput({ preserveLineNumbers: true });
        const results = await Profile.time(
            "toStringWithSourceMap (app)", () => {
              return node.toStringWithSourceMap({
                file: file.servePath
              }); // results has 'code' and 'map' attributes
            }
        );

        let sourceMap = results.map.toJSON();
        if (! sourceMap.mappings) {
          sourceMap = null;
        }

        const prelinked = {
          source: results.code,
          sourcePath: file.sourcePath,
          servePath: file.servePath,
          sourceMap: sourceMap,
          hash: file._inputHash,
        };

        APP_PRELINK_CACHE.set(cacheKey, prelinked);
        ret.push(prelinked);
      }

      return ret;
    }

    // Otherwise..

    // Find the maximum line length.
    var sourceWidth = _.max([68, self.maxLineLength(120 - 2)]);

    const result = {
      // This object will be populated with .source, .servePath,
      // .sourceMap, and (optionally) .exportsName properties before being
      // returned from this method in a singleton array.
      servePath: self.combinedServePath,
      hash: watch.sha1(
        JSON.stringify(self.files.map(file => file._inputHash))
      ),
    };

    const results = [result];
    // An array of strings and SourceNode objects.
    let chunks = [];
    let fileCount = 0;

    // Emit each file
    if (haveMeteorInstallOptions) {
      const trees = await self._buildModuleTrees(results, sourceWidth);
      fileCount = await self._chunkifyModuleTrees(trees, chunks, sourceWidth);

      // During the full link, code will be added to pass these to the
      // core runtime so it can handle evaluating the modules
      result.eagerModulePaths = [];
      result.mainModulePath = null;

      for (const file of this.files) {
        if (file.bare) {
          chunks.push('\n', await file.getPrelinkedOutput({
            sourceWidth
          }));
        } else if (!file.lazy) {
          result.eagerModulePaths.push(file.absModuleId);
          if (file.mainModule) {
            result.mainModulePath = file.absModuleId;
          }
        }
      }
    } else {
      for (const file of self.files) {
        if (file.lazy) {
          // Ignore lazy files unless we have a module system.
          continue;
        }

        if (!_.isEmpty(chunks)) {
          chunks.push("\n\n\n\n\n\n");
        }

        chunks.push(await file.getPrelinkedOutput({
          sourceWidth: sourceWidth,
        }));

        ++fileCount;
      }
    }

    var node = new sourcemap.SourceNode(null, null, null, chunks);

    await Profile.time(
      'getPrelinkedFiles toStringWithSourceMap',
      function () {
        if (fileCount > 0) {
          var swsm = node.toStringWithSourceMap({
            file: self.combinedServePath
          });
          result.source = swsm.code;
          result.sourceMap = swsm.map.toJSON();
          if (! result.sourceMap.mappings) {
            result.sourceMap = null;
          }
        } else {
          // If there were no files in this bundle, we do not need to
          // generate a source map.
          result.source = node.toString();
          result.sourceMap = null;
        }
      }
    );

    return results;
  }),

  // Builds a tree of nested objects where the properties are names of
  // files or directories, and the values are either nested objects
  // (representing directories) or File objects (representing modules).
  // Bare files and lazy files that are never imported are ignored.
  async _buildModuleTrees(results, sourceWidth) {
    // Map from meteorInstallOptions objects to trees of File objects for
    // all non-dynamic modules.
    const trees = new Map();

    function getTree({ meteorInstallOptions }) {
      if (! trees.has(meteorInstallOptions)) {
        trees.set(meteorInstallOptions, {});
      }
      return trees.get(meteorInstallOptions);
    }

    for (const file of this.files) {
      if (file.bare) {
        // Bare files will be added after the module tree
        continue;
      }

      if (file.lazy && ! file.imported) {
        // If the file is not eagerly evaluated, and no other files
        // import or require it, then it need not be included in the
        // bundle.
        continue;
      }

      const tree = getTree(file);

      if (file.aliasId) {
        addToTree(file.aliasId, file.absModuleId, tree);
        continue;
      }

      if (file.isDynamic()) {
        const servePath = files.pathJoin("dynamic", file.absModuleId);
        const { code: source, map } =
            await getOutputWithSourceMapCached(file, servePath, { sourceWidth })

        results.push({
          source,
          servePath,
          sourceMap: map && map.toJSON(),
          dynamic: true,
        });

        const stubArray = file.deps.slice(0);

        if (file.absModuleId.endsWith("/package.json") &&
            file.jsonData) {
          const stub = {};

          function tryMain(name) {
            const value = file.jsonData[name];
            if (_.isString(value) ||
                _.isObject(value)) {
              stub[name] = value;
            }
          }

          tryMain("browser");
          tryMain("module");
          tryMain("main");

          stubArray.push(stub);
        }

        addToTree(stubArray, file.absModuleId, tree);

      } else {
        // If the file is not dynamic, then it should be included in the
        // initial bundle, so we add it to the static tree.
        addToTree(file, file.absModuleId, tree);
      }
    }

    return trees;
  },

  // Take the tree generated in getPrelinkedFiles and populate the chunks
  // array with strings and SourceNode objects that can be combined into a
  // single SourceNode object. Return the count of modules in the tree.
  async _chunkifyModuleTrees(trees, chunks, sourceWidth) {
    const self = this;

    assert.ok(_.isArray(chunks));
    assert.ok(_.isNumber(sourceWidth));

    let moduleCount = 0;

    async function walk(t) {
      if (Array.isArray(t)) {
        ++moduleCount;
        chunks.push(JSON.stringify(t, null, 2));
      } else if (typeof t === "string") {
        // This case can happen if a package.json file has an
        // object-valued "browser" field that aliases this module to a
        // different module identifier string. Note that the runtime
        // module system resolves string aliases relative to the original
        // module identifier, so it's probably a good idea to make sure
        // these identifiers are absolute (start with a '/') to avoid
        // ambiguity, since identifiers in package.json "browser" fields
        // are meant to be resolved relative to the package.json file.
        ++moduleCount;
        chunks.push(JSON.stringify(t));
      } else if (t === false) {
        // This case can happen if a package.json file has an
        // object-valued "browser" field that maps this module to `false`,
        // indicating it should be replaced by an empty stub.
        ++moduleCount;
        chunks.push("function(){}");
      } else if (t instanceof File) {
        ++moduleCount;

        chunks.push(await t.getPrelinkedOutput({
          sourceWidth,
        }));
      } else if (_.isObject(t)) {
        chunks.push("{");
        const keys = Object.keys(t);
        for (const [i, key] of keys.entries()) {
          chunks.push(JSON.stringify(key), ":");
          await walk(t[key]);
          if (i < keys.length - 1) {
            chunks.push(",");
          }
        }
        chunks.push("}");
      }
    }

    const chunksLengthBeforeWalk = chunks.length;

    if (trees.size > 0) {
      chunks.push("var require = ");
    }

    // Emit one meteorInstall call per distinct meteorInstallOptions
    // object, since the options apply to all modules installed by a given
    // call to meteorInstall.
    for (const [options, tree] of trees) {
      chunks.push("meteorInstall(");
      await walk(tree);
      chunks.push(",", self._stringifyInstallOptions(options), ");\n");
    }

    if (moduleCount === 0) {
      // If no files were actually added to the chunks array, roll back
      // to before the `var require = meteorInstall(` chunk.
      chunks.length = chunksLengthBeforeWalk;
    }

    return moduleCount;
  },

  _stringifyInstallOptions(options) {
    const optionsString = JSON.stringify(options, null, 2);

    if (this.useGlobalNamespace) {
      return optionsString;
    }

    if (! this.files.some(file => file.isDynamic())) {
      // If the package contains no files that can be imported
      // dynamically, then we don't need to provide an options.eval
      // function for evaluating dynamic modules.
      return optionsString;
    }

    assert.ok(optionsString.endsWith("\n}"));

    // If this package is not using the global namespace, pass an
    // options.eval method to meteorInstall, so that code added later can
    // have access to the same shared package variables as other code in
    // the package.
    return optionsString.slice(0, optionsString.length - 2) + [
      ",",
      "  eval: function () {",
      "    return eval(arguments[0]);",
      "  }",
      "}"
    ].join("\n");
  },

  _hasDynamicModules() {
    return this.files.some(file => file.isDynamic());
  }
});

// Insert the given value into the tree by splitting the path and
// creating/following nested objects properties named by each component of
// the split path.
export function addToTree(value, path, tree) {
  const parts = path.split("/");
  const lastIndex = parts.length - 1;
  parts.forEach((part, i) => {
    if (part === "") {
      return;
    }

    tree = _.has(tree, part)
      ? tree[part]
      : tree[part] = i < lastIndex ? {} : value;
  });
}

// Given 'symbolMap' like {Foo: 's1', 'Bar.Baz': 's2', 'Bar.Quux.A': 's3', 'Bar.Quux.B': 's4'}
// return something like
// {Foo: 's1', Bar: {Baz: 's2', Quux: {A: 's3', B: 's4'}}}
//
// If the value of a symbol in symbolMap is set null, then we just
// ensure that its parents exist. For example, {'A.B.C': null} means
// to make sure that symbol tree contains at least {A: {B: {}}}.
var buildSymbolTree = function (symbolMap) {
  var ret = {};

  _.each(symbolMap, function (value, symbol) {
    var parts = symbol.split('.');
    var lastPart = parts.pop();

    var walk = ret;
    _.each(parts, function (part) {
      if (! (part in walk)) {
        walk[part] = {};
      }
      walk = walk[part];
    });

    if (value) {
      walk[lastPart] = value;
    }
  });

  return ret;
};

// Given something like {Foo: 's1', Bar: {Baz: 's2', Quux: {A: 's3', B: 's4'}}}
// construct a string like {Foo: s1, Bar: {Baz: s2, Quux: {A: s3, B: s4}}}
// except with pretty indentation.
var writeSymbolTree = function (symbolTree, indent) {
  var put = function (node, indent) {
    if (typeof node === "string") {
      return node;
    }
    if (Object.keys(node).length === 0) {
      return '{}';
    }
    var spacing = new Array(indent + 1).join(' ');
    // XXX prettyprint!
    return "{\n" +
      _.map(node, function (value, key) {
        return spacing + "  " + key + ": " + put(value, indent + 2);
      }).join(',\n') + "\n" + spacing + "}";
  };

  return put(symbolTree, indent || 0);
};


///////////////////////////////////////////////////////////////////////////////
// File
///////////////////////////////////////////////////////////////////////////////

export function File(inputFile, arch) {
  var self = this;

  // source code for this file (a string)
  self.source = inputFile.data.toString('utf8');

  // hash of source (precalculated for *.js files, calculated here for files
  // produced by plugins)
  self._inputHash = inputFile.hash || watch.sha1(self.source);

  // The path of the source file, relative to the root directory of the
  // package or application.
  self.sourcePath = inputFile.sourcePath;

  // Absolute module identifier to use when installing this file via
  // meteorInstall. If the inputFile has no .absModuleId, then this file
  // cannot be installed as a module.
  self.absModuleId = inputFile.absModuleId || null;

  // the path where this file would prefer to be served if possible
  self.servePath = inputFile.servePath;

  if (inputFile.alias) {
    self.aliasId = inputFile.alias.absModuleId;
  }

  // Module identifiers imported or required by this module, if any.
  // Excludes dynamically imported dependencies, and may exclude
  // dependencies already included in the non-dynamic initial bundle.
  self.deps = getNonDynamicDeps(inputFile.deps);

  // True if the input file should not be evaluated eagerly.
  self.lazy = inputFile.lazy; // could be `true`, `false` or `undefined` <sigh>

  // False if the file is not imported at all, "static" if it is eagerly
  // imported, and "dynamic" if the file is dynamically imported.
  self.imported = inputFile.imported;

  // Boolean indicating whether this file is the main entry point module
  // for its package.
  self.mainModule = !!inputFile.mainModule;

  // If true, don't wrap this individual file in a closure.
  self.bare = !!inputFile.bare;

  // A source map (generated by something like CoffeeScript) for the input file.
  // Is an Object, not a string.
  self.sourceMap = inputFile.sourceMap;

  // If inputFile is a JSON file, its parsed data will be exposed via the
  // .jsonData property.
  self.jsonData = inputFile.jsonData || null;

  // The arch this file will run in
  self.bundleArch = arch;

  // Options to pass to meteorInstall when this file is installed.
  // Defined only when the modules package is in use by this module.
  self.meteorInstallOptions = inputFile.meteorInstallOptions;
};

function getNonDynamicDeps(inputFileDeps) {
  const nonDynamicDeps = Object.create(null);

  if (! _.isEmpty(inputFileDeps)) {
    _.each(inputFileDeps, (info, id) => {
      if (! info.dynamic) {
        nonDynamicDeps[id] = info;
      }
    });
  }

  return Object.keys(nonDynamicDeps);
}

Object.assign(File.prototype, {
  // Return the globals in this file as an array of symbol names.  For
  // example: if the code references 'Foo.bar.baz' and 'Quux', and
  // neither are declared in a scope enclosing the point where they're
  // referenced, then globalReferences would include ["Foo", "Quux"].
  computeAssignedVariables: Profile("linker File#computeAssignedVariables", async function () {
    var self = this;

    if (self.absModuleId) {
      const parts = self.absModuleId.split("/");
      const nmi = parts.indexOf("node_modules");
      if (nmi >= 0 && parts[nmi + 1] !== "meteor") {
        // If this file is in a node_modules directory and is not part of
        // a Meteor package, then we don't care about capturing its global
        // variable assignments.
        return [];
      }
    }

    try {
      return Object.keys(findAssignedGlobals(self.source, self._inputHash));
    } catch (e) {
      if (!e.$ParseError) {
        throw e;
      }

      var errorOptions = {
        file: self.servePath,
        line: e.lineNumber,
        column: e.column
      };
      if (self.sourceMap) {
        var parsed = await new sourcemap.SourceMapConsumer(self.sourceMap);
        var original = parsed.originalPositionFor(
          {line: e.lineNumber, column: e.column - 1});
        if (original.source) {
          errorOptions.file = original.source;
          errorOptions.line = original.line;
          errorOptions.column = original.column + 1;
        }
        parsed.destroy();
      }

      buildmessage.error(e.message, errorOptions);

      // Recover by pretending that this file is empty (which
      // includes replacing its source code with '' in the output)
      self.source = "";
      self._inputHash = watch.sha1(self.source);
      self.sourceMap = null;
      return [];
    }
  }),

  isDynamic() {
    return this.lazy && this.imported === "dynamic";
  },

  _getClosureHeader() {
    if (this.meteorInstallOptions) {
      const headerParts = ["function module("];

      if (this.source.match(/\b__dirname\b/)) {
        headerParts.push("require,exports,module,__filename,__dirname");
      } else if (this.source.match(/\b__filename\b/)) {
        headerParts.push("require,exports,module,__filename");
      } else if (this.source.match(/\bmodule\b/)) {
        headerParts.push("require,exports,module");
      } else if (this.source.match(/\bexports\b/)) {
        headerParts.push("require,exports");
      } else if (this.source.match(/\brequire\b/)) {
        headerParts.push("require");
      }

      headerParts.push("){");

      return headerParts.join("");
    }

    return "(function(){";
  },

  _getClosureFooter() {
    return this.meteorInstallOptions
      ? "}"
      : "}).call(this);\n";
  },

  // Options:
  // - preserveLineNumbers: if true, decorate minimally so that line
  //   numbers don't change between input and output. In this case,
  //   sourceWidth is ignored.
  // - sourceWidth: width in columns to use for the source code
  //
  // Returns a SourceNode.
  getPrelinkedOutput: Profile("linker File#getPrelinkedOutput", function (options) {
    return getPrelinkedOutputCached(this, options);
  })
});

const getPrelinkedOutputCached = require("optimism").wrap(
  async function (file, options) {
    var width = options.sourceWidth || 70;
    var bannerWidth = width + 3;
    var preserveLineNumbers = options.preserveLineNumbers;

    if (file.sourceMap) {
      // Honoring options.preserveLineNumbers is likely impossible if we
      // have a source map, since file.source has probably already been
      // transformed in a way that does not preserve line numbers. That's
      // ok, though, because we have a source map, and we also annotate
      // line numbers using comments (see above), just in case source maps
      // are not supported.
      preserveLineNumbers = false;
    }

    const result = {
      code: file.source,
      map: file.sourceMap || null,
    };

    var chunks = [];
    var pathNoSlash = convertColons(file.servePath.replace(/^\//, ""));

    if (! file.bare) {
      var closureHeader = file._getClosureHeader();
      chunks.push(
        closureHeader,
        preserveLineNumbers ? "" : "\n\n"
      );
    }

    if (! preserveLineNumbers) {
      // Banner
      var bannerLines = [pathNoSlash];

      if (file.bare) {
        bannerLines.push(
          "This file is in bare mode and is not in its own closure.");
      }

      chunks.push(banner(bannerLines, bannerWidth));

      var blankLine = new Array(width + 1).join(' ') + " //\n";
      chunks.push(blankLine);
    }

    if (result.code) {
      // If we have a source map for result.code, push a SourceNode onto
      // the chunks array that encapsulates that source map. If we don't
      // have a source map, just push result.code.

      let chunk = result.code;

      if (result.map) {
        const sourcemapConsumer = await new sourcemap.SourceMapConsumer(result.map);
        chunk = sourcemap.SourceNode.fromStringWithSourceMap(
          result.code,
          sourcemapConsumer,
        );
        sourcemapConsumer.destroy();
      }

      chunks.push(chunk);

      // It's important for the code to end with a newline, so that a
      // trailing // comment can't snarf code appended after it.
      if (result.code[result.code - 1] !== "\n") {
        chunks.push("\n");
      }
    }

    // Footer
    if (file.bare) {
      if (! preserveLineNumbers) {
        chunks.push(dividerLine(bannerWidth), "\n");
      }
    } else {
      const closureFooter = file._getClosureFooter();
      if (preserveLineNumbers) {
        chunks.push(closureFooter);
      } else {
        chunks.push(
          dividerLine(bannerWidth),
          "\n",
          closureFooter
        );
      }
    }

    return new sourcemap.SourceNode(null, null, null, chunks);
  }, {
    // Store at most 4096 Files worth of prelinked output in this cache.
    max: Math.pow(2, 12),

    makeCacheKey(file, options) {
      if (options.disableCache) {
        return;
      }

      return JSON.stringify({
        hash: file._inputHash,
        arch: file.bundleArch,
        bare: file.bare,
        servePath: file.servePath,
        options,
      });
    }
  }
);

async function getOutputWithSourceMapCached(file, servePath, options) {
  const key = JSON.stringify({
    hash: file._inputHash,
    arch: file.bundleArch,
    bare: file.bare,
    servePath: file.servePath,
    dynamic: file.isDynamic(),
    options,
  });

  if (DYNAMIC_PRELINKED_OUTPUT_CACHE.has(key)) {
    return DYNAMIC_PRELINKED_OUTPUT_CACHE.get(key);
  }

  const linkedOutput = await file.getPrelinkedOutput({
    ...options,
    disableCache: true
  });

  const result = linkedOutput.toStringWithSourceMap({
    file: servePath,
  });

  DYNAMIC_PRELINKED_OUTPUT_CACHE.set(key, result);

  return result;
}

// Given a list of lines (not newline-terminated), returns a string placing them
// in a pretty banner of width bannerWidth. All lines must have length at most
// (bannerWidth - 6); if bannerWidth is not provided, the smallest width that
// fits is used.
var banner = function (lines, bannerWidth) {
  if (!bannerWidth) {
    bannerWidth = 6 + _.max(lines, function (x) { return x.length; }).length;
  }

  var divider = dividerLine(bannerWidth);
  var spacer = "// " + new Array(bannerWidth - 6 + 1).join(' ') + " //\n";
  var padding = bannerPadding(bannerWidth);

  var buf = divider + spacer;
  _.each(lines, function (line) {
    buf += "// " + (line + padding).slice(0, bannerWidth - 6) + " //\n";
  });
  buf += spacer + divider;
  return buf;
};
var dividerLine = function (bannerWidth) {
  return new Array(bannerWidth + 1).join('/') + "\n";
};
var bannerPadding = function (bannerWidth) {
  return new Array(bannerWidth + 1).join(' ');
};

///////////////////////////////////////////////////////////////////////////////
// Top-level entry points
///////////////////////////////////////////////////////////////////////////////

// Prior to the "batch-plugins" project, linker.prelink was the first phase of
// linking. It got performed at package compile time, to be followed up with a
// function that used to exist called linker.link at app bundle time. We now do
// far less processing at package compile time and simply run linker.fullLink at
// app bundle time, which is effectively the old prelink+link combined. However,
// we keep linker.prelink around now in order to allow new published packages
// that don't use the new build plugin APIs to be used by older Isobuilds.
// It only gets called on packages, not on apps.
//
// This does about half of the of the linking process. It does not require
// knowledge of your imports. It returns the module's exports, plus a set of
// partially linked files which you must pass to link() along with your import
// list to get your final linked files.
//
// options include:
//
// name: the name of this module (for stashing exports to be later
// read by the imports of other modules); null if the module has no
// name (in that case exports will not work properly)
//
// inputFiles: an array of objects representing input files.
//  - source: the source code
//  - servePath: the path where it would prefer to be served if
//    possible. still allowed on non-browser targets, where it
//    represent as hint as to what the file should be named on disk in
//    the bundle (this will only be seen by someone looking at the
//    bundle, not in error messages, but it's still nice to make it
//    look good)
//  - sourceMap: an optional source map (as string) for the input file
//
// combinedServePath: if we end up combining all of the files into
// one, use this as the servePath.
//
// Output is an object with keys:
// - files: is an array of output files in the same format as inputFiles
//   - EXCEPT THAT, for now, sourcePath is omitted and is replaced with
//     sourceMap (a string) (XXX)
// - assignedPackageVariables: an array of variables assigned to without
//   being declared
export var prelink = Profile("linker.prelink", async function (options) {
  var module = new Module({
    name: options.name,
    combinedServePath: options.combinedServePath,
  });

  _.each(options.inputFiles, function (inputFile) {
    module.addFile(inputFile);
  });

  // Do static analysis to compute module-scoped variables. Error recovery from
  // the static analysis mutates the sources, so this has to be done before
  // concatenation.
  var assignedVariables = await module.computeAssignedVariables();
  var files = await module.getPrelinkedFiles();

  return {
    files: files,
    assignedVariables: assignedVariables
  };
});

var SOURCE_MAP_INSTRUCTIONS_COMMENT = banner([
  "This is a generated file. You can view the original",
  "source in your browser if your browser supports source maps.",
  "Source maps are supported by all recent versions of Chrome, Safari, ",
  "and Firefox, and by Internet Explorer 11."
]);

var getHeader = function (options) {
  if (!options.hasRuntime) {
    return '(function() {\n\n';
  }

  var isApp = options.name === null;
  var chunks = [];
<<<<<<< HEAD
  let orderedDeps = [];
=======
   let orderedDeps = [];
>>>>>>> d9e20a0f

  options.deps.forEach(dep => {
    if (!dep.unordered) {
      orderedDeps.push(JSON.stringify(dep.package))
    }
  });

  chunks.push(
      `Package["core-runtime"].queue("${options.name}", [`,
      orderedDeps.join(', '),
      '], function () {'
  );

  if (isApp) {
    chunks.push(
      getImportCode(options.imports, "/* Imports for global scope */\n\n", true),
    );
  } else {
    chunks.push(
      getImportCode(options.imports, "/* Imports */\n", false),
    );
  }

  const packageVariables = _.filter(
    options.packageVariables,
    name => ! _.has(options.imports, name),
  );

  if (!_.isEmpty(packageVariables)) {
    chunks.push(
      "/* Package-scope variables */\n",
      "var ",
      packageVariables.join(', '),
      ";\n\n",
    );
  }

  return chunks.join('');
};

function getImportCode(imports, header, omitVar) {
  var self = this;

  if (_.isEmpty(imports)) {
    return "";
  }

  // Imports
  var scratch = {};
  _.each(imports, function (name, symbol) {
    scratch[symbol] = packageDot(name) + "." + symbol;
  });
  var tree = buildSymbolTree(scratch);

  // Generate output
  var buf = header;
  _.each(tree, function (node, key) {
    buf += (omitVar ? "" : "var " ) +
      key + " = " + writeSymbolTree(node) + ";\n";
  });
  buf += "\n";

  return buf;
}

function getFooter ({
  name,
  exported,
  mainModulePath,
  eagerModulePaths,
  imports,
  hasRuntime
}) {
  if (!hasRuntime) {
    return '\n})();\n';
  }

  let chunks = [];
  let returnObj = Object.create(null);

  if (! _.isEmpty(exported)) {
    const scratch = {};
    _.each(exported, symbol => scratch[symbol] = symbol);
    const symbolTree = writeSymbolTree(buildSymbolTree(scratch), 4);
    returnObj.export = `function () { return ${symbolTree};}`;
  }


  if (eagerModulePaths && eagerModulePaths.length > 0) {
    returnObj.require = 'require';

    let modulePaths = eagerModulePaths.map(path => `    ${JSON.stringify(path)}`);
    returnObj.eagerModulePaths = `[\n${modulePaths.join(',\n')}\n  ]`;
  }
  if (mainModulePath) {
    returnObj.mainModulePath = JSON.stringify(mainModulePath);
  }

  chunks.push("\n\n/* Exports */\n");
  chunks.push('return {\n');

  let entries = Object.entries(returnObj);
  entries.forEach(([ key, value ], index) => {
    chunks.push(`  ${key}: ${value}`);
    if (index !== entries.length - 1) {
      chunks.push(',\n');
    }
  });

  chunks.push("\n}});\n");

  return chunks.join('');
}

function wrapWithHeaderAndFooter(files, header, footer) {
  // Bias the source map by the length of the header without
  // (fully) parsing and re-serializing it. (We used to do this
  // with the source-map library, but it was incredibly slow,
  // accounting for over half of bundling time.) It would be nice
  // if we could use "index maps" for this (the 'sections' key),
  // as that would let us avoid even JSON-parsing the source map,
  // but that doesn't seem to be supported by Firefox yet.
  if (header.charAt(header.length - 1) !== "\n") {
    // make sure it's a whole number of lines
    header += "\n";
  }
  var headerLines = header.split('\n').length - 1;
  var headerContent = (new Array(headerLines + 1).join(';'));

  return files.map(file => {
    if (file.dynamic) {
      return file;
    }

    if (file.sourceMap) {
      var sourceMap = file.sourceMap;
      sourceMap.mappings = headerContent + sourceMap.mappings;
      return {
        source: header + file.source + footer,
        sourcePath: file.sourcePath,
        servePath: file.servePath,
        sourceMap: sourceMap
      };
    }

    return {
      source: header + file.source + footer,
      sourcePath: file.sourcePath,
      servePath: file.servePath
    };
  })
}

// This is the real entry point that's still used to produce Meteor apps.  It
// takes in information about the files in the package including imports and
// exports, and returns an array of linked source files.
//
// inputFiles: an array of objects representing input files.
//  - source: the source code
//  - hash: the hash of the source code (optional, will be calculated
//    if not given)
//  - servePath: the path where it would prefer to be served if
//    possible. still allowed on non-browser targets, where it
//    represent as hint as to what the file should be named on disk in
//    the bundle (this will only be seen by someone looking at the
//    bundle, not in error messages, but it's still nice to make it
//    look good)
//  - bare: if true, don't wrap this file in a closure
//  - sourceMap: an optional source map (as object) for the input file
//
// Output is an array of output files: objects with keys source, servePath,
// sourceMap.
export var fullLink = Profile("linker.fullLink", async function (inputFiles, {
  // True if we're linking the application (as opposed to a
  // package). Among other consequences, this makes the top level
  // namespace be the same as the global namespace, so that symbols are
  // accessible from the console, and avoids actually combining files into
  // a single file.
  isApp,
  // The architecture for which this bundle is being linked.
  bundleArch,
  // If we end up combining all of the files into one, use this as the
  // servePath.
  combinedServePath,
  // The name of this module (for stashing exports to be later read by the
  // imports of other modules); null if the module has no name (in that
  // case exports will not work properly)
  name,
  // An array of symbols that the module exports. Symbols are
  // {name,testOnly} pairs.
  declaredExports,
  // a map from imported symbol to the name of the package that it is
  // imported from
  imports,
  // True if JS files with source maps should have a comment explaining
  // how to use them in a browser.
  includeSourceMapInstructions,

  // List of packages this bundle directly uses, or is implied by the packages
  // it uses
  deps
}) {
  buildmessage.assertInJob();

  var module = new Module({
    name,
    bundleArch,
    useGlobalNamespace: isApp,
    combinedServePath,
  });

  // Check if the core-runtime package will already be loaded
  // It is a dependency of the meteor package, and all packages depend
  // on the Meteor package, so if there are any packages loaded first,
  // we can be sure the runtime will be available
  // The main situations it is not available is the core-runtime
  // package itself, or any build plugins with no dependencies
  let hasRuntime = deps.some(entry => entry.unordered !== true);

  _.each(inputFiles, file => module.addFile(file));

  var prelinkedFiles = await module.getPrelinkedFiles();

  let eagerModulePaths;
  let mainModulePath;
  _.each(prelinkedFiles, file => {
    if (file.eagerModulePaths && file.eagerModulePaths.length > 0) {
      eagerModulePaths = file.eagerModulePaths;
      mainModulePath = file.mainModulePath;
    }
  });

  if (!hasRuntime && (
    Object.keys(declaredExports).length > 0 ||
    eagerModulePaths ||
    mainModulePath
  )) {
    throw new Error(`Runtime is not available, but it uses features needing the runtime: ${name}`);
  }

  // If we're in the app, then we just add the import code as its own file in
  // the front.
  if (isApp) {
    let wrapForTLA = hasRuntime &&
      (bundleArch.startsWith('os.') || enableClientTLA);

    if (wrapForTLA) {
      let header = getHeader({
        name: null,
        imports,
        packageVariables: [],
        hasRuntime,
        deps
      });
      let footer = getFooter({
        name: null,
        exported: {},
        eagerModulePaths,
        hasRuntime
      });

      return wrapWithHeaderAndFooter(prelinkedFiles, header, footer);
    }

    if (! _.isEmpty(imports)) {
      prelinkedFiles.unshift({
        source: getImportCode(
          imports,
          "/* Imports for global scope */\n\n",
          true, // Omit the var keyword.
        ),
        servePath: "/global-imports.js"
      });
    }

    return prelinkedFiles;
  }

  // Do static analysis to compute module-scoped variables. Error recovery from
  // the static analysis mutates the sources, so this has to be done before
  // concatenation.
  let assignedVariables;
  const failed = await buildmessage.enterJob('computing assigned variables', async () => {
    assignedVariables = await module.computeAssignedVariables();
    return buildmessage.jobHasMessages();
  });
  if (failed) {
    // recover by pretending there are no files
    return [];
  }

  // If none of the prelinkedFiles contain any code, then the only
  // possible purpose of this package is to re-export imported symbols, so
  // we filter the set of imported symbols according to declaredExports.
  // When there are no declaredExports, this effectively slims the package
  // bundle down to just Package[name] = {}.
  if (prelinkedFiles.every(file => ! file.source)) {
    const newImports = {};
    declaredExports.forEach(name => {
      if (_.has(imports, name)) {
        newImports[name] = imports[name]
      }
    });
    imports = newImports;
  }

  // Otherwise we're making a package and we have to actually combine the files
  // into a single scope.
  var header = getHeader({
    name,
    imports,
    packageVariables: _.union(assignedVariables, declaredExports),
    hasRuntime,
    deps
  });

  var footer = getFooter({
    name,
    exported: declaredExports,
    mainModulePath,
    eagerModulePaths,
    imports,
    hasRuntime
  });

  if (includeSourceMapInstructions) {
    header = SOURCE_MAP_INSTRUCTIONS_COMMENT + "\n\n" + header;
  }

  return wrapWithHeaderAndFooter(prelinkedFiles, header, footer);
});<|MERGE_RESOLUTION|>--- conflicted
+++ resolved
@@ -941,11 +941,7 @@
 
   var isApp = options.name === null;
   var chunks = [];
-<<<<<<< HEAD
-  let orderedDeps = [];
-=======
    let orderedDeps = [];
->>>>>>> d9e20a0f
 
   options.deps.forEach(dep => {
     if (!dep.unordered) {
