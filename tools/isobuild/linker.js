import {debug} from "util";

var _ = require('underscore');
var sourcemap = require('source-map');
var buildmessage = require('../utils/buildmessage.js');
var watch = require('../fs/watch');
var Profile = require('../tool-env/profile').Profile;
import assert from 'assert';
import LRU from 'lru-cache';
import { sourceMapLength } from '../utils/utils.js';
import files from '../fs/files';
import { findAssignedGlobals } from './js-analyze.js';
import { convert as convertColons } from '../utils/colon-converter.js';

// A rather small cache size, assuming only one module is being linked
// most of the time.
const CACHE_SIZE = process.env.METEOR_APP_PRELINK_CACHE_SIZE || 1024*1024*20;

// Cache individual files prelinked
const APP_PRELINK_CACHE = new LRU({
  max: CACHE_SIZE,
  length: function (prelinked) {
    return prelinked.source.length + sourceMapLength(prelinked.sourceMap);
  }
});
// Caches code with source map for dynamic files
const DYNAMIC_PRELINKED_OUTPUT_CACHE = new LRU({
  max: Math.pow(2, 11)
});

var packageDot = function (name) {
  if (/^[a-zA-Z][a-zA-Z0-9]*$/.exec(name)) {
    return "Package." + name;
  } else {
    return "Package['" + name + "']";
  }
};

const enableClientTLA = process.env.METEOR_ENABLE_CLIENT_TOP_LEVEL_AWAIT === 'true';

///////////////////////////////////////////////////////////////////////////////
// Module
///////////////////////////////////////////////////////////////////////////////

// options include name, imports, exports, useGlobalNamespace,
// combinedServePath, all of which have the same meaning as they do when passed
// to import().
var Module = function (options) {
  var self = this;

  // module name or null
  self.name = options.name || null;

  // The architecture for which this bundle is being linked.
  self.bundleArch = options.bundleArch;

  // files in the module. array of File
  self.files = [];

  // options
  self.useGlobalNamespace = options.useGlobalNamespace;
  self.combinedServePath = options.combinedServePath;
};

Object.assign(Module.prototype, {
  // source: the source code
  // servePath: the path where it would prefer to be served if possible
  addFile: function (inputFile) {
    var self = this;
    self.files.push(new File(inputFile, self.bundleArch));
  },


  maxLineLength: function (ignoreOver) {
    var self = this;

    var maxInFile = [];
    _.each(self.files, function (file) {
      var m = 0;
      _.each(file.source.split('\n'), function (line) {
        if (line.length <= ignoreOver && line.length > m) {
          m = line.length;
        }
      });
      maxInFile.push(m);
    });

    return _.max(maxInFile);
  },

  // Figure out which vars need to be specifically put in the module
  // scope.
  computeAssignedVariables: Profile("linker Module#computeAssignedVariables", async function () {
    var self = this;

    // The assigned variables in the app aren't actually used for anything:
    // we're using the global namespace, so there's no header where we declare
    // all of the assigned variables as vars.  So there's no use wasting time
    // running static analysis on app code.
    if (self.useGlobalNamespace) {
      return [];
    }

    // Find all global references in any files
    var assignedVariables = [];
    for (const file of self.files) {
      assignedVariables = assignedVariables.concat(
          await file.computeAssignedVariables());
    }
    assignedVariables = _.uniq(assignedVariables);

    return assignedVariables;
  }),

  // Output is a list of objects with keys 'source', 'servePath', 'sourceMap',
  // 'sourcePath'
  getPrelinkedFiles: Profile("linker Module#getPrelinkedFiles", async function () {
    var self = this;

    const haveMeteorInstallOptions =
      self.files.some(file => file.meteorInstallOptions);

    // If we don't want to create a separate scope for this module,
    // then our job is much simpler. And we can get away with
    // preserving the line numbers.
    if (self.useGlobalNamespace &&
        ! haveMeteorInstallOptions) {
      // Ignore lazy files unless we have a module system.
      const eagerFiles = _.filter(self.files, file => ! file.lazy);

      const ret = [];
      for (const file of eagerFiles) {
        const cacheKey = JSON.stringify([
          file._inputHash,
          file.bare,
          file.servePath,
        ]);

        if (APP_PRELINK_CACHE.has(cacheKey)) {
          ret.push(APP_PRELINK_CACHE.get(cacheKey));
        }

        const node = await file.getPrelinkedOutput({ preserveLineNumbers: true });
        const results = await Profile.time(
            "toStringWithSourceMap (app)", () => {
              return node.toStringWithSourceMap({
                file: file.servePath
              }); // results has 'code' and 'map' attributes
            }
        );

        let sourceMap = results.map.toJSON();
        if (! sourceMap.mappings) {
          sourceMap = null;
        }

        const prelinked = {
          source: results.code,
          sourcePath: file.sourcePath,
          servePath: file.servePath,
          sourceMap: sourceMap,
          hash: file._inputHash,
        };

        APP_PRELINK_CACHE.set(cacheKey, prelinked);
        ret.push(prelinked);
      }

      return ret;
    }

    // Otherwise..

    // Find the maximum line length.
    var sourceWidth = _.max([68, self.maxLineLength(120 - 2)]);

    const result = {
      // This object will be populated with .source, .servePath,
      // .sourceMap, and (optionally) .exportsName properties before being
      // returned from this method in a singleton array.
      servePath: self.combinedServePath,
      hash: watch.sha1(
        JSON.stringify(self.files.map(file => file._inputHash))
      ),
    };

    const results = [result];
    // An array of strings and SourceNode objects.
    let chunks = [];
    let fileCount = 0;

    // Emit each file
    if (haveMeteorInstallOptions) {
      const trees = await self._buildModuleTrees(results, sourceWidth);
      fileCount = await self._chunkifyModuleTrees(trees, chunks, sourceWidth);

      // During the full link, code will be added to pass these to the
      // core runtime so it can handle evaluating the modules
      result.eagerModulePaths = [];
      result.mainModulePath = null;

      for (const file of this.files) {
        if (file.bare) {
          chunks.push('\n', await file.getPrelinkedOutput({
            sourceWidth
          }));
        } else if (!file.lazy) {
          result.eagerModulePaths.push(file.absModuleId);
          if (file.mainModule) {
            result.mainModulePath = file.absModuleId;
          }
        }
      }
    } else {
      for (const file of self.files) {
        if (file.lazy) {
          // Ignore lazy files unless we have a module system.
          continue;
        }

        if (!_.isEmpty(chunks)) {
          chunks.push("\n\n\n\n\n\n");
        }

        chunks.push(await file.getPrelinkedOutput({
          sourceWidth: sourceWidth,
        }));

        ++fileCount;
      }
    }

    var node = new sourcemap.SourceNode(null, null, null, chunks);

    await Profile.time(
      'getPrelinkedFiles toStringWithSourceMap',
      function () {
        if (fileCount > 0) {
          var swsm = node.toStringWithSourceMap({
            file: self.combinedServePath
          });
          result.source = swsm.code;
          result.sourceMap = swsm.map.toJSON();
          if (! result.sourceMap.mappings) {
            result.sourceMap = null;
          }
        } else {
          // If there were no files in this bundle, we do not need to
          // generate a source map.
          result.source = node.toString();
          result.sourceMap = null;
        }
      }
    );

    return results;
  }),

  // Builds a tree of nested objects where the properties are names of
  // files or directories, and the values are either nested objects
  // (representing directories) or File objects (representing modules).
  // Bare files and lazy files that are never imported are ignored.
  async _buildModuleTrees(results, sourceWidth) {
    // Map from meteorInstallOptions objects to trees of File objects for
    // all non-dynamic modules.
    const trees = new Map();

    function getTree({ meteorInstallOptions }) {
      if (! trees.has(meteorInstallOptions)) {
        trees.set(meteorInstallOptions, {});
      }
      return trees.get(meteorInstallOptions);
    }

    for (const file of this.files) {
      if (file.bare) {
        // Bare files will be added after the module tree
        continue;
      }

      if (file.lazy && ! file.imported) {
        // If the file is not eagerly evaluated, and no other files
        // import or require it, then it need not be included in the
        // bundle.
        continue;
      }

      const tree = getTree(file);

      if (file.aliasId) {
        addToTree(file.aliasId, file.absModuleId, tree);
        continue;
      }

      if (file.isDynamic()) {
        const servePath = files.pathJoin("dynamic", file.absModuleId);
        const { code: source, map } =
            await getOutputWithSourceMapCached(file, servePath, { sourceWidth })

        results.push({
          source,
          servePath,
          sourceMap: map && map.toJSON(),
          dynamic: true,
        });

        const stubArray = file.deps.slice(0);

        if (file.absModuleId.endsWith("/package.json") &&
            file.jsonData) {
          const stub = {};

          function tryMain(name) {
            const value = file.jsonData[name];
            if (_.isString(value) ||
                _.isObject(value)) {
              stub[name] = value;
            }
          }

          tryMain("browser");
          tryMain("module");
          tryMain("main");

          stubArray.push(stub);
        }

        addToTree(stubArray, file.absModuleId, tree);

      } else {
        // If the file is not dynamic, then it should be included in the
        // initial bundle, so we add it to the static tree.
        addToTree(file, file.absModuleId, tree);
      }
    }

    return trees;
  },

  // Take the tree generated in getPrelinkedFiles and populate the chunks
  // array with strings and SourceNode objects that can be combined into a
  // single SourceNode object. Return the count of modules in the tree.
  async _chunkifyModuleTrees(trees, chunks, sourceWidth) {
    const self = this;

    assert.ok(_.isArray(chunks));
    assert.ok(_.isNumber(sourceWidth));

    let moduleCount = 0;

    async function walk(t) {
      if (Array.isArray(t)) {
        ++moduleCount;
        chunks.push(JSON.stringify(t, null, 2));
      } else if (typeof t === "string") {
        // This case can happen if a package.json file has an
        // object-valued "browser" field that aliases this module to a
        // different module identifier string. Note that the runtime
        // module system resolves string aliases relative to the original
        // module identifier, so it's probably a good idea to make sure
        // these identifiers are absolute (start with a '/') to avoid
        // ambiguity, since identifiers in package.json "browser" fields
        // are meant to be resolved relative to the package.json file.
        ++moduleCount;
        chunks.push(JSON.stringify(t));
      } else if (t === false) {
        // This case can happen if a package.json file has an
        // object-valued "browser" field that maps this module to `false`,
        // indicating it should be replaced by an empty stub.
        ++moduleCount;
        chunks.push("function(){}");
      } else if (t instanceof File) {
        ++moduleCount;

        chunks.push(await t.getPrelinkedOutput({
          sourceWidth,
        }));
      } else if (_.isObject(t)) {
        chunks.push("{");
        const keys = Object.keys(t);
        for (const [i, key] of keys.entries()) {
          chunks.push(JSON.stringify(key), ":");
          await walk(t[key]);
          if (i < keys.length - 1) {
            chunks.push(",");
          }
        }
        chunks.push("}");
      }
    }

    const chunksLengthBeforeWalk = chunks.length;

    if (trees.size > 0) {
      chunks.push("var require = ");
    }

    // Emit one meteorInstall call per distinct meteorInstallOptions
    // object, since the options apply to all modules installed by a given
    // call to meteorInstall.
    for (const [options, tree] of trees) {
      chunks.push("meteorInstall(");
      await walk(tree);
      chunks.push(",", self._stringifyInstallOptions(options), ");\n");
    }

    if (moduleCount === 0) {
      // If no files were actually added to the chunks array, roll back
      // to before the `var require = meteorInstall(` chunk.
      chunks.length = chunksLengthBeforeWalk;
    }

    return moduleCount;
  },

  _stringifyInstallOptions(options) {
    const optionsString = JSON.stringify(options, null, 2);

    if (this.useGlobalNamespace) {
      return optionsString;
    }

    if (! this.files.some(file => file.isDynamic())) {
      // If the package contains no files that can be imported
      // dynamically, then we don't need to provide an options.eval
      // function for evaluating dynamic modules.
      return optionsString;
    }

    assert.ok(optionsString.endsWith("\n}"));

    // If this package is not using the global namespace, pass an
    // options.eval method to meteorInstall, so that code added later can
    // have access to the same shared package variables as other code in
    // the package.
    return optionsString.slice(0, optionsString.length - 2) + [
      ",",
      "  eval: function () {",
      "    return eval(arguments[0]);",
      "  }",
      "}"
    ].join("\n");
  },

  _hasDynamicModules() {
    return this.files.some(file => file.isDynamic());
  }
});

// Insert the given value into the tree by splitting the path and
// creating/following nested objects properties named by each component of
// the split path.
export function addToTree(value, path, tree) {
  const parts = path.split("/");
  const lastIndex = parts.length - 1;
  parts.forEach((part, i) => {
    if (part === "") {
      return;
    }

    tree = _.has(tree, part)
      ? tree[part]
      : tree[part] = i < lastIndex ? {} : value;
  });
}

// Given 'symbolMap' like {Foo: 's1', 'Bar.Baz': 's2', 'Bar.Quux.A': 's3', 'Bar.Quux.B': 's4'}
// return something like
// {Foo: 's1', Bar: {Baz: 's2', Quux: {A: 's3', B: 's4'}}}
//
// If the value of a symbol in symbolMap is set null, then we just
// ensure that its parents exist. For example, {'A.B.C': null} means
// to make sure that symbol tree contains at least {A: {B: {}}}.
var buildSymbolTree = function (symbolMap) {
  var ret = {};

  _.each(symbolMap, function (value, symbol) {
    var parts = symbol.split('.');
    var lastPart = parts.pop();

    var walk = ret;
    _.each(parts, function (part) {
      if (! (part in walk)) {
        walk[part] = {};
      }
      walk = walk[part];
    });

    if (value) {
      walk[lastPart] = value;
    }
  });

  return ret;
};

// Given something like {Foo: 's1', Bar: {Baz: 's2', Quux: {A: 's3', B: 's4'}}}
// construct a string like {Foo: s1, Bar: {Baz: s2, Quux: {A: s3, B: s4}}}
// except with pretty indentation.
var writeSymbolTree = function (symbolTree, indent) {
  var put = function (node, indent) {
    if (typeof node === "string") {
      return node;
    }
    if (Object.keys(node).length === 0) {
      return '{}';
    }
    var spacing = new Array(indent + 1).join(' ');
    // XXX prettyprint!
    return "{\n" +
      _.map(node, function (value, key) {
        return spacing + "  " + key + ": " + put(value, indent + 2);
      }).join(',\n') + "\n" + spacing + "}";
  };

  return put(symbolTree, indent || 0);
};


///////////////////////////////////////////////////////////////////////////////
// File
///////////////////////////////////////////////////////////////////////////////

export function File(inputFile, arch) {
  var self = this;

  // source code for this file (a string)
  self.source = inputFile.data.toString('utf8');

  // hash of source (precalculated for *.js files, calculated here for files
  // produced by plugins)
  self._inputHash = inputFile.hash || watch.sha1(self.source);

  // The path of the source file, relative to the root directory of the
  // package or application.
  self.sourcePath = inputFile.sourcePath;

  // Absolute module identifier to use when installing this file via
  // meteorInstall. If the inputFile has no .absModuleId, then this file
  // cannot be installed as a module.
  self.absModuleId = inputFile.absModuleId || null;

  // the path where this file would prefer to be served if possible
  self.servePath = inputFile.servePath;

  if (inputFile.alias) {
    self.aliasId = inputFile.alias.absModuleId;
  }

  // Module identifiers imported or required by this module, if any.
  // Excludes dynamically imported dependencies, and may exclude
  // dependencies already included in the non-dynamic initial bundle.
  self.deps = getNonDynamicDeps(inputFile.deps);

  // True if the input file should not be evaluated eagerly.
  self.lazy = inputFile.lazy; // could be `true`, `false` or `undefined` <sigh>

  // False if the file is not imported at all, "static" if it is eagerly
  // imported, and "dynamic" if the file is dynamically imported.
  self.imported = inputFile.imported;

  // Boolean indicating whether this file is the main entry point module
  // for its package.
  self.mainModule = !!inputFile.mainModule;

  // If true, don't wrap this individual file in a closure.
  self.bare = !!inputFile.bare;

  // A source map (generated by something like CoffeeScript) for the input file.
  // Is an Object, not a string.
  self.sourceMap = inputFile.sourceMap;

  // If inputFile is a JSON file, its parsed data will be exposed via the
  // .jsonData property.
  self.jsonData = inputFile.jsonData || null;

  // The arch this file will run in
  self.bundleArch = arch;

  // Options to pass to meteorInstall when this file is installed.
  // Defined only when the modules package is in use by this module.
  self.meteorInstallOptions = inputFile.meteorInstallOptions;
};

function getNonDynamicDeps(inputFileDeps) {
  const nonDynamicDeps = Object.create(null);

  if (! _.isEmpty(inputFileDeps)) {
    _.each(inputFileDeps, (info, id) => {
      if (! info.dynamic) {
        nonDynamicDeps[id] = info;
      }
    });
  }

  return Object.keys(nonDynamicDeps);
}

Object.assign(File.prototype, {
  // Return the globals in this file as an array of symbol names.  For
  // example: if the code references 'Foo.bar.baz' and 'Quux', and
  // neither are declared in a scope enclosing the point where they're
  // referenced, then globalReferences would include ["Foo", "Quux"].
  computeAssignedVariables: Profile("linker File#computeAssignedVariables", async function () {
    var self = this;

    if (self.absModuleId) {
      const parts = self.absModuleId.split("/");
      const nmi = parts.indexOf("node_modules");
      if (nmi >= 0 && parts[nmi + 1] !== "meteor") {
        // If this file is in a node_modules directory and is not part of
        // a Meteor package, then we don't care about capturing its global
        // variable assignments.
        return [];
      }
    }

    try {
      return Object.keys(findAssignedGlobals(self.source, self._inputHash));
    } catch (e) {
      if (!e.$ParseError) {
        throw e;
      }

      var errorOptions = {
        file: self.servePath,
        line: e.lineNumber,
        column: e.column
      };
      if (self.sourceMap) {
        var parsed = await new sourcemap.SourceMapConsumer(self.sourceMap);
        var original = parsed.originalPositionFor(
          {line: e.lineNumber, column: e.column - 1});
        if (original.source) {
          errorOptions.file = original.source;
          errorOptions.line = original.line;
          errorOptions.column = original.column + 1;
        }
        parsed.destroy();
      }

      buildmessage.error(e.message, errorOptions);

      // Recover by pretending that this file is empty (which
      // includes replacing its source code with '' in the output)
      self.source = "";
      self._inputHash = watch.sha1(self.source);
      self.sourceMap = null;
      return [];
    }
  }),

  isDynamic() {
    return this.lazy && this.imported === "dynamic";
  },

  _getClosureHeader() {
    if (this.meteorInstallOptions) {
      const headerParts = ["function module("];

      if (this.source.match(/\b__dirname\b/)) {
        headerParts.push("require,exports,module,__filename,__dirname");
      } else if (this.source.match(/\b__filename\b/)) {
        headerParts.push("require,exports,module,__filename");
      } else if (this.source.match(/\bmodule\b/)) {
        headerParts.push("require,exports,module");
      } else if (this.source.match(/\bexports\b/)) {
        headerParts.push("require,exports");
      } else if (this.source.match(/\brequire\b/)) {
        headerParts.push("require");
      }

      headerParts.push("){");

      return headerParts.join("");
    }

    return "(function(){";
  },

  _getClosureFooter() {
    return this.meteorInstallOptions
      ? "}"
      : "}).call(this);\n";
  },

  // Options:
  // - preserveLineNumbers: if true, decorate minimally so that line
  //   numbers don't change between input and output. In this case,
  //   sourceWidth is ignored.
  // - sourceWidth: width in columns to use for the source code
  //
  // Returns a SourceNode.
  getPrelinkedOutput: Profile("linker File#getPrelinkedOutput", function (options) {
    return getPrelinkedOutputCached(this, options);
  })
});

const getPrelinkedOutputCached = require("optimism").wrap(
  async function (file, options) {
    var width = options.sourceWidth || 70;
    var bannerWidth = width + 3;
    var preserveLineNumbers = options.preserveLineNumbers;

    if (file.sourceMap) {
      // Honoring options.preserveLineNumbers is likely impossible if we
      // have a source map, since file.source has probably already been
      // transformed in a way that does not preserve line numbers. That's
      // ok, though, because we have a source map, and we also annotate
      // line numbers using comments (see above), just in case source maps
      // are not supported.
      preserveLineNumbers = false;
    }

    const result = {
      code: file.source,
      map: file.sourceMap || null,
    };

    var chunks = [];
    var pathNoSlash = convertColons(file.servePath.replace(/^\//, ""));

    if (! file.bare) {
      var closureHeader = file._getClosureHeader();
      chunks.push(
        closureHeader,
        preserveLineNumbers ? "" : "\n\n"
      );
    }

    if (! preserveLineNumbers) {
      // Banner
      var bannerLines = [pathNoSlash];

      if (file.bare) {
        bannerLines.push(
          "This file is in bare mode and is not in its own closure.");
      }

      chunks.push(banner(bannerLines, bannerWidth));

      var blankLine = new Array(width + 1).join(' ') + " //\n";
      chunks.push(blankLine);
    }

    if (result.code) {
      // If we have a source map for result.code, push a SourceNode onto
      // the chunks array that encapsulates that source map. If we don't
      // have a source map, just push result.code.

      let chunk = result.code;

      if (result.map) {
        const sourcemapConsumer = await new sourcemap.SourceMapConsumer(result.map);
        chunk = sourcemap.SourceNode.fromStringWithSourceMap(
          result.code,
          sourcemapConsumer,
        );
        sourcemapConsumer.destroy();
      }

      chunks.push(chunk);

      // It's important for the code to end with a newline, so that a
      // trailing // comment can't snarf code appended after it.
      if (result.code[result.code - 1] !== "\n") {
        chunks.push("\n");
      }
    }

    // Footer
    if (file.bare) {
      if (! preserveLineNumbers) {
        chunks.push(dividerLine(bannerWidth), "\n");
      }
    } else {
      const closureFooter = file._getClosureFooter();
      if (preserveLineNumbers) {
        chunks.push(closureFooter);
      } else {
        chunks.push(
          dividerLine(bannerWidth),
          "\n",
          closureFooter
        );
      }
    }

    return new sourcemap.SourceNode(null, null, null, chunks);
  }, {
    // Store at most 4096 Files worth of prelinked output in this cache.
    max: Math.pow(2, 12),

    makeCacheKey(file, options) {
      if (options.disableCache) {
        return;
      }

      return JSON.stringify({
        hash: file._inputHash,
        arch: file.bundleArch,
        bare: file.bare,
        servePath: file.servePath,
        options,
      });
    }
  }
);

async function getOutputWithSourceMapCached(file, servePath, options) {
  const key = JSON.stringify({
    hash: file._inputHash,
    arch: file.bundleArch,
    bare: file.bare,
    servePath: file.servePath,
    dynamic: file.isDynamic(),
    options,
  });

  if (DYNAMIC_PRELINKED_OUTPUT_CACHE.has(key)) {
    return DYNAMIC_PRELINKED_OUTPUT_CACHE.get(key);
  }

  const linkedOutput = await file.getPrelinkedOutput({
    ...options,
    disableCache: true
  });

  const result = linkedOutput.toStringWithSourceMap({
    file: servePath,
  });

  DYNAMIC_PRELINKED_OUTPUT_CACHE.set(key, result);

  return result;
}

// Given a list of lines (not newline-terminated), returns a string placing them
// in a pretty banner of width bannerWidth. All lines must have length at most
// (bannerWidth - 6); if bannerWidth is not provided, the smallest width that
// fits is used.
var banner = function (lines, bannerWidth) {
  if (!bannerWidth) {
    bannerWidth = 6 + _.max(lines, function (x) { return x.length; }).length;
  }

  var divider = dividerLine(bannerWidth);
  var spacer = "// " + new Array(bannerWidth - 6 + 1).join(' ') + " //\n";
  var padding = bannerPadding(bannerWidth);

  var buf = divider + spacer;
  _.each(lines, function (line) {
    buf += "// " + (line + padding).slice(0, bannerWidth - 6) + " //\n";
  });
  buf += spacer + divider;
  return buf;
};
var dividerLine = function (bannerWidth) {
  return new Array(bannerWidth + 1).join('/') + "\n";
};
var bannerPadding = function (bannerWidth) {
  return new Array(bannerWidth + 1).join(' ');
};

///////////////////////////////////////////////////////////////////////////////
// Top-level entry points
///////////////////////////////////////////////////////////////////////////////

// Prior to the "batch-plugins" project, linker.prelink was the first phase of
// linking. It got performed at package compile time, to be followed up with a
// function that used to exist called linker.link at app bundle time. We now do
// far less processing at package compile time and simply run linker.fullLink at
// app bundle time, which is effectively the old prelink+link combined. However,
// we keep linker.prelink around now in order to allow new published packages
// that don't use the new build plugin APIs to be used by older Isobuilds.
// It only gets called on packages, not on apps.
//
// This does about half of the of the linking process. It does not require
// knowledge of your imports. It returns the module's exports, plus a set of
// partially linked files which you must pass to link() along with your import
// list to get your final linked files.
//
// options include:
//
// name: the name of this module (for stashing exports to be later
// read by the imports of other modules); null if the module has no
// name (in that case exports will not work properly)
//
// inputFiles: an array of objects representing input files.
//  - source: the source code
//  - servePath: the path where it would prefer to be served if
//    possible. still allowed on non-browser targets, where it
//    represent as hint as to what the file should be named on disk in
//    the bundle (this will only be seen by someone looking at the
//    bundle, not in error messages, but it's still nice to make it
//    look good)
//  - sourceMap: an optional source map (as string) for the input file
//
// combinedServePath: if we end up combining all of the files into
// one, use this as the servePath.
//
// Output is an object with keys:
// - files: is an array of output files in the same format as inputFiles
//   - EXCEPT THAT, for now, sourcePath is omitted and is replaced with
//     sourceMap (a string) (XXX)
// - assignedPackageVariables: an array of variables assigned to without
//   being declared
export var prelink = Profile("linker.prelink", async function (options) {
  var module = new Module({
    name: options.name,
    combinedServePath: options.combinedServePath,
  });

  _.each(options.inputFiles, function (inputFile) {
    module.addFile(inputFile);
  });

  // Do static analysis to compute module-scoped variables. Error recovery from
  // the static analysis mutates the sources, so this has to be done before
  // concatenation.
  var assignedVariables = await module.computeAssignedVariables();
  var files = await module.getPrelinkedFiles();

  return {
    files: files,
    assignedVariables: assignedVariables
  };
});

var SOURCE_MAP_INSTRUCTIONS_COMMENT = banner([
  "This is a generated file. You can view the original",
  "source in your browser if your browser supports source maps.",
  "Source maps are supported by all recent versions of Chrome, Safari, ",
  "and Firefox, and by Internet Explorer 11."
]);

var getHeader = function (options) {
  if (!options.hasRuntime) {
    return '(function() {\n\n';
  }

  var isApp = options.name === null;
  var chunks = [];
<<<<<<< HEAD
   let orderedDeps = [];

  options.deps.forEach(dep => {
    if (!dep.unordered) {
      orderedDeps.push(JSON.stringify(dep.package))
    }
=======
  let orderedDeps = options.orderedDeps.map(packageName => {
    return JSON.stringify(packageName);
>>>>>>> dd825062
  });

  chunks.push(
      `Package["core-runtime"].queue("${options.name}", [`,
      orderedDeps.join(', '),
      '], function () {'
  );

  if (isApp) {
    chunks.push(
      getImportCode(options.imports, "/* Imports for global scope */\n\n", true),
    );
  } else {
    chunks.push(
      getImportCode(options.imports, "/* Imports */\n", false),
    );
  }

  const packageVariables = _.filter(
    options.packageVariables,
    name => ! _.has(options.imports, name),
  );

  if (!_.isEmpty(packageVariables)) {
    chunks.push(
      "/* Package-scope variables */\n",
      "var ",
      packageVariables.join(', '),
      ";\n\n",
    );
  }

  return chunks.join('');
};

function getImportCode(imports, header, omitVar) {
  var self = this;

  if (_.isEmpty(imports)) {
    return "";
  }

  // Imports
  var scratch = {};
  _.each(imports, function (name, symbol) {
    scratch[symbol] = packageDot(name) + "." + symbol;
  });
  var tree = buildSymbolTree(scratch);

  // Generate output
  var buf = header;
  _.each(tree, function (node, key) {
    buf += (omitVar ? "" : "var " ) +
      key + " = " + writeSymbolTree(node) + ";\n";
  });
  buf += "\n";

  return buf;
}

function getFooter ({
  name,
  exported,
  mainModulePath,
  eagerModulePaths,
  imports,
  hasRuntime
}) {
  if (!hasRuntime) {
    return '\n})();\n';
  }

  let chunks = [];
  let returnObj = Object.create(null);

  if (! _.isEmpty(exported)) {
    const scratch = {};
    _.each(exported, symbol => scratch[symbol] = symbol);
    const symbolTree = writeSymbolTree(buildSymbolTree(scratch), 4);
    returnObj.export = `function () { return ${symbolTree};}`;
  }


  if (eagerModulePaths && eagerModulePaths.length > 0) {
    returnObj.require = 'require';

    let modulePaths = eagerModulePaths.map(path => `    ${JSON.stringify(path)}`);
    returnObj.eagerModulePaths = `[\n${modulePaths.join(',\n')}\n  ]`;
  }
  if (mainModulePath) {
    returnObj.mainModulePath = JSON.stringify(mainModulePath);
  }

  chunks.push("\n\n/* Exports */\n");
  chunks.push('return {\n');

  let entries = Object.entries(returnObj);
  entries.forEach(([ key, value ], index) => {
    chunks.push(`  ${key}: ${value}`);
    if (index !== entries.length - 1) {
      chunks.push(',\n');
    }
  });

  chunks.push("\n}});\n");

  return chunks.join('');
}

function wrapWithHeaderAndFooter(files, header, footer) {
  // Bias the source map by the length of the header without
  // (fully) parsing and re-serializing it. (We used to do this
  // with the source-map library, but it was incredibly slow,
  // accounting for over half of bundling time.) It would be nice
  // if we could use "index maps" for this (the 'sections' key),
  // as that would let us avoid even JSON-parsing the source map,
  // but that doesn't seem to be supported by Firefox yet.
  if (header.charAt(header.length - 1) !== "\n") {
    // make sure it's a whole number of lines
    header += "\n";
  }
  var headerLines = header.split('\n').length - 1;
  var headerContent = (new Array(headerLines + 1).join(';'));

  return files.map(file => {
    if (file.dynamic) {
      return file;
    }

    if (file.sourceMap) {
      var sourceMap = file.sourceMap;
      sourceMap.mappings = headerContent + sourceMap.mappings;
      return {
        source: header + file.source + footer,
        sourcePath: file.sourcePath,
        servePath: file.servePath,
        sourceMap: sourceMap
      };
    }

    return {
      source: header + file.source + footer,
      sourcePath: file.sourcePath,
      servePath: file.servePath
    };
  })
}

// This is the real entry point that's still used to produce Meteor apps.  It
// takes in information about the files in the package including imports and
// exports, and returns an array of linked source files.
//
// inputFiles: an array of objects representing input files.
//  - source: the source code
//  - hash: the hash of the source code (optional, will be calculated
//    if not given)
//  - servePath: the path where it would prefer to be served if
//    possible. still allowed on non-browser targets, where it
//    represent as hint as to what the file should be named on disk in
//    the bundle (this will only be seen by someone looking at the
//    bundle, not in error messages, but it's still nice to make it
//    look good)
//  - bare: if true, don't wrap this file in a closure
//  - sourceMap: an optional source map (as object) for the input file
//
// Output is an array of output files: objects with keys source, servePath,
// sourceMap.
export var fullLink = Profile("linker.fullLink", async function (inputFiles, {
  // True if we're linking the application (as opposed to a
  // package). Among other consequences, this makes the top level
  // namespace be the same as the global namespace, so that symbols are
  // accessible from the console, and avoids actually combining files into
  // a single file.
  isApp,
  // The architecture for which this bundle is being linked.
  bundleArch,
  // If we end up combining all of the files into one, use this as the
  // servePath.
  combinedServePath,
  // The name of this module (for stashing exports to be later read by the
  // imports of other modules); null if the module has no name (in that
  // case exports will not work properly)
  name,
  // An array of symbols that the module exports. Symbols are
  // {name,testOnly} pairs.
  declaredExports,
  // a map from imported symbol to the name of the package that it is
  // imported from
  imports,
  // True if JS files with source maps should have a comment explaining
  // how to use them in a browser.
  includeSourceMapInstructions,

  // List of packages this bundle directly uses that need to load
  // first. Includes weak dependencies.
  orderedDeps
}) {
  buildmessage.assertInJob();

  var module = new Module({
    name,
    bundleArch,
    useGlobalNamespace: isApp,
    combinedServePath,
  });

  // Check if the core-runtime package will already be loaded
  // It is a dependency of the meteor package, and all packages depend
  // on the Meteor package, so if there are any packages loaded first,
  // we can be sure the runtime will be available
  // The main situations it is not available is the core-runtime
  // package itself, or any build plugins with no dependencies
  let hasRuntime = orderedDeps.length > 0;

  _.each(inputFiles, file => module.addFile(file));

  var prelinkedFiles = await module.getPrelinkedFiles();

  let eagerModulePaths;
  let mainModulePath;
  _.each(prelinkedFiles, file => {
    if (file.eagerModulePaths && file.eagerModulePaths.length > 0) {
      eagerModulePaths = file.eagerModulePaths;
      mainModulePath = file.mainModulePath;
    }
  });

  if (!hasRuntime && (
    Object.keys(declaredExports).length > 0 ||
    eagerModulePaths ||
    mainModulePath
  )) {
    throw new Error(`Runtime is not available, but it uses features needing the runtime: ${name}`);
  }

  // If we're in the app, then we just add the import code as its own file in
  // the front.
  if (isApp) {
    let wrapForTLA = hasRuntime &&
      (bundleArch.startsWith('os.') || enableClientTLA);

    if (wrapForTLA) {
      let header = getHeader({
        name: null,
        imports,
        packageVariables: [],
        hasRuntime,
        orderedDeps
      });
      let footer = getFooter({
        name: null,
        exported: {},
        eagerModulePaths,
        hasRuntime
      });

      return wrapWithHeaderAndFooter(prelinkedFiles, header, footer);
    }

    if (! _.isEmpty(imports)) {
      prelinkedFiles.unshift({
        source: getImportCode(
          imports,
          "/* Imports for global scope */\n\n",
          true, // Omit the var keyword.
        ),
        servePath: "/global-imports.js"
      });
    }

    return prelinkedFiles;
  }

  // Do static analysis to compute module-scoped variables. Error recovery from
  // the static analysis mutates the sources, so this has to be done before
  // concatenation.
  let assignedVariables;
  const failed = await buildmessage.enterJob('computing assigned variables', async () => {
    assignedVariables = await module.computeAssignedVariables();
    return buildmessage.jobHasMessages();
  });
  if (failed) {
    // recover by pretending there are no files
    return [];
  }

  // If none of the prelinkedFiles contain any code, then the only
  // possible purpose of this package is to re-export imported symbols, so
  // we filter the set of imported symbols according to declaredExports.
  // When there are no declaredExports, this effectively slims the package
  // bundle down to just Package[name] = {}.
  if (prelinkedFiles.every(file => ! file.source)) {
    const newImports = {};
    declaredExports.forEach(name => {
      if (_.has(imports, name)) {
        newImports[name] = imports[name]
      }
    });
    imports = newImports;
  }

  // Otherwise we're making a package and we have to actually combine the files
  // into a single scope.
  var header = getHeader({
    name,
    imports,
    packageVariables: _.union(assignedVariables, declaredExports),
    hasRuntime,
    orderedDeps
  });

  var footer = getFooter({
    name,
    exported: declaredExports,
    mainModulePath,
    eagerModulePaths,
    imports,
    hasRuntime
  });

  if (includeSourceMapInstructions) {
    header = SOURCE_MAP_INSTRUCTIONS_COMMENT + "\n\n" + header;
  }

  return wrapWithHeaderAndFooter(prelinkedFiles, header, footer);
});<|MERGE_RESOLUTION|>--- conflicted
+++ resolved
@@ -941,17 +941,8 @@
 
   var isApp = options.name === null;
   var chunks = [];
-<<<<<<< HEAD
-   let orderedDeps = [];
-
-  options.deps.forEach(dep => {
-    if (!dep.unordered) {
-      orderedDeps.push(JSON.stringify(dep.package))
-    }
-=======
   let orderedDeps = options.orderedDeps.map(packageName => {
     return JSON.stringify(packageName);
->>>>>>> dd825062
   });
 
   chunks.push(
