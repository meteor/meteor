var _ = require('underscore');

var archinfo = require('../utils/archinfo');
var buildmessage = require('../utils/buildmessage.js');
var isopack = require('./isopack.js');
var meteorNpm = require('./meteor-npm.js');
var watch = require('../fs/watch');
var Console = require('../console/console.js').Console;
var files = require('../fs/files');
var colonConverter = require('../utils/colon-converter.js');
var linterPluginModule = require('./linter-plugin.js');
var compileStepModule = require('./compiler-deprecated-compile-step.js');
var Profile = require('../tool-env/profile').Profile;
import { SourceProcessorSet } from './build-plugin.js';
import { NodeModulesDirectory, buildJsImage } from './bundler.js';

import {
  optimisticReadFile,
  optimisticHashOrNull,
} from "../fs/optimistic";

var compiler = exports;

// Whenever you change anything about the code that generates isopacks, bump
// this version number. The idea is that the "format" field of the isopack
// JSON file only changes when the actual specified structure of the
// isopack/unibuild changes, but this version (which is build-tool-specific)
// can change when the the contents (not structure) of the built output
// changes. So eg, if we improve the linker's static analysis, this should be
// bumped.
//
// You should also update this whenever you update any of the packages used
// directly by the isopack creation process since they do not end up as watched
// dependencies. (At least for now, packages only used in target creation (eg
// minifiers) don't require you to update BUILT_BY, though you will need to quit
// and rerun "meteor run".)
compiler.BUILT_BY = 'meteor/34';

// This is a list of all possible architectures that a build can target. (Client
// is expanded into 'web.browser' and 'web.cordova')
compiler.ALL_ARCHES = [
  "os",
  "web.browser",
  "web.browser.legacy",
  "web.cordova"
];

compiler.compile = Profile(function (packageSource, options) {
  return `compiler.compile(${ packageSource.name || 'the app' })`;
}, function (packageSource, options) {
  buildmessage.assertInCapture();

  var packageMap = options.packageMap;
  var isopackCache = options.isopackCache;
  var includeCordovaUnibuild = options.includeCordovaUnibuild;

  var pluginWatchSet = packageSource.pluginWatchSet.clone();
  var plugins = {};

  var pluginProviderPackageNames = {};

  // Build plugins
  _.each(packageSource.pluginInfo, function (info) {
    buildmessage.enterJob({
      title: "building plugin `" + info.name +
        "` in package `" + packageSource.name + "`",
      rootPath: packageSource.sourceRoot
    }, function () {
      var buildResult = buildJsImage({
        name: info.name,
        packageMap: packageMap,
        isopackCache: isopackCache,
        use: info.use,
        sourceRoot: packageSource.sourceRoot,
        sources: info.sources,
        // While we're not actually "serving" the file, the serveRoot is used to
        // calculate file names in source maps.
        serveRoot: 'packages/' + packageSource.name,
        npmDependencies: info.npmDependencies,
        // Plugins have their own npm dependencies separate from the
        // rest of the package, so they need their own separate npm
        // shrinkwrap and cache state.
        npmDir: files.pathResolve(files.pathJoin(
          packageSource.sourceRoot,
          '.npm', 'plugin', colonConverter.convert(info.name)
        ))
      });
      // Add this plugin's dependencies to our "plugin dependency"
      // WatchSet. buildResult.watchSet will end up being the merged
      // watchSets of all of the unibuilds of the plugin -- plugins have
      // only one unibuild and this should end up essentially being just
      // the source files of the plugin.
      //
      // Note that we do this even on error, so that you can fix the error
      // and have the runner restart.
      pluginWatchSet.merge(buildResult.watchSet);

      if (buildmessage.jobHasMessages()) {
        return;
      }

      _.each(buildResult.usedPackageNames, function (packageName) {
        pluginProviderPackageNames[packageName] = true;
      });

      // Register the built plugin's code.
      if (!_.has(plugins, info.name)) {
        plugins[info.name] = {};
      }
      plugins[info.name][buildResult.image.arch] = buildResult.image;
    });
  });

  // Grab any npm dependencies. Keep them in a cache in the package
  // source directory so we don't have to do this from scratch on
  // every build.
  //
  // Go through a specialized npm dependencies update process,
  // ensuring we don't get new versions of any (sub)dependencies. This
  // process also runs mostly safely multiple times in parallel (which
  // could happen if you have two apps running locally using the same
  // package).
  //
  // We run this even if we have no dependencies, because we might
  // need to delete dependencies we used to have.
  var nodeModulesPath = null;
  if (packageSource.npmCacheDirectory) {
    if (meteorNpm.updateDependencies(packageSource.name,
                                     packageSource.npmCacheDirectory,
                                     packageSource.npmDependencies)) {
      nodeModulesPath = files.pathJoin(
        packageSource.npmCacheDirectory,
        'node_modules'
      );
    }
  }

  // Find all the isobuild:* pseudo-packages that this package depends on. Why
  // do we need to do this? Well, we actually load the plugins in this package
  // before we've fully compiled the package --- plugins are loaded before the
  // compiler builds the unibuilds in this package (because plugins are allowed
  // to act on the package itself). But when we load plugins, we need to know if
  // the package depends on (eg) isobuild:compiler-plugin, to know if the plugin
  // is allowed to call Plugin.registerCompiler. At this point, the Isopack
  // object doesn't yet have any unibuilds... but isopack.js doesn't have access
  // to the PackageSource either (because it needs to work with both
  // compiled-from-source and loaded-from-disk packages). So we need to make
  // sure here that the Isopack has *some* reference to the isobuild features
  // which the unibuilds depend on, so we do it here (and also in
  // Isopack#initFromPath).
  var isobuildFeatures = [];
  packageSource.architectures.forEach((sourceArch) => {
    sourceArch.uses.forEach((use) => {
      if (!use.weak && isIsobuildFeaturePackage(use.package) &&
          isobuildFeatures.indexOf(use.package) === -1) {
        isobuildFeatures.push(use.package);
      }
    });
  });
  isobuildFeatures = _.uniq(isobuildFeatures);

  var isopk = new isopack.Isopack;
  isopk.initFromOptions({
    name: packageSource.name,
    metadata: packageSource.metadata,
    version: packageSource.version,
    isTest: packageSource.isTest,
    plugins: plugins,
    pluginWatchSet: pluginWatchSet,
    cordovaDependencies: packageSource.cordovaDependencies,
    npmDiscards: packageSource.npmDiscards,
    includeTool: packageSource.includeTool,
    debugOnly: packageSource.debugOnly,
    prodOnly: packageSource.prodOnly,
    testOnly: packageSource.testOnly,
    pluginCacheDir: options.pluginCacheDir,
    isobuildFeatures
  });

  _.each(packageSource.architectures, function (architecture) {
    if (architecture.arch === 'web.cordova' && ! includeCordovaUnibuild) {
      return;
    }

    files.withCache(() => {
      var unibuildResult = compileUnibuild({
        isopack: isopk,
        sourceArch: architecture,
        isopackCache: isopackCache,
        nodeModulesPath: nodeModulesPath,
      });

      _.extend(pluginProviderPackageNames,
               unibuildResult.pluginProviderPackageNames);
    });
  });

  if (options.includePluginProviderPackageMap) {
    isopk.setPluginProviderPackageMap(
      packageMap.makeSubsetMap(_.keys(pluginProviderPackageNames)));
  }

  return isopk;
});

// options:
// - isopack
// - isopackCache
// - includeCordovaUnibuild
compiler.lint = Profile(function (packageSource, options) {
  return `compiler.lint(${ packageSource.name || 'the app' })`;
}, function (packageSource, options) {
  // Note: the buildmessage context of compiler.lint and lintUnibuild is a
  // normal error message context (eg, there might be errors from initializing
  // plugins in getLinterSourceProcessorSet).  We return the linter warnings as
  // our return value.
  buildmessage.assertInJob();

  const warnings = new buildmessage._MessageSet;
  let linted = false;
  _.each(packageSource.architectures, function (architecture) {
    // skip Cordova if not required
    if (! options.includeCordovaUnibuild
        && architecture.arch === 'web.cordova') {
      return;
    }

    const unibuildWarnings = lintUnibuild({
      isopack: options.isopack,
      isopackCache: options.isopackCache,
      sourceArch: architecture
    });
    if (unibuildWarnings) {
      linted = true;
      warnings.merge(unibuildWarnings);
    }
  });
  return {warnings, linted};
});

compiler.getMinifiers = function (packageSource, options) {
  buildmessage.assertInJob();

  var minifiers = [];
  _.each(packageSource.architectures, function (architecture) {
    var activePluginPackages = getActivePluginPackages(options.isopack, {
      isopackCache: options.isopackCache,
      uses: architecture.uses
    });

    _.each(activePluginPackages, function (otherPkg) {
      otherPkg.ensurePluginsInitialized();

      _.each(otherPkg.sourceProcessors.minifier.allSourceProcessors, (sp) => {
        minifiers.push(sp);
      });
    });
  });

  minifiers = _.uniq(minifiers);
  // check for extension-wise uniqness
  _.each(['js', 'css'], function (ext) {
    var plugins = _.filter(minifiers, function (plugin) {
      return _.contains(plugin.extensions, ext);
    });

    if (plugins.length > 1) {
      var packages = _.map(plugins, function (p) { return p.isopack.name; });
      buildmessage.error(packages.join(', ') + ': multiple packages registered minifiers for extension "' + ext + '".');
    }
  });

  return minifiers;
};

function getLinterSourceProcessorSet({isopack, activePluginPackages}) {
  buildmessage.assertInJob();

  const sourceProcessorSet = new SourceProcessorSet(
    isopack.displayName, { allowConflicts: true });

  _.each(activePluginPackages, function (otherPkg) {
    otherPkg.ensurePluginsInitialized();

    sourceProcessorSet.merge(otherPkg.sourceProcessors.linter);
  });

  return sourceProcessorSet;
}

var lintUnibuild = function ({isopack, isopackCache, sourceArch}) {
  // Note: the buildmessage context of compiler.lint and lintUnibuild is a
  // normal error message context (eg, there might be errors from initializing
  // plugins in getLinterSourceProcessorSet).  We return the linter warnings as
  // our return value.
  buildmessage.assertInJob();

  var activePluginPackages = getActivePluginPackages(
    isopack, {
      isopackCache,
      uses: sourceArch.uses
    });

  const sourceProcessorSet =
          getLinterSourceProcessorSet({isopack, activePluginPackages});
  // bail out early if we had trouble loading plugins or if we're not
  // going to lint anything
  if (buildmessage.jobHasMessages() || sourceProcessorSet.isEmpty()) {
    return null;
  }

  const unibuild = _.find(
    isopack.unibuilds,
    unibuild => archinfo.matches(unibuild.arch, sourceArch.arch)
  );

  if (! unibuild) {
    throw Error(`No ${ sourceArch.arch } unibuild for ${ isopack.name }!`);
  }

  const {sources} = sourceArch.getFiles(sourceProcessorSet, unibuild.watchSet);

  const linterMessages = buildmessage.capture(() => {
    runLinters({
      isopackCache,
      sources,
      sourceProcessorSet,
      inputSourceArch: sourceArch,
      watchSet: unibuild.watchSet
    });
  });
  return linterMessages;
};

// options.sourceArch is a SourceArch to compile.  Process all source files
// through the appropriate legacy handlers. Create a new Unibuild and add it to
// options.isopack.
//
// Returns a list of source files that were used in the compilation.
var compileUnibuild = Profile(function (options) {
  return `compileUnibuild (${options.isopack.name || 'the app'})`;
}, function (options) {
  buildmessage.assertInCapture();

  const isopk = options.isopack;
  const inputSourceArch = options.sourceArch;
  const isopackCache = options.isopackCache;
  const nodeModulesPath = options.nodeModulesPath;
  const isApp = ! inputSourceArch.pkg.name;
  const resources = [];
  const pluginProviderPackageNames = {};
  const watchSet = inputSourceArch.watchSet.clone();

  // *** Determine and load active plugins
  const activePluginPackages = getActivePluginPackages(isopk, {
    uses: inputSourceArch.uses,
    isopackCache: isopackCache,
    // If other package is built from source, then we need to rebuild this
    // package if any file in the other package that could define a plugin
    // changes.  getActivePluginPackages will add entries to this WatchSet.
    pluginProviderWatchSet: watchSet,
    pluginProviderPackageNames
  });

  // *** Assemble the SourceProcessorSet from the plugins. This data
  // structure lets us decide what to do with each file: which plugin
  // should process it in what method.
  //
  // We also build a SourceProcessorSet for this package's linters even
  // though we're not linting right now. This is so we can tell the
  // difference between an file added to a package as a linter config
  // file (not handled by any compiler), and a file that's truly not
  // handled by anything (which is an error unless explicitly declared
  // as a static asset).
  let sourceProcessorSet, linterSourceProcessorSet;
  buildmessage.enterJob("determining active plugins", () => {
    sourceProcessorSet = new SourceProcessorSet(
      isopk.displayName(), { hardcodeJs: true});

    activePluginPackages.forEach((otherPkg) => {
      otherPkg.ensurePluginsInitialized();

      // Note that this may log a buildmessage if there are conflicts.
      sourceProcessorSet.merge(otherPkg.sourceProcessors.compiler);
    });

    // Used to excuse functions from the "undeclared static asset" check.
    linterSourceProcessorSet = getLinterSourceProcessorSet({
      activePluginPackages,
      isopack: isopk
    });
    if (buildmessage.jobHasMessages()) {
      // Recover by not calling getFiles and pretending there are no
      // items.
      sourceProcessorSet = null;
    }
  });

  // *** Determine source files
  // Note: the getFiles function isn't expected to add its
  // source files to watchSet; rather, the watchSet is for other
  // things that the getFiles consulted (such as directory
  // listings or, in some hypothetical universe, control files) to
  // determine its source files.
  const sourceProcessorFiles = sourceProcessorSet
    ? inputSourceArch.getFiles(sourceProcessorSet, watchSet) : {};
  const sources = sourceProcessorFiles.sources || [];
  const assets = sourceProcessorFiles.assets || [];

  const nodeModulesDirectories = Object.create(null);

  function addNodeModulesDirectory(options) {
    const nmd = new NodeModulesDirectory(options);
    nodeModulesDirectories[nmd.sourcePath] = nmd;
  }

  _.each(inputSourceArch.localNodeModulesDirs, (info, dir) => {
    addNodeModulesDirectory({
      packageName: inputSourceArch.pkg.name,
      sourceRoot: inputSourceArch.sourceRoot,
      sourcePath: files.pathJoin(inputSourceArch.sourceRoot, dir),
      // Npm.strip applies to local node_modules directories of Meteor
      // packages, as well as .npm/package/node_modules directories.
      npmDiscards: isopk.npmDiscards,
      local: true,
      // The values of inputSourceArch.localNodeModulesDirs are usually
      // just `true`, but if `info` is an object, then we let its
      // properties override the properties defined above.
      ...(_.isObject(info) ? info : Object.prototype),
    });
  });

  if (nodeModulesPath) {
    addNodeModulesDirectory({
      packageName: inputSourceArch.pkg.name,
      sourceRoot: inputSourceArch.sourceRoot,
      sourcePath: nodeModulesPath,
      npmDiscards: isopk.npmDiscards,
      local: false,
    });

    // If this slice has node modules, we should consider the shrinkwrap file
    // to be part of its inputs. (This is a little racy because there's no
    // guarantee that what we read here is precisely the version that's used,
    // but it's better than nothing at all.)
    //
    // Note that this also means that npm modules used by plugins will get
    // this npm-shrinkwrap.json in their pluginDependencies (including for all
    // packages that depend on us)!  This is good: this means that a tweak to
    // an indirect dependency of the coffee-script npm module used by the
    // coffeescript package will correctly cause packages with *.coffee files
    // to be rebuilt.
    const shrinkwrapPath = nodeModulesPath.replace(
        /node_modules$/, 'npm-shrinkwrap.json');
    watch.readAndWatchFile(watchSet, shrinkwrapPath);
  }

  // This function needs to be factored out to support legacy handlers later on
  // in the compilation process
  function addAsset(contents, relPath, hash) {
    // XXX hack to strip out private and public directory names from app asset
    // paths
    if (! inputSourceArch.pkg.name) {
      relPath = relPath.replace(/^(private|public)\//, '');
    }

    resources.push({
      type: "asset",
      data: contents,
      path: relPath,
      servePath: colonConverter.convert(
        files.pathJoin(inputSourceArch.pkg.serveRoot, relPath)),
      hash: hash
    });
  }

  // Add all assets
  _.values(assets).forEach((asset) => {
    const relPath = asset.relPath;
    const absPath = files.pathResolve(inputSourceArch.sourceRoot, relPath);

    const hash = optimisticHashOrNull(absPath);
    const contents = optimisticReadFile(absPath);
    watchSet.addFile(absPath, hash);

    addAsset(contents, relPath, hash);
  });

  // Add and compile all source files
  _.values(sources).forEach((source) => {
    const relPath = source.relPath;
    const fileOptions = _.clone(source.fileOptions) || {};
    const absPath = files.pathResolve(inputSourceArch.sourceRoot, relPath);
    const filename = files.pathBasename(relPath);

    // Find the handler for source files with this extension
    let classification = null;
    classification = sourceProcessorSet.classifyFilename(
      filename, inputSourceArch.arch);

    if (classification.type === 'wrong-arch') {
      // This file is for a compiler plugin but not for this arch. Skip it,
      // and don't even watch it.  (eg, skip CSS preprocessor files on the
      // server.)  This `return` skips this source file and goes on to the next
      // one.
      return;
    }

    if (classification.type === 'unmatched') {
      // This is not matched by any compiler plugin or legacy source handler,
      // but it was added as a source file.
      //
      // Prior to the batch-plugins project, these would be implicitly treated
      // as static assets. Now we consider this to be an error; you need to
      // explicitly tell that you want something to be a static asset by calling
      // addAssets or putting it in the public/private directories in an app.
      //
      // This is a backwards-incompatible change, but it doesn't affect
      // previously-published packages (because the check is occuring in the
      // compiler), and it doesn't affect apps (where random files outside of
      // private/public never end up in the source list anyway).
      //
      // As one special case, if a file is unmatched by the compiler
      // SourceProcessorSet but is matched by the linter SourceProcessorSet (ie,
      // a linter config file), we don't report an error; this is so that you
      // can run `api.addFiles('.jshintrc')` and have it work.  (This is only
      // relevant for packages.)  We don't put these files in the WatchSet,
      // though; that happens via compiler.lint.

      if (isApp) {
        // This shouldn't normally happen, because initFromAppDir's getFiles
        // should only return assets or sources which match
        // sourceProcessorSet. That being said, this can happen when sources
        // are being watched by a build plugin, and that build plugin is
        // removed while the Tool is running. Given that this is not a
        // common occurrence however, we'll ignore this situation and let the
        // Tool rebuild continue.
        return;
      }

      const linterClassification = linterSourceProcessorSet.classifyFilename(
        filename, inputSourceArch.arch);
      if (linterClassification.type !== 'unmatched') {
        // The linter knows about this, so we'll just ignore it instead of
        // throwing an error.
        return;
      }

      buildmessage.error(
        `No plugin known to handle file '${ relPath }'. If you want this \
file to be a static asset, use addAssets instead of addFiles; eg, \
api.addAssets('${relPath}', 'client').`);
      // recover by ignoring
      return;
    }

    const contents = optimisticReadFile(absPath);
    const hash = optimisticHashOrNull(absPath);
    const file = { contents, hash };

    // When files are handled by a new-style compiler plugin, the SourceResource
    // class tracks if each file is actually used. 
    if (classification.isNonLegacySource()) {
      watchSet.addPotentiallyUnusedFile(absPath, hash);
    } else {
      watchSet.addFile(absPath, hash);
    }

    Console.nudge(true);

    if (classification.type === "meteor-ignore") {
      // Return after watching .meteorignore files but before adding them
      // as resources to be processed by compiler plugins. To see how
      // these files are handled, see PackageSource#_findSources.
      return;
    }

    if (contents === null) {
      // It really sucks to put this check here, since this isn't publish
      // code...
      // XXX We think this code can probably be deleted at this point because
      // people probably aren't trying to use files with colons in them any
      // more.
      if (source.relPath.match(/:/)) {
        buildmessage.error(
          "Couldn't build this package on Windows due to the following file " +
          "with a colon -- " + source.relPath + ". Please rename and " +
          "and re-publish the package.");
      } else {
        buildmessage.error("File not found: " + source.relPath);
      }

      // recover by ignoring (but still watching the file)
      return;
    }

    if (classification.isNonLegacySource()) {
      // This is source used by a new-style compiler plugin; it will be fully
      // processed later in the bundler.
      resources.push(new SourceResource({
        extension: classification.extension,
        usesDefaultSourceProcessor: !!classification.usesDefaultSourceProcessor,
        data: contents,
        path: relPath,
        hash,
        fileOptions
      }));
      return;
    }

    if (classification.type !== 'legacy-handler') {
      throw Error("unhandled type: " + classification.type);
    }

    // OK, time to handle legacy handlers.
    var compileStep = compileStepModule.makeCompileStep(
      source, file, inputSourceArch, {
        resources: resources,
        addAsset: addAsset
      });

    const handler = buildmessage.markBoundary(classification.legacyHandler);

    try {
      Profile.time(`legacy handler (.${classification.extension})`, () => {
        handler(compileStep);
      });
    } catch (e) {
      e.message = e.message + " (compiling " + relPath + ")";
      buildmessage.exception(e);

      // Recover by ignoring this source file (as best we can -- the
      // handler might already have emitted resources)
    }
  });

  // *** Determine captured variables
  var declaredExports = _.map(inputSourceArch.declaredExports, function (symbol) {
    return _.pick(symbol, ['name', 'testOnly']);
  });

  // By default, consider this isopack "portable" unless
  // process.env.METEOR_ALLOW_NON_PORTABLE is truthy or the name of the
  // package is "meteor-tool", in which case we determine portability by
  // scanning node_modules directories for binary .node files.
  // Non-portable packages must publish platform-specific builds using
  // publish-for-arch, whereas portable packages can avoid running
  // publish-for-arch and rely instead on the package consumer to rebuild
  // binary npm dependencies when necessary.
  let isPortable = true;
  if (! process.env.METEOR_FORCE_PORTABLE) {
    // Make sure we've rebuilt these npm packages according to the current
    // process.{platform,arch,versions}.
    _.each(nodeModulesDirectories, nmd => {
      if (nmd.local) {
        // Meteor never attempts to modify the contents of local
        // node_modules directories (such as the one in the root directory
        // of an application), so we call nmd.rebuildIfNonPortable() only
        // when nmd.local is false.
      } else {
        nmd.rebuildIfNonPortable();
      }
    });

    if (process.env.METEOR_ALLOW_NON_PORTABLE ||
        isopk.name === "meteor-tool") {
      isPortable = _.every(nodeModulesDirectories, nmd => nmd.isPortable());
    }
  }

  // *** Consider npm dependencies and portability
  var arch = inputSourceArch.arch;
  if (arch === "os" && ! isPortable) {
    // Contains non-portable compiled npm modules, so set arch correctly
    arch = archinfo.host();
  }

  let nodeModulesDirsOrUndefined = nodeModulesDirectories;
  if (! archinfo.matches(arch, "os") && ! isPortable) {
    // non-portable npm modules only work on server architectures
    nodeModulesDirsOrUndefined = undefined;
  }

  // *** Output unibuild object
  isopk.addUnibuild({
    kind: inputSourceArch.kind,
    arch: arch,
    uses: inputSourceArch.uses,
    implies: inputSourceArch.implies,
    watchSet: watchSet,
    nodeModulesDirectories: nodeModulesDirsOrUndefined,
    declaredExports: declaredExports,
    resources: resources
  });

  return {
    pluginProviderPackageNames: pluginProviderPackageNames
  };
});

function runLinters({inputSourceArch, isopackCache, sources,
                     sourceProcessorSet, watchSet}) {
  // The buildmessage context here is for linter warnings only! runLinters
  // should not do anything that can have a real build failure.
  buildmessage.assertInCapture();

  if (sourceProcessorSet.isEmpty()) {
    return;
  }

  // First we calculate the symbols imported into the current package by
  // packages we depend on. This is because most JS linters are going to want to
  // warn about the use of unknown global variables, and the linker import
  // system works by doing something that looks a whole lot like using
  // undeclared globals!  That said, we don't actually know the imports that
  // will be active when an app is built if the versions of the imported
  // packages differ from those available at package lint time. But it's a good
  // heuristic, at least. (If we transition from linker to ES2015 modules, we
  // won't have the issue any more.)

  // We want to look at the arch of the used packages that matches the arch
  // we're compiling.  Normally when we call compiler.eachUsedUnibuild, we're
  // either specifically looking at archinfo.host() because we're doing
  // something related to plugins (which always run in the host environment), or
  // we're in the process of building a bundler Target (a program), which has a
  // specific arch which is never 'os'.  In this odd case, though, we're trying
  // to run eachUsedUnibuild at package-compile time (not bundle time), so the
  // only 'arch' we've heard of might be 'os', if we're building a portable
  // unibuild.  In that case, we should look for imports in the host arch if it
  // exists instead of failing because a dependency does not have an 'os'
  // unibuild.
  const whichArch = inputSourceArch.arch === 'os'
          ? archinfo.host() : inputSourceArch.arch;

  // For linters, figure out what are the global imports from other packages
  // that we use directly, or are implied.
  const globalImports = ['Package'];

  if (archinfo.matches(inputSourceArch.arch, "os")) {
    globalImports.push('Npm', 'Assets');
  }

  compiler.eachUsedUnibuild({
    dependencies: inputSourceArch.uses,
    arch: whichArch,
    isopackCache: isopackCache,
    skipUnordered: true,
    // don't import symbols from debugOnly, prodOnly and testOnly
    // packages, because if the package is not linked it will cause a
    // runtime error.  the code must access them with
    // `Package["my-package"].MySymbol`.
    skipDebugOnly: true,
    skipProdOnly: true,
    skipTestOnly: true,
  }, (unibuild) => {
    if (unibuild.pkg.name === inputSourceArch.pkg.name) {
      return;
    }
    _.each(unibuild.declaredExports, (symbol) => {
      if (! symbol.testOnly || inputSourceArch.isTest) {
        globalImports.push(symbol.name);
      }
    });
  });

  // sourceProcessor.id -> {sourceProcessor, sources: [WrappedSourceItem]}
  const sourceItemsForLinter = {};
  _.values(sources).forEach((sourceItem) => {
    const { relPath, fileOptions } = sourceItem;
    const classification = sourceProcessorSet.classifyFilename(
      files.pathBasename(relPath), inputSourceArch.arch);

    // If we don't have a linter for this file (or we do but it's only on
    // another arch), skip without even reading the file into a WatchSet.
    if (classification.type === 'wrong-arch' ||
        classification.type === 'unmatched') {
      return;
    }

    // We shouldn't ever add a legacy handler and we're not hardcoding JS
    // for linters, so we should always have SourceProcessor if anything
    // matches, unless this is a .meteorignore file.
    if (classification.type !== "meteor-ignore" &&
        ! classification.sourceProcessors) {
      throw Error(
        `Unexpected classification for ${ relPath }: ${ classification.type }`);
    }

    // Read the file and add it to the WatchSet.
    const {hash, contents} = watch.readAndWatchFileWithHash(
      watchSet,
      files.pathResolve(inputSourceArch.sourceRoot, relPath));

    if (classification.type === "meteor-ignore") {
      // Return after watching .meteorignore files but before adding them
      // as resources to be processed by compiler plugins. To see how
      // these files are handled, see PackageSource#_findSources.
      return;
    }

    const wrappedSource = {
      relPath, contents, hash, fileOptions,
      arch: inputSourceArch.arch,
      'package': inputSourceArch.pkg.name
    };

    // There can be multiple linters on a file.
    classification.sourceProcessors.forEach((sourceProcessor) => {
      if (! sourceItemsForLinter.hasOwnProperty(sourceProcessor.id)) {
        sourceItemsForLinter[sourceProcessor.id] = {
          sourceProcessor,
          sources: []
        };
      }
      sourceItemsForLinter[sourceProcessor.id].sources.push(wrappedSource);
    });
  });

  // Run linters on files. This skips linters that don't have any files.
  _.each(sourceItemsForLinter, ({sourceProcessor, sources}) => {
    const sourcesToLint = sources.map(
      wrappedSource => new linterPluginModule.LintingFile(wrappedSource)
    );

    const markedLinter = buildmessage.markBoundary(
      sourceProcessor.userPlugin.processFilesForPackage,
      sourceProcessor.userPlugin
    );

    function archToString(arch) {
      if (arch.match(/web\.cordova/)) {
        return "Cordova";
      }
      if (arch.match(/web\..*/)) {
        return "Client";
      }
      if (arch.match(/os.*/)) {
        return "Server";
      }
      throw new Error("Don't know how to display the arch: " + arch);
    }

    buildmessage.enterJob({
      title: "linting files with " +
        sourceProcessor.isopack.name +
        " for " +
        inputSourceArch.pkg.displayName() +
        " (" + archToString(inputSourceArch.arch) + ")"
    }, () => {
      try {
        Promise.await(markedLinter(sourcesToLint, {
          globals: globalImports
        }));
      } catch (e) {
        buildmessage.exception(e);
      }
    });
  });
};

// takes an isopack and returns a list of packages isopack depends on,
// containing at least one plugin
export function getActivePluginPackages(isopk, {
  uses,
  isopackCache,
  pluginProviderPackageNames,
  pluginProviderWatchSet
}) {
  // XXX we used to include our own plugins only if we were the
  // "use" role. now we include them everywhere because we don't have
  // a special "use" role anymore. it's not totally clear to me what
  // the correct behavior should be -- we need to resolve whether we
  // think about plugins as being global to a package or particular
  // to a unibuild.

  // (there's also some weirdness here with handling implies, because
  // the implies field is on the target unibuild, but we really only care
  // about packages.)
  var activePluginPackages = [isopk];
  if (pluginProviderPackageNames) {
    pluginProviderPackageNames[isopk.name] = true;
  }

  // We don't use plugins from weak dependencies, because the ability
  // to compile a certain type of file shouldn't depend on whether or
  // not some unrelated package in the target has a dependency. And we
  // skip unordered dependencies, because it's not going to work to
  // have circular build-time dependencies.
  //
  // eachUsedUnibuild takes care of pulling in implied dependencies for us (eg,
  // templating from standard-app-packages).
  //
  // We pass archinfo.host here, not self.arch, because it may be more specific,
  // and because plugins always have to run on the host architecture.
  compiler.eachUsedUnibuild({
    dependencies: uses,
    arch: archinfo.host(),
    isopackCache: isopackCache,
    skipUnordered: true
    // implicitly skip weak deps by not specifying acceptableWeakPackages option
  }, function (unibuild) {
    if (unibuild.pkg.name === isopk.name) {
      return;
    }
    if (pluginProviderPackageNames) {
      pluginProviderPackageNames[unibuild.pkg.name] = true;
    }
    if (pluginProviderWatchSet) {
      pluginProviderWatchSet.merge(unibuild.pkg.pluginWatchSet);
    }
    if (_.isEmpty(unibuild.pkg.plugins)) {
      return;
    }
    activePluginPackages.push(unibuild.pkg);
  });

  activePluginPackages = _.uniq(activePluginPackages);
  return activePluginPackages;
}

// Iterates over each in options.dependencies as well as unibuilds implied by
// them. The packages in question need to already be built and in
// options.isopackCache.
//
// Skips isobuild:* pseudo-packages.
compiler.eachUsedUnibuild = function (
  options, callback) {
  buildmessage.assertInCapture();
  var dependencies = options.dependencies;
  var arch = options.arch;
  var isopackCache = options.isopackCache;

  var acceptableWeakPackages = options.acceptableWeakPackages || {};

  var processedUnibuildId = {};
  var usesToProcess = [];
  _.each(dependencies, function (use) {
    if (options.skipUnordered && use.unordered) {
      return;
    }
    if (use.weak && !_.has(acceptableWeakPackages, use.package)) {
      return;
    }
    usesToProcess.push(use);
  });

  while (! _.isEmpty(usesToProcess)) {
    var use = usesToProcess.shift();

    // We only care about real packages, not isobuild:* psuedo-packages.
    if (isIsobuildFeaturePackage(use.package)) {
      continue;
    }

    var usedPackage = isopackCache.getIsopack(use.package);

    // Ignore this package if we were told to skip debug-only packages and it is
    // debug-only.
    if (usedPackage.debugOnly && options.skipDebugOnly) {
      continue;
    }
    // Ditto prodOnly.
    if (usedPackage.prodOnly && options.skipProdOnly) {
      continue;
    }
    // Ditto testOnly.
    if (usedPackage.testOnly && options.skipTestOnly) {
      continue;
    }

    var unibuild = usedPackage.getUnibuildAtArch(arch);
    if (!unibuild) {
      // The package exists but there's no unibuild for us. A buildmessage has
      // already been issued. Recover by skipping.
      continue;
    }

    if (_.has(processedUnibuildId, unibuild.id)) {
      continue;
    }
    processedUnibuildId[unibuild.id] = true;

    callback(unibuild, {
      unordered: !!use.unordered,
      weak: !!use.weak
    });

    _.each(unibuild.implies, function (implied) {
      usesToProcess.push(implied);
    });
  }
};

// Note: this code is duplicated in packages/constraint-solver/solver.js
export function isIsobuildFeaturePackage(packageName) {
  return packageName.startsWith('isobuild:');
<<<<<<< HEAD
}

// If you update this data structure to add more feature packages, you should
// update the wiki page here:
// https://docs.meteor.com/api/packagejs.html#isobuild-features
export const KNOWN_ISOBUILD_FEATURE_PACKAGES = {
  // This package directly calls Plugin.registerCompiler. Package authors
  // must explicitly depend on this feature package to use the API.
  'isobuild:compiler-plugin': ['1.0.0'],

  // This package directly calls Plugin.registerMinifier. Package authors
  // must explicitly depend on this feature package to use the API.
  'isobuild:minifier-plugin': ['1.0.0'],

  // This package directly calls Plugin.registerLinter. Package authors
  // must explicitly depend on this feature package to use the API.
  'isobuild:linter-plugin': ['1.0.0'],

  // This package is only published in the isopack-2 format, not isopack-1 or
  // older. ie, it contains "source" files for compiler plugins, not just
  // JS/CSS/static assets/head/body.
  // This is implicitly added at publish time to any such package; package
  // authors don't have to add it explicitly. It isn't relevant for local
  // packages, which can be rebuilt if possible by the older tool.
  //
  // Specifically, this is to avoid the case where a package is published with a
  // dependency like `api.use('less@1.0.0 || 2.0.0')` and the publication
  // selects the newer compiler plugin version to generate the isopack. The
  // published package (if this feature package wasn't implicitly included)
  // could still be selected by the Version Solver to be used with an old
  // Isobuild... just because less@2.0.0 depends on isobuild:compiler-plugin
  // doesn't mean it couldn't choose less@1.0.0, which is not actually
  // compatible with this published package.  (Constraints of the form described
  // above are not very helpful, but at least we can prevent old Isobuilds from
  // choking on confusing packages.)
  //
  // (Why not isobuild:isopack@2.0.0? Well, that would imply that Version Solver
  // would have to choose only one isobuild:isopack feature version, which
  // doesn't make sense here.)
  'isobuild:isopack-2': ['1.0.0'],

  // This package uses the `prodOnly` metadata flag, which causes it to
  // automatically depend on the `isobuild:prod-only` feature package.
  'isobuild:prod-only': ['1.0.0'],

  // This package depends on a specific version of Cordova. Package authors must
  // explicitly depend on this feature package to indicate that they are not
  // compatible with earlier Cordova versions, which is most likely a result of
  // the Cordova plugins they depend on.
  // One scenario is a package depending on a Cordova plugin or version
  // that is only available on npm, which means downloading the plugin is not
  // supported on versions of Cordova below 5.0.0.
  'isobuild:cordova': ['5.4.0'],

  // This package requires functionality introduced in meteor-tool@1.5.0
  // to enable dynamic module fetching via import(...).
  'isobuild:dynamic-import': ['1.5.0'],

  // This package ensures that processFilesFor{Bundle,Target,Package} are
  // allowed to return a Promise instead of having to await async
  // compilation using fibers and/or futures.
  'isobuild:async-plugins': ['1.6.1'],
};

export class SourceResource {
  type = "source";

  constructor({ extension, usesDefaultSourceProcessor, data, path, hash, fileOptions }) {
    this.type = "source";
    this.extension = extension || null;
    this.usesDefaultSourceProcessor = usesDefaultSourceProcessor;
    this.path = path;
    this.fileOptions = fileOptions;

    // Is set to true if the resource's hash or data is accessed, which can be
    // used to track if the file's content was used during the build process
    this._dataUsed = false;
    this._hash = hash;
    this._data = data;
  }

  get hash () {
    this._dataUsed = true;
    return this._hash;
  }
  
  get data () {
    this._dataUsed = true;
    return this._data;
  }
=======
>>>>>>> a5a4be7a
}<|MERGE_RESOLUTION|>--- conflicted
+++ resolved
@@ -559,7 +559,7 @@
     const file = { contents, hash };
 
     // When files are handled by a new-style compiler plugin, the SourceResource
-    // class tracks if each file is actually used. 
+    // class tracks if each file is actually used.
     if (classification.isNonLegacySource()) {
       watchSet.addPotentiallyUnusedFile(absPath, hash);
     } else {
@@ -994,7 +994,6 @@
 // Note: this code is duplicated in packages/constraint-solver/solver.js
 export function isIsobuildFeaturePackage(packageName) {
   return packageName.startsWith('isobuild:');
-<<<<<<< HEAD
 }
 
 // If you update this data structure to add more feature packages, you should
@@ -1080,11 +1079,9 @@
     this._dataUsed = true;
     return this._hash;
   }
-  
+
   get data () {
     this._dataUsed = true;
     return this._data;
   }
-=======
->>>>>>> a5a4be7a
 }