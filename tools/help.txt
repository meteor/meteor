>>>
(the first line of each entry is the summary for autogenerated command lists)
Usage: meteor [--release <release>] [--help] <command> [args]
       meteor help <command>
       meteor [--version] [--arch]

With no arguments, 'meteor' runs the project in the current
directory in local development mode. You can run it from the root
directory of the project or from any subdirectory.

Use 'meteor create <name>' to create a new Meteor project.

Commands:
{{commands}}

See 'meteor help <command>' for details on a command.


>>> run
[default] Run this project in local development mode.
Usage: meteor run [platform..] [options]

Searches upward from the current directory for the root directory of a
Meteor project, then runs that project in local development
mode. You can use the application by pointing your web browser at
localhost:3000. No internet connection is required.

Whenever you change any of the application's source files, the changes
are automatically detected and applied to the running application.

The application's database persists between runs. It's stored under
the .meteor directory in the root of the project.

You can specify additional platforms where the app should be run if they have
been previously added with 'meteor add-platform'.
By default, Meteor will run the app in an emulator. Appending "-device" to the
end of a platform string (such as "android-device") will run the app on a
physical device. "ios-device" will open XCode and allow you to manually run
the app on a device.

Options:
<<<<<<< HEAD
  --port, -p       Port to listen on (instead of the default 3000). Also
                   uses port N+1 and a port specified by --app-port.
                   Specify as --port=host:port to bind to a specific interface.
  --debug-port     Specify a port to enable server-side debugging. The
                   server will be paused at startup, waiting for incoming
                   connections from debugger clients on the specified port.
  --mobile-server  Location where mobile builds connect to the Meteor server.
                   Defaults to the host and port that the Meteor server
                   binds to. Can include a URL scheme (for example,
                   --mobile-server=https://example.com:443).
  --production     Simulate production mode. Minify and bundle CSS and JS files.
  --raw-logs       Run without parsing logs from stdout and stderr.
  --settings       Set optional data for Meteor.settings on the server
  --release        Specify the release of Meteor to use
  --program        The program in the app to run (Advanced)
  --verbose        Print all output from builds logs.

>>> debug
Run the project, but suspend the server process for debugging.

Usage: meteor debug [--debug-port <port>] [run options]
       meteor run --debug-port <port> [run options]

The server process will be suspended just before the first statement of
server code that would normally execute. In order to continue execution of
server code, use either the web-based Node Inspector or the command-line
debugger (further instructions will be printed in the console).

The easiest way to set breakpoints is to use the `debugger` keyword:
https://developer.mozilla.org/en-US/docs/Web/JavaScript/Reference/Statements/debugger

The options for 'meteor debug' are identical to those for 'meteor run',
with one addition:
=======
  --port, -p     Port to listen on (instead of the default 3000). Also
                 uses port N+1 and a port specified by --app-port.
                 Specify as --port=host:port to bind to a specific interface.
  --mobile-port  Port (or interface, if specified as --mobile-port=host:port)
                 where mobile builds connect to the Meteor server. Defaults
                 to the host and port that the Meteor server binds to.
  --production   Simulate production mode. Minify and bundle CSS and JS files.
  --raw-logs     Run without parsing logs from stdout and stderr.
  --settings     Set optional data for Meteor.settings on the server.
  --release      Specify the release of Meteor to use.
  --program      The program in the app to run (Advanced).
  --verbose      Print all output from builds logs.
  --test         [Experimental] Run Velocity tests using phantomjs and exit.
>>>>>>> 46e78345

Options:
  --debug-port   Port on which the server process debugger should listen
                 for incoming connections from debugging clients, such as
                 node-inspector (default 5858).

>>> create
Create a new project.
Usage: meteor create [--release <release>] <name>
       meteor create [--release <release>] --example <example_name> [<name>]
       meteor create --list
       meteor create --package [<package_name>]

Make a subdirectory named <name> and create a new Meteor app there.  You can
also pass an absolute or relative path.

With the --package option, creates a Meteor package instead of an app. If you're
in an app, the package will go in the app's top-level 'packages' directory;
otherwise it will be created in the current directory.

The app will use the release of Meteor specified with the --release
option, or the latest available version if the option is not specified. (A
package created in an app, will be created using the application's version of
meteor and a package created outside a meteor app will use the latest release).

You can pass --example to start off with a copy of one of the Meteor
sample applications. Use --list to see the available examples. There are currently
no package examples.

Options:
  --package  Create a new meteor package instead of an app.
  --example  Example template to use.
  --list     Show list of available examples.


>>> update
Upgrade this project's dependencies to their latest versions.
Usage: meteor update
       meteor update --patch
       meteor update --release <release>
       meteor update --packages-only
       meteor update [packageName packageName2 ...]

Updates the meteor release, and then, if applicable, updates the packages
used by the app to the latest versions that don't cause dependency
conflicts with other packages in the app.

Passing the --patch argument will update to the latest patch, if such exists.
Patch releases contain very minor changes, usually bug fixes. Updating to
the latest patch is always recommended. This will try to not update non-core
packages unless strictly nessessary.

Passing the --release argument will force update to a specific release of meteor.
This will not update non-core packages unless strictly nessessary. It is also
possible that some packages cannot be updated to be compatible with the new
release. If that happens, the app will not build until dependencies on those
packages are removed.

Passing --packages-only will try to update non-core packages to their latest
versions. It will not update the version of meteor. To update individual packages
(for example: 'foo:awesome') pass in their names instead, with no options. ('meteor
update foo:awesome').

Options:
  --packages-only  Update the package versions only. Do not update the release.
  --patch  Update the release to a patch release only.
  --release  Update to a specific release of meteor.


>>> run-upgrader
Execute a specific upgrader by name. Intended for testing.
Usage: meteor run-upgrader <upgrader>

Runs a specific upgrader on the current app. This is for testing
internal functionality of Meteor.


>>> add
Add a package to this project.
Usage: meteor add <package> [package] [package..]

Adds packages to your Meteor project. You can add multiple
packages with one command. To query for available packages, use
the meteor search command.


>>> remove
Remove a package from this project.
Usage: meteor remove <package> [package] [package..]

Removes a package previously added to your Meteor project. For a
list of the packages that your application is currently using, see
'meteor list'.


>>> list
List the packages explicitly used by your project.
Usage: meteor list

List the packages that you have explicitly added to your project.
This will not list transitive dependencies.

>>> add-platform
Add a platform to this project.
Usage: meteor add-platform <platform> [platform..]

Adds platforms to your Meteor project. You can add multiple
platforms with one command. Once a platform has been added, you
can use 'meteor run <platform>' to run on the platform, and 'meteor build'
to build the Meteor project for every added platform.

>>> remove-platform
Remove a platform from this project.
Usage: meteor remove-platform <platform> [platform..]

Removes a platform previously added to your Meteor project. For a
list of the platforms that your application is currently using, see
'meteor list-platforms'.

>>> list-platforms
List the platforms added to your project.
Usage: meteor list-platforms

Lists all of the platforms that have been explicitly added to your project.

>>> configure-android
Run the Android configuration tool from Meteor's ADK environment.
Usage: meteor configure-android

Runs the Android configuration tool from Meteor's ADK environment.
This command can be useful to configure AVDs, HAX and update the SDK.

>>> bundle
Deprecated command. Use 'build' instead.
Deprecated command. Use 'build' instead.

>>> build
Outputs builds for all targeted platforms.
Usage: meteor build <output path> [--debug] [--directory]
         [--settings settings.json] [--server http://example.com:3000]

Package this project up for deployment. The output is a directory with several
build artifacts:

- a tarball that includes everything necessary to run the application server
  (see README in the tarball for details)
- an unassigned apk bundle and a project source if Android is targeted as a
  mobile platform
- a directory with an Xcode project source if iOS is targeted as a mobile
  platform


Options:
  --debug          build in debug mode (don't minify, etc)
  --directory      output a directory (rather than a tarball) for the
                   application server bundle. If the output location exists,
                   it will be recursively deleted first.
  --settings       set optional data for Meteor.settings for the build-time
                   settings (such as settings required by Cordova plugins).
  --server         Location where mobile builds connect to the Meteor server.
                   Defaults to localhost:3000. Can include a URL scheme
                   (for example, --server=https://example.com:443).


>>> mongo
Connect to the Mongo database for the specified site.
Usage: meteor mongo [--url] [site]

Opens a Mongo shell to view or manipulate collections.

If site is specified, this is the hosted Mongo database for the deployed
Meteor site.

If no site is specified, this is the current project's local development
database. In this case, the current working directory must be a
Meteor project directory, and the Meteor application must already be
running.

Instead of opening a shell, specifying --url (-U) will return a URL
suitable for an external program to connect to the database. For remote
databases on deployed applications, the URL is valid for one minute.

Options:
  --url, -U  return a Mongo database URL


>>> reset
Reset the project state. Erases the local database.
Usage: meteor reset

Reset the current project to a fresh state. Removes all local data.


>>> deploy
Deploy this project to Meteor.
Usage: meteor deploy <site> [--settings settings.json] [--debug] [--delete]

Deploys the project in your current directory to Meteor's servers.

You can deploy to any available name under 'meteor.com'
without any additional configuration, for example,
'myapp.meteor.com'. If you deploy to a custom domain, such as
'myapp.mydomain.com', then you'll also need to configure your domain's
DNS records. See the Meteor docs for details.

The --settings flag can be used to pass deploy-specific information to
the application. It will be available at runtime in Meteor.settings, but only
on the server. If the object contains a key named 'public', then
Meteor.settings.public will also be available on the client. The argument
is the name of a file containing the JSON data to use. The settings will
persist across deployments until you again specify a settings file. To
unset Meteor.settings, pass an empty settings file.

The --delete flag permanently removes a deployed application, including
all of its stored data.

Options:
  --delete, -D  permanently delete this deployment
  --debug       deploy in debug mode (don't minify, etc)
  --settings    set optional data for Meteor.settings
  --star        a star (tarball) to deploy instead of the current Meteor app


>>> logs
Show logs for specified site.
Usage: meteor logs <site>

Retrieves the server logs for the requested site.


>>> authorized
View or change authorized users and organizations for a site.
Usage: meteor authorized <site> [--list]
       meteor authorized <site> --add <username>
       meteor authorized <site> --remove <username>

Without an argument (or with --list), list the users and organizations that are
administrators for a particular site that was deployed with 'meteor deploy'

With --add, add an authorized user or organization to a site. Use this to give
your collaborators the ability to work with your sites.

With --remove, remove an authorized user or organization from a site. You cannot
remove yourself. (Ask someone else who is an authorized user to do it.)

You can only add or remove one authorized user at a time.

Options:
  --add         add an authorized user or organization
  --remove      remove an authorized user or organization
  --list        list authorized users and organizations (the default)


>>> claim
Claim a site deployed with an old Meteor version.
Usage: meteor claim <site>

If you deployed a site with an old version of Meteor that did not have
support for developer accounts, you can use this command to claim that
site into your account. If you had set a password on the site you will
be prompted for it one last time.


>>> login
Log in to your Meteor developer account.
Usage: meteor login [--email]

Prompts for your username and password and logs you in to your Meteor
developer account. Pass --email to log in by email address rather than
by username.


>>> logout
Log out of your Meteor developer account.
Usage: meteor logout

Log out of your Meteor developer account.


>>> whoami
Prints the username of your Meteor developer account.
Usage: meteor whoami

Prints the username of the currently logged-in Meteor developer.

See 'meteor login' to log into or 'meteor logout' to log out of your
Meteor developer account.


>>> test-packages
Test one or more packages.
Usage: meteor test-packages [--release <release>] [options] [package...]

Runs unit tests for one or more packages. The results are shown in
a browser dashboard that updates whenever a relevant source file is
modified.

Packages may be specified by name or by path. If a package argument
contains a '/', it is loaded from a directory of that name; otherwise,
the package name is resolved according to the usual package search
algorithm ('packages' subdirectory of the current app, $PACKAGE_DIRS
directories, and core packages in that order). You can test any number
of packages simultaneously. If you don't specify any package names
then all available packages will be tested.

Open the test dashboard in your browser to run the tests and see the
results. By default the URL is localhost:3000 but that can be changed
with --port. Alternatively, you can deploy the tests onto the 'meteor
deploy' server by using --deploy. This gives you a public URL that you
can use in conjunction with a service like Browserling or BrowserStack
to try the tests against many different browser versions.

Options:
  --port, -p        Port to listen on (instead of the default 3000). Also
                    uses port N+1 and N+2.
  --debug-port      Specify a port to enable server-side debugging. The
                    server will be paused before any tests run, waiting
                    for incoming connections from debugger clients.
  --mobile-server   If running tests in an emulator or on a mobile device,
                    the location where mobile builds connect to the Meteor
                    server. Defaults to the host and port that the Meteor
                    server binds to. Can include a URL scheme (for example,
                    --mobile-server=https://example.com:443).
  --deploy          Optionally, specify a domain to deploy to, rather than
                    running locally.
  --production      Simulate production mode. Minify and bundle CSS and JS files.
  --settings        Set optional data for Meteor.settings on the server

  --ios,            Run tests in an emulator or on a mobile device. All of
  --android,        the tests for client and server will run in addition to
  --ios-device,     mobile-specific tests.
  --android-device
  --verbose         Print all output from builds logs.


>>> self-test
Run tests of the 'meteor' tool.
Usage: meteor self-test [pattern] [--changed] [--slow]
                        [--force-online] [--history n]
                        [--browserstack]

Runs internal tests. Exits with status 0 on success.

If 'pattern' is provided, it should be a regular expression. Only
tests that match the regular expression will be run.

Pass --changed to run only tests that have changed since they last
passed. This uses a really rough heuristic: A test has changed iff
there has been any change to the file in the 'selftests' subdirectory
that defines it. State for this is tracked in ~/.meteortest.

Some tests are really slow. Test flagged as slow won't be run unless
you pass --slow. Remember to do this from time to time!

Normally, this command detects whether you are offline and skips tests that
require network access automatically. If you want to try to run them anyway,
pass --force-online.

Use --history to change the number of lines of program output that are
shown on test failure. The default is 10.

Pass --browserstack to enable client side tests using BrowserStack.
--browserstack requires s3cmd credentials.



>>> open-ide
Open mobile build project in associated IDE.
Usage: meteor open-ide [ios]

Open mobile build project in associated IDE.


>>> admin
Administrative commands.
Usage: meteor admin <command> [args]
       meteor help admin <command>

Rarely used commands for administering official Meteor services.

Commands:
{{commands}}

See 'meteor help admin <command>' for details on an admin command.

>>> admin make-bootstrap-tarballs
Makes bootstrap tarballs.
Usage: meteor admin make-bootstrap-tarballs release@version /tmp/tarballdir

For internal use only.


>>> dummy
Dummy command used for automated testing.
Usage: meteor dummy [options]

Dummy command used for automated testing.

Options:
  --email, -e  A required string option.
  --port, -p   A numeric option with a short alias.
  --changed    A boolean option.


>>> cordova
Run cordova commands.
Usage: meteor cordova <command>


>>> list-sites
List sites for which you are authorized.
Usage: meteor list-sites

List the sites that you have deployed with 'meteor deploy', and sites
for which other users have authorized you with the 'meteor authorized'
command.


>>> publish-release
Publish a new meteor release to the package server.

Usage: meteor publish-release <path to json config> [--create-track]

Publishes a new release to the package server, as determined by the json
configuration file, which must have the following keys:
  track: the release track to which you are publishing (ex: METEOR)
  version: the version of this release
  recommended: is this a recommended release? (see below)
  description: a brief description of the release
  patchFrom: (Optional) an array of strings specifying releases from which this is a patch
  tool: <package name>@<version> of the meteor tool that this release specifies
  packages: object of <package name> to <version> for specified package versions

Set the recommended flag to true for recommended releases (ex: METEOR@0.90)
and false for release candidates, experimental releases, etc. You must publish
all package versions to the package server before you can specify them in a
release.

Use the patchFrom flag to submit a patch release. This will automatically
unrecommend the releases specified by the patchFrom flag.

Use the --create-track to publish a new release track.

Options:
  --create-track  publish a new release track.


>>> publish
Publish a new version of a package to the package server.

Usage: meteor publish [--create]

Publishes a new version of a local package to the package server. Must be run
from the directory containing the package. Reads the package.js file for version
information, builds the package and sends both the package source and the built
version of the package to the package server.

This will only create one build of the package. If your package has multiple
builds for different OS architectures, it will create a build for this machine's
architecture. To publish a different build for the same version, run
publish-for-arch.

This will mark you as the only maintainer of the package. If you need to change
maintainers and other metadata about this package & package version, take a look
at the admin commands.

Pass --create to create a new package.

Options:
  --create   publish a new package


>>> publish-for-arch
Builds an already-published package for a new platform.

Usage: meteor publish-for-arch packageName@version

When you publish a package with 'meteor publish' for a package which has
platform-specific components (eg, npm modules with native code), the package
will only be usable on machines of the same architecture that you are currently
on. To make your package's version usable on other architectures, you can use
the publish-for-arch command.  (The architectures currently supported by Meteor
are 32-bit Linux, 64-bit Linux, and 64-bit OS X; the 'meteor deploy' servers use
64-bit Linux.)

On a machine of the appropriate architecture, install Meteor and run
  $ meteor publish-for-arch packageName@version

You don't need to have a copy of your package's source to do this: Meteor will
automatically download your package's source and dependencies from the package
server.


>>> rebuild
Rebuild local packages.
Usage: meteor rebuild [<package name>]

Rebuild a specified local packages. Deletes the package's build directory
and rebuilds the package from scratch. Please specify the package by name.

If you pass no arguments, this will rebuild all local packages.
That includes packages found through the
PACKAGE_DIRS environment variable, local packages in the current
application, and, if running Meteor from a checkout, the packages in
the checkout. It doesn't include any packages for which we don't have
the source.

You should never need to use this command. It is intended for use while
debugging the Meteor packaging tools themselves.


>>> search
Search through the package server database.
Usage: meteor search <regex> [--maintainer <username>] [--show-old]

Search through the meteor package&release database for names containing the
specified substring.

Use --maintainer to filter by authorized maintainers.

By default, meteor search will not show packages that, due to migration issues,
are known to not be compatible with Meteor 0.9.0 and later. If you
want to see those packages anyway, use the --show-old option.

By default, meteor search will not show packages that have no official versions
(ie: non-pre-release versions) If you want to see those packages anyway, use
the --show-rcs option.

Options:
  --maintainer    filter by authorized maintainer
  --show-old      show packages incompatible with Meteor 0.9.0 and later.
  --show-rcs      show packages with no non-prerelease versions


>>> show
Show detailed information about a release or package.
Usage: meteor show <name>
       meteor show <name@version>

Show detailed information on a specific package or release, including available
versions. Use <name>@<version> to get more information about a specific
version of a package or release.

By default, meteor show will not show versions that, due to migration issues,
are known to not be compatible with Meteor 0.9.0 and later. If you
want to see those versions anyway, use the --show-old option.

Options:
  --maintainer    filter by authorized maintainer
  --show-old      show versions incompatible with Meteor 0.9.0 and later.



>>> admin maintainers
View or change package maintainers.
Usage: meteor admin maintainers <package name> [--list]
       meteor admin maintainers <package name> --add <username>
       meteor admin maintainers <package name> --remove <username>

Without options (or with --list), list the users and organizations that are
maintainers for a particular package.

With --add, add an authorized maintainer to a package. Use this to give your
collaborators the ability to work with your packages.

With --remove, remove an authorized maintainer from a package. You cannot remove
yourself if you are the last maintainer on a package.

You can only add or remove one maintainer at a time.

Options:
  --add         add an authorized maintainer
  --remove      remove an authorized maintainer
  --list        list authorized maintainers (the default)


>>> admin recommend-release
Recommend a previously published release.
Usage: meteor admin recommend-release <release track>@<release version> [--unrecomend]

Recommend a version of a meteor release. Users can be upgraded to recommended
releases automatically when they run meteor update. Users will never be updated
to unrecommended releases unless they explicitly specify that release with a
--release argument.

Use unrecommended releases for release candidates, one-of experiments, etc. Use
recommended releases for official supported releases.

Options:
  --unrecommend         unrecommend a previously recommended release


>>> admin change-homepage
Change the homepage url of a package.
Usage: meteor admin change-homepage <package name> <new url>

Change the homepage containing package information.


>>> admin set-unmigrated
Set the package as unmigrated.
Usage: meteor admin set-unmigrated <package name> [--success]
       meteor admin set-unmigrated <package name>@<version> [--success]

Set a version of a package, as unmigrated: make it invisible in search
and show, without a special option. (You should use this to hide packages that have been
renamed in the aftermath of the 0.9.0 migration.) This will not stop the users from
adding the package to their app.

If no version is passed in, all versions will be set. Use the --success option to
mark the package version as successfully migrated, making it show up again.

Options:
  --success         mark the package as successfully migrated.


>>> admin set-banners
Set banners on published releases.
Usage: meteor admin set-banners <path to banner configuration>

Set the banners on previously published releases. Banners notify the user
when there is a new release available or a patch release has been published.

>>> admin list-organizations
List the organizations of which you are a member.
Usage: meteor list-organizations

List the organizations of which you are a member.

>>> admin members
View or change the members of an organization.
Usage: meteor admin members <organization name> [--list]
       meteor admin members <organization name> --add <username>
       meteor admin members <organization name> --remove <username>

Without options, list the members of an organization. With --add or --remove,
add or remove a member of an organization.

Options:
  --add         add a member to the organization
  --remove      remove a member from the organization
  --list        list members of the organization (the default)<|MERGE_RESOLUTION|>--- conflicted
+++ resolved
@@ -39,7 +39,6 @@
 the app on a device.
 
 Options:
-<<<<<<< HEAD
   --port, -p       Port to listen on (instead of the default 3000). Also
                    uses port N+1 and a port specified by --app-port.
                    Specify as --port=host:port to bind to a specific interface.
@@ -52,10 +51,11 @@
                    --mobile-server=https://example.com:443).
   --production     Simulate production mode. Minify and bundle CSS and JS files.
   --raw-logs       Run without parsing logs from stdout and stderr.
-  --settings       Set optional data for Meteor.settings on the server
-  --release        Specify the release of Meteor to use
-  --program        The program in the app to run (Advanced)
+  --settings       Set optional data for Meteor.settings on the server.
+  --release        Specify the release of Meteor to use.
+  --program        The program in the app to run (Advanced).
   --verbose        Print all output from builds logs.
+  --test         [Experimental] Run Velocity tests using phantomjs and exit.
 
 >>> debug
 Run the project, but suspend the server process for debugging.
@@ -73,21 +73,6 @@
 
 The options for 'meteor debug' are identical to those for 'meteor run',
 with one addition:
-=======
-  --port, -p     Port to listen on (instead of the default 3000). Also
-                 uses port N+1 and a port specified by --app-port.
-                 Specify as --port=host:port to bind to a specific interface.
-  --mobile-port  Port (or interface, if specified as --mobile-port=host:port)
-                 where mobile builds connect to the Meteor server. Defaults
-                 to the host and port that the Meteor server binds to.
-  --production   Simulate production mode. Minify and bundle CSS and JS files.
-  --raw-logs     Run without parsing logs from stdout and stderr.
-  --settings     Set optional data for Meteor.settings on the server.
-  --release      Specify the release of Meteor to use.
-  --program      The program in the app to run (Advanced).
-  --verbose      Print all output from builds logs.
-  --test         [Experimental] Run Velocity tests using phantomjs and exit.
->>>>>>> 46e78345
 
 Options:
   --debug-port   Port on which the server process debugger should listen
