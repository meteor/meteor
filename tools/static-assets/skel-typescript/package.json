--- conflicted
+++ resolved
@@ -8,29 +8,16 @@
     "visualize": "meteor --production --extra-packages bundle-visualizer"
   },
   "dependencies": {
-<<<<<<< HEAD
     "@babel/runtime": "^7.14.0",
-    "meteor-node-stubs": "^1.0.3",
-    "react": "^16.14.0",
-    "react-dom": "^16.14.0"
-  },
-  "devDependencies": {
-    "@types/meteor": "^1.4.70",
-    "@types/mocha": "^8.2.2",
-    "@types/react": "^16.14.8",
-    "@types/react-dom": "^16.9.13",
-=======
-    "@babel/runtime": "^7.13.17",
     "meteor-node-stubs": "^1.0.3",
     "react": "^17.0.2",
     "react-dom": "^17.0.2"
   },
   "devDependencies": {
-    "@types/meteor": "^1.4.49",
-    "@types/mocha": "^8.0.3",
+    "@types/meteor": "^1.4.70",
+    "@types/mocha": "^8.2.2",
     "@types/react": "^17.0.3",
     "@types/react-dom": "^17.0.3",
->>>>>>> dff8d311
     "typescript": "^4.2.4"
   },
   "meteor": {
