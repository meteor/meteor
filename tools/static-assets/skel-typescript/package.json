--- conflicted
+++ resolved
@@ -14,17 +14,10 @@
     "react-dom": "^17.0.2"
   },
   "devDependencies": {
-<<<<<<< HEAD
-    "@types/meteor": "^1.4.70",
-    "@types/mocha": "^8.2.2",
-    "@types/react": "^17.0.3",
-    "@types/react-dom": "^17.0.3",
-=======
     "@types/meteor": "^1.4.81",
     "@types/mocha": "^8.2.3",
     "@types/react": "^17.0.30",
     "@types/react-dom": "^17.0.9",
->>>>>>> 4442d0e0
     "typescript": "^4.4.4"
   },
   "meteor": {
