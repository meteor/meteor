--- conflicted
+++ resolved
@@ -26,17 +26,13 @@
 
 export async function startApolloServer() {
   await server.start();
-<<<<<<< HEAD
-  const app = WebApp.expressHandlers;
-=======
->>>>>>> 77df7959
 
-  WebApp.connectHandlers.use(
+  WebApp.expressHandlers.use(
     '/graphql',                                     // Configure the path as you want.
     express()                                       // Create new Express router.
-      .disable('etag')                     // We don't server GET requests, so there's no need for that.
-      .disable('x-powered-by')             // A small safety measure.
+      .disable('etag')                              // We don't server GET requests, so there's no need for that.
+      .disable('x-powered-by')                      // A small safety measure.
       .use(json())                                  // From `body-parser`.
-      .use(expressMiddleware(server, { context })), // From `@apollo/server/express4`.
-  )
+      .use(expressMiddleware(server, { context }))  // From `@apollo/server/express4`.
+  );
 }