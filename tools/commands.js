--- conflicted
+++ resolved
@@ -13,17 +13,13 @@
 var config = require('./config.js');
 var release = require('./release.js');
 var Future = require('fibers/future');
-<<<<<<< HEAD
-var runLog = require('./run-log.js').runLog;
+var runLog = require('./run-log.js');
 var packageClient = require('./package-client.js');
 var utils = require('./utils.js');
 var httpHelpers = require('./http-helpers.js');
 var archinfo = require('./archinfo.js');
 var tropohouse = require('./tropohouse.js');
 var packages = require('./packages.js');
-=======
-var runLog = require('./run-log.js');
->>>>>>> 42a65d07
 
 // Given a site name passed on the command line (eg, 'mysite'), return
 // a fully-qualified hostname ('mysite.meteor.com').
