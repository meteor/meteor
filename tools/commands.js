var main = require('./main.js');
var path = require('path');
var _ = require('underscore');
var fs = require('fs');
var files = require('./files.js');
var deploy = require('./deploy.js');
var buildmessage = require('./buildmessage.js');
var project = require('./project.js').project;
var warehouse = require('./warehouse.js');
var auth = require('./auth.js');
var config = require('./config.js');
var release = require('./release.js');
var Future = require('fibers/future');
var runLog = require('./run-log.js');
var packageClient = require('./package-client.js');
var utils = require('./utils.js');
var httpHelpers = require('./http-helpers.js');
var archinfo = require('./archinfo.js');
var tropohouse = require('./tropohouse.js');
var compiler = require('./compiler.js');
var catalog = require('./catalog.js');
var stats = require('./stats.js');
var unipackage = require('./unipackage.js');
var cordova = require('./commands-cordova.js');
var commandsPackages = require('./commands-packages.js');
var execFileSync = require('./utils.js').execFileSync;

// The architecture used by Galaxy servers; it's the architecture used
// by 'meteor deploy'.
var DEPLOY_ARCH = 'os.linux.x86_64';

// Given a site name passed on the command line (eg, 'mysite'), return
// a fully-qualified hostname ('mysite.meteor.com').
//
// This is fairly simple for now. It appends 'meteor.com' if the name
// doesn't contain a dot, and it deletes any trailing dots (the
// technically legal hostname 'mysite.com.' is canonicalized to
// 'mysite.com').
//
// In the future, you should be able to make this default to some
// other domain you control, rather than 'meteor.com'.
var qualifySitename = function (site) {
  if (site.indexOf(".") === -1)
    site = site + ".meteor.com";
  while (site.length && site[site.length - 1] === ".")
    site = site.substring(0, site.length - 1);
  return site;
};

// Given a (non necessarily fully qualified) site name from the
// command line, return true if the site is hosted by a Galaxy, else
// false.
var hostedWithGalaxy = function (site) {
  var site = qualifySitename(site);
  return !! require('./deploy-galaxy.js').discoverGalaxy(site);
};

var parseHostPort = function (str) {
  // XXX factor this out into a {type: host/port}?
  var portMatch = str.match(/^(?:(.+):)?([0-9]+)$/);
  if (!portMatch) {
    throw new Error(
"run: --port (-p) must be a number or be of the form 'host:port' where\n" +
"port is a number. Try 'meteor help run' for help.\n");
  }

  var host = portMatch[1] || 'localhost';
  var port = parseInt(portMatch[2]);

  return {
    host: host,
    port: port
  };
};

///////////////////////////////////////////////////////////////////////////////
// options that act like commands
///////////////////////////////////////////////////////////////////////////////

// Prints the Meteor architecture name of this host
main.registerCommand({
  name: '--arch',
  requiresRelease: false
}, function (options) {
  var archinfo = require('./archinfo.js');
  console.log(archinfo.host());
});

// Prints the current release in use. Note that if there is not
// actually a specific release, we print to stderr and exit non-zero,
// while if there is a release we print to stdout and exit zero
// (making this useful to scripts).
// XXX: What does this mean in our new release-free world?
main.registerCommand({
  name: '--version',
  requiresRelease: false
}, function (options) {
  if (release.current === null) {
    if (! options.appDir)
      throw new Error("missing release, but not in an app?");
    process.stderr.write(
"This project was created with a checkout of Meteor, rather than an\n" +
"official release, and doesn't have a release number associated with\n" +
"it. You can set its release with 'meteor update'.\n");
    return 1;
  }

  if (release.current.isCheckout()) {
    process.stderr.write("Unreleased (running from a checkout)\n");
    return 1;
  }

  console.log(release.current.getDisplayName());
});

// Internal use only. For automated testing.
main.registerCommand({
  name: '--long-version',
  requiresRelease: false
}, function (options) {
  if (files.inCheckout()) {
    process.stderr.write("checkout\n");
    return 1;
  } else if (release.current === null) {
    // .meteor/release says "none" but not in a checkout.
    process.stderr.write("none\n");
    return 1;
  } else {
    process.stdout.write(release.current.name + "\n");
    process.stdout.write(files.getToolsVersion() + "\n");
    return 0;
  }
});

// Internal use only. For automated testing.
main.registerCommand({
  name: '--requires-release',
  requiresRelease: true
}, function (options) {
  return 0;
});

///////////////////////////////////////////////////////////////////////////////
// run
///////////////////////////////////////////////////////////////////////////////

main.registerCommand({
  name: 'run',
  requiresApp: true,
  maxArgs: Infinity,
  options: {
    port: { type: String, short: "p", default: '3000' },
    'app-port': { type: String },
    production: { type: Boolean },
    'raw-logs': { type: Boolean },
    settings: { type: String },
    'no-server': { type: Boolean },
    program: { type: String },
    verbose: { type: Boolean, short: "v" },
    // With --once, meteor does not re-run the project if it crashes
    // and does not monitor for file changes. Intentionally
    // undocumented: intended for automated testing (eg, cli-test.sh),
    // not end-user use. #Once
    once: { type: Boolean },
    // With --clean, meteor cleans the application directory and uses the
    // bundled assets only. Encapsulates the behavior of once (does not rerun)
    // and does not monitor for file changes. Not for end-user use.
    clean: { type: Boolean}
  }
}, function (options) {

  // Calculate project versions. (XXX: Theoretically, we should not be doing it
  // here. We should do it lazily, if the command calls for it. However, we do
  // end up recalculating them for stats, for example, and, more importantly, we
  // have noticed some issues if we just leave this in the air. We think that
  // those issues are concurrency-related, or possibly some weird
  // order-of-execution of interaction that we are failing to understand. This
  // seems to fix it in a clear and understandable fashion.)
  var messages = buildmessage.capture(function () {
    project.getVersions();  // #StructuredProjectInitialization
  });
  if (messages.hasMessages()) {
    process.stderr.write(messages.formatMessages());
    return 1;
  }

  cordova.setVerboseness(options.verbose);

  cordova.verboseLog('Parsing the --port option');
  try {
    var parsedHostPort = parseHostPort(options.port);
  } catch (err) {
    if (options.verbose) {
      process.stderr.write('Error while parsing --port option: '
                           + err.stack + '\n');
    } else {
      process.stderr.write(err.message + '\n');
    }
    return 1;
  }

  // If we are targeting the remote devices
  if (_.intersection(options.args, ['ios-device', 'android-device']).length) {
    cordova.verboseLog('A run on a device requested');
    // ... and if you didn't specify your ip address as host, print a warning
    if (parsedHostPort.host === 'localhost')
      process.stderr.write(
        "WARN: You are testing your app on a remote device but your host option\n" +
        "WARN: is set to 'localhost'. Perhaps you want to change it to your local\n" +
        "WARN: network's IP address with the -p option?\n");
  }

  // Always bundle for the browser by default.
  var webArchs = project.getWebArchs();

  // If additional args were specified, then also start a mobile build.
  if (options.args.length) {
    // will asynchronously start mobile emulators/devices
    try {
      // --clean encpasulates the behavior of once
      if (options.clean) {
        options.once = true;
      }

      cordova.verboseLog('Will compile mobile builds');
      var appName = path.basename(options.appDir);
      var localPath = path.join(options.appDir, '.meteor', 'local');

      cordova.buildPlatforms(localPath, options.args,
        _.extend({ appName: appName, debug: ! options.production },
                 options, parsedHostPort));
      cordova.runPlatforms(localPath, options.args, options);
    } catch (err) {
      if (options.verbose) {
        process.stderr.write('Error while running for mobile platforms ' +
                             err.stack + '\n');
      } else {
        process.stderr.write(err.message + '\n');
      }
      return 1;
    }
  }

  if (options['no-server']) {
    return 0;
  }

  var appHost, appPort;
  if (options['app-port']) {
    var appPortMatch = options['app-port'].match(/^(?:(.+):)?([0-9]+)?$/);
    if (!appPortMatch) {
      process.stderr.write(
"run: --app-port must be a number or be of the form 'host:port' where\n" +
"port is a number. Try 'meteor help run' for help.\n");
      return 1;
    }
    appHost = appPortMatch[1] || null;
    // It's legit to specify `--app-port host:` and still let the port be
    // randomized.
    appPort = appPortMatch[2] ? parseInt(appPortMatch[2]) : null;
  }

  if (release.forced) {
    var appRelease = project.getMeteorReleaseVersion();
    if (release.current.name !== appRelease) {
      console.log("=> Using Meteor %s as requested (overriding Meteor %s)",
                  release.current.name, appRelease);
      console.log();
    }
  }

  auth.tryRevokeOldTokens({timeout: 1000});

  if (options['raw-logs'])
    runLog.setRawLogs(true);

  var runAll = require('./run-all.js');
  return runAll.run(options.appDir, {
    proxyPort: parsedHostPort.port,
    proxyHost: parsedHostPort.host,
    appPort: appPort,
    appHost: appHost,
    settingsFile: options.settings,
    program: options.program || undefined,
    buildOptions: {
      minify: options.production,
      webArchs: webArchs
    },
    rootUrl: process.env.ROOT_URL,
    mongoUrl: process.env.MONGO_URL,
    oplogUrl: process.env.MONGO_OPLOG_URL,
    once: options.once
  });
});

///////////////////////////////////////////////////////////////////////////////
// create
///////////////////////////////////////////////////////////////////////////////

main.registerCommand({
  name: 'create',
  maxArgs: 1,
  options: {
    list: { type: Boolean },
    example: { type: String },
    package: { type: Boolean }
  }
}, function (options) {

  // Creating a package is much easier than creating an app, so if that's what
  // we are doing, do that first. (For example, we don't springboard to the
  // latest release to create a package if we are inside an app)
  if (options.package) {
    var packageName = options.args[0];

    // No package examples exist yet.
    if (options.list && options.example) {
      process.stderr.write("No package examples exist at this time.\n\n");
      throw new main.ShowUsage;
    }

    if (!packageName) {
      process.stderr.write("Please specify the name of the package. \n");
      throw new main.ShowUsage;
    }

    utils.validatePackageNameOrExit(
      packageName, {detailedColonExplanation: true});

    var packageDir = options.appDir
          ? path.resolve(options.appDir, 'packages', packageName)
          : path.resolve(packageName);
    var inYourApp = options.appDir ? " in your app" : "";

    if (fs.existsSync(packageDir)) {
      process.stderr.write(packageName + ": Already exists" + inYourApp + "\n");
      return 1;
    }

    var transform = function (x) {
      var xn = x.replace(/~name~/g, packageName);

      // If we are running from checkout, comment out the line sourcing packages
      // from a release, with the latest release filled in (in case they do want
      // to publish later). If we are NOT running from checkout, fill it out
      // with the current release.
      var relString;
      if (release.current.isCheckout()) {
        xn = xn.replace(/~cc~/g, "//");
        var rel = commandsPackages.doOrDie(function () {
          return catalog.official.getDefaultReleaseVersion();
        });
        var relString = rel.track + "@" + rel.version;
      } else {
        xn = xn.replace(/~cc~/g, "");
        relString = release.current.name;
      }

      // If we are not in checkout, write the current release here.
      return xn.replace(/~release~/g, relString);
    };
    try {
      files.cp_r(path.join(__dirname, 'skel-pack'), packageDir, {
        transformFilename: function (f) {
          return transform(f);
      },
      transformContents: function (contents, f) {
        if ((/(\.html|\.js|\.css)/).test(f))
          return new Buffer(transform(contents.toString()));
        else
          return contents;
      },
      ignore: [/^local$/]
    });
   } catch (err) {
     process.stderr.write("Could not create package: " + err.message + "\n");
     return 1;
   }

    process.stdout.write(packageName + ": created" + inYourApp + "\n");
    return 0;
  }

  // Suppose you have an app A, and from some directory inside that
  // app, you run 'meteor create /my/new/app'. The new app should use
  // the latest available Meteor release, not the release that A
  // uses. So if we were run from inside an app directory, and the
  // user didn't force a release with --release, we need to
  // springboard to the correct release and tools version.
  //
  // (In particular, it's not sufficient to create the new app with
  // this version of the tools, and then stamp on the correct release
  // at the end.)
  if (! release.current.isCheckout() && !release.forced) {
    var needToSpringboard = commandsPackages.doOrDie(function () {
      return release.current.name !== release.latestDownloaded();
    });
    if (needToSpringboard)
      throw new main.SpringboardToLatestRelease;
  }

  var exampleDir = path.join(__dirname, '..', 'examples');
  var examples = _.reject(fs.readdirSync(exampleDir), function (e) {
    return (e === 'unfinished' || e === 'other'  || e[0] === '.');
  });

  if (options.list) {
    process.stdout.write("Available examples:\n");
    _.each(examples, function (e) {
      process.stdout.write("  " + e + "\n");
    });
    process.stdout.write("\n" +
"Create a project from an example with 'meteor create --example <name>'.\n");
    return 0;
  };

  var appPath;
  if (options.args.length === 1)
    appPath = options.args[0];
  else if (options.example)
    appPath = options.example;
  else
    throw new main.ShowUsage;

  appPath = path.normalize(appPath);

  // remove trailing slash, if any
  if (appPath[appPath.length - 1] === path.sep) {
    appPath = appPath.substring(0, appPath.length - 1);
  }

  var isCurrentDir = (appPath === '.');

  if (!isCurrentDir && fs.existsSync(appPath)) {
    process.stderr.write(appPath + ": Already exists\n");
    return 1;
  }

  if (files.findAppDir(appPath)) {
    process.stderr.write(
      "You can't create a Meteor project inside another Meteor project.\n");
    return 1;
  }

  var appName = isCurrentDir ? path.basename(process.env.PWD)
                             : path.basename(appPath);

  var transform = function (x) {
    return x.replace(/~name~/g, appName);
  };

  if (options.example) {
    if (examples.indexOf(options.example) === -1) {
      process.stderr.write(options.example + ": no such example\n\n");
      process.stderr.write("List available applications with 'meteor create --list'.\n");
      return 1;
    } else {
      files.cp_r(path.join(exampleDir, options.example), appPath, {
        // We try not to check the project ID into git, but it might still
        // accidentally exist and get added (if running from checkout, for
        // example). To be on the safe side, explicitly remove the project ID
        // from example apps.
        ignore: [/^local$/, /^\.id$/]
      });
    }
  } else {
    files.cp_r(path.join(__dirname, 'skel'), appPath, {
      transformFilename: function (f) {
        return transform(f);
      },
      transformContents: function (contents, f) {
        if ((/(\.html|\.js|\.css)/).test(f))
          return new Buffer(transform(contents.toString()));
        else
          return contents;
      },
      ignore: [/^local$/, /^\.id$/]
    });
  }

  // We are actually working with a new meteor project at this point, so
  // reorient its path. We might do some things to it, but they should be
  // invisible to the user, so mute non-error output.
  project.setRootDir(path.resolve(appPath));
  project.setMuted(true);
  project.writeMeteorReleaseVersion(
<<<<<<< HEAD
    appPath, release.current.isCheckout() ? "none" : release.current.name);

  process.stderr.write(appName + ": created");
  if (options.example && options.example !== appPath)
    process.stderr.write(" (from '" + options.example + "' template)");
  process.stderr.write(".\n\n");

  if (isCurrentDir) {
    process.stderr.write(
      "To run your new app:\n" +
        "   meteor\n");
  } else {
    process.stderr.write(
      "To run your new app:\n" +
        "   cd " + appPath + "\n" +
        "   meteor\n");
  }
});
=======
    release.current.isCheckout() ? "none" : release.current.name);
  // Any upgrader that is in this version of Meteor doesn't need to be run on
  // this project.
  var upgraders = require('./upgraders.js');
  _.each(upgraders.allUpgraders(), function (upgrader) {
    project.appendFinishedUpgrader(upgrader);
  });

  var messages = buildmessage.capture(function () {
    project._ensureDepsUpToDate();
  });
>>>>>>> 2dc2bf59


  if (messages.hasMessages()) {
    process.stderr.write(messages.formatMessages());
    return 1;
  }

  process.stdout.write(appPath + ": created");
  if (options.example && options.example !== appPath)
    process.stderr.write(" (from '" + options.example + "' template)");
  process.stdout.write(".\n\n");

  process.stdout.write(
    "To run your new app:\n" +
      "   cd " + appPath + "\n" +
      "   meteor\n");
});

///////////////////////////////////////////////////////////////////////////////
// run-upgrader
///////////////////////////////////////////////////////////////////////////////

main.registerCommand({
  name: 'run-upgrader',
  hidden: true,
  minArgs: 1,
  maxArgs: 1,
  requiresApp: true
}, function (options) {
  var upgrader = options.args[0];

  var upgraders = require("./upgraders.js");
  console.log("%s: running upgrader %s.",
              path.basename(options.appDir), upgrader);
  upgraders.runUpgrader(upgrader);
});

///////////////////////////////////////////////////////////////////////////////
// build
///////////////////////////////////////////////////////////////////////////////

var buildCommands = {
  minArgs: 1,
  maxArgs: 1,
  requiresApp: true,
  options: {
    debug: { type: Boolean },
    directory: { type: Boolean },
    architecture: { type: String },
    port: { type: String, short: "p", default: "localhost:3000" },
    settings: { type: String },
    // Undocumented
    'for-deploy': { type: Boolean },
  }
};

main.registerCommand(_.extend({ name: 'build' }, buildCommands),
    function (options) {
  // XXX output, to stderr, the name of the file written to (for human
  // comfort, especially since we might change the name)

  // XXX name the root directory in the bundle based on the basename
  // of the file, not a constant 'bundle' (a bit obnoxious for
  // machines, but worth it for humans)

  // Error handling for options.architecture. We must pass in only one of three
  // architectures. See archinfo.js for more information on what the
  // architectures are, what they mean, et cetera.
  var VALID_ARCHITECTURES =
  ["os.osx.x86_64", "os.linux.x86_64", "os.linux.x86_32"];
  if (options.architecture &&
      _.indexOf(VALID_ARCHITECTURES, options.architecture) === -1) {
    process.stderr.write("Invalid architecture: " + options.architecture + "\n");
    process.stderr.write(
      "Please use one of the following: " + VALID_ARCHITECTURES + "\n");
    return 1;
  }

  var bundleArch =  options.architecture || archinfo.host();
  var webArchs = project.getWebArchs();

  var localPath = path.join(options.appDir, '.meteor', 'local');

  var mobilePlatforms = project.getCordovaPlatforms();
  var appName = path.basename(options.appDir);

  if (! _.isEmpty(mobilePlatforms)) {
    if (options.port === buildCommands.options.port.default) {
      process.stdout.write("WARNING: Building your app with host: localhost.\n" +
                           "Pass a -p argument to specify a host URL.\n");
    }
    var cordovaSettings = {};

    try {
      var parsedHostPort = parseHostPort(options.port);
    } catch (err) {
      process.stderr.write(err.message);
      return 1;
    }

    cordova.buildPlatforms(localPath, mobilePlatforms,
      _.extend({}, options, parsedHostPort, { appName: appName }));
  }

  var buildDir = path.join(localPath, 'build_tar');
  var outputPath = path.resolve(options.args[0]); // get absolute path
  var bundlePath = options['directory'] ?
      path.join(outputPath, 'bundle') : path.join(buildDir, 'bundle');

  var loader;
  var messages = buildmessage.capture(function () {
    loader = project.getPackageLoader();
  });
  if (messages.hasMessages()) {
    process.stderr.write("Errors prevented bundling your app:\n");
    process.stderr.write(messages.formatMessages());
    return 1;
  }

  var statsMessages = buildmessage.capture(function () {
    stats.recordPackages();
  });
  if (statsMessages.hasMessages()) {
    process.stdout.write("Error recording package list:\n" +
                         statsMessages.formatMessages());
    // ... but continue;
  }

  var bundler = require(path.join(__dirname, 'bundler.js'));
  var bundleResult = bundler.bundle({
    outputPath: bundlePath,
    buildOptions: {
      minify: ! options.debug,
      // XXX is this a good idea, or should linux be the default since
      //     that's where most people are deploying
      //     default?  i guess the problem with using DEPLOY_ARCH as default
      //     is then 'meteor bundle' with no args fails if you have any local
      //     packages with binary npm dependencies
      serverArch: bundleArch,
      webArchs: webArchs
    }
  });
  if (bundleResult.errors) {
    process.stderr.write("Errors prevented bundling:\n");
    process.stderr.write(bundleResult.errors.formatMessages());
    return 1;
  }

  files.mkdir_p(outputPath);
  if (!options['directory']) {
    try {
      var outputTar = path.join(outputPath, appName + '.tar.gz');
      files.createTarball(path.join(buildDir, 'bundle'), outputTar);
    } catch (err) {
      console.log(JSON.stringify(err));
      process.stderr.write("Couldn't create tarball\n");
    }
  }

  // Copy over the Cordova builds AFTER we bundle so that they are not included
  // in the main bundle.
  _.each(mobilePlatforms, function (platformName) {
    var buildPath = path.join(localPath, 'cordova-build',
                              'platforms', platformName);
    var platformPath = path.join(outputPath, platformName);
    files.cp_r(buildPath, platformPath);
  });

  files.rm_recursive(buildDir);
});

// Deprecated -- identical functionality to 'build'
main.registerCommand(_.extend({ name: 'bundle', hidden: true }, buildCommands),
    function (options) {
  process.stdout.write("WARNING: 'bundle' has been deprecated. " +
                       "Use 'build' instead.\n");
  // XXX if they pass a file that doesn't end in .tar.gz or .tgz, add
  // the former for them

  // XXX output, to stderr, the name of the file written to (for human
  // comfort, especially since we might change the name)

  // XXX name the root directory in the bundle based on the basename
  // of the file, not a constant 'bundle' (a bit obnoxious for
  // machines, but worth it for humans)

  // Error handling for options.architecture. We must pass in only one of three
  // architectures. See archinfo.js for more information on what the
  // architectures are, what they mean, et cetera.
  var VALID_ARCHITECTURES =
  ["os.osx.x86_64", "os.linux.x86_64", "os.linux.x86_32"];
  if (options.architecture &&
      _.indexOf(VALID_ARCHITECTURES, options.architecture) === -1) {
    process.stderr.write("Invalid architecture: " + options.architecture + "\n");
    process.stderr.write(
      "Please use one of the following: " + VALID_ARCHITECTURES + "\n");
    return 1;
  }
  var bundleArch =  options.architecture || archinfo.host();

  var buildDir = path.join(options.appDir, '.meteor', 'local', 'build_tar');
  var outputPath = path.resolve(options.args[0]); // get absolute path
  var bundlePath = options['directory'] ?
      outputPath : path.join(buildDir, 'bundle');

  var loader;
  var messages = buildmessage.capture(function () {
    loader = project.getPackageLoader();
  });
  if (messages.hasMessages()) {
    process.stderr.write("Errors prevented bundling your app:\n");
    process.stderr.write(messages.formatMessages());
    return 1;
  }

  var statsMessages = buildmessage.capture(function () {
    stats.recordPackages("sdk.bundle");
  });
  if (statsMessages.hasMessages()) {
    process.stdout.write("Error recording package list:\n" +
                         statsMessages.formatMessages());
    // ... but continue;
  }

  var bundler = require(path.join(__dirname, 'bundler.js'));
  var bundleResult = bundler.bundle({
    outputPath: bundlePath,
    buildOptions: {
      minify: ! options.debug,
      // XXX is this a good idea, or should linux be the default since
      //     that's where most people are deploying
      //     default?  i guess the problem with using DEPLOY_ARCH as default
      //     is then 'meteor bundle' with no args fails if you have any local
      //     packages with binary npm dependencies
      serverArch: bundleArch
    }
  });
  if (bundleResult.errors) {
    process.stderr.write("Errors prevented bundling:\n");
    process.stderr.write(bundleResult.errors.formatMessages());
    return 1;
  }

  if (!options['directory']) {
    try {
      files.createTarball(path.join(buildDir, 'bundle'), outputPath);
    } catch (err) {
      console.log(JSON.stringify(err));
      process.stderr.write("Couldn't create tarball\n");
    }
  }
  files.rm_recursive(buildDir);
});

///////////////////////////////////////////////////////////////////////////////
// mongo
///////////////////////////////////////////////////////////////////////////////

main.registerCommand({
  name: 'mongo',
  maxArgs: 1,
  options: {
    url: { type: Boolean, short: 'U' }
  },
  requiresApp: function (options) {
    return options.args.length === 0;
  }
}, function (options) {
  var mongoUrl;
  var usedMeteorAccount = false;

  if (options.args.length === 0) {
    // localhost mode
    var findMongoPort =
      require('./run-mongo.js').findMongoPort;
    var mongoPort = findMongoPort(options.appDir);

    // XXX detect the case where Meteor is running, but MONGO_URL was
    // specified?

    if (! mongoPort) {
      process.stdout.write(
"mongo: Meteor isn't running a local MongoDB server.\n" +
"\n" +
"This command only works while Meteor is running your application\n" +
"locally. Start your application first. (This error will also occur if\n" +
"you asked Meteor to use a different MongoDB server with $MONGO_URL when\n" +
"you ran your application.)\n" +
"\n" +
"If you're trying to connect to the database of an app you deployed\n" +
"with 'meteor deploy', specify your site's name with this command.\n"
);
      return 1;
    }
    mongoUrl = "mongodb://127.0.0.1:" + mongoPort + "/meteor";

  } else {
    // remote mode
    var site = qualifySitename(options.args[0]);
    config.printUniverseBanner();

    if (hostedWithGalaxy(site)) {
      var deployGalaxy = require('./deploy-galaxy.js');
      mongoUrl = deployGalaxy.temporaryMongoUrl(site);
    } else {
      mongoUrl = deploy.temporaryMongoUrl(site);
      usedMeteorAccount = true;
    }

    if (! mongoUrl)
      // temporaryMongoUrl() will have printed an error message
      return 1;
  }
  if (options.url) {
    console.log(mongoUrl);
  } else {
    if (usedMeteorAccount)
      auth.maybePrintRegistrationLink();
    process.stdin.pause();
    var runMongo = require('./run-mongo.js');
    runMongo.runMongoShell(mongoUrl);
    throw new main.WaitForExit;
  }
});

///////////////////////////////////////////////////////////////////////////////
// reset
///////////////////////////////////////////////////////////////////////////////

main.registerCommand({
  name: 'reset',
  // Doesn't actually take an argument, but we want to print an custom
  // error message if they try to pass one.
  maxArgs: 1,
  requiresApp: true
}, function (options) {
  if (options.args.length !== 0) {
    process.stderr.write(
"meteor reset only affects the locally stored database.\n" +
"\n" +
"To reset a deployed application use\n" +
"  meteor deploy --delete appname\n" +
"followed by\n" +
"  meteor deploy appname\n");
    return 1;
  }

  // XXX detect the case where Meteor is running the app, but
  // MONGO_URL was set, so we don't see a Mongo process

  var findMongoPort =
    require(path.join(__dirname, 'run-mongo.js')).findMongoPort;
  var isRunning = !! findMongoPort(options.appDir);
  if (isRunning) {
    process.stderr.write(
"reset: Meteor is running.\n" +
"\n" +
"This command does not work while Meteor is running your application.\n" +
"Exit the running Meteor development server.\n");
    return 1;
  }

  var localDir = path.join(options.appDir, '.meteor', 'local');
  files.rm_recursive(localDir);

  process.stdout.write("Project reset.\n");
});

///////////////////////////////////////////////////////////////////////////////
// deploy
///////////////////////////////////////////////////////////////////////////////

main.registerCommand({
  name: 'deploy',
  minArgs: 1,
  maxArgs: 1,
  options: {
    'delete': { type: Boolean, short: 'D' },
    debug: { type: Boolean },
    settings: { type: String },
    star: { type: String },
    // No longer supported, but we still parse it out so that we can
    // print a custom error message.
    password: { type: String },
    // Shouldn't be documented until the Galaxy release. Marks the
    // application as an admin app, so that it will be available in
    // Galaxy admin interface.
    admin: { type: Boolean },
    // Override architecture to deploy whatever stuff we have locally, even if
    // it contains binary packages that should be incompatible. A hack to allow
    // people to deploy from checkout or do other weird shit. We are not
    // responsible for the consequences.
    'override-architecture-with-local' : { type: Boolean }
  },
  requiresApp: function (options) {
    return options.delete || options.star ? false : true;
  }
}, function (options) {
  var site = qualifySitename(options.args[0]);
  config.printUniverseBanner();
  var useGalaxy = hostedWithGalaxy(site);
  var deployGalaxy;

  if (options.delete) {
    if (useGalaxy) {
      deployGalaxy = require('./deploy-galaxy.js');
      return deployGalaxy.deleteApp(site);
    } else {
      return deploy.deleteApp(site);
    }
  }

  // We are actually going to end up compiling an app at this point, so figure
  // out its versions. . (XXX: Theoretically, we should not be doing it here. We
  // should do it lazily, if the command calls for it. However, we do end up
  // recalculating them for stats, for example, and, more importantly, we have
  // noticed some issues if we just leave this in the air. We think that those
  // issues are concurrency-related, or possibly some weird order-of-execution
  // of interaction that we are failing to understand. This seems to fix it in a
  // clear and understandable fashion.)
  var messages = buildmessage.capture(function () {
    project.getVersions();  // #StructuredProjectInitialization
  });
  if (messages.hasMessages()) {
    process.stderr.write(messages.formatMessages());
    return 1;
  }

  if (options.password) {
    if (useGalaxy) {
      process.stderr.write("Galaxy does not support --password.\n");
    } else {
      process.stderr.write(
"Setting passwords on apps is no longer supported. Now there are\n" +
"user accounts and your apps are associated with your account so that\n" +
"only you (and people you designate) can access them. See the\n" +
"'meteor claim' and 'meteor authorized' commands.\n");
    }
    return 1;
  }

  var starball = options.star;
  if (starball && ! useGalaxy) {
    // XXX it would be nice to support this for non-Galaxy deploys too
    process.stderr.write(
"--star: only supported when deploying to Galaxy.\n");
    return 1;
  }

  var loggedIn = auth.isLoggedIn();
  if (! loggedIn) {
    process.stderr.write(
"To instantly deploy your app on a free testing server, just enter your\n" +
"email address!\n" +
"\n");

    if (! auth.registerOrLogIn())
      return 1;
  }

  // Override architecture iff applicable.
  var buildArch = DEPLOY_ARCH;
  if (options['override-architecture-with-local']) {
    process.stdout.write(
      "\n => WARNING: OVERRIDING DEPLOY ARCHITECTURE WITH LOCAL ARCHITECTURE\n");
    process.stdout.write(
      " => If your app contains binary code, it may break terribly and you will be sad.\n\n");
    buildArch = archinfo.host();
  }

  var webArchs = project.getWebArchs();

  var buildOptions = {
    minify: ! options.debug,
    serverArch: buildArch,
    webArchs: webArchs
  };

  var deployResult;
  if (useGalaxy) {
    deployGalaxy = require('./deploy-galaxy.js');
    deployResult = deployGalaxy.deploy({
      app: site,
      appDir: options.appDir,
      settingsFile: options.settings,
      starball: starball,
      buildOptions: buildOptions,
      admin: options.admin
    });
  } else {
    deployResult = deploy.bundleAndDeploy({
      appDir: options.appDir,
      site: site,
      settingsFile: options.settings,
      buildOptions: buildOptions
    });
  }

  if (deployResult === 0) {
    auth.maybePrintRegistrationLink({
      leadingNewline: true,
      // If the user was already logged in at the beginning of the
      // deploy, then they've already been prompted to set a password
      // at least once before, so we use a slightly different message.
      firstTime: ! loggedIn
    });
  }

  return deployResult;
});

///////////////////////////////////////////////////////////////////////////////
// logs
///////////////////////////////////////////////////////////////////////////////

main.registerCommand({
  name: 'logs',
  minArgs: 1,
  maxArgs: 1,
  options: {
    // XXX once Galaxy is released, document this
    stream: { type: Boolean, short: 'f' }
  }
}, function (options) {
  var site = qualifySitename(options.args[0]);

  if (hostedWithGalaxy(site)) {
    var deployGalaxy = require('./deploy-galaxy.js');
    var ret = deployGalaxy.logs({
      app: site,
      streaming: options.stream
    });
    if (options.stream && ret === null)
      throw new main.WaitForExit;
    return ret;
  } else {
    return deploy.logs(site);
  }
});

///////////////////////////////////////////////////////////////////////////////
// authorized
///////////////////////////////////////////////////////////////////////////////

main.registerCommand({
  name: 'authorized',
  minArgs: 1,
  maxArgs: 1,
  options: {
    add: { type: String, short: "a" },
    remove: { type: String, short: "r" },
    list: { type: Boolean }
  }
}, function (options) {

  if (options.add && options.remove) {
    process.stderr.write(
      "Sorry, you can only add or remove one user at a time.\n");
    return 1;
  }

  if ((options.add || options.remove) && options.list) {
    process.stderr.write(
"Sorry, you can't change the users at the same time as you're listing them.\n");
    return 1;
  }

  config.printUniverseBanner();
  auth.pollForRegistrationCompletion();
  var site = qualifySitename(options.args[0]);

  if (hostedWithGalaxy(site)) {
    process.stderr.write(
"Sites hosted on Galaxy do not have an authorized user list.\n" +
"Instead, go to your Galaxy dashboard to change the authorized users\n" +
"of your Galaxy.\n");
    return 1;
  }

  if (! auth.isLoggedIn()) {
    process.stderr.write(
      "You must be logged in for that. Try 'meteor login'.\n");
    return 1;
  }

  if (options.add)
    return deploy.changeAuthorized(site, "add", options.add);
  else if (options.remove)
    return deploy.changeAuthorized(site, "remove", options.remove);
  else
    return deploy.listAuthorized(site);
});

///////////////////////////////////////////////////////////////////////////////
// claim
///////////////////////////////////////////////////////////////////////////////

main.registerCommand({
  name: 'claim',
  minArgs: 1,
  maxArgs: 1
}, function (options) {
  config.printUniverseBanner();
  auth.pollForRegistrationCompletion();
  var site = qualifySitename(options.args[0]);

  if (! auth.isLoggedIn()) {
    process.stderr.write(
"You must be logged in to claim sites. Use 'meteor login' to log in.\n" +
"If you don't have a Meteor developer account yet, create one by clicking\n" +
"'Sign in' and then 'Create account' at www.meteor.com.\n\n");
    return 1;
  }

  if (hostedWithGalaxy(site)) {
    process.stderr.write(
      "Sorry, you can't claim sites that are hosted on Galaxy.\n");
    return 1;
  }

  return deploy.claim(site);
});


///////////////////////////////////////////////////////////////////////////////
// test-packages
///////////////////////////////////////////////////////////////////////////////

//
// Test your local packages.
//
main.registerCommand({
  name: 'test-packages',
  maxArgs: Infinity,
  options: {
    port: { type: String, short: "p", default: "localhost:3000" },
    deploy: { type: String },
    production: { type: Boolean },
    settings: { type: String },
    verbose: { type: Boolean, short: "v" },

    // Undocumented. See #Once
    once: { type: Boolean },
    // Undocumented. To ensure that QA covers both
    // PollingObserveDriver and OplogObserveDriver, this option
    // disables oplog for tests.  (It still creates a replset, it just
    // doesn't do oplog tailing.)
    'disable-oplog': { type: Boolean },
    // Undocumented flag to use a different test driver.
    'driver-package': { type: String },

    // Undocumented, sets the path of where the temp app should be created
    'test-app-path': { type: String },

    // hard-coded options with all known Cordova platforms
    ios: { type: Boolean },
    'ios-device': { type: Boolean },
    android: { type: Boolean },
    'android-device': { type: Boolean }
  }
}, function (options) {
  try {
    var parsedHostPort = parseHostPort(options.port);
  } catch (err) {
    process.stderr.write(err.message);
    return 1;
  }

  // XXX not good to change the options this way
  _.extend(options, parsedHostPort);

  var testPackages = null;
  try {
    var packages = getPackagesForTest(options.args);
    testPackages = packages.testPackages;
    localPackages = packages.localPackages;
    options.localPackageNames = packages.localPackages;
  } catch (err) {
    process.stderr.write('\n' + err.message);
    return 1;
  }

  // Make a temporary app dir (based on the test runner app). This will be
  // cleaned up on process exit. Using a temporary app dir means that we can
  // run multiple "test-packages" commands in parallel without them stomping
  // on each other.
  //
  // Note: testRunnerAppDir deliberately DOES NOT MATCH the app
  // package search path baked into release.current.catalog: we are
  // bundling the test runner app, but finding app packages from the
  // current app (if any).
  var testRunnerAppDir =
    options['test-app-path'] || files.mkdtemp('meteor-test-run');
  files.cp_r(path.join(__dirname, 'test-runner-app'), testRunnerAppDir);

  // We are going to operate in the special test project, so let's remap our
  // main project to the test directory.
  project.setRootDir(testRunnerAppDir);
  project.setMuted(true); // Mute output where applicable
  project.writeMeteorReleaseVersion(release.current.name || 'none');
  project.forceEditPackages(
    [options['driver-package'] || 'test-in-browser'],
    'add');

  var mobileOptions = ['ios', 'ios-device', 'android', 'android-device'];
  var mobilePlatforms = [];

  _.each(mobileOptions, function (option) {
    if (options[option])
      mobilePlatforms.push(option);
  });

  if (! _.isEmpty(mobilePlatforms)) {
    var localPath = path.join(testRunnerAppDir, '.meteor', 'local');

    var platforms =
      _.map(mobilePlatforms, function (t) { return t.replace(/-device$/, ''); });

    platforms = _.uniq(platforms);

    project.addCordovaPlatforms(platforms);

    try {
      cordova.buildPlatforms(localPath, mobilePlatforms,
        _.extend({}, options, {
          appName: path.basename(testRunnerAppDir),
          debug: ! options.production
        }));
      cordova.runPlatforms(localPath, mobilePlatforms, options);
    } catch (err) {
      process.stderr.write(err.message + '\n');
      return 1;
    }
  }

  return runTestAppForPackages(testPackages, testRunnerAppDir, options);
});

var getLocalPackages = function () {
  var ret = {};
  buildmessage.assertInCapture();

  var names = catalog.complete.getAllPackageNames();
  _.each(names, function (name) {
    if (catalog.complete.isLocalPackage(name)) {
      ret[name] = catalog.complete.getLatestMainlineVersion(name);
    }
  });

  return ret;
};

// Ensures that packages are prepared and built for testing
var getPackagesForTest = function (packages) {
  var testPackages;
  var localPackageNames = [];
  if (packages.length === 0) {
    // Test all local packages if no package is specified.
    // XXX should this use the new getLocalPackageNames?
    var packageList = commandsPackages.doOrDie(function () {
      return getLocalPackages();
    });
    if (! packageList) {
      // Couldn't load the package list, probably because some package
      // has a parse error. Bail out -- this kind of sucks; we would
      // like to find a way to get reloading.
      throw new Error("No packages to test");
    }
    testPackages = catalog.complete.getLocalPackageNames();
  } else {
    var messages = buildmessage.capture(function () {
      testPackages = _.map(packages, function (p) {
        return buildmessage.enterJob({
          title: "trying to test package `" + p + "`"
        }, function () {

          // If it's a package name, just pass it through.
          if (p.indexOf('/') === -1) {
            if (p.indexOf('@') !== -1) {
              buildmessage.error(
                "You may not specify versions for local packages: " + p );
              // Recover by returning p anyway.
            }
            // Check to see if this is a real package, and if it is a real
            // package, if it has tests.
            if (!catalog.complete.isLocalPackage(p)) {
              buildmessage.error(
                "Not a known local package, cannot test: " + p );
              return p;
            }
            var versionNames = catalog.complete.getSortedVersions(p);
            if (versionNames.length !== 1)
              throw Error("local package should have one version?");
            var versionRec = catalog.complete.getVersion(p, versionNames[0]);
            if (versionRec && !versionRec.testName) {
              buildmessage.error(
                "There are no tests for package: " + p );
            }
            return p;
          }
          // Otherwise it's a directory; load it into a Package now. Use
          // path.resolve to strip trailing slashes, so that packageName doesn't
          // have a trailing slash.
          //
          // Why use addLocalPackage instead of just loading the packages
          // and passing Unipackage objects to the bundler? Because we
          // actually need the Catalog to know about the package, so that
          // we are able to resolve the test package's dependency on the
          // main package. This is not ideal (I hate how this mutates global
          // state) but it'll do for now.
          var packageDir = path.resolve(p);
          catalog.complete.addLocalPackage(packageDir);

          if (buildmessage.jobHasMessages()) {
            // If we already had a problem, don't get another problem when we
            // run the hack below.
            return 'ignored';
          }

          // XXX: Hack.
          var PackageSource = require('./package-source.js');
          var packageSource = new PackageSource(catalog.complete);
          packageSource.initFromPackageDir(packageDir);

          return packageSource.name;
        });

      });
    });

    if (messages.hasMessages()) {
      process.stderr.write("\n" + messages.formatMessages());
      return 1;
    }
  }

  // Make a temporary app dir (based on the test runner app). This will be
  // cleaned up on process exit. Using a temporary app dir means that we can
  // run multiple "test-packages" commands in parallel without them stomping
  // on each other.
  //
  // Note: testRunnerAppDir deliberately DOES NOT MATCH the app
  // package search path baked into release.current.catalog: we are
  // bundling the test runner app, but finding app packages from the
  // current app (if any).
  var testRunnerAppDir = files.mkdtemp('meteor-test-run');
  files.cp_r(path.join(__dirname, 'test-runner-app'), testRunnerAppDir);

  return { testPackages: testPackages, localPackages: localPackageNames };
};

var runTestAppForPackages = function (testPackages, testRunnerAppDir, options) {
  // When we test packages, we need to know their versions and all of their
  // dependencies. We are going to add them to the project and have the project
  // compute them for us. This means that right now, we are testing all packages
  // as they work together.
  var tests = [];
  var messages = buildmessage.capture(function () {
    _.each(testPackages, function(name) {
      var versionNames = catalog.complete.getSortedVersions(name);
      if (versionNames.length !== 1)
        throw Error("local package should have one version?");
      var versionRecord = catalog.complete.getVersion(name, versionNames[0]);
      if (versionRecord && versionRecord.testName) {
        tests.push(versionRecord.testName);
      }
    });
  });
  if (messages.hasMessages()) {
    process.stderr.write(messages.formatMessages());
    return 1;
  }
  project.forceEditPackages(tests, 'add');

  // We don't strictly need to do this before we bundle, but can't hurt.
  messages = buildmessage.capture({
    title: 'getting packages ready'
  },function () {
    project._ensureDepsUpToDate();
  });

  if (messages.hasMessages()) {
    process.stderr.write(messages.formatMessages());
    return 1;
  }

  var buildOptions = {
    minify: options.production
  };

  var ret;
  if (options.deploy) {
    buildOptions.serverArch = DEPLOY_ARCH;
    ret = deploy.bundleAndDeploy({
      appDir: testRunnerAppDir,
      site: options.deploy,
      settingsFile: options.settings,
      buildOptions: buildOptions,
      recordPackageUsage: false
    });
  } else {
    var runAll = require('./run-all.js');
    ret = runAll.run(testRunnerAppDir, {
      // if we're testing packages from an app, we still want to make
      // sure the user doesn't 'meteor update' in the app, requiring
      // a switch to a different release
      appDirForVersionCheck: options.appDir,
      proxyPort: options.port,
      disableOplog: options['disable-oplog'],
      settingsFile: options.settings,
      banner: "Tests",
      buildOptions: buildOptions,
      rootUrl: process.env.ROOT_URL,
      mongoUrl: process.env.MONGO_URL,
      oplogUrl: process.env.MONGO_OPLOG_URL,
      once: options.once,
      recordPackageUsage: false
    });
  }

  _.each(options.localPackageNames || [], function (name) {
    catalog.complete.removeLocalPackage(name);
  });

  return ret;
};

///////////////////////////////////////////////////////////////////////////////
// rebuild
///////////////////////////////////////////////////////////////////////////////

main.registerCommand({
  name: 'rebuild',
  maxArgs: Infinity,
  hidden: true
}, function (options) {
  var messages;
  var count = 0;
  // No packages specified. Rebuild everything.
  if (options.args.length === 0) {
    if (options.appDir) {
      // The catalog doesn't know about other programs in your app. Let's blow
      // away their .build directories if they have them, and not rebuild
      // them. Sort of hacky, but eh.
      var programsDir = project.getProgramsDirectory();
      var programsSubdirs = project.getProgramsSubdirs();
      _.each(programsSubdirs, function (program) {
        // The implementation of this part of the function might change once we
        // change the control file format to explicitly specify packages and
        // programs instead of just loading everything in the programs directory?
        files.rm_recursive(path.join(programsDir, program, '.build.' + program));
      });
    }

    messages = buildmessage.capture(function () {
      count = catalog.complete.rebuildLocalPackages();
    });
  } else {
    messages = buildmessage.capture(function () {
      count = catalog.complete.rebuildLocalPackages(options.args);
    });
  }
  if (count)
    console.log("Built " + count + " packages.");
  if (messages.hasMessages()) {
    process.stderr.write("\n" + messages.formatMessages());
    return 1;
  }
});

///////////////////////////////////////////////////////////////////////////////
// login
///////////////////////////////////////////////////////////////////////////////

main.registerCommand({
  name: 'login',
  options: {
    email: { type: String },
    // Undocumented: get credentials on a specific Galaxy. Do we still
    // need this?
    galaxy: { type: String }
  }
}, function (options) {
  return auth.loginCommand(_.extend({
    overwriteExistingToken: true
  }, options));
});


///////////////////////////////////////////////////////////////////////////////
// logout
///////////////////////////////////////////////////////////////////////////////

main.registerCommand({
  name: 'logout'
}, function (options) {
  return auth.logoutCommand(options);
});


///////////////////////////////////////////////////////////////////////////////
// whoami
///////////////////////////////////////////////////////////////////////////////

main.registerCommand({
  name: 'whoami'
}, function (options) {
  return auth.whoAmICommand(options);
});

///////////////////////////////////////////////////////////////////////////////
// organizations
///////////////////////////////////////////////////////////////////////////////

var loggedInAccountsConnectionOrPrompt = function (action) {
  var token = auth.getSessionToken(config.getAccountsDomain());
  if (! token) {
    process.stderr.write("You must be logged in to " + action + ".\n");
    auth.doUsernamePasswordLogin({ retry: true });
    process.stdout.write("\n");
  }

  token = auth.getSessionToken(config.getAccountsDomain());
  var conn = auth.loggedInAccountsConnection(token);
  if (conn === null) {
    // Server rejected our token.
    process.stderr.write("You must be logged in to " + action + ".\n");
    auth.doUsernamePasswordLogin({ retry: true });
    process.stdout.write("\n");
    token = auth.getSessionToken(config.getAccountsDomain());
    conn = auth.loggedInAccountsConnection(token);
  }

  return conn;
};

// List the organizations of which the current user is a member.
main.registerCommand({
  name: 'admin list-organizations',
  minArgs: 0,
  maxArgs: 0
}, function (options) {

  var token = auth.getSessionToken(config.getAccountsDomain());
  if (! token) {
    process.stderr.write("You must be logged in to list your organizations.\n");
    auth.doUsernamePasswordLogin({ retry: true });
    process.stdout.write("\n");
  }

  var url = config.getAccountsApiUrl() + "/organizations";
  try {
    var result = httpHelpers.request({
      url: url,
      method: "GET",
      useSessionHeader: true,
      useAuthHeader: true
    });
    var body = JSON.parse(result.body);
  } catch (err) {
    process.stderr.write("Error listing organizations.\n");
    return 1;
  }

  if (result.response.statusCode === 401 &&
      body && body.error === "invalid_credential") {
    process.stderr.write("You must be logged in to list your organizations.\n");
    // XXX It would be nice to do a username/password prompt here like
    // we do for the other orgs commands.
    return 1;
  }

  if (result.response.statusCode !== 200 ||
      ! body || ! body.organizations) {
    process.stderr.write("Error listing organizations.\n");
    return 1;
  }

  if (body.organizations.length === 0) {
    process.stdout.write("You are not a member of any organizations.\n");
  } else {
    process.stdout.write(_.pluck(body.organizations, "name").join("\n") + "\n");
  }
  return 0;
});

main.registerCommand({
  name: 'admin members',
  minArgs: 1,
  maxArgs: 1,
  options: {
    add: { type: String },
    remove: { type: String },
    list: { type: Boolean }
  }
}, function (options) {

  if (options.add && options.remove) {
    process.stderr.write(
      "Sorry, you can only add or remove one member at a time.\n");
    throw new main.ShowUsage;
  }

  config.printUniverseBanner();

  var username = options.add || options.remove;

  var conn = loggedInAccountsConnectionOrPrompt(
    username ? "edit organizations" : "show an organization's members");

  if (username ) {
    // Adding or removing members
    try {
      conn.call(
        options.add ? "addOrganizationMember": "removeOrganizationMember",
        options.args[0], username);
    } catch (err) {
      process.stderr.write("Error " +
                           (options.add ? "adding" : "removing") +
                           " member: " + err.reason + "\n");
      return 1;
    }

    process.stdout.write(username + " " +
                         (options.add ? "added to" : "removed from") +
                         " organization " + options.args[0] + ".\n");
  } else {
    // Showing the members of an org
    try {
      var result = conn.call("showOrganization", options.args[0]);
    } catch (err) {
      process.stderr.write("Error showing organization: " +
                           err.reason + "\n");
      return 1;
    }

    var members = _.pluck(result, "username");

    process.stdout.write(members.join("\n") + "\n");
  }

  return 0;
});

///////////////////////////////////////////////////////////////////////////////
// self-test
///////////////////////////////////////////////////////////////////////////////

// XXX we should find a way to make self-test fully self-contained, so that it
// ignores "packageDirs" (ie, it shouldn't fail just because you happen to be
// sitting in an app with packages that don't build)

main.registerCommand({
  name: 'self-test',
  minArgs: 0,
  maxArgs: 1,
  options: {
    changed: { type: Boolean },
    'force-online': { type: Boolean },
    slow: { type: Boolean },
    browserstack: { type: Boolean },
    history: { type: Number }
  },
  hidden: true
}, function (options) {
  var selftest = require('./selftest.js');

  // Auto-detect whether to skip 'net' tests, unless --force-online is passed.
  var offline = false;
  if (!options['force-online']) {
    try {
      require('./http-helpers.js').getUrl("http://www.google.com/");
    } catch (e) {
      if (e instanceof files.OfflineError)
        offline = true;
    }
  }

  var testRegexp = undefined;
  if (options.args.length) {
    try {
      testRegexp = new RegExp(options.args[0]);
    } catch (e) {
      if (!(e instanceof SyntaxError))
        throw e;
      process.stderr.write("Bad regular expression: " + options.args[0] + "\n");
      return 1;
    }
  }

  var clients = {
    browserstack: options.browserstack
  };

  return selftest.runTests({
    onlyChanged: options.changed,
    offline: offline,
    includeSlowTests: options.slow,
    historyLines: options.history,
    clients: clients,
    testRegexp: testRegexp
  });

});

///////////////////////////////////////////////////////////////////////////////
// list-sites
///////////////////////////////////////////////////////////////////////////////

main.registerCommand({
  name: 'list-sites',
  minArgs: 0,
  maxArgs: 0
}, function (options) {
  auth.pollForRegistrationCompletion();
  if (! auth.isLoggedIn()) {
    process.stderr.write(
      "You must be logged in for that. Try 'meteor login'.\n");
    return 1;
  }

  return deploy.listSites();
});

///////////////////////////////////////////////////////////////////////////////
// dummy
///////////////////////////////////////////////////////////////////////////////

// Dummy test command. Used for automated testing of the command line
// option parser.

main.registerCommand({
  name: 'dummy',
  options: {
    email: { type: String, short: "e", required: true },
    port: { type: Number, short: "p", default: 3000 },
    url: { type: Boolean, short: "U" },
    'delete': { type: Boolean, short: "D" },
    changed: { type: Boolean }
  },
  maxArgs: 2,
  hidden: true
}, function (options) {
  var p = function (key) {
    if (_.has(options, key))
      return JSON.stringify(options[key]);
    return 'none';
  };

  process.stdout.write(p('email') + " " + p('port') + " " + p('changed') +
                       " " + p('args') + "\n");
  if (options.url)
    process.stdout.write('url\n');
  if (options['delete'])
    process.stdout.write('delete\n');
});
<|MERGE_RESOLUTION|>--- conflicted
+++ resolved
@@ -484,26 +484,6 @@
   project.setRootDir(path.resolve(appPath));
   project.setMuted(true);
   project.writeMeteorReleaseVersion(
-<<<<<<< HEAD
-    appPath, release.current.isCheckout() ? "none" : release.current.name);
-
-  process.stderr.write(appName + ": created");
-  if (options.example && options.example !== appPath)
-    process.stderr.write(" (from '" + options.example + "' template)");
-  process.stderr.write(".\n\n");
-
-  if (isCurrentDir) {
-    process.stderr.write(
-      "To run your new app:\n" +
-        "   meteor\n");
-  } else {
-    process.stderr.write(
-      "To run your new app:\n" +
-        "   cd " + appPath + "\n" +
-        "   meteor\n");
-  }
-});
-=======
     release.current.isCheckout() ? "none" : release.current.name);
   // Any upgrader that is in this version of Meteor doesn't need to be run on
   // this project.
@@ -515,7 +495,6 @@
   var messages = buildmessage.capture(function () {
     project._ensureDepsUpToDate();
   });
->>>>>>> 2dc2bf59
 
 
   if (messages.hasMessages()) {
@@ -528,10 +507,16 @@
     process.stderr.write(" (from '" + options.example + "' template)");
   process.stdout.write(".\n\n");
 
-  process.stdout.write(
-    "To run your new app:\n" +
-      "   cd " + appPath + "\n" +
-      "   meteor\n");
+  if (isCurrentDir) {
+    process.stdout.write(
+      "To run your new app:\n" +
+        "   meteor\n");
+  } else {
+    process.stdout.write(
+      "To run your new app:\n" +
+        "   cd " + appPath + "\n" +
+        "   meteor\n");
+  }
 });
 
 ///////////////////////////////////////////////////////////////////////////////
