--- conflicted
+++ resolved
@@ -480,7 +480,6 @@
   else
     throw new main.ShowUsage;
 
-<<<<<<< HEAD
   appPath = path.normalize(appPath);
 
   // remove trailing slash, if any
@@ -491,11 +490,7 @@
   var isCurrentDir = (appPath === '.');
 
   if (!isCurrentDir && fs.existsSync(appPath)) {
-    process.stderr.write(appPath + ": Already exists\n");
-=======
-  if (fs.existsSync(appPath)) {
     Console.stderr.write(appPath + ": Already exists\n");
->>>>>>> 05d2c5ed
     return 1;
   }
 
@@ -575,23 +570,17 @@
     Console.info(message);
   }
 
-<<<<<<< HEAD
   if (isCurrentDir) {
-    process.stdout.write(
+    Console.stdout.write(
       "To run your new app:\n" +
         "   meteor\n");
   } else {
-    process.stdout.write(
+    Console.stdout.write(
       "To run your new app:\n" +
         "   cd " + appPath + "\n" +
         "   meteor\n");
   }
-=======
-  Console.stdout.write(
-    "To run your new app:\n" +
-      "   cd " + appPath + "\n" +
-      "   meteor\n");
->>>>>>> 05d2c5ed
+
 });
 
 ///////////////////////////////////////////////////////////////////////////////
