export { }

declare global {
  interface JSON {
    // The ES5 library fails to allow the input parameter to be a Buffer.
    parse(input: Buffer | string, reviver?: (this: any, key: string, value: any) => any): any;
  }

  interface Promise<T> {
    // This is an incomplete list of methods added to Promise.prototype by the
    // meteor-promise npm package. TODO Eventually these declarations should be
    // moved into that package.
<<<<<<< HEAD
    await: () => T;
    resolve: (value?: any) => void;
    reject: (reason?: any) => void;
=======
    await(): T;
  }

  // Promise.await(x) is a shorthand provided by meteor-promise for
  // Promise.resolve(x).await().
  interface PromiseConstructor {
    await<T>(arg: T | PromiseLike<T>): T;
>>>>>>> e6393466
  }

  interface Function {
    // func-utils.ts makes usage of this feature
    displayName?: string;
  }
}<|MERGE_RESOLUTION|>--- conflicted
+++ resolved
@@ -1,4 +1,4 @@
-export { }
+export {}
 
 declare global {
   interface JSON {
@@ -10,19 +10,15 @@
     // This is an incomplete list of methods added to Promise.prototype by the
     // meteor-promise npm package. TODO Eventually these declarations should be
     // moved into that package.
-<<<<<<< HEAD
-    await: () => T;
-    resolve: (value?: any) => void;
-    reject: (reason?: any) => void;
-=======
     await(): T;
+    resolve(value?: any): void;
+    reject(reason?: any): void;
   }
 
   // Promise.await(x) is a shorthand provided by meteor-promise for
   // Promise.resolve(x).await().
   interface PromiseConstructor {
     await<T>(arg: T | PromiseLike<T>): T;
->>>>>>> e6393466
   }
 
   interface Function {
