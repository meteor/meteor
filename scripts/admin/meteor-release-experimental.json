--- conflicted
+++ resolved
@@ -1,10 +1,6 @@
 {
  "track": "METEOR",
-<<<<<<< HEAD
- "version": "0.9.4-pre.1",
-=======
  "version": "0.9.4-pre.6",
->>>>>>> 2d9bb654
  "recommended": false,
  "official": false,
  "description": "A preview of Meteor 0.9.4."
