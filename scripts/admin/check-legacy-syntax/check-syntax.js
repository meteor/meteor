// Some packages are unable to be compiled (usually because they are a
// dependency of the packages with the compiler).
// This script checks that these packages do not use new syntax so
// they do not cause syntax errors in old web browsers,
// and when used in build plugins can run in old Meteor versions

const clientEcmascriptVersion = 5;
// Node 8 (Meteor 1.6+) fully supports 2016, and supports most of 2017
const serverEcmascriptVersion = "2017";

// Latest version - (has TLA)
const latestEcmascriptVersion = "2022";

// By default, all files in these packages are expected to use es5 syntax
// Files only used on the server can be listed, which allows them to use
// some newer syntax (limited by the oldest Meteor version we want to support
// when the package is used in a build plugin)
// There is the fully ignoredFiles option, which allows files to use any
// syntax, but this should be avoided. Add a comment to the file explaining
// why it needs to use newer syntax.

// Note that if a package is able to use TLA (has a dependency on ecmascript),
// it can be removed from the list of packages this script runs on.
// This script is only needed for packages that can't use TLA/ecmascript.
const packages = {
  meteor: {
    serverFiles: [
      "server_environment.js",
      "dynamics_nodejs.js",
      "emitter-promise.js"
    ],

    // TODO: Fibers
    // Ignored server files that has a features > 2016
    ignoredFiles: [
      "async_helpers.js",
    ]
  },
  "accounts-ui": {},
  "audit-argument-checks": {},
  autopublish: {},
  "babel-compiler": {
    serverFiles: ["babel.js", "babel-compiler.js"],
  },
  "babel-runtime": {},
  "browser-policy": {},
  "browser-policy-common": {},
  // "browser-policy-content": {
  //   // TODO: Fibers
  //   // This is a server only file but it uses TLA.
  //   ignoredFiles: ["browser-policy-content.js"],
  // },
  "browser-policy-framing": {},
  // 'constraint-solver': {},
  crosswalk: {},
  // context: { Removed/moved to depracated, we don't need it anymore because of fibers
  //   serverFiles: ["context.js"],
  // },
  ddp: {},
  "disable-oplog": {},
  "dynamic-import": {
    serverFiles: ["security.js"],
  },
  ecmascript: {
    serverFiles: ["plugin.js", "ecmascript.js"],
  },
  "ecmascript-runtime": {},
  "ecmascript-runtime-client": {
    serverFiles: ["versions.js"],
  },
  "ecmascript-runtime-server": {},
  "es5-shim": {},
  fetch: {},
  "geojson-utils": {},
  "hot-code-push": {},
  "hot-module-replacement": {},
  insecure: {},
  "inter-process-messaging": {
    serverFiles: ["inter-process-messaging.js"],
  },
  "launch-screen": {},
  localstorage: {},
  "logic-solver": {
    // TODO: Fibers - Legacy
    // Revisit when we remove fibers, this may break for legacy
    ignoredFiles: ["logic.js", "optimize.js"],
  },
  "meteor-base": {},
  "mobile-experience": {},
  "mobile-status-bar": {},
  "modern-browsers": {
    serverFiles: ["modern.js"],
  },
  modules: {},
  "modules-runtime": {},
  "modules-runtime-hot": {},
  "mongo-dev-server": {},
  "mongo-livedata": {},
  "npm-mongo": {
    serverFiles: ["wrapper.js"],
  },
  "package-stats-opt-out": {},
  "package-version-parser": {},
  promise: {},
  "react-fast-refresh": {},
  "reactive-var": {},
  // "reload-safetybelt": {
  //   // is a server only file that uses TLA.
  //   ignoredFiles: ["reload-safety-belt.js"],
  // },
  sha: {},
  "standard-minifiers": {},
  // 'test-in-console': {},
  "test-server-tests-in-console-once": {},
  "tinytest-harness": {},
  "twitter-config-ui": {},
  // 'twitter-oauth': {},
  typescript: {
    serverFiles: ["plugin.js"],
  },
<<<<<<< HEAD
  'url': {},
=======
  underscore: {},
  url: {},
>>>>>>> f5395b21
};

const acorn = require("acorn");
const fs = require("fs");
const path = require("path");

const baseDir = path.resolve(__dirname, "../../../");

Object.keys(packages).forEach((packageName) => {
  console.log(`=> Checking ${packageName}`);

  const packagePath = path.resolve(baseDir, "packages", packageName);
  let files = listPackageFiles(packagePath);

  for (const file of files) {
    let content = fs.readFileSync(file, "utf-8");
    let relPath = path.relative(packagePath, file);
    let ecmaVersion = clientEcmascriptVersion;

    if (
      packages[packageName].serverFiles?.includes(relPath) ||
      relPath.endsWith("_server.js") ||
      file.endsWith("/server.js")
    ) {
      // Is a server file, which can use some newer syntax
      ecmaVersion = serverEcmascriptVersion;
    }

    if (packages[packageName].ignoredFiles?.includes(relPath)) {
      // is a server file that may use a lot of newer syntax, such as TLA.
      ecmaVersion = latestEcmascriptVersion;
    }

    try {
      acorn.parse(content, {
        ecmaVersion,
      });
    } catch (error) {
      console.log("");
      console.error(`Failed to parse ${file}: `, error.message);
      let line = content.split("\n")[error.loc.line - 1];
      console.log(line);
      console.log("");

      process.exitCode = 1;
    }
  }
});

function listPackageFiles(rootPath) {
  let result = [];

  function walk(absPath) {
    let dirents = fs.readdirSync(absPath, { withFileTypes: true });

    for (const dirent of dirents) {
      if (
        dirent.name === "package.js" ||
        dirent.name.startsWith(".") ||
        // Only include js files
        !dirent.name.endsWith(".js") ||
        // Exclude tests
        dirent.name === "tests" ||
        dirent.name === "tests.js" ||
        dirent.name.endsWith("_tests.js") ||
        dirent.name.endsWith("_test.js") ||
        dirent.name.endsWith("-tests.js")
      ) {
        continue;
      }

      let childPath = path.resolve(absPath, dirent.name);

      if (dirent.isFile()) {
        result.push(childPath);
      } else if (dirent.isDirectory()) {
        walk(childPath);
      }
    }
  }

  walk(rootPath);

  return result;
}<|MERGE_RESOLUTION|>--- conflicted
+++ resolved
@@ -118,12 +118,8 @@
   typescript: {
     serverFiles: ["plugin.js"],
   },
-<<<<<<< HEAD
-  'url': {},
-=======
   underscore: {},
   url: {},
->>>>>>> f5395b21
 };
 
 const acorn = require("acorn");
