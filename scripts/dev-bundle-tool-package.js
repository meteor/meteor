// This file contains a package.json for the dependencies of the command-line
// tool.

// We put this in a JS file so that it can contain comments. It is processed
// into a package.json file by generate-dev-bundle.sh.

var packageJson = {
  name: "meteor-dev-bundle-tool",
  // Version is not important but is needed to prevent warnings.
  version: "0.0.0",
  dependencies: {
    // Explicit dependency because we are replacing it with a bundled version
    // and we want to make sure there are no dependencies on a higher version
<<<<<<< HEAD
    npm: "4.0.2",
=======
    npm: "4.1.2",
>>>>>>> 0585ec75
    "node-gyp": "3.4.0",
    "node-pre-gyp": "0.6.30",
    "meteor-babel": "0.14.3",
    "meteor-promise": "0.8.0",
    fibers: "1.0.15",
    promise: "7.1.1",
    // So that Babel 6 can emit require("babel-runtime/helpers/...") calls.
    "babel-runtime": "6.9.2",
    // For various ES2015 polyfills, such as Map and Set.
    "meteor-ecmascript-runtime": "0.2.9",
    // Not yet upgrading Underscore from 1.5.2 to 1.7.0 (which should be done
    // in the package too) because we should consider using lodash instead
    // (and there are backwards-incompatible changes either way).
    underscore: "1.5.2",
    "source-map-support": "https://github.com/meteor/node-source-map-support/tarball/1912478769d76e5df4c365e147f25896aee6375e",
    semver: "4.1.0",
    request: "2.47.0",
    fstream: "https://github.com/meteor/fstream/tarball/cf4ea6c175355cec7bee38311e170d08c4078a5d",
    tar: "2.2.1",
    kexec: "2.0.2",
    "source-map": "0.5.3",
    "node-inspector": "0.12.8",
    "v8-profiler": "5.6.5",
    chalk: "0.5.1",
    sqlite3: "3.1.3",
    netroute: "1.0.2",
    "http-proxy": "1.11.1",
    "wordwrap": "0.0.2",
    "moment": "2.8.4",
    "rimraf": "2.4.3",
    "glob": "7.0.6",
    // XXX: When we update this, see if it fixes this Github issue:
    // https://github.com/jgm/CommonMark/issues/276 . If it does, remove the
    // workaround from the tool.
    "commonmark": "0.15.0",
    escope: "3.2.0",
    // 2.4.0 (more or less, the package.json change isn't committed) plus our PR
    // https://github.com/williamwicks/node-eachline/pull/4
    eachline: "https://github.com/meteor/node-eachline/tarball/ff89722ff94e6b6a08652bf5f44c8fffea8a21da",
    pathwatcher: "6.7.1",
    optimism: "0.3.3",
    'lru-cache': '4.0.1',
    'cordova-lib': "6.4.0",
    longjohn: '0.2.11'
  }
};

if (process.platform === 'win32') {
  // Remove dependencies that do not work on Windows
  delete packageJson.dependencies.netroute;
  delete packageJson.dependencies.kexec;
}

process.stdout.write(JSON.stringify(packageJson, null, 2) + '\n');<|MERGE_RESOLUTION|>--- conflicted
+++ resolved
@@ -11,11 +11,7 @@
   dependencies: {
     // Explicit dependency because we are replacing it with a bundled version
     // and we want to make sure there are no dependencies on a higher version
-<<<<<<< HEAD
-    npm: "4.0.2",
-=======
     npm: "4.1.2",
->>>>>>> 0585ec75
     "node-gyp": "3.4.0",
     "node-pre-gyp": "0.6.30",
     "meteor-babel": "0.14.3",
