--- conflicted
+++ resolved
@@ -11,25 +11,14 @@
   dependencies: {
     // Explicit dependency because we are replacing it with a bundled version
     // and we want to make sure there are no dependencies on a higher version
-<<<<<<< HEAD
     npm: "5.2.0",
     "node-gyp": "3.6.2",
     "node-pre-gyp": "0.6.36",
-    "meteor-babel": "0.23.0",
+    "meteor-babel": "0.23.1",
     "meteor-promise": "0.8.5",
+    promise: "8.0.1",
     reify: "0.12.0",
     fibers: "2.0.0",
-    promise: "8.0.1",
-=======
-    npm: "4.6.1",
-    "node-gyp": "3.6.0",
-    "node-pre-gyp": "0.6.34",
-    "meteor-babel": "0.23.1",
-    "meteor-promise": "0.8.5",
-    reify: "0.12.0",
-    promise: "8.0.1",
-    fibers: "1.0.15",
->>>>>>> c65962f7
     // So that Babel 6 can emit require("babel-runtime/helpers/...") calls.
     "babel-runtime": "6.9.2",
     // For various ES2015 polyfills, such as Map and Set.
@@ -59,11 +48,7 @@
     "commonmark": "0.15.0",
     escope: "3.2.0",
     eachline: "3.0.5",
-<<<<<<< HEAD
     pathwatcher: "7.1.0",
-=======
-    pathwatcher: "6.7.1",
->>>>>>> c65962f7
     optimism: "0.3.3",
     'lru-cache': '4.0.1',
     'cordova-lib': "6.4.0",
