--- conflicted
+++ resolved
@@ -18,13 +18,8 @@
     // Keep the versions of these packages consistent with the versions
     // found in dev-bundle-server-package.js.
     "meteor-promise": "0.8.7",
-<<<<<<< HEAD
-    reify: "0.20.6",
     fibers: "4.0.1",
-=======
     reify: "0.20.11",
-    fibers: "3.1.1",
->>>>>>> 1955ec08
     // So that Babel can emit require("@babel/runtime/helpers/...") calls.
     "@babel/runtime": "7.4.4",
     // For backwards compatibility with isopackets that still depend on
@@ -61,13 +56,7 @@
     escope: "3.6.0",
     split2: "2.2.0",
     multipipe: "2.0.1",
-<<<<<<< HEAD
-    // Our fork of node-pathwatcher@8.0.2 with my PR
-    // https://github.com/atom/node-pathwatcher/pull/128 applied.
-    "@meteorjs/pathwatcher": "8.0.2",
-=======
     pathwatcher: "8.1.0",
->>>>>>> 1955ec08
     // The @wry/context package version must be compatible with the
     // version constraint imposed by optimism/package.json.
     optimism: "0.10.2",
