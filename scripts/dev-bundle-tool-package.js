// This file contains a package.json for the dependencies of the command-line
// tool.

// We put this in a JS file so that it can contain comments. It is processed
// into a package.json file by generate-dev-bundle.sh.

var packageJson = {
  name: "meteor-dev-bundle-tool",
  private: true,
  dependencies: {
    // Explicit dependency because we are replacing it with a bundled version
    // and we want to make sure there are no dependencies on a higher version
    npm: "6.14.15",
    pacote: "https://github.com/meteor/pacote/tarball/a81b0324686e85d22c7688c47629d4009000e8b8",
    "node-gyp": "8.0.0",
    "node-pre-gyp": "0.15.0",
<<<<<<< HEAD
    typescript: "4.3.2",
    mongodb: "3.6.9",
    "@meteorjs/babel": "7.11.1",
=======
    typescript: "4.3.5",
    "@meteorjs/babel": "7.13.0",
>>>>>>> b2ee6767
    // Keep the versions of these packages consistent with the versions
    // found in dev-bundle-server-package.js.
    "meteor-promise": "0.9.0",
    fibers: "5.0.0",
    reify: "0.22.2",
    // So that Babel can emit require("@babel/runtime/helpers/...") calls.
    "@babel/runtime": "7.15.3",
    // For backwards compatibility with isopackets that still depend on
    // babel-runtime rather than @babel/runtime.
    "babel-runtime": "7.0.0-beta.3",
    "@types/underscore": "1.11.2",
    underscore: "1.13.1",
    "source-map-support": "https://github.com/meteor/node-source-map-support/tarball/1912478769d76e5df4c365e147f25896aee6375e",
    "@types/semver": "5.4.0",
    semver: "5.4.1",
    request: "2.88.2",
    uuid: "3.4.0",
    "graceful-fs": "4.2.6",
    fstream: "https://github.com/meteor/fstream/tarball/cf4ea6c175355cec7bee38311e170d08c4078a5d",
    tar: "2.2.2",
    // Fork of kexec@3.0.0 with my Node.js 12 compatibility PR
    // https://github.com/jprichardson/node-kexec/pull/37 applied.
    // TODO: We should replace this with: https://github.com/jprichardson/node-kexec/pull/38
    kexec: "https://github.com/meteor/node-kexec/tarball/f29f54037c7db6ad29e1781463b182e5929215a0",
    "source-map": "0.7.3",
    chalk: "4.1.1",
    sqlite3: "5.0.2",
    "http-proxy": "1.18.1",
    "is-reachable": "3.1.0",
    "wordwrap": "1.0.0",
    "moment": "2.29.1",
    "rimraf": "2.6.2",
    "glob": "7.1.6",
    ignore: "3.3.7",
    // XXX: When we update this, see if it fixes this Github issue:
    // https://github.com/jgm/CommonMark/issues/276 . If it does, remove the
    // workaround from the tool.
    "commonmark": "0.15.0",
    escope: "3.6.0",
    split2: "3.2.2",
    multipipe: "2.0.1",
    pathwatcher: "8.1.0",
    // The @wry/context package version must be compatible with the
    // version constraint imposed by optimism/package.json.
    optimism: "0.16.1",
    "@wry/context": "0.6.0",
    'lru-cache': '4.1.5',
    "anser": "2.0.1",
    'xmlbuilder2': '1.8.1',
    "ws": "7.4.5"
  }
};

if (process.platform === 'win32') {
  // Remove dependencies that do not work on Windows
  delete packageJson.dependencies.netroute;
  delete packageJson.dependencies.kexec;
}

process.stdout.write(JSON.stringify(packageJson, null, 2) + '\n');<|MERGE_RESOLUTION|>--- conflicted
+++ resolved
@@ -14,14 +14,9 @@
     pacote: "https://github.com/meteor/pacote/tarball/a81b0324686e85d22c7688c47629d4009000e8b8",
     "node-gyp": "8.0.0",
     "node-pre-gyp": "0.15.0",
-<<<<<<< HEAD
-    typescript: "4.3.2",
     mongodb: "3.6.9",
-    "@meteorjs/babel": "7.11.1",
-=======
     typescript: "4.3.5",
     "@meteorjs/babel": "7.13.0",
->>>>>>> b2ee6767
     // Keep the versions of these packages consistent with the versions
     // found in dev-bundle-server-package.js.
     "meteor-promise": "0.9.0",
