// This file contains a package.json for the dependencies of the command-line
// tool.

// We put this in a JS file so that it can contain comments. It is processed
// into a package.json file by generate-dev-bundle.sh.

var packageJson = {
  name: "meteor-dev-bundle-tool",
  private: true,
  dependencies: {
    // Explicit dependency because we are replacing it with a bundled version
    // and we want to make sure there are no dependencies on a higher version
    npm: "6.9.0",
    pacote: "https://github.com/meteor/pacote/tarball/c5043daa1b768594e01d76275e3854fc19f038f9",
<<<<<<< HEAD
    "node-gyp": "4.0.0",
    "node-pre-gyp": "0.13.0",
    "meteor-babel": "7.4.5",
    // Keep the versions of these packages consistent with the versions
    // found in dev-bundle-server-package.js.
    "meteor-promise": "0.8.7",
    reify: "0.18.1",
    fibers: "4.0.1",
=======
    "node-gyp": "5.0.1",
    "node-pre-gyp": "0.13.0",
    "meteor-babel": "7.4.15",
    // Keep the versions of these packages consistent with the versions
    // found in dev-bundle-server-package.js.
    "meteor-promise": "0.8.7",
    reify: "0.20.6",
    fibers: "3.1.1",
>>>>>>> 097b493a
    // So that Babel can emit require("@babel/runtime/helpers/...") calls.
    "@babel/runtime": "7.4.4",
    // For backwards compatibility with isopackets that still depend on
    // babel-runtime rather than @babel/runtime.
    "babel-runtime": "7.0.0-beta.3",
    // Not yet upgrading Underscore from 1.5.2 to 1.7.0 (which should be done
    // in the package too) because we should consider using lodash instead
    // (and there are backwards-incompatible changes either way).
    underscore: "1.5.2",
    "source-map-support": "https://github.com/meteor/node-source-map-support/tarball/1912478769d76e5df4c365e147f25896aee6375e",
    semver: "5.4.1",
    request: "2.88.0",
    uuid: "3.3.2",
    fstream: "https://github.com/meteor/fstream/tarball/cf4ea6c175355cec7bee38311e170d08c4078a5d",
    tar: "2.2.1",
    // Fork of kexec@3.0.0 with my Node.js 12 compatibility PR
    // https://github.com/jprichardson/node-kexec/pull/37 applied.
    kexec: "https://github.com/meteor/node-kexec/tarball/f29f54037c7db6ad29e1781463b182e5929215a0",
    "source-map": "0.5.7",
    chalk: "0.5.1",
    // Latest master version of sqlite3, based on version 4.0.6.
    sqlite3: "https://github.com/mapbox/node-sqlite3/tarball/4f5b9963161c4ab8abd255f22d226361aa434cf4",
    "http-proxy": "1.16.2",
    "is-reachable": "3.1.0",
    "wordwrap": "0.0.2",
    "moment": "2.20.1",
    "rimraf": "2.6.2",
    "glob": "7.1.2",
    ignore: "3.3.7",
    // XXX: When we update this, see if it fixes this Github issue:
    // https://github.com/jgm/CommonMark/issues/276 . If it does, remove the
    // workaround from the tool.
    "commonmark": "0.15.0",
    escope: "3.6.0",
    split2: "2.2.0",
    multipipe: "2.0.1",
    // Our fork of node-pathwatcher@8.0.2 with my PR
    // https://github.com/atom/node-pathwatcher/pull/128 applied.
    "@meteorjs/pathwatcher": "8.0.2",
    // The @wry/context package version must be compatible with the
    // version constraint imposed by optimism/package.json.
    optimism: "0.9.5",
    "@wry/context": "0.4.4",
    'lru-cache': '4.1.3'
  }
};

if (process.platform === 'win32') {
  // Remove dependencies that do not work on Windows
  delete packageJson.dependencies.netroute;
  delete packageJson.dependencies.kexec;
}

process.stdout.write(JSON.stringify(packageJson, null, 2) + '\n');<|MERGE_RESOLUTION|>--- conflicted
+++ resolved
@@ -12,16 +12,6 @@
     // and we want to make sure there are no dependencies on a higher version
     npm: "6.9.0",
     pacote: "https://github.com/meteor/pacote/tarball/c5043daa1b768594e01d76275e3854fc19f038f9",
-<<<<<<< HEAD
-    "node-gyp": "4.0.0",
-    "node-pre-gyp": "0.13.0",
-    "meteor-babel": "7.4.5",
-    // Keep the versions of these packages consistent with the versions
-    // found in dev-bundle-server-package.js.
-    "meteor-promise": "0.8.7",
-    reify: "0.18.1",
-    fibers: "4.0.1",
-=======
     "node-gyp": "5.0.1",
     "node-pre-gyp": "0.13.0",
     "meteor-babel": "7.4.15",
@@ -29,8 +19,7 @@
     // found in dev-bundle-server-package.js.
     "meteor-promise": "0.8.7",
     reify: "0.20.6",
-    fibers: "3.1.1",
->>>>>>> 097b493a
+    fibers: "4.0.1",
     // So that Babel can emit require("@babel/runtime/helpers/...") calls.
     "@babel/runtime": "7.4.4",
     // For backwards compatibility with isopackets that still depend on
