// This file contains a package.json for the dependencies of the command-line
// tool.

// We put this in a JS file so that it can contain comments. It is processed
// into a package.json file by generate-dev-bundle.sh.

var packageJson = {
  name: "meteor-dev-bundle-tool",
  private: true,
  dependencies: {
    // Explicit dependency because we are replacing it with a bundled version
    // and we want to make sure there are no dependencies on a higher version
    npm: "6.13.6",
    pacote: "https://github.com/meteor/pacote/tarball/a81b0324686e85d22c7688c47629d4009000e8b8",
    "node-gyp": "6.0.1",
    "node-pre-gyp": "0.14.0",
<<<<<<< HEAD
    typescript: "3.7.4",
    "meteor-babel": "7.8.1",
=======
    typescript: "3.7.5",
    "meteor-babel": "7.8.2",
>>>>>>> 34f88077
    // Keep the versions of these packages consistent with the versions
    // found in dev-bundle-server-package.js.
    "meteor-promise": "0.8.7",
    fibers: "4.0.3",
    reify: "0.20.12",
    // So that Babel can emit require("@babel/runtime/helpers/...") calls.
<<<<<<< HEAD
    "@babel/runtime": "7.8.3",
=======
    "@babel/runtime": "7.8.4",
>>>>>>> 34f88077
    // For backwards compatibility with isopackets that still depend on
    // babel-runtime rather than @babel/runtime.
    "babel-runtime": "7.0.0-beta.3",
    "@types/underscore": "1.9.2",
    underscore: "1.9.1",
    "source-map-support": "https://github.com/meteor/node-source-map-support/tarball/1912478769d76e5df4c365e147f25896aee6375e",
    "@types/semver": "5.4.0",
    semver: "5.4.1",
    request: "2.88.0",
    uuid: "3.3.2",
    "graceful-fs": "4.2.2",
    fstream: "https://github.com/meteor/fstream/tarball/cf4ea6c175355cec7bee38311e170d08c4078a5d",
    tar: "2.2.1",
    // Fork of kexec@3.0.0 with my Node.js 12 compatibility PR
    // https://github.com/jprichardson/node-kexec/pull/37 applied.
    kexec: "https://github.com/meteor/node-kexec/tarball/f29f54037c7db6ad29e1781463b182e5929215a0",
    "source-map": "0.7.3",
    chalk: "0.5.1",
    sqlite3: "4.1.0",
    "http-proxy": "1.16.2",
    "is-reachable": "3.1.0",
    "wordwrap": "0.0.2",
    "moment": "2.20.1",
    "rimraf": "2.6.2",
    "glob": "7.1.2",
    ignore: "3.3.7",
    // XXX: When we update this, see if it fixes this Github issue:
    // https://github.com/jgm/CommonMark/issues/276 . If it does, remove the
    // workaround from the tool.
    "commonmark": "0.15.0",
    escope: "3.6.0",
    split2: "2.2.0",
    multipipe: "2.0.1",
    pathwatcher: "8.1.0",
    // The @wry/context package version must be compatible with the
    // version constraint imposed by optimism/package.json.
    optimism: "0.11.3",
    "@wry/context": "0.4.4",
    'lru-cache': '4.1.3'
  }
};

if (process.platform === 'win32') {
  // Remove dependencies that do not work on Windows
  delete packageJson.dependencies.netroute;
  delete packageJson.dependencies.kexec;
}

process.stdout.write(JSON.stringify(packageJson, null, 2) + '\n');<|MERGE_RESOLUTION|>--- conflicted
+++ resolved
@@ -14,24 +14,15 @@
     pacote: "https://github.com/meteor/pacote/tarball/a81b0324686e85d22c7688c47629d4009000e8b8",
     "node-gyp": "6.0.1",
     "node-pre-gyp": "0.14.0",
-<<<<<<< HEAD
-    typescript: "3.7.4",
-    "meteor-babel": "7.8.1",
-=======
     typescript: "3.7.5",
     "meteor-babel": "7.8.2",
->>>>>>> 34f88077
     // Keep the versions of these packages consistent with the versions
     // found in dev-bundle-server-package.js.
     "meteor-promise": "0.8.7",
     fibers: "4.0.3",
     reify: "0.20.12",
     // So that Babel can emit require("@babel/runtime/helpers/...") calls.
-<<<<<<< HEAD
-    "@babel/runtime": "7.8.3",
-=======
     "@babel/runtime": "7.8.4",
->>>>>>> 34f88077
     // For backwards compatibility with isopackets that still depend on
     // babel-runtime rather than @babel/runtime.
     "babel-runtime": "7.0.0-beta.3",
