--- conflicted
+++ resolved
@@ -12,17 +12,10 @@
     // and we want to make sure there are no dependencies on a higher version
     npm: "6.14.12",
     pacote: "https://github.com/meteor/pacote/tarball/a81b0324686e85d22c7688c47629d4009000e8b8",
-<<<<<<< HEAD
     "node-gyp": "8.0.0",
     "node-pre-gyp": "0.15.0",
     typescript: "4.2.4",
-    "meteor-babel": "7.10.7",
-=======
-    "node-gyp": "6.0.1",
-    "node-pre-gyp": "0.14.0",
-    typescript: "4.2.4",
     "@meteorjs/babel": "7.11.0",
->>>>>>> 04f30638
     // Keep the versions of these packages consistent with the versions
     // found in dev-bundle-server-package.js.
     "meteor-promise": "0.9.0",
