--- conflicted
+++ resolved
@@ -14,14 +14,9 @@
     npm: "4.5.0",
     "node-gyp": "3.6.0",
     "node-pre-gyp": "0.6.34",
-<<<<<<< HEAD
-    "meteor-babel": "0.19.1",
     "meteor-promise": "0.8.2",
-=======
     "meteor-babel": "0.21.1",
     reify: "0.11.0",
-    "meteor-promise": "0.8.0",
->>>>>>> 4ee3fc1b
     fibers: "1.0.15",
     promise: "7.1.1",
     // So that Babel 6 can emit require("babel-runtime/helpers/...") calls.
