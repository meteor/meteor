// This file contains a package.json for the dependencies of the command-line
// tool.

// We put this in a JS file so that it can contain comments. It is processed
// into a package.json file by generate-dev-bundle.sh.

var packageJson = {
  name: "meteor-dev-bundle-tool",
  private: true,
  dependencies: {
    // Explicit dependency because we are replacing it with a bundled version
    // and we want to make sure there are no dependencies on a higher version
    npm: "6.14.8",
    pacote: "https://github.com/meteor/pacote/tarball/a81b0324686e85d22c7688c47629d4009000e8b8",
<<<<<<< HEAD
    "node-gyp": "6.1.0",
    "node-pre-gyp": "0.15.0",
    typescript: "3.9.5",
    "meteor-babel": "7.9.0",
=======
    "node-gyp": "6.0.1",
    "node-pre-gyp": "0.14.0",
    typescript: "4.1.2",
    "meteor-babel": "7.10.5",
>>>>>>> 8bc33ab7
    // Keep the versions of these packages consistent with the versions
    // found in dev-bundle-server-package.js.
    "meteor-promise": "0.8.7",
    fibers: "5.0.0",
    reify: "0.20.12",
    // So that Babel can emit require("@babel/runtime/helpers/...") calls.
    "@babel/runtime": "7.11.2",
    // For backwards compatibility with isopackets that still depend on
    // babel-runtime rather than @babel/runtime.
    "babel-runtime": "7.0.0-beta.3",
    "@types/underscore": "1.10.24",
    underscore: "1.11.0",
    "source-map-support": "https://github.com/meteor/node-source-map-support/tarball/1912478769d76e5df4c365e147f25896aee6375e",
    "@types/semver": "5.4.0",
    semver: "5.7.0",
    request: "2.88.0",
    uuid: "3.4.0",
    "graceful-fs": "4.2.2",
    fstream: "https://github.com/meteor/fstream/tarball/cf4ea6c175355cec7bee38311e170d08c4078a5d",
    tar: "2.2.2",
    // Fork of kexec@3.0.0 with my Node.js 12 compatibility PR
    // https://github.com/jprichardson/node-kexec/pull/37 applied.
    // TODO: We should replace this with: https://github.com/jprichardson/node-kexec/pull/38
    kexec: "https://github.com/meteor/node-kexec/tarball/f29f54037c7db6ad29e1781463b182e5929215a0",
    "source-map": "0.7.3",
    chalk: "4.1.0",
    sqlite3: "5.0.0",
    "http-proxy": "1.18.1",
    "is-reachable": "3.1.0",
    "wordwrap": "1.0.0",
    "moment": "2.29.0",
    "rimraf": "3.0.2",
    "glob": "7.1.6",
    ignore: "4.0.6",
    // XXX: When we update this, see if it fixes this Github issue:
    // https://github.com/jgm/CommonMark/issues/276 . If it does, remove the
    // workaround from the tool.
    "commonmark": "0.15.0",
    escope: "3.6.0",
    split2: "2.2.0",
    multipipe: "2.0.1",
    pathwatcher: "8.1.0",
    // The @wry/context package version must be compatible with the
    // version constraint imposed by optimism/package.json.
    optimism: "0.12.2",
    "@wry/context": "0.5.2",
    'lru-cache': '4.1.5',
    "anser": "1.4.8",
    'xmlbuilder2': '1.8.1'
  }
};

if (process.platform === 'win32') {
  // Remove dependencies that do not work on Windows
  delete packageJson.dependencies.netroute;
  delete packageJson.dependencies.kexec;
}

process.stdout.write(JSON.stringify(packageJson, null, 2) + '\n');<|MERGE_RESOLUTION|>--- conflicted
+++ resolved
@@ -12,17 +12,10 @@
     // and we want to make sure there are no dependencies on a higher version
     npm: "6.14.8",
     pacote: "https://github.com/meteor/pacote/tarball/a81b0324686e85d22c7688c47629d4009000e8b8",
-<<<<<<< HEAD
     "node-gyp": "6.1.0",
     "node-pre-gyp": "0.15.0",
-    typescript: "3.9.5",
-    "meteor-babel": "7.9.0",
-=======
-    "node-gyp": "6.0.1",
-    "node-pre-gyp": "0.14.0",
     typescript: "4.1.2",
     "meteor-babel": "7.10.5",
->>>>>>> 8bc33ab7
     // Keep the versions of these packages consistent with the versions
     // found in dev-bundle-server-package.js.
     "meteor-promise": "0.8.7",
