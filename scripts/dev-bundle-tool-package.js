--- conflicted
+++ resolved
@@ -64,12 +64,8 @@
     "@wry/context": "0.5.2",
     'lru-cache': '4.1.5',
     "anser": "1.4.8",
-<<<<<<< HEAD
-    'xmlbuilder2': '1.8.1'
-=======
-    'xmlbuilder2': '1.3.0',
+    'xmlbuilder2': '1.8.1',
     "ws": "7.2.5"
->>>>>>> 65b82033
   }
 };
 
