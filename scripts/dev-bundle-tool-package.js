// This file contains a package.json for the dependencies of the command-line
// tool.

// We put this in a JS file so that it can contain comments. It is processed
// into a package.json file by generate-dev-bundle.sh.

var packageJson = {
  name: "meteor-dev-bundle-tool",
  // Version is not important but is needed to prevent warnings.
  version: "0.0.0",
  dependencies: {
    // Explicit dependency because we are replacing it with a bundled version
    // and we want to make sure there are no dependencies on a higher version
<<<<<<< HEAD
    npm: "4.1.2",
    "node-gyp": "3.4.0",
    "node-pre-gyp": "0.6.30",
    "meteor-babel": "0.15.2",
=======
    npm: "4.3.0",
    "node-gyp": "3.5.0",
    "node-pre-gyp": "0.6.33",
    "meteor-babel": "0.14.4",
>>>>>>> 67fff9fa
    "meteor-promise": "0.8.0",
    fibers: "1.0.15",
    promise: "7.1.1",
    // So that Babel 6 can emit require("babel-runtime/helpers/...") calls.
    "babel-runtime": "6.9.2",
    // For various ES2015 polyfills, such as Map and Set.
    "meteor-ecmascript-runtime": "0.2.9",
    // Not yet upgrading Underscore from 1.5.2 to 1.7.0 (which should be done
    // in the package too) because we should consider using lodash instead
    // (and there are backwards-incompatible changes either way).
    underscore: "1.5.2",
    "source-map-support": "https://github.com/meteor/node-source-map-support/tarball/1912478769d76e5df4c365e147f25896aee6375e",
    semver: "4.1.0",
    request: "2.47.0",
    fstream: "https://github.com/meteor/fstream/tarball/cf4ea6c175355cec7bee38311e170d08c4078a5d",
    tar: "2.2.1",
    kexec: "2.0.2",
    "source-map": "0.5.3",
    "node-inspector": "0.12.8",
    "v8-profiler": "5.6.5",
    chalk: "0.5.1",
    sqlite3: "3.1.3",
    netroute: "1.0.2",
    "http-proxy": "1.11.1",
    "wordwrap": "0.0.2",
    "moment": "2.8.4",
    "rimraf": "2.4.3",
    "glob": "7.0.6",
    // XXX: When we update this, see if it fixes this Github issue:
    // https://github.com/jgm/CommonMark/issues/276 . If it does, remove the
    // workaround from the tool.
    "commonmark": "0.15.0",
    escope: "3.2.0",
    // 2.4.0 (more or less, the package.json change isn't committed) plus our PR
    // https://github.com/williamwicks/node-eachline/pull/4
    eachline: "https://github.com/meteor/node-eachline/tarball/ff89722ff94e6b6a08652bf5f44c8fffea8a21da",
    pathwatcher: "6.7.1",
    optimism: "0.3.3",
    'lru-cache': '4.0.1',
    'cordova-lib': "6.4.0",
    longjohn: '0.2.11'
  }
};

if (process.platform === 'win32') {
  // Remove dependencies that do not work on Windows
  delete packageJson.dependencies.netroute;
  delete packageJson.dependencies.kexec;
}

process.stdout.write(JSON.stringify(packageJson, null, 2) + '\n');<|MERGE_RESOLUTION|>--- conflicted
+++ resolved
@@ -11,17 +11,10 @@
   dependencies: {
     // Explicit dependency because we are replacing it with a bundled version
     // and we want to make sure there are no dependencies on a higher version
-<<<<<<< HEAD
-    npm: "4.1.2",
-    "node-gyp": "3.4.0",
-    "node-pre-gyp": "0.6.30",
-    "meteor-babel": "0.15.2",
-=======
     npm: "4.3.0",
     "node-gyp": "3.5.0",
     "node-pre-gyp": "0.6.33",
-    "meteor-babel": "0.14.4",
->>>>>>> 67fff9fa
+    "meteor-babel": "0.15.2",
     "meteor-promise": "0.8.0",
     fibers: "1.0.15",
     promise: "7.1.1",
