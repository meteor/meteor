--- conflicted
+++ resolved
@@ -14,20 +14,11 @@
     "meteor-promise": "0.9.0",
     promise: "8.1.0",
     "@meteorjs/reify": "0.24.0",
-<<<<<<< HEAD
     "@babel/parser": "7.17.0",
-    "@types/underscore": "1.11.4",
     underscore: "1.13.6",
     "source-map-support": "https://github.com/meteor/node-source-map-support/tarball/81bce1f99625e62af73338f63afcf2b44c6cfa5e",
     "@types/semver": "5.5.0",
     semver: "5.7.1"
-=======
-    "@babel/parser": "7.15.3",
-    underscore: "1.13.1",
-    "source-map-support": "https://github.com/meteor/node-source-map-support/tarball/1912478769d76e5df4c365e147f25896aee6375e",
-    "@types/semver": "5.4.0",
-    semver: "5.4.1"
->>>>>>> 8e3d0e05
   },
   // These are only used in dev mode (by shell.js) so end-users can avoid
   // needing to install them if they use `npm install --production`.
