--- conflicted
+++ resolved
@@ -14,11 +14,7 @@
     "meteor-promise": "0.8.7",
     promise: "8.0.2",
     reify: "0.20.12",
-<<<<<<< HEAD
-    "@babel/parser": "7.8.3",
-=======
     "@babel/parser": "7.8.4",
->>>>>>> 34f88077
     "@types/underscore": "1.9.2",
     underscore: "1.9.1",
     "source-map-support": "https://github.com/meteor/node-source-map-support/tarball/1912478769d76e5df4c365e147f25896aee6375e",
