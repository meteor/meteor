--- conflicted
+++ resolved
@@ -14,16 +14,10 @@
     "meteor-promise": "0.9.0",
     promise: "8.1.0",
     reify: "0.20.12",
-<<<<<<< HEAD
     mongodb: "3.6.9",
-    "@babel/parser": "7.9.4",
-    "@types/underscore": "1.9.2",
-    underscore: "1.9.1",
-=======
     "@babel/parser": "7.11.5",
     "@types/underscore": "1.11.2",
     underscore: "1.13.1",
->>>>>>> 7b0d8a58
     "source-map-support": "https://github.com/meteor/node-source-map-support/tarball/1912478769d76e5df4c365e147f25896aee6375e",
     "@types/semver": "5.4.0",
     semver: "5.4.1"
