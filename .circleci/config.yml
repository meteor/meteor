--- conflicted
+++ resolved
@@ -61,12 +61,8 @@
 build_machine_environment: &build_machine_environment
   # Specify that we want an actual machine (ala Circle 1.0), not a Docker image.
   docker:
-<<<<<<< HEAD
     - image: meteor/circleci:20230404-android-33-node-14
-=======
-    - image: meteor/circleci:android-30-node-14
   resource_class: large
->>>>>>> f6eca25f
   environment:
     # This multiplier scales the waitSecs for selftests.
     TIMEOUT_SCALE_FACTOR: 8
