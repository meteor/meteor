--- conflicted
+++ resolved
@@ -902,12 +902,9 @@
             - Get Ready
       - Test Group 10:
           <<: *matrix_for_fibers
-<<<<<<< HEAD
-=======
           requires:
             - Get Ready
       - Test Group 11:
->>>>>>> 2dc5fd27
           requires:
             - Get Ready
       - Clean Up:
