--- conflicted
+++ resolved
@@ -3,11 +3,8 @@
 order: 1001
 description: A log of significant changes to the Meteor Guide.
 ---
-<<<<<<< HEAD
-- 2021/07/20: Added "Apollo" article
-=======
+- 2021/07/21: Added "Apollo" article
 - 2021/07/20: Tweaked VueJS navigation structure and updated some information. Mention Picker in server-side routing.
->>>>>>> 16c6e06f
 - 2020/09/13: Removed the section about crosswalk from the Cordova guide
 - 2020/08/08: Added "Hot Code Push" guide
 - 2020/04/26: Added "React Native" section to build, and renamed "Mobile" to "Cordova"
