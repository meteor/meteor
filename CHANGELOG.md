---
title: Changelog
order: 1001
description: A log of significant changes to the Meteor Guide.
---
<<<<<<< HEAD
- 2018/03/03: Added HTTP Headers to the production security section and made Helmet the official recommendation. Update Mobile section to refer to HTTP header section for CSP instead of Browser Policy package. [#750](https://github.com/meteor/guide/pull/750)
=======

- 2020/02/03: Added "Preventing unnecessary data retrieval" section to Accounts
- 2018/10/23: Added VueJS SSR Rendering for Meteor guide
- 2018/10/14: Added VueJS Integration guide
>>>>>>> 837b41a5
- 2017/10/28: Removed mention of `react-addons-pure-render-mixin` package from "Using Meteor's data system" section as it is no longer needed.
- 2017/09/08: Updated "Using Meteor's data system" section to describe the new `withTracker` function as it now replaces `createContainer`.
- 2017/03/22: Added Docker section within Deployment and Monitoring.
- 2017/03/05: Updated "Testing" to use the replacement `dispatch:mocha` package instead of the previous suggestions from `dispatch:*`. [PR#618](https://github.com/meteor/guide/pull/618) [PR#614](https://github.com/meteor/guide/pull/614)
- 2017/02/08: Updated MongoDb hosting services with more details and recommendations. [PR#609](https://github.com/meteor/guide/pull/609)
- 2017/01/19: Updated recommendations for forcing SSL to avoid the `force-ssl` package when possible.
- 2017/01/07: Created new section "TypeScript".
- 2017/01/04: Changed "Testing" section to reference `dburles:factory` in the same spirit as the `meteor/todos` app [PR #598](https://github.com/meteor/guide/pull/598)
- 2016/07/02: Created new section in ui-ux on use of i18n with React.
- 2016/05/28: Created new section "A simple React unit test" [PR #466](https://github.com/meteor/guide/pull/466).
- 2016/05/22: Created new section "Testing publications" for separated `publication-collector` package (as [discussed here](https://github.com/meteor/todos/issues/119)).
- 2016/05/05: Changed Build Section organization to separate Atmosphere and npm.  [Discussed here](https://github.com/meteor/guide/pull/390#issuecomment-212577341). [PR #410](https://github.com/meteor/guide/pull/410)
- 2016/04/16: Switch order of Code Style and Application structure sections. [PR #383](https://github.com/meteor/guide/pull/383)
- 2016/04/16: Added [Writing Packages - Creating an npm package](https://guide.meteor.com/writing-packages.html#creating-npm) and [Using Packages - Overriding packages - npm](https://guide.meteor.com/using-packages.html#npm-overriding). [PR #381](https://github.com/meteor/guide/pull/381)
- 2016/04/16: Added "Writing Packages - Creating an npm package" and "Using Packages - Overriding packages - npm". [PR #381](https://github.com/meteor/guide/pull/381)
Fixed old changelog PR reference
- 2016/04/07: Add more examples and details on application structure using imports. [PR #356](https://github.com/meteor/guide/pull/356)
- 2016/04/04: Add more content on writing and publishing Atmosphere packages. [PR #339](https://github.com/meteor/guide/pull/339)
- 2016/04/03: Add back in build tool default loading order rules. [PR #340](https://github.com/meteor/guide/pull/340)
- 2016/04/01: Added CoffeeScript exports syntax. [PR #328](https://github.com/meteor/guide/pull/328)
- 2016/04/01: Changed Mocha test code snippets to use function expressions instead of arrow functions, after the discussion on [Issue #318](https://github.com/meteor/guide/issues/318). [PR #323](https://github.com/meteor/guide/pull/323)
- 2016/04/01: Added `gadicc:blaze-react-component` in a new "Blaze in React" section of the React article. [PR #325](https://github.com/meteor/guide/pull/325)
- 2016/03/31: Added Chromatic demo video and React Storybook to User Interfaces article. [PR #320](https://github.com/meteor/guide/pull/320)

Changelog is only tracked since the Meteor 1.3 release.<|MERGE_RESOLUTION|>--- conflicted
+++ resolved
@@ -3,14 +3,10 @@
 order: 1001
 description: A log of significant changes to the Meteor Guide.
 ---
-<<<<<<< HEAD
-- 2018/03/03: Added HTTP Headers to the production security section and made Helmet the official recommendation. Update Mobile section to refer to HTTP header section for CSP instead of Browser Policy package. [#750](https://github.com/meteor/guide/pull/750)
-=======
-
 - 2020/02/03: Added "Preventing unnecessary data retrieval" section to Accounts
 - 2018/10/23: Added VueJS SSR Rendering for Meteor guide
 - 2018/10/14: Added VueJS Integration guide
->>>>>>> 837b41a5
+- 2018/03/03: Added HTTP Headers to the production security section and made Helmet the official recommendation. Update Mobile section to refer to HTTP header section for CSP instead of Browser Policy package. [#750](https://github.com/meteor/guide/pull/750)
 - 2017/10/28: Removed mention of `react-addons-pure-render-mixin` package from "Using Meteor's data system" section as it is no longer needed.
 - 2017/09/08: Updated "Using Meteor's data system" section to describe the new `withTracker` function as it now replaces `createContainer`.
 - 2017/03/22: Added Docker section within Deployment and Monitoring.
