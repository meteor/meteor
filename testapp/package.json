{
  "name": "testapp",
  "private": true,
  "scripts": {
    "setup": "mkdir -p packages && ln -sfn ../../ ./packages/meteor-roles",
    "test": "TEST_BROWSER_DRIVER=puppeteer meteor test-packages --raw-logs --once --driver-package meteortesting:mocha ./packages/meteor-roles",
    "test:watch": "TEST_BROWSER_DRIVER=puppeteer TEST_WATCH=1 meteor test-packages --raw-logs --driver-package meteortesting:mocha ./packages/meteor-roles",
    "test:coverage": "TEST_BROWSER_DRIVER=puppeteer TEST_CLIENT=1 TEST_SERVER=1 COVERAGE=1 COVERAGE_OUT_JSON=1 COVERAGE_OUT_HTML=1 COVERAGE_APP_FOLDER=$(pwd)/ meteor test-packages --raw-logs --once --driver-package meteortesting:mocha ./packages/meteor-roles",
    "report": "nyc report -t .coverage",
    "lint": "standard ../",
    "lint:fix": "standard --fix ../"
  },
  "dependencies": {
<<<<<<< HEAD
    "@babel/runtime": "^7.22.10",
=======
    "@babel/runtime": "^7.23.2",
>>>>>>> e1a9d8b8
    "meteor-node-stubs": "^1.2.5",
    "yuidocjs": "^0.10.2"
  },
  "devDependencies": {
    "babel-plugin-istanbul": "^6.1.1",
<<<<<<< HEAD
    "chai": "^4.3.7",
    "chai-as-promised": "^7.1.1",
=======
    "chai": "^4.3.10",
>>>>>>> e1a9d8b8
    "nyc": "^15.1.0",
    "puppeteer": "^19.11.1",
    "standard": "^17.1.0"
  },
  "babel": {
    "env": {
      "COVERAGE": {
        "plugins": [
          "istanbul"
        ]
      }
    }
  },
  "standard": {
    "ignore": [
      "**/.meteor/",
      "**/examples/",
      "**/testapp"
    ]
  }
}<|MERGE_RESOLUTION|>--- conflicted
+++ resolved
@@ -11,22 +11,14 @@
     "lint:fix": "standard --fix ../"
   },
   "dependencies": {
-<<<<<<< HEAD
-    "@babel/runtime": "^7.22.10",
-=======
     "@babel/runtime": "^7.23.2",
->>>>>>> e1a9d8b8
     "meteor-node-stubs": "^1.2.5",
     "yuidocjs": "^0.10.2"
   },
   "devDependencies": {
     "babel-plugin-istanbul": "^6.1.1",
-<<<<<<< HEAD
-    "chai": "^4.3.7",
+    "chai": "^4.3.10",
     "chai-as-promised": "^7.1.1",
-=======
-    "chai": "^4.3.10",
->>>>>>> e1a9d8b8
     "nyc": "^15.1.0",
     "puppeteer": "^19.11.1",
     "standard": "^17.1.0"
