--- conflicted
+++ resolved
@@ -10,22 +10,13 @@
     "update-versions": "bash scripts/update-versions"
   },
   "dependencies": {
-<<<<<<< HEAD
-    "@babel/plugin-proposal-async-generator-functions": "^7.8.3",
-    "@babel/plugin-proposal-class-properties": "^7.8.3",
-    "@babel/plugin-proposal-logical-assignment-operators": "^7.13.8",
-    "@babel/plugin-proposal-nullish-coalescing-operator": "^7.8.3",
-    "@babel/plugin-proposal-object-rest-spread": "^7.9.0",
-    "@babel/plugin-proposal-optional-catch-binding": "^7.8.3",
-    "@babel/plugin-proposal-optional-chaining": "^7.9.0",
-=======
     "@babel/plugin-proposal-async-generator-functions": "^7.13.15",
     "@babel/plugin-proposal-class-properties": "^7.13.0",
+    "@babel/plugin-proposal-logical-assignment-operators": "^7.13.8",
     "@babel/plugin-proposal-nullish-coalescing-operator": "^7.13.8",
     "@babel/plugin-proposal-object-rest-spread": "^7.13.8",
     "@babel/plugin-proposal-optional-catch-binding": "^7.13.8",
     "@babel/plugin-proposal-optional-chaining": "^7.13.12",
->>>>>>> 1fb32b0d
     "@babel/plugin-syntax-async-generators": "^7.8.4",
     "@babel/plugin-syntax-class-properties": "^7.12.13",
     "@babel/plugin-syntax-nullish-coalescing-operator": "^7.8.3",
