{
  "name": "eslint-plugin-meteor",
  "author": "Dominik Ferber <dominik.ferber+npm@gmail.com>",
  "description": "Meteor specific linting rules for ESLint",
  "main": "dist/index.js",
  "publishConfig": {
    "tag": "next"
  },
  "release": {
    "branch": "master"
  },
  "scripts": {
    "build": "babel lib -d dist",
    "build:w": "npm run build -- --watch",
    "coverage:check": "nyc check-coverage --lines 100 --functions 100 --branches 100",
    "coverage:report": "nyc report",
    "clean": "rimraf dist",
    "coveralls": "cat ./coverage/lcov.info | coveralls",
    "format": "prettier --write --trailing-comma es5 --single-quote 'lib/**/*.js' 'tests/**/*.js' 'scripts/**/*.js'",
    "lint": "eslint ./",
    "prebuild": "npm run clean && mkdir dist",
    "prepublishOnly": "npm run build",
    "pretest": "npm run lint",
    "rule": "babel scripts/new-rule.js | node",
    "semantic-release": "semantic-release pre && npm publish && semantic-release post",
    "test": "npm run unit-test && npm run coverage:report && npm run coverage:check",
    "unit-test": "nyc --require=babel-register --reporter=lcov mocha tests --recursive",
    "unit-test:w": "npm run unit-test -s -- --watch"
  },
  "files": [
    "LICENSE",
    "README.md",
    "dist"
  ],
  "repository": {
    "type": "git",
    "url": "https://github.com/dferber90/eslint-plugin-meteor.git"
  },
  "homepage": "https://github.com/dferber90/eslint-plugin-meteor",
  "bugs": "https://github.com/dferber90/eslint-plugin-meteor/issues",
  "dependencies": {
    "babel-register": "6.26.0",
    "babel-runtime": "6.26.0",
    "escope": "3.6.0",
    "invariant": "2.2.2",
    "lodash.find": "4.6.0",
    "lodash.memoize": "4.1.2",
    "path-exists": "3.0.0"
  },
  "devDependencies": {
<<<<<<< HEAD
    "babel-cli": "6.24.1",
    "babel-core": "6.25.0",
    "babel-plugin-transform-object-rest-spread": "6.26.0",
=======
    "babel-cli": "6.26.0",
    "babel-core": "6.26.0",
    "babel-plugin-transform-object-rest-spread": "6.23.0",
>>>>>>> ac5ef6cb
    "babel-plugin-transform-runtime": "6.23.0",
    "babel-preset-es2015": "6.24.1",
    "babel-preset-stage-3": "6.24.1",
    "colors": "1.1.2",
    "coveralls": "2.13.1",
    "cz-conventional-changelog": "2.0.0",
    "eslint": "4.4.1",
    "eslint-config-airbnb": "15.1.0",
    "eslint-config-prettier": "2.3.0",
    "eslint-plugin-import": "2.7.0",
    "eslint-plugin-jsx-a11y": "^6.0.2",
    "eslint-plugin-prettier": "2.2.0",
    "eslint-plugin-react": "7.2.1",
    "husky": "0.14.3",
    "mocha": "3.5.0",
    "nyc": "11.1.0",
    "prettier": "1.5.3",
    "readline-sync": "1.4.7",
    "rewire": "2.5.2",
    "rimraf": "2.6.1",
    "semantic-release": "7.0.1",
    "validate-commit-msg": "2.14.0"
  },
  "peerDependencies": {
    "eslint": ">= 3.7.0 < 5"
  },
  "engines": {
    "node": ">=4"
  },
  "keywords": [
    "eslint",
    "eslint-plugin",
    "eslintplugin",
    "meteor"
  ],
  "config": {
    "ghooks": {
      "commit-msg": "node_modules/.bin/validate-commit-msg"
    },
    "commitizen": {
      "path": "node_modules/cz-conventional-changelog/"
    }
  },
  "license": "MIT",
  "contributors": []
}<|MERGE_RESOLUTION|>--- conflicted
+++ resolved
@@ -48,15 +48,9 @@
     "path-exists": "3.0.0"
   },
   "devDependencies": {
-<<<<<<< HEAD
-    "babel-cli": "6.24.1",
-    "babel-core": "6.25.0",
-    "babel-plugin-transform-object-rest-spread": "6.26.0",
-=======
     "babel-cli": "6.26.0",
     "babel-core": "6.26.0",
-    "babel-plugin-transform-object-rest-spread": "6.23.0",
->>>>>>> ac5ef6cb
+    "babel-plugin-transform-object-rest-spread": "6.26.0",
     "babel-plugin-transform-runtime": "6.23.0",
     "babel-preset-es2015": "6.24.1",
     "babel-preset-stage-3": "6.24.1",
