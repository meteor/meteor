--- conflicted
+++ resolved
@@ -1,24 +1,5 @@
 /* global Meteor, Roles */
-<<<<<<< HEAD
 import { RolesCollection, RoleAssignmentCollection  } from './roles_common'
-
-if (Meteor.roles.createIndex) {
-  RoleAssignmentCollection.createIndex({ 'user._id': 1, 'inheritedRoles._id': 1, scope: 1 })
-  RoleAssignmentCollection.createIndex({ 'user._id': 1, 'role._id': 1, scope: 1 })
-  RoleAssignmentCollection.createIndex({ 'role._id': 1 })
-  RoleAssignmentCollection.createIndex({ scope: 1, 'user._id': 1, 'inheritedRoles._id': 1 }) // Adding userId and roleId might speed up other queries depending on the first index
-  RoleAssignmentCollection.createIndex({ 'inheritedRoles._id': 1 })
-
-  RolesCollection.createIndex({ 'children._id': 1 })
-} else {
-  RoleAssignmentCollection._ensureIndex({ 'user._id': 1, 'inheritedRoles._id': 1, scope: 1 })
-  RoleAssignmentCollection._ensureIndex({ 'user._id': 1, 'role._id': 1, scope: 1 })
-  RoleAssignmentCollection._ensureIndex({ 'role._id': 1 })
-  RoleAssignmentCollection._ensureIndex({ scope: 1, 'user._id': 1, 'inheritedRoles._id': 1 }) // Adding userId and roleId might speed up other queries depending on the first index
-  RoleAssignmentCollection._ensureIndex({ 'inheritedRoles._id': 1 })
-
-  RolesCollection._ensureIndex({ 'children._id': 1 })
-=======
 let indexFnAssignment
 let indexFnRoles
 
@@ -31,7 +12,6 @@
 } else {
   indexFnAssignment = Meteor.roleAssignment._ensureIndex.bind(Meteor.roleAssignment)
   indexFnRoles = Meteor.roles._ensureIndex.bind(Meteor.roles)
->>>>>>> b8e40281
 }
 
 [
