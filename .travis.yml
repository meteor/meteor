language: node_js
os: linux
dist: xenial
node_js:
<<<<<<< HEAD
  - "14.17.1"
=======
  - "14.17.3"
>>>>>>> a919b513
cache:
  directories:
    - ".meteor"
    - ".babel-cache"
script:
  - export TEST_PACKAGES_EXCLUDE="less"
  - export phantom=false
  - travis_retry ./packages/test-in-console/run.sh
env:
  - CXX=g++-4.8
addons:
  apt:
    sources:
      - ubuntu-toolchain-r-test
    packages:
      - g++-4.8<|MERGE_RESOLUTION|>--- conflicted
+++ resolved
@@ -2,11 +2,7 @@
 os: linux
 dist: xenial
 node_js:
-<<<<<<< HEAD
-  - "14.17.1"
-=======
   - "14.17.3"
->>>>>>> a919b513
 cache:
   directories:
     - ".meteor"
