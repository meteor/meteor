--- conflicted
+++ resolved
@@ -15,12 +15,8 @@
     - phantom=false
     - PUPPETEER_DOWNLOAD_PATH=~/.npm/chromium
   jobs:
-<<<<<<< HEAD
-    - DISABLE_FIBERS=1
-=======
     # We don't want to run the tests without fibers anymore.
     # - DISABLE_FIBERS=1
->>>>>>> 4abe0d6c
     # Use a different flag, since node would use false as a string.
     - FIBERS_ENABLED=1
 addons:
