---
title: Migrating to Meteor 3.0
description: How to migrate your application to Meteor 3.0.
---

> This guide will be created as we approach the Meteor 3.0 release.
> We're in the process of moving our documentation to Vitepress,
> and updating the Meteor API docs for version 3.0. For the latest updates,
> visit https://v3-docs.meteor.com/.

## What's the status of version 3.0?

**Latest version:** `3.0-beta.7` <br/>
**Node.js version:** `20.11.1 LTS` <br />
**NPM version:** `10.2.4`

Meteor 3.0 is in beta and not recommended for production. You can check the "[Release 3.0 Pull Request](https://github.com/meteor/meteor/pull/12359)" to see what is being changed.

## How to prepare for version 3.0?

You can follow the guide "[How to migrate to Meteor Async in Meteor 2.x](/prepare-meteor-3.0.html)" to help you prepare your application for the new version by starting to use async methods.

## How to follow the progress on version 3?

The best way to follow the progress is by checking the "[What's left until an official Meteor 3.0?](https://github.com/meteor/meteor/discussions/12865)" discussion. We have also been sharing constant updates on [this topic](https://forums.meteor.com/t/fibers-public-roadmap-and-meteor-3-0/59627/84) in our forum.

## Frequently Asked Questions

### What is Fibers?

Meteor was designed at a time when callback hell was a development issue, so the team decided it at the time
to use [fibers](https://en.wikipedia.org/wiki/Fiber_(computer_science)) to make building applications much more straightforward with synchronous-looking code.
The Meteor fibers implementation is based on [node-fibers](https://github.com/laverdet/node-fibers), which is no longer supported as of NodeJS v16.0.0.

The main reason for this migration is to remove the dependency on fibers and make Meteor
compatible with the latest versions of Node.js.

For more information about fibers, you can check this [talk](https://www.youtube.com/watch?v=bxaOGDqVPKw)
from Ben Newman and this Stack Overflow [answer](https://stackoverflow.com/a/40865153/6688795).



### Will MongoDB Collection Methods be removed from the client?

No, we will not remove any MongoDB collection method from the client.

On the client side, all can remain the same. You can use both sync and async methods.
All should continue working as they are.

For example:

```js

// 2.x in the client side

const docs = MyCollection.find({ _id: '123' }).fetch();

// v3.0 in the client side

const docs = MyCollection.find({ _id: '123' }).fetch();

```
No changes are necessary. If you want to use the async methods to maintain isomorphic code, you can do it like this:

```js

// 2.x in the client side

const docs = MyCollection.find({ _id: '123' }).fetch();

// v3.0 in the client side, this will work anywhere

const docs = await MyCollection.find({ _id: '123' }).fetchAsync();

```

### Will MongoDB Collection Methods be removed from the server?

Yes, we will remove those MongoDB collection methods that do not end with `*Async`.

You can only use the methods with the `*Async` suffix on the server side.

For example:

```js
// 2.x in the server side

Meteor.methods({
  myMethod() {
    const doc = MyCollection.findOne({ _id: '123' });
  }
});


// v3.0 in the server side

Meteor.methods({
  async myMethod() {
    const doc = await MyCollection.findOneAsync({ _id: '123' });
  }
});
```

Methods that will be _only_ available in the *client* are:
  -`findOne`;
  -`insert`;
  -`remove`;
  -`update`;
  -`upsert`;

If you leave any code using one of these methods in the server side, you will get an error,
like this one below:

```bash
findOne is not available on the server. Please use findOneAsync instead.
```

### How to test Meteor 3.0?

You can create a new Meteor 3.0 project by running the command below:

```bash
meteor create my-new-project --release 3.0-beta.7
```

<<<<<<< HEAD
or alternatively, you can use `npx`

If you want to test Meteor v3, you can use the following command to install it:
=======
or you can use
>>>>>>> 791f2e60

```bash
npx meteor@beta
```
<<<<<<< HEAD
=======
it will install the latest beta version of Meteor, please be sure that you are using Node v20 or higher globally.
>>>>>>> 791f2e60

### How to update from version 2?

You can update your Meteor 2.x project by running the command below inside your project folder:

```bash
meteor update --release 3.0-beta.7
```

### When will Meteor 3.0 be ready?

We plan to release the beta version by the end of Q4 2023. An official version will depend a lot on user feedback, but we aim to release it by the end of Q1 2024.


### How do I migrate my package to be compatible with Meteor 3.0?

For the packages that are client only
or that are do not using Meteor packages that will become async
or are already using `async` & `await` pattern.

The migration will look like this:

```js
// in you package.js
Package.onUse((api) => {
  api.versionsFrom(['1.10', '2.3', '3.0-beta.0']);
  //                               ^^^^^^^ for testing your package with meteor 3.0

  api.versionsFrom(['1.10', '2.3', '3.0']);
  //                              ^^^^^^^ for meteor 3.0

```
Then you can publish your package and test it with Meteor 3.0.

If in your package you are using Meteor packages that will become async,
you will need to migrate your package to use `async` & `await` pattern.

For concrete examples you can check a few examples of packages that have been in the works
of migrating to Meteor 3.0:

-   [`quave:migrations`](https://github.com/quavedev/meteor-migrations/pull/1)
-   [`percolate:synced-cron`](https://github.com/percolatestudio/meteor-synced-cron/pull/149)
-   [`react-meteor-accounts`](https://github.com/meteor/react-packages/commit/96313a1afcc41ef9a23c7496470b375e7d357793)
-   [`mdg:seo`](https://github.com/meteor/galaxy-seo-package/commit/8a30b32688df40e62ce434475dd3ee931dedf2b3)

You can follow a more in depth guide on how to migrate your package to be compatible with Meteor 3.0 [here](/prepare-meteor-3.0#Changes-for-packages).

### When will React packages for Meteor be ready for version 3.0?

We consider React packages to be ready.

It is important to note that migrating your front-end code to async is unnecessary.
You can still use the sync methods on the client side.

But to maintain isomorphic code, you can use the async methods on the client side.

In those cases, we have implemented `suspense` hooks so that you can use the async methods.

For example:

```js

// you can write like this:

import { useTracker, useSubscribe } from 'meteor/react-meteor-data'
function Tasks() {
  const isLoading = useSubscribe("tasks");
  const { username } = useTracker(() => Meteor.user())
  const tasksByUser = useTracker(() =>
          TasksCollection.find({username}, { sort: { createdAt: -1 } }).fetch()
  );


if (isLoading()) {
  return <Loading />
}

  // render the tasks
}


// or like this:

import { useTracker, useSubscribe } from 'meteor/react-meteor-data/suspense'
function Tasks() { // this component will suspend
  useSubscribe("tasks");
  const { username } = useTracker("user", () => Meteor.userAsync())
  const tasksByUser = useTracker("tasksByUser", () =>
          TasksCollection.find({username}, { sort: { createdAt: -1 } }).fetchAsync()
  );


  // render the tasks
}

```

`useFind` in the client will remain the same.

You can check the [react-meteor-data docs](https://github.com/meteor/react-packages/tree/master/packages/react-meteor-data) for more information
and these blog posts [part 1](https://dev.to/grubba/making-promises-suspendable-452f) [part 2](https://dev.to/grubba/new-suspense-hooks-for-meteor-3ddg) for a in-depth look on how we made those changes.


### When will Blaze be ready for version 3.0?

The team considered Blaze adjustments to version 3.0 almost done.

It is important to note that migrating your front-end code to async is unnecessary.
You can still use the sync methods on the client side.

But to maintain isomorphic code, you can use the async methods on the client side.

Since this [PR](https://github.com/meteor/blaze/pull/413) was released with Blaze 2.7. Blaze supports async in their views.

You can check the [Blaze docs](https://www.blazejs.org/api/spacebars#Async-states) for
more information on how to handle async states.

[@radekmie](https://github.com/radekmie) made two great posts about making Blaze async. Both are worth reading:
  - [On Asynchronicity in Blaze](https://radekmie.dev/blog/on-asynchronicity-in-blaze/);
  - [On Asynchronicity in Blaze (again)](https://radekmie.dev/blog/on-asynchronicity-in-blaze-again/);


### When will XYZ package be ready for version 3.0?

Meteor core packages are the responsibility of Meteor Software and are all being migrated.
If you encounter issues with any of them, let us know, please [open an issue](https://github.com/meteor/meteor/issues/new/choose) in our [repo](https://github.com/meteor/meteor).

This is the [list of all core packages](https://docs.meteor.com/packages/packages-listing.html).

We will bring these three new packages to the core and migrate them to Meteor 3.0:
  - `percolate:migrations` - [GitHub](https://github.com/percolatestudio/meteor-migrations);
  - `littledata:synced-cron` - [GitHub](https://github.com/percolatestudio/meteor-synced-cron);
  - `matb33:collection-hooks` - [GitHub](https://github.com/Meteor-Community-Packages/meteor-collection-hooks);


For those packages that are not in the core but are maintained by the [community](https://github.com/Meteor-Community-Packages),
we hope that the community can work on them, but if for some reason that is not possible,
you can always ping us on [Slack](https://join.slack.com/t/meteor-community/shared_invite/zt-28aru814j-AwswQGt2D1xIXurvmtJvug) or in the [Forums](https://forums.meteor.com/).<|MERGE_RESOLUTION|>--- conflicted
+++ resolved
@@ -123,21 +123,13 @@
 meteor create my-new-project --release 3.0-beta.7
 ```
 
-<<<<<<< HEAD
 or alternatively, you can use `npx`
 
 If you want to test Meteor v3, you can use the following command to install it:
-=======
-or you can use
->>>>>>> 791f2e60
 
 ```bash
 npx meteor@beta
 ```
-<<<<<<< HEAD
-=======
-it will install the latest beta version of Meteor, please be sure that you are using Node v20 or higher globally.
->>>>>>> 791f2e60
 
 ### How to update from version 2?
 
