--- conflicted
+++ resolved
@@ -73,11 +73,8 @@
   Production:
     - security
     - deployment
-<<<<<<< HEAD
     - performance-improvement
-=======
     - using-node-v14.21.4
->>>>>>> 8a741249
   Meta:
     - CONTRIBUTING
     - CHANGELOG
