--- conflicted
+++ resolved
@@ -136,24 +136,16 @@
 Provide a skeleton with PWA configurations already in place such as `manifest`, service worker, Open Graph meta tags, etc. Also improve docs and guide.
 
 ### SSR documentation
-<<<<<<< HEAD
-- Leaders: <you?> (Possible helper: [Eric Burel](https://github.com/eric-burel))
-=======
-- Leaders: [Kevin Newman](https://github.com/CaptainN)
->>>>>>> dbfae02c
+- Leaders: [Kevin Newman](https://github.com/CaptainN) / [Eric Burel](https://github.com/eric-burel)
 - Status: -
 - PRs: -
 
 Provide a skeleton with SSR configurations already in place.
 
-<<<<<<< HEAD
 Relevant issues:
 - https://github.com/meteor/meteor-feature-requests/issues/174
 
 ### Tests documentation
-=======
-### Tests documenta`tion
->>>>>>> dbfae02c
 - Leaders: [Simon Schick](https://github.com/SimonSimCity) / [Florian Bienefelt](https://github.com/Floriferous)
 - Status: -
 - PRs: -
