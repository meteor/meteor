--- conflicted
+++ resolved
@@ -15,17 +15,10 @@
    "$ROOT_DIR/meteor" "$@"
 }
 
-<<<<<<< HEAD
 function @get-ready {
   @meteor --get-ready
 }
 
-function @test-package {
-   @meteor test-packages "$@" --exclude-archs=web.browser.legacy,web.cordova
-}
-
-=======
->>>>>>> e64869a6
 function @test-packages {
   TINYTEST_FILTER="$1" @meteor test-packages --exclude-archs=web.browser.legacy,web.cordova
 }
