#!/usr/bin/env bash

<<<<<<< HEAD
BUNDLE_VERSION=14.17.1.2
=======
BUNDLE_VERSION=14.17.3.0
>>>>>>> a919b513

# OS Check. Put here because here is where we download the precompiled
# bundles that are arch specific.
UNAME=$(uname)
if [ "$UNAME" != "Linux" -a "$UNAME" != "Darwin" ] ; then
    echo "Sorry, this OS is not supported."
    exit 1
fi

if [ "$UNAME" = "Darwin" ] ; then
    if [ "i386" != "$(uname -p)" -o "1" != "$(sysctl -n hw.cpu64bit_capable 2>/dev/null || echo 0)" ] ; then

        # Can't just test uname -m = x86_64, because Snow Leopard can
        # return other values.
        echo "Only 64-bit Intel processors are supported at this time."
        exit 1
    fi
    ARCH="x86_64"
elif [ "$UNAME" = "Linux" ] ; then
    ARCH="$(uname -m)"
    if [ "$ARCH" != "x86_64" ] ; then
        echo "Unsupported architecture: $ARCH"
        echo "Meteor only supports x86_64"
        exit 1
    fi
fi
PLATFORM="${UNAME}_${ARCH}"

# Find the script dir, following symlinks. Note that symlink can be relative or
# absolute. Too bad 'readlink -f' and 'realpath' (the command-line program) are
# not portable.  We don't stress about infinite loops or bad links, because the
# OS has already resolved this symlink chain once in order to actually run the
# shell script.
ORIG_DIR="$(pwd)"
SCRIPT="$0"
while true; do
  # The symlink might be relative, so we have to actually cd to the right place
  # each time in order to resolve it.
  cd "$(dirname "$SCRIPT")"
  if [ ! -L "$(basename "$SCRIPT")" ]; then
    SCRIPT_DIR="$(pwd -P)"
    break
  fi
  SCRIPT="$(readlink "$(basename "$SCRIPT")")"
done
cd "$ORIG_DIR"



function install_dev_bundle {
    set -e
    trap "echo Failed to install dependency kit." EXIT

    TARBALL="dev_bundle_${PLATFORM}_${BUNDLE_VERSION}.tar.gz"
    BUNDLE_TMPDIR="$SCRIPT_DIR/dev_bundle.xxx"

    rm -rf "$BUNDLE_TMPDIR"
    mkdir "$BUNDLE_TMPDIR"

    # duplicated in scripts/windows/download-dev-bundle.ps1:
    DEV_BUNDLE_URL_ROOT="https://d3sqy0vbqsdhku.cloudfront.net/"
    # If you set $USE_TEST_DEV_BUNDLE_SERVER then we will download
    # dev bundles copied by copy-dev-bundle-from-jenkins.sh without --prod.
    # It still only does this if the version number has changed
    # (setting it won't cause it to automatically delete a prod dev bundle).
    if [ -n "$USE_TEST_DEV_BUNDLE_SERVER" ] ; then
        DEV_BUNDLE_URL_ROOT="https://s3.amazonaws.com/com.meteor.static/test/"
    fi

    if [ -f "$SCRIPT_DIR/$TARBALL" ] ; then
        echo "Skipping download and installing kit from $SCRIPT_DIR/$TARBALL" >&2
        tar -xzf "$SCRIPT_DIR/$TARBALL" -C "$BUNDLE_TMPDIR"
    elif [ -n "$SAVE_DEV_BUNDLE_TARBALL" ] ; then
        # URL duplicated in tools/server/target.sh.in
        curl -# "$DEV_BUNDLE_URL_ROOT$TARBALL" >"$SCRIPT_DIR/$TARBALL"
        tar -xzf "$SCRIPT_DIR/$TARBALL" -C "$BUNDLE_TMPDIR"
    else
        curl -# "$DEV_BUNDLE_URL_ROOT$TARBALL" | tar -xzf - -C "$BUNDLE_TMPDIR"
    fi

    test -x "${BUNDLE_TMPDIR}/bin/node" # bomb out if it didn't work, eg no net

    # Delete old dev bundle and rename the new one on top of it.
    rm -rf "$SCRIPT_DIR/dev_bundle"
    mv "$BUNDLE_TMPDIR" "$SCRIPT_DIR/dev_bundle"

    echo "Installed dependency kit v${BUNDLE_VERSION} in dev_bundle." >&2
    echo >&2

    trap - EXIT
    set +e
}


if [ -d "$SCRIPT_DIR/.git" ] || [ -f "$SCRIPT_DIR/.git" ]; then
    # In a checkout.
    if [ ! -d "$SCRIPT_DIR/dev_bundle" ] ; then
        echo "It's the first time you've run Meteor from a git checkout." >&2
        echo "I will download a kit containing all of Meteor's dependencies." >&2
        install_dev_bundle
    elif [ ! -f "$SCRIPT_DIR/dev_bundle/.bundle_version.txt" ] ||
        grep -qvx "$BUNDLE_VERSION" "$SCRIPT_DIR/dev_bundle/.bundle_version.txt" ; then
        echo "Your dependency kit is out of date. I will download the new one." >&2
        install_dev_bundle
    fi

    export BABEL_CACHE_DIR="$SCRIPT_DIR/.babel-cache"
fi

DEV_BUNDLE="$SCRIPT_DIR/dev_bundle"
METEOR="$SCRIPT_DIR/tools/index.js"

# Set the nofile ulimit as high as permitted by the hard-limit/kernel
if [ "$(ulimit -Sn)" != "unlimited" ]; then
    if [ "$(uname -s)" = "Darwin" ]; then
        maxfilesuse="$(sysctl -n kern.maxfilesperproc)"
    else
        maxfilesuse="$(ulimit -Hn)"
    fi

    if [ -n "${maxfilesuse}" ] && [ "${maxfilesuse}" != "unlimited" ]; then
        ulimit -Sn ${maxfilesuse} > /dev/null 2>&1
    fi
fi

# We used to set $NODE_PATH here to include the node_modules from the dev
# bundle, but now we just get them from the symlink at tools/node_modules. This
# is better because node_modules directories found via the ancestor walk from
# the script take precedence over $NODE_PATH; it used to be that users would
# screw up their meteor installs by have a ~/node_modules

# --no-wasm-code-gc is currently necessary as a workaround for
# https://github.com/nodejs/node/issues/29767
exec "$DEV_BUNDLE/bin/node" \
     --max-old-space-size=4096 \
     --no-wasm-code-gc \
     ${TOOL_NODE_FLAGS} \
     "$METEOR" "$@"<|MERGE_RESOLUTION|>--- conflicted
+++ resolved
@@ -1,10 +1,6 @@
 #!/usr/bin/env bash
 
-<<<<<<< HEAD
-BUNDLE_VERSION=14.17.1.2
-=======
 BUNDLE_VERSION=14.17.3.0
->>>>>>> a919b513
 
 # OS Check. Put here because here is where we download the precompiled
 # bundles that are arch specific.
