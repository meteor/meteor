--- conflicted
+++ resolved
@@ -1,10 +1,6 @@
 #!/usr/bin/env bash
 
-<<<<<<< HEAD
-BUNDLE_VERSION=12.14.1.2
-=======
 BUNDLE_VERSION=12.16.0.0
->>>>>>> 17eb5ba8
 
 # OS Check. Put here because here is where we download the precompiled
 # bundles that are arch specific.
