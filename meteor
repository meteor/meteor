#!/usr/bin/env bash

<<<<<<< HEAD
BUNDLE_VERSION=14.17.5.2
=======
BUNDLE_VERSION=14.17.6.0
>>>>>>> e3d9777c

# OS Check. Put here because here is where we download the precompiled
# bundles that are arch specific.
UNAME=$(uname)
if [ "$UNAME" != "Linux" -a "$UNAME" != "Darwin" ] ; then
    echo "Sorry, this OS is not supported."
    exit 1
fi

if [ "$UNAME" = "Darwin" ] ; then
    if [ "i386" != "$(uname -p)" -o "1" != "$(sysctl -n hw.cpu64bit_capable 2>/dev/null || echo 0)" ] ; then

        # Can't just test uname -m = x86_64, because Snow Leopard can
        # return other values.
        echo "Only 64-bit Intel processors are supported at this time."
        exit 1
    fi
    ARCH="x86_64"
elif [ "$UNAME" = "Linux" ] ; then
    ARCH="$(uname -m)"
    if [ "$ARCH" != "x86_64" ] ; then
        echo "Unsupported architecture: $ARCH"
        echo "Meteor only supports x86_64"
        exit 1
    fi
fi
PLATFORM="${UNAME}_${ARCH}"

# Find the script dir, following symlinks. Note that symlink can be relative or
# absolute. Too bad 'readlink -f' and 'realpath' (the command-line program) are
# not portable.  We don't stress about infinite loops or bad links, because the
# OS has already resolved this symlink chain once in order to actually run the
# shell script.
ORIG_DIR="$(pwd)"
SCRIPT="$0"
while true; do
  # The symlink might be relative, so we have to actually cd to the right place
  # each time in order to resolve it.
  cd "$(dirname "$SCRIPT")"
  if [ ! -L "$(basename "$SCRIPT")" ]; then
    SCRIPT_DIR="$(pwd -P)"
    break
  fi
  SCRIPT="$(readlink "$(basename "$SCRIPT")")"
done
cd "$ORIG_DIR"



function install_dev_bundle {
    set -e
    trap "echo Failed to install dependency kit." EXIT

    TARBALL="dev_bundle_${PLATFORM}_${BUNDLE_VERSION}.tar.gz"
    BUNDLE_TMPDIR="$SCRIPT_DIR/dev_bundle.xxx"

    rm -rf "$BUNDLE_TMPDIR"
    mkdir "$BUNDLE_TMPDIR"

    # duplicated in scripts/windows/download-dev-bundle.ps1:
    DEV_BUNDLE_URL_ROOT="https://d3sqy0vbqsdhku.cloudfront.net/"
    # If you set $USE_TEST_DEV_BUNDLE_SERVER then we will download
    # dev bundles copied by copy-dev-bundle-from-jenkins.sh without --prod.
    # It still only does this if the version number has changed
    # (setting it won't cause it to automatically delete a prod dev bundle).
    if [ -n "$USE_TEST_DEV_BUNDLE_SERVER" ] ; then
        DEV_BUNDLE_URL_ROOT="https://s3.amazonaws.com/com.meteor.static/test/"
    fi

    if [ -f "$SCRIPT_DIR/$TARBALL" ] ; then
        echo "Skipping download and installing kit from $SCRIPT_DIR/$TARBALL" >&2
        tar -xzf "$SCRIPT_DIR/$TARBALL" -C "$BUNDLE_TMPDIR"
    elif [ -n "$SAVE_DEV_BUNDLE_TARBALL" ] ; then
        # URL duplicated in tools/server/target.sh.in
        curl -# "$DEV_BUNDLE_URL_ROOT$TARBALL" >"$SCRIPT_DIR/$TARBALL"
        tar -xzf "$SCRIPT_DIR/$TARBALL" -C "$BUNDLE_TMPDIR"
    else
        curl -# "$DEV_BUNDLE_URL_ROOT$TARBALL" | tar -xzf - -C "$BUNDLE_TMPDIR"
    fi

    test -x "${BUNDLE_TMPDIR}/bin/node" # bomb out if it didn't work, eg no net

    # Delete old dev bundle and rename the new one on top of it.
    rm -rf "$SCRIPT_DIR/dev_bundle"
    mv "$BUNDLE_TMPDIR" "$SCRIPT_DIR/dev_bundle"

    echo "Installed dependency kit v${BUNDLE_VERSION} in dev_bundle." >&2
    echo >&2

    trap - EXIT
    set +e
}


if [ -d "$SCRIPT_DIR/.git" ] || [ -f "$SCRIPT_DIR/.git" ]; then
    # In a checkout.
    if [ ! -d "$SCRIPT_DIR/dev_bundle" ] ; then
        echo "It's the first time you've run Meteor from a git checkout." >&2
        echo "I will download a kit containing all of Meteor's dependencies." >&2
        install_dev_bundle
    elif [ ! -f "$SCRIPT_DIR/dev_bundle/.bundle_version.txt" ] ||
        grep -qvx "$BUNDLE_VERSION" "$SCRIPT_DIR/dev_bundle/.bundle_version.txt" ; then
        echo "Your dependency kit is out of date. I will download the new one." >&2
        install_dev_bundle
    fi

    export BABEL_CACHE_DIR="$SCRIPT_DIR/.babel-cache"
fi

DEV_BUNDLE="$SCRIPT_DIR/dev_bundle"
METEOR="$SCRIPT_DIR/tools/index.js"

# Set the nofile ulimit as high as permitted by the hard-limit/kernel
if [ "$(ulimit -Sn)" != "unlimited" ]; then
    if [ "$(uname -s)" = "Darwin" ]; then
        maxfilesuse="$(sysctl -n kern.maxfilesperproc)"
    else
        maxfilesuse="$(ulimit -Hn)"
    fi

    if [ -n "${maxfilesuse}" ] && [ "${maxfilesuse}" != "unlimited" ]; then
        ulimit -Sn ${maxfilesuse} > /dev/null 2>&1
    fi
fi

# We used to set $NODE_PATH here to include the node_modules from the dev
# bundle, but now we just get them from the symlink at tools/node_modules. This
# is better because node_modules directories found via the ancestor walk from
# the script take precedence over $NODE_PATH; it used to be that users would
# screw up their meteor installs by have a ~/node_modules

# --no-wasm-code-gc is currently necessary as a workaround for
# https://github.com/nodejs/node/issues/29767
exec "$DEV_BUNDLE/bin/node" \
     --max-old-space-size=4096 \
     --no-wasm-code-gc \
     ${TOOL_NODE_FLAGS} \
     "$METEOR" "$@"<|MERGE_RESOLUTION|>--- conflicted
+++ resolved
@@ -1,10 +1,6 @@
 #!/usr/bin/env bash
 
-<<<<<<< HEAD
-BUNDLE_VERSION=14.17.5.2
-=======
 BUNDLE_VERSION=14.17.6.0
->>>>>>> e3d9777c
 
 # OS Check. Put here because here is where we download the precompiled
 # bundles that are arch specific.
