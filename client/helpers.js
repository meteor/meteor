<<<<<<< HEAD
release = Meteor.release ? "1.0.2" : "(checkout)";
=======
release = Meteor.release ? "1.0.2.1" : "(checkout)";
>>>>>>> 1df117bb

Template.registerHelper("release", release);

Template.registerHelper("fullApi", function () {
  return Session.get("fullApi");
});

Template.registerHelper('dstache', function() {
  return '{{';
});

Template.registerHelper('tstache', function() {
  return '{{{';
});

Template.registerHelper('lt', function () {
  return '<';
});<|MERGE_RESOLUTION|>--- conflicted
+++ resolved
@@ -1,8 +1,4 @@
-<<<<<<< HEAD
-release = Meteor.release ? "1.0.2" : "(checkout)";
-=======
 release = Meteor.release ? "1.0.2.1" : "(checkout)";
->>>>>>> 1df117bb
 
 Template.registerHelper("release", release);
 
